//===-- sanitizer_allocator_combined.h --------------------------*- C++ -*-===//
//
// Part of the LLVM Project, under the Apache License v2.0 with LLVM Exceptions.
// See https://llvm.org/LICENSE.txt for license information.
// SPDX-License-Identifier: Apache-2.0 WITH LLVM-exception
//
//===----------------------------------------------------------------------===//
//
// Part of the Sanitizer Allocator.
//
//===----------------------------------------------------------------------===//
#ifndef SANITIZER_ALLOCATOR_H
#error This file must be included inside sanitizer_allocator.h
#endif

// This class implements a complete memory allocator by using two
// internal allocators:
// PrimaryAllocator is efficient, but may not allocate some sizes (alignments).
//  When allocating 2^x bytes it should return 2^x aligned chunk.
// PrimaryAllocator is used via a local AllocatorCache.
// SecondaryAllocator can allocate anything, but is not efficient.
template <class PrimaryAllocator,
          class LargeMmapAllocatorPtrArray = DefaultLargeMmapAllocatorPtrArray>
class CombinedAllocator {
 public:
  using AllocatorCache = typename PrimaryAllocator::AllocatorCache;
  using SecondaryAllocator =
      LargeMmapAllocator<typename PrimaryAllocator::MapUnmapCallback,
                         LargeMmapAllocatorPtrArray,
                         typename PrimaryAllocator::AddressSpaceView>;
#if SANITIZER_AMDGPU
  using DeviceAllocator =
      DeviceAllocatorT<typename PrimaryAllocator::MapUnmapCallback>;
#endif

  void InitLinkerInitialized(s32 release_to_os_interval_ms,
<<<<<<< HEAD
                             bool enable_device_allocator = false) {
    stats_.InitLinkerInitialized();
    primary_.Init(release_to_os_interval_ms);
=======
                             uptr heap_start = 0) {
    primary_.Init(release_to_os_interval_ms, heap_start);
>>>>>>> b5983a38
    secondary_.InitLinkerInitialized();
#if SANITIZER_AMDGPU
    device_.Init(enable_device_allocator, primary_.kMetadataSize);
#endif
  }

  void Init(s32 release_to_os_interval_ms, uptr heap_start = 0,
            bool enable_device_allocator = false) {
    stats_.Init();
    primary_.Init(release_to_os_interval_ms, heap_start);
    secondary_.Init();
#if SANITIZER_AMDGPU
    device_.Init(enable_device_allocator, primary_.kMetadataSize);
#endif
  }

  void *Allocate(AllocatorCache *cache, uptr size, uptr alignment,
                 DeviceAllocationInfo *da_info = nullptr) {
    // Returning 0 on malloc(0) may break a lot of code.
    if (size == 0)
      size = 1;
    if (size + alignment < size) {
      Report("WARNING: %s: CombinedAllocator allocation overflow: "
             "0x%zx bytes with 0x%zx alignment requested\n",
             SanitizerToolName, size, alignment);
      return nullptr;
    }
    uptr original_size = size;
    // If alignment requirements are to be fulfilled by the frontend allocator
    // rather than by the primary or secondary, passing an alignment lower than
    // or equal to 8 will prevent any further rounding up, as well as the later
    // alignment check.
    if (alignment > 8)
      size = RoundUpTo(size, alignment);
    // The primary allocator should return a 2^x aligned allocation when
    // requested 2^x bytes, hence using the rounded up 'size' when being
    // serviced by the primary (this is no longer true when the primary is
    // using a non-fixed base address). The secondary takes care of the
    // alignment without such requirement, and allocating 'size' would use
    // extraneous memory, so we employ 'original_size'.
    void *res;
#if SANITIZER_AMDGPU
    if (da_info)
      res = device_.Allocate(&stats_, original_size, alignment, da_info);
    else
#endif
    if (primary_.CanAllocate(size, alignment))
      res = cache->Allocate(&primary_, primary_.ClassID(size));
    else
      res = secondary_.Allocate(&stats_, original_size, alignment);
    if (alignment > 8)
      CHECK_EQ(reinterpret_cast<uptr>(res) & (alignment - 1), 0);
    return res;
  }

  s32 ReleaseToOSIntervalMs() const {
    return primary_.ReleaseToOSIntervalMs();
  }

  void SetReleaseToOSIntervalMs(s32 release_to_os_interval_ms) {
    primary_.SetReleaseToOSIntervalMs(release_to_os_interval_ms);
  }

  void ForceReleaseToOS() {
    primary_.ForceReleaseToOS();
  }

  void Deallocate(AllocatorCache *cache, void *p,
                  DeviceAllocationInfo *da_info = nullptr) {
    if (!p) return;
    if (primary_.PointerIsMine(p))
      cache->Deallocate(&primary_, primary_.GetSizeClass(p), p);
    else if (secondary_.PointerIsMine(p))
      secondary_.Deallocate(&stats_, p);
#if SANITIZER_AMDGPU
    else if (device_.PointerIsMine(p))
      device_.Deallocate(&stats_, p, da_info);
#endif
  }

  void *Reallocate(AllocatorCache *cache, void *p, uptr new_size,
                   uptr alignment) {
    if (!p)
      return Allocate(cache, new_size, alignment);
    if (!new_size) {
      Deallocate(cache, p);
      return nullptr;
    }
    CHECK(PointerIsMine(p));
    uptr old_size = GetActuallyAllocatedSize(p);
    uptr memcpy_size = Min(new_size, old_size);
    void *new_p = Allocate(cache, new_size, alignment);
    if (new_p)
      internal_memcpy(new_p, p, memcpy_size);
    Deallocate(cache, p);
    return new_p;
  }

  bool PointerIsMine(const void *p) const {
    if (primary_.PointerIsMine(p))
      return true;
    if (secondary_.PointerIsMine(p))
      return true;
#if SANITIZER_AMDGPU
    if (device_.PointerIsMine(p))
      return true;
#endif
    return false;
  }

  bool FromPrimary(const void *p) const { return primary_.PointerIsMine(p); }

  void *GetMetaData(const void *p) {
    if (primary_.PointerIsMine(p))
      return primary_.GetMetaData(p);
    if (secondary_.PointerIsMine(p))
      return secondary_.GetMetaData(p);
#if SANITIZER_AMDGPU
    if (device_.PointerIsMine(p))
      return device_.GetMetaData(p);
#endif
    return nullptr;
  }

  void *GetBlockBegin(const void *p) {
    if (primary_.PointerIsMine(p))
      return primary_.GetBlockBegin(p);
    if (secondary_.PointerIsMine(p))
      return secondary_.GetBlockBegin(p);
#if SANITIZER_AMDGPU
    if (device_.PointerIsMine(p))
      return device_.GetBlockBegin(p);
#endif
    return nullptr;
  }

  // This function does the same as GetBlockBegin, but is much faster.
  // Must be called with the allocator locked.
  void *GetBlockBeginFastLocked(const void *p) {
    void *beg;
    if (primary_.PointerIsMine(p))
      return primary_.GetBlockBegin(p);
    if ((beg = secondary_.GetBlockBeginFastLocked(p)))
      return beg;
#if SANITIZER_AMDGPU
    if ((beg = device_.GetBlockBeginFastLocked(p)))
      return beg;
#endif
    return nullptr;
  }

  uptr GetActuallyAllocatedSize(void *p) {
    if (primary_.PointerIsMine(p))
      return primary_.GetActuallyAllocatedSize(p);
    if (secondary_.PointerIsMine(p))
      return secondary_.GetActuallyAllocatedSize(p);
#if SANITIZER_AMDGPU
    if (device_.PointerIsMine(p))
      return device_.GetActuallyAllocatedSize(p);
#endif
    return 0;
  }

  uptr TotalMemoryUsed() {
    return primary_.TotalMemoryUsed() + secondary_.TotalMemoryUsed()
#if SANITIZER_AMDGPU
      + device_.TotalMemoryUsed()
#endif
      ;
  }

  void TestOnlyUnmap() { primary_.TestOnlyUnmap(); }

  void InitCache(AllocatorCache *cache) {
    cache->Init(&stats_);
  }

  void DestroyCache(AllocatorCache *cache) {
    cache->Destroy(&primary_, &stats_);
  }

  void SwallowCache(AllocatorCache *cache) {
    cache->Drain(&primary_);
  }

  void GetStats(AllocatorStatCounters s) const {
    stats_.Get(s);
  }

  void PrintStats() {
    primary_.PrintStats();
    secondary_.PrintStats();
#if SANITIZER_AMDGPU
    device_.PrintStats();
#endif
  }

  // ForceLock() and ForceUnlock() are needed to implement Darwin malloc zone
  // introspection API.
  void ForceLock() SANITIZER_NO_THREAD_SAFETY_ANALYSIS {
#if SANITIZER_AMDGPU
    device_.ForceLock();
#endif
    primary_.ForceLock();
    secondary_.ForceLock();
  }

  void ForceUnlock() SANITIZER_NO_THREAD_SAFETY_ANALYSIS {
    secondary_.ForceUnlock();
    primary_.ForceUnlock();
#if SANITIZER_AMDGPU
    device_.ForceUnlock();
#endif
  }

  // Iterate over all existing chunks.
  // The allocator must be locked when calling this function.
  void ForEachChunk(ForEachChunkCallback callback, void *arg) {
    primary_.ForEachChunk(callback, arg);
    secondary_.ForEachChunk(callback, arg);
#if SANITIZER_AMDGPU
    device_.ForEachChunk(callback, arg);
#endif
  }

 private:
  PrimaryAllocator primary_;
  SecondaryAllocator secondary_;
#if SANITIZER_AMDGPU
  DeviceAllocator device_;
#endif
  AllocatorGlobalStats stats_;
};<|MERGE_RESOLUTION|>--- conflicted
+++ resolved
@@ -34,14 +34,9 @@
 #endif
 
   void InitLinkerInitialized(s32 release_to_os_interval_ms,
-<<<<<<< HEAD
+                             uptr heap_start = 0,
                              bool enable_device_allocator = false) {
-    stats_.InitLinkerInitialized();
-    primary_.Init(release_to_os_interval_ms);
-=======
-                             uptr heap_start = 0) {
     primary_.Init(release_to_os_interval_ms, heap_start);
->>>>>>> b5983a38
     secondary_.InitLinkerInitialized();
 #if SANITIZER_AMDGPU
     device_.Init(enable_device_allocator, primary_.kMetadataSize);
