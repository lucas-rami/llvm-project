//===-- asan_errors.h -------------------------------------------*- C++ -*-===//
//
// Part of the LLVM Project, under the Apache License v2.0 with LLVM Exceptions.
// See https://llvm.org/LICENSE.txt for license information.
// SPDX-License-Identifier: Apache-2.0 WITH LLVM-exception
// Modifications Copyright (c) 2022 Advanced Micro Devices, Inc. All rights reserved.
// Notified per clause 4(b) of the license.
//
//===----------------------------------------------------------------------===//
//
// This file is a part of AddressSanitizer, an address sanity checker.
//
// ASan-private header for error structures.
//===----------------------------------------------------------------------===//
#ifndef ASAN_ERRORS_H
#define ASAN_ERRORS_H

#include "asan_descriptions.h"
#include "asan_scariness_score.h"
#include "sanitizer_common/sanitizer_common.h"
#include "sanitizer_common/sanitizer_symbolizer_amdgpu.h"

namespace __asan {

// (*) VS2013 does not implement unrestricted unions, so we need a trivial
// default constructor explicitly defined for each particular error.

// None of the error classes own the stack traces mentioned in them.

struct ErrorBase {
  ScarinessScoreBase scariness;
  u32 tid;

  ErrorBase() = default;  // (*)
  explicit ErrorBase(u32 tid_) : tid(tid_) {}
  ErrorBase(u32 tid_, int initial_score, const char *reason) : tid(tid_) {
    scariness.Clear();
    scariness.Scare(initial_score, reason);
  }
};

struct ErrorDeadlySignal : ErrorBase {
  SignalContext signal;

  ErrorDeadlySignal() = default;  // (*)
  ErrorDeadlySignal(u32 tid, const SignalContext &sig)
      : ErrorBase(tid),
        signal(sig) {
    scariness.Clear();
    if (signal.IsStackOverflow()) {
      scariness.Scare(10, "stack-overflow");
    } else if (!signal.is_memory_access) {
      scariness.Scare(10, "signal");
    } else if (signal.is_true_faulting_addr &&
               signal.addr < GetPageSizeCached()) {
      scariness.Scare(10, "null-deref");
    } else if (signal.addr == signal.pc) {
      scariness.Scare(60, "wild-jump");
    } else if (signal.write_flag == SignalContext::Write) {
      scariness.Scare(30, "wild-addr-write");
    } else if (signal.write_flag == SignalContext::Read) {
      scariness.Scare(20, "wild-addr-read");
    } else {
      scariness.Scare(25, "wild-addr");
    }
  }
  void Print();
};

struct ErrorDoubleFree : ErrorBase {
  const BufferedStackTrace *second_free_stack;
  HeapAddressDescription addr_description;

  ErrorDoubleFree() = default;  // (*)
  ErrorDoubleFree(u32 tid, BufferedStackTrace *stack, uptr addr)
      : ErrorBase(tid, 42, "double-free"),
        second_free_stack(stack) {
    CHECK_GT(second_free_stack->size, 0);
    GetHeapAddressInformation(addr, 1, &addr_description);
  }
  void Print();
};

struct ErrorNewDeleteTypeMismatch : ErrorBase {
  const BufferedStackTrace *free_stack;
  HeapAddressDescription addr_description;
  uptr delete_size;
  uptr delete_alignment;

  ErrorNewDeleteTypeMismatch() = default;  // (*)
  ErrorNewDeleteTypeMismatch(u32 tid, BufferedStackTrace *stack, uptr addr,
                             uptr delete_size_, uptr delete_alignment_)
      : ErrorBase(tid, 10, "new-delete-type-mismatch"),
        free_stack(stack),
        delete_size(delete_size_),
        delete_alignment(delete_alignment_) {
    GetHeapAddressInformation(addr, 1, &addr_description);
  }
  void Print();
};

struct ErrorFreeNotMalloced : ErrorBase {
  const BufferedStackTrace *free_stack;
  AddressDescription addr_description;

  ErrorFreeNotMalloced() = default;  // (*)
  ErrorFreeNotMalloced(u32 tid, BufferedStackTrace *stack, uptr addr)
      : ErrorBase(tid, 40, "bad-free"),
        free_stack(stack),
        addr_description(addr, /*shouldLockThreadRegistry=*/false) {}
  void Print();
};

struct ErrorAllocTypeMismatch : ErrorBase {
  const BufferedStackTrace *dealloc_stack;
  AllocType alloc_type, dealloc_type;
  AddressDescription addr_description;

  ErrorAllocTypeMismatch() = default;  // (*)
  ErrorAllocTypeMismatch(u32 tid, BufferedStackTrace *stack, uptr addr,
                         AllocType alloc_type_, AllocType dealloc_type_)
      : ErrorBase(tid, 10, "alloc-dealloc-mismatch"),
        dealloc_stack(stack),
        alloc_type(alloc_type_),
        dealloc_type(dealloc_type_),
        addr_description(addr, 1, false) {}
  void Print();
};

struct ErrorMallocUsableSizeNotOwned : ErrorBase {
  const BufferedStackTrace *stack;
  AddressDescription addr_description;

  ErrorMallocUsableSizeNotOwned() = default;  // (*)
  ErrorMallocUsableSizeNotOwned(u32 tid, BufferedStackTrace *stack_, uptr addr)
      : ErrorBase(tid, 10, "bad-malloc_usable_size"),
        stack(stack_),
        addr_description(addr, /*shouldLockThreadRegistry=*/false) {}
  void Print();
};

struct ErrorSanitizerGetAllocatedSizeNotOwned : ErrorBase {
  const BufferedStackTrace *stack;
  AddressDescription addr_description;

  ErrorSanitizerGetAllocatedSizeNotOwned() = default;  // (*)
  ErrorSanitizerGetAllocatedSizeNotOwned(u32 tid, BufferedStackTrace *stack_,
                                         uptr addr)
      : ErrorBase(tid, 10, "bad-__sanitizer_get_allocated_size"),
        stack(stack_),
        addr_description(addr, /*shouldLockThreadRegistry=*/false) {}
  void Print();
};

struct ErrorCallocOverflow : ErrorBase {
  const BufferedStackTrace *stack;
  uptr count;
  uptr size;

  ErrorCallocOverflow() = default;  // (*)
  ErrorCallocOverflow(u32 tid, BufferedStackTrace *stack_, uptr count_,
                      uptr size_)
      : ErrorBase(tid, 10, "calloc-overflow"),
        stack(stack_),
        count(count_),
        size(size_) {}
  void Print();
};

struct ErrorReallocArrayOverflow : ErrorBase {
  const BufferedStackTrace *stack;
  uptr count;
  uptr size;

  ErrorReallocArrayOverflow() = default;  // (*)
  ErrorReallocArrayOverflow(u32 tid, BufferedStackTrace *stack_, uptr count_,
                            uptr size_)
      : ErrorBase(tid, 10, "reallocarray-overflow"),
        stack(stack_),
        count(count_),
        size(size_) {}
  void Print();
};

struct ErrorPvallocOverflow : ErrorBase {
  const BufferedStackTrace *stack;
  uptr size;

  ErrorPvallocOverflow() = default;  // (*)
  ErrorPvallocOverflow(u32 tid, BufferedStackTrace *stack_, uptr size_)
      : ErrorBase(tid, 10, "pvalloc-overflow"),
        stack(stack_),
        size(size_) {}
  void Print();
};

struct ErrorInvalidAllocationAlignment : ErrorBase {
  const BufferedStackTrace *stack;
  uptr alignment;

  ErrorInvalidAllocationAlignment() = default;  // (*)
  ErrorInvalidAllocationAlignment(u32 tid, BufferedStackTrace *stack_,
                                  uptr alignment_)
      : ErrorBase(tid, 10, "invalid-allocation-alignment"),
        stack(stack_),
        alignment(alignment_) {}
  void Print();
};

struct ErrorInvalidAlignedAllocAlignment : ErrorBase {
  const BufferedStackTrace *stack;
  uptr size;
  uptr alignment;

  ErrorInvalidAlignedAllocAlignment() = default;  // (*)
  ErrorInvalidAlignedAllocAlignment(u32 tid, BufferedStackTrace *stack_,
                                    uptr size_, uptr alignment_)
      : ErrorBase(tid, 10, "invalid-aligned-alloc-alignment"),
        stack(stack_),
        size(size_),
        alignment(alignment_) {}
  void Print();
};

struct ErrorInvalidPosixMemalignAlignment : ErrorBase {
  const BufferedStackTrace *stack;
  uptr alignment;

  ErrorInvalidPosixMemalignAlignment() = default;  // (*)
  ErrorInvalidPosixMemalignAlignment(u32 tid, BufferedStackTrace *stack_,
                                     uptr alignment_)
      : ErrorBase(tid, 10, "invalid-posix-memalign-alignment"),
        stack(stack_),
        alignment(alignment_) {}
  void Print();
};

struct ErrorAllocationSizeTooBig : ErrorBase {
  const BufferedStackTrace *stack;
  uptr user_size;
  uptr total_size;
  uptr max_size;

  ErrorAllocationSizeTooBig() = default;  // (*)
  ErrorAllocationSizeTooBig(u32 tid, BufferedStackTrace *stack_,
                            uptr user_size_, uptr total_size_, uptr max_size_)
      : ErrorBase(tid, 10, "allocation-size-too-big"),
        stack(stack_),
        user_size(user_size_),
        total_size(total_size_),
        max_size(max_size_) {}
  void Print();
};

struct ErrorRssLimitExceeded : ErrorBase {
  const BufferedStackTrace *stack;

  ErrorRssLimitExceeded() = default;  // (*)
  ErrorRssLimitExceeded(u32 tid, BufferedStackTrace *stack_)
      : ErrorBase(tid, 10, "rss-limit-exceeded"),
        stack(stack_) {}
  void Print();
};

struct ErrorOutOfMemory : ErrorBase {
  const BufferedStackTrace *stack;
  uptr requested_size;

  ErrorOutOfMemory() = default;  // (*)
  ErrorOutOfMemory(u32 tid, BufferedStackTrace *stack_, uptr requested_size_)
      : ErrorBase(tid, 10, "out-of-memory"),
        stack(stack_),
        requested_size(requested_size_) {}
  void Print();
};

struct ErrorStringFunctionMemoryRangesOverlap : ErrorBase {
  const BufferedStackTrace *stack;
  uptr length1, length2;
  AddressDescription addr1_description;
  AddressDescription addr2_description;
  const char *function;

  ErrorStringFunctionMemoryRangesOverlap() = default;  // (*)
  ErrorStringFunctionMemoryRangesOverlap(u32 tid, BufferedStackTrace *stack_,
                                         uptr addr1, uptr length1_, uptr addr2,
                                         uptr length2_, const char *function_)
      : ErrorBase(tid),
        stack(stack_),
        length1(length1_),
        length2(length2_),
        addr1_description(addr1, length1, /*shouldLockThreadRegistry=*/false),
        addr2_description(addr2, length2, /*shouldLockThreadRegistry=*/false),
        function(function_) {
    char bug_type[100];
    internal_snprintf(bug_type, sizeof(bug_type), "%s-param-overlap", function);
    scariness.Clear();
    scariness.Scare(10, bug_type);
  }
  void Print();
};

struct ErrorStringFunctionSizeOverflow : ErrorBase {
  const BufferedStackTrace *stack;
  AddressDescription addr_description;
  uptr size;

  ErrorStringFunctionSizeOverflow() = default;  // (*)
  ErrorStringFunctionSizeOverflow(u32 tid, BufferedStackTrace *stack_,
                                  uptr addr, uptr size_)
      : ErrorBase(tid, 10, "negative-size-param"),
        stack(stack_),
        addr_description(addr, /*shouldLockThreadRegistry=*/false),
        size(size_) {}
  void Print();
};

struct ErrorBadParamsToAnnotateContiguousContainer : ErrorBase {
  const BufferedStackTrace *stack;
  uptr beg, end, old_mid, new_mid;

  ErrorBadParamsToAnnotateContiguousContainer() = default;  // (*)
  // PS4: Do we want an AddressDescription for beg?
  ErrorBadParamsToAnnotateContiguousContainer(u32 tid,
                                              BufferedStackTrace *stack_,
                                              uptr beg_, uptr end_,
                                              uptr old_mid_, uptr new_mid_)
      : ErrorBase(tid, 10, "bad-__sanitizer_annotate_contiguous_container"),
        stack(stack_),
        beg(beg_),
        end(end_),
        old_mid(old_mid_),
        new_mid(new_mid_) {}
  void Print();
};

struct ErrorBadParamsToAnnotateDoubleEndedContiguousContainer : ErrorBase {
  const BufferedStackTrace *stack;
  uptr storage_beg, storage_end, old_container_beg, old_container_end,
      new_container_beg, new_container_end;

  ErrorBadParamsToAnnotateDoubleEndedContiguousContainer() = default;  // (*)
  ErrorBadParamsToAnnotateDoubleEndedContiguousContainer(
      u32 tid, BufferedStackTrace *stack_, uptr storage_beg_, uptr storage_end_,
      uptr old_container_beg_, uptr old_container_end_, uptr new_container_beg_,
      uptr new_container_end_)
      : ErrorBase(tid, 10,
                  "bad-__sanitizer_annotate_double_ended_contiguous_container"),
        stack(stack_),
        storage_beg(storage_beg_),
        storage_end(storage_end_),
        old_container_beg(old_container_beg_),
        old_container_end(old_container_end_),
        new_container_beg(new_container_beg_),
        new_container_end(new_container_end_) {}
  void Print();
};

struct ErrorODRViolation : ErrorBase {
  __asan_global global1, global2;
  u32 stack_id1, stack_id2;

  ErrorODRViolation() = default;  // (*)
  ErrorODRViolation(u32 tid, const __asan_global *g1, u32 stack_id1_,
                    const __asan_global *g2, u32 stack_id2_)
      : ErrorBase(tid, 10, "odr-violation"),
        global1(*g1),
        global2(*g2),
        stack_id1(stack_id1_),
        stack_id2(stack_id2_) {}
  void Print();
};

struct ErrorInvalidPointerPair : ErrorBase {
  uptr pc, bp, sp;
  AddressDescription addr1_description;
  AddressDescription addr2_description;

  ErrorInvalidPointerPair() = default;  // (*)
  ErrorInvalidPointerPair(u32 tid, uptr pc_, uptr bp_, uptr sp_, uptr p1,
                          uptr p2)
      : ErrorBase(tid, 10, "invalid-pointer-pair"),
        pc(pc_),
        bp(bp_),
        sp(sp_),
        addr1_description(p1, 1, /*shouldLockThreadRegistry=*/false),
        addr2_description(p2, 1, /*shouldLockThreadRegistry=*/false) {}
  void Print();
};

struct ErrorGenericBase : ErrorBase {
  AddressDescription addr_description;
  uptr access_size;
  bool is_write;
  u8 shadow_val;
  const char *bug_descr;
  ErrorGenericBase() = default;  // (*)
  ErrorGenericBase(u32 tid, uptr addr_, bool is_write_, uptr access_size_);
};

struct ErrorGeneric : ErrorGenericBase {
  uptr pc, bp, sp;
  ErrorGeneric() = default;  // (*)
  ErrorGeneric(u32 tid, uptr pc_, uptr bp_, uptr sp_, uptr addr, bool is_write_,
               uptr access_size_);
  void Print();
};

// codeobject location for non-self error types.
struct CodeObjectLocation {
  int fd;
  s64 vma_adjust;
  u64 offset, size;
  CodeObjectLocation() = default;
  CodeObjectLocation(int fd_, s64 vma_adjust_, u64 offset_, u64 size_)
      : fd(fd_), vma_adjust(vma_adjust_), offset(offset_), size(size_) {}
};

// NonSelf Generic Error can be used to report
// an error triggered by cpu thread that compiler-rt is not aware of
struct ErrorNonSelfGeneric : ErrorGenericBase {
  CodeObjectLocation cb_loc;
  // At present, we assume one thread triggered the error
  static constexpr u32 threads_count = 1;
  static constexpr u32 addr_count = 1;
  static constexpr u32 maxcs_depth = 1;

  uptr addresses[addr_count];
  u64 thread_id[threads_count];
  uptr callstack[maxcs_depth];

  ErrorNonSelfGeneric() = default;
  ErrorNonSelfGeneric(uptr *callstack_, u32 n_callstack, uptr *addrs,
                      u32 n_addrs, u64 *threadids, u32 n_threads, bool is_write,
                      u32 access_size, int fd_, s64 vm_adj, u64 off_, u64 sz_);
  void Print();
};

// AMDGPU Device Generic Error
// Represents an invaid memory access made by a single amdgpu wave-front
// Todo: abstract amdgpu related info into a base classes in case of
// multiple error types for AMDGPU
struct ErrorNonSelfAMDGPU : ErrorGenericBase {
  CodeObjectLocation cb_loc;
  // amdgpu wave-front can have atmost 64 active threads
  static constexpr u32 wavesize = 64;
  uptr device_address[wavesize];
  // currently we don't support callstack of depth > 1
  static constexpr u32 maxcs_depth = 1;
  uptr callstack[maxcs_depth];

  struct workgroup_id {
    u64 idx, idy, idz;
    workgroup_id() = default;
    workgroup_id(u64 idx_, u64 idy_, u64 idz_)
        : idx(idx_), idy(idy_), idz(idz_) {}
  } wg;
  u64 workitem_ids[wavesize];
  u32 nactive_threads;
  int device_id;

  ErrorNonSelfAMDGPU() = default;
  ErrorNonSelfAMDGPU(uptr *dev_callstack, u32 n_callstack, uptr *dev_address,
                     u32 n_addrs, u64 *wi_ids, u32 n_wi, bool is_write_,
                     u32 access_size_, int fd_, s64 vm_adj, u64 file_start_,
                     u64 file_size_);
  void Print();

  // error type identifying key
  static constexpr const char *key = "amdgpu";

 private:
  void PrintStack();
  void PrintThreadsAndAddresses();
};

// clang-format off
<<<<<<< HEAD
#define ASAN_FOR_EACH_ERROR_KIND(macro)         \
  macro(DeadlySignal)                           \
  macro(DoubleFree)                             \
  macro(NewDeleteTypeMismatch)                  \
  macro(FreeNotMalloced)                        \
  macro(AllocTypeMismatch)                      \
  macro(MallocUsableSizeNotOwned)               \
  macro(SanitizerGetAllocatedSizeNotOwned)      \
  macro(CallocOverflow)                         \
  macro(ReallocArrayOverflow)                   \
  macro(PvallocOverflow)                        \
  macro(InvalidAllocationAlignment)             \
  macro(InvalidAlignedAllocAlignment)           \
  macro(InvalidPosixMemalignAlignment)          \
  macro(AllocationSizeTooBig)                   \
  macro(RssLimitExceeded)                       \
  macro(OutOfMemory)                            \
  macro(StringFunctionMemoryRangesOverlap)      \
  macro(StringFunctionSizeOverflow)             \
  macro(BadParamsToAnnotateContiguousContainer) \
  macro(ODRViolation)                           \
  macro(InvalidPointerPair)                     \
  macro(Generic)                                \
  macro(NonSelfGeneric)                         \
  macro(NonSelfAMDGPU)
=======
#define ASAN_FOR_EACH_ERROR_KIND(macro)                    \
  macro(DeadlySignal)                                      \
  macro(DoubleFree)                                        \
  macro(NewDeleteTypeMismatch)                             \
  macro(FreeNotMalloced)                                   \
  macro(AllocTypeMismatch)                                 \
  macro(MallocUsableSizeNotOwned)                          \
  macro(SanitizerGetAllocatedSizeNotOwned)                 \
  macro(CallocOverflow)                                    \
  macro(ReallocArrayOverflow)                              \
  macro(PvallocOverflow)                                   \
  macro(InvalidAllocationAlignment)                        \
  macro(InvalidAlignedAllocAlignment)                      \
  macro(InvalidPosixMemalignAlignment)                     \
  macro(AllocationSizeTooBig)                              \
  macro(RssLimitExceeded)                                  \
  macro(OutOfMemory)                                       \
  macro(StringFunctionMemoryRangesOverlap)                 \
  macro(StringFunctionSizeOverflow)                        \
  macro(BadParamsToAnnotateContiguousContainer)            \
  macro(BadParamsToAnnotateDoubleEndedContiguousContainer) \
  macro(ODRViolation)                                      \
  macro(InvalidPointerPair)                                \
  macro(Generic)
>>>>>>> 81bd5e2e
// clang-format on

#define ASAN_DEFINE_ERROR_KIND(name) kErrorKind##name,
#define ASAN_ERROR_DESCRIPTION_MEMBER(name) Error##name name;
#define ASAN_ERROR_DESCRIPTION_CONSTRUCTOR(name)                    \
  ErrorDescription(Error##name const &e) : kind(kErrorKind##name) { \
    internal_memcpy(&name, &e, sizeof(name));                       \
  }
#define ASAN_ERROR_DESCRIPTION_PRINT(name) \
  case kErrorKind##name:                   \
    return name.Print();

enum ErrorKind {
  kErrorKindInvalid = 0,
  ASAN_FOR_EACH_ERROR_KIND(ASAN_DEFINE_ERROR_KIND)
};

struct ErrorDescription {
  ErrorKind kind;
  // We're using a tagged union because it allows us to have a trivially
  // copiable type and use the same structures as the public interface.
  //
  // We can add a wrapper around it to make it "more c++-like", but that would
  // add a lot of code and the benefit wouldn't be that big.
  union {
    ErrorBase Base;
    ASAN_FOR_EACH_ERROR_KIND(ASAN_ERROR_DESCRIPTION_MEMBER)
  };

  ErrorDescription() { internal_memset(this, 0, sizeof(*this)); }
  explicit ErrorDescription(LinkerInitialized) {}
  ASAN_FOR_EACH_ERROR_KIND(ASAN_ERROR_DESCRIPTION_CONSTRUCTOR)

  bool IsValid() { return kind != kErrorKindInvalid; }
  void Print() {
    switch (kind) {
      ASAN_FOR_EACH_ERROR_KIND(ASAN_ERROR_DESCRIPTION_PRINT)
      case kErrorKindInvalid:
        CHECK(0);
    }
    CHECK(0);
  }
};

#undef ASAN_FOR_EACH_ERROR_KIND
#undef ASAN_DEFINE_ERROR_KIND
#undef ASAN_ERROR_DESCRIPTION_MEMBER
#undef ASAN_ERROR_DESCRIPTION_CONSTRUCTOR
#undef ASAN_ERROR_DESCRIPTION_PRINT

}  // namespace __asan

#endif  // ASAN_ERRORS_H<|MERGE_RESOLUTION|>--- conflicted
+++ resolved
@@ -475,33 +475,6 @@
 };
 
 // clang-format off
-<<<<<<< HEAD
-#define ASAN_FOR_EACH_ERROR_KIND(macro)         \
-  macro(DeadlySignal)                           \
-  macro(DoubleFree)                             \
-  macro(NewDeleteTypeMismatch)                  \
-  macro(FreeNotMalloced)                        \
-  macro(AllocTypeMismatch)                      \
-  macro(MallocUsableSizeNotOwned)               \
-  macro(SanitizerGetAllocatedSizeNotOwned)      \
-  macro(CallocOverflow)                         \
-  macro(ReallocArrayOverflow)                   \
-  macro(PvallocOverflow)                        \
-  macro(InvalidAllocationAlignment)             \
-  macro(InvalidAlignedAllocAlignment)           \
-  macro(InvalidPosixMemalignAlignment)          \
-  macro(AllocationSizeTooBig)                   \
-  macro(RssLimitExceeded)                       \
-  macro(OutOfMemory)                            \
-  macro(StringFunctionMemoryRangesOverlap)      \
-  macro(StringFunctionSizeOverflow)             \
-  macro(BadParamsToAnnotateContiguousContainer) \
-  macro(ODRViolation)                           \
-  macro(InvalidPointerPair)                     \
-  macro(Generic)                                \
-  macro(NonSelfGeneric)                         \
-  macro(NonSelfAMDGPU)
-=======
 #define ASAN_FOR_EACH_ERROR_KIND(macro)                    \
   macro(DeadlySignal)                                      \
   macro(DoubleFree)                                        \
@@ -525,8 +498,9 @@
   macro(BadParamsToAnnotateDoubleEndedContiguousContainer) \
   macro(ODRViolation)                                      \
   macro(InvalidPointerPair)                                \
-  macro(Generic)
->>>>>>> 81bd5e2e
+  macro(Generic)                                           \
+  macro(NonSelfGeneric)                                    \
+  macro(NonSelfAMDGPU)
 // clang-format on
 
 #define ASAN_DEFINE_ERROR_KIND(name) kErrorKind##name,
