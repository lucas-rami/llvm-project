--- conflicted
+++ resolved
@@ -1,8 +1,3 @@
-<<<<<<< HEAD
-=======
-// FIXME: The runtime needs support for _Float16 on X86, see PR55992
-// UNSUPPORTED: i386, x86_64
->>>>>>> 655ba9c8a1d2... Reland "Reland "Reland "Reland "[X86][RFC] Enable `_Float16` type support on X86 following the psABI""""
 // RUN: mlir-opt %s --sparse-compiler | \
 // RUN: mlir-cpu-runner \
 // RUN:  -e entry -entry-point-result=void  \
