// RUN: mlir-translate -mlir-to-llvmir -split-input-file %s | FileCheck %s

// CHECK: @global_aligned32 = private global i64 42, align 32
"llvm.mlir.global"() ({}) {sym_name = "global_aligned32", global_type = i64, value = 42 : i64, linkage = #llvm.linkage<private>, alignment = 32} : () -> ()

// CHECK: @global_aligned64 = private global i64 42, align 64
llvm.mlir.global private @global_aligned64(42 : i64) {alignment = 64 : i64} : i64

// CHECK: @global_aligned64_native = private global i64 42, align 64
llvm.mlir.global private @global_aligned64_native(42 : i64) { alignment = 64 } : i64

// CHECK: @i32_global = internal global i32 42
llvm.mlir.global internal @i32_global(42: i32) : i32

// CHECK: @i32_const = internal constant i53 52
llvm.mlir.global internal constant @i32_const(52: i53) : i53

// CHECK: @int_global_array = internal global [3 x i32] [i32 62, i32 62, i32 62]
llvm.mlir.global internal @int_global_array(dense<62> : vector<3xi32>) : !llvm.array<3 x i32>

// CHECK: @int_global_array_zero_elements = internal constant [3 x [0 x [4 x float]]] zeroinitializer
llvm.mlir.global internal constant @int_global_array_zero_elements(dense<> : tensor<3x0x4xf32>) : !llvm.array<3 x array<0 x array<4 x f32>>>

// CHECK: @int_global_array_zero_elements_1d = internal constant [0 x float] zeroinitializer
llvm.mlir.global internal constant @int_global_array_zero_elements_1d(dense<> : tensor<0xf32>) : !llvm.array<0 x f32>

// CHECK: @i32_global_addr_space = internal addrspace(7) global i32 62
llvm.mlir.global internal @i32_global_addr_space(62: i32) {addr_space = 7 : i32} : i32

// CHECK: @float_global = internal global float 0.000000e+00
llvm.mlir.global internal @float_global(0.0: f32) : f32

// CHECK: @float_global_array = internal global [1 x float] [float -5.000000e+00]
llvm.mlir.global internal @float_global_array(dense<[-5.0]> : vector<1xf32>) : !llvm.array<1 x f32>

// CHECK: @string_const = internal constant [6 x i8] c"foobar"
llvm.mlir.global internal constant @string_const("foobar") : !llvm.array<6 x i8>

// CHECK: @int_global_undef = internal global i64 undef
llvm.mlir.global internal @int_global_undef() : i64

// CHECK: @explicit_undef = global i32 undef
llvm.mlir.global external @explicit_undef() : i32 {
  %0 = llvm.mlir.undef : i32
  llvm.return %0 : i32
}

// CHECK: @int_gep = internal constant i32* getelementptr (i32, i32* @i32_global, i32 2)
llvm.mlir.global internal constant @int_gep() : !llvm.ptr<i32> {
  %addr = llvm.mlir.addressof @i32_global : !llvm.ptr<i32>
  %_c0 = llvm.mlir.constant(2: i32) :i32
  %gepinit = llvm.getelementptr %addr[%_c0] : (!llvm.ptr<i32>, i32) -> !llvm.ptr<i32>
  llvm.return %gepinit : !llvm.ptr<i32>
}

// CHECK{LITERAL}: @dense_float_vector = internal global <3 x float> <float 1.000000e+00, float 2.000000e+00, float 3.000000e+00>
llvm.mlir.global internal @dense_float_vector(dense<[1.0, 2.0, 3.0]> : vector<3xf32>) : vector<3xf32>

// CHECK{LITERAL}: @splat_float_vector = internal global <3 x float> <float 4.200000e+01, float 4.200000e+01, float 4.200000e+01>
llvm.mlir.global internal @splat_float_vector(dense<42.0> : vector<3xf32>) : vector<3xf32>

// CHECK{LITERAL}: @dense_double_vector = internal global <3 x double> <double 1.000000e+00, double 2.000000e+00, double 3.000000e+00>
llvm.mlir.global internal @dense_double_vector(dense<[1.0, 2.0, 3.0]> : vector<3xf64>) : vector<3xf64>

// CHECK{LITERAL}: @splat_double_vector = internal global <3 x double> <double 4.200000e+01, double 4.200000e+01, double 4.200000e+01>
llvm.mlir.global internal @splat_double_vector(dense<42.0> : vector<3xf64>) : vector<3xf64>

// CHECK{LITERAL}: @dense_i64_vector = internal global <3 x i64> <i64 1, i64 2, i64 3>
llvm.mlir.global internal @dense_i64_vector(dense<[1, 2, 3]> : vector<3xi64>) : vector<3xi64>

// CHECK{LITERAL}: @splat_i64_vector = internal global <3 x i64> <i64 42, i64 42, i64 42>
llvm.mlir.global internal @splat_i64_vector(dense<42> : vector<3xi64>) : vector<3xi64>

// CHECK{LITERAL}: @dense_float_vector_2d = internal global [2 x <2 x float>] [<2 x float> <float 1.000000e+00, float 2.000000e+00>, <2 x float> <float 3.000000e+00, float 4.000000e+00>]
llvm.mlir.global internal @dense_float_vector_2d(dense<[[1.0, 2.0], [3.0, 4.0]]> : vector<2x2xf32>) : !llvm.array<2 x vector<2xf32>>

// CHECK{LITERAL}: @splat_float_vector_2d = internal global [2 x <2 x float>] [<2 x float> <float 4.200000e+01, float 4.200000e+01>, <2 x float> <float 4.200000e+01, float 4.200000e+01>]
llvm.mlir.global internal @splat_float_vector_2d(dense<42.0> : vector<2x2xf32>) : !llvm.array<2 x vector<2xf32>>

// CHECK{LITERAL}: @dense_float_vector_3d = internal global [2 x [2 x <2 x float>]] [[2 x <2 x float>] [<2 x float> <float 1.000000e+00, float 2.000000e+00>, <2 x float> <float 3.000000e+00, float 4.000000e+00>], [2 x <2 x float>] [<2 x float> <float 5.000000e+00, float 6.000000e+00>, <2 x float> <float 7.000000e+00, float 8.000000e+00>]]
llvm.mlir.global internal @dense_float_vector_3d(dense<[[[1.0, 2.0], [3.0, 4.0]], [[5.0, 6.0], [7.0, 8.0]]]> : vector<2x2x2xf32>) : !llvm.array<2 x !llvm.array<2 x vector<2xf32>>>

// CHECK{LITERAL}: @splat_float_vector_3d = internal global [2 x [2 x <2 x float>]] [[2 x <2 x float>] [<2 x float> <float 4.200000e+01, float 4.200000e+01>, <2 x float> <float 4.200000e+01, float 4.200000e+01>], [2 x <2 x float>] [<2 x float> <float 4.200000e+01, float 4.200000e+01>, <2 x float> <float 4.200000e+01, float 4.200000e+01>]]
llvm.mlir.global internal @splat_float_vector_3d(dense<42.0> : vector<2x2x2xf32>) : !llvm.array<2 x !llvm.array<2 x vector<2xf32>>>

//
// Linkage attribute.
//

// CHECK: @private = private global i32 42
llvm.mlir.global private @private(42 : i32) : i32
// CHECK: @internal = internal global i32 42
llvm.mlir.global internal @internal(42 : i32) : i32
// CHECK: @available_externally = available_externally global i32 42
llvm.mlir.global available_externally @available_externally(42 : i32) : i32
// CHECK: @linkonce = linkonce global i32 42
llvm.mlir.global linkonce @linkonce(42 : i32) : i32
// CHECK: @weak = weak global i32 42
llvm.mlir.global weak @weak(42 : i32) : i32
// CHECK: @common = common global i32 0
llvm.mlir.global common @common(0 : i32) : i32
// CHECK: @appending = appending global [3 x i32] [i32 1, i32 2, i32 3]
llvm.mlir.global appending @appending(dense<[1,2,3]> : tensor<3xi32>) : !llvm.array<3xi32>
// CHECK: @extern_weak = extern_weak global i32
llvm.mlir.global extern_weak @extern_weak() : i32
// CHECK: @linkonce_odr = linkonce_odr global i32 42
llvm.mlir.global linkonce_odr @linkonce_odr(42 : i32) : i32
// CHECK: @weak_odr = weak_odr global i32 42
llvm.mlir.global weak_odr @weak_odr(42 : i32) : i32
// CHECK: @external = external global i32
llvm.mlir.global external @external() : i32

//
// UnnamedAddr attribute.
//

// CHECK: @no_unnamed_addr = private constant i64 42
llvm.mlir.global private constant @no_unnamed_addr(42 : i64) : i64
// CHECK: @local_unnamed_addr = private local_unnamed_addr constant i64 42
llvm.mlir.global private local_unnamed_addr constant @local_unnamed_addr(42 : i64) : i64
// CHECK: @unnamed_addr = private unnamed_addr constant i64 42
llvm.mlir.global private unnamed_addr constant @unnamed_addr(42 : i64) : i64

//
// dso_local attribute.
//

llvm.mlir.global @has_dso_local(42 : i64) {dso_local} : i64
// CHECK: @has_dso_local = dso_local global i64 42

//
// thr_local attribute.
//

llvm.mlir.global thread_local @has_thr_local(42 : i64) : i64
// CHECK: @has_thr_local = thread_local global i64 42

//
// Section attribute.
//

// CHECK: @sectionvar = internal constant [10 x i8] c"teststring", section ".mysection"
llvm.mlir.global internal constant @sectionvar("teststring")  {section = ".mysection"}: !llvm.array<10 x i8>

//
// Declarations of the allocation functions to be linked against. These are
// inserted before other functions in the module.
//

// CHECK: declare i8* @malloc(i64)
llvm.func @malloc(i64) -> !llvm.ptr<i8>
// CHECK: declare void @free(i8*)


//
// Basic functionality: function and block conversion, function calls,
// phi nodes, scalar type conversion, arithmetic operations.
//

// CHECK-LABEL: define void @empty()
// CHECK-NEXT:    ret void
// CHECK-NEXT:  }
llvm.func @empty() {
  llvm.return
}

// CHECK-LABEL: @global_refs
llvm.func @global_refs() {
  // Check load from globals.
  // CHECK: load i32, i32* @i32_global
  %0 = llvm.mlir.addressof @i32_global : !llvm.ptr<i32>
  %1 = llvm.load %0 : !llvm.ptr<i32>

  // Check the contracted form of load from array constants.
  // CHECK: load i8, i8* getelementptr inbounds ([6 x i8], [6 x i8]* @string_const, i64 0, i64 0)
  %2 = llvm.mlir.addressof @string_const : !llvm.ptr<array<6 x i8>>
  %c0 = llvm.mlir.constant(0 : index) : i64
  %3 = llvm.getelementptr %2[%c0, %c0] : (!llvm.ptr<array<6 x i8>>, i64, i64) -> !llvm.ptr<i8>
  %4 = llvm.load %3 : !llvm.ptr<i8>

  llvm.return
}

// CHECK-LABEL: declare void @body(i64)
llvm.func @body(i64)


// CHECK-LABEL: define void @simple_loop()
llvm.func @simple_loop() {
// CHECK: br label %[[SIMPLE_bb1:[0-9]+]]
  llvm.br ^bb1

// Constants are inlined in LLVM rather than a separate instruction.
// CHECK: [[SIMPLE_bb1]]:
// CHECK-NEXT: br label %[[SIMPLE_bb2:[0-9]+]]
^bb1:   // pred: ^bb0
  %0 = llvm.mlir.constant(1 : index) : i64
  %1 = llvm.mlir.constant(42 : index) : i64
  llvm.br ^bb2(%0 : i64)

// CHECK: [[SIMPLE_bb2]]:
// CHECK-NEXT:   %{{[0-9]+}} = phi i64 [ %{{[0-9]+}}, %[[SIMPLE_bb3:[0-9]+]] ], [ 1, %[[SIMPLE_bb1]] ]
// CHECK-NEXT:   %{{[0-9]+}} = icmp slt i64 %{{[0-9]+}}, 42
// CHECK-NEXT:   br i1 %{{[0-9]+}}, label %[[SIMPLE_bb3]], label %[[SIMPLE_bb4:[0-9]+]]
^bb2(%2: i64): // 2 preds: ^bb1, ^bb3
  %3 = llvm.icmp "slt" %2, %1 : i64
  llvm.cond_br %3, ^bb3, ^bb4

// CHECK: [[SIMPLE_bb3]]:
// CHECK-NEXT:   call void @body(i64 %{{[0-9]+}})
// CHECK-NEXT:   %{{[0-9]+}} = add i64 %{{[0-9]+}}, 1
// CHECK-NEXT:   br label %[[SIMPLE_bb2]]
^bb3:   // pred: ^bb2
  llvm.call @body(%2) : (i64) -> ()
  %4 = llvm.mlir.constant(1 : index) : i64
  %5 = llvm.add %2, %4 : i64
  llvm.br ^bb2(%5 : i64)

// CHECK: [[SIMPLE_bb4]]:
// CHECK-NEXT:    ret void
^bb4:   // pred: ^bb2
  llvm.return
}

// CHECK-LABEL: define void @simple_caller()
// CHECK-NEXT:   call void @simple_loop()
// CHECK-NEXT:   ret void
// CHECK-NEXT: }
llvm.func @simple_caller() {
  llvm.call @simple_loop() : () -> ()
  llvm.return
}

//func @simple_indirect_caller() {
//^bb0:
//  %f = constant @simple_loop : () -> ()
//  call_indirect %f() : () -> ()
//  return
//}

// CHECK-LABEL: define void @ml_caller()
// CHECK-NEXT:   call void @simple_loop()
// CHECK-NEXT:   call void @more_imperfectly_nested_loops()
// CHECK-NEXT:   ret void
// CHECK-NEXT: }
llvm.func @ml_caller() {
  llvm.call @simple_loop() : () -> ()
  llvm.call @more_imperfectly_nested_loops() : () -> ()
  llvm.return
}

// CHECK-LABEL: declare i64 @body_args(i64)
llvm.func @body_args(i64) -> i64
// CHECK-LABEL: declare i32 @other(i64, i32)
llvm.func @other(i64, i32) -> i32

// CHECK-LABEL: define i32 @func_args(i32 {{%.*}}, i32 {{%.*}})
// CHECK-NEXT: br label %[[ARGS_bb1:[0-9]+]]
llvm.func @func_args(%arg0: i32, %arg1: i32) -> i32 {
  %0 = llvm.mlir.constant(0 : i32) : i32
  llvm.br ^bb1

// CHECK: [[ARGS_bb1]]:
// CHECK-NEXT: br label %[[ARGS_bb2:[0-9]+]]
^bb1:   // pred: ^bb0
  %1 = llvm.mlir.constant(0 : index) : i64
  %2 = llvm.mlir.constant(42 : index) : i64
  llvm.br ^bb2(%1 : i64)

// CHECK: [[ARGS_bb2]]:
// CHECK-NEXT:   %5 = phi i64 [ %12, %[[ARGS_bb3:[0-9]+]] ], [ 0, %[[ARGS_bb1]] ]
// CHECK-NEXT:   %6 = icmp slt i64 %5, 42
// CHECK-NEXT:   br i1 %6, label %[[ARGS_bb3]], label %[[ARGS_bb4:[0-9]+]]
^bb2(%3: i64): // 2 preds: ^bb1, ^bb3
  %4 = llvm.icmp "slt" %3, %2 : i64
  llvm.cond_br %4, ^bb3, ^bb4

// CHECK: [[ARGS_bb3]]:
// CHECK-NEXT:   %8 = call i64 @body_args(i64 %5)
// CHECK-NEXT:   %9 = call i32 @other(i64 %8, i32 %0)
// CHECK-NEXT:   %10 = call i32 @other(i64 %8, i32 %9)
// CHECK-NEXT:   %11 = call i32 @other(i64 %8, i32 %1)
// CHECK-NEXT:   %12 = add i64 %5, 1
// CHECK-NEXT:   br label %[[ARGS_bb2]]
^bb3:   // pred: ^bb2
  %5 = llvm.call @body_args(%3) : (i64) -> i64
  %6 = llvm.call @other(%5, %arg0) : (i64, i32) -> i32
  %7 = llvm.call @other(%5, %6) : (i64, i32) -> i32
  %8 = llvm.call @other(%5, %arg1) : (i64, i32) -> i32
  %9 = llvm.mlir.constant(1 : index) : i64
  %10 = llvm.add %3, %9 : i64
  llvm.br ^bb2(%10 : i64)

// CHECK: [[ARGS_bb4]]:
// CHECK-NEXT:   %14 = call i32 @other(i64 0, i32 0)
// CHECK-NEXT:   ret i32 %14
^bb4:   // pred: ^bb2
  %11 = llvm.mlir.constant(0 : index) : i64
  %12 = llvm.call @other(%11, %0) : (i64, i32) -> i32
  llvm.return %12 : i32
}

// CHECK: declare void @pre(i64)
llvm.func @pre(i64)

// CHECK: declare void @body2(i64, i64)
llvm.func @body2(i64, i64)

// CHECK: declare void @post(i64)
llvm.func @post(i64)

// CHECK-LABEL: define void @imperfectly_nested_loops()
// CHECK-NEXT:   br label %[[IMPER_bb1:[0-9]+]]
llvm.func @imperfectly_nested_loops() {
  llvm.br ^bb1

// CHECK: [[IMPER_bb1]]:
// CHECK-NEXT:   br label %[[IMPER_bb2:[0-9]+]]
^bb1:   // pred: ^bb0
  %0 = llvm.mlir.constant(0 : index) : i64
  %1 = llvm.mlir.constant(42 : index) : i64
  llvm.br ^bb2(%0 : i64)

// CHECK: [[IMPER_bb2]]:
// CHECK-NEXT:   %3 = phi i64 [ %13, %[[IMPER_bb7:[0-9]+]] ], [ 0, %[[IMPER_bb1]] ]
// CHECK-NEXT:   %4 = icmp slt i64 %3, 42
// CHECK-NEXT:   br i1 %4, label %[[IMPER_bb3:[0-9]+]], label %[[IMPER_bb8:[0-9]+]]
^bb2(%2: i64): // 2 preds: ^bb1, ^bb7
  %3 = llvm.icmp "slt" %2, %1 : i64
  llvm.cond_br %3, ^bb3, ^bb8

// CHECK: [[IMPER_bb3]]:
// CHECK-NEXT:   call void @pre(i64 %3)
// CHECK-NEXT:   br label %[[IMPER_bb4:[0-9]+]]
^bb3:   // pred: ^bb2
  llvm.call @pre(%2) : (i64) -> ()
  llvm.br ^bb4

// CHECK: [[IMPER_bb4]]:
// CHECK-NEXT:   br label %[[IMPER_bb5:[0-9]+]]
^bb4:   // pred: ^bb3
  %4 = llvm.mlir.constant(7 : index) : i64
  %5 = llvm.mlir.constant(56 : index) : i64
  llvm.br ^bb5(%4 : i64)

// CHECK: [[IMPER_bb5]]:
// CHECK-NEXT:   %8 = phi i64 [ %11, %[[IMPER_bb6:[0-9]+]] ], [ 7, %[[IMPER_bb4]] ]
// CHECK-NEXT:   %9 = icmp slt i64 %8, 56
// CHECK-NEXT:   br i1 %9, label %[[IMPER_bb6]], label %[[IMPER_bb7]]
^bb5(%6: i64): // 2 preds: ^bb4, ^bb6
  %7 = llvm.icmp "slt" %6, %5 : i64
  llvm.cond_br %7, ^bb6, ^bb7

// CHECK: [[IMPER_bb6]]:
// CHECK-NEXT:   call void @body2(i64 %3, i64 %8)
// CHECK-NEXT:   %11 = add i64 %8, 2
// CHECK-NEXT:   br label %[[IMPER_bb5]]
^bb6:   // pred: ^bb5
  llvm.call @body2(%2, %6) : (i64, i64) -> ()
  %8 = llvm.mlir.constant(2 : index) : i64
  %9 = llvm.add %6, %8 : i64
  llvm.br ^bb5(%9 : i64)

// CHECK: [[IMPER_bb7]]:
// CHECK-NEXT:   call void @post(i64 %3)
// CHECK-NEXT:   %13 = add i64 %3, 1
// CHECK-NEXT:   br label %[[IMPER_bb2]]
^bb7:   // pred: ^bb5
  llvm.call @post(%2) : (i64) -> ()
  %10 = llvm.mlir.constant(1 : index) : i64
  %11 = llvm.add %2, %10 : i64
  llvm.br ^bb2(%11 : i64)

// CHECK: [[IMPER_bb8]]:
// CHECK-NEXT:   ret void
^bb8:   // pred: ^bb2
  llvm.return
}

// CHECK: declare void @mid(i64)
llvm.func @mid(i64)

// CHECK: declare void @body3(i64, i64)
llvm.func @body3(i64, i64)

// A complete function transformation check.
// CHECK-LABEL: define void @more_imperfectly_nested_loops()
// CHECK-NEXT:   br label %1
// CHECK: 1:                                      ; preds = %0
// CHECK-NEXT:   br label %2
// CHECK: 2:                                      ; preds = %19, %1
// CHECK-NEXT:   %3 = phi i64 [ %20, %19 ], [ 0, %1 ]
// CHECK-NEXT:   %4 = icmp slt i64 %3, 42
// CHECK-NEXT:   br i1 %4, label %5, label %21
// CHECK: 5:                                      ; preds = %2
// CHECK-NEXT:   call void @pre(i64 %3)
// CHECK-NEXT:   br label %6
// CHECK: 6:                                      ; preds = %5
// CHECK-NEXT:   br label %7
// CHECK: 7:                                      ; preds = %10, %6
// CHECK-NEXT:   %8 = phi i64 [ %11, %10 ], [ 7, %6 ]
// CHECK-NEXT:   %9 = icmp slt i64 %8, 56
// CHECK-NEXT:   br i1 %9, label %10, label %12
// CHECK: 10:                                     ; preds = %7
// CHECK-NEXT:   call void @body2(i64 %3, i64 %8)
// CHECK-NEXT:   %11 = add i64 %8, 2
// CHECK-NEXT:   br label %7
// CHECK: 12:                                     ; preds = %7
// CHECK-NEXT:   call void @mid(i64 %3)
// CHECK-NEXT:   br label %13
// CHECK: 13:                                     ; preds = %12
// CHECK-NEXT:   br label %14
// CHECK: 14:                                     ; preds = %17, %13
// CHECK-NEXT:   %15 = phi i64 [ %18, %17 ], [ 18, %13 ]
// CHECK-NEXT:   %16 = icmp slt i64 %15, 37
// CHECK-NEXT:   br i1 %16, label %17, label %19
// CHECK: 17:                                     ; preds = %14
// CHECK-NEXT:   call void @body3(i64 %3, i64 %15)
// CHECK-NEXT:   %18 = add i64 %15, 3
// CHECK-NEXT:   br label %14
// CHECK: 19:                                     ; preds = %14
// CHECK-NEXT:   call void @post(i64 %3)
// CHECK-NEXT:   %20 = add i64 %3, 1
// CHECK-NEXT:   br label %2
// CHECK: 21:                                     ; preds = %2
// CHECK-NEXT:   ret void
// CHECK-NEXT: }
llvm.func @more_imperfectly_nested_loops() {
  llvm.br ^bb1
^bb1:	// pred: ^bb0
  %0 = llvm.mlir.constant(0 : index) : i64
  %1 = llvm.mlir.constant(42 : index) : i64
  llvm.br ^bb2(%0 : i64)
^bb2(%2: i64):	// 2 preds: ^bb1, ^bb11
  %3 = llvm.icmp "slt" %2, %1 : i64
  llvm.cond_br %3, ^bb3, ^bb12
^bb3:	// pred: ^bb2
  llvm.call @pre(%2) : (i64) -> ()
  llvm.br ^bb4
^bb4:	// pred: ^bb3
  %4 = llvm.mlir.constant(7 : index) : i64
  %5 = llvm.mlir.constant(56 : index) : i64
  llvm.br ^bb5(%4 : i64)
^bb5(%6: i64):	// 2 preds: ^bb4, ^bb6
  %7 = llvm.icmp "slt" %6, %5 : i64
  llvm.cond_br %7, ^bb6, ^bb7
^bb6:	// pred: ^bb5
  llvm.call @body2(%2, %6) : (i64, i64) -> ()
  %8 = llvm.mlir.constant(2 : index) : i64
  %9 = llvm.add %6, %8 : i64
  llvm.br ^bb5(%9 : i64)
^bb7:	// pred: ^bb5
  llvm.call @mid(%2) : (i64) -> ()
  llvm.br ^bb8
^bb8:	// pred: ^bb7
  %10 = llvm.mlir.constant(18 : index) : i64
  %11 = llvm.mlir.constant(37 : index) : i64
  llvm.br ^bb9(%10 : i64)
^bb9(%12: i64):	// 2 preds: ^bb8, ^bb10
  %13 = llvm.icmp "slt" %12, %11 : i64
  llvm.cond_br %13, ^bb10, ^bb11
^bb10:	// pred: ^bb9
  llvm.call @body3(%2, %12) : (i64, i64) -> ()
  %14 = llvm.mlir.constant(3 : index) : i64
  %15 = llvm.add %12, %14 : i64
  llvm.br ^bb9(%15 : i64)
^bb11:	// pred: ^bb9
  llvm.call @post(%2) : (i64) -> ()
  %16 = llvm.mlir.constant(1 : index) : i64
  %17 = llvm.add %2, %16 : i64
  llvm.br ^bb2(%17 : i64)
^bb12:	// pred: ^bb2
  llvm.return
}


//
// Check that linkage is translated for functions. No need to check all linkage
// flags since the logic is the same as for globals.
//

// CHECK: define internal void @func_internal
llvm.func internal @func_internal() {
  llvm.return
}

//
// dso_local attribute.
//

// CHECK: define dso_local void @dso_local_func
llvm.func @dso_local_func() attributes {dso_local} {
  llvm.return
}

//
// MemRef type conversion, allocation and communication with functions.
//

// CHECK-LABEL: define void @memref_alloc()
llvm.func @memref_alloc() {
// CHECK-NEXT: %{{[0-9]+}} = call i8* @malloc(i64 400)
// CHECK-NEXT: %{{[0-9]+}} = bitcast i8* %{{[0-9]+}} to float*
// CHECK-NEXT: %{{[0-9]+}} = insertvalue { float* } undef, float* %{{[0-9]+}}, 0
  %0 = llvm.mlir.constant(10 : index) : i64
  %1 = llvm.mlir.constant(10 : index) : i64
  %2 = llvm.mul %0, %1 : i64
  %3 = llvm.mlir.undef : !llvm.struct<(ptr<f32>)>
  %4 = llvm.mlir.constant(4 : index) : i64
  %5 = llvm.mul %2, %4 : i64
  %6 = llvm.call @malloc(%5) : (i64) -> !llvm.ptr<i8>
  %7 = llvm.bitcast %6 : !llvm.ptr<i8> to !llvm.ptr<f32>
  %8 = llvm.insertvalue %7, %3[0] : !llvm.struct<(ptr<f32>)>
// CHECK-NEXT: ret void
  llvm.return
}

// CHECK-LABEL: declare i64 @get_index()
llvm.func @get_index() -> i64

// CHECK-LABEL: define void @store_load_static()
llvm.func @store_load_static() {
^bb0:
// CHECK-NEXT: %{{[0-9]+}} = call i8* @malloc(i64 40)
// CHECK-NEXT: %{{[0-9]+}} = bitcast i8* %{{[0-9]+}} to float*
// CHECK-NEXT: %{{[0-9]+}} = insertvalue { float* } undef, float* %{{[0-9]+}}, 0
  %0 = llvm.mlir.constant(10 : index) : i64
  %1 = llvm.mlir.undef : !llvm.struct<(ptr<f32>)>
  %2 = llvm.mlir.constant(4 : index) : i64
  %3 = llvm.mul %0, %2 : i64
  %4 = llvm.call @malloc(%3) : (i64) -> !llvm.ptr<i8>
  %5 = llvm.bitcast %4 : !llvm.ptr<i8> to !llvm.ptr<f32>
  %6 = llvm.insertvalue %5, %1[0] : !llvm.struct<(ptr<f32>)>
  %7 = llvm.mlir.constant(1.000000e+00 : f32) : f32
  llvm.br ^bb1
^bb1:   // pred: ^bb0
  %8 = llvm.mlir.constant(0 : index) : i64
  %9 = llvm.mlir.constant(10 : index) : i64
  llvm.br ^bb2(%8 : i64)
// CHECK: %{{[0-9]+}} = phi i64 [ %{{[0-9]+}}, %{{[0-9]+}} ], [ 0, %{{[0-9]+}} ]
^bb2(%10: i64):        // 2 preds: ^bb1, ^bb3
// CHECK-NEXT: %{{[0-9]+}} = icmp slt i64 %{{[0-9]+}}, 10
  %11 = llvm.icmp "slt" %10, %9 : i64
// CHECK-NEXT: br i1 %{{[0-9]+}}, label %{{[0-9]+}}, label %{{[0-9]+}}
  llvm.cond_br %11, ^bb3, ^bb4
^bb3:   // pred: ^bb2
// CHECK: %{{[0-9]+}} = extractvalue { float* } %{{[0-9]+}}, 0
// CHECK-NEXT: %{{[0-9]+}} = getelementptr float, float* %{{[0-9]+}}, i64 %{{[0-9]+}}
// CHECK-NEXT: store float 1.000000e+00, float* %{{[0-9]+}}
  %12 = llvm.mlir.constant(10 : index) : i64
  %13 = llvm.extractvalue %6[0] : !llvm.struct<(ptr<f32>)>
  %14 = llvm.getelementptr %13[%10] : (!llvm.ptr<f32>, i64) -> !llvm.ptr<f32>
  llvm.store %7, %14 : !llvm.ptr<f32>
  %15 = llvm.mlir.constant(1 : index) : i64
// CHECK-NEXT: %{{[0-9]+}} = add i64 %{{[0-9]+}}, 1
  %16 = llvm.add %10, %15 : i64
// CHECK-NEXT: br label %{{[0-9]+}}
  llvm.br ^bb2(%16 : i64)
^bb4:   // pred: ^bb2
  llvm.br ^bb5
^bb5:   // pred: ^bb4
  %17 = llvm.mlir.constant(0 : index) : i64
  %18 = llvm.mlir.constant(10 : index) : i64
  llvm.br ^bb6(%17 : i64)
// CHECK: %{{[0-9]+}} = phi i64 [ %{{[0-9]+}}, %{{[0-9]+}} ], [ 0, %{{[0-9]+}} ]
^bb6(%19: i64):        // 2 preds: ^bb5, ^bb7
// CHECK-NEXT: %{{[0-9]+}} = icmp slt i64 %{{[0-9]+}}, 10
  %20 = llvm.icmp "slt" %19, %18 : i64
// CHECK-NEXT: br i1 %{{[0-9]+}}, label %{{[0-9]+}}, label %{{[0-9]+}}
  llvm.cond_br %20, ^bb7, ^bb8
^bb7:   // pred: ^bb6
// CHECK:      %{{[0-9]+}} = extractvalue { float* } %{{[0-9]+}}, 0
// CHECK-NEXT: %{{[0-9]+}} = getelementptr float, float* %{{[0-9]+}}, i64 %{{[0-9]+}}
// CHECK-NEXT: %{{[0-9]+}} = load float, float* %{{[0-9]+}}
  %21 = llvm.mlir.constant(10 : index) : i64
  %22 = llvm.extractvalue %6[0] : !llvm.struct<(ptr<f32>)>
  %23 = llvm.getelementptr %22[%19] : (!llvm.ptr<f32>, i64) -> !llvm.ptr<f32>
  %24 = llvm.load %23 : !llvm.ptr<f32>
  %25 = llvm.mlir.constant(1 : index) : i64
// CHECK-NEXT: %{{[0-9]+}} = add i64 %{{[0-9]+}}, 1
  %26 = llvm.add %19, %25 : i64
// CHECK-NEXT: br label %{{[0-9]+}}
  llvm.br ^bb6(%26 : i64)
^bb8:   // pred: ^bb6
// CHECK: ret void
  llvm.return
}

// CHECK-LABEL: define void @store_load_dynamic(i64 {{%.*}})
llvm.func @store_load_dynamic(%arg0: i64) {
// CHECK-NEXT: %{{[0-9]+}} = mul i64 %{{[0-9]+}}, 4
// CHECK-NEXT: %{{[0-9]+}} = call i8* @malloc(i64 %{{[0-9]+}})
// CHECK-NEXT: %{{[0-9]+}} = bitcast i8* %{{[0-9]+}} to float*
// CHECK-NEXT: %{{[0-9]+}} = insertvalue { float*, i64 } undef, float* %{{[0-9]+}}, 0
// CHECK-NEXT: %{{[0-9]+}} = insertvalue { float*, i64 } %{{[0-9]+}}, i64 %{{[0-9]+}}, 1
  %0 = llvm.mlir.undef : !llvm.struct<(ptr<f32>, i64)>
  %1 = llvm.mlir.constant(4 : index) : i64
  %2 = llvm.mul %arg0, %1 : i64
  %3 = llvm.call @malloc(%2) : (i64) -> !llvm.ptr<i8>
  %4 = llvm.bitcast %3 : !llvm.ptr<i8> to !llvm.ptr<f32>
  %5 = llvm.insertvalue %4, %0[0] : !llvm.struct<(ptr<f32>, i64)>
  %6 = llvm.insertvalue %arg0, %5[1] : !llvm.struct<(ptr<f32>, i64)>
  %7 = llvm.mlir.constant(1.000000e+00 : f32) : f32
// CHECK-NEXT: br label %{{[0-9]+}}
  llvm.br ^bb1
^bb1:   // pred: ^bb0
  %8 = llvm.mlir.constant(0 : index) : i64
  llvm.br ^bb2(%8 : i64)
// CHECK: %{{[0-9]+}} = phi i64 [ %{{[0-9]+}}, %{{[0-9]+}} ], [ 0, %{{[0-9]+}} ]
^bb2(%9: i64): // 2 preds: ^bb1, ^bb3
// CHECK-NEXT: %{{[0-9]+}} = icmp slt i64 %{{[0-9]+}}, %{{[0-9]+}}
  %10 = llvm.icmp "slt" %9, %arg0 : i64
// CHECK-NEXT: br i1 %{{[0-9]+}}, label %{{[0-9]+}}, label %{{[0-9]+}}
  llvm.cond_br %10, ^bb3, ^bb4
^bb3:   // pred: ^bb2
// CHECK:      %{{[0-9]+}} = extractvalue { float*, i64 } %{{[0-9]+}}, 1
// CHECK-NEXT: %{{[0-9]+}} = extractvalue { float*, i64 } %{{[0-9]+}}, 0
// CHECK-NEXT: %{{[0-9]+}} = getelementptr float, float* %{{[0-9]+}}, i64 %{{[0-9]+}}
// CHECK-NEXT: store float 1.000000e+00, float* %{{[0-9]+}}
  %11 = llvm.extractvalue %6[1] : !llvm.struct<(ptr<f32>, i64)>
  %12 = llvm.extractvalue %6[0] : !llvm.struct<(ptr<f32>, i64)>
  %13 = llvm.getelementptr %12[%9] : (!llvm.ptr<f32>, i64) -> !llvm.ptr<f32>
  llvm.store %7, %13 : !llvm.ptr<f32>
  %14 = llvm.mlir.constant(1 : index) : i64
// CHECK-NEXT: %{{[0-9]+}} = add i64 %{{[0-9]+}}, 1
  %15 = llvm.add %9, %14 : i64
// CHECK-NEXT: br label %{{[0-9]+}}
  llvm.br ^bb2(%15 : i64)
^bb4:   // pred: ^bb3
  llvm.br ^bb5
^bb5:   // pred: ^bb4
  %16 = llvm.mlir.constant(0 : index) : i64
  llvm.br ^bb6(%16 : i64)
// CHECK: %{{[0-9]+}} = phi i64 [ %{{[0-9]+}}, %{{[0-9]+}} ], [ 0, %{{[0-9]+}} ]
^bb6(%17: i64):        // 2 preds: ^bb5, ^bb7
// CHECK-NEXT: %{{[0-9]+}} = icmp slt i64 %{{[0-9]+}}, %{{[0-9]+}}
  %18 = llvm.icmp "slt" %17, %arg0 : i64
// CHECK-NEXT: br i1 %{{[0-9]+}}, label %{{[0-9]+}}, label %{{[0-9]+}}
  llvm.cond_br %18, ^bb7, ^bb8
^bb7:   // pred: ^bb6
// CHECK:      %{{[0-9]+}} = extractvalue { float*, i64 } %{{[0-9]+}}, 1
// CHECK-NEXT: %{{[0-9]+}} = extractvalue { float*, i64 } %{{[0-9]+}}, 0
// CHECK-NEXT: %{{[0-9]+}} = getelementptr float, float* %{{[0-9]+}}, i64 %{{[0-9]+}}
// CHECK-NEXT: %{{[0-9]+}} = load float, float* %{{[0-9]+}}
  %19 = llvm.extractvalue %6[1] : !llvm.struct<(ptr<f32>, i64)>
  %20 = llvm.extractvalue %6[0] : !llvm.struct<(ptr<f32>, i64)>
  %21 = llvm.getelementptr %20[%17] : (!llvm.ptr<f32>, i64) -> !llvm.ptr<f32>
  %22 = llvm.load %21 : !llvm.ptr<f32>
  %23 = llvm.mlir.constant(1 : index) : i64
// CHECK-NEXT: %{{[0-9]+}} = add i64 %{{[0-9]+}}, 1
  %24 = llvm.add %17, %23 : i64
// CHECK-NEXT: br label %{{[0-9]+}}
  llvm.br ^bb6(%24 : i64)
^bb8:   // pred: ^bb6
// CHECK: ret void
  llvm.return
}

// CHECK-LABEL: define void @store_load_mixed(i64 {{%.*}})
llvm.func @store_load_mixed(%arg0: i64) {
  %0 = llvm.mlir.constant(10 : index) : i64
// CHECK-NEXT: %{{[0-9]+}} = mul i64 2, %{{[0-9]+}}
// CHECK-NEXT: %{{[0-9]+}} = mul i64 %{{[0-9]+}}, 4
// CHECK-NEXT: %{{[0-9]+}} = mul i64 %{{[0-9]+}}, 10
// CHECK-NEXT: %{{[0-9]+}} = mul i64 %{{[0-9]+}}, 4
// CHECK-NEXT: %{{[0-9]+}} = call i8* @malloc(i64 %{{[0-9]+}})
// CHECK-NEXT: %{{[0-9]+}} = bitcast i8* %{{[0-9]+}} to float*
// CHECK-NEXT: %{{[0-9]+}} = insertvalue { float*, i64, i64 } undef, float* %{{[0-9]+}}, 0
// CHECK-NEXT: %{{[0-9]+}} = insertvalue { float*, i64, i64 } %{{[0-9]+}}, i64 %{{[0-9]+}}, 1
// CHECK-NEXT: %{{[0-9]+}} = insertvalue { float*, i64, i64 } %{{[0-9]+}}, i64 10, 2
  %1 = llvm.mlir.constant(2 : index) : i64
  %2 = llvm.mlir.constant(4 : index) : i64
  %3 = llvm.mul %1, %arg0 : i64
  %4 = llvm.mul %3, %2 : i64
  %5 = llvm.mul %4, %0 : i64
  %6 = llvm.mlir.undef : !llvm.struct<(ptr<f32>, i64, i64)>
  %7 = llvm.mlir.constant(4 : index) : i64
  %8 = llvm.mul %5, %7 : i64
  %9 = llvm.call @malloc(%8) : (i64) -> !llvm.ptr<i8>
  %10 = llvm.bitcast %9 : !llvm.ptr<i8> to !llvm.ptr<f32>
  %11 = llvm.insertvalue %10, %6[0] : !llvm.struct<(ptr<f32>, i64, i64)>
  %12 = llvm.insertvalue %arg0, %11[1] : !llvm.struct<(ptr<f32>, i64, i64)>
  %13 = llvm.insertvalue %0, %12[2] : !llvm.struct<(ptr<f32>, i64, i64)>

// CHECK-NEXT: %{{[0-9]+}} = call i64 @get_index()
// CHECK-NEXT: %{{[0-9]+}} = call i64 @get_index()
  %14 = llvm.mlir.constant(1 : index) : i64
  %15 = llvm.mlir.constant(2 : index) : i64
  %16 = llvm.call @get_index() : () -> i64
  %17 = llvm.call @get_index() : () -> i64
  %18 = llvm.mlir.constant(4.200000e+01 : f32) : f32
  %19 = llvm.mlir.constant(2 : index) : i64
// CHECK-NEXT: %{{[0-9]+}} = extractvalue { float*, i64, i64 } %{{[0-9]+}}, 1
// CHECK-NEXT: %{{[0-9]+}} = extractvalue { float*, i64, i64 } %{{[0-9]+}}, 2
// CHECK-NEXT: %{{[0-9]+}} = mul i64 1, %{{[0-9]+}}
// CHECK-NEXT: %{{[0-9]+}} = add i64 %{{[0-9]+}}, 2
// CHECK-NEXT: %{{[0-9]+}} = mul i64 %{{[0-9]+}}, 4
// CHECK-NEXT: %{{[0-9]+}} = add i64 %{{[0-9]+}}, %{{[0-9]+}}
// CHECK-NEXT: %{{[0-9]+}} = mul i64 %{{[0-9]+}}, %{{[0-9]+}}
// CHECK-NEXT: %{{[0-9]+}} = add i64 %{{[0-9]+}}, %{{[0-9]+}}
// CHECK-NEXT: %{{[0-9]+}} = extractvalue { float*, i64, i64 } %{{[0-9]+}}, 0
// CHECK-NEXT: %{{[0-9]+}} = getelementptr float, float* %{{[0-9]+}}, i64 %{{[0-9]+}}
// CHECK-NEXT: store float 4.200000e+01, float* %{{[0-9]+}}
  %20 = llvm.extractvalue %13[1] : !llvm.struct<(ptr<f32>, i64, i64)>
  %21 = llvm.mlir.constant(4 : index) : i64
  %22 = llvm.extractvalue %13[2] : !llvm.struct<(ptr<f32>, i64, i64)>
  %23 = llvm.mul %14, %20 : i64
  %24 = llvm.add %23, %15 : i64
  %25 = llvm.mul %24, %21 : i64
  %26 = llvm.add %25, %16 : i64
  %27 = llvm.mul %26, %22 : i64
  %28 = llvm.add %27, %17 : i64
  %29 = llvm.extractvalue %13[0] : !llvm.struct<(ptr<f32>, i64, i64)>
  %30 = llvm.getelementptr %29[%28] : (!llvm.ptr<f32>, i64) -> !llvm.ptr<f32>
  llvm.store %18, %30 : !llvm.ptr<f32>
// CHECK-NEXT: %{{[0-9]+}} = extractvalue { float*, i64, i64 } %{{[0-9]+}}, 1
// CHECK-NEXT: %{{[0-9]+}} = extractvalue { float*, i64, i64 } %{{[0-9]+}}, 2
// CHECK-NEXT: %{{[0-9]+}} = mul i64 %{{[0-9]+}}, %{{[0-9]+}}
// CHECK-NEXT: %{{[0-9]+}} = add i64 %{{[0-9]+}}, %{{[0-9]+}}
// CHECK-NEXT: %{{[0-9]+}} = mul i64 %{{[0-9]+}}, 4
// CHECK-NEXT: %{{[0-9]+}} = add i64 %{{[0-9]+}}, 2
// CHECK-NEXT: %{{[0-9]+}} = mul i64 %{{[0-9]+}}, %{{[0-9]+}}
// CHECK-NEXT: %{{[0-9]+}} = add i64 %{{[0-9]+}}, 1
// CHECK-NEXT: %{{[0-9]+}} = extractvalue { float*, i64, i64 } %{{[0-9]+}}, 0
// CHECK-NEXT: %{{[0-9]+}} = getelementptr float, float* %{{[0-9]+}}, i64 %{{[0-9]+}}
// CHECK-NEXT: %{{[0-9]+}} = load float, float* %{{[0-9]+}}
  %31 = llvm.mlir.constant(2 : index) : i64
  %32 = llvm.extractvalue %13[1] : !llvm.struct<(ptr<f32>, i64, i64)>
  %33 = llvm.mlir.constant(4 : index) : i64
  %34 = llvm.extractvalue %13[2] : !llvm.struct<(ptr<f32>, i64, i64)>
  %35 = llvm.mul %17, %32 : i64
  %36 = llvm.add %35, %16 : i64
  %37 = llvm.mul %36, %33 : i64
  %38 = llvm.add %37, %15 : i64
  %39 = llvm.mul %38, %34 : i64
  %40 = llvm.add %39, %14 : i64
  %41 = llvm.extractvalue %13[0] : !llvm.struct<(ptr<f32>, i64, i64)>
  %42 = llvm.getelementptr %41[%40] : (!llvm.ptr<f32>, i64) -> !llvm.ptr<f32>
  %43 = llvm.load %42 : !llvm.ptr<f32>
// CHECK-NEXT: ret void
  llvm.return
}

// CHECK-LABEL: define { float*, i64 } @memref_args_rets({ float* } {{%.*}}, { float*, i64 } {{%.*}}, { float*, i64 } {{%.*}})
llvm.func @memref_args_rets(%arg0: !llvm.struct<(ptr<f32>)>, %arg1: !llvm.struct<(ptr<f32>, i64)>, %arg2: !llvm.struct<(ptr<f32>, i64)>) -> !llvm.struct<(ptr<f32>, i64)> {
  %0 = llvm.mlir.constant(7 : index) : i64
// CHECK-NEXT: %{{[0-9]+}} = call i64 @get_index()
  %1 = llvm.call @get_index() : () -> i64
  %2 = llvm.mlir.constant(4.200000e+01 : f32) : f32
// CHECK-NEXT: %{{[0-9]+}} = extractvalue { float* } %{{[0-9]+}}, 0
// CHECK-NEXT: %{{[0-9]+}} = getelementptr float, float* %{{[0-9]+}}, i64 7
// CHECK-NEXT: store float 4.200000e+01, float* %{{[0-9]+}}
  %3 = llvm.mlir.constant(10 : index) : i64
  %4 = llvm.extractvalue %arg0[0] : !llvm.struct<(ptr<f32>)>
  %5 = llvm.getelementptr %4[%0] : (!llvm.ptr<f32>, i64) -> !llvm.ptr<f32>
  llvm.store %2, %5 : !llvm.ptr<f32>
// CHECK-NEXT: %{{[0-9]+}} = extractvalue { float*, i64 } %{{[0-9]+}}, 1
// CHECK-NEXT: %{{[0-9]+}} = extractvalue { float*, i64 } %{{[0-9]+}}, 0
// CHECK-NEXT: %{{[0-9]+}} = getelementptr float, float* %{{[0-9]+}}, i64 7
// CHECK-NEXT: store float 4.200000e+01, float* %{{[0-9]+}}
  %6 = llvm.extractvalue %arg1[1] : !llvm.struct<(ptr<f32>, i64)>
  %7 = llvm.extractvalue %arg1[0] : !llvm.struct<(ptr<f32>, i64)>
  %8 = llvm.getelementptr %7[%0] : (!llvm.ptr<f32>, i64) -> !llvm.ptr<f32>
  llvm.store %2, %8 : !llvm.ptr<f32>
// CHECK-NEXT: %{{[0-9]+}} = extractvalue { float*, i64 } %{{[0-9]+}}, 1
// CHECK-NEXT: %{{[0-9]+}} = mul i64 7, %{{[0-9]+}}
// CHECK-NEXT: %{{[0-9]+}} = add i64 %{{[0-9]+}}, %{{[0-9]+}}
// CHECK-NEXT: %{{[0-9]+}} = extractvalue { float*, i64 } %{{[0-9]+}}, 0
// CHECK-NEXT: %{{[0-9]+}} = getelementptr float, float* %{{[0-9]+}}, i64 %{{[0-9]+}}
// CHECK-NEXT: store float 4.200000e+01, float* %{{[0-9]+}}
  %9 = llvm.mlir.constant(10 : index) : i64
  %10 = llvm.extractvalue %arg2[1] : !llvm.struct<(ptr<f32>, i64)>
  %11 = llvm.mul %0, %10 : i64
  %12 = llvm.add %11, %1 : i64
  %13 = llvm.extractvalue %arg2[0] : !llvm.struct<(ptr<f32>, i64)>
  %14 = llvm.getelementptr %13[%12] : (!llvm.ptr<f32>, i64) -> !llvm.ptr<f32>
  llvm.store %2, %14 : !llvm.ptr<f32>
// CHECK-NEXT: %{{[0-9]+}} = mul i64 10, %{{[0-9]+}}
// CHECK-NEXT: %{{[0-9]+}} = mul i64 %{{[0-9]+}}, 4
// CHECK-NEXT: %{{[0-9]+}} = call i8* @malloc(i64 %{{[0-9]+}})
// CHECK-NEXT: %{{[0-9]+}} = bitcast i8* %{{[0-9]+}} to float*
// CHECK-NEXT: %{{[0-9]+}} = insertvalue { float*, i64 } undef, float* %{{[0-9]+}}, 0
// CHECK-NEXT: %{{[0-9]+}} = insertvalue { float*, i64 } %{{[0-9]+}}, i64 %{{[0-9]+}}, 1
  %15 = llvm.mlir.constant(10 : index) : i64
  %16 = llvm.mul %15, %1 : i64
  %17 = llvm.mlir.undef : !llvm.struct<(ptr<f32>, i64)>
  %18 = llvm.mlir.constant(4 : index) : i64
  %19 = llvm.mul %16, %18 : i64
  %20 = llvm.call @malloc(%19) : (i64) -> !llvm.ptr<i8>
  %21 = llvm.bitcast %20 : !llvm.ptr<i8> to !llvm.ptr<f32>
  %22 = llvm.insertvalue %21, %17[0] : !llvm.struct<(ptr<f32>, i64)>
  %23 = llvm.insertvalue %1, %22[1] : !llvm.struct<(ptr<f32>, i64)>
// CHECK-NEXT: ret { float*, i64 } %{{[0-9]+}}
  llvm.return %23 : !llvm.struct<(ptr<f32>, i64)>
}


// CHECK-LABEL: define i64 @memref_dim({ float*, i64, i64 } {{%.*}})
llvm.func @memref_dim(%arg0: !llvm.struct<(ptr<f32>, i64, i64)>) -> i64 {
// Expecting this to create an LLVM constant.
  %0 = llvm.mlir.constant(42 : index) : i64
// CHECK-NEXT: %2 = extractvalue { float*, i64, i64 } %0, 1
  %1 = llvm.extractvalue %arg0[1] : !llvm.struct<(ptr<f32>, i64, i64)>
// Expecting this to create an LLVM constant.
  %2 = llvm.mlir.constant(10 : index) : i64
// CHECK-NEXT: %3 = extractvalue { float*, i64, i64 } %0, 2
  %3 = llvm.extractvalue %arg0[2] : !llvm.struct<(ptr<f32>, i64, i64)>
// Checking that the constant for d0 has been created.
// CHECK-NEXT: %4 = add i64 42, %2
  %4 = llvm.add %0, %1 : i64
// Checking that the constant for d2 has been created.
// CHECK-NEXT: %5 = add i64 10, %3
  %5 = llvm.add %2, %3 : i64
// CHECK-NEXT: %6 = add i64 %4, %5
  %6 = llvm.add %4, %5 : i64
// CHECK-NEXT: ret i64 %6
  llvm.return %6 : i64
}

llvm.func @get_i64() -> i64
llvm.func @get_f32() -> f32
llvm.func @get_memref() -> !llvm.struct<(ptr<f32>, i64, i64)>

// CHECK-LABEL: define { i64, float, { float*, i64, i64 } } @multireturn()
llvm.func @multireturn() -> !llvm.struct<(i64, f32, struct<(ptr<f32>, i64, i64)>)> {
  %0 = llvm.call @get_i64() : () -> i64
  %1 = llvm.call @get_f32() : () -> f32
  %2 = llvm.call @get_memref() : () -> !llvm.struct<(ptr<f32>, i64, i64)>
// CHECK:        %{{[0-9]+}} = insertvalue { i64, float, { float*, i64, i64 } } undef, i64 %{{[0-9]+}}, 0
// CHECK-NEXT:   %{{[0-9]+}} = insertvalue { i64, float, { float*, i64, i64 } } %{{[0-9]+}}, float %{{[0-9]+}}, 1
// CHECK-NEXT:   %{{[0-9]+}} = insertvalue { i64, float, { float*, i64, i64 } } %{{[0-9]+}}, { float*, i64, i64 } %{{[0-9]+}}, 2
// CHECK-NEXT:   ret { i64, float, { float*, i64, i64 } } %{{[0-9]+}}
  %3 = llvm.mlir.undef : !llvm.struct<(i64, f32, struct<(ptr<f32>, i64, i64)>)>
  %4 = llvm.insertvalue %0, %3[0] : !llvm.struct<(i64, f32, struct<(ptr<f32>, i64, i64)>)>
  %5 = llvm.insertvalue %1, %4[1] : !llvm.struct<(i64, f32, struct<(ptr<f32>, i64, i64)>)>
  %6 = llvm.insertvalue %2, %5[2] : !llvm.struct<(i64, f32, struct<(ptr<f32>, i64, i64)>)>
  llvm.return %6 : !llvm.struct<(i64, f32, struct<(ptr<f32>, i64, i64)>)>
}


// CHECK-LABEL: define void @multireturn_caller()
llvm.func @multireturn_caller() {
// CHECK-NEXT:   %1 = call { i64, float, { float*, i64, i64 } } @multireturn()
// CHECK-NEXT:   [[ret0:%[0-9]+]] = extractvalue { i64, float, { float*, i64, i64 } } %1, 0
// CHECK-NEXT:   [[ret1:%[0-9]+]] = extractvalue { i64, float, { float*, i64, i64 } } %1, 1
// CHECK-NEXT:   [[ret2:%[0-9]+]] = extractvalue { i64, float, { float*, i64, i64 } } %1, 2
  %0 = llvm.call @multireturn() : () -> !llvm.struct<(i64, f32, struct<(ptr<f32>, i64, i64)>)>
  %1 = llvm.extractvalue %0[0] : !llvm.struct<(i64, f32, struct<(ptr<f32>, i64, i64)>)>
  %2 = llvm.extractvalue %0[1] : !llvm.struct<(i64, f32, struct<(ptr<f32>, i64, i64)>)>
  %3 = llvm.extractvalue %0[2] : !llvm.struct<(i64, f32, struct<(ptr<f32>, i64, i64)>)>
  %4 = llvm.mlir.constant(42) : i64
// CHECK:   add i64 [[ret0]], 42
  %5 = llvm.add %1, %4 : i64
  %6 = llvm.mlir.constant(4.200000e+01 : f32) : f32
// CHECK:   fadd float [[ret1]], 4.200000e+01
  %7 = llvm.fadd %2, %6 : f32
  %8 = llvm.mlir.constant(0 : index) : i64
  %9 = llvm.mlir.constant(42 : index) : i64
// CHECK:   extractvalue { float*, i64, i64 } [[ret2]], 0
  %10 = llvm.extractvalue %3[1] : !llvm.struct<(ptr<f32>, i64, i64)>
  %11 = llvm.mlir.constant(10 : index) : i64
  %12 = llvm.extractvalue %3[2] : !llvm.struct<(ptr<f32>, i64, i64)>
  %13 = llvm.mul %8, %10 : i64
  %14 = llvm.add %13, %8 : i64
  %15 = llvm.mul %14, %11 : i64
  %16 = llvm.add %15, %8 : i64
  %17 = llvm.mul %16, %12 : i64
  %18 = llvm.add %17, %8 : i64
  %19 = llvm.extractvalue %3[0] : !llvm.struct<(ptr<f32>, i64, i64)>
  %20 = llvm.getelementptr %19[%18] : (!llvm.ptr<f32>, i64) -> !llvm.ptr<f32>
  %21 = llvm.load %20 : !llvm.ptr<f32>
  llvm.return
}

// CHECK-LABEL: define <4 x float> @vector_ops(<4 x float> {{%.*}}, <4 x i1> {{%.*}}, <4 x i64> {{%.*}})
llvm.func @vector_ops(%arg0: vector<4xf32>, %arg1: vector<4xi1>, %arg2: vector<4xi64>) -> vector<4xf32> {
  %0 = llvm.mlir.constant(dense<4.200000e+01> : vector<4xf32>) : vector<4xf32>
// CHECK-NEXT: %4 = fadd <4 x float> %0, <float 4.200000e+01, float 4.200000e+01, float 4.200000e+01, float 4.200000e+01>
  %1 = llvm.fadd %arg0, %0 : vector<4xf32>
// CHECK-NEXT: %5 = select <4 x i1> %1, <4 x float> %4, <4 x float> %0
  %2 = llvm.select %arg1, %1, %arg0 : vector<4xi1>, vector<4xf32>
// CHECK-NEXT: %6 = sdiv <4 x i64> %2, %2
  %3 = llvm.sdiv %arg2, %arg2 : vector<4xi64>
// CHECK-NEXT: %7 = udiv <4 x i64> %2, %2
  %4 = llvm.udiv %arg2, %arg2 : vector<4xi64>
// CHECK-NEXT: %8 = srem <4 x i64> %2, %2
  %5 = llvm.srem %arg2, %arg2 : vector<4xi64>
// CHECK-NEXT: %9 = urem <4 x i64> %2, %2
  %6 = llvm.urem %arg2, %arg2 : vector<4xi64>
// CHECK-NEXT: %10 = fdiv <4 x float> %0, <float 4.200000e+01, float 4.200000e+01, float 4.200000e+01, float 4.200000e+01>
  %7 = llvm.fdiv %arg0, %0 : vector<4xf32>
// CHECK-NEXT: %11 = frem <4 x float> %0, <float 4.200000e+01, float 4.200000e+01, float 4.200000e+01, float 4.200000e+01>
  %8 = llvm.frem %arg0, %0 : vector<4xf32>
// CHECK-NEXT: %12 = and <4 x i64> %2, %2
  %9 = llvm.and %arg2, %arg2 : vector<4xi64>
// CHECK-NEXT: %13 = or <4 x i64> %2, %2
  %10 = llvm.or %arg2, %arg2 : vector<4xi64>
// CHECK-NEXT: %14 = xor <4 x i64> %2, %2
  %11 = llvm.xor %arg2, %arg2 : vector<4xi64>
// CHECK-NEXT: %15 = shl <4 x i64> %2, %2
  %12 = llvm.shl %arg2, %arg2 : vector<4xi64>
// CHECK-NEXT: %16 = lshr <4 x i64> %2, %2
  %13 = llvm.lshr %arg2, %arg2 : vector<4xi64>
// CHECK-NEXT: %17 = ashr <4 x i64> %2, %2
  %14 = llvm.ashr %arg2, %arg2 : vector<4xi64>
// CHECK-NEXT:    ret <4 x float> %4
  llvm.return %1 : vector<4xf32>
}

// CHECK-LABEL: @vector_splat_1d
llvm.func @vector_splat_1d() -> vector<4xf32> {
  // CHECK: ret <4 x float> zeroinitializer
  %0 = llvm.mlir.constant(dense<0.000000e+00> : vector<4xf32>) : vector<4xf32>
  llvm.return %0 : vector<4xf32>
}

// CHECK-LABEL: @vector_splat_1d_scalable
llvm.func @vector_splat_1d_scalable() -> vector<[4]xf32> {
  // CHECK: ret <vscale x 4 x float> zeroinitializer
  %0 = llvm.mlir.constant(dense<0.000000e+00> : vector<[4]xf32>) : vector<[4]xf32>
  llvm.return %0 : vector<[4]xf32>
}

// CHECK-LABEL: @vector_splat_2d
llvm.func @vector_splat_2d() -> !llvm.array<4 x vector<16 x f32>> {
  // CHECK: ret [4 x <16 x float>] zeroinitializer
  %0 = llvm.mlir.constant(dense<0.000000e+00> : vector<4x16xf32>) : !llvm.array<4 x vector<16 x f32>>
  llvm.return %0 : !llvm.array<4 x vector<16 x f32>>
}

// CHECK-LABEL: @vector_splat_3d
llvm.func @vector_splat_3d() -> !llvm.array<4 x array<16 x vector<4 x f32>>> {
  // CHECK: ret [4 x [16 x <4 x float>]] zeroinitializer
  %0 = llvm.mlir.constant(dense<0.000000e+00> : vector<4x16x4xf32>) : !llvm.array<4 x array<16 x vector<4 x f32>>>
  llvm.return %0 : !llvm.array<4 x array<16 x vector<4 x f32>>>
}

// CHECK-LABEL: @vector_splat_nonzero
llvm.func @vector_splat_nonzero() -> vector<4xf32> {
  // CHECK: ret <4 x float> <float 1.000000e+00, float 1.000000e+00, float 1.000000e+00, float 1.000000e+00>
  %0 = llvm.mlir.constant(dense<1.000000e+00> : vector<4xf32>) : vector<4xf32>
  llvm.return %0 : vector<4xf32>
}

// CHECK-LABEL: @vector_splat_nonzero_scalable
llvm.func @vector_splat_nonzero_scalable() -> vector<[4]xf32> {
  // CHECK: ret <vscale x 4 x float> shufflevector (<vscale x 4 x float> insertelement (<vscale x 4 x float> poison, float 1.000000e+00, i32 0), <vscale x 4 x float> poison, <vscale x 4 x i32> zeroinitializer)
  %0 = llvm.mlir.constant(dense<1.000000e+00> : vector<[4]xf32>) : vector<[4]xf32>
  llvm.return %0 : vector<[4]xf32>
}

// CHECK-LABEL: @ops
llvm.func @ops(%arg0: f32, %arg1: f32, %arg2: i32, %arg3: i32) -> !llvm.struct<(f32, i32)> {
// CHECK-NEXT: fsub float %0, %1
  %0 = llvm.fsub %arg0, %arg1 : f32
// CHECK-NEXT: %6 = sub i32 %2, %3
  %1 = llvm.sub %arg2, %arg3 : i32
// CHECK-NEXT: %7 = icmp slt i32 %2, %6
  %2 = llvm.icmp "slt" %arg2, %1 : i32
// CHECK-NEXT: %8 = select i1 %7, i32 %2, i32 %6
  %3 = llvm.select %2, %arg2, %1 : i1, i32
// CHECK-NEXT: %9 = sdiv i32 %2, %3
  %4 = llvm.sdiv %arg2, %arg3 : i32
// CHECK-NEXT: %10 = udiv i32 %2, %3
  %5 = llvm.udiv %arg2, %arg3 : i32
// CHECK-NEXT: %11 = srem i32 %2, %3
  %6 = llvm.srem %arg2, %arg3 : i32
// CHECK-NEXT: %12 = urem i32 %2, %3
  %7 = llvm.urem %arg2, %arg3 : i32

  %8 = llvm.mlir.undef : !llvm.struct<(f32, i32)>
  %9 = llvm.insertvalue %0, %8[0] : !llvm.struct<(f32, i32)>
  %10 = llvm.insertvalue %3, %9[1] : !llvm.struct<(f32, i32)>

// CHECK: %15 = fdiv float %0, %1
  %11 = llvm.fdiv %arg0, %arg1 : f32
// CHECK-NEXT: %16 = frem float %0, %1
  %12 = llvm.frem %arg0, %arg1 : f32

// CHECK-NEXT: %17 = and i32 %2, %3
  %13 = llvm.and %arg2, %arg3 : i32
// CHECK-NEXT: %18 = or i32 %2, %3
  %14 = llvm.or %arg2, %arg3 : i32
// CHECK-NEXT: %19 = xor i32 %2, %3
  %15 = llvm.xor %arg2, %arg3 : i32
// CHECK-NEXT: %20 = shl i32 %2, %3
  %16 = llvm.shl %arg2, %arg3 : i32
// CHECK-NEXT: %21 = lshr i32 %2, %3
  %17 = llvm.lshr %arg2, %arg3 : i32
// CHECK-NEXT: %22 = ashr i32 %2, %3
  %18 = llvm.ashr %arg2, %arg3 : i32

// CHECK-NEXT: fneg float %0
  %19 = llvm.fneg %arg0 : f32

  llvm.return %10 : !llvm.struct<(f32, i32)>
}

// CHECK-LABEL: @gep
llvm.func @gep(%ptr: !llvm.ptr<struct<(i32, struct<(i32, f32)>)>>, %idx: i64,
               %ptr2: !llvm.ptr<struct<(array<10xf32>)>>) {
  // CHECK: = getelementptr { i32, { i32, float } }, { i32, { i32, float } }* %{{.*}}, i64 %{{.*}}, i32 1, i32 0
  llvm.getelementptr %ptr[%idx, 1, 0] : (!llvm.ptr<struct<(i32, struct<(i32, f32)>)>>, i64) -> !llvm.ptr<i32>
  // CHECK: = getelementptr { [10 x float] }, { [10 x float] }* %{{.*}}, i64 %{{.*}}, i32 0, i64 %{{.*}}
  llvm.getelementptr %ptr2[%idx, 0, %idx] : (!llvm.ptr<struct<(array<10xf32>)>>, i64, i64) -> !llvm.ptr<f32>
  llvm.return
}

//
// Indirect function calls
//

// CHECK-LABEL: define void @indirect_const_call(i64 {{%.*}})
llvm.func @indirect_const_call(%arg0: i64) {
// CHECK-NEXT:  call void @body(i64 %0)
  %0 = llvm.mlir.addressof @body : !llvm.ptr<func<void (i64)>>
  llvm.call %0(%arg0) : (i64) -> ()
// CHECK-NEXT:  ret void
  llvm.return
}

// CHECK-LABEL: define i32 @indirect_call(i32 (float)* {{%.*}}, float {{%.*}})
llvm.func @indirect_call(%arg0: !llvm.ptr<func<i32 (f32)>>, %arg1: f32) -> i32 {
// CHECK-NEXT:  %3 = call i32 %0(float %1)
  %0 = llvm.call %arg0(%arg1) : (f32) -> i32
// CHECK-NEXT:  ret i32 %3
  llvm.return %0 : i32
}

//
// Check that we properly construct phi nodes in the blocks that have the same
// predecessor more than once.
//

// CHECK-LABEL: define void @cond_br_arguments(i1 {{%.*}}, i1 {{%.*}})
llvm.func @cond_br_arguments(%arg0: i1, %arg1: i1) {
// CHECK-NEXT:   br i1 %0, label %3, label %5
  llvm.cond_br %arg0, ^bb1(%arg0 : i1), ^bb2

// CHECK:      3:
// CHECK-NEXT:   %4 = phi i1 [ %1, %5 ], [ %0, %2 ]
^bb1(%0 : i1):
// CHECK-NEXT:   ret void
  llvm.return

// CHECK:      5:
^bb2:
// CHECK-NEXT:   br label %3
  llvm.br ^bb1(%arg1 : i1)
}

// CHECK-LABEL: define void @llvm_noalias(float* noalias {{%*.}})
llvm.func @llvm_noalias(%arg0: !llvm.ptr<f32> {llvm.noalias}) {
  llvm.return
}

<<<<<<< HEAD
// CHECK-LABEL: define void @byvalattr(i32* byval(i32) %
llvm.func @byvalattr(%arg0: !llvm.ptr<i32> {llvm.byval}) {
  llvm.return
}

// CHECK-LABEL: define void @sretattr(i32* sret(i32) %
llvm.func @sretattr(%arg0: !llvm.ptr<i32> {llvm.sret}) {
=======
// CHECK-LABEL: define void @byvalattr(ptr byval(i32) %
llvm.func @byvalattr(%arg0: !llvm.ptr<i32> {llvm.byval = i32}) {
  llvm.return
}

// CHECK-LABEL: define void @sretattr(ptr sret(i32) %
llvm.func @sretattr(%arg0: !llvm.ptr<i32> {llvm.sret = i32}) {
>>>>>>> 67d148b6
  llvm.return
}

// CHECK-LABEL: define void @nestattr(i32* nest %
llvm.func @nestattr(%arg0: !llvm.ptr<i32> {llvm.nest}) {
  llvm.return
}

// CHECK-LABEL: define void @llvm_align(float* align 4 {{%*.}})
llvm.func @llvm_align(%arg0: !llvm.ptr<f32> {llvm.align = 4}) {
  llvm.return
}

// CHECK-LABEL: @llvm_varargs(...)
llvm.func @llvm_varargs(...)

llvm.func @intpointerconversion(%arg0 : i32) -> i32 {
// CHECK:      %2 = inttoptr i32 %0 to i32*
// CHECK-NEXT: %3 = ptrtoint i32* %2 to i32
  %1 = llvm.inttoptr %arg0 : i32 to !llvm.ptr<i32>
  %2 = llvm.ptrtoint %1 : !llvm.ptr<i32> to i32
  llvm.return %2 : i32
}

llvm.func @fpconversion(%arg0 : i32) -> i32 {
// CHECK:      %2 = sitofp i32 %0 to float
// CHECK-NEXT: %3 = fptosi float %2 to i32
// CHECK-NEXT: %4 = uitofp i32 %3 to float
// CHECK-NEXT: %5 = fptoui float %4 to i32
  %1 = llvm.sitofp %arg0 : i32 to f32
  %2 = llvm.fptosi %1 : f32 to i32
  %3 = llvm.uitofp %2 : i32 to f32
  %4 = llvm.fptoui %3 : f32 to i32
  llvm.return %4 : i32
}

// CHECK-LABEL: @addrspace
llvm.func @addrspace(%arg0 : !llvm.ptr<i32>) -> !llvm.ptr<i32, 2> {
// CHECK: %2 = addrspacecast i32* %0 to i32 addrspace(2)*
  %1 = llvm.addrspacecast %arg0 : !llvm.ptr<i32> to !llvm.ptr<i32, 2>
  llvm.return %1 : !llvm.ptr<i32, 2>
}

llvm.func @stringconstant() -> !llvm.array<12 x i8> {
  %1 = llvm.mlir.constant("Hello world!") : !llvm.array<12 x i8>
  // CHECK: ret [12 x i8] c"Hello world!"
  llvm.return %1 : !llvm.array<12 x i8>
}

llvm.func @complexfpconstant() -> !llvm.struct<(f32, f32)> {
  %1 = llvm.mlir.constant([-1.000000e+00 : f32, 0.000000e+00 : f32]) : !llvm.struct<(f32, f32)>
  // CHECK: ret { float, float } { float -1.000000e+00, float 0.000000e+00 }
  llvm.return %1 : !llvm.struct<(f32, f32)>
}

llvm.func @complexintconstant() -> !llvm.struct<(i32, i32)> {
  %1 = llvm.mlir.constant([-1 : i32, 0 : i32]) : !llvm.struct<(i32, i32)>
  // CHECK: ret { i32, i32 } { i32 -1, i32 0 }
  llvm.return %1 : !llvm.struct<(i32, i32)>
}

llvm.func @complexintconstantsplat() -> !llvm.array<2 x !llvm.struct<(i32, i32)>> {
  %1 = llvm.mlir.constant(dense<(0, 1)> : tensor<complex<i32>>) : !llvm.array<2 x !llvm.struct<(i32, i32)>>
  // CHECK: ret [2 x { i32, i32 }] [{ i32, i32 } { i32 0, i32 1 }, { i32, i32 } { i32 0, i32 1 }]
  llvm.return %1 : !llvm.array<2 x !llvm.struct<(i32, i32)>>
}

llvm.func @complexintconstantarray() -> !llvm.array<2 x !llvm.array<2 x !llvm.struct<(i32, i32)>>> {
  %1 = llvm.mlir.constant(dense<[[(0, 1), (2, 3)], [(4, 5), (6, 7)]]> : tensor<2x2xcomplex<i32>>) : !llvm.array<2 x!llvm.array<2 x !llvm.struct<(i32, i32)>>>
  // CHECK{LITERAL}: ret [2 x [2 x { i32, i32 }]] [[2 x { i32, i32 }] [{ i32, i32 } { i32 0, i32 1 }, { i32, i32 } { i32 2, i32 3 }], [2 x { i32, i32 }] [{ i32, i32 } { i32 4, i32 5 }, { i32, i32 } { i32 6, i32 7 }]]
  llvm.return %1 : !llvm.array<2 x !llvm.array<2 x !llvm.struct<(i32, i32)>>>
}

llvm.func @noreach() {
// CHECK:    unreachable
  llvm.unreachable
}

// CHECK-LABEL: define void @fcmp
llvm.func @fcmp(%arg0: f32, %arg1: f32) {
  // CHECK: fcmp oeq float %0, %1
  // CHECK-NEXT: fcmp ogt float %0, %1
  // CHECK-NEXT: fcmp oge float %0, %1
  // CHECK-NEXT: fcmp olt float %0, %1
  // CHECK-NEXT: fcmp ole float %0, %1
  // CHECK-NEXT: fcmp one float %0, %1
  // CHECK-NEXT: fcmp ord float %0, %1
  // CHECK-NEXT: fcmp ueq float %0, %1
  // CHECK-NEXT: fcmp ugt float %0, %1
  // CHECK-NEXT: fcmp uge float %0, %1
  // CHECK-NEXT: fcmp ult float %0, %1
  // CHECK-NEXT: fcmp ule float %0, %1
  // CHECK-NEXT: fcmp une float %0, %1
  // CHECK-NEXT: fcmp uno float %0, %1
  %0 = llvm.fcmp "oeq" %arg0, %arg1 : f32
  %1 = llvm.fcmp "ogt" %arg0, %arg1 : f32
  %2 = llvm.fcmp "oge" %arg0, %arg1 : f32
  %3 = llvm.fcmp "olt" %arg0, %arg1 : f32
  %4 = llvm.fcmp "ole" %arg0, %arg1 : f32
  %5 = llvm.fcmp "one" %arg0, %arg1 : f32
  %6 = llvm.fcmp "ord" %arg0, %arg1 : f32
  %7 = llvm.fcmp "ueq" %arg0, %arg1 : f32
  %8 = llvm.fcmp "ugt" %arg0, %arg1 : f32
  %9 = llvm.fcmp "uge" %arg0, %arg1 : f32
  %10 = llvm.fcmp "ult" %arg0, %arg1 : f32
  %11 = llvm.fcmp "ule" %arg0, %arg1 : f32
  %12 = llvm.fcmp "une" %arg0, %arg1 : f32
  %13 = llvm.fcmp "uno" %arg0, %arg1 : f32
  llvm.return
}

// CHECK-LABEL: @vect
llvm.func @vect(%arg0: vector<4xf32>, %arg1: i32, %arg2: f32) {
  // CHECK-NEXT: extractelement <4 x float> {{.*}}, i32
  // CHECK-NEXT: insertelement <4 x float> {{.*}}, float %2, i32
  // CHECK-NEXT: shufflevector <4 x float> {{.*}}, <4 x float> {{.*}}, <5 x i32> <i32 0, i32 0, i32 0, i32 0, i32 7>
  %0 = llvm.extractelement %arg0[%arg1 : i32] : vector<4xf32>
  %1 = llvm.insertelement %arg2, %arg0[%arg1 : i32] : vector<4xf32>
  %2 = llvm.shufflevector %arg0, %arg0 [0, 0, 0, 0, 7] : vector<4xf32>
  llvm.return
}

// CHECK-LABEL: @vect_i64idx
llvm.func @vect_i64idx(%arg0: vector<4xf32>, %arg1: i64, %arg2: f32) {
  // CHECK-NEXT: extractelement <4 x float> {{.*}}, i64
  // CHECK-NEXT: insertelement <4 x float> {{.*}}, float %2, i64
  %0 = llvm.extractelement %arg0[%arg1 : i64] : vector<4xf32>
  %1 = llvm.insertelement %arg2, %arg0[%arg1 : i64] : vector<4xf32>
  llvm.return
}

// CHECK-LABEL: @scalable_vect
llvm.func @scalable_vect(%arg0: vector<[4]xf32>, %arg1: i32, %arg2: f32) {
  // CHECK-NEXT: extractelement <vscale x 4 x float> {{.*}}, i32
  // CHECK-NEXT: insertelement <vscale x 4 x float> {{.*}}, float %2, i32
  // CHECK-NEXT: shufflevector <vscale x 4 x float> %0, <vscale x 4 x float> %0, <vscale x 4 x i32> zeroinitializer
  %0 = llvm.extractelement %arg0[%arg1 : i32] : vector<[4]xf32>
  %1 = llvm.insertelement %arg2, %arg0[%arg1 : i32] : vector<[4]xf32>
  %2 = llvm.shufflevector %arg0, %arg0 [0, 0, 0, 0] : vector<[4]xf32>
  llvm.return
}

// CHECK-LABEL: @scalable_vect_i64idx
llvm.func @scalable_vect_i64idx(%arg0: vector<[4]xf32>, %arg1: i64, %arg2: f32) {
  // CHECK-NEXT: extractelement <vscale x 4 x float> {{.*}}, i64
  // CHECK-NEXT: insertelement <vscale x 4 x float> {{.*}}, float %2, i64
  %0 = llvm.extractelement %arg0[%arg1 : i64] : vector<[4]xf32>
  %1 = llvm.insertelement %arg2, %arg0[%arg1 : i64] : vector<[4]xf32>
  llvm.return
}

// CHECK-LABEL: @alloca
llvm.func @alloca(%size : i64) {
  // Alignment automatically set by the LLVM IR builder when alignment attribute
  // is 0.
  //  CHECK: alloca {{.*}} align 4
  llvm.alloca %size x i32 {alignment = 0} : (i64) -> (!llvm.ptr<i32>)
  // CHECK-NEXT: alloca {{.*}} align 8
  llvm.alloca %size x i32 {alignment = 8} : (i64) -> (!llvm.ptr<i32>)
  // CHECK-NEXT: alloca {{.*}} addrspace(3)
  llvm.alloca %size x i32 {alignment = 0} : (i64) -> (!llvm.ptr<i32, 3>)
  llvm.return
}

// CHECK-LABEL: @constants
llvm.func @constants() -> vector<4xf32> {
  // CHECK: ret <4 x float> <float 4.2{{0*}}e+01, float 0.{{0*}}e+00, float 0.{{0*}}e+00, float 0.{{0*}}e+00>
  %0 = llvm.mlir.constant(sparse<[0], [4.2e+01]> : vector<4xf32>) : vector<4xf32>
  llvm.return %0 : vector<4xf32>
}

// CHECK-LABEL: @fp_casts
llvm.func @fp_casts(%fp1 : f32, %fp2 : f64) -> i16 {
// CHECK:    fptrunc double {{.*}} to float
  %a = llvm.fptrunc %fp2 : f64 to f32
// CHECK:    fpext float {{.*}} to double
  %b = llvm.fpext %fp1 : f32 to f64
// CHECK:    fptosi double {{.*}} to i16
  %c = llvm.fptosi %b : f64 to i16
  llvm.return %c : i16
}

// CHECK-LABEL: @integer_extension_and_truncation
llvm.func @integer_extension_and_truncation(%a : i32) {
// CHECK:    sext i32 {{.*}} to i64
// CHECK:    zext i32 {{.*}} to i64
// CHECK:    trunc i32 {{.*}} to i16
  %0 = llvm.sext %a : i32 to i64
  %1 = llvm.zext %a : i32 to i64
  %2 = llvm.trunc %a : i32 to i16
  llvm.return
}

// Check that the auxiliary `null` operation is converted into a `null` value.
// CHECK-LABEL: @null
llvm.func @null() -> !llvm.ptr<i32> {
  %0 = llvm.mlir.null : !llvm.ptr<i32>
  // CHECK: ret i32* null
  llvm.return %0 : !llvm.ptr<i32>
}

// Check that dense elements attributes are exported properly in constants.
// CHECK-LABEL: @elements_constant_3d_vector
llvm.func @elements_constant_3d_vector() -> !llvm.array<2 x array<2 x vector<2 x i32>>> {
  // CHECK: ret [2 x [2 x <2 x i32>]]
  // CHECK-SAME: {{\[}}[2 x <2 x i32>] [<2 x i32> <i32 1, i32 2>, <2 x i32> <i32 3, i32 4>],
  // CHECK-SAME:       [2 x <2 x i32>] [<2 x i32> <i32 42, i32 43>, <2 x i32> <i32 44, i32 45>]]
  %0 = llvm.mlir.constant(dense<[[[1, 2], [3, 4]], [[42, 43], [44, 45]]]> : vector<2x2x2xi32>) : !llvm.array<2 x array<2 x vector<2 x i32>>>
  llvm.return %0 : !llvm.array<2 x array<2 x vector<2 x i32>>>
}

// CHECK-LABEL: @elements_constant_3d_array
llvm.func @elements_constant_3d_array() -> !llvm.array<2 x array<2 x array<2 x i32>>> {
  // CHECK: ret [2 x [2 x [2 x i32]]]
  // CHECK-SAME: {{\[}}[2 x [2 x i32]] {{\[}}[2 x i32] [i32 1, i32 2], [2 x i32] [i32 3, i32 4]],
  // CHECK-SAME:       [2 x [2 x i32]] {{\[}}[2 x i32] [i32 42, i32 43], [2 x i32] [i32 44, i32 45]]]
  %0 = llvm.mlir.constant(dense<[[[1, 2], [3, 4]], [[42, 43], [44, 45]]]> : tensor<2x2x2xi32>) : !llvm.array<2 x array<2 x array<2 x i32>>>
  llvm.return %0 : !llvm.array<2 x array<2 x array<2 x i32>>>
}

// CHECK-LABEL: @atomicrmw
llvm.func @atomicrmw(
    %f32_ptr : !llvm.ptr<f32>, %f32 : f32,
    %i32_ptr : !llvm.ptr<i32>, %i32 : i32) {
  // CHECK: atomicrmw fadd float* %{{.*}}, float %{{.*}} monotonic
  %0 = llvm.atomicrmw fadd %f32_ptr, %f32 monotonic : f32
  // CHECK: atomicrmw fsub float* %{{.*}}, float %{{.*}} monotonic
  %1 = llvm.atomicrmw fsub %f32_ptr, %f32 monotonic : f32
  // CHECK: atomicrmw xchg float* %{{.*}}, float %{{.*}} monotonic
  %2 = llvm.atomicrmw xchg %f32_ptr, %f32 monotonic : f32
  // CHECK: atomicrmw add i32* %{{.*}}, i32 %{{.*}} acquire
  %3 = llvm.atomicrmw add %i32_ptr, %i32 acquire : i32
  // CHECK: atomicrmw sub i32* %{{.*}}, i32 %{{.*}} release
  %4 = llvm.atomicrmw sub %i32_ptr, %i32 release : i32
  // CHECK: atomicrmw and i32* %{{.*}}, i32 %{{.*}} acq_rel
  %5 = llvm.atomicrmw _and %i32_ptr, %i32 acq_rel : i32
  // CHECK: atomicrmw nand i32* %{{.*}}, i32 %{{.*}} seq_cst
  %6 = llvm.atomicrmw nand %i32_ptr, %i32 seq_cst : i32
  // CHECK: atomicrmw or i32* %{{.*}}, i32 %{{.*}} monotonic
  %7 = llvm.atomicrmw _or %i32_ptr, %i32 monotonic : i32
  // CHECK: atomicrmw xor i32* %{{.*}}, i32 %{{.*}} monotonic
  %8 = llvm.atomicrmw _xor %i32_ptr, %i32 monotonic : i32
  // CHECK: atomicrmw max i32* %{{.*}}, i32 %{{.*}} monotonic
  %9 = llvm.atomicrmw max %i32_ptr, %i32 monotonic : i32
  // CHECK: atomicrmw min i32* %{{.*}}, i32 %{{.*}} monotonic
  %10 = llvm.atomicrmw min %i32_ptr, %i32 monotonic : i32
  // CHECK: atomicrmw umax i32* %{{.*}}, i32 %{{.*}} monotonic
  %11 = llvm.atomicrmw umax %i32_ptr, %i32 monotonic : i32
  // CHECK: atomicrmw umin i32* %{{.*}}, i32 %{{.*}} monotonic
  %12 = llvm.atomicrmw umin %i32_ptr, %i32 monotonic : i32
  llvm.return
}

// CHECK-LABEL: @cmpxchg
llvm.func @cmpxchg(%ptr : !llvm.ptr<i32>, %cmp : i32, %val: i32) {
  // CHECK: cmpxchg i32* %{{.*}}, i32 %{{.*}}, i32 %{{.*}} acq_rel monotonic
  %0 = llvm.cmpxchg %ptr, %cmp, %val acq_rel monotonic : i32
  // CHECK: %{{[0-9]+}} = extractvalue { i32, i1 } %{{[0-9]+}}, 0
  %1 = llvm.extractvalue %0[0] : !llvm.struct<(i32, i1)>
  // CHECK: %{{[0-9]+}} = extractvalue { i32, i1 } %{{[0-9]+}}, 1
  %2 = llvm.extractvalue %0[1] : !llvm.struct<(i32, i1)>
  llvm.return
}

llvm.mlir.global external constant @_ZTIi() : !llvm.ptr<i8>
llvm.func @foo(!llvm.ptr<i8>)
llvm.func @bar(!llvm.ptr<i8>) -> !llvm.ptr<i8>
llvm.func @__gxx_personality_v0(...) -> i32

// CHECK-LABEL: @invokeLandingpad
llvm.func @invokeLandingpad() -> i32 attributes { personality = @__gxx_personality_v0 } {
// CHECK: %[[a1:[0-9]+]] = alloca i8
  %0 = llvm.mlir.constant(0 : i32) : i32
  %1 = llvm.mlir.constant(dense<0> : vector<1xi8>) : !llvm.array<1 x i8>
  %2 = llvm.mlir.addressof @_ZTIi : !llvm.ptr<ptr<i8>>
  %3 = llvm.bitcast %2 : !llvm.ptr<ptr<i8>> to !llvm.ptr<i8>
  %4 = llvm.mlir.null : !llvm.ptr<ptr<i8>>
  %5 = llvm.mlir.constant(1 : i32) : i32
  %6 = llvm.alloca %5 x i8 : (i32) -> !llvm.ptr<i8>
// CHECK: invoke void @foo(i8* %[[a1]])
// CHECK-NEXT: to label %[[normal:[0-9]+]] unwind label %[[unwind:[0-9]+]]
  llvm.invoke @foo(%6) to ^bb2 unwind ^bb1 : (!llvm.ptr<i8>) -> ()

// CHECK: [[unwind]]:
^bb1:
// CHECK: %{{[0-9]+}} = landingpad { i8*, i32 }
// CHECK-NEXT:             catch i8** null
// CHECK-NEXT:             catch i8* bitcast (i8** @_ZTIi to i8*)
// CHECK-NEXT:             filter [1 x i8] zeroinitializer
  %7 = llvm.landingpad (catch %4 : !llvm.ptr<ptr<i8>>) (catch %3 : !llvm.ptr<i8>) (filter %1 : !llvm.array<1 x i8>) : !llvm.struct<(ptr<i8>, i32)>
// CHECK: br label %[[final:[0-9]+]]
  llvm.br ^bb3

// CHECK: [[normal]]:
// CHECK-NEXT: ret i32 1
^bb2:	// 2 preds: ^bb0, ^bb3
  llvm.return %5 : i32

// CHECK: [[final]]:
// CHECK-NEXT: %{{[0-9]+}} = invoke i8* @bar(i8* %[[a1]])
// CHECK-NEXT:          to label %[[normal]] unwind label %[[unwind]]
^bb3:	// pred: ^bb1
  %8 = llvm.invoke @bar(%6) to ^bb2 unwind ^bb1 : (!llvm.ptr<i8>) -> !llvm.ptr<i8>
}

// -----

llvm.func @foo() -> i8
llvm.func @__gxx_personality_v0(...) -> i32

// CHECK-LABEL: @invoke_result
// CHECK-SAME: %[[a0:[0-9]+]]
llvm.func @invoke_result(%arg0 : !llvm.ptr<i8>) attributes { personality = @__gxx_personality_v0 } {
// CHECK: %[[a1:[0-9]+]] = invoke i8 @foo()
// CHECK-NEXT: to label %[[normal:[0-9]+]] unwind label %[[unwind:[0-9]+]]
    %0 = llvm.invoke @foo() to ^bb1 unwind ^bb2 : () -> i8

// CHECK: [[normal]]:
// CHECK-NEXT: store i8 %[[a1]], i8* %[[a0]]
// CHECK-NEXT: ret void
^bb1:
    llvm.store %0, %arg0 : !llvm.ptr<i8>
    llvm.return

// CHECK: [[unwind]]:
// CHECK-NEXT: landingpad { i8*, i32 }
// CHECK-NEXT: cleanup
// CHECK-NEXT: ret void
^bb2:
    %7 = llvm.landingpad cleanup : !llvm.struct<(ptr<i8>, i32)>
    llvm.return
}

// -----

llvm.func @foo()
llvm.func @__gxx_personality_v0(...) -> i32

// CHECK-LABEL: @invoke_phis
llvm.func @invoke_phis() -> i32 attributes { personality = @__gxx_personality_v0 } {
// CHECK: invoke void @foo()
// CHECK-NEXT: to label %[[normal:[0-9]+]] unwind label %[[unwind:[0-9]+]]
    %0 = llvm.mlir.constant(0 : i32) : i32
    llvm.invoke @foo() to ^bb1(%0 : i32) unwind ^bb2 : () -> ()

// CHECK: [[normal]]:
// CHECK-NEXT: %[[a1:[0-9]+]] = phi i32 [ 1, %[[unwind]] ], [ 0, %0 ]
// CHECK-NEXT: ret i32 %[[a1]]
^bb1(%1 : i32):
    llvm.return %1 : i32

// CHECK: [[unwind]]:
// CHECK-NEXT: landingpad { i8*, i32 }
// CHECK-NEXT: cleanup
// CHECK-NEXT: br label %[[normal]]
^bb2:
    %2 = llvm.landingpad cleanup : !llvm.struct<(ptr<i8>, i32)>
    %3 = llvm.mlir.constant(1 : i32) : i32
    llvm.br ^bb1(%3 : i32)
}

// -----

// CHECK-LABEL: @hasGCFunction
// CHECK-SAME: gc "statepoint-example"
llvm.func @hasGCFunction() attributes { garbageCollector = "statepoint-example" } {
    llvm.return
}

// CHECK-LABEL: @callFreezeOp
llvm.func @callFreezeOp(%x : i32) {
  // CHECK: freeze i32 %{{[0-9]+}}
  %0 = llvm.freeze %x : i32
  %1 = llvm.mlir.undef : i32
  // CHECK: freeze i32 undef
  %2 = llvm.freeze %1 : i32
  llvm.return
}

// CHECK-LABEL: @boolConstArg
llvm.func @boolConstArg() -> i1 {
  // CHECK: ret i1 false
  %0 = llvm.mlir.constant(true) : i1
  %1 = llvm.mlir.constant(false) : i1
  %2 = llvm.and %0, %1 : i1
  llvm.return %2 : i1
}

// CHECK-LABEL: @callFenceInst
llvm.func @callFenceInst() {
  // CHECK: fence syncscope("agent") release
  llvm.fence syncscope("agent") release
  // CHECK: fence release
  llvm.fence release
  // CHECK: fence release
  llvm.fence syncscope("") release
  llvm.return
}

// CHECK-LABEL: @passthrough
// CHECK: #[[ATTR_GROUP:[0-9]*]]
llvm.func @passthrough() attributes {passthrough = ["noinline", ["alignstack", "4"], "null_pointer_is_valid", ["foo", "bar"]]} {
  llvm.return
}

// CHECK: attributes #[[ATTR_GROUP]] = {
// CHECK-DAG: noinline
// CHECK-DAG: alignstack=4
// CHECK-DAG: null_pointer_is_valid
// CHECK-DAG: "foo"="bar"

// -----

// CHECK-LABEL: @constant_bf16
llvm.func @constant_bf16() -> bf16 {
  %0 = llvm.mlir.constant(1.000000e+01 : bf16) : bf16
  llvm.return %0 : bf16
}

// CHECK: ret bfloat 0xR4120

// -----

llvm.func @address_taken() {
  llvm.return
}

llvm.mlir.global internal constant @taker_of_address() : !llvm.ptr<func<void ()>> {
  %0 = llvm.mlir.addressof @address_taken : !llvm.ptr<func<void ()>>
  llvm.return %0 : !llvm.ptr<func<void ()>>
}

// -----

// CHECK: @forward_use_of_address = linkonce global float* @address_declared_after_use
llvm.mlir.global linkonce @forward_use_of_address() : !llvm.ptr<f32> {
  %0 = llvm.mlir.addressof @address_declared_after_use : !llvm.ptr<f32>
  llvm.return %0 : !llvm.ptr<f32>
}

llvm.mlir.global linkonce @address_declared_after_use() : f32

// -----

// CHECK: @take_self_address = linkonce global { i32, i32* } {{.*}} { i32, i32* }* @take_self_address
llvm.mlir.global linkonce @take_self_address() : !llvm.struct<(i32, !llvm.ptr<i32>)> {
  %z32 = llvm.mlir.constant(0 : i32) : i32
  %0 = llvm.mlir.undef : !llvm.struct<(i32, !llvm.ptr<i32>)>
  %1 = llvm.mlir.addressof @take_self_address : !llvm.ptr<!llvm.struct<(i32, !llvm.ptr<i32>)>>
  %2 = llvm.getelementptr %1[%z32, 0] : (!llvm.ptr<!llvm.struct<(i32, !llvm.ptr<i32>)>>, i32) -> !llvm.ptr<i32>
  %3 = llvm.insertvalue %z32, %0[0] : !llvm.struct<(i32, !llvm.ptr<i32>)>
  %4 = llvm.insertvalue %2, %3[1] : !llvm.struct<(i32, !llvm.ptr<i32>)>
  llvm.return %4 : !llvm.struct<(i32, !llvm.ptr<i32>)>
}

// -----

// CHECK: @llvm.global_ctors = appending global [1 x { i32, void ()*, i8* }] [{ i32, void ()*, i8* } { i32 0, void ()* @foo, i8* null }]
llvm.mlir.global_ctors { ctors = [@foo], priorities = [0 : i32]}

llvm.func @foo() {
  llvm.return
}

// -----

// CHECK: @llvm.global_dtors = appending global [1 x { i32, void ()*, i8* }] [{ i32, void ()*, i8* } { i32 0, void ()* @foo, i8* null }]
llvm.mlir.global_dtors { dtors = [@foo], priorities = [0 : i32]}

llvm.func @foo() {
  llvm.return
}

// -----

// Check that branch weight attributes are exported properly as metadata.
llvm.func @cond_br_weights(%cond : i1, %arg0 : i32,  %arg1 : i32) -> i32 {
  // CHECK: !prof ![[NODE:[0-9]+]]
  llvm.cond_br %cond weights(dense<[5, 10]> : vector<2xi32>), ^bb1, ^bb2
^bb1:  // pred: ^bb0
  llvm.return %arg0 : i32
^bb2:  // pred: ^bb0
  llvm.return %arg1 : i32
}

// CHECK: ![[NODE]] = !{!"branch_weights", i32 5, i32 10}

// -----

llvm.func @volatile_store_and_load() {
  %val = llvm.mlir.constant(5 : i32) : i32
  %size = llvm.mlir.constant(1 : i64) : i64
  %0 = llvm.alloca %size x i32 : (i64) -> (!llvm.ptr<i32>)
  // CHECK: store volatile i32 5, i32* %{{.*}}
  llvm.store volatile %val, %0 : !llvm.ptr<i32>
  // CHECK: %{{.*}} = load volatile i32, i32* %{{.*}}
  %1 = llvm.load volatile %0: !llvm.ptr<i32>
  llvm.return
}

// -----

// Check that nontemporal attribute is exported as metadata node.
llvm.func @nontemporal_store_and_load() {
  %val = llvm.mlir.constant(5 : i32) : i32
  %size = llvm.mlir.constant(1 : i64) : i64
  %0 = llvm.alloca %size x i32 : (i64) -> (!llvm.ptr<i32>)
  // CHECK: !nontemporal ![[NODE:[0-9]+]]
  llvm.store %val, %0 {nontemporal} : !llvm.ptr<i32>
  // CHECK: !nontemporal ![[NODE]]
  %1 = llvm.load %0 {nontemporal} : !llvm.ptr<i32>
  llvm.return
}

// CHECK: ![[NODE]] = !{i32 1}

// -----

// Check that the translation does not crash in absence of a data layout.
module {
  // CHECK: declare void @module_default_layout
  llvm.func @module_default_layout()
}

// -----

// CHECK: target datalayout = "E"
module attributes {llvm.data_layout = "E"} {
  llvm.func @module_big_endian()
}

// -----

// CHECK: "CodeView", i32 1
module attributes {llvm.target_triple = "x86_64-pc-windows-msvc"} {}

// -----

// CHECK-NOT: "CodeView", i32 1
// CHECK: aarch64-linux-android
module attributes {llvm.target_triple = "aarch64-linux-android"} {}

// -----

// CHECK-NOT: "CodeView", i32 1
module attributes {} {}

// -----

// CHECK-LABEL: @useInlineAsm
llvm.func @useInlineAsm(%arg0: i32) {
  // Constraints string is checked at LLVM InlineAsm instruction construction time.
  // So we can't just use "bar" everywhere, number of in/out arguments has to match.

  // CHECK-NEXT:  call void asm "foo", "r"(i32 {{.*}}), !dbg !7
  llvm.inline_asm "foo", "r" %arg0 : (i32) -> ()

  // CHECK-NEXT:  call i8 asm "foo", "=r,r"(i32 {{.*}}), !dbg !9
  %0 = llvm.inline_asm "foo", "=r,r" %arg0 : (i32) -> i8

  // CHECK-NEXT:  call i8 asm "foo", "=r,r,r"(i32 {{.*}}, i32 {{.*}}), !dbg !10
  %1 = llvm.inline_asm "foo", "=r,r,r" %arg0, %arg0 : (i32, i32) -> i8

  // CHECK-NEXT:  call i8 asm sideeffect "foo", "=r,r,r"(i32 {{.*}}, i32 {{.*}}), !dbg !11
  %2 = llvm.inline_asm has_side_effects "foo", "=r,r,r" %arg0, %arg0 : (i32, i32) -> i8

  // CHECK-NEXT:  call i8 asm alignstack "foo", "=r,r,r"(i32 {{.*}}, i32 {{.*}}), !dbg !12
  %3 = llvm.inline_asm is_align_stack "foo", "=r,r,r" %arg0, %arg0 : (i32, i32) -> i8

  // CHECK-NEXT:  call i8 asm inteldialect "foo", "=r,r,r"(i32 {{.*}}, i32 {{.*}}), !dbg !13
  %4 = llvm.inline_asm asm_dialect = "intel" "foo", "=r,r,r" %arg0, %arg0 : (i32, i32) -> i8

  // CHECK-NEXT:  call { i8, i8 } asm "foo", "=r,=r,r"(i32 {{.*}}), !dbg !14
  %5 = llvm.inline_asm "foo", "=r,=r,r" %arg0 : (i32) -> !llvm.struct<(i8, i8)>

  llvm.return
}

// -----

llvm.func @fastmathFlagsFunc(f32) -> f32

// CHECK-LABEL: @fastmathFlags
llvm.func @fastmathFlags(%arg0: f32) {
// CHECK: {{.*}} = fadd nnan ninf float {{.*}}, {{.*}}
// CHECK: {{.*}} = fsub nnan ninf float {{.*}}, {{.*}}
// CHECK: {{.*}} = fmul nnan ninf float {{.*}}, {{.*}}
// CHECK: {{.*}} = fdiv nnan ninf float {{.*}}, {{.*}}
// CHECK: {{.*}} = frem nnan ninf float {{.*}}, {{.*}}
  %0 = llvm.fadd %arg0, %arg0 {fastmathFlags = #llvm.fastmath<nnan, ninf>} : f32
  %1 = llvm.fsub %arg0, %arg0 {fastmathFlags = #llvm.fastmath<nnan, ninf>} : f32
  %2 = llvm.fmul %arg0, %arg0 {fastmathFlags = #llvm.fastmath<nnan, ninf>} : f32
  %3 = llvm.fdiv %arg0, %arg0 {fastmathFlags = #llvm.fastmath<nnan, ninf>} : f32
  %4 = llvm.frem %arg0, %arg0 {fastmathFlags = #llvm.fastmath<nnan, ninf>} : f32

// CHECK: {{.*}} = fcmp nnan ninf oeq {{.*}}, {{.*}}
  %5 = llvm.fcmp "oeq" %arg0, %arg0 {fastmathFlags = #llvm.fastmath<nnan, ninf>} : f32

// CHECK: {{.*}} = fneg nnan ninf float {{.*}}
  %6 = llvm.fneg %arg0 {fastmathFlags = #llvm.fastmath<nnan, ninf>} : f32

// CHECK: {{.*}} = call float @fastmathFlagsFunc({{.*}})
// CHECK: {{.*}} = call nnan float @fastmathFlagsFunc({{.*}})
// CHECK: {{.*}} = call ninf float @fastmathFlagsFunc({{.*}})
// CHECK: {{.*}} = call nsz float @fastmathFlagsFunc({{.*}})
// CHECK: {{.*}} = call arcp float @fastmathFlagsFunc({{.*}})
// CHECK: {{.*}} = call contract float @fastmathFlagsFunc({{.*}})
// CHECK: {{.*}} = call afn float @fastmathFlagsFunc({{.*}})
// CHECK: {{.*}} = call reassoc float @fastmathFlagsFunc({{.*}})
// CHECK: {{.*}} = call fast float @fastmathFlagsFunc({{.*}})
  %8 = llvm.call @fastmathFlagsFunc(%arg0) {fastmathFlags = #llvm.fastmath<>} : (f32) -> (f32)
  %9 = llvm.call @fastmathFlagsFunc(%arg0) {fastmathFlags = #llvm.fastmath<nnan>} : (f32) -> (f32)
  %10 = llvm.call @fastmathFlagsFunc(%arg0) {fastmathFlags = #llvm.fastmath<ninf>} : (f32) -> (f32)
  %11 = llvm.call @fastmathFlagsFunc(%arg0) {fastmathFlags = #llvm.fastmath<nsz>} : (f32) -> (f32)
  %12 = llvm.call @fastmathFlagsFunc(%arg0) {fastmathFlags = #llvm.fastmath<arcp>} : (f32) -> (f32)
  %13 = llvm.call @fastmathFlagsFunc(%arg0) {fastmathFlags = #llvm.fastmath<contract>} : (f32) -> (f32)
  %14 = llvm.call @fastmathFlagsFunc(%arg0) {fastmathFlags = #llvm.fastmath<afn>} : (f32) -> (f32)
  %15 = llvm.call @fastmathFlagsFunc(%arg0) {fastmathFlags = #llvm.fastmath<reassoc>} : (f32) -> (f32)
  %16 = llvm.call @fastmathFlagsFunc(%arg0) {fastmathFlags = #llvm.fastmath<fast>} : (f32) -> (f32)
  llvm.return
}

// -----

// CHECK-LABEL: @switch_args
llvm.func @switch_args(%arg0: i32) -> i32 {
  %0 = llvm.mlir.constant(5 : i32) : i32
  %1 = llvm.mlir.constant(7 : i32) : i32
  %2 = llvm.mlir.constant(11 : i32) : i32
  // CHECK:      switch i32 %[[SWITCH_arg0:[0-9]+]], label %[[SWITCHDEFAULT_bb1:[0-9]+]] [
  // CHECK-NEXT:   i32 -1, label %[[SWITCHCASE_bb2:[0-9]+]]
  // CHECK-NEXT:   i32 1, label %[[SWITCHCASE_bb3:[0-9]+]]
  // CHECK-NEXT: ]
  llvm.switch %arg0 : i32, ^bb1 [
    -1: ^bb2(%0 : i32),
    1: ^bb3(%1, %2 : i32, i32)
  ]

// CHECK:      [[SWITCHDEFAULT_bb1]]:
// CHECK-NEXT:   ret i32 %[[SWITCH_arg0]]
^bb1:  // pred: ^bb0
  llvm.return %arg0 : i32

// CHECK:      [[SWITCHCASE_bb2]]:
// CHECK-NEXT:   phi i32 [ 5, %1 ]
// CHECK-NEXT:   ret i32
^bb2(%3: i32): // pred: ^bb0
  llvm.return %1 : i32

// CHECK:      [[SWITCHCASE_bb3]]:
// CHECK-NEXT:   phi i32 [ 7, %1 ]
// CHECK-NEXT:   phi i32 [ 11, %1 ]
// CHECK-NEXT:   ret i32
^bb3(%4: i32, %5: i32): // pred: ^bb0
  llvm.return %4 : i32
}

// CHECK-LABEL: @switch_weights
llvm.func @switch_weights(%arg0: i32) -> i32 {
  %0 = llvm.mlir.constant(19 : i32) : i32
  %1 = llvm.mlir.constant(23 : i32) : i32
  %2 = llvm.mlir.constant(29 : i32) : i32
  // CHECK: !prof ![[SWITCH_WEIGHT_NODE:[0-9]+]]
  llvm.switch %arg0 : i32, ^bb1(%0 : i32) [
    9: ^bb2(%1, %2 : i32, i32),
    99: ^bb3
  ] {branch_weights = dense<[13, 17, 19]> : vector<3xi32>}

^bb1(%3: i32):  // pred: ^bb0
  llvm.return %3 : i32

^bb2(%4: i32, %5: i32): // pred: ^bb0
  llvm.return %5 : i32

^bb3: // pred: ^bb0
  llvm.return %arg0 : i32
}

// CHECK: ![[SWITCH_WEIGHT_NODE]] = !{!"branch_weights", i32 13, i32 17, i32 19}

// -----

module {
  llvm.func @loopOptions(%arg1 : i32, %arg2 : i32) {
      %0 = llvm.mlir.constant(0 : i32) : i32
      %4 = llvm.alloca %arg1 x i32 : (i32) -> (!llvm.ptr<i32>)
      llvm.br ^bb3(%0 : i32)
    ^bb3(%1: i32):
      %2 = llvm.icmp "slt" %1, %arg1 : i32
      // CHECK: br i1 {{.*}} !llvm.loop ![[LOOP_NODE:[0-9]+]]
      llvm.cond_br %2, ^bb4, ^bb5 {llvm.loop = {parallel_access = [@metadata::@group1, @metadata::@group2], options = #llvm.loopopts<disable_licm = true, disable_unroll = true, interleave_count = 1, disable_pipeline = true, pipeline_initiation_interval = 2>}}
    ^bb4:
      %3 = llvm.add %1, %arg2  : i32
      // CHECK: = load i32, i32* %{{.*}} !llvm.access.group ![[ACCESS_GROUPS_NODE:[0-9]+]]
      %5 = llvm.load %4 { access_groups = [@metadata::@group1, @metadata::@group2] } : !llvm.ptr<i32>
      // CHECK: br label {{.*}} !llvm.loop ![[LOOP_NODE]]
      llvm.br ^bb3(%3 : i32) {llvm.loop = {parallel_access = [@metadata::@group1, @metadata::@group2], options = #llvm.loopopts<disable_unroll = true, disable_licm = true, interleave_count = 1, disable_pipeline = true, pipeline_initiation_interval = 2>}}
    ^bb5:
      llvm.return
  }

  llvm.metadata @metadata {
    llvm.access_group @group1
    llvm.access_group @group2
    llvm.return
  }
}

// CHECK: ![[LOOP_NODE]] = distinct !{![[LOOP_NODE]], ![[PA_NODE:[0-9]+]], ![[UNROLL_DISABLE_NODE:[0-9]+]], ![[LICM_DISABLE_NODE:[0-9]+]], ![[INTERLEAVE_NODE:[0-9]+]], ![[PIPELINE_DISABLE_NODE:[0-9]+]], ![[II_NODE:[0-9]+]]}
// CHECK: ![[PA_NODE]] = !{!"llvm.loop.parallel_accesses", ![[GROUP_NODE1:[0-9]+]], ![[GROUP_NODE2:[0-9]+]]}
// CHECK: ![[GROUP_NODE1]] = distinct !{}
// CHECK: ![[GROUP_NODE2]] = distinct !{}
// CHECK: ![[UNROLL_DISABLE_NODE]] = !{!"llvm.loop.unroll.disable", i1 true}
// CHECK: ![[LICM_DISABLE_NODE]] = !{!"llvm.licm.disable", i1 true}
// CHECK: ![[INTERLEAVE_NODE]] = !{!"llvm.loop.interleave.count", i32 1}
// CHECK: ![[PIPELINE_DISABLE_NODE]] = !{!"llvm.loop.pipeline.disable", i1 true}
// CHECK: ![[II_NODE]] = !{!"llvm.loop.pipeline.initiationinterval", i32 2}
// CHECK: ![[ACCESS_GROUPS_NODE]] = !{![[GROUP_NODE1]], ![[GROUP_NODE2]]}

// -----

module {
  llvm.func @aliasScope(%arg1 : !llvm.ptr<i32>, %arg2 : !llvm.ptr<i32>, %arg3 : !llvm.ptr<i32>) {
      %0 = llvm.mlir.constant(0 : i32) : i32
      llvm.store %0, %arg1 { alias_scopes = [@metadata::@scope1], noalias_scopes = [@metadata::@scope2, @metadata::@scope3] } : !llvm.ptr<i32>
      llvm.store %0, %arg2 { alias_scopes = [@metadata::@scope2], noalias_scopes = [@metadata::@scope1, @metadata::@scope3] } : !llvm.ptr<i32>
      %1 = llvm.load %arg3 { alias_scopes = [@metadata::@scope3], noalias_scopes = [@metadata::@scope1, @metadata::@scope2] } : !llvm.ptr<i32>
      llvm.return
  }

  llvm.metadata @metadata {
    llvm.alias_scope_domain @domain { description = "The domain"}
    llvm.alias_scope @scope1 { domain = @domain, description = "The first scope" }
    llvm.alias_scope @scope2 { domain = @domain }
    llvm.alias_scope @scope3 { domain = @domain }
    llvm.return
  }
}

// Function
// CHECK-LABEL: aliasScope
// CHECK:  store {{.*}}, !alias.scope ![[SCOPES1:[0-9]+]], !noalias ![[SCOPES23:[0-9]+]]
// CHECK:  store {{.*}}, !alias.scope ![[SCOPES2:[0-9]+]], !noalias ![[SCOPES13:[0-9]+]]
// CHECK:  load {{.*}},  !alias.scope ![[SCOPES3:[0-9]+]], !noalias ![[SCOPES12:[0-9]+]]

// Metadata
// CHECK-DAG: ![[DOMAIN:[0-9]+]] = distinct !{![[DOMAIN]], !"The domain"}
// CHECK-DAG: ![[SCOPE1:[0-9]+]] = distinct !{![[SCOPE1]], ![[DOMAIN]], !"The first scope"}
// CHECK-DAG: ![[SCOPE2:[0-9]+]] = distinct !{![[SCOPE2]], ![[DOMAIN]]}
// CHECK-DAG: ![[SCOPE3:[0-9]+]] = distinct !{![[SCOPE3]], ![[DOMAIN]]}
// CHECK-DAG: ![[SCOPES1]] = !{![[SCOPE1]]}
// CHECK-DAG: ![[SCOPES2]] = !{![[SCOPE2]]}
// CHECK-DAG: ![[SCOPES3]] = !{![[SCOPE3]]}
// CHECK-DAG: ![[SCOPES12]] = !{![[SCOPE1]], ![[SCOPE2]]}
// CHECK-DAG: ![[SCOPES13]] = !{![[SCOPE1]], ![[SCOPE3]]}
// CHECK-DAG: ![[SCOPES23]] = !{![[SCOPE2]], ![[SCOPE3]]}


// -----

// It is okay to have repeated successors if they have no arguments.

// CHECK-LABEL: @duplicate_block_in_switch
// CHECK-SAME: float %[[FIRST:.*]],
// CHECK-SAME: float %[[SECOND:.*]])
// CHECK:   switch i32 %{{.*}}, label %[[DEFAULT:.*]] [
// CHECK:     i32 105, label %[[DUPLICATE:.*]]
// CHECK:     i32 108, label %[[BLOCK:.*]]
// CHECK:     i32 106, label %[[DUPLICATE]]
// CHECK:   ]

// CHECK: [[DEFAULT]]:
// CHECK:   phi float [ %[[FIRST]], %{{.*}} ]
// CHECK:   call void @bar

// CHECK: [[DUPLICATE]]:
// CHECK:   call void @baz

// CHECK: [[BLOCK]]:
// CHECK:   phi float [ %[[SECOND]], %{{.*}} ]
// CHECK:   call void @qux

llvm.func @duplicate_block_in_switch(%cond : i32, %arg1: f32, %arg2: f32) {
  llvm.switch %cond : i32, ^bb1(%arg1: f32) [
    105: ^bb2,
    108: ^bb3(%arg2: f32),
    106: ^bb2
  ]

^bb1(%arg3: f32):
  llvm.call @bar(%arg3): (f32) -> ()
  llvm.return

^bb2:
  llvm.call @baz() : () -> ()
  llvm.return

^bb3(%arg4: f32):
  llvm.call @qux(%arg4) : (f32) -> ()
  llvm.return
}

// If there are repeated successors with arguments, a new block must be created
// for repeated successors to ensure PHI can disambiguate values based on the
// predecessor they come from.

// CHECK-LABEL: @duplicate_block_with_args_in_switch
// CHECK-SAME: float %[[FIRST:.*]],
// CHECK-SAME: float %[[SECOND:.*]])
// CHECK:   switch i32 %{{.*}}, label %[[DEFAULT:.*]] [
// CHECK:     i32 106, label %[[DUPLICATE:.*]]
// CHECK:     i32 105, label %[[BLOCK:.*]]
// CHECK:     i32 108, label %[[DEDUPLICATED:.*]]
// CHECK:   ]

// CHECK: [[DEFAULT]]:
// CHECK:   phi float [ %[[FIRST]], %{{.*}} ]
// CHECK:   call void @bar

// CHECK: [[BLOCK]]:
// CHECK:   call void @baz

// CHECK: [[DUPLICATE]]:
// CHECK:   phi float [ %[[PHI:.*]], %[[DEDUPLICATED]] ], [ %[[FIRST]], %{{.*}} ]
// CHECK:   call void @qux

// CHECK: [[DEDUPLICATED]]:
// CHECK:   %[[PHI]] = phi float [ %[[SECOND]], %{{.*}} ]
// CHECK:   br label %[[DUPLICATE]]

llvm.func @duplicate_block_with_args_in_switch(%cond : i32, %arg1: f32, %arg2: f32) {
  llvm.switch %cond : i32, ^bb1(%arg1: f32) [
    106: ^bb3(%arg1: f32),
    105: ^bb2,
    108: ^bb3(%arg2: f32)
  ]

^bb1(%arg3: f32):
  llvm.call @bar(%arg3): (f32) -> ()
  llvm.return

^bb2:
  llvm.call @baz() : () -> ()
  llvm.return

^bb3(%arg4: f32):
  llvm.call @qux(%arg4) : (f32) -> ()
  llvm.return
}

llvm.func @bar(f32)
llvm.func @baz()
llvm.func @qux(f32)

// -----

// Varaidic function definition

// CHECK: %struct.va_list = type { ptr }

// CHECK: define void @vararg_function(i32 %{{.*}}, ...)
llvm.func @vararg_function(%arg0: i32, ...) {
  %0 = llvm.mlir.constant(1 : i32) : i32
  %1 = llvm.mlir.constant(1 : i32) : i32
  // CHECK: %[[ALLOCA0:.+]] = alloca %struct.va_list, align 8
  %2 = llvm.alloca %1 x !llvm.struct<"struct.va_list", (ptr<i8>)> {alignment = 8 : i64} : (i32) -> !llvm.ptr<struct<"struct.va_list", (ptr<i8>)>>
  %3 = llvm.bitcast %2 : !llvm.ptr<struct<"struct.va_list", (ptr<i8>)>> to !llvm.ptr<i8>
  // CHECK: call void @llvm.va_start(ptr %[[ALLOCA0]])
  llvm.intr.vastart %3
  // CHECK: %[[ALLOCA1:.+]] = alloca ptr, align 8
  %4 = llvm.alloca %0 x !llvm.ptr<i8> {alignment = 8 : i64} : (i32) -> !llvm.ptr<ptr<i8>>
  %5 = llvm.bitcast %4 : !llvm.ptr<ptr<i8>> to !llvm.ptr<i8>
  // CHECK: call void @llvm.va_copy(ptr %[[ALLOCA1]], ptr %[[ALLOCA0]])
  llvm.intr.vacopy %3 to %5
  // CHECK: call void @llvm.va_end(ptr %[[ALLOCA1]])
  // CHECK: call void @llvm.va_end(ptr %[[ALLOCA0]])
  llvm.intr.vaend %5
  llvm.intr.vaend %3
  // CHECK: ret void
  llvm.return
}

// -----

// Function attributes: readnone

// CHECK: declare void @readnone_function() #[[ATTR:[0-9]+]]
// CHECK: attributes #[[ATTR]] = { readnone }
llvm.func @readnone_function() attributes {llvm.readnone}<|MERGE_RESOLUTION|>--- conflicted
+++ resolved
@@ -1054,15 +1054,6 @@
   llvm.return
 }
 
-<<<<<<< HEAD
-// CHECK-LABEL: define void @byvalattr(i32* byval(i32) %
-llvm.func @byvalattr(%arg0: !llvm.ptr<i32> {llvm.byval}) {
-  llvm.return
-}
-
-// CHECK-LABEL: define void @sretattr(i32* sret(i32) %
-llvm.func @sretattr(%arg0: !llvm.ptr<i32> {llvm.sret}) {
-=======
 // CHECK-LABEL: define void @byvalattr(ptr byval(i32) %
 llvm.func @byvalattr(%arg0: !llvm.ptr<i32> {llvm.byval = i32}) {
   llvm.return
@@ -1070,7 +1061,6 @@
 
 // CHECK-LABEL: define void @sretattr(ptr sret(i32) %
 llvm.func @sretattr(%arg0: !llvm.ptr<i32> {llvm.sret = i32}) {
->>>>>>> 67d148b6
   llvm.return
 }
 
