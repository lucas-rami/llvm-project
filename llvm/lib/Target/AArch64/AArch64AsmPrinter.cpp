//===- AArch64AsmPrinter.cpp - AArch64 LLVM assembly writer ---------------===//
//
// Part of the LLVM Project, under the Apache License v2.0 with LLVM Exceptions.
// See https://llvm.org/LICENSE.txt for license information.
// SPDX-License-Identifier: Apache-2.0 WITH LLVM-exception
//
//===----------------------------------------------------------------------===//
//
// This file contains a printer that converts from our internal representation
// of machine-dependent LLVM code to the AArch64 assembly language.
//
//===----------------------------------------------------------------------===//

#include "AArch64.h"
#include "AArch64MCInstLower.h"
#include "AArch64MachineFunctionInfo.h"
#include "AArch64RegisterInfo.h"
#include "AArch64Subtarget.h"
#include "AArch64TargetObjectFile.h"
#include "MCTargetDesc/AArch64AddressingModes.h"
#include "MCTargetDesc/AArch64InstPrinter.h"
#include "MCTargetDesc/AArch64MCExpr.h"
#include "MCTargetDesc/AArch64MCTargetDesc.h"
#include "MCTargetDesc/AArch64TargetStreamer.h"
#include "TargetInfo/AArch64TargetInfo.h"
#include "Utils/AArch64BaseInfo.h"
#include "llvm/ADT/SmallString.h"
#include "llvm/ADT/SmallVector.h"
#include "llvm/ADT/StringRef.h"
#include "llvm/ADT/Twine.h"
#include "llvm/BinaryFormat/COFF.h"
#include "llvm/BinaryFormat/ELF.h"
#include "llvm/BinaryFormat/MachO.h"
#include "llvm/CodeGen/AsmPrinter.h"
#include "llvm/CodeGen/FaultMaps.h"
#include "llvm/CodeGen/MachineBasicBlock.h"
#include "llvm/CodeGen/MachineFunction.h"
#include "llvm/CodeGen/MachineInstr.h"
#include "llvm/CodeGen/MachineJumpTableInfo.h"
#include "llvm/CodeGen/MachineModuleInfoImpls.h"
#include "llvm/CodeGen/MachineOperand.h"
#include "llvm/CodeGen/StackMaps.h"
#include "llvm/CodeGen/TargetRegisterInfo.h"
#include "llvm/IR/DataLayout.h"
#include "llvm/IR/DebugInfoMetadata.h"
#include "llvm/IR/Module.h"
#include "llvm/MC/MCAsmInfo.h"
#include "llvm/MC/MCContext.h"
#include "llvm/MC/MCInst.h"
#include "llvm/MC/MCInstBuilder.h"
#include "llvm/MC/MCSectionELF.h"
#include "llvm/MC/MCSectionMachO.h"
#include "llvm/MC/MCStreamer.h"
#include "llvm/MC/MCSymbol.h"
#include "llvm/MC/TargetRegistry.h"
#include "llvm/Support/Casting.h"
#include "llvm/Support/CommandLine.h"
#include "llvm/Support/ErrorHandling.h"
#include "llvm/Support/raw_ostream.h"
#include "llvm/Target/TargetMachine.h"
#include "llvm/TargetParser/Triple.h"
#include "llvm/Transforms/Instrumentation/HWAddressSanitizer.h"
#include <algorithm>
#include <cassert>
#include <cstdint>
#include <map>
#include <memory>

using namespace llvm;

#define DEBUG_TYPE "asm-printer"

namespace {

class AArch64AsmPrinter : public AsmPrinter {
  AArch64MCInstLower MCInstLowering;
  FaultMaps FM;
  const AArch64Subtarget *STI;
  bool ShouldEmitWeakSwiftAsyncExtendedFramePointerFlags = false;

public:
  AArch64AsmPrinter(TargetMachine &TM, std::unique_ptr<MCStreamer> Streamer)
      : AsmPrinter(TM, std::move(Streamer)), MCInstLowering(OutContext, *this),
        FM(*this) {}

  StringRef getPassName() const override { return "AArch64 Assembly Printer"; }

  /// Wrapper for MCInstLowering.lowerOperand() for the
  /// tblgen'erated pseudo lowering.
  bool lowerOperand(const MachineOperand &MO, MCOperand &MCOp) const {
    return MCInstLowering.lowerOperand(MO, MCOp);
  }

  const MCExpr *lowerConstantPtrAuth(const ConstantPtrAuth &CPA) override;

  void emitStartOfAsmFile(Module &M) override;
  void emitJumpTableInfo() override;
  std::tuple<const MCSymbol *, uint64_t, const MCSymbol *,
             codeview::JumpTableEntrySize>
  getCodeViewJumpTableInfo(int JTI, const MachineInstr *BranchInstr,
                           const MCSymbol *BranchLabel) const override;

  void emitFunctionEntryLabel() override;

  void LowerJumpTableDest(MCStreamer &OutStreamer, const MachineInstr &MI);

  void LowerMOPS(MCStreamer &OutStreamer, const MachineInstr &MI);

  void LowerSTACKMAP(MCStreamer &OutStreamer, StackMaps &SM,
                     const MachineInstr &MI);
  void LowerPATCHPOINT(MCStreamer &OutStreamer, StackMaps &SM,
                       const MachineInstr &MI);
  void LowerSTATEPOINT(MCStreamer &OutStreamer, StackMaps &SM,
                       const MachineInstr &MI);
  void LowerFAULTING_OP(const MachineInstr &MI);

  void LowerPATCHABLE_FUNCTION_ENTER(const MachineInstr &MI);
  void LowerPATCHABLE_FUNCTION_EXIT(const MachineInstr &MI);
  void LowerPATCHABLE_TAIL_CALL(const MachineInstr &MI);
  void LowerPATCHABLE_EVENT_CALL(const MachineInstr &MI, bool Typed);

  typedef std::tuple<unsigned, bool, uint32_t, bool, uint64_t>
      HwasanMemaccessTuple;
  std::map<HwasanMemaccessTuple, MCSymbol *> HwasanMemaccessSymbols;
  void LowerKCFI_CHECK(const MachineInstr &MI);
  void LowerHWASAN_CHECK_MEMACCESS(const MachineInstr &MI);
  void emitHwasanMemaccessSymbols(Module &M);

  void emitSled(const MachineInstr &MI, SledKind Kind);

  // Emit the sequence for BLRA (authenticate + branch).
  void emitPtrauthBranch(const MachineInstr *MI);
  // Emit the sequence to compute a discriminator into x17, or reuse AddrDisc.
  unsigned emitPtrauthDiscriminator(uint16_t Disc, unsigned AddrDisc,
                                    unsigned &InstsEmitted);

  /// tblgen'erated driver function for lowering simple MI->MC
  /// pseudo instructions.
  bool emitPseudoExpansionLowering(MCStreamer &OutStreamer,
                                   const MachineInstr *MI);

  void emitInstruction(const MachineInstr *MI) override;

  void emitFunctionHeaderComment() override;

  void getAnalysisUsage(AnalysisUsage &AU) const override {
    AsmPrinter::getAnalysisUsage(AU);
    AU.setPreservesAll();
  }

  bool runOnMachineFunction(MachineFunction &MF) override {
    AArch64FI = MF.getInfo<AArch64FunctionInfo>();
    STI = &MF.getSubtarget<AArch64Subtarget>();

    SetupMachineFunction(MF);

    if (STI->isTargetCOFF()) {
      bool Local = MF.getFunction().hasLocalLinkage();
      COFF::SymbolStorageClass Scl =
          Local ? COFF::IMAGE_SYM_CLASS_STATIC : COFF::IMAGE_SYM_CLASS_EXTERNAL;
      int Type =
        COFF::IMAGE_SYM_DTYPE_FUNCTION << COFF::SCT_COMPLEX_TYPE_SHIFT;

      OutStreamer->beginCOFFSymbolDef(CurrentFnSym);
      OutStreamer->emitCOFFSymbolStorageClass(Scl);
      OutStreamer->emitCOFFSymbolType(Type);
      OutStreamer->endCOFFSymbolDef();
    }

    // Emit the rest of the function body.
    emitFunctionBody();

    // Emit the XRay table for this function.
    emitXRayTable();

    // We didn't modify anything.
    return false;
  }

  const MCExpr *lowerConstant(const Constant *CV) override;

private:
  void printOperand(const MachineInstr *MI, unsigned OpNum, raw_ostream &O);
  bool printAsmMRegister(const MachineOperand &MO, char Mode, raw_ostream &O);
  bool printAsmRegInClass(const MachineOperand &MO,
                          const TargetRegisterClass *RC, unsigned AltName,
                          raw_ostream &O);

  bool PrintAsmOperand(const MachineInstr *MI, unsigned OpNum,
                       const char *ExtraCode, raw_ostream &O) override;
  bool PrintAsmMemoryOperand(const MachineInstr *MI, unsigned OpNum,
                             const char *ExtraCode, raw_ostream &O) override;

  void PrintDebugValueComment(const MachineInstr *MI, raw_ostream &OS);

  void emitFunctionBodyEnd() override;

  MCSymbol *GetCPISymbol(unsigned CPID) const override;
  void emitEndOfAsmFile(Module &M) override;

  AArch64FunctionInfo *AArch64FI = nullptr;

  /// Emit the LOHs contained in AArch64FI.
  void emitLOHs();

  /// Emit instruction to set float register to zero.
  void emitFMov0(const MachineInstr &MI);

  using MInstToMCSymbol = std::map<const MachineInstr *, MCSymbol *>;

  MInstToMCSymbol LOHInstToLabel;

  bool shouldEmitWeakSwiftAsyncExtendedFramePointerFlags() const override {
    return ShouldEmitWeakSwiftAsyncExtendedFramePointerFlags;
  }

  const MCSubtargetInfo *getIFuncMCSubtargetInfo() const override {
    assert(STI);
    return STI;
  }
  void emitMachOIFuncStubBody(Module &M, const GlobalIFunc &GI,
                              MCSymbol *LazyPointer) override;
  void emitMachOIFuncStubHelperBody(Module &M, const GlobalIFunc &GI,
                                    MCSymbol *LazyPointer) override;
};

} // end anonymous namespace

void AArch64AsmPrinter::emitStartOfAsmFile(Module &M) {
  const Triple &TT = TM.getTargetTriple();

  if (TT.isOSBinFormatCOFF()) {
    // Emit an absolute @feat.00 symbol
    MCSymbol *S = MMI->getContext().getOrCreateSymbol(StringRef("@feat.00"));
    OutStreamer->beginCOFFSymbolDef(S);
    OutStreamer->emitCOFFSymbolStorageClass(COFF::IMAGE_SYM_CLASS_STATIC);
    OutStreamer->emitCOFFSymbolType(COFF::IMAGE_SYM_DTYPE_NULL);
    OutStreamer->endCOFFSymbolDef();
    int64_t Feat00Value = 0;

    if (M.getModuleFlag("cfguard")) {
      // Object is CFG-aware.
      Feat00Value |= COFF::Feat00Flags::GuardCF;
    }

    if (M.getModuleFlag("ehcontguard")) {
      // Object also has EHCont.
      Feat00Value |= COFF::Feat00Flags::GuardEHCont;
    }

    if (M.getModuleFlag("ms-kernel")) {
      // Object is compiled with /kernel.
      Feat00Value |= COFF::Feat00Flags::Kernel;
    }

    OutStreamer->emitSymbolAttribute(S, MCSA_Global);
    OutStreamer->emitAssignment(
        S, MCConstantExpr::create(Feat00Value, MMI->getContext()));
  }

  if (!TT.isOSBinFormatELF())
    return;

  // Assemble feature flags that may require creation of a note section.
  unsigned Flags = 0;
  if (const auto *BTE = mdconst::extract_or_null<ConstantInt>(
          M.getModuleFlag("branch-target-enforcement")))
    if (!BTE->isZero())
      Flags |= ELF::GNU_PROPERTY_AARCH64_FEATURE_1_BTI;

  if (const auto *GCS = mdconst::extract_or_null<ConstantInt>(
          M.getModuleFlag("guarded-control-stack")))
    if (!GCS->isZero())
      Flags |= ELF::GNU_PROPERTY_AARCH64_FEATURE_1_GCS;

  if (const auto *Sign = mdconst::extract_or_null<ConstantInt>(
          M.getModuleFlag("sign-return-address")))
    if (!Sign->isZero())
      Flags |= ELF::GNU_PROPERTY_AARCH64_FEATURE_1_PAC;

  uint64_t PAuthABIPlatform = -1;
  if (const auto *PAP = mdconst::extract_or_null<ConstantInt>(
          M.getModuleFlag("aarch64-elf-pauthabi-platform")))
    PAuthABIPlatform = PAP->getZExtValue();
  uint64_t PAuthABIVersion = -1;
  if (const auto *PAV = mdconst::extract_or_null<ConstantInt>(
          M.getModuleFlag("aarch64-elf-pauthabi-version")))
    PAuthABIVersion = PAV->getZExtValue();

  // Emit a .note.gnu.property section with the flags.
  auto *TS =
      static_cast<AArch64TargetStreamer *>(OutStreamer->getTargetStreamer());
  TS->emitNoteSection(Flags, PAuthABIPlatform, PAuthABIVersion);
}

void AArch64AsmPrinter::emitFunctionHeaderComment() {
  const AArch64FunctionInfo *FI = MF->getInfo<AArch64FunctionInfo>();
  std::optional<std::string> OutlinerString = FI->getOutliningStyle();
  if (OutlinerString != std::nullopt)
    OutStreamer->getCommentOS() << ' ' << OutlinerString;
}

void AArch64AsmPrinter::LowerPATCHABLE_FUNCTION_ENTER(const MachineInstr &MI)
{
  const Function &F = MF->getFunction();
  if (F.hasFnAttribute("patchable-function-entry")) {
    unsigned Num;
    if (F.getFnAttribute("patchable-function-entry")
            .getValueAsString()
            .getAsInteger(10, Num))
      return;
    emitNops(Num);
    return;
  }

  emitSled(MI, SledKind::FUNCTION_ENTER);
}

void AArch64AsmPrinter::LowerPATCHABLE_FUNCTION_EXIT(const MachineInstr &MI) {
  emitSled(MI, SledKind::FUNCTION_EXIT);
}

void AArch64AsmPrinter::LowerPATCHABLE_TAIL_CALL(const MachineInstr &MI) {
  emitSled(MI, SledKind::TAIL_CALL);
}

void AArch64AsmPrinter::emitSled(const MachineInstr &MI, SledKind Kind) {
  static const int8_t NoopsInSledCount = 7;
  // We want to emit the following pattern:
  //
  // .Lxray_sled_N:
  //   ALIGN
  //   B #32
  //   ; 7 NOP instructions (28 bytes)
  // .tmpN
  //
  // We need the 28 bytes (7 instructions) because at runtime, we'd be patching
  // over the full 32 bytes (8 instructions) with the following pattern:
  //
  //   STP X0, X30, [SP, #-16]! ; push X0 and the link register to the stack
  //   LDR W17, #12 ; W17 := function ID
  //   LDR X16,#12 ; X16 := addr of __xray_FunctionEntry or __xray_FunctionExit
  //   BLR X16 ; call the tracing trampoline
  //   ;DATA: 32 bits of function ID
  //   ;DATA: lower 32 bits of the address of the trampoline
  //   ;DATA: higher 32 bits of the address of the trampoline
  //   LDP X0, X30, [SP], #16 ; pop X0 and the link register from the stack
  //
  OutStreamer->emitCodeAlignment(Align(4), &getSubtargetInfo());
  auto CurSled = OutContext.createTempSymbol("xray_sled_", true);
  OutStreamer->emitLabel(CurSled);
  auto Target = OutContext.createTempSymbol();

  // Emit "B #32" instruction, which jumps over the next 28 bytes.
  // The operand has to be the number of 4-byte instructions to jump over,
  // including the current instruction.
  EmitToStreamer(*OutStreamer, MCInstBuilder(AArch64::B).addImm(8));

  for (int8_t I = 0; I < NoopsInSledCount; I++)
    EmitToStreamer(*OutStreamer, MCInstBuilder(AArch64::HINT).addImm(0));

  OutStreamer->emitLabel(Target);
  recordSled(CurSled, MI, Kind, 2);
}

// Emit the following code for Intrinsic::{xray_customevent,xray_typedevent}
// (built-in functions __xray_customevent/__xray_typedevent).
//
// .Lxray_event_sled_N:
//   b 1f
//   save x0 and x1 (and also x2 for TYPED_EVENT_CALL)
//   set up x0 and x1 (and also x2 for TYPED_EVENT_CALL)
//   bl __xray_CustomEvent or __xray_TypedEvent
//   restore x0 and x1 (and also x2 for TYPED_EVENT_CALL)
// 1:
//
// There are 6 instructions for EVENT_CALL and 9 for TYPED_EVENT_CALL.
//
// Then record a sled of kind CUSTOM_EVENT or TYPED_EVENT.
// After patching, b .+N will become a nop.
void AArch64AsmPrinter::LowerPATCHABLE_EVENT_CALL(const MachineInstr &MI,
                                                  bool Typed) {
  auto &O = *OutStreamer;
  MCSymbol *CurSled = OutContext.createTempSymbol("xray_sled_", true);
  O.emitLabel(CurSled);
  MCInst MovX0Op0 = MCInstBuilder(AArch64::ORRXrs)
                        .addReg(AArch64::X0)
                        .addReg(AArch64::XZR)
                        .addReg(MI.getOperand(0).getReg())
                        .addImm(0);
  MCInst MovX1Op1 = MCInstBuilder(AArch64::ORRXrs)
                        .addReg(AArch64::X1)
                        .addReg(AArch64::XZR)
                        .addReg(MI.getOperand(1).getReg())
                        .addImm(0);
  bool MachO = TM.getTargetTriple().isOSBinFormatMachO();
  auto *Sym = MCSymbolRefExpr::create(
      OutContext.getOrCreateSymbol(
          Twine(MachO ? "_" : "") +
          (Typed ? "__xray_TypedEvent" : "__xray_CustomEvent")),
      OutContext);
  if (Typed) {
    O.AddComment("Begin XRay typed event");
    EmitToStreamer(O, MCInstBuilder(AArch64::B).addImm(9));
    EmitToStreamer(O, MCInstBuilder(AArch64::STPXpre)
                          .addReg(AArch64::SP)
                          .addReg(AArch64::X0)
                          .addReg(AArch64::X1)
                          .addReg(AArch64::SP)
                          .addImm(-4));
    EmitToStreamer(O, MCInstBuilder(AArch64::STRXui)
                          .addReg(AArch64::X2)
                          .addReg(AArch64::SP)
                          .addImm(2));
    EmitToStreamer(O, MovX0Op0);
    EmitToStreamer(O, MovX1Op1);
    EmitToStreamer(O, MCInstBuilder(AArch64::ORRXrs)
                          .addReg(AArch64::X2)
                          .addReg(AArch64::XZR)
                          .addReg(MI.getOperand(2).getReg())
                          .addImm(0));
    EmitToStreamer(O, MCInstBuilder(AArch64::BL).addExpr(Sym));
    EmitToStreamer(O, MCInstBuilder(AArch64::LDRXui)
                          .addReg(AArch64::X2)
                          .addReg(AArch64::SP)
                          .addImm(2));
    O.AddComment("End XRay typed event");
    EmitToStreamer(O, MCInstBuilder(AArch64::LDPXpost)
                          .addReg(AArch64::SP)
                          .addReg(AArch64::X0)
                          .addReg(AArch64::X1)
                          .addReg(AArch64::SP)
                          .addImm(4));

    recordSled(CurSled, MI, SledKind::TYPED_EVENT, 2);
  } else {
    O.AddComment("Begin XRay custom event");
    EmitToStreamer(O, MCInstBuilder(AArch64::B).addImm(6));
    EmitToStreamer(O, MCInstBuilder(AArch64::STPXpre)
                          .addReg(AArch64::SP)
                          .addReg(AArch64::X0)
                          .addReg(AArch64::X1)
                          .addReg(AArch64::SP)
                          .addImm(-2));
    EmitToStreamer(O, MovX0Op0);
    EmitToStreamer(O, MovX1Op1);
    EmitToStreamer(O, MCInstBuilder(AArch64::BL).addExpr(Sym));
    O.AddComment("End XRay custom event");
    EmitToStreamer(O, MCInstBuilder(AArch64::LDPXpost)
                          .addReg(AArch64::SP)
                          .addReg(AArch64::X0)
                          .addReg(AArch64::X1)
                          .addReg(AArch64::SP)
                          .addImm(2));

    recordSled(CurSled, MI, SledKind::CUSTOM_EVENT, 2);
  }
}

void AArch64AsmPrinter::LowerKCFI_CHECK(const MachineInstr &MI) {
  Register AddrReg = MI.getOperand(0).getReg();
  assert(std::next(MI.getIterator())->isCall() &&
         "KCFI_CHECK not followed by a call instruction");
  assert(std::next(MI.getIterator())->getOperand(0).getReg() == AddrReg &&
         "KCFI_CHECK call target doesn't match call operand");

  // Default to using the intra-procedure-call temporary registers for
  // comparing the hashes.
  unsigned ScratchRegs[] = {AArch64::W16, AArch64::W17};
  if (AddrReg == AArch64::XZR) {
    // Checking XZR makes no sense. Instead of emitting a load, zero
    // ScratchRegs[0] and use it for the ESR AddrIndex below.
    AddrReg = getXRegFromWReg(ScratchRegs[0]);
    EmitToStreamer(*OutStreamer, MCInstBuilder(AArch64::ORRXrs)
                                     .addReg(AddrReg)
                                     .addReg(AArch64::XZR)
                                     .addReg(AArch64::XZR)
                                     .addImm(0));
  } else {
    // If one of the scratch registers is used for the call target (e.g.
    // with AArch64::TCRETURNriBTI), we can clobber another caller-saved
    // temporary register instead (in this case, AArch64::W9) as the check
    // is immediately followed by the call instruction.
    for (auto &Reg : ScratchRegs) {
      if (Reg == getWRegFromXReg(AddrReg)) {
        Reg = AArch64::W9;
        break;
      }
    }
    assert(ScratchRegs[0] != AddrReg && ScratchRegs[1] != AddrReg &&
           "Invalid scratch registers for KCFI_CHECK");

    // Adjust the offset for patchable-function-prefix. This assumes that
    // patchable-function-prefix is the same for all functions.
    int64_t PrefixNops = 0;
    (void)MI.getMF()
        ->getFunction()
        .getFnAttribute("patchable-function-prefix")
        .getValueAsString()
        .getAsInteger(10, PrefixNops);

    // Load the target function type hash.
    EmitToStreamer(*OutStreamer, MCInstBuilder(AArch64::LDURWi)
                                     .addReg(ScratchRegs[0])
                                     .addReg(AddrReg)
                                     .addImm(-(PrefixNops * 4 + 4)));
  }

  // Load the expected type hash.
  const int64_t Type = MI.getOperand(1).getImm();
  EmitToStreamer(*OutStreamer, MCInstBuilder(AArch64::MOVKWi)
                                   .addReg(ScratchRegs[1])
                                   .addReg(ScratchRegs[1])
                                   .addImm(Type & 0xFFFF)
                                   .addImm(0));
  EmitToStreamer(*OutStreamer, MCInstBuilder(AArch64::MOVKWi)
                                   .addReg(ScratchRegs[1])
                                   .addReg(ScratchRegs[1])
                                   .addImm((Type >> 16) & 0xFFFF)
                                   .addImm(16));

  // Compare the hashes and trap if there's a mismatch.
  EmitToStreamer(*OutStreamer, MCInstBuilder(AArch64::SUBSWrs)
                                   .addReg(AArch64::WZR)
                                   .addReg(ScratchRegs[0])
                                   .addReg(ScratchRegs[1])
                                   .addImm(0));

  MCSymbol *Pass = OutContext.createTempSymbol();
  EmitToStreamer(*OutStreamer,
                 MCInstBuilder(AArch64::Bcc)
                     .addImm(AArch64CC::EQ)
                     .addExpr(MCSymbolRefExpr::create(Pass, OutContext)));

  // The base ESR is 0x8000 and the register information is encoded in bits
  // 0-9 as follows:
  // - 0-4: n, where the register Xn contains the target address
  // - 5-9: m, where the register Wm contains the expected type hash
  // Where n, m are in [0, 30].
  unsigned TypeIndex = ScratchRegs[1] - AArch64::W0;
  unsigned AddrIndex;
  switch (AddrReg) {
  default:
    AddrIndex = AddrReg - AArch64::X0;
    break;
  case AArch64::FP:
    AddrIndex = 29;
    break;
  case AArch64::LR:
    AddrIndex = 30;
    break;
  }

  assert(AddrIndex < 31 && TypeIndex < 31);

  unsigned ESR = 0x8000 | ((TypeIndex & 31) << 5) | (AddrIndex & 31);
  EmitToStreamer(*OutStreamer, MCInstBuilder(AArch64::BRK).addImm(ESR));
  OutStreamer->emitLabel(Pass);
}

void AArch64AsmPrinter::LowerHWASAN_CHECK_MEMACCESS(const MachineInstr &MI) {
  Register Reg = MI.getOperand(0).getReg();
  bool IsShort =
      ((MI.getOpcode() == AArch64::HWASAN_CHECK_MEMACCESS_SHORTGRANULES) ||
       (MI.getOpcode() ==
        AArch64::HWASAN_CHECK_MEMACCESS_SHORTGRANULES_FIXEDSHADOW));
  uint32_t AccessInfo = MI.getOperand(1).getImm();
  bool IsFixedShadow =
      ((MI.getOpcode() == AArch64::HWASAN_CHECK_MEMACCESS_FIXEDSHADOW) ||
       (MI.getOpcode() ==
        AArch64::HWASAN_CHECK_MEMACCESS_SHORTGRANULES_FIXEDSHADOW));
  uint64_t FixedShadowOffset = IsFixedShadow ? MI.getOperand(2).getImm() : 0;

  MCSymbol *&Sym = HwasanMemaccessSymbols[HwasanMemaccessTuple(
      Reg, IsShort, AccessInfo, IsFixedShadow, FixedShadowOffset)];
  if (!Sym) {
    // FIXME: Make this work on non-ELF.
    if (!TM.getTargetTriple().isOSBinFormatELF())
      report_fatal_error("llvm.hwasan.check.memaccess only supported on ELF");

    std::string SymName = "__hwasan_check_x" + utostr(Reg - AArch64::X0) + "_" +
                          utostr(AccessInfo);
    if (IsFixedShadow)
      SymName += "_fixed_" + utostr(FixedShadowOffset);
    if (IsShort)
      SymName += "_short_v2";
    Sym = OutContext.getOrCreateSymbol(SymName);
  }

  EmitToStreamer(*OutStreamer,
                 MCInstBuilder(AArch64::BL)
                     .addExpr(MCSymbolRefExpr::create(Sym, OutContext)));
}

void AArch64AsmPrinter::emitHwasanMemaccessSymbols(Module &M) {
  if (HwasanMemaccessSymbols.empty())
    return;

  const Triple &TT = TM.getTargetTriple();
  assert(TT.isOSBinFormatELF());
  std::unique_ptr<MCSubtargetInfo> STI(
      TM.getTarget().createMCSubtargetInfo(TT.str(), "", ""));
  assert(STI && "Unable to create subtarget info");

  MCSymbol *HwasanTagMismatchV1Sym =
      OutContext.getOrCreateSymbol("__hwasan_tag_mismatch");
  MCSymbol *HwasanTagMismatchV2Sym =
      OutContext.getOrCreateSymbol("__hwasan_tag_mismatch_v2");

  const MCSymbolRefExpr *HwasanTagMismatchV1Ref =
      MCSymbolRefExpr::create(HwasanTagMismatchV1Sym, OutContext);
  const MCSymbolRefExpr *HwasanTagMismatchV2Ref =
      MCSymbolRefExpr::create(HwasanTagMismatchV2Sym, OutContext);

  for (auto &P : HwasanMemaccessSymbols) {
    unsigned Reg = std::get<0>(P.first);
    bool IsShort = std::get<1>(P.first);
    uint32_t AccessInfo = std::get<2>(P.first);
    bool IsFixedShadow = std::get<3>(P.first);
    uint64_t FixedShadowOffset = std::get<4>(P.first);
    const MCSymbolRefExpr *HwasanTagMismatchRef =
        IsShort ? HwasanTagMismatchV2Ref : HwasanTagMismatchV1Ref;
    MCSymbol *Sym = P.second;

    bool HasMatchAllTag =
        (AccessInfo >> HWASanAccessInfo::HasMatchAllShift) & 1;
    uint8_t MatchAllTag =
        (AccessInfo >> HWASanAccessInfo::MatchAllShift) & 0xff;
    unsigned Size =
        1 << ((AccessInfo >> HWASanAccessInfo::AccessSizeShift) & 0xf);
    bool CompileKernel =
        (AccessInfo >> HWASanAccessInfo::CompileKernelShift) & 1;

    OutStreamer->switchSection(OutContext.getELFSection(
        ".text.hot", ELF::SHT_PROGBITS,
        ELF::SHF_EXECINSTR | ELF::SHF_ALLOC | ELF::SHF_GROUP, 0, Sym->getName(),
        /*IsComdat=*/true));

    OutStreamer->emitSymbolAttribute(Sym, MCSA_ELF_TypeFunction);
    OutStreamer->emitSymbolAttribute(Sym, MCSA_Weak);
    OutStreamer->emitSymbolAttribute(Sym, MCSA_Hidden);
    OutStreamer->emitLabel(Sym);

    OutStreamer->emitInstruction(MCInstBuilder(AArch64::SBFMXri)
                                     .addReg(AArch64::X16)
                                     .addReg(Reg)
                                     .addImm(4)
                                     .addImm(55),
                                 *STI);

    if (IsFixedShadow) {
      // Aarch64 makes it difficult to embed large constants in the code.
      // Fortuitously, kShadowBaseAlignment == 32, so we use the 32-bit
      // left-shift option in the MOV instruction. Combined with the 16-bit
      // immediate, this is enough to represent any offset up to 2**48.
      OutStreamer->emitInstruction(MCInstBuilder(AArch64::MOVZXi)
                                       .addReg(AArch64::X17)
                                       .addImm(FixedShadowOffset >> 32)
                                       .addImm(32),
                                   *STI);
      OutStreamer->emitInstruction(MCInstBuilder(AArch64::LDRBBroX)
                                       .addReg(AArch64::W16)
                                       .addReg(AArch64::X17)
                                       .addReg(AArch64::X16)
                                       .addImm(0)
                                       .addImm(0),
                                   *STI);
    } else {
      OutStreamer->emitInstruction(
          MCInstBuilder(AArch64::LDRBBroX)
              .addReg(AArch64::W16)
              .addReg(IsShort ? AArch64::X20 : AArch64::X9)
              .addReg(AArch64::X16)
              .addImm(0)
              .addImm(0),
          *STI);
    }

    OutStreamer->emitInstruction(
        MCInstBuilder(AArch64::SUBSXrs)
            .addReg(AArch64::XZR)
            .addReg(AArch64::X16)
            .addReg(Reg)
            .addImm(AArch64_AM::getShifterImm(AArch64_AM::LSR, 56)),
        *STI);
    MCSymbol *HandleMismatchOrPartialSym = OutContext.createTempSymbol();
    OutStreamer->emitInstruction(
        MCInstBuilder(AArch64::Bcc)
            .addImm(AArch64CC::NE)
            .addExpr(MCSymbolRefExpr::create(HandleMismatchOrPartialSym,
                                             OutContext)),
        *STI);
    MCSymbol *ReturnSym = OutContext.createTempSymbol();
    OutStreamer->emitLabel(ReturnSym);
    OutStreamer->emitInstruction(
        MCInstBuilder(AArch64::RET).addReg(AArch64::LR), *STI);
    OutStreamer->emitLabel(HandleMismatchOrPartialSym);

    if (HasMatchAllTag) {
      OutStreamer->emitInstruction(MCInstBuilder(AArch64::UBFMXri)
                                       .addReg(AArch64::X17)
                                       .addReg(Reg)
                                       .addImm(56)
                                       .addImm(63),
                                   *STI);
      OutStreamer->emitInstruction(MCInstBuilder(AArch64::SUBSXri)
                                       .addReg(AArch64::XZR)
                                       .addReg(AArch64::X17)
                                       .addImm(MatchAllTag)
                                       .addImm(0),
                                   *STI);
      OutStreamer->emitInstruction(
          MCInstBuilder(AArch64::Bcc)
              .addImm(AArch64CC::EQ)
              .addExpr(MCSymbolRefExpr::create(ReturnSym, OutContext)),
          *STI);
    }

    if (IsShort) {
      OutStreamer->emitInstruction(MCInstBuilder(AArch64::SUBSWri)
                                       .addReg(AArch64::WZR)
                                       .addReg(AArch64::W16)
                                       .addImm(15)
                                       .addImm(0),
                                   *STI);
      MCSymbol *HandleMismatchSym = OutContext.createTempSymbol();
      OutStreamer->emitInstruction(
          MCInstBuilder(AArch64::Bcc)
              .addImm(AArch64CC::HI)
              .addExpr(MCSymbolRefExpr::create(HandleMismatchSym, OutContext)),
          *STI);

      OutStreamer->emitInstruction(
          MCInstBuilder(AArch64::ANDXri)
              .addReg(AArch64::X17)
              .addReg(Reg)
              .addImm(AArch64_AM::encodeLogicalImmediate(0xf, 64)),
          *STI);
      if (Size != 1)
        OutStreamer->emitInstruction(MCInstBuilder(AArch64::ADDXri)
                                         .addReg(AArch64::X17)
                                         .addReg(AArch64::X17)
                                         .addImm(Size - 1)
                                         .addImm(0),
                                     *STI);
      OutStreamer->emitInstruction(MCInstBuilder(AArch64::SUBSWrs)
                                       .addReg(AArch64::WZR)
                                       .addReg(AArch64::W16)
                                       .addReg(AArch64::W17)
                                       .addImm(0),
                                   *STI);
      OutStreamer->emitInstruction(
          MCInstBuilder(AArch64::Bcc)
              .addImm(AArch64CC::LS)
              .addExpr(MCSymbolRefExpr::create(HandleMismatchSym, OutContext)),
          *STI);

      OutStreamer->emitInstruction(
          MCInstBuilder(AArch64::ORRXri)
              .addReg(AArch64::X16)
              .addReg(Reg)
              .addImm(AArch64_AM::encodeLogicalImmediate(0xf, 64)),
          *STI);
      OutStreamer->emitInstruction(MCInstBuilder(AArch64::LDRBBui)
                                       .addReg(AArch64::W16)
                                       .addReg(AArch64::X16)
                                       .addImm(0),
                                   *STI);
      OutStreamer->emitInstruction(
          MCInstBuilder(AArch64::SUBSXrs)
              .addReg(AArch64::XZR)
              .addReg(AArch64::X16)
              .addReg(Reg)
              .addImm(AArch64_AM::getShifterImm(AArch64_AM::LSR, 56)),
          *STI);
      OutStreamer->emitInstruction(
          MCInstBuilder(AArch64::Bcc)
              .addImm(AArch64CC::EQ)
              .addExpr(MCSymbolRefExpr::create(ReturnSym, OutContext)),
          *STI);

      OutStreamer->emitLabel(HandleMismatchSym);
    }

    OutStreamer->emitInstruction(MCInstBuilder(AArch64::STPXpre)
                                     .addReg(AArch64::SP)
                                     .addReg(AArch64::X0)
                                     .addReg(AArch64::X1)
                                     .addReg(AArch64::SP)
                                     .addImm(-32),
                                 *STI);
    OutStreamer->emitInstruction(MCInstBuilder(AArch64::STPXi)
                                     .addReg(AArch64::FP)
                                     .addReg(AArch64::LR)
                                     .addReg(AArch64::SP)
                                     .addImm(29),
                                 *STI);

    if (Reg != AArch64::X0)
      OutStreamer->emitInstruction(MCInstBuilder(AArch64::ORRXrs)
                                       .addReg(AArch64::X0)
                                       .addReg(AArch64::XZR)
                                       .addReg(Reg)
                                       .addImm(0),
                                   *STI);
    OutStreamer->emitInstruction(
        MCInstBuilder(AArch64::MOVZXi)
            .addReg(AArch64::X1)
            .addImm(AccessInfo & HWASanAccessInfo::RuntimeMask)
            .addImm(0),
        *STI);

    if (CompileKernel) {
      // The Linux kernel's dynamic loader doesn't support GOT relative
      // relocations, but it doesn't support late binding either, so just call
      // the function directly.
      OutStreamer->emitInstruction(
          MCInstBuilder(AArch64::B).addExpr(HwasanTagMismatchRef), *STI);
    } else {
      // Intentionally load the GOT entry and branch to it, rather than possibly
      // late binding the function, which may clobber the registers before we
      // have a chance to save them.
      OutStreamer->emitInstruction(
          MCInstBuilder(AArch64::ADRP)
              .addReg(AArch64::X16)
              .addExpr(AArch64MCExpr::create(
                  HwasanTagMismatchRef, AArch64MCExpr::VariantKind::VK_GOT_PAGE,
                  OutContext)),
          *STI);
      OutStreamer->emitInstruction(
          MCInstBuilder(AArch64::LDRXui)
              .addReg(AArch64::X16)
              .addReg(AArch64::X16)
              .addExpr(AArch64MCExpr::create(
                  HwasanTagMismatchRef, AArch64MCExpr::VariantKind::VK_GOT_LO12,
                  OutContext)),
          *STI);
      OutStreamer->emitInstruction(
          MCInstBuilder(AArch64::BR).addReg(AArch64::X16), *STI);
    }
  }
}

<<<<<<< HEAD
=======
static void emitAuthenticatedPointer(MCStreamer &OutStreamer,
                                     MCSymbol *StubLabel,
                                     const MCExpr *StubAuthPtrRef) {
  // sym$auth_ptr$key$disc:
  OutStreamer.emitLabel(StubLabel);
  OutStreamer.emitValue(StubAuthPtrRef, /*size=*/8);
}

>>>>>>> 131eb305
void AArch64AsmPrinter::emitEndOfAsmFile(Module &M) {
  emitHwasanMemaccessSymbols(M);

  const Triple &TT = TM.getTargetTriple();
  if (TT.isOSBinFormatMachO()) {
    // Output authenticated pointers as indirect symbols, if we have any.
    MachineModuleInfoMachO &MMIMacho =
        MMI->getObjFileInfo<MachineModuleInfoMachO>();

    auto Stubs = MMIMacho.getAuthGVStubList();

    if (!Stubs.empty()) {
      // Switch to the "__auth_ptr" section.
      OutStreamer->switchSection(
          OutContext.getMachOSection("__DATA", "__auth_ptr", MachO::S_REGULAR,
                                     SectionKind::getMetadata()));
      emitAlignment(Align(8));

      for (const auto &Stub : Stubs)
        emitAuthenticatedPointer(*OutStreamer, Stub.first, Stub.second);

      OutStreamer->addBlankLine();
    }

    // Funny Darwin hack: This flag tells the linker that no global symbols
    // contain code that falls through to other global symbols (e.g. the obvious
    // implementation of multiple entry points).  If this doesn't occur, the
    // linker can safely perform dead code stripping.  Since LLVM never
    // generates code that does this, it is always safe to set.
    OutStreamer->emitAssemblerFlag(MCAF_SubsectionsViaSymbols);
  }

<<<<<<< HEAD
=======
  if (TT.isOSBinFormatELF()) {
    // Output authenticated pointers as indirect symbols, if we have any.
    MachineModuleInfoELF &MMIELF = MMI->getObjFileInfo<MachineModuleInfoELF>();

    auto Stubs = MMIELF.getAuthGVStubList();

    if (!Stubs.empty()) {
      const TargetLoweringObjectFile &TLOF = getObjFileLowering();
      OutStreamer->switchSection(TLOF.getDataSection());
      emitAlignment(Align(8));

      for (const auto &Stub : Stubs)
        emitAuthenticatedPointer(*OutStreamer, Stub.first, Stub.second);

      OutStreamer->addBlankLine();
    }
  }

>>>>>>> 131eb305
  // Emit stack and fault map information.
  FM.serializeToFaultMapSection();

}

void AArch64AsmPrinter::emitLOHs() {
  SmallVector<MCSymbol *, 3> MCArgs;

  for (const auto &D : AArch64FI->getLOHContainer()) {
    for (const MachineInstr *MI : D.getArgs()) {
      MInstToMCSymbol::iterator LabelIt = LOHInstToLabel.find(MI);
      assert(LabelIt != LOHInstToLabel.end() &&
             "Label hasn't been inserted for LOH related instruction");
      MCArgs.push_back(LabelIt->second);
    }
    OutStreamer->emitLOHDirective(D.getKind(), MCArgs);
    MCArgs.clear();
  }
}

void AArch64AsmPrinter::emitFunctionBodyEnd() {
  if (!AArch64FI->getLOHRelated().empty())
    emitLOHs();
}

/// GetCPISymbol - Return the symbol for the specified constant pool entry.
MCSymbol *AArch64AsmPrinter::GetCPISymbol(unsigned CPID) const {
  // Darwin uses a linker-private symbol name for constant-pools (to
  // avoid addends on the relocation?), ELF has no such concept and
  // uses a normal private symbol.
  if (!getDataLayout().getLinkerPrivateGlobalPrefix().empty())
    return OutContext.getOrCreateSymbol(
        Twine(getDataLayout().getLinkerPrivateGlobalPrefix()) + "CPI" +
        Twine(getFunctionNumber()) + "_" + Twine(CPID));

  return AsmPrinter::GetCPISymbol(CPID);
}

void AArch64AsmPrinter::printOperand(const MachineInstr *MI, unsigned OpNum,
                                     raw_ostream &O) {
  const MachineOperand &MO = MI->getOperand(OpNum);
  switch (MO.getType()) {
  default:
    llvm_unreachable("<unknown operand type>");
  case MachineOperand::MO_Register: {
    Register Reg = MO.getReg();
    assert(Reg.isPhysical());
    assert(!MO.getSubReg() && "Subregs should be eliminated!");
    O << AArch64InstPrinter::getRegisterName(Reg);
    break;
  }
  case MachineOperand::MO_Immediate: {
    O << MO.getImm();
    break;
  }
  case MachineOperand::MO_GlobalAddress: {
    PrintSymbolOperand(MO, O);
    break;
  }
  case MachineOperand::MO_BlockAddress: {
    MCSymbol *Sym = GetBlockAddressSymbol(MO.getBlockAddress());
    Sym->print(O, MAI);
    break;
  }
  }
}

bool AArch64AsmPrinter::printAsmMRegister(const MachineOperand &MO, char Mode,
                                          raw_ostream &O) {
  Register Reg = MO.getReg();
  switch (Mode) {
  default:
    return true; // Unknown mode.
  case 'w':
    Reg = getWRegFromXReg(Reg);
    break;
  case 'x':
    Reg = getXRegFromWReg(Reg);
    break;
  case 't':
    Reg = getXRegFromXRegTuple(Reg);
    break;
  }

  O << AArch64InstPrinter::getRegisterName(Reg);
  return false;
}

// Prints the register in MO using class RC using the offset in the
// new register class. This should not be used for cross class
// printing.
bool AArch64AsmPrinter::printAsmRegInClass(const MachineOperand &MO,
                                           const TargetRegisterClass *RC,
                                           unsigned AltName, raw_ostream &O) {
  assert(MO.isReg() && "Should only get here with a register!");
  const TargetRegisterInfo *RI = STI->getRegisterInfo();
  Register Reg = MO.getReg();
  unsigned RegToPrint = RC->getRegister(RI->getEncodingValue(Reg));
  if (!RI->regsOverlap(RegToPrint, Reg))
    return true;
  O << AArch64InstPrinter::getRegisterName(RegToPrint, AltName);
  return false;
}

bool AArch64AsmPrinter::PrintAsmOperand(const MachineInstr *MI, unsigned OpNum,
                                        const char *ExtraCode, raw_ostream &O) {
  const MachineOperand &MO = MI->getOperand(OpNum);

  // First try the generic code, which knows about modifiers like 'c' and 'n'.
  if (!AsmPrinter::PrintAsmOperand(MI, OpNum, ExtraCode, O))
    return false;

  // Does this asm operand have a single letter operand modifier?
  if (ExtraCode && ExtraCode[0]) {
    if (ExtraCode[1] != 0)
      return true; // Unknown modifier.

    switch (ExtraCode[0]) {
    default:
      return true; // Unknown modifier.
    case 'w':      // Print W register
    case 'x':      // Print X register
      if (MO.isReg())
        return printAsmMRegister(MO, ExtraCode[0], O);
      if (MO.isImm() && MO.getImm() == 0) {
        unsigned Reg = ExtraCode[0] == 'w' ? AArch64::WZR : AArch64::XZR;
        O << AArch64InstPrinter::getRegisterName(Reg);
        return false;
      }
      printOperand(MI, OpNum, O);
      return false;
    case 'b': // Print B register.
    case 'h': // Print H register.
    case 's': // Print S register.
    case 'd': // Print D register.
    case 'q': // Print Q register.
    case 'z': // Print Z register.
      if (MO.isReg()) {
        const TargetRegisterClass *RC;
        switch (ExtraCode[0]) {
        case 'b':
          RC = &AArch64::FPR8RegClass;
          break;
        case 'h':
          RC = &AArch64::FPR16RegClass;
          break;
        case 's':
          RC = &AArch64::FPR32RegClass;
          break;
        case 'd':
          RC = &AArch64::FPR64RegClass;
          break;
        case 'q':
          RC = &AArch64::FPR128RegClass;
          break;
        case 'z':
          RC = &AArch64::ZPRRegClass;
          break;
        default:
          return true;
        }
        return printAsmRegInClass(MO, RC, AArch64::NoRegAltName, O);
      }
      printOperand(MI, OpNum, O);
      return false;
    }
  }

  // According to ARM, we should emit x and v registers unless we have a
  // modifier.
  if (MO.isReg()) {
    Register Reg = MO.getReg();

    // If this is a w or x register, print an x register.
    if (AArch64::GPR32allRegClass.contains(Reg) ||
        AArch64::GPR64allRegClass.contains(Reg))
      return printAsmMRegister(MO, 'x', O);

    // If this is an x register tuple, print an x register.
    if (AArch64::GPR64x8ClassRegClass.contains(Reg))
      return printAsmMRegister(MO, 't', O);

    unsigned AltName = AArch64::NoRegAltName;
    const TargetRegisterClass *RegClass;
    if (AArch64::ZPRRegClass.contains(Reg)) {
      RegClass = &AArch64::ZPRRegClass;
    } else if (AArch64::PPRRegClass.contains(Reg)) {
      RegClass = &AArch64::PPRRegClass;
    } else if (AArch64::PNRRegClass.contains(Reg)) {
      RegClass = &AArch64::PNRRegClass;
    } else {
      RegClass = &AArch64::FPR128RegClass;
      AltName = AArch64::vreg;
    }

    // If this is a b, h, s, d, or q register, print it as a v register.
    return printAsmRegInClass(MO, RegClass, AltName, O);
  }

  printOperand(MI, OpNum, O);
  return false;
}

bool AArch64AsmPrinter::PrintAsmMemoryOperand(const MachineInstr *MI,
                                              unsigned OpNum,
                                              const char *ExtraCode,
                                              raw_ostream &O) {
  if (ExtraCode && ExtraCode[0] && ExtraCode[0] != 'a')
    return true; // Unknown modifier.

  const MachineOperand &MO = MI->getOperand(OpNum);
  assert(MO.isReg() && "unexpected inline asm memory operand");
  O << "[" << AArch64InstPrinter::getRegisterName(MO.getReg()) << "]";
  return false;
}

void AArch64AsmPrinter::PrintDebugValueComment(const MachineInstr *MI,
                                               raw_ostream &OS) {
  unsigned NOps = MI->getNumOperands();
  assert(NOps == 4);
  OS << '\t' << MAI->getCommentString() << "DEBUG_VALUE: ";
  // cast away const; DIetc do not take const operands for some reason.
  OS << MI->getDebugVariable()->getName();
  OS << " <- ";
  // Frame address.  Currently handles register +- offset only.
  assert(MI->isIndirectDebugValue());
  OS << '[';
  for (unsigned I = 0, E = std::distance(MI->debug_operands().begin(),
                                         MI->debug_operands().end());
       I < E; ++I) {
    if (I != 0)
      OS << ", ";
    printOperand(MI, I, OS);
  }
  OS << ']';
  OS << "+";
  printOperand(MI, NOps - 2, OS);
}

void AArch64AsmPrinter::emitJumpTableInfo() {
  const MachineJumpTableInfo *MJTI = MF->getJumpTableInfo();
  if (!MJTI) return;

  const std::vector<MachineJumpTableEntry> &JT = MJTI->getJumpTables();
  if (JT.empty()) return;

  const TargetLoweringObjectFile &TLOF = getObjFileLowering();
  MCSection *ReadOnlySec = TLOF.getSectionForJumpTable(MF->getFunction(), TM);
  OutStreamer->switchSection(ReadOnlySec);

  auto AFI = MF->getInfo<AArch64FunctionInfo>();
  for (unsigned JTI = 0, e = JT.size(); JTI != e; ++JTI) {
    const std::vector<MachineBasicBlock*> &JTBBs = JT[JTI].MBBs;

    // If this jump table was deleted, ignore it.
    if (JTBBs.empty()) continue;

    unsigned Size = AFI->getJumpTableEntrySize(JTI);
    emitAlignment(Align(Size));
    OutStreamer->emitLabel(GetJTISymbol(JTI));

    const MCSymbol *BaseSym = AArch64FI->getJumpTableEntryPCRelSymbol(JTI);
    const MCExpr *Base = MCSymbolRefExpr::create(BaseSym, OutContext);

    for (auto *JTBB : JTBBs) {
      const MCExpr *Value =
          MCSymbolRefExpr::create(JTBB->getSymbol(), OutContext);

      // Each entry is:
      //     .byte/.hword (LBB - Lbase)>>2
      // or plain:
      //     .word LBB - Lbase
      Value = MCBinaryExpr::createSub(Value, Base, OutContext);
      if (Size != 4)
        Value = MCBinaryExpr::createLShr(
            Value, MCConstantExpr::create(2, OutContext), OutContext);

      OutStreamer->emitValue(Value, Size);
    }
  }
}

std::tuple<const MCSymbol *, uint64_t, const MCSymbol *,
           codeview::JumpTableEntrySize>
AArch64AsmPrinter::getCodeViewJumpTableInfo(int JTI,
                                            const MachineInstr *BranchInstr,
                                            const MCSymbol *BranchLabel) const {
  const auto AFI = MF->getInfo<AArch64FunctionInfo>();
  const auto Base = AArch64FI->getJumpTableEntryPCRelSymbol(JTI);
  codeview::JumpTableEntrySize EntrySize;
  switch (AFI->getJumpTableEntrySize(JTI)) {
  case 1:
    EntrySize = codeview::JumpTableEntrySize::UInt8ShiftLeft;
    break;
  case 2:
    EntrySize = codeview::JumpTableEntrySize::UInt16ShiftLeft;
    break;
  case 4:
    EntrySize = codeview::JumpTableEntrySize::Int32;
    break;
  default:
    llvm_unreachable("Unexpected jump table entry size");
  }
  return std::make_tuple(Base, 0, BranchLabel, EntrySize);
}

void AArch64AsmPrinter::emitFunctionEntryLabel() {
  if (MF->getFunction().getCallingConv() == CallingConv::AArch64_VectorCall ||
      MF->getFunction().getCallingConv() ==
          CallingConv::AArch64_SVE_VectorCall ||
      MF->getInfo<AArch64FunctionInfo>()->isSVECC()) {
    auto *TS =
        static_cast<AArch64TargetStreamer *>(OutStreamer->getTargetStreamer());
    TS->emitDirectiveVariantPCS(CurrentFnSym);
  }

  AsmPrinter::emitFunctionEntryLabel();

  if (TM.getTargetTriple().isWindowsArm64EC() &&
      !MF->getFunction().hasLocalLinkage()) {
    // For ARM64EC targets, a function definition's name is mangled differently
    // from the normal symbol, emit required aliases here.
    auto emitFunctionAlias = [&](MCSymbol *Src, MCSymbol *Dst) {
      OutStreamer->emitSymbolAttribute(Src, MCSA_WeakAntiDep);
      OutStreamer->emitAssignment(
          Src, MCSymbolRefExpr::create(Dst, MCSymbolRefExpr::VK_None,
                                       MMI->getContext()));
    };

    auto getSymbolFromMetadata = [&](StringRef Name) {
      MCSymbol *Sym = nullptr;
      if (MDNode *Node = MF->getFunction().getMetadata(Name)) {
        StringRef NameStr = cast<MDString>(Node->getOperand(0))->getString();
        Sym = MMI->getContext().getOrCreateSymbol(NameStr);
      }
      return Sym;
    };

    if (MCSymbol *UnmangledSym =
            getSymbolFromMetadata("arm64ec_unmangled_name")) {
      MCSymbol *ECMangledSym = getSymbolFromMetadata("arm64ec_ecmangled_name");

      if (ECMangledSym) {
        // An external function, emit the alias from the unmangled symbol to
        // mangled symbol name and the alias from the mangled symbol to guest
        // exit thunk.
        emitFunctionAlias(UnmangledSym, ECMangledSym);
        emitFunctionAlias(ECMangledSym, CurrentFnSym);
      } else {
        // A function implementation, emit the alias from the unmangled symbol
        // to mangled symbol name.
        emitFunctionAlias(UnmangledSym, CurrentFnSym);
      }
    }
  }
}

/// Small jump tables contain an unsigned byte or half, representing the offset
/// from the lowest-addressed possible destination to the desired basic
/// block. Since all instructions are 4-byte aligned, this is further compressed
/// by counting in instructions rather than bytes (i.e. divided by 4). So, to
/// materialize the correct destination we need:
///
///             adr xDest, .LBB0_0
///             ldrb wScratch, [xTable, xEntry]   (with "lsl #1" for ldrh).
///             add xDest, xDest, xScratch (with "lsl #2" for smaller entries)
void AArch64AsmPrinter::LowerJumpTableDest(llvm::MCStreamer &OutStreamer,
                                           const llvm::MachineInstr &MI) {
  Register DestReg = MI.getOperand(0).getReg();
  Register ScratchReg = MI.getOperand(1).getReg();
  Register ScratchRegW =
      STI->getRegisterInfo()->getSubReg(ScratchReg, AArch64::sub_32);
  Register TableReg = MI.getOperand(2).getReg();
  Register EntryReg = MI.getOperand(3).getReg();
  int JTIdx = MI.getOperand(4).getIndex();
  int Size = AArch64FI->getJumpTableEntrySize(JTIdx);

  // This has to be first because the compression pass based its reachability
  // calculations on the start of the JumpTableDest instruction.
  auto Label =
      MF->getInfo<AArch64FunctionInfo>()->getJumpTableEntryPCRelSymbol(JTIdx);

  // If we don't already have a symbol to use as the base, use the ADR
  // instruction itself.
  if (!Label) {
    Label = MF->getContext().createTempSymbol();
    AArch64FI->setJumpTableEntryInfo(JTIdx, Size, Label);
    OutStreamer.emitLabel(Label);
  }

  auto LabelExpr = MCSymbolRefExpr::create(Label, MF->getContext());
  EmitToStreamer(OutStreamer, MCInstBuilder(AArch64::ADR)
                                  .addReg(DestReg)
                                  .addExpr(LabelExpr));

  // Load the number of instruction-steps to offset from the label.
  unsigned LdrOpcode;
  switch (Size) {
  case 1: LdrOpcode = AArch64::LDRBBroX; break;
  case 2: LdrOpcode = AArch64::LDRHHroX; break;
  case 4: LdrOpcode = AArch64::LDRSWroX; break;
  default:
    llvm_unreachable("Unknown jump table size");
  }

  EmitToStreamer(OutStreamer, MCInstBuilder(LdrOpcode)
                                  .addReg(Size == 4 ? ScratchReg : ScratchRegW)
                                  .addReg(TableReg)
                                  .addReg(EntryReg)
                                  .addImm(0)
                                  .addImm(Size == 1 ? 0 : 1));

  // Add to the already materialized base label address, multiplying by 4 if
  // compressed.
  EmitToStreamer(OutStreamer, MCInstBuilder(AArch64::ADDXrs)
                                  .addReg(DestReg)
                                  .addReg(DestReg)
                                  .addReg(ScratchReg)
                                  .addImm(Size == 4 ? 0 : 2));
}

void AArch64AsmPrinter::LowerMOPS(llvm::MCStreamer &OutStreamer,
                                  const llvm::MachineInstr &MI) {
  unsigned Opcode = MI.getOpcode();
  assert(STI->hasMOPS());
  assert(STI->hasMTE() || Opcode != AArch64::MOPSMemorySetTaggingPseudo);

  const auto Ops = [Opcode]() -> std::array<unsigned, 3> {
    if (Opcode == AArch64::MOPSMemoryCopyPseudo)
      return {AArch64::CPYFP, AArch64::CPYFM, AArch64::CPYFE};
    if (Opcode == AArch64::MOPSMemoryMovePseudo)
      return {AArch64::CPYP, AArch64::CPYM, AArch64::CPYE};
    if (Opcode == AArch64::MOPSMemorySetPseudo)
      return {AArch64::SETP, AArch64::SETM, AArch64::SETE};
    if (Opcode == AArch64::MOPSMemorySetTaggingPseudo)
      return {AArch64::SETGP, AArch64::SETGM, AArch64::MOPSSETGE};
    llvm_unreachable("Unhandled memory operation pseudo");
  }();
  const bool IsSet = Opcode == AArch64::MOPSMemorySetPseudo ||
                     Opcode == AArch64::MOPSMemorySetTaggingPseudo;

  for (auto Op : Ops) {
    int i = 0;
    auto MCIB = MCInstBuilder(Op);
    // Destination registers
    MCIB.addReg(MI.getOperand(i++).getReg());
    MCIB.addReg(MI.getOperand(i++).getReg());
    if (!IsSet)
      MCIB.addReg(MI.getOperand(i++).getReg());
    // Input registers
    MCIB.addReg(MI.getOperand(i++).getReg());
    MCIB.addReg(MI.getOperand(i++).getReg());
    MCIB.addReg(MI.getOperand(i++).getReg());

    EmitToStreamer(OutStreamer, MCIB);
  }
}

void AArch64AsmPrinter::LowerSTACKMAP(MCStreamer &OutStreamer, StackMaps &SM,
                                      const MachineInstr &MI) {
  unsigned NumNOPBytes = StackMapOpers(&MI).getNumPatchBytes();

  auto &Ctx = OutStreamer.getContext();
  MCSymbol *MILabel = Ctx.createTempSymbol();
  OutStreamer.emitLabel(MILabel);

  SM.recordStackMap(*MILabel, MI);
  assert(NumNOPBytes % 4 == 0 && "Invalid number of NOP bytes requested!");

  // Scan ahead to trim the shadow.
  const MachineBasicBlock &MBB = *MI.getParent();
  MachineBasicBlock::const_iterator MII(MI);
  ++MII;
  while (NumNOPBytes > 0) {
    if (MII == MBB.end() || MII->isCall() ||
        MII->getOpcode() == AArch64::DBG_VALUE ||
        MII->getOpcode() == TargetOpcode::PATCHPOINT ||
        MII->getOpcode() == TargetOpcode::STACKMAP)
      break;
    ++MII;
    NumNOPBytes -= 4;
  }

  // Emit nops.
  for (unsigned i = 0; i < NumNOPBytes; i += 4)
    EmitToStreamer(OutStreamer, MCInstBuilder(AArch64::HINT).addImm(0));
}

// Lower a patchpoint of the form:
// [<def>], <id>, <numBytes>, <target>, <numArgs>
void AArch64AsmPrinter::LowerPATCHPOINT(MCStreamer &OutStreamer, StackMaps &SM,
                                        const MachineInstr &MI) {
  auto &Ctx = OutStreamer.getContext();
  MCSymbol *MILabel = Ctx.createTempSymbol();
  OutStreamer.emitLabel(MILabel);
  SM.recordPatchPoint(*MILabel, MI);

  PatchPointOpers Opers(&MI);

  int64_t CallTarget = Opers.getCallTarget().getImm();
  unsigned EncodedBytes = 0;
  if (CallTarget) {
    assert((CallTarget & 0xFFFFFFFFFFFF) == CallTarget &&
           "High 16 bits of call target should be zero.");
    Register ScratchReg = MI.getOperand(Opers.getNextScratchIdx()).getReg();
    EncodedBytes = 16;
    // Materialize the jump address:
    EmitToStreamer(OutStreamer, MCInstBuilder(AArch64::MOVZXi)
                                    .addReg(ScratchReg)
                                    .addImm((CallTarget >> 32) & 0xFFFF)
                                    .addImm(32));
    EmitToStreamer(OutStreamer, MCInstBuilder(AArch64::MOVKXi)
                                    .addReg(ScratchReg)
                                    .addReg(ScratchReg)
                                    .addImm((CallTarget >> 16) & 0xFFFF)
                                    .addImm(16));
    EmitToStreamer(OutStreamer, MCInstBuilder(AArch64::MOVKXi)
                                    .addReg(ScratchReg)
                                    .addReg(ScratchReg)
                                    .addImm(CallTarget & 0xFFFF)
                                    .addImm(0));
    EmitToStreamer(OutStreamer, MCInstBuilder(AArch64::BLR).addReg(ScratchReg));
  }
  // Emit padding.
  unsigned NumBytes = Opers.getNumPatchBytes();
  assert(NumBytes >= EncodedBytes &&
         "Patchpoint can't request size less than the length of a call.");
  assert((NumBytes - EncodedBytes) % 4 == 0 &&
         "Invalid number of NOP bytes requested!");
  for (unsigned i = EncodedBytes; i < NumBytes; i += 4)
    EmitToStreamer(OutStreamer, MCInstBuilder(AArch64::HINT).addImm(0));
}

void AArch64AsmPrinter::LowerSTATEPOINT(MCStreamer &OutStreamer, StackMaps &SM,
                                        const MachineInstr &MI) {
  StatepointOpers SOpers(&MI);
  if (unsigned PatchBytes = SOpers.getNumPatchBytes()) {
    assert(PatchBytes % 4 == 0 && "Invalid number of NOP bytes requested!");
    for (unsigned i = 0; i < PatchBytes; i += 4)
      EmitToStreamer(OutStreamer, MCInstBuilder(AArch64::HINT).addImm(0));
  } else {
    // Lower call target and choose correct opcode
    const MachineOperand &CallTarget = SOpers.getCallTarget();
    MCOperand CallTargetMCOp;
    unsigned CallOpcode;
    switch (CallTarget.getType()) {
    case MachineOperand::MO_GlobalAddress:
    case MachineOperand::MO_ExternalSymbol:
      MCInstLowering.lowerOperand(CallTarget, CallTargetMCOp);
      CallOpcode = AArch64::BL;
      break;
    case MachineOperand::MO_Immediate:
      CallTargetMCOp = MCOperand::createImm(CallTarget.getImm());
      CallOpcode = AArch64::BL;
      break;
    case MachineOperand::MO_Register:
      CallTargetMCOp = MCOperand::createReg(CallTarget.getReg());
      CallOpcode = AArch64::BLR;
      break;
    default:
      llvm_unreachable("Unsupported operand type in statepoint call target");
      break;
    }

    EmitToStreamer(OutStreamer,
                   MCInstBuilder(CallOpcode).addOperand(CallTargetMCOp));
  }

  auto &Ctx = OutStreamer.getContext();
  MCSymbol *MILabel = Ctx.createTempSymbol();
  OutStreamer.emitLabel(MILabel);
  SM.recordStatepoint(*MILabel, MI);
}

void AArch64AsmPrinter::LowerFAULTING_OP(const MachineInstr &FaultingMI) {
  // FAULTING_LOAD_OP <def>, <faltinf type>, <MBB handler>,
  //                  <opcode>, <operands>

  Register DefRegister = FaultingMI.getOperand(0).getReg();
  FaultMaps::FaultKind FK =
      static_cast<FaultMaps::FaultKind>(FaultingMI.getOperand(1).getImm());
  MCSymbol *HandlerLabel = FaultingMI.getOperand(2).getMBB()->getSymbol();
  unsigned Opcode = FaultingMI.getOperand(3).getImm();
  unsigned OperandsBeginIdx = 4;

  auto &Ctx = OutStreamer->getContext();
  MCSymbol *FaultingLabel = Ctx.createTempSymbol();
  OutStreamer->emitLabel(FaultingLabel);

  assert(FK < FaultMaps::FaultKindMax && "Invalid Faulting Kind!");
  FM.recordFaultingOp(FK, FaultingLabel, HandlerLabel);

  MCInst MI;
  MI.setOpcode(Opcode);

  if (DefRegister != (Register)0)
    MI.addOperand(MCOperand::createReg(DefRegister));

  for (const MachineOperand &MO :
       llvm::drop_begin(FaultingMI.operands(), OperandsBeginIdx)) {
    MCOperand Dest;
    lowerOperand(MO, Dest);
    MI.addOperand(Dest);
  }

  OutStreamer->AddComment("on-fault: " + HandlerLabel->getName());
  OutStreamer->emitInstruction(MI, getSubtargetInfo());
}

void AArch64AsmPrinter::emitFMov0(const MachineInstr &MI) {
  Register DestReg = MI.getOperand(0).getReg();
  if (STI->hasZeroCycleZeroingFP() && !STI->hasZeroCycleZeroingFPWorkaround() &&
      STI->isNeonAvailable()) {
    // Convert H/S register to corresponding D register
    if (AArch64::H0 <= DestReg && DestReg <= AArch64::H31)
      DestReg = AArch64::D0 + (DestReg - AArch64::H0);
    else if (AArch64::S0 <= DestReg && DestReg <= AArch64::S31)
      DestReg = AArch64::D0 + (DestReg - AArch64::S0);
    else
      assert(AArch64::D0 <= DestReg && DestReg <= AArch64::D31);

    MCInst MOVI;
    MOVI.setOpcode(AArch64::MOVID);
    MOVI.addOperand(MCOperand::createReg(DestReg));
    MOVI.addOperand(MCOperand::createImm(0));
    EmitToStreamer(*OutStreamer, MOVI);
  } else {
    MCInst FMov;
    switch (MI.getOpcode()) {
    default: llvm_unreachable("Unexpected opcode");
    case AArch64::FMOVH0:
      FMov.setOpcode(STI->hasFullFP16() ? AArch64::FMOVWHr : AArch64::FMOVWSr);
      if (!STI->hasFullFP16())
        DestReg = (AArch64::S0 + (DestReg - AArch64::H0));
      FMov.addOperand(MCOperand::createReg(DestReg));
      FMov.addOperand(MCOperand::createReg(AArch64::WZR));
      break;
    case AArch64::FMOVS0:
      FMov.setOpcode(AArch64::FMOVWSr);
      FMov.addOperand(MCOperand::createReg(DestReg));
      FMov.addOperand(MCOperand::createReg(AArch64::WZR));
      break;
    case AArch64::FMOVD0:
      FMov.setOpcode(AArch64::FMOVXDr);
      FMov.addOperand(MCOperand::createReg(DestReg));
      FMov.addOperand(MCOperand::createReg(AArch64::XZR));
      break;
    }
    EmitToStreamer(*OutStreamer, FMov);
  }
}

unsigned AArch64AsmPrinter::emitPtrauthDiscriminator(uint16_t Disc,
                                                     unsigned AddrDisc,
                                                     unsigned &InstsEmitted) {
  // So far we've used NoRegister in pseudos.  Now we need real encodings.
  if (AddrDisc == AArch64::NoRegister)
    AddrDisc = AArch64::XZR;

  // If there is no constant discriminator, there's no blend involved:
  // just use the address discriminator register as-is (XZR or not).
  if (!Disc)
    return AddrDisc;

  // If there's only a constant discriminator, MOV it into x17.
  if (AddrDisc == AArch64::XZR) {
    EmitToStreamer(*OutStreamer, MCInstBuilder(AArch64::MOVZXi)
                                     .addReg(AArch64::X17)
                                     .addImm(Disc)
                                     .addImm(/*shift=*/0));
    ++InstsEmitted;
    return AArch64::X17;
  }

  // If there are both, emit a blend into x17.
  EmitToStreamer(*OutStreamer, MCInstBuilder(AArch64::ORRXrs)
                                   .addReg(AArch64::X17)
                                   .addReg(AArch64::XZR)
                                   .addReg(AddrDisc)
                                   .addImm(0));
  ++InstsEmitted;
  EmitToStreamer(*OutStreamer, MCInstBuilder(AArch64::MOVKXi)
                                   .addReg(AArch64::X17)
                                   .addReg(AArch64::X17)
                                   .addImm(Disc)
                                   .addImm(/*shift=*/48));
  ++InstsEmitted;
  return AArch64::X17;
}

void AArch64AsmPrinter::emitPtrauthBranch(const MachineInstr *MI) {
  unsigned InstsEmitted = 0;
  unsigned BrTarget = MI->getOperand(0).getReg();

  auto Key = (AArch64PACKey::ID)MI->getOperand(1).getImm();
  assert((Key == AArch64PACKey::IA || Key == AArch64PACKey::IB) &&
         "Invalid auth call key");

  uint64_t Disc = MI->getOperand(2).getImm();
  assert(isUInt<16>(Disc));

  unsigned AddrDisc = MI->getOperand(3).getReg();

  // Compute discriminator into x17
  unsigned DiscReg = emitPtrauthDiscriminator(Disc, AddrDisc, InstsEmitted);
  bool IsZeroDisc = DiscReg == AArch64::XZR;

  unsigned Opc;
  if (Key == AArch64PACKey::IA)
    Opc = IsZeroDisc ? AArch64::BLRAAZ : AArch64::BLRAA;
  else
    Opc = IsZeroDisc ? AArch64::BLRABZ : AArch64::BLRAB;

  MCInst BRInst;
  BRInst.setOpcode(Opc);
  BRInst.addOperand(MCOperand::createReg(BrTarget));
  if (!IsZeroDisc)
    BRInst.addOperand(MCOperand::createReg(DiscReg));
  EmitToStreamer(*OutStreamer, BRInst);
  ++InstsEmitted;

  assert(STI->getInstrInfo()->getInstSizeInBytes(*MI) >= InstsEmitted * 4);
}

const MCExpr *
AArch64AsmPrinter::lowerConstantPtrAuth(const ConstantPtrAuth &CPA) {
  MCContext &Ctx = OutContext;

  // Figure out the base symbol and the addend, if any.
  APInt Offset(64, 0);
  const Value *BaseGV = CPA.getPointer()->stripAndAccumulateConstantOffsets(
      getDataLayout(), Offset, /*AllowNonInbounds=*/true);

  auto *BaseGVB = dyn_cast<GlobalValue>(BaseGV);

  // If we can't understand the referenced ConstantExpr, there's nothing
  // else we can do: emit an error.
  if (!BaseGVB) {
    BaseGV->getContext().emitError(
        "cannot resolve target base/addend of ptrauth constant");
    return nullptr;
  }

  // If there is an addend, turn that into the appropriate MCExpr.
  const MCExpr *Sym = MCSymbolRefExpr::create(getSymbol(BaseGVB), Ctx);
  if (Offset.sgt(0))
    Sym = MCBinaryExpr::createAdd(
        Sym, MCConstantExpr::create(Offset.getSExtValue(), Ctx), Ctx);
  else if (Offset.slt(0))
    Sym = MCBinaryExpr::createSub(
        Sym, MCConstantExpr::create((-Offset).getSExtValue(), Ctx), Ctx);

  uint64_t KeyID = CPA.getKey()->getZExtValue();
  // We later rely on valid KeyID value in AArch64PACKeyIDToString call from
  // AArch64AuthMCExpr::printImpl, so fail fast.
  if (KeyID > AArch64PACKey::LAST)
    report_fatal_error("AArch64 PAC Key ID '" + Twine(KeyID) +
                       "' out of range [0, " +
                       Twine((unsigned)AArch64PACKey::LAST) + "]");

  uint64_t Disc = CPA.getDiscriminator()->getZExtValue();
  if (!isUInt<16>(Disc))
    report_fatal_error("AArch64 PAC Discriminator '" + Twine(Disc) +
                       "' out of range [0, 0xFFFF]");

  // Finally build the complete @AUTH expr.
  return AArch64AuthMCExpr::create(Sym, Disc, AArch64PACKey::ID(KeyID),
                                   CPA.hasAddressDiscriminator(), Ctx);
}

<<<<<<< HEAD
=======
void AArch64AsmPrinter::LowerLOADauthptrstatic(const MachineInstr &MI) {
  unsigned DstReg = MI.getOperand(0).getReg();
  const MachineOperand &GAOp = MI.getOperand(1);
  const uint64_t KeyC = MI.getOperand(2).getImm();
  assert(KeyC <= AArch64PACKey::LAST &&
         "key is out of range [0, AArch64PACKey::LAST]");
  const auto Key = (AArch64PACKey::ID)KeyC;
  const uint64_t Disc = MI.getOperand(3).getImm();
  assert(isUInt<16>(Disc) &&
         "constant discriminator is out of range [0, 0xffff]");

  // Emit instruction sequence like the following:
  //   ADRP x16, symbol$auth_ptr$key$disc
  //   LDR x16, [x16, :lo12:symbol$auth_ptr$key$disc]
  //
  // Where the $auth_ptr$ symbol is the stub slot containing the signed pointer
  // to symbol.
  MCSymbol *AuthPtrStubSym;
  if (TM.getTargetTriple().isOSBinFormatELF()) {
    const auto &TLOF =
        static_cast<const AArch64_ELFTargetObjectFile &>(getObjFileLowering());

    assert(GAOp.getOffset() == 0 &&
           "non-zero offset for $auth_ptr$ stub slots is not supported");
    const MCSymbol *GASym = TM.getSymbol(GAOp.getGlobal());
    AuthPtrStubSym =
        TLOF.getAuthPtrSlotSymbol(TM, &MF->getMMI(), GASym, Key, Disc);
  } else {
    assert(TM.getTargetTriple().isOSBinFormatMachO() &&
           "LOADauthptrstatic is implemented only for MachO/ELF");

    const auto &TLOF = static_cast<const AArch64_MachoTargetObjectFile &>(
        getObjFileLowering());

    assert(GAOp.getOffset() == 0 &&
           "non-zero offset for $auth_ptr$ stub slots is not supported");
    const MCSymbol *GASym = TM.getSymbol(GAOp.getGlobal());
    AuthPtrStubSym =
        TLOF.getAuthPtrSlotSymbol(TM, &MF->getMMI(), GASym, Key, Disc);
  }

  MachineOperand StubMOHi =
      MachineOperand::CreateMCSymbol(AuthPtrStubSym, AArch64II::MO_PAGE);
  MachineOperand StubMOLo = MachineOperand::CreateMCSymbol(
      AuthPtrStubSym, AArch64II::MO_PAGEOFF | AArch64II::MO_NC);
  MCOperand StubMCHi, StubMCLo;

  MCInstLowering.lowerOperand(StubMOHi, StubMCHi);
  MCInstLowering.lowerOperand(StubMOLo, StubMCLo);

  EmitToStreamer(
      *OutStreamer,
      MCInstBuilder(AArch64::ADRP).addReg(DstReg).addOperand(StubMCHi));

  EmitToStreamer(*OutStreamer, MCInstBuilder(AArch64::LDRXui)
                                   .addReg(DstReg)
                                   .addReg(DstReg)
                                   .addOperand(StubMCLo));
}

void AArch64AsmPrinter::LowerMOVaddrPAC(const MachineInstr &MI) {
  unsigned InstsEmitted = 0;
  auto EmitAndIncrement = [this, &InstsEmitted](const MCInst &Inst) {
    EmitToStreamer(*OutStreamer, Inst);
    ++InstsEmitted;
  };

  const bool IsGOTLoad = MI.getOpcode() == AArch64::LOADgotPAC;
  MachineOperand GAOp = MI.getOperand(0);
  const uint64_t KeyC = MI.getOperand(1).getImm();
  assert(KeyC <= AArch64PACKey::LAST &&
         "key is out of range [0, AArch64PACKey::LAST]");
  const auto Key = (AArch64PACKey::ID)KeyC;
  const unsigned AddrDisc = MI.getOperand(2).getReg();
  const uint64_t Disc = MI.getOperand(3).getImm();
  assert(isUInt<16>(Disc) &&
         "constant discriminator is out of range [0, 0xffff]");

  const int64_t Offset = GAOp.getOffset();
  GAOp.setOffset(0);

  // Emit:
  // target materialization:
  // - via GOT:
  //     adrp x16, :got:target
  //     ldr x16, [x16, :got_lo12:target]
  //     add offset to x16 if offset != 0
  //
  // - direct:
  //     adrp x16, target
  //     add x16, x16, :lo12:target
  //     add offset to x16 if offset != 0
  //
  // add offset to x16:
  // - abs(offset) fits 24 bits:
  //     add/sub x16, x16, #<offset>[, #lsl 12] (up to 2 instructions)
  // - abs(offset) does not fit 24 bits:
  //   - offset < 0:
  //       movn+movk sequence filling x17 register with the offset (up to 4
  //       instructions)
  //       add x16, x16, x17
  //   - offset > 0:
  //       movz+movk sequence filling x17 register with the offset (up to 4
  //       instructions)
  //       add x16, x16, x17
  //
  // signing:
  // - 0 discriminator:
  //     paciza x16
  // - Non-0 discriminator, no address discriminator:
  //     mov x17, #Disc
  //     pacia x16, x17
  // - address discriminator (with potentially folded immediate discriminator):
  //     pacia x16, xAddrDisc

  MachineOperand GAMOHi(GAOp), GAMOLo(GAOp);
  MCOperand GAMCHi, GAMCLo;

  GAMOHi.setTargetFlags(AArch64II::MO_PAGE);
  GAMOLo.setTargetFlags(AArch64II::MO_PAGEOFF | AArch64II::MO_NC);
  if (IsGOTLoad) {
    GAMOHi.addTargetFlag(AArch64II::MO_GOT);
    GAMOLo.addTargetFlag(AArch64II::MO_GOT);
  }

  MCInstLowering.lowerOperand(GAMOHi, GAMCHi);
  MCInstLowering.lowerOperand(GAMOLo, GAMCLo);

  EmitAndIncrement(
      MCInstBuilder(AArch64::ADRP).addReg(AArch64::X16).addOperand(GAMCHi));

  if (IsGOTLoad) {
    EmitAndIncrement(MCInstBuilder(AArch64::LDRXui)
                         .addReg(AArch64::X16)
                         .addReg(AArch64::X16)
                         .addOperand(GAMCLo));
  } else {
    EmitAndIncrement(MCInstBuilder(AArch64::ADDXri)
                         .addReg(AArch64::X16)
                         .addReg(AArch64::X16)
                         .addOperand(GAMCLo)
                         .addImm(0));
  }

  if (Offset != 0) {
    const uint64_t AbsOffset = (Offset > 0 ? Offset : -((uint64_t)Offset));
    const bool IsNeg = Offset < 0;
    if (isUInt<24>(AbsOffset)) {
      for (int BitPos = 0; BitPos != 24 && (AbsOffset >> BitPos);
           BitPos += 12) {
        EmitAndIncrement(
            MCInstBuilder(IsNeg ? AArch64::SUBXri : AArch64::ADDXri)
                .addReg(AArch64::X16)
                .addReg(AArch64::X16)
                .addImm((AbsOffset >> BitPos) & 0xfff)
                .addImm(AArch64_AM::getShifterImm(AArch64_AM::LSL, BitPos)));
      }
    } else {
      const uint64_t UOffset = Offset;
      EmitAndIncrement(MCInstBuilder(IsNeg ? AArch64::MOVNXi : AArch64::MOVZXi)
                           .addReg(AArch64::X17)
                           .addImm((IsNeg ? ~UOffset : UOffset) & 0xffff)
                           .addImm(/*shift=*/0));
      auto NeedMovk = [IsNeg, UOffset](int BitPos) -> bool {
        assert(BitPos == 16 || BitPos == 32 || BitPos == 48);
        uint64_t Shifted = UOffset >> BitPos;
        if (!IsNeg)
          return Shifted != 0;
        for (int I = 0; I != 64 - BitPos; I += 16)
          if (((Shifted >> I) & 0xffff) != 0xffff)
            return true;
        return false;
      };
      for (int BitPos = 16; BitPos != 64 && NeedMovk(BitPos); BitPos += 16) {
        EmitAndIncrement(MCInstBuilder(AArch64::MOVKXi)
                             .addReg(AArch64::X17)
                             .addReg(AArch64::X17)
                             .addImm((UOffset >> BitPos) & 0xffff)
                             .addImm(/*shift=*/BitPos));
      }
      EmitAndIncrement(MCInstBuilder(AArch64::ADDXrs)
                           .addReg(AArch64::X16)
                           .addReg(AArch64::X16)
                           .addReg(AArch64::X17)
                           .addImm(/*shift=*/0));
    }
  }

  unsigned DiscReg = AddrDisc;
  if (Disc != 0) {
    if (AddrDisc != AArch64::XZR) {
      EmitAndIncrement(MCInstBuilder(AArch64::ORRXrs)
                           .addReg(AArch64::X17)
                           .addReg(AArch64::XZR)
                           .addReg(AddrDisc)
                           .addImm(0));
      EmitAndIncrement(MCInstBuilder(AArch64::MOVKXi)
                           .addReg(AArch64::X17)
                           .addReg(AArch64::X17)
                           .addImm(Disc)
                           .addImm(/*shift=*/48));
    } else {
      EmitAndIncrement(MCInstBuilder(AArch64::MOVZXi)
                           .addReg(AArch64::X17)
                           .addImm(Disc)
                           .addImm(/*shift=*/0));
    }
    DiscReg = AArch64::X17;
  }

  auto MIB = MCInstBuilder(getPACOpcodeForKey(Key, DiscReg == AArch64::XZR))
                 .addReg(AArch64::X16)
                 .addReg(AArch64::X16);
  if (DiscReg != AArch64::XZR)
    MIB.addReg(DiscReg);
  EmitAndIncrement(MIB);

  assert(STI->getInstrInfo()->getInstSizeInBytes(MI) >= InstsEmitted * 4);
}

>>>>>>> 131eb305
// Simple pseudo-instructions have their lowering (with expansion to real
// instructions) auto-generated.
#include "AArch64GenMCPseudoLowering.inc"

void AArch64AsmPrinter::emitInstruction(const MachineInstr *MI) {
  AArch64_MC::verifyInstructionPredicates(MI->getOpcode(), STI->getFeatureBits());

  // Do any auto-generated pseudo lowerings.
  if (emitPseudoExpansionLowering(*OutStreamer, MI))
    return;

  if (MI->getOpcode() == AArch64::ADRP) {
    for (auto &Opd : MI->operands()) {
      if (Opd.isSymbol() && StringRef(Opd.getSymbolName()) ==
                                "swift_async_extendedFramePointerFlags") {
        ShouldEmitWeakSwiftAsyncExtendedFramePointerFlags = true;
      }
    }
  }

  if (AArch64FI->getLOHRelated().count(MI)) {
    // Generate a label for LOH related instruction
    MCSymbol *LOHLabel = createTempSymbol("loh");
    // Associate the instruction with the label
    LOHInstToLabel[MI] = LOHLabel;
    OutStreamer->emitLabel(LOHLabel);
  }

  AArch64TargetStreamer *TS =
    static_cast<AArch64TargetStreamer *>(OutStreamer->getTargetStreamer());
  // Do any manual lowerings.
  switch (MI->getOpcode()) {
  default:
    break;
  case AArch64::HINT: {
    // CurrentPatchableFunctionEntrySym can be CurrentFnBegin only for
    // -fpatchable-function-entry=N,0. The entry MBB is guaranteed to be
    // non-empty. If MI is the initial BTI, place the
    // __patchable_function_entries label after BTI.
    if (CurrentPatchableFunctionEntrySym &&
        CurrentPatchableFunctionEntrySym == CurrentFnBegin &&
        MI == &MF->front().front()) {
      int64_t Imm = MI->getOperand(0).getImm();
      if ((Imm & 32) && (Imm & 6)) {
        MCInst Inst;
        MCInstLowering.Lower(MI, Inst);
        EmitToStreamer(*OutStreamer, Inst);
        CurrentPatchableFunctionEntrySym = createTempSymbol("patch");
        OutStreamer->emitLabel(CurrentPatchableFunctionEntrySym);
        return;
      }
    }
    break;
  }
    case AArch64::MOVMCSym: {
      Register DestReg = MI->getOperand(0).getReg();
      const MachineOperand &MO_Sym = MI->getOperand(1);
      MachineOperand Hi_MOSym(MO_Sym), Lo_MOSym(MO_Sym);
      MCOperand Hi_MCSym, Lo_MCSym;

      Hi_MOSym.setTargetFlags(AArch64II::MO_G1 | AArch64II::MO_S);
      Lo_MOSym.setTargetFlags(AArch64II::MO_G0 | AArch64II::MO_NC);

      MCInstLowering.lowerOperand(Hi_MOSym, Hi_MCSym);
      MCInstLowering.lowerOperand(Lo_MOSym, Lo_MCSym);

      MCInst MovZ;
      MovZ.setOpcode(AArch64::MOVZXi);
      MovZ.addOperand(MCOperand::createReg(DestReg));
      MovZ.addOperand(Hi_MCSym);
      MovZ.addOperand(MCOperand::createImm(16));
      EmitToStreamer(*OutStreamer, MovZ);

      MCInst MovK;
      MovK.setOpcode(AArch64::MOVKXi);
      MovK.addOperand(MCOperand::createReg(DestReg));
      MovK.addOperand(MCOperand::createReg(DestReg));
      MovK.addOperand(Lo_MCSym);
      MovK.addOperand(MCOperand::createImm(0));
      EmitToStreamer(*OutStreamer, MovK);
      return;
  }
  case AArch64::MOVIv2d_ns:
    // It is generally beneficial to rewrite "fmov s0, wzr" to "movi d0, #0".
    // as movi is more efficient across all cores. Newer cores can eliminate
    // fmovs early and there is no difference with movi, but this not true for
    // all implementations.
    //
    // The floating-point version doesn't quite work in rare cases on older
    // CPUs, so on those targets we lower this instruction to movi.16b instead.
    if (STI->hasZeroCycleZeroingFPWorkaround() &&
        MI->getOperand(1).getImm() == 0) {
      MCInst TmpInst;
      TmpInst.setOpcode(AArch64::MOVIv16b_ns);
      TmpInst.addOperand(MCOperand::createReg(MI->getOperand(0).getReg()));
      TmpInst.addOperand(MCOperand::createImm(MI->getOperand(1).getImm()));
      EmitToStreamer(*OutStreamer, TmpInst);
      return;
    }
    break;

  case AArch64::DBG_VALUE:
  case AArch64::DBG_VALUE_LIST:
    if (isVerbose() && OutStreamer->hasRawTextSupport()) {
      SmallString<128> TmpStr;
      raw_svector_ostream OS(TmpStr);
      PrintDebugValueComment(MI, OS);
      OutStreamer->emitRawText(StringRef(OS.str()));
    }
    return;

  case AArch64::EMITBKEY: {
      ExceptionHandling ExceptionHandlingType = MAI->getExceptionHandlingType();
      if (ExceptionHandlingType != ExceptionHandling::DwarfCFI &&
          ExceptionHandlingType != ExceptionHandling::ARM)
        return;

      if (getFunctionCFISectionType(*MF) == CFISection::None)
        return;

      OutStreamer->emitCFIBKeyFrame();
      return;
  }

  case AArch64::EMITMTETAGGED: {
    ExceptionHandling ExceptionHandlingType = MAI->getExceptionHandlingType();
    if (ExceptionHandlingType != ExceptionHandling::DwarfCFI &&
        ExceptionHandlingType != ExceptionHandling::ARM)
      return;

    if (getFunctionCFISectionType(*MF) != CFISection::None)
      OutStreamer->emitCFIMTETaggedFrame();
    return;
  }

  case AArch64::BLRA:
    emitPtrauthBranch(MI);
    return;

  // Tail calls use pseudo instructions so they have the proper code-gen
  // attributes (isCall, isReturn, etc.). We lower them to the real
  // instruction here.
  case AArch64::AUTH_TCRETURN:
  case AArch64::AUTH_TCRETURN_BTI: {
    const uint64_t Key = MI->getOperand(2).getImm();
    assert((Key == AArch64PACKey::IA || Key == AArch64PACKey::IB) &&
           "Invalid auth key for tail-call return");

    const uint64_t Disc = MI->getOperand(3).getImm();
    assert(isUInt<16>(Disc) && "Integer discriminator is too wide");

    Register AddrDisc = MI->getOperand(4).getReg();

    Register ScratchReg = MI->getOperand(0).getReg() == AArch64::X16
                              ? AArch64::X17
                              : AArch64::X16;

    unsigned DiscReg = AddrDisc;
    if (Disc) {
      if (AddrDisc != AArch64::NoRegister) {
        EmitToStreamer(*OutStreamer, MCInstBuilder(AArch64::ORRXrs)
                                         .addReg(ScratchReg)
                                         .addReg(AArch64::XZR)
                                         .addReg(AddrDisc)
                                         .addImm(0));
        EmitToStreamer(*OutStreamer, MCInstBuilder(AArch64::MOVKXi)
                                         .addReg(ScratchReg)
                                         .addReg(ScratchReg)
                                         .addImm(Disc)
                                         .addImm(/*shift=*/48));
      } else {
        EmitToStreamer(*OutStreamer, MCInstBuilder(AArch64::MOVZXi)
                                         .addReg(ScratchReg)
                                         .addImm(Disc)
                                         .addImm(/*shift=*/0));
      }
      DiscReg = ScratchReg;
    }

    const bool IsZero = DiscReg == AArch64::NoRegister;
    const unsigned Opcodes[2][2] = {{AArch64::BRAA, AArch64::BRAAZ},
                                    {AArch64::BRAB, AArch64::BRABZ}};

    MCInst TmpInst;
    TmpInst.setOpcode(Opcodes[Key][IsZero]);
    TmpInst.addOperand(MCOperand::createReg(MI->getOperand(0).getReg()));
    if (!IsZero)
      TmpInst.addOperand(MCOperand::createReg(DiscReg));
    EmitToStreamer(*OutStreamer, TmpInst);
    return;
  }

  case AArch64::TCRETURNri:
  case AArch64::TCRETURNrix16x17:
  case AArch64::TCRETURNrix17:
  case AArch64::TCRETURNrinotx16:
  case AArch64::TCRETURNriALL: {
    MCInst TmpInst;
    TmpInst.setOpcode(AArch64::BR);
    TmpInst.addOperand(MCOperand::createReg(MI->getOperand(0).getReg()));
    EmitToStreamer(*OutStreamer, TmpInst);
    return;
  }
  case AArch64::TCRETURNdi: {
    MCOperand Dest;
    MCInstLowering.lowerOperand(MI->getOperand(0), Dest);
    MCInst TmpInst;
    TmpInst.setOpcode(AArch64::B);
    TmpInst.addOperand(Dest);
    EmitToStreamer(*OutStreamer, TmpInst);
    return;
  }
  case AArch64::SpeculationBarrierISBDSBEndBB: {
    // Print DSB SYS + ISB
    MCInst TmpInstDSB;
    TmpInstDSB.setOpcode(AArch64::DSB);
    TmpInstDSB.addOperand(MCOperand::createImm(0xf));
    EmitToStreamer(*OutStreamer, TmpInstDSB);
    MCInst TmpInstISB;
    TmpInstISB.setOpcode(AArch64::ISB);
    TmpInstISB.addOperand(MCOperand::createImm(0xf));
    EmitToStreamer(*OutStreamer, TmpInstISB);
    return;
  }
  case AArch64::SpeculationBarrierSBEndBB: {
    // Print SB
    MCInst TmpInstSB;
    TmpInstSB.setOpcode(AArch64::SB);
    EmitToStreamer(*OutStreamer, TmpInstSB);
    return;
  }
  case AArch64::TLSDESC_CALLSEQ: {
    /// lower this to:
    ///    adrp  x0, :tlsdesc:var
    ///    ldr   x1, [x0, #:tlsdesc_lo12:var]
    ///    add   x0, x0, #:tlsdesc_lo12:var
    ///    .tlsdesccall var
    ///    blr   x1
    ///    (TPIDR_EL0 offset now in x0)
    const MachineOperand &MO_Sym = MI->getOperand(0);
    MachineOperand MO_TLSDESC_LO12(MO_Sym), MO_TLSDESC(MO_Sym);
    MCOperand Sym, SymTLSDescLo12, SymTLSDesc;
    MO_TLSDESC_LO12.setTargetFlags(AArch64II::MO_TLS | AArch64II::MO_PAGEOFF);
    MO_TLSDESC.setTargetFlags(AArch64II::MO_TLS | AArch64II::MO_PAGE);
    MCInstLowering.lowerOperand(MO_Sym, Sym);
    MCInstLowering.lowerOperand(MO_TLSDESC_LO12, SymTLSDescLo12);
    MCInstLowering.lowerOperand(MO_TLSDESC, SymTLSDesc);

    MCInst Adrp;
    Adrp.setOpcode(AArch64::ADRP);
    Adrp.addOperand(MCOperand::createReg(AArch64::X0));
    Adrp.addOperand(SymTLSDesc);
    EmitToStreamer(*OutStreamer, Adrp);

    MCInst Ldr;
    if (STI->isTargetILP32()) {
      Ldr.setOpcode(AArch64::LDRWui);
      Ldr.addOperand(MCOperand::createReg(AArch64::W1));
    } else {
      Ldr.setOpcode(AArch64::LDRXui);
      Ldr.addOperand(MCOperand::createReg(AArch64::X1));
    }
    Ldr.addOperand(MCOperand::createReg(AArch64::X0));
    Ldr.addOperand(SymTLSDescLo12);
    Ldr.addOperand(MCOperand::createImm(0));
    EmitToStreamer(*OutStreamer, Ldr);

    MCInst Add;
    if (STI->isTargetILP32()) {
      Add.setOpcode(AArch64::ADDWri);
      Add.addOperand(MCOperand::createReg(AArch64::W0));
      Add.addOperand(MCOperand::createReg(AArch64::W0));
    } else {
      Add.setOpcode(AArch64::ADDXri);
      Add.addOperand(MCOperand::createReg(AArch64::X0));
      Add.addOperand(MCOperand::createReg(AArch64::X0));
    }
    Add.addOperand(SymTLSDescLo12);
    Add.addOperand(MCOperand::createImm(AArch64_AM::getShiftValue(0)));
    EmitToStreamer(*OutStreamer, Add);

    // Emit a relocation-annotation. This expands to no code, but requests
    // the following instruction gets an R_AARCH64_TLSDESC_CALL.
    MCInst TLSDescCall;
    TLSDescCall.setOpcode(AArch64::TLSDESCCALL);
    TLSDescCall.addOperand(Sym);
    EmitToStreamer(*OutStreamer, TLSDescCall);

    MCInst Blr;
    Blr.setOpcode(AArch64::BLR);
    Blr.addOperand(MCOperand::createReg(AArch64::X1));
    EmitToStreamer(*OutStreamer, Blr);

    return;
  }

  case AArch64::JumpTableDest32:
  case AArch64::JumpTableDest16:
  case AArch64::JumpTableDest8:
    LowerJumpTableDest(*OutStreamer, *MI);
    return;

  case AArch64::FMOVH0:
  case AArch64::FMOVS0:
  case AArch64::FMOVD0:
    emitFMov0(*MI);
    return;

  case AArch64::MOPSMemoryCopyPseudo:
  case AArch64::MOPSMemoryMovePseudo:
  case AArch64::MOPSMemorySetPseudo:
  case AArch64::MOPSMemorySetTaggingPseudo:
    LowerMOPS(*OutStreamer, *MI);
    return;

  case TargetOpcode::STACKMAP:
    return LowerSTACKMAP(*OutStreamer, SM, *MI);

  case TargetOpcode::PATCHPOINT:
    return LowerPATCHPOINT(*OutStreamer, SM, *MI);

  case TargetOpcode::STATEPOINT:
    return LowerSTATEPOINT(*OutStreamer, SM, *MI);

  case TargetOpcode::FAULTING_OP:
    return LowerFAULTING_OP(*MI);

  case TargetOpcode::PATCHABLE_FUNCTION_ENTER:
    LowerPATCHABLE_FUNCTION_ENTER(*MI);
    return;

  case TargetOpcode::PATCHABLE_FUNCTION_EXIT:
    LowerPATCHABLE_FUNCTION_EXIT(*MI);
    return;

  case TargetOpcode::PATCHABLE_TAIL_CALL:
    LowerPATCHABLE_TAIL_CALL(*MI);
    return;
  case TargetOpcode::PATCHABLE_EVENT_CALL:
    return LowerPATCHABLE_EVENT_CALL(*MI, false);
  case TargetOpcode::PATCHABLE_TYPED_EVENT_CALL:
    return LowerPATCHABLE_EVENT_CALL(*MI, true);

  case AArch64::KCFI_CHECK:
    LowerKCFI_CHECK(*MI);
    return;

  case AArch64::HWASAN_CHECK_MEMACCESS:
  case AArch64::HWASAN_CHECK_MEMACCESS_SHORTGRANULES:
  case AArch64::HWASAN_CHECK_MEMACCESS_FIXEDSHADOW:
  case AArch64::HWASAN_CHECK_MEMACCESS_SHORTGRANULES_FIXEDSHADOW:
    LowerHWASAN_CHECK_MEMACCESS(*MI);
    return;

  case AArch64::SEH_StackAlloc:
    TS->emitARM64WinCFIAllocStack(MI->getOperand(0).getImm());
    return;

  case AArch64::SEH_SaveFPLR:
    TS->emitARM64WinCFISaveFPLR(MI->getOperand(0).getImm());
    return;

  case AArch64::SEH_SaveFPLR_X:
    assert(MI->getOperand(0).getImm() < 0 &&
           "Pre increment SEH opcode must have a negative offset");
    TS->emitARM64WinCFISaveFPLRX(-MI->getOperand(0).getImm());
    return;

  case AArch64::SEH_SaveReg:
    TS->emitARM64WinCFISaveReg(MI->getOperand(0).getImm(),
                               MI->getOperand(1).getImm());
    return;

  case AArch64::SEH_SaveReg_X:
    assert(MI->getOperand(1).getImm() < 0 &&
           "Pre increment SEH opcode must have a negative offset");
    TS->emitARM64WinCFISaveRegX(MI->getOperand(0).getImm(),
                                -MI->getOperand(1).getImm());
    return;

  case AArch64::SEH_SaveRegP:
    if (MI->getOperand(1).getImm() == 30 && MI->getOperand(0).getImm() >= 19 &&
        MI->getOperand(0).getImm() <= 28) {
      assert((MI->getOperand(0).getImm() - 19) % 2 == 0 &&
             "Register paired with LR must be odd");
      TS->emitARM64WinCFISaveLRPair(MI->getOperand(0).getImm(),
                                    MI->getOperand(2).getImm());
      return;
    }
    assert((MI->getOperand(1).getImm() - MI->getOperand(0).getImm() == 1) &&
            "Non-consecutive registers not allowed for save_regp");
    TS->emitARM64WinCFISaveRegP(MI->getOperand(0).getImm(),
                                MI->getOperand(2).getImm());
    return;

  case AArch64::SEH_SaveRegP_X:
    assert((MI->getOperand(1).getImm() - MI->getOperand(0).getImm() == 1) &&
            "Non-consecutive registers not allowed for save_regp_x");
    assert(MI->getOperand(2).getImm() < 0 &&
           "Pre increment SEH opcode must have a negative offset");
    TS->emitARM64WinCFISaveRegPX(MI->getOperand(0).getImm(),
                                 -MI->getOperand(2).getImm());
    return;

  case AArch64::SEH_SaveFReg:
    TS->emitARM64WinCFISaveFReg(MI->getOperand(0).getImm(),
                                MI->getOperand(1).getImm());
    return;

  case AArch64::SEH_SaveFReg_X:
    assert(MI->getOperand(1).getImm() < 0 &&
           "Pre increment SEH opcode must have a negative offset");
    TS->emitARM64WinCFISaveFRegX(MI->getOperand(0).getImm(),
                                 -MI->getOperand(1).getImm());
    return;

  case AArch64::SEH_SaveFRegP:
    assert((MI->getOperand(1).getImm() - MI->getOperand(0).getImm() == 1) &&
            "Non-consecutive registers not allowed for save_regp");
    TS->emitARM64WinCFISaveFRegP(MI->getOperand(0).getImm(),
                                 MI->getOperand(2).getImm());
    return;

  case AArch64::SEH_SaveFRegP_X:
    assert((MI->getOperand(1).getImm() - MI->getOperand(0).getImm() == 1) &&
            "Non-consecutive registers not allowed for save_regp_x");
    assert(MI->getOperand(2).getImm() < 0 &&
           "Pre increment SEH opcode must have a negative offset");
    TS->emitARM64WinCFISaveFRegPX(MI->getOperand(0).getImm(),
                                  -MI->getOperand(2).getImm());
    return;

  case AArch64::SEH_SetFP:
    TS->emitARM64WinCFISetFP();
    return;

  case AArch64::SEH_AddFP:
    TS->emitARM64WinCFIAddFP(MI->getOperand(0).getImm());
    return;

  case AArch64::SEH_Nop:
    TS->emitARM64WinCFINop();
    return;

  case AArch64::SEH_PrologEnd:
    TS->emitARM64WinCFIPrologEnd();
    return;

  case AArch64::SEH_EpilogStart:
    TS->emitARM64WinCFIEpilogStart();
    return;

  case AArch64::SEH_EpilogEnd:
    TS->emitARM64WinCFIEpilogEnd();
    return;

  case AArch64::SEH_PACSignLR:
    TS->emitARM64WinCFIPACSignLR();
    return;

  case AArch64::SEH_SaveAnyRegQP:
    assert(MI->getOperand(1).getImm() - MI->getOperand(0).getImm() == 1 &&
           "Non-consecutive registers not allowed for save_any_reg");
    assert(MI->getOperand(2).getImm() >= 0 &&
           "SaveAnyRegQP SEH opcode offset must be non-negative");
    assert(MI->getOperand(2).getImm() <= 1008 &&
           "SaveAnyRegQP SEH opcode offset must fit into 6 bits");
    TS->emitARM64WinCFISaveAnyRegQP(MI->getOperand(0).getImm(),
                                    MI->getOperand(2).getImm());
    return;

  case AArch64::SEH_SaveAnyRegQPX:
    assert(MI->getOperand(1).getImm() - MI->getOperand(0).getImm() == 1 &&
           "Non-consecutive registers not allowed for save_any_reg");
    assert(MI->getOperand(2).getImm() < 0 &&
           "SaveAnyRegQPX SEH opcode offset must be negative");
    assert(MI->getOperand(2).getImm() >= -1008 &&
           "SaveAnyRegQPX SEH opcode offset must fit into 6 bits");
    TS->emitARM64WinCFISaveAnyRegQPX(MI->getOperand(0).getImm(),
                                     -MI->getOperand(2).getImm());
    return;
  }

  // Finally, do the automated lowerings for everything else.
  MCInst TmpInst;
  MCInstLowering.Lower(MI, TmpInst);
  EmitToStreamer(*OutStreamer, TmpInst);
}

void AArch64AsmPrinter::emitMachOIFuncStubBody(Module &M, const GlobalIFunc &GI,
                                               MCSymbol *LazyPointer) {
  // _ifunc:
  //   adrp    x16, lazy_pointer@GOTPAGE
  //   ldr     x16, [x16, lazy_pointer@GOTPAGEOFF]
  //   ldr     x16, [x16]
  //   br      x16

  {
    MCInst Adrp;
    Adrp.setOpcode(AArch64::ADRP);
    Adrp.addOperand(MCOperand::createReg(AArch64::X16));
    MCOperand SymPage;
    MCInstLowering.lowerOperand(
        MachineOperand::CreateMCSymbol(LazyPointer,
                                       AArch64II::MO_GOT | AArch64II::MO_PAGE),
        SymPage);
    Adrp.addOperand(SymPage);
    OutStreamer->emitInstruction(Adrp, *STI);
  }

  {
    MCInst Ldr;
    Ldr.setOpcode(AArch64::LDRXui);
    Ldr.addOperand(MCOperand::createReg(AArch64::X16));
    Ldr.addOperand(MCOperand::createReg(AArch64::X16));
    MCOperand SymPageOff;
    MCInstLowering.lowerOperand(
        MachineOperand::CreateMCSymbol(LazyPointer, AArch64II::MO_GOT |
                                                        AArch64II::MO_PAGEOFF),
        SymPageOff);
    Ldr.addOperand(SymPageOff);
    Ldr.addOperand(MCOperand::createImm(0));
    OutStreamer->emitInstruction(Ldr, *STI);
  }

  OutStreamer->emitInstruction(MCInstBuilder(AArch64::LDRXui)
                                   .addReg(AArch64::X16)
                                   .addReg(AArch64::X16)
                                   .addImm(0),
                               *STI);

  OutStreamer->emitInstruction(MCInstBuilder(TM.getTargetTriple().isArm64e()
                                                 ? AArch64::BRAAZ
                                                 : AArch64::BR)
                                   .addReg(AArch64::X16),
                               *STI);
}

void AArch64AsmPrinter::emitMachOIFuncStubHelperBody(Module &M,
                                                     const GlobalIFunc &GI,
                                                     MCSymbol *LazyPointer) {
  // These stub helpers are only ever called once, so here we're optimizing for
  // minimum size by using the pre-indexed store variants, which saves a few
  // bytes of instructions to bump & restore sp.

  // _ifunc.stub_helper:
  //   stp	fp, lr, [sp, #-16]!
  //   mov	fp, sp
  //   stp	x1, x0, [sp, #-16]!
  //   stp	x3, x2, [sp, #-16]!
  //   stp	x5, x4, [sp, #-16]!
  //   stp	x7, x6, [sp, #-16]!
  //   stp	d1, d0, [sp, #-16]!
  //   stp	d3, d2, [sp, #-16]!
  //   stp	d5, d4, [sp, #-16]!
  //   stp	d7, d6, [sp, #-16]!
  //   bl	_resolver
  //   adrp	x16, lazy_pointer@GOTPAGE
  //   ldr	x16, [x16, lazy_pointer@GOTPAGEOFF]
  //   str	x0, [x16]
  //   mov	x16, x0
  //   ldp	d7, d6, [sp], #16
  //   ldp	d5, d4, [sp], #16
  //   ldp	d3, d2, [sp], #16
  //   ldp	d1, d0, [sp], #16
  //   ldp	x7, x6, [sp], #16
  //   ldp	x5, x4, [sp], #16
  //   ldp	x3, x2, [sp], #16
  //   ldp	x1, x0, [sp], #16
  //   ldp	fp, lr, [sp], #16
  //   br	x16

  OutStreamer->emitInstruction(MCInstBuilder(AArch64::STPXpre)
                                   .addReg(AArch64::SP)
                                   .addReg(AArch64::FP)
                                   .addReg(AArch64::LR)
                                   .addReg(AArch64::SP)
                                   .addImm(-2),
                               *STI);

  OutStreamer->emitInstruction(MCInstBuilder(AArch64::ADDXri)
                                   .addReg(AArch64::FP)
                                   .addReg(AArch64::SP)
                                   .addImm(0)
                                   .addImm(0),
                               *STI);

  for (int I = 0; I != 4; ++I)
    OutStreamer->emitInstruction(MCInstBuilder(AArch64::STPXpre)
                                     .addReg(AArch64::SP)
                                     .addReg(AArch64::X1 + 2 * I)
                                     .addReg(AArch64::X0 + 2 * I)
                                     .addReg(AArch64::SP)
                                     .addImm(-2),
                                 *STI);

  for (int I = 0; I != 4; ++I)
    OutStreamer->emitInstruction(MCInstBuilder(AArch64::STPDpre)
                                     .addReg(AArch64::SP)
                                     .addReg(AArch64::D1 + 2 * I)
                                     .addReg(AArch64::D0 + 2 * I)
                                     .addReg(AArch64::SP)
                                     .addImm(-2),
                                 *STI);

  OutStreamer->emitInstruction(
      MCInstBuilder(AArch64::BL)
          .addOperand(MCOperand::createExpr(lowerConstant(GI.getResolver()))),
      *STI);

  {
    MCInst Adrp;
    Adrp.setOpcode(AArch64::ADRP);
    Adrp.addOperand(MCOperand::createReg(AArch64::X16));
    MCOperand SymPage;
    MCInstLowering.lowerOperand(
        MachineOperand::CreateES(LazyPointer->getName().data() + 1,
                                 AArch64II::MO_GOT | AArch64II::MO_PAGE),
        SymPage);
    Adrp.addOperand(SymPage);
    OutStreamer->emitInstruction(Adrp, *STI);
  }

  {
    MCInst Ldr;
    Ldr.setOpcode(AArch64::LDRXui);
    Ldr.addOperand(MCOperand::createReg(AArch64::X16));
    Ldr.addOperand(MCOperand::createReg(AArch64::X16));
    MCOperand SymPageOff;
    MCInstLowering.lowerOperand(
        MachineOperand::CreateES(LazyPointer->getName().data() + 1,
                                 AArch64II::MO_GOT | AArch64II::MO_PAGEOFF),
        SymPageOff);
    Ldr.addOperand(SymPageOff);
    Ldr.addOperand(MCOperand::createImm(0));
    OutStreamer->emitInstruction(Ldr, *STI);
  }

  OutStreamer->emitInstruction(MCInstBuilder(AArch64::STRXui)
                                   .addReg(AArch64::X0)
                                   .addReg(AArch64::X16)
                                   .addImm(0),
                               *STI);

  OutStreamer->emitInstruction(MCInstBuilder(AArch64::ADDXri)
                                   .addReg(AArch64::X16)
                                   .addReg(AArch64::X0)
                                   .addImm(0)
                                   .addImm(0),
                               *STI);

  for (int I = 3; I != -1; --I)
    OutStreamer->emitInstruction(MCInstBuilder(AArch64::LDPDpost)
                                     .addReg(AArch64::SP)
                                     .addReg(AArch64::D1 + 2 * I)
                                     .addReg(AArch64::D0 + 2 * I)
                                     .addReg(AArch64::SP)
                                     .addImm(2),
                                 *STI);

  for (int I = 3; I != -1; --I)
    OutStreamer->emitInstruction(MCInstBuilder(AArch64::LDPXpost)
                                     .addReg(AArch64::SP)
                                     .addReg(AArch64::X1 + 2 * I)
                                     .addReg(AArch64::X0 + 2 * I)
                                     .addReg(AArch64::SP)
                                     .addImm(2),
                                 *STI);

  OutStreamer->emitInstruction(MCInstBuilder(AArch64::LDPXpost)
                                   .addReg(AArch64::SP)
                                   .addReg(AArch64::FP)
                                   .addReg(AArch64::LR)
                                   .addReg(AArch64::SP)
                                   .addImm(2),
                               *STI);

  OutStreamer->emitInstruction(MCInstBuilder(TM.getTargetTriple().isArm64e()
                                                 ? AArch64::BRAAZ
                                                 : AArch64::BR)
                                   .addReg(AArch64::X16),
                               *STI);
}

const MCExpr *AArch64AsmPrinter::lowerConstant(const Constant *CV) {
  if (const GlobalValue *GV = dyn_cast<GlobalValue>(CV)) {
    return MCSymbolRefExpr::create(MCInstLowering.GetGlobalValueSymbol(GV, 0),
                                   OutContext);
  }

  return AsmPrinter::lowerConstant(CV);
}

// Force static initialization.
extern "C" LLVM_EXTERNAL_VISIBILITY void LLVMInitializeAArch64AsmPrinter() {
  RegisterAsmPrinter<AArch64AsmPrinter> X(getTheAArch64leTarget());
  RegisterAsmPrinter<AArch64AsmPrinter> Y(getTheAArch64beTarget());
  RegisterAsmPrinter<AArch64AsmPrinter> Z(getTheARM64Target());
  RegisterAsmPrinter<AArch64AsmPrinter> W(getTheARM64_32Target());
  RegisterAsmPrinter<AArch64AsmPrinter> V(getTheAArch64_32Target());
}<|MERGE_RESOLUTION|>--- conflicted
+++ resolved
@@ -841,8 +841,6 @@
   }
 }
 
-<<<<<<< HEAD
-=======
 static void emitAuthenticatedPointer(MCStreamer &OutStreamer,
                                      MCSymbol *StubLabel,
                                      const MCExpr *StubAuthPtrRef) {
@@ -851,7 +849,6 @@
   OutStreamer.emitValue(StubAuthPtrRef, /*size=*/8);
 }
 
->>>>>>> 131eb305
 void AArch64AsmPrinter::emitEndOfAsmFile(Module &M) {
   emitHwasanMemaccessSymbols(M);
 
@@ -884,8 +881,7 @@
     OutStreamer->emitAssemblerFlag(MCAF_SubsectionsViaSymbols);
   }
 
-<<<<<<< HEAD
-=======
+
   if (TT.isOSBinFormatELF()) {
     // Output authenticated pointers as indirect symbols, if we have any.
     MachineModuleInfoELF &MMIELF = MMI->getObjFileInfo<MachineModuleInfoELF>();
@@ -904,7 +900,6 @@
     }
   }
 
->>>>>>> 131eb305
   // Emit stack and fault map information.
   FM.serializeToFaultMapSection();
 
@@ -1675,8 +1670,6 @@
                                    CPA.hasAddressDiscriminator(), Ctx);
 }
 
-<<<<<<< HEAD
-=======
 void AArch64AsmPrinter::LowerLOADauthptrstatic(const MachineInstr &MI) {
   unsigned DstReg = MI.getOperand(0).getReg();
   const MachineOperand &GAOp = MI.getOperand(1);
@@ -1897,7 +1890,6 @@
   assert(STI->getInstrInfo()->getInstSizeInBytes(MI) >= InstsEmitted * 4);
 }
 
->>>>>>> 131eb305
 // Simple pseudo-instructions have their lowering (with expansion to real
 // instructions) auto-generated.
 #include "AArch64GenMCPseudoLowering.inc"
