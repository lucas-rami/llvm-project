//===-- SILowerSGPRSPills.cpp ---------------------------------------------===//
//
// Part of the LLVM Project, under the Apache License v2.0 with LLVM Exceptions.
// See https://llvm.org/LICENSE.txt for license information.
// SPDX-License-Identifier: Apache-2.0 WITH LLVM-exception
//
//===----------------------------------------------------------------------===//
//
// Handle SGPR spills. This pass takes the place of PrologEpilogInserter for all
// SGPR spills, so must insert CSR SGPR spills as well as expand them.
//
// This pass must never create new SGPR virtual registers.
//
// FIXME: Must stop RegScavenger spills in later passes.
//
//===----------------------------------------------------------------------===//

#include "AMDGPU.h"
#include "GCNSubtarget.h"
#include "MCTargetDesc/AMDGPUMCTargetDesc.h"
#include "SIMachineFunctionInfo.h"
#include "llvm/CodeGen/LiveIntervals.h"
#include "llvm/CodeGen/MachineFrameInfo.h"
#include "llvm/CodeGen/RegisterScavenging.h"
#include "llvm/InitializePasses.h"

using namespace llvm;

#define DEBUG_TYPE "si-lower-sgpr-spills"

using MBBVector = SmallVector<MachineBasicBlock *, 4>;

namespace {

class SILowerSGPRSpills : public MachineFunctionPass {
private:
  const SIRegisterInfo *TRI = nullptr;
  const SIInstrInfo *TII = nullptr;
  LiveIntervals *LIS = nullptr;

  // Save and Restore blocks of the current function. Typically there is a
  // single save block, unless Windows EH funclets are involved.
  MBBVector SaveBlocks;
  MBBVector RestoreBlocks;

public:
  static char ID;

  SILowerSGPRSpills() : MachineFunctionPass(ID) {}

  void calculateSaveRestoreBlocks(MachineFunction &MF);
  bool spillCalleeSavedRegs(MachineFunction &MF);

  bool runOnMachineFunction(MachineFunction &MF) override;

  void getAnalysisUsage(AnalysisUsage &AU) const override {
    AU.setPreservesAll();
    MachineFunctionPass::getAnalysisUsage(AU);
  }
};

} // end anonymous namespace

char SILowerSGPRSpills::ID = 0;

INITIALIZE_PASS_BEGIN(SILowerSGPRSpills, DEBUG_TYPE,
                      "SI lower SGPR spill instructions", false, false)
INITIALIZE_PASS_DEPENDENCY(LiveIntervals)
INITIALIZE_PASS_DEPENDENCY(VirtRegMap)
INITIALIZE_PASS_END(SILowerSGPRSpills, DEBUG_TYPE,
                    "SI lower SGPR spill instructions", false, false)

char &llvm::SILowerSGPRSpillsID = SILowerSGPRSpills::ID;

<<<<<<< HEAD
/// Insert restore code for the callee-saved registers used in the function.
static void insertCSRSaves(const GCNSubtarget &ST, MachineBasicBlock &SaveBlock,
=======
/// Insert spill code for the callee-saved registers used in the function.
static void insertCSRSaves(MachineBasicBlock &SaveBlock,
>>>>>>> c84d29ac
                           ArrayRef<CalleeSavedInfo> CSI,
                           LiveIntervals *LIS) {
  const TargetFrameLowering *TFI = ST.getFrameLowering();
  const TargetRegisterInfo *TRI = ST.getRegisterInfo();
  MachineBasicBlock::iterator I = SaveBlock.begin();
  MachineInstrSpan MIS(I, &SaveBlock);
  bool Success = TFI->spillCalleeSavedRegisters(SaveBlock, I, CSI, TRI);
  assert(Success && "spillCalleeSavedRegisters should always succeed");
  (void)Success;

  if (LIS) {
    for (MachineInstr &Inst : make_range(MIS.begin(), I))
      LIS->InsertMachineInstrInMaps(Inst);
  }
}

/// Insert restore code for the callee-saved registers used in the function.
static void insertCSRRestores(MachineBasicBlock &RestoreBlock,
                              MutableArrayRef<CalleeSavedInfo> CSI,
                              LiveIntervals *LIS) {
  MachineFunction &MF = *RestoreBlock.getParent();
  const TargetInstrInfo &TII = *MF.getSubtarget().getInstrInfo();
  const TargetFrameLowering *TFI = MF.getSubtarget().getFrameLowering();
  const TargetRegisterInfo *TRI = MF.getSubtarget().getRegisterInfo();
  const GCNSubtarget &ST = MF.getSubtarget<GCNSubtarget>();
  const SIRegisterInfo *RI = ST.getRegisterInfo();
  // Restore all registers immediately before the return and any
  // terminators that precede it.
  MachineBasicBlock::iterator I = RestoreBlock.getFirstTerminator();

  // FIXME: Just emit the readlane/writelane directly
  if (!TFI->restoreCalleeSavedRegisters(RestoreBlock, I, CSI, TRI)) {
    for (const CalleeSavedInfo &CI : reverse(CSI)) {
      Register Reg = CI.getReg();
      const TargetRegisterClass *RC = TRI->getMinimalPhysRegClass(
          Reg, Reg == RI->getReturnAddressReg(MF) ? MVT::i64 : MVT::i32);

      TII.loadRegFromStackSlot(RestoreBlock, I, Reg, CI.getFrameIdx(), RC, TRI);
      assert(I != RestoreBlock.begin() &&
             "loadRegFromStackSlot didn't insert any code!");
      // Insert in reverse order.  loadRegFromStackSlot can insert
      // multiple instructions.

      if (LIS) {
        MachineInstr &Inst = *std::prev(I);
        LIS->InsertMachineInstrInMaps(Inst);
        LIS->removeAllRegUnitsForPhysReg(Reg);
      }
    }
  }
}

/// Compute the sets of entry and return blocks for saving and restoring
/// callee-saved registers, and placing prolog and epilog code.
void SILowerSGPRSpills::calculateSaveRestoreBlocks(MachineFunction &MF) {
  const MachineFrameInfo &MFI = MF.getFrameInfo();

  // Even when we do not change any CSR, we still want to insert the
  // prologue and epilogue of the function.
  // So set the save points for those.

  // Use the points found by shrink-wrapping, if any.
  if (MFI.getSavePoint()) {
    SaveBlocks.push_back(MFI.getSavePoint());
    assert(MFI.getRestorePoint() && "Both restore and save must be set");
    MachineBasicBlock *RestoreBlock = MFI.getRestorePoint();
    // If RestoreBlock does not have any successor and is not a return block
    // then the end point is unreachable and we do not need to insert any
    // epilogue.
    if (!RestoreBlock->succ_empty() || RestoreBlock->isReturnBlock())
      RestoreBlocks.push_back(RestoreBlock);
    return;
  }

  // Save refs to entry and return blocks.
  SaveBlocks.push_back(&MF.front());
  for (MachineBasicBlock &MBB : MF) {
    if (MBB.isEHFuncletEntry())
      SaveBlocks.push_back(&MBB);
    if (MBB.isReturnBlock())
      RestoreBlocks.push_back(&MBB);
  }
}

// TODO: To support shrink wrapping, this would need to copy
// PrologEpilogInserter's updateLiveness.
static void updateLiveness(MachineFunction &MF, ArrayRef<CalleeSavedInfo> CSI) {
  MachineBasicBlock &EntryBB = MF.front();

  for (const CalleeSavedInfo &CSIReg : CSI)
    EntryBB.addLiveIn(CSIReg.getReg());
  EntryBB.sortUniqueLiveIns();
}

bool SILowerSGPRSpills::spillCalleeSavedRegs(MachineFunction &MF) {
  MachineRegisterInfo &MRI = MF.getRegInfo();
  const Function &F = MF.getFunction();
  const GCNSubtarget &ST = MF.getSubtarget<GCNSubtarget>();
  const SIFrameLowering *TFI = ST.getFrameLowering();
  MachineFrameInfo &MFI = MF.getFrameInfo();
  RegScavenger *RS = nullptr;

  // Determine which of the registers in the callee save list should be saved.
  BitVector SavedRegs;
  TFI->determineCalleeSavesSGPR(MF, SavedRegs, RS);

  // Add the code to save and restore the callee saved registers.
  if (!F.hasFnAttribute(Attribute::Naked)) {
    // FIXME: This is a lie. The CalleeSavedInfo is incomplete, but this is
    // necessary for verifier liveness checks.
    MFI.setCalleeSavedInfoValid(true);

    std::vector<CalleeSavedInfo> CSI;
    const MCPhysReg *CSRegs = MRI.getCalleeSavedRegs();
    Register RetAddrReg = TRI->getReturnAddressReg(MF);
    bool SpillRetAddrReg = false;

    for (unsigned I = 0; CSRegs[I]; ++I) {
      MCRegister Reg = CSRegs[I];

      if (SavedRegs.test(Reg)) {
        if (Reg == TRI->getSubReg(RetAddrReg, AMDGPU::sub0) ||
            Reg == TRI->getSubReg(RetAddrReg, AMDGPU::sub1)) {
          SpillRetAddrReg = true;
          continue;
        }

        const TargetRegisterClass *RC =
          TRI->getMinimalPhysRegClass(Reg, MVT::i32);
        int JunkFI = MFI.CreateStackObject(TRI->getSpillSize(*RC),
                                           TRI->getSpillAlign(*RC), true);

        CSI.push_back(CalleeSavedInfo(Reg, JunkFI));
      }
    }

    // Return address uses a register pair. Add the super register to the
    // CSI list so that it's easier to identify the entire spill and CFI
    // can be emitted appropriately.
    if (SpillRetAddrReg) {
      const TargetRegisterClass *RC =
          TRI->getMinimalPhysRegClass(RetAddrReg, MVT::i64);
      int JunkFI = MFI.CreateStackObject(TRI->getSpillSize(*RC),
                                         TRI->getSpillAlign(*RC), true);
      CSI.push_back(CalleeSavedInfo(RetAddrReg, JunkFI));
    }

    if (!CSI.empty()) {
      for (MachineBasicBlock *SaveBlock : SaveBlocks)
        insertCSRSaves(ST, *SaveBlock, CSI, LIS);

      // Add live ins to save blocks.
      assert(SaveBlocks.size() == 1 && "shrink wrapping not fully implemented");
      updateLiveness(MF, CSI);

      for (MachineBasicBlock *RestoreBlock : RestoreBlocks)
        insertCSRRestores(*RestoreBlock, CSI, LIS);
      return true;
    }
  }

  return false;
}

bool SILowerSGPRSpills::runOnMachineFunction(MachineFunction &MF) {
  const GCNSubtarget &ST = MF.getSubtarget<GCNSubtarget>();
  TII = ST.getInstrInfo();
  TRI = &TII->getRegisterInfo();

  LIS = getAnalysisIfAvailable<LiveIntervals>();

  assert(SaveBlocks.empty() && RestoreBlocks.empty());

  // First, expose any CSR SGPR spills. This is mostly the same as what PEI
  // does, but somewhat simpler.
  calculateSaveRestoreBlocks(MF);
  bool HasCSRs = spillCalleeSavedRegs(MF);

  MachineFrameInfo &MFI = MF.getFrameInfo();
  MachineRegisterInfo &MRI = MF.getRegInfo();
  SIMachineFunctionInfo *FuncInfo = MF.getInfo<SIMachineFunctionInfo>();

  if (!MFI.hasStackObjects() && !HasCSRs) {
    SaveBlocks.clear();
    RestoreBlocks.clear();
    return false;
  }

  bool MadeChange = false;
  bool NewReservedRegs = false;

  // TODO: CSR VGPRs will never be spilled to AGPRs. These can probably be
  // handled as SpilledToReg in regular PrologEpilogInserter.
  const bool HasSGPRSpillToVGPR = TRI->spillSGPRToVGPR() &&
                                  (HasCSRs || FuncInfo->hasSpilledSGPRs());
  if (HasSGPRSpillToVGPR) {
    // Process all SGPR spills before frame offsets are finalized. Ideally SGPRs
    // are spilled to VGPRs, in which case we can eliminate the stack usage.
    //
    // This operates under the assumption that only other SGPR spills are users
    // of the frame index.

    // To track the spill frame indices handled in this pass.
    BitVector SpillFIs(MFI.getObjectIndexEnd(), false);

    for (MachineBasicBlock &MBB : MF) {
      for (MachineInstr &MI : llvm::make_early_inc_range(MBB)) {
        if (!TII->isSGPRSpill(MI))
          continue;

        int FI = TII->getNamedOperand(MI, AMDGPU::OpName::addr)->getIndex();
        assert(MFI.getStackID(FI) == TargetStackID::SGPRSpill);
        if (FuncInfo->allocateSGPRSpillToVGPR(MF, FI)) {
          NewReservedRegs = true;
          bool Spilled = TRI->eliminateSGPRToVGPRSpillFrameIndex(MI, FI,
                                                                 nullptr, LIS);
          (void)Spilled;
          assert(Spilled && "failed to spill SGPR to VGPR when allocated");
          SpillFIs.set(FI);
        }
      }
    }

    // FIXME: Adding to live-ins redundant with reserving registers.
    for (MachineBasicBlock &MBB : MF) {
      for (auto SSpill : FuncInfo->getSGPRSpillVGPRs())
        MBB.addLiveIn(SSpill.VGPR);
      MBB.sortUniqueLiveIns();

      // FIXME: The dead frame indices are replaced with a null register from
      // the debug value instructions. We should instead, update it with the
      // correct register value. But not sure the register value alone is
      // adequate to lower the DIExpression. It should be worked out later.
      for (MachineInstr &MI : MBB) {
        if (MI.isDebugValue() && MI.getOperand(0).isFI() &&
            SpillFIs[MI.getOperand(0).getIndex()]) {
          MI.getOperand(0).ChangeToRegister(Register(), false /*isDef*/);
        }
        // FIXME: Need to update expression to locate lane of VGPR to which the
        // SGPR was spilled.
        if (MI.isDebugDef() && MI.getDebugOperand(0).isFI() &&
            SpillFIs[MI.getDebugOperand(0).getIndex()]) {
          MI.getDebugOperand(0).ChangeToRegister(Register(), false /*isDef*/);
        }
      }
    }

    // All those frame indices which are dead by now should be removed from the
    // function frame. Otherwise, there is a side effect such as re-mapping of
    // free frame index ids by the later pass(es) like "stack slot coloring"
    // which in turn could mess-up with the book keeping of "frame index to VGPR
    // lane".
    FuncInfo->removeDeadFrameIndices(MF, /*ResetSGPRSpillStackIDs*/ false);

    MadeChange = true;
  }

  SaveBlocks.clear();
  RestoreBlocks.clear();

  // Updated the reserved registers with any VGPRs added for SGPR spills.
  if (NewReservedRegs)
    MRI.freezeReservedRegs(MF);

  return MadeChange;
}<|MERGE_RESOLUTION|>--- conflicted
+++ resolved
@@ -72,13 +72,8 @@
 
 char &llvm::SILowerSGPRSpillsID = SILowerSGPRSpills::ID;
 
-<<<<<<< HEAD
-/// Insert restore code for the callee-saved registers used in the function.
+/// Insert spill code for the callee-saved registers used in the function.
 static void insertCSRSaves(const GCNSubtarget &ST, MachineBasicBlock &SaveBlock,
-=======
-/// Insert spill code for the callee-saved registers used in the function.
-static void insertCSRSaves(MachineBasicBlock &SaveBlock,
->>>>>>> c84d29ac
                            ArrayRef<CalleeSavedInfo> CSI,
                            LiveIntervals *LIS) {
   const TargetFrameLowering *TFI = ST.getFrameLowering();
