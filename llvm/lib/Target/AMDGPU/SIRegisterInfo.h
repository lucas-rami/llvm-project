--- conflicted
+++ resolved
@@ -423,13 +423,8 @@
                            unsigned LoadStoreOp, int Index, Register ValueReg,
                            bool ValueIsKill, MCRegister ScratchOffsetReg,
                            int64_t InstrOffset, MachineMemOperand *MMO,
-<<<<<<< HEAD
-                           RegScavenger *RS, LivePhysRegs *LiveRegs = nullptr,
+                           RegScavenger *RS, LiveRegUnits *LiveUnits = nullptr,
                            bool NeedsCFI = false) const;
-=======
-                           RegScavenger *RS,
-                           LiveRegUnits *LiveUnits = nullptr) const;
->>>>>>> 4de93db4
 
   // Return alignment in register file of first register in a register tuple.
   unsigned getRegClassAlignmentNumBits(const TargetRegisterClass *RC) const {
