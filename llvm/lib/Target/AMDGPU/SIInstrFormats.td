//===-- SIInstrFormats.td - SI Instruction Encodings ----------------------===//
//
//                     The LLVM Compiler Infrastructure
//
// This file is distributed under the University of Illinois Open Source
// License. See LICENSE.TXT for details.
//
//===----------------------------------------------------------------------===//
//
// SI Instruction format definitions.
//
//===----------------------------------------------------------------------===//

class InstSI <dag outs, dag ins, string asm = "",
              list<dag> pattern = []> :
  AMDGPUInst<outs, ins, asm, pattern>, PredicateControl {

  // Low bits - basic encoding information.
  field bit SALU = 0;
  field bit VALU = 0;

  // SALU instruction formats.
  field bit SOP1 = 0;
  field bit SOP2 = 0;
  field bit SOPC = 0;
  field bit SOPK = 0;
  field bit SOPP = 0;

  // VALU instruction formats.
  field bit VOP1 = 0;
  field bit VOP2 = 0;
  field bit VOPC = 0;
  field bit VOP3 = 0;
  field bit VOP3P = 0;
  field bit VINTRP = 0;
  field bit SDWA = 0;
  field bit DPP = 0;

  // Memory instruction formats.
  field bit MUBUF = 0;
  field bit MTBUF = 0;
  field bit SMRD = 0;
  field bit MIMG = 0;
  field bit EXP = 0;
  field bit FLAT = 0;
  field bit DS = 0;

  // Pseudo instruction formats.
  field bit VGPRSpill = 0;
  field bit SGPRSpill = 0;

  // High bits - other information.
  field bit VM_CNT = 0;
  field bit EXP_CNT = 0;
  field bit LGKM_CNT = 0;

  // Whether WQM _must_ be enabled for this instruction.
  field bit WQM = 0;

  // Whether WQM _must_ be disabled for this instruction.
  field bit DisableWQM = 0;

  field bit Gather4 = 0;

  // Most sopk treat the immediate as a signed 16-bit, however some
  // use it as unsigned.
  field bit SOPKZext = 0;

  // This is an s_store_dword* instruction that requires a cache flush
  // on wave termination. It is necessary to distinguish from mayStore
  // SMEM instructions like the cache flush ones.
  field bit ScalarStore = 0;

  // Whether the operands can be ignored when computing the
  // instruction size.
  field bit FixedSize = 0;

  // This bit tells the assembler to use the 32-bit encoding in case it
  // is unable to infer the encoding from the operands.
  field bit VOPAsmPrefer32Bit = 0;

  // This bit indicates that this has a floating point result type, so
  // the clamp modifier has floating point semantics.
  field bit FPClamp = 0;

<<<<<<< HEAD
=======
  // This bit indicates that this is a VOP3 opcode which supports op_sel
  // modifier (gfx9 only).
  field bit VOP3_OPSEL = 0;

>>>>>>> 9aedb465
  // Is it possible for this instruction to be atomic?
  field bit maybeAtomic = 0;

  // These need to be kept in sync with the enum in SIInstrFlags.
  let TSFlags{0} = SALU;
  let TSFlags{1} = VALU;

  let TSFlags{2} = SOP1;
  let TSFlags{3} = SOP2;
  let TSFlags{4} = SOPC;
  let TSFlags{5} = SOPK;
  let TSFlags{6} = SOPP;

  let TSFlags{7} = VOP1;
  let TSFlags{8} = VOP2;
  let TSFlags{9} = VOPC;
  let TSFlags{10} = VOP3;
  let TSFlags{12} = VOP3P;

  let TSFlags{13} = VINTRP;
  let TSFlags{14} = SDWA;
  let TSFlags{15} = DPP;

  let TSFlags{16} = MUBUF;
  let TSFlags{17} = MTBUF;
  let TSFlags{18} = SMRD;
  let TSFlags{19} = MIMG;
  let TSFlags{20} = EXP;
  let TSFlags{21} = FLAT;
  let TSFlags{22} = DS;

  let TSFlags{23} = VGPRSpill;
  let TSFlags{24} = SGPRSpill;

  let TSFlags{32} = VM_CNT;
  let TSFlags{33} = EXP_CNT;
  let TSFlags{34} = LGKM_CNT;

  let TSFlags{35} = WQM;
  let TSFlags{36} = DisableWQM;
  let TSFlags{37} = Gather4;

  let TSFlags{38} = SOPKZext;
  let TSFlags{39} = ScalarStore;
  let TSFlags{40} = FixedSize;
  let TSFlags{41} = VOPAsmPrefer32Bit;
  let TSFlags{42} = FPClamp;
  let TSFlags{43} = VOP3_OPSEL;

  let TSFlags{44} = maybeAtomic;

  let TSFlags{43} = maybeAtomic;

  let SchedRW = [Write32Bit];

  field bits<1> DisableSIDecoder = 0;
  field bits<1> DisableVIDecoder = 0;
  field bits<1> DisableDecoder = 0;

  let isAsmParserOnly = !if(!eq(DisableDecoder{0}, {0}), 0, 1);
  let AsmVariantName = AMDGPUAsmVariants.Default;
}

class PseudoInstSI<dag outs, dag ins, list<dag> pattern = [], string asm = "">
  : InstSI<outs, ins, asm, pattern> {
  let isPseudo = 1;
  let isCodeGenOnly = 1;
}

class SPseudoInstSI<dag outs, dag ins, list<dag> pattern = [], string asm = "">
  : PseudoInstSI<outs, ins, pattern, asm> {
  let SALU = 1;
}

class VPseudoInstSI<dag outs, dag ins, list<dag> pattern = [], string asm = "">
  : PseudoInstSI<outs, ins, pattern, asm> {
  let VALU = 1;
  let Uses = [EXEC];
}

class CFPseudoInstSI<dag outs, dag ins, list<dag> pattern = [],
  bit UseExec = 0, bit DefExec = 0> :
  SPseudoInstSI<outs, ins, pattern> {

  let Uses = !if(UseExec, [EXEC], []);
  let Defs = !if(DefExec, [EXEC, SCC], [SCC]);
  let mayLoad = 0;
  let mayStore = 0;
  let hasSideEffects = 0;
}

class Enc32 {
  field bits<32> Inst;
  int Size = 4;
}

class Enc64 {
  field bits<64> Inst;
  int Size = 8;
}

class VOPDstOperand <RegisterClass rc> : RegisterOperand <rc, "printVOPDst">;

class VINTRPe <bits<2> op> : Enc32 {
  bits<8> vdst;
  bits<8> vsrc;
  bits<2> attrchan;
  bits<6> attr;

  let Inst{7-0} = vsrc;
  let Inst{9-8} = attrchan;
  let Inst{15-10} = attr;
  let Inst{17-16} = op;
  let Inst{25-18} = vdst;
  let Inst{31-26} = 0x32; // encoding
}

class MIMGe <bits<7> op> : Enc64 {
  bits<8> vdata;
  bits<4> dmask;
  bits<1> unorm;
  bits<1> glc;
  bits<1> da;
  bits<1> r128;
  bits<1> tfe;
  bits<1> lwe;
  bits<1> slc;
  bits<8> vaddr;
  bits<7> srsrc;
  bits<7> ssamp;

  let Inst{11-8} = dmask;
  let Inst{12} = unorm;
  let Inst{13} = glc;
  let Inst{14} = da;
  let Inst{15} = r128;
  let Inst{16} = tfe;
  let Inst{17} = lwe;
  let Inst{24-18} = op;
  let Inst{25} = slc;
  let Inst{31-26} = 0x3c;
  let Inst{39-32} = vaddr;
  let Inst{47-40} = vdata;
  let Inst{52-48} = srsrc{6-2};
  let Inst{57-53} = ssamp{6-2};
}

class EXPe : Enc64 {
  bits<4> en;
  bits<6> tgt;
  bits<1> compr;
  bits<1> done;
  bits<1> vm;
  bits<8> src0;
  bits<8> src1;
  bits<8> src2;
  bits<8> src3;

  let Inst{3-0} = en;
  let Inst{9-4} = tgt;
  let Inst{10} = compr;
  let Inst{11} = done;
  let Inst{12} = vm;
  let Inst{31-26} = 0x3e;
  let Inst{39-32} = src0;
  let Inst{47-40} = src1;
  let Inst{55-48} = src2;
  let Inst{63-56} = src3;
}

let Uses = [EXEC] in {

class VINTRPCommon <dag outs, dag ins, string asm, list<dag> pattern> :
    InstSI <outs, ins, asm, pattern> {
  let VINTRP = 1;
  // VINTRP instructions read parameter values from LDS, but these parameter
  // values are stored outside of the LDS memory that is allocated to the
  // shader for general purpose use.
  //
  // While it may be possible for ds_read/ds_write instructions to access
  // the parameter values in LDS, this would essentially be an out-of-bounds
  // memory access which we consider to be undefined behavior.
  //
  // So even though these instructions read memory, this memory is outside the
  // addressable memory space for the shader, and we consider these instructions
  // to be readnone.
  let mayLoad = 0;
  let mayStore = 0;
  let hasSideEffects = 0;
}

class EXPCommon<dag outs, dag ins, string asm, list<dag> pattern> :
  InstSI<outs, ins, asm, pattern> {
  let EXP = 1;
  let EXP_CNT = 1;
  let mayLoad = 0; // Set to 1 if done bit is set.
  let mayStore = 1;
  let UseNamedOperandTable = 1;
  let Uses = [EXEC];
  let SchedRW = [WriteExport];
}

} // End Uses = [EXEC]

class MIMG <dag outs, dag ins, string asm, list<dag> pattern> :
    InstSI <outs, ins, asm, pattern> {

  let VM_CNT = 1;
  let EXP_CNT = 1;
  let MIMG = 1;
  let Uses = [EXEC];

  let UseNamedOperandTable = 1;
  let hasSideEffects = 0; // XXX ????
}<|MERGE_RESOLUTION|>--- conflicted
+++ resolved
@@ -83,13 +83,10 @@
   // the clamp modifier has floating point semantics.
   field bit FPClamp = 0;
 
-<<<<<<< HEAD
-=======
   // This bit indicates that this is a VOP3 opcode which supports op_sel
   // modifier (gfx9 only).
   field bit VOP3_OPSEL = 0;
 
->>>>>>> 9aedb465
   // Is it possible for this instruction to be atomic?
   field bit maybeAtomic = 0;
 
@@ -140,8 +137,6 @@
   let TSFlags{43} = VOP3_OPSEL;
 
   let TSFlags{44} = maybeAtomic;
-
-  let TSFlags{43} = maybeAtomic;
 
   let SchedRW = [Write32Bit];
 
