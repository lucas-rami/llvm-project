--- conflicted
+++ resolved
@@ -14,13 +14,6 @@
 
 namespace llvm {
 
-<<<<<<< HEAD
-class SIInstrInfo;
-class SIRegisterInfo;
-class GCNSubtarget;
-
-=======
->>>>>>> 3f127d8a
 class SIFrameLowering final : public AMDGPUFrameLowering {
 public:
   SIFrameLowering(StackDirection D, Align StackAl, int LAO,
