//===-- SIFoldOperands.cpp - Fold operands --- ----------------------------===//
//
// Part of the LLVM Project, under the Apache License v2.0 with LLVM Exceptions.
// See https://llvm.org/LICENSE.txt for license information.
// SPDX-License-Identifier: Apache-2.0 WITH LLVM-exception
//
/// \file
//===----------------------------------------------------------------------===//
//

#include "AMDGPU.h"
#include "GCNSubtarget.h"
#include "MCTargetDesc/AMDGPUMCTargetDesc.h"
#include "SIMachineFunctionInfo.h"
#include "llvm/ADT/DepthFirstIterator.h"
#include "llvm/CodeGen/MachineFunctionPass.h"

#define DEBUG_TYPE "si-fold-operands"
using namespace llvm;

namespace {

struct FoldCandidate {
  MachineInstr *UseMI;
  union {
    MachineOperand *OpToFold;
    uint64_t ImmToFold;
    int FrameIndexToFold;
  };
  int ShrinkOpcode;
  unsigned UseOpNo;
  MachineOperand::MachineOperandType Kind;
  bool Commuted;

  FoldCandidate(MachineInstr *MI, unsigned OpNo, MachineOperand *FoldOp,
                bool Commuted_ = false,
                int ShrinkOp = -1) :
    UseMI(MI), OpToFold(nullptr), ShrinkOpcode(ShrinkOp), UseOpNo(OpNo),
    Kind(FoldOp->getType()),
    Commuted(Commuted_) {
    if (FoldOp->isImm()) {
      ImmToFold = FoldOp->getImm();
    } else if (FoldOp->isFI()) {
      FrameIndexToFold = FoldOp->getIndex();
    } else {
      assert(FoldOp->isReg() || FoldOp->isGlobal());
      OpToFold = FoldOp;
    }
  }

  bool isFI() const {
    return Kind == MachineOperand::MO_FrameIndex;
  }

  bool isImm() const {
    return Kind == MachineOperand::MO_Immediate;
  }

  bool isReg() const {
    return Kind == MachineOperand::MO_Register;
  }

  bool isGlobal() const { return Kind == MachineOperand::MO_GlobalAddress; }

  bool isCommuted() const {
    return Commuted;
  }

  bool needsShrink() const {
    return ShrinkOpcode != -1;
  }

  int getShrinkOpcode() const {
    return ShrinkOpcode;
  }
};

class SIFoldOperands : public MachineFunctionPass {
public:
  static char ID;
  MachineRegisterInfo *MRI;
  const SIInstrInfo *TII;
  const SIRegisterInfo *TRI;
  const GCNSubtarget *ST;
  const SIMachineFunctionInfo *MFI;

  void foldOperand(MachineOperand &OpToFold,
                   MachineInstr *UseMI,
                   int UseOpIdx,
                   SmallVectorImpl<FoldCandidate> &FoldList,
                   SmallVectorImpl<MachineInstr *> &CopiesToReplace) const;

  bool tryFoldCndMask(MachineInstr &MI) const;
  void foldInstOperand(MachineInstr &MI, MachineOperand &OpToFold) const;

  const MachineOperand *isClamp(const MachineInstr &MI) const;
  bool tryFoldClamp(MachineInstr &MI);

  std::pair<const MachineOperand *, int> isOMod(const MachineInstr &MI) const;
  bool tryFoldOMod(MachineInstr &MI);
  bool tryFoldRegSequence(MachineInstr &MI);
  bool tryFoldLCSSAPhi(MachineInstr &MI);
  bool tryFoldLoad(MachineInstr &MI);

public:
  SIFoldOperands() : MachineFunctionPass(ID) {
    initializeSIFoldOperandsPass(*PassRegistry::getPassRegistry());
  }

  bool runOnMachineFunction(MachineFunction &MF) override;

  StringRef getPassName() const override { return "SI Fold Operands"; }

  void getAnalysisUsage(AnalysisUsage &AU) const override {
    AU.setPreservesCFG();
    MachineFunctionPass::getAnalysisUsage(AU);
  }
};

} // End anonymous namespace.

INITIALIZE_PASS(SIFoldOperands, DEBUG_TYPE,
                "SI Fold Operands", false, false)

char SIFoldOperands::ID = 0;

char &llvm::SIFoldOperandsID = SIFoldOperands::ID;

// Map multiply-accumulate opcode to corresponding multiply-add opcode if any.
static unsigned macToMad(unsigned Opc) {
  switch (Opc) {
  case AMDGPU::V_MAC_F32_e64:
    return AMDGPU::V_MAD_F32_e64;
  case AMDGPU::V_MAC_F16_e64:
    return AMDGPU::V_MAD_F16_e64;
  case AMDGPU::V_FMAC_F32_e64:
    return AMDGPU::V_FMA_F32_e64;
  case AMDGPU::V_FMAC_F16_e64:
    return AMDGPU::V_FMA_F16_gfx9_e64;
  case AMDGPU::V_FMAC_LEGACY_F32_e64:
    return AMDGPU::V_FMA_LEGACY_F32_e64;
  case AMDGPU::V_FMAC_F64_e64:
    return AMDGPU::V_FMA_F64_e64;
  }
  return AMDGPU::INSTRUCTION_LIST_END;
}

// Wrapper around isInlineConstant that understands special cases when
// instruction types are replaced during operand folding.
static bool isInlineConstantIfFolded(const SIInstrInfo *TII,
                                     const MachineInstr &UseMI,
                                     unsigned OpNo,
                                     const MachineOperand &OpToFold) {
  if (TII->isInlineConstant(UseMI, OpNo, OpToFold))
    return true;

  unsigned Opc = UseMI.getOpcode();
  unsigned NewOpc = macToMad(Opc);
  if (NewOpc != AMDGPU::INSTRUCTION_LIST_END) {
    // Special case for mac. Since this is replaced with mad when folded into
    // src2, we need to check the legality for the final instruction.
    int Src2Idx = AMDGPU::getNamedOperandIdx(Opc, AMDGPU::OpName::src2);
    if (static_cast<int>(OpNo) == Src2Idx) {
      const MCInstrDesc &MadDesc = TII->get(NewOpc);
      return TII->isInlineConstant(OpToFold, MadDesc.OpInfo[OpNo].OperandType);
    }
  }

  return false;
}

// TODO: Add heuristic that the frame index might not fit in the addressing mode
// immediate offset to avoid materializing in loops.
static bool frameIndexMayFold(const SIInstrInfo *TII,
                              const MachineInstr &UseMI,
                              int OpNo,
                              const MachineOperand &OpToFold) {
  if (!OpToFold.isFI())
    return false;

  if (TII->isMUBUF(UseMI))
    return OpNo == AMDGPU::getNamedOperandIdx(UseMI.getOpcode(),
                                              AMDGPU::OpName::vaddr);
  if (!TII->isFLATScratch(UseMI))
    return false;

  int SIdx = AMDGPU::getNamedOperandIdx(UseMI.getOpcode(),
                                        AMDGPU::OpName::saddr);
  if (OpNo == SIdx)
    return true;

  int VIdx = AMDGPU::getNamedOperandIdx(UseMI.getOpcode(),
                                        AMDGPU::OpName::vaddr);
  return OpNo == VIdx && SIdx == -1;
}

FunctionPass *llvm::createSIFoldOperandsPass() {
  return new SIFoldOperands();
}

static bool updateOperand(FoldCandidate &Fold,
                          const SIInstrInfo &TII,
                          const TargetRegisterInfo &TRI,
                          const GCNSubtarget &ST) {
  MachineInstr *MI = Fold.UseMI;
  MachineOperand &Old = MI->getOperand(Fold.UseOpNo);
  assert(Old.isReg());

  if (Fold.isImm()) {
    if (MI->getDesc().TSFlags & SIInstrFlags::IsPacked &&
        !(MI->getDesc().TSFlags & SIInstrFlags::IsMAI) &&
        AMDGPU::isFoldableLiteralV216(Fold.ImmToFold,
                                      ST.hasInv2PiInlineImm())) {
      // Set op_sel/op_sel_hi on this operand or bail out if op_sel is
      // already set.
      unsigned Opcode = MI->getOpcode();
      int OpNo = MI->getOperandNo(&Old);
      int ModIdx = -1;
      if (OpNo == AMDGPU::getNamedOperandIdx(Opcode, AMDGPU::OpName::src0))
        ModIdx = AMDGPU::OpName::src0_modifiers;
      else if (OpNo == AMDGPU::getNamedOperandIdx(Opcode, AMDGPU::OpName::src1))
        ModIdx = AMDGPU::OpName::src1_modifiers;
      else if (OpNo == AMDGPU::getNamedOperandIdx(Opcode, AMDGPU::OpName::src2))
        ModIdx = AMDGPU::OpName::src2_modifiers;
      assert(ModIdx != -1);
      ModIdx = AMDGPU::getNamedOperandIdx(Opcode, ModIdx);
      MachineOperand &Mod = MI->getOperand(ModIdx);
      unsigned Val = Mod.getImm();
      if (!(Val & SISrcMods::OP_SEL_0) && (Val & SISrcMods::OP_SEL_1)) {
        // Only apply the following transformation if that operand requries
        // a packed immediate.
        switch (TII.get(Opcode).OpInfo[OpNo].OperandType) {
        case AMDGPU::OPERAND_REG_IMM_V2FP16:
        case AMDGPU::OPERAND_REG_IMM_V2INT16:
        case AMDGPU::OPERAND_REG_INLINE_C_V2FP16:
        case AMDGPU::OPERAND_REG_INLINE_C_V2INT16:
          // If upper part is all zero we do not need op_sel_hi.
          if (!isUInt<16>(Fold.ImmToFold)) {
            if (!(Fold.ImmToFold & 0xffff)) {
              Mod.setImm(Mod.getImm() | SISrcMods::OP_SEL_0);
              Mod.setImm(Mod.getImm() & ~SISrcMods::OP_SEL_1);
              Old.ChangeToImmediate((Fold.ImmToFold >> 16) & 0xffff);
              return true;
            }
            Mod.setImm(Mod.getImm() & ~SISrcMods::OP_SEL_1);
            Old.ChangeToImmediate(Fold.ImmToFold & 0xffff);
            return true;
          }
          break;
        default:
          break;
        }
      }
    }
  }

  if ((Fold.isImm() || Fold.isFI() || Fold.isGlobal()) && Fold.needsShrink()) {
    MachineBasicBlock *MBB = MI->getParent();
    auto Liveness = MBB->computeRegisterLiveness(&TRI, AMDGPU::VCC, MI, 16);
    if (Liveness != MachineBasicBlock::LQR_Dead) {
      LLVM_DEBUG(dbgs() << "Not shrinking " << MI << " due to vcc liveness\n");
      return false;
    }

    MachineRegisterInfo &MRI = MBB->getParent()->getRegInfo();
    int Op32 = Fold.getShrinkOpcode();
    MachineOperand &Dst0 = MI->getOperand(0);
    MachineOperand &Dst1 = MI->getOperand(1);
    assert(Dst0.isDef() && Dst1.isDef());

    bool HaveNonDbgCarryUse = !MRI.use_nodbg_empty(Dst1.getReg());

    const TargetRegisterClass *Dst0RC = MRI.getRegClass(Dst0.getReg());
    Register NewReg0 = MRI.createVirtualRegister(Dst0RC);

    MachineInstr *Inst32 = TII.buildShrunkInst(*MI, Op32);

    if (HaveNonDbgCarryUse) {
      BuildMI(*MBB, MI, MI->getDebugLoc(), TII.get(AMDGPU::COPY), Dst1.getReg())
        .addReg(AMDGPU::VCC, RegState::Kill);
    }

    // Keep the old instruction around to avoid breaking iterators, but
    // replace it with a dummy instruction to remove uses.
    //
    // FIXME: We should not invert how this pass looks at operands to avoid
    // this. Should track set of foldable movs instead of looking for uses
    // when looking at a use.
    Dst0.setReg(NewReg0);
    for (unsigned I = MI->getNumOperands() - 1; I > 0; --I)
      MI->RemoveOperand(I);
    MI->setDesc(TII.get(AMDGPU::IMPLICIT_DEF));

    if (Fold.isCommuted())
      TII.commuteInstruction(*Inst32, false);
    return true;
  }

  assert(!Fold.needsShrink() && "not handled");

  if (Fold.isImm()) {
    Old.ChangeToImmediate(Fold.ImmToFold);
    return true;
  }

  if (Fold.isGlobal()) {
    Old.ChangeToGA(Fold.OpToFold->getGlobal(), Fold.OpToFold->getOffset(),
                   Fold.OpToFold->getTargetFlags());
    return true;
  }

  if (Fold.isFI()) {
    Old.ChangeToFrameIndex(Fold.FrameIndexToFold);
    return true;
  }

  MachineOperand *New = Fold.OpToFold;
  Old.substVirtReg(New->getReg(), New->getSubReg(), TRI);
  Old.setIsUndef(New->isUndef());
  return true;
}

static bool isUseMIInFoldList(ArrayRef<FoldCandidate> FoldList,
                              const MachineInstr *MI) {
  for (auto Candidate : FoldList) {
    if (Candidate.UseMI == MI)
      return true;
  }
  return false;
}

static void appendFoldCandidate(SmallVectorImpl<FoldCandidate> &FoldList,
                                MachineInstr *MI, unsigned OpNo,
                                MachineOperand *FoldOp, bool Commuted = false,
                                int ShrinkOp = -1) {
  // Skip additional folding on the same operand.
  for (FoldCandidate &Fold : FoldList)
    if (Fold.UseMI == MI && Fold.UseOpNo == OpNo)
      return;
  LLVM_DEBUG(dbgs() << "Append " << (Commuted ? "commuted" : "normal")
                    << " operand " << OpNo << "\n  " << *MI);
  FoldList.emplace_back(MI, OpNo, FoldOp, Commuted, ShrinkOp);
}

static bool tryAddToFoldList(SmallVectorImpl<FoldCandidate> &FoldList,
                             MachineInstr *MI, unsigned OpNo,
                             MachineOperand *OpToFold,
                             const SIInstrInfo *TII) {
  if (!TII->isOperandLegal(*MI, OpNo, OpToFold)) {
    // Special case for v_mac_{f16, f32}_e64 if we are trying to fold into src2
    unsigned Opc = MI->getOpcode();
    unsigned NewOpc = macToMad(Opc);
    if (NewOpc != AMDGPU::INSTRUCTION_LIST_END) {
      // Check if changing this to a v_mad_{f16, f32} instruction will allow us
      // to fold the operand.
      MI->setDesc(TII->get(NewOpc));
      bool FoldAsMAD = tryAddToFoldList(FoldList, MI, OpNo, OpToFold, TII);
      if (FoldAsMAD) {
        MI->untieRegOperand(OpNo);
        return true;
      }
      MI->setDesc(TII->get(Opc));
    }

    // Special case for s_setreg_b32
    if (OpToFold->isImm()) {
      unsigned ImmOpc = 0;
      if (Opc == AMDGPU::S_SETREG_B32)
        ImmOpc = AMDGPU::S_SETREG_IMM32_B32;
      else if (Opc == AMDGPU::S_SETREG_B32_mode)
        ImmOpc = AMDGPU::S_SETREG_IMM32_B32_mode;
      if (ImmOpc) {
        MI->setDesc(TII->get(ImmOpc));
        appendFoldCandidate(FoldList, MI, OpNo, OpToFold);
        return true;
      }
    }

    // If we are already folding into another operand of MI, then
    // we can't commute the instruction, otherwise we risk making the
    // other fold illegal.
    if (isUseMIInFoldList(FoldList, MI))
      return false;

    unsigned CommuteOpNo = OpNo;

    // Operand is not legal, so try to commute the instruction to
    // see if this makes it possible to fold.
    unsigned CommuteIdx0 = TargetInstrInfo::CommuteAnyOperandIndex;
    unsigned CommuteIdx1 = TargetInstrInfo::CommuteAnyOperandIndex;
    bool CanCommute = TII->findCommutedOpIndices(*MI, CommuteIdx0, CommuteIdx1);

    if (CanCommute) {
      if (CommuteIdx0 == OpNo)
        CommuteOpNo = CommuteIdx1;
      else if (CommuteIdx1 == OpNo)
        CommuteOpNo = CommuteIdx0;
    }


    // One of operands might be an Imm operand, and OpNo may refer to it after
    // the call of commuteInstruction() below. Such situations are avoided
    // here explicitly as OpNo must be a register operand to be a candidate
    // for memory folding.
    if (CanCommute && (!MI->getOperand(CommuteIdx0).isReg() ||
                       !MI->getOperand(CommuteIdx1).isReg()))
      return false;

    if (!CanCommute ||
        !TII->commuteInstruction(*MI, false, CommuteIdx0, CommuteIdx1))
      return false;

    if (!TII->isOperandLegal(*MI, CommuteOpNo, OpToFold)) {
      if ((Opc == AMDGPU::V_ADD_CO_U32_e64 ||
           Opc == AMDGPU::V_SUB_CO_U32_e64 ||
           Opc == AMDGPU::V_SUBREV_CO_U32_e64) && // FIXME
          (OpToFold->isImm() || OpToFold->isFI() || OpToFold->isGlobal())) {
        MachineRegisterInfo &MRI = MI->getParent()->getParent()->getRegInfo();

        // Verify the other operand is a VGPR, otherwise we would violate the
        // constant bus restriction.
        unsigned OtherIdx = CommuteOpNo == CommuteIdx0 ? CommuteIdx1 : CommuteIdx0;
        MachineOperand &OtherOp = MI->getOperand(OtherIdx);
        if (!OtherOp.isReg() ||
            !TII->getRegisterInfo().isVGPR(MRI, OtherOp.getReg()))
          return false;

        assert(MI->getOperand(1).isDef());

        // Make sure to get the 32-bit version of the commuted opcode.
        unsigned MaybeCommutedOpc = MI->getOpcode();
        int Op32 = AMDGPU::getVOPe32(MaybeCommutedOpc);

        appendFoldCandidate(FoldList, MI, CommuteOpNo, OpToFold, true, Op32);
        return true;
      }

      TII->commuteInstruction(*MI, false, CommuteIdx0, CommuteIdx1);
      return false;
    }

    appendFoldCandidate(FoldList, MI, CommuteOpNo, OpToFold, true);
    return true;
  }

  // Check the case where we might introduce a second constant operand to a
  // scalar instruction
  if (TII->isSALU(MI->getOpcode())) {
    const MCInstrDesc &InstDesc = MI->getDesc();
    const MCOperandInfo &OpInfo = InstDesc.OpInfo[OpNo];
    const SIRegisterInfo &SRI = TII->getRegisterInfo();

    // Fine if the operand can be encoded as an inline constant
    if (OpToFold->isImm()) {
      if (!SRI.opCanUseInlineConstant(OpInfo.OperandType) ||
          !TII->isInlineConstant(*OpToFold, OpInfo)) {
        // Otherwise check for another constant
        for (unsigned i = 0, e = InstDesc.getNumOperands(); i != e; ++i) {
          auto &Op = MI->getOperand(i);
          if (OpNo != i &&
              TII->isLiteralConstantLike(Op, OpInfo)) {
            return false;
          }
        }
      }
    }
  }

  appendFoldCandidate(FoldList, MI, OpNo, OpToFold);
  return true;
}

// If the use operand doesn't care about the value, this may be an operand only
// used for register indexing, in which case it is unsafe to fold.
static bool isUseSafeToFold(const SIInstrInfo *TII,
                            const MachineInstr &MI,
                            const MachineOperand &UseMO) {
  if (UseMO.isUndef() || TII->isSDWA(MI))
    return false;

  switch (MI.getOpcode()) {
  case AMDGPU::V_MOV_B32_e32:
  case AMDGPU::V_MOV_B32_e64:
  case AMDGPU::V_MOV_B64_PSEUDO:
    // Do not fold into an indirect mov.
    return !MI.hasRegisterImplicitUseOperand(AMDGPU::M0);
  }

  return true;
  //return !MI.hasRegisterImplicitUseOperand(UseMO.getReg());
}

// Find a def of the UseReg, check if it is a reg_sequence and find initializers
// for each subreg, tracking it to foldable inline immediate if possible.
// Returns true on success.
static bool getRegSeqInit(
    SmallVectorImpl<std::pair<MachineOperand*, unsigned>> &Defs,
    Register UseReg, uint8_t OpTy,
    const SIInstrInfo *TII, const MachineRegisterInfo &MRI) {
  MachineInstr *Def = MRI.getVRegDef(UseReg);
  if (!Def || !Def->isRegSequence())
    return false;

  for (unsigned I = 1, E = Def->getNumExplicitOperands(); I < E; I += 2) {
    MachineOperand *Sub = &Def->getOperand(I);
    assert(Sub->isReg());

    for (MachineInstr *SubDef = MRI.getVRegDef(Sub->getReg());
         SubDef && Sub->isReg() && Sub->getReg().isVirtual() &&
         !Sub->getSubReg() && TII->isFoldableCopy(*SubDef);
         SubDef = MRI.getVRegDef(Sub->getReg())) {
      MachineOperand *Op = &SubDef->getOperand(1);
      if (Op->isImm()) {
        if (TII->isInlineConstant(*Op, OpTy))
          Sub = Op;
        break;
      }
      if (!Op->isReg() || Op->getReg().isPhysical())
        break;
      Sub = Op;
    }

    Defs.emplace_back(Sub, Def->getOperand(I + 1).getImm());
  }

  return true;
}

static bool tryToFoldACImm(const SIInstrInfo *TII,
                           const MachineOperand &OpToFold,
                           MachineInstr *UseMI,
                           unsigned UseOpIdx,
                           SmallVectorImpl<FoldCandidate> &FoldList) {
  const MCInstrDesc &Desc = UseMI->getDesc();
  const MCOperandInfo *OpInfo = Desc.OpInfo;
  if (!OpInfo || UseOpIdx >= Desc.getNumOperands())
    return false;

  uint8_t OpTy = OpInfo[UseOpIdx].OperandType;
  if ((OpTy < AMDGPU::OPERAND_REG_INLINE_AC_FIRST ||
       OpTy > AMDGPU::OPERAND_REG_INLINE_AC_LAST) &&
      (OpTy < AMDGPU::OPERAND_REG_INLINE_C_FIRST ||
       OpTy > AMDGPU::OPERAND_REG_INLINE_C_LAST))
    return false;

  if (OpToFold.isImm() && TII->isInlineConstant(OpToFold, OpTy) &&
      TII->isOperandLegal(*UseMI, UseOpIdx, &OpToFold)) {
    UseMI->getOperand(UseOpIdx).ChangeToImmediate(OpToFold.getImm());
    return true;
  }

  if (!OpToFold.isReg())
    return false;

  Register UseReg = OpToFold.getReg();
  if (!UseReg.isVirtual())
    return false;

  if (isUseMIInFoldList(FoldList, UseMI))
    return false;

  MachineRegisterInfo &MRI = UseMI->getParent()->getParent()->getRegInfo();

  // Maybe it is just a COPY of an immediate itself.
  MachineInstr *Def = MRI.getVRegDef(UseReg);
  MachineOperand &UseOp = UseMI->getOperand(UseOpIdx);
  if (!UseOp.getSubReg() && Def && TII->isFoldableCopy(*Def)) {
    MachineOperand &DefOp = Def->getOperand(1);
    if (DefOp.isImm() && TII->isInlineConstant(DefOp, OpTy) &&
        TII->isOperandLegal(*UseMI, UseOpIdx, &DefOp)) {
      UseMI->getOperand(UseOpIdx).ChangeToImmediate(DefOp.getImm());
      return true;
    }
  }

  SmallVector<std::pair<MachineOperand*, unsigned>, 32> Defs;
  if (!getRegSeqInit(Defs, UseReg, OpTy, TII, MRI))
    return false;

  int32_t Imm;
  for (unsigned I = 0, E = Defs.size(); I != E; ++I) {
    const MachineOperand *Op = Defs[I].first;
    if (!Op->isImm())
      return false;

    auto SubImm = Op->getImm();
    if (!I) {
      Imm = SubImm;
      if (!TII->isInlineConstant(*Op, OpTy) ||
          !TII->isOperandLegal(*UseMI, UseOpIdx, Op))
        return false;

      continue;
    }
    if (Imm != SubImm)
      return false; // Can only fold splat constants
  }

  appendFoldCandidate(FoldList, UseMI, UseOpIdx, Defs[0].first);
  return true;
}

void SIFoldOperands::foldOperand(
  MachineOperand &OpToFold,
  MachineInstr *UseMI,
  int UseOpIdx,
  SmallVectorImpl<FoldCandidate> &FoldList,
  SmallVectorImpl<MachineInstr *> &CopiesToReplace) const {
  const MachineOperand &UseOp = UseMI->getOperand(UseOpIdx);

  if (!isUseSafeToFold(TII, *UseMI, UseOp))
    return;

  // FIXME: Fold operands with subregs.
  if (UseOp.isReg() && OpToFold.isReg()) {
    if (UseOp.isImplicit() || UseOp.getSubReg() != AMDGPU::NoSubRegister)
      return;
  }

  // Special case for REG_SEQUENCE: We can't fold literals into
  // REG_SEQUENCE instructions, so we have to fold them into the
  // uses of REG_SEQUENCE.
  if (UseMI->isRegSequence()) {
    Register RegSeqDstReg = UseMI->getOperand(0).getReg();
    unsigned RegSeqDstSubReg = UseMI->getOperand(UseOpIdx + 1).getImm();

    for (auto &RSUse : make_early_inc_range(MRI->use_nodbg_operands(RegSeqDstReg))) {
      MachineInstr *RSUseMI = RSUse.getParent();

      if (tryToFoldACImm(TII, UseMI->getOperand(0), RSUseMI,
                         RSUseMI->getOperandNo(&RSUse), FoldList))
        continue;

      if (RSUse.getSubReg() != RegSeqDstSubReg)
        continue;

      foldOperand(OpToFold, RSUseMI, RSUseMI->getOperandNo(&RSUse), FoldList,
                  CopiesToReplace);
    }

    return;
  }

  if (tryToFoldACImm(TII, OpToFold, UseMI, UseOpIdx, FoldList))
    return;

  if (frameIndexMayFold(TII, *UseMI, UseOpIdx, OpToFold)) {
    // Sanity check that this is a stack access.
    // FIXME: Should probably use stack pseudos before frame lowering.

    if (TII->isMUBUF(*UseMI)) {
      if (TII->getNamedOperand(*UseMI, AMDGPU::OpName::srsrc)->getReg() !=
          MFI->getScratchRSrcReg())
        return;

      // Ensure this is either relative to the current frame or the current
      // wave.
      MachineOperand &SOff =
          *TII->getNamedOperand(*UseMI, AMDGPU::OpName::soffset);
      if (!SOff.isImm() || SOff.getImm() != 0)
        return;
    }

    // A frame index will resolve to a positive constant, so it should always be
    // safe to fold the addressing mode, even pre-GFX9.
    UseMI->getOperand(UseOpIdx).ChangeToFrameIndex(OpToFold.getIndex());

    if (TII->isFLATScratch(*UseMI) &&
        AMDGPU::getNamedOperandIdx(UseMI->getOpcode(),
                                   AMDGPU::OpName::vaddr) != -1) {
      unsigned NewOpc = AMDGPU::getFlatScratchInstSSfromSV(UseMI->getOpcode());
      UseMI->setDesc(TII->get(NewOpc));
    }

    return;
  }

  bool FoldingImmLike =
      OpToFold.isImm() || OpToFold.isFI() || OpToFold.isGlobal();

  if (FoldingImmLike && UseMI->isCopy()) {
    Register DestReg = UseMI->getOperand(0).getReg();
    Register SrcReg = UseMI->getOperand(1).getReg();
    assert(SrcReg.isVirtual());

    const TargetRegisterClass *SrcRC = MRI->getRegClass(SrcReg);

    // Don't fold into a copy to a physical register with the same class. Doing
    // so would interfere with the register coalescer's logic which would avoid
    // redundant initalizations.
    if (DestReg.isPhysical() && SrcRC->contains(DestReg))
      return;

    const TargetRegisterClass *DestRC = TRI->getRegClassForReg(*MRI, DestReg);
    if (!DestReg.isPhysical()) {
      if (TRI->isSGPRClass(SrcRC) && TRI->hasVectorRegisters(DestRC)) {
        SmallVector<FoldCandidate, 4> CopyUses;
        for (auto &Use : MRI->use_nodbg_operands(DestReg)) {
          // There's no point trying to fold into an implicit operand.
          if (Use.isImplicit())
            continue;

          CopyUses.emplace_back(Use.getParent(),
                                Use.getParent()->getOperandNo(&Use),
                                &UseMI->getOperand(1));
        }
        for (auto &F : CopyUses) {
          foldOperand(*F.OpToFold, F.UseMI, F.UseOpNo, FoldList, CopiesToReplace);
        }
      }

      if (DestRC == &AMDGPU::AGPR_32RegClass &&
          TII->isInlineConstant(OpToFold, AMDGPU::OPERAND_REG_INLINE_C_INT32)) {
        UseMI->setDesc(TII->get(AMDGPU::V_ACCVGPR_WRITE_B32_e64));
        UseMI->getOperand(1).ChangeToImmediate(OpToFold.getImm());
        CopiesToReplace.push_back(UseMI);
        return;
      }
    }

    // In order to fold immediates into copies, we need to change the
    // copy to a MOV.

    unsigned MovOp = TII->getMovOpcode(DestRC);
    if (MovOp == AMDGPU::COPY)
      return;

    UseMI->setDesc(TII->get(MovOp));
    MachineInstr::mop_iterator ImpOpI = UseMI->implicit_operands().begin();
    MachineInstr::mop_iterator ImpOpE = UseMI->implicit_operands().end();
    while (ImpOpI != ImpOpE) {
      MachineInstr::mop_iterator Tmp = ImpOpI;
      ImpOpI++;
      UseMI->RemoveOperand(UseMI->getOperandNo(Tmp));
    }
    CopiesToReplace.push_back(UseMI);
  } else {
    if (UseMI->isCopy() && OpToFold.isReg() &&
        UseMI->getOperand(0).getReg().isVirtual() &&
        !UseMI->getOperand(1).getSubReg()) {
      LLVM_DEBUG(dbgs() << "Folding " << OpToFold << "\n into " << *UseMI);
      unsigned Size = TII->getOpSize(*UseMI, 1);
      Register UseReg = OpToFold.getReg();
      UseMI->getOperand(1).setReg(UseReg);
      UseMI->getOperand(1).setSubReg(OpToFold.getSubReg());
      UseMI->getOperand(1).setIsKill(false);
      CopiesToReplace.push_back(UseMI);
      OpToFold.setIsKill(false);

      // That is very tricky to store a value into an AGPR. v_accvgpr_write_b32
      // can only accept VGPR or inline immediate. Recreate a reg_sequence with
      // its initializers right here, so we will rematerialize immediates and
      // avoid copies via different reg classes.
      SmallVector<std::pair<MachineOperand*, unsigned>, 32> Defs;
      if (Size > 4 && TRI->isAGPR(*MRI, UseMI->getOperand(0).getReg()) &&
          getRegSeqInit(Defs, UseReg, AMDGPU::OPERAND_REG_INLINE_C_INT32, TII,
                        *MRI)) {
        const DebugLoc &DL = UseMI->getDebugLoc();
        MachineBasicBlock &MBB = *UseMI->getParent();

        UseMI->setDesc(TII->get(AMDGPU::REG_SEQUENCE));
        for (unsigned I = UseMI->getNumOperands() - 1; I > 0; --I)
          UseMI->RemoveOperand(I);

        MachineInstrBuilder B(*MBB.getParent(), UseMI);
        DenseMap<TargetInstrInfo::RegSubRegPair, Register> VGPRCopies;
        SmallSetVector<TargetInstrInfo::RegSubRegPair, 32> SeenAGPRs;
        for (unsigned I = 0; I < Size / 4; ++I) {
          MachineOperand *Def = Defs[I].first;
          TargetInstrInfo::RegSubRegPair CopyToVGPR;
          if (Def->isImm() &&
              TII->isInlineConstant(*Def, AMDGPU::OPERAND_REG_INLINE_C_INT32)) {
            int64_t Imm = Def->getImm();

            auto Tmp = MRI->createVirtualRegister(&AMDGPU::AGPR_32RegClass);
            BuildMI(MBB, UseMI, DL,
                    TII->get(AMDGPU::V_ACCVGPR_WRITE_B32_e64), Tmp).addImm(Imm);
            B.addReg(Tmp);
          } else if (Def->isReg() && TRI->isAGPR(*MRI, Def->getReg())) {
            auto Src = getRegSubRegPair(*Def);
            Def->setIsKill(false);
            if (!SeenAGPRs.insert(Src)) {
              // We cannot build a reg_sequence out of the same registers, they
              // must be copied. Better do it here before copyPhysReg() created
              // several reads to do the AGPR->VGPR->AGPR copy.
              CopyToVGPR = Src;
            } else {
              B.addReg(Src.Reg, Def->isUndef() ? RegState::Undef : 0,
                       Src.SubReg);
            }
          } else {
            assert(Def->isReg());
            Def->setIsKill(false);
            auto Src = getRegSubRegPair(*Def);

            // Direct copy from SGPR to AGPR is not possible. To avoid creation
            // of exploded copies SGPR->VGPR->AGPR in the copyPhysReg() later,
            // create a copy here and track if we already have such a copy.
            if (TRI->isSGPRReg(*MRI, Src.Reg)) {
              CopyToVGPR = Src;
            } else {
              auto Tmp = MRI->createVirtualRegister(&AMDGPU::AGPR_32RegClass);
              BuildMI(MBB, UseMI, DL, TII->get(AMDGPU::COPY), Tmp).add(*Def);
              B.addReg(Tmp);
            }
          }

          if (CopyToVGPR.Reg) {
            Register Vgpr;
            if (VGPRCopies.count(CopyToVGPR)) {
              Vgpr = VGPRCopies[CopyToVGPR];
            } else {
              Vgpr = MRI->createVirtualRegister(&AMDGPU::VGPR_32RegClass);
              BuildMI(MBB, UseMI, DL, TII->get(AMDGPU::COPY), Vgpr).add(*Def);
              VGPRCopies[CopyToVGPR] = Vgpr;
            }
            auto Tmp = MRI->createVirtualRegister(&AMDGPU::AGPR_32RegClass);
            BuildMI(MBB, UseMI, DL,
                    TII->get(AMDGPU::V_ACCVGPR_WRITE_B32_e64), Tmp).addReg(Vgpr);
            B.addReg(Tmp);
          }

          B.addImm(Defs[I].second);
        }
        LLVM_DEBUG(dbgs() << "Folded " << *UseMI);
        return;
      }

      if (Size != 4)
        return;
      if (TRI->isAGPR(*MRI, UseMI->getOperand(0).getReg()) &&
          TRI->isVGPR(*MRI, UseMI->getOperand(1).getReg()))
        UseMI->setDesc(TII->get(AMDGPU::V_ACCVGPR_WRITE_B32_e64));
      else if (TRI->isVGPR(*MRI, UseMI->getOperand(0).getReg()) &&
               TRI->isAGPR(*MRI, UseMI->getOperand(1).getReg()))
        UseMI->setDesc(TII->get(AMDGPU::V_ACCVGPR_READ_B32_e64));
      else if (ST->hasGFX90AInsts() &&
               TRI->isAGPR(*MRI, UseMI->getOperand(0).getReg()) &&
               TRI->isAGPR(*MRI, UseMI->getOperand(1).getReg()))
        UseMI->setDesc(TII->get(AMDGPU::V_ACCVGPR_MOV_B32));
      return;
    }

    unsigned UseOpc = UseMI->getOpcode();
    if (UseOpc == AMDGPU::V_READFIRSTLANE_B32 ||
        (UseOpc == AMDGPU::V_READLANE_B32 &&
         (int)UseOpIdx ==
         AMDGPU::getNamedOperandIdx(UseOpc, AMDGPU::OpName::src0))) {
      // %vgpr = V_MOV_B32 imm
      // %sgpr = V_READFIRSTLANE_B32 %vgpr
      // =>
      // %sgpr = S_MOV_B32 imm
      if (FoldingImmLike) {
        if (execMayBeModifiedBeforeUse(*MRI,
                                       UseMI->getOperand(UseOpIdx).getReg(),
                                       *OpToFold.getParent(),
                                       *UseMI))
          return;

        UseMI->setDesc(TII->get(AMDGPU::S_MOV_B32));

        if (OpToFold.isImm())
          UseMI->getOperand(1).ChangeToImmediate(OpToFold.getImm());
        else
          UseMI->getOperand(1).ChangeToFrameIndex(OpToFold.getIndex());
        UseMI->RemoveOperand(2); // Remove exec read (or src1 for readlane)
        return;
      }

      if (OpToFold.isReg() && TRI->isSGPRReg(*MRI, OpToFold.getReg())) {
        if (execMayBeModifiedBeforeUse(*MRI,
                                       UseMI->getOperand(UseOpIdx).getReg(),
                                       *OpToFold.getParent(),
                                       *UseMI))
          return;

        // %vgpr = COPY %sgpr0
        // %sgpr1 = V_READFIRSTLANE_B32 %vgpr
        // =>
        // %sgpr1 = COPY %sgpr0
        UseMI->setDesc(TII->get(AMDGPU::COPY));
        UseMI->getOperand(1).setReg(OpToFold.getReg());
        UseMI->getOperand(1).setSubReg(OpToFold.getSubReg());
        UseMI->getOperand(1).setIsKill(false);
        UseMI->RemoveOperand(2); // Remove exec read (or src1 for readlane)
        return;
      }
    }

    const MCInstrDesc &UseDesc = UseMI->getDesc();

    // Don't fold into target independent nodes.  Target independent opcodes
    // don't have defined register classes.
    if (UseDesc.isVariadic() ||
        UseOp.isImplicit() ||
        UseDesc.OpInfo[UseOpIdx].RegClass == -1)
      return;
  }

  if (!FoldingImmLike) {
    tryAddToFoldList(FoldList, UseMI, UseOpIdx, &OpToFold, TII);

    // FIXME: We could try to change the instruction from 64-bit to 32-bit
    // to enable more folding opportunites.  The shrink operands pass
    // already does this.
    return;
  }


  const MCInstrDesc &FoldDesc = OpToFold.getParent()->getDesc();
  const TargetRegisterClass *FoldRC =
    TRI->getRegClass(FoldDesc.OpInfo[0].RegClass);

  // Split 64-bit constants into 32-bits for folding.
  if (UseOp.getSubReg() && AMDGPU::getRegBitWidth(FoldRC->getID()) == 64) {
    Register UseReg = UseOp.getReg();
    const TargetRegisterClass *UseRC = MRI->getRegClass(UseReg);

    if (AMDGPU::getRegBitWidth(UseRC->getID()) != 64)
      return;

    APInt Imm(64, OpToFold.getImm());
    if (UseOp.getSubReg() == AMDGPU::sub0) {
      Imm = Imm.getLoBits(32);
    } else {
      assert(UseOp.getSubReg() == AMDGPU::sub1);
      Imm = Imm.getHiBits(32);
    }

    MachineOperand ImmOp = MachineOperand::CreateImm(Imm.getSExtValue());
    tryAddToFoldList(FoldList, UseMI, UseOpIdx, &ImmOp, TII);
    return;
  }



  tryAddToFoldList(FoldList, UseMI, UseOpIdx, &OpToFold, TII);
}

static bool evalBinaryInstruction(unsigned Opcode, int32_t &Result,
                                  uint32_t LHS, uint32_t RHS) {
  switch (Opcode) {
  case AMDGPU::V_AND_B32_e64:
  case AMDGPU::V_AND_B32_e32:
  case AMDGPU::S_AND_B32:
    Result = LHS & RHS;
    return true;
  case AMDGPU::V_OR_B32_e64:
  case AMDGPU::V_OR_B32_e32:
  case AMDGPU::S_OR_B32:
    Result = LHS | RHS;
    return true;
  case AMDGPU::V_XOR_B32_e64:
  case AMDGPU::V_XOR_B32_e32:
  case AMDGPU::S_XOR_B32:
    Result = LHS ^ RHS;
    return true;
  case AMDGPU::S_XNOR_B32:
    Result = ~(LHS ^ RHS);
    return true;
  case AMDGPU::S_NAND_B32:
    Result = ~(LHS & RHS);
    return true;
  case AMDGPU::S_NOR_B32:
    Result = ~(LHS | RHS);
    return true;
  case AMDGPU::S_ANDN2_B32:
    Result = LHS & ~RHS;
    return true;
  case AMDGPU::S_ORN2_B32:
    Result = LHS | ~RHS;
    return true;
  case AMDGPU::V_LSHL_B32_e64:
  case AMDGPU::V_LSHL_B32_e32:
  case AMDGPU::S_LSHL_B32:
    // The instruction ignores the high bits for out of bounds shifts.
    Result = LHS << (RHS & 31);
    return true;
  case AMDGPU::V_LSHLREV_B32_e64:
  case AMDGPU::V_LSHLREV_B32_e32:
    Result = RHS << (LHS & 31);
    return true;
  case AMDGPU::V_LSHR_B32_e64:
  case AMDGPU::V_LSHR_B32_e32:
  case AMDGPU::S_LSHR_B32:
    Result = LHS >> (RHS & 31);
    return true;
  case AMDGPU::V_LSHRREV_B32_e64:
  case AMDGPU::V_LSHRREV_B32_e32:
    Result = RHS >> (LHS & 31);
    return true;
  case AMDGPU::V_ASHR_I32_e64:
  case AMDGPU::V_ASHR_I32_e32:
  case AMDGPU::S_ASHR_I32:
    Result = static_cast<int32_t>(LHS) >> (RHS & 31);
    return true;
  case AMDGPU::V_ASHRREV_I32_e64:
  case AMDGPU::V_ASHRREV_I32_e32:
    Result = static_cast<int32_t>(RHS) >> (LHS & 31);
    return true;
  default:
    return false;
  }
}

static unsigned getMovOpc(bool IsScalar) {
  return IsScalar ? AMDGPU::S_MOV_B32 : AMDGPU::V_MOV_B32_e32;
}

/// Remove any leftover implicit operands from mutating the instruction. e.g.
/// if we replace an s_and_b32 with a copy, we don't need the implicit scc def
/// anymore.
static void stripExtraCopyOperands(MachineInstr &MI) {
  const MCInstrDesc &Desc = MI.getDesc();
  unsigned NumOps = Desc.getNumOperands() +
                    Desc.getNumImplicitUses() +
                    Desc.getNumImplicitDefs();

  for (unsigned I = MI.getNumOperands() - 1; I >= NumOps; --I)
    MI.RemoveOperand(I);
}

static void mutateCopyOp(MachineInstr &MI, const MCInstrDesc &NewDesc) {
  MI.setDesc(NewDesc);
  stripExtraCopyOperands(MI);
}

static MachineOperand *getImmOrMaterializedImm(MachineRegisterInfo &MRI,
                                               MachineOperand &Op) {
  if (Op.isReg()) {
    // If this has a subregister, it obviously is a register source.
    if (Op.getSubReg() != AMDGPU::NoSubRegister || !Op.getReg().isVirtual())
      return &Op;

    MachineInstr *Def = MRI.getVRegDef(Op.getReg());
    if (Def && Def->isMoveImmediate()) {
      MachineOperand &ImmSrc = Def->getOperand(1);
      if (ImmSrc.isImm())
        return &ImmSrc;
    }
  }

  return &Op;
}

// Try to simplify operations with a constant that may appear after instruction
// selection.
// TODO: See if a frame index with a fixed offset can fold.
static bool tryConstantFoldOp(MachineRegisterInfo &MRI,
                              const SIInstrInfo *TII,
                              MachineInstr *MI,
                              MachineOperand *ImmOp) {
  unsigned Opc = MI->getOpcode();
  if (Opc == AMDGPU::V_NOT_B32_e64 || Opc == AMDGPU::V_NOT_B32_e32 ||
      Opc == AMDGPU::S_NOT_B32) {
    MI->getOperand(1).ChangeToImmediate(~ImmOp->getImm());
    mutateCopyOp(*MI, TII->get(getMovOpc(Opc == AMDGPU::S_NOT_B32)));
    return true;
  }

  int Src1Idx = AMDGPU::getNamedOperandIdx(Opc, AMDGPU::OpName::src1);
  if (Src1Idx == -1)
    return false;

  int Src0Idx = AMDGPU::getNamedOperandIdx(Opc, AMDGPU::OpName::src0);
  MachineOperand *Src0 = getImmOrMaterializedImm(MRI, MI->getOperand(Src0Idx));
  MachineOperand *Src1 = getImmOrMaterializedImm(MRI, MI->getOperand(Src1Idx));

  if (!Src0->isImm() && !Src1->isImm())
    return false;

  // and k0, k1 -> v_mov_b32 (k0 & k1)
  // or k0, k1 -> v_mov_b32 (k0 | k1)
  // xor k0, k1 -> v_mov_b32 (k0 ^ k1)
  if (Src0->isImm() && Src1->isImm()) {
    int32_t NewImm;
    if (!evalBinaryInstruction(Opc, NewImm, Src0->getImm(), Src1->getImm()))
      return false;

    const SIRegisterInfo &TRI = TII->getRegisterInfo();
    bool IsSGPR = TRI.isSGPRReg(MRI, MI->getOperand(0).getReg());

    // Be careful to change the right operand, src0 may belong to a different
    // instruction.
    MI->getOperand(Src0Idx).ChangeToImmediate(NewImm);
    MI->RemoveOperand(Src1Idx);
    mutateCopyOp(*MI, TII->get(getMovOpc(IsSGPR)));
    return true;
  }

  if (!MI->isCommutable())
    return false;

  if (Src0->isImm() && !Src1->isImm()) {
    std::swap(Src0, Src1);
    std::swap(Src0Idx, Src1Idx);
  }

  int32_t Src1Val = static_cast<int32_t>(Src1->getImm());
  if (Opc == AMDGPU::V_OR_B32_e64 ||
      Opc == AMDGPU::V_OR_B32_e32 ||
      Opc == AMDGPU::S_OR_B32) {
    if (Src1Val == 0) {
      // y = or x, 0 => y = copy x
      MI->RemoveOperand(Src1Idx);
      mutateCopyOp(*MI, TII->get(AMDGPU::COPY));
    } else if (Src1Val == -1) {
      // y = or x, -1 => y = v_mov_b32 -1
      MI->RemoveOperand(Src1Idx);
      mutateCopyOp(*MI, TII->get(getMovOpc(Opc == AMDGPU::S_OR_B32)));
    } else
      return false;

    return true;
  }

  if (MI->getOpcode() == AMDGPU::V_AND_B32_e64 ||
      MI->getOpcode() == AMDGPU::V_AND_B32_e32 ||
      MI->getOpcode() == AMDGPU::S_AND_B32) {
    if (Src1Val == 0) {
      // y = and x, 0 => y = v_mov_b32 0
      MI->RemoveOperand(Src0Idx);
      mutateCopyOp(*MI, TII->get(getMovOpc(Opc == AMDGPU::S_AND_B32)));
    } else if (Src1Val == -1) {
      // y = and x, -1 => y = copy x
      MI->RemoveOperand(Src1Idx);
      mutateCopyOp(*MI, TII->get(AMDGPU::COPY));
      stripExtraCopyOperands(*MI);
    } else
      return false;

    return true;
  }

  if (MI->getOpcode() == AMDGPU::V_XOR_B32_e64 ||
      MI->getOpcode() == AMDGPU::V_XOR_B32_e32 ||
      MI->getOpcode() == AMDGPU::S_XOR_B32) {
    if (Src1Val == 0) {
      // y = xor x, 0 => y = copy x
      MI->RemoveOperand(Src1Idx);
      mutateCopyOp(*MI, TII->get(AMDGPU::COPY));
      return true;
    }
  }

  return false;
}

// Try to fold an instruction into a simpler one
bool SIFoldOperands::tryFoldCndMask(MachineInstr &MI) const {
  unsigned Opc = MI.getOpcode();
  if (Opc != AMDGPU::V_CNDMASK_B32_e32 && Opc != AMDGPU::V_CNDMASK_B32_e64 &&
      Opc != AMDGPU::V_CNDMASK_B64_PSEUDO)
    return false;

  MachineOperand *Src0 = TII->getNamedOperand(MI, AMDGPU::OpName::src0);
  MachineOperand *Src1 = TII->getNamedOperand(MI, AMDGPU::OpName::src1);
  if (!Src1->isIdenticalTo(*Src0)) {
    auto *Src0Imm = getImmOrMaterializedImm(*MRI, *Src0);
    auto *Src1Imm = getImmOrMaterializedImm(*MRI, *Src1);
    if (!Src1Imm->isIdenticalTo(*Src0Imm))
      return false;
  }

  int Src1ModIdx =
      AMDGPU::getNamedOperandIdx(Opc, AMDGPU::OpName::src1_modifiers);
  int Src0ModIdx =
      AMDGPU::getNamedOperandIdx(Opc, AMDGPU::OpName::src0_modifiers);
  if ((Src1ModIdx != -1 && MI.getOperand(Src1ModIdx).getImm() != 0) ||
      (Src0ModIdx != -1 && MI.getOperand(Src0ModIdx).getImm() != 0))
    return false;

  LLVM_DEBUG(dbgs() << "Folded " << MI << " into ");
  auto &NewDesc =
      TII->get(Src0->isReg() ? (unsigned)AMDGPU::COPY : getMovOpc(false));
  int Src2Idx = AMDGPU::getNamedOperandIdx(Opc, AMDGPU::OpName::src2);
  if (Src2Idx != -1)
    MI.RemoveOperand(Src2Idx);
  MI.RemoveOperand(AMDGPU::getNamedOperandIdx(Opc, AMDGPU::OpName::src1));
  if (Src1ModIdx != -1)
    MI.RemoveOperand(Src1ModIdx);
  if (Src0ModIdx != -1)
    MI.RemoveOperand(Src0ModIdx);
  mutateCopyOp(MI, NewDesc);
  LLVM_DEBUG(dbgs() << MI);
  return true;
}

void SIFoldOperands::foldInstOperand(MachineInstr &MI,
                                     MachineOperand &OpToFold) const {
  // We need mutate the operands of new mov instructions to add implicit
  // uses of EXEC, but adding them invalidates the use_iterator, so defer
  // this.
  SmallVector<MachineInstr *, 4> CopiesToReplace;
  SmallVector<FoldCandidate, 4> FoldList;
  MachineOperand &Dst = MI.getOperand(0);

  bool FoldingImm = OpToFold.isImm() || OpToFold.isFI() || OpToFold.isGlobal();
  if (FoldingImm) {
    unsigned NumLiteralUses = 0;
    MachineOperand *NonInlineUse = nullptr;
    int NonInlineUseOpNo = -1;

    bool Again;
    do {
      Again = false;
      for (auto &Use : make_early_inc_range(MRI->use_nodbg_operands(Dst.getReg()))) {
        MachineInstr *UseMI = Use.getParent();
        unsigned OpNo = UseMI->getOperandNo(&Use);

        // Folding the immediate may reveal operations that can be constant
        // folded or replaced with a copy. This can happen for example after
        // frame indices are lowered to constants or from splitting 64-bit
        // constants.
        //
        // We may also encounter cases where one or both operands are
        // immediates materialized into a register, which would ordinarily not
        // be folded due to multiple uses or operand constraints.

        if (OpToFold.isImm() && tryConstantFoldOp(*MRI, TII, UseMI, &OpToFold)) {
          LLVM_DEBUG(dbgs() << "Constant folded " << *UseMI);

          // Some constant folding cases change the same immediate's use to a new
          // instruction, e.g. and x, 0 -> 0. Make sure we re-visit the user
          // again. The same constant folded instruction could also have a second
          // use operand.
          FoldList.clear();
          Again = true;
          break;
        }

        // Try to fold any inline immediate uses, and then only fold other
        // constants if they have one use.
        //
        // The legality of the inline immediate must be checked based on the use
        // operand, not the defining instruction, because 32-bit instructions
        // with 32-bit inline immediate sources may be used to materialize
        // constants used in 16-bit operands.
        //
        // e.g. it is unsafe to fold:
        //  s_mov_b32 s0, 1.0    // materializes 0x3f800000
        //  v_add_f16 v0, v1, s0 // 1.0 f16 inline immediate sees 0x00003c00

        // Folding immediates with more than one use will increase program size.
        // FIXME: This will also reduce register usage, which may be better
        // in some cases. A better heuristic is needed.
        if (isInlineConstantIfFolded(TII, *UseMI, OpNo, OpToFold)) {
          foldOperand(OpToFold, UseMI, OpNo, FoldList, CopiesToReplace);
        } else if (frameIndexMayFold(TII, *UseMI, OpNo, OpToFold)) {
          foldOperand(OpToFold, UseMI, OpNo, FoldList,
                      CopiesToReplace);
        } else {
          if (++NumLiteralUses == 1) {
            NonInlineUse = &Use;
            NonInlineUseOpNo = OpNo;
          }
        }
      }
    } while (Again);

    if (NumLiteralUses == 1) {
      MachineInstr *UseMI = NonInlineUse->getParent();
      foldOperand(OpToFold, UseMI, NonInlineUseOpNo, FoldList, CopiesToReplace);
    }
  } else {
    // Folding register.
    SmallVector <MachineOperand *, 4> UsesToProcess;
    for (auto &Use : MRI->use_nodbg_operands(Dst.getReg()))
      UsesToProcess.push_back(&Use);
    for (auto U : UsesToProcess) {
      MachineInstr *UseMI = U->getParent();

      foldOperand(OpToFold, UseMI, UseMI->getOperandNo(U),
        FoldList, CopiesToReplace);
    }
  }

  MachineFunction *MF = MI.getParent()->getParent();
  // Make sure we add EXEC uses to any new v_mov instructions created.
  for (MachineInstr *Copy : CopiesToReplace)
    Copy->addImplicitDefUseOperands(*MF);

  for (FoldCandidate &Fold : FoldList) {
    assert(!Fold.isReg() || Fold.OpToFold);
    if (Fold.isReg() && Fold.OpToFold->getReg().isVirtual()) {
      Register Reg = Fold.OpToFold->getReg();
      MachineInstr *DefMI = Fold.OpToFold->getParent();
      if (DefMI->readsRegister(AMDGPU::EXEC, TRI) &&
          execMayBeModifiedBeforeUse(*MRI, Reg, *DefMI, *Fold.UseMI))
        continue;
    }
    if (updateOperand(Fold, *TII, *TRI, *ST)) {
      // Clear kill flags.
      if (Fold.isReg()) {
        assert(Fold.OpToFold && Fold.OpToFold->isReg());
        // FIXME: Probably shouldn't bother trying to fold if not an
        // SGPR. PeepholeOptimizer can eliminate redundant VGPR->VGPR
        // copies.
        MRI->clearKillFlags(Fold.OpToFold->getReg());
      }
      LLVM_DEBUG(dbgs() << "Folded source from " << MI << " into OpNo "
                        << static_cast<int>(Fold.UseOpNo) << " of "
                        << *Fold.UseMI);
    } else if (Fold.isCommuted()) {
      // Restoring instruction's original operand order if fold has failed.
      TII->commuteInstruction(*Fold.UseMI, false);
    }
  }
}

// Clamp patterns are canonically selected to v_max_* instructions, so only
// handle them.
const MachineOperand *SIFoldOperands::isClamp(const MachineInstr &MI) const {
  unsigned Op = MI.getOpcode();
  switch (Op) {
  case AMDGPU::V_MAX_F32_e64:
  case AMDGPU::V_MAX_F16_e64:
  case AMDGPU::V_MAX_F64_e64:
  case AMDGPU::V_PK_MAX_F16: {
    if (!TII->getNamedOperand(MI, AMDGPU::OpName::clamp)->getImm())
      return nullptr;

    // Make sure sources are identical.
    const MachineOperand *Src0 = TII->getNamedOperand(MI, AMDGPU::OpName::src0);
    const MachineOperand *Src1 = TII->getNamedOperand(MI, AMDGPU::OpName::src1);
    if (!Src0->isReg() || !Src1->isReg() ||
        Src0->getReg() != Src1->getReg() ||
        Src0->getSubReg() != Src1->getSubReg() ||
        Src0->getSubReg() != AMDGPU::NoSubRegister)
      return nullptr;

    // Can't fold up if we have modifiers.
    if (TII->hasModifiersSet(MI, AMDGPU::OpName::omod))
      return nullptr;

    unsigned Src0Mods
      = TII->getNamedOperand(MI, AMDGPU::OpName::src0_modifiers)->getImm();
    unsigned Src1Mods
      = TII->getNamedOperand(MI, AMDGPU::OpName::src1_modifiers)->getImm();

    // Having a 0 op_sel_hi would require swizzling the output in the source
    // instruction, which we can't do.
    unsigned UnsetMods = (Op == AMDGPU::V_PK_MAX_F16) ? SISrcMods::OP_SEL_1
                                                      : 0u;
    if (Src0Mods != UnsetMods && Src1Mods != UnsetMods)
      return nullptr;
    return Src0;
  }
  default:
    return nullptr;
  }
}

// FIXME: Clamp for v_mad_mixhi_f16 handled during isel.
bool SIFoldOperands::tryFoldClamp(MachineInstr &MI) {
  const MachineOperand *ClampSrc = isClamp(MI);
  if (!ClampSrc || !MRI->hasOneNonDBGUser(ClampSrc->getReg()))
    return false;

  MachineInstr *Def = MRI->getVRegDef(ClampSrc->getReg());

  // The type of clamp must be compatible.
  if (TII->getClampMask(*Def) != TII->getClampMask(MI))
    return false;

  MachineOperand *DefClamp = TII->getNamedOperand(*Def, AMDGPU::OpName::clamp);
  if (!DefClamp)
    return false;

  LLVM_DEBUG(dbgs() << "Folding clamp " << *DefClamp << " into " << *Def);

  // Clamp is applied after omod, so it is OK if omod is set.
  DefClamp->setImm(1);
  MRI->replaceRegWith(MI.getOperand(0).getReg(), Def->getOperand(0).getReg());
  MI.eraseFromParent();
  return true;
}

static int getOModValue(unsigned Opc, int64_t Val) {
  switch (Opc) {
  case AMDGPU::V_MUL_F64_e64: {
    switch (Val) {
    case 0x3fe0000000000000: // 0.5
      return SIOutMods::DIV2;
    case 0x4000000000000000: // 2.0
      return SIOutMods::MUL2;
    case 0x4010000000000000: // 4.0
      return SIOutMods::MUL4;
    default:
      return SIOutMods::NONE;
    }
  }
  case AMDGPU::V_MUL_F32_e64: {
    switch (static_cast<uint32_t>(Val)) {
    case 0x3f000000: // 0.5
      return SIOutMods::DIV2;
    case 0x40000000: // 2.0
      return SIOutMods::MUL2;
    case 0x40800000: // 4.0
      return SIOutMods::MUL4;
    default:
      return SIOutMods::NONE;
    }
  }
  case AMDGPU::V_MUL_F16_e64: {
    switch (static_cast<uint16_t>(Val)) {
    case 0x3800: // 0.5
      return SIOutMods::DIV2;
    case 0x4000: // 2.0
      return SIOutMods::MUL2;
    case 0x4400: // 4.0
      return SIOutMods::MUL4;
    default:
      return SIOutMods::NONE;
    }
  }
  default:
    llvm_unreachable("invalid mul opcode");
  }
}

// FIXME: Does this really not support denormals with f16?
// FIXME: Does this need to check IEEE mode bit? SNaNs are generally not
// handled, so will anything other than that break?
std::pair<const MachineOperand *, int>
SIFoldOperands::isOMod(const MachineInstr &MI) const {
  unsigned Op = MI.getOpcode();
  switch (Op) {
  case AMDGPU::V_MUL_F64_e64:
  case AMDGPU::V_MUL_F32_e64:
  case AMDGPU::V_MUL_F16_e64: {
    // If output denormals are enabled, omod is ignored.
    if ((Op == AMDGPU::V_MUL_F32_e64 && MFI->getMode().FP32OutputDenormals) ||
        ((Op == AMDGPU::V_MUL_F64_e64 || Op == AMDGPU::V_MUL_F16_e64) &&
         MFI->getMode().FP64FP16OutputDenormals))
      return std::make_pair(nullptr, SIOutMods::NONE);

    const MachineOperand *RegOp = nullptr;
    const MachineOperand *ImmOp = nullptr;
    const MachineOperand *Src0 = TII->getNamedOperand(MI, AMDGPU::OpName::src0);
    const MachineOperand *Src1 = TII->getNamedOperand(MI, AMDGPU::OpName::src1);
    if (Src0->isImm()) {
      ImmOp = Src0;
      RegOp = Src1;
    } else if (Src1->isImm()) {
      ImmOp = Src1;
      RegOp = Src0;
    } else
      return std::make_pair(nullptr, SIOutMods::NONE);

    int OMod = getOModValue(Op, ImmOp->getImm());
    if (OMod == SIOutMods::NONE ||
        TII->hasModifiersSet(MI, AMDGPU::OpName::src0_modifiers) ||
        TII->hasModifiersSet(MI, AMDGPU::OpName::src1_modifiers) ||
        TII->hasModifiersSet(MI, AMDGPU::OpName::omod) ||
        TII->hasModifiersSet(MI, AMDGPU::OpName::clamp))
      return std::make_pair(nullptr, SIOutMods::NONE);

    return std::make_pair(RegOp, OMod);
  }
  case AMDGPU::V_ADD_F64_e64:
  case AMDGPU::V_ADD_F32_e64:
  case AMDGPU::V_ADD_F16_e64: {
    // If output denormals are enabled, omod is ignored.
    if ((Op == AMDGPU::V_ADD_F32_e64 && MFI->getMode().FP32OutputDenormals) ||
        ((Op == AMDGPU::V_ADD_F64_e64 || Op == AMDGPU::V_ADD_F16_e64) &&
         MFI->getMode().FP64FP16OutputDenormals))
      return std::make_pair(nullptr, SIOutMods::NONE);

    // Look through the DAGCombiner canonicalization fmul x, 2 -> fadd x, x
    const MachineOperand *Src0 = TII->getNamedOperand(MI, AMDGPU::OpName::src0);
    const MachineOperand *Src1 = TII->getNamedOperand(MI, AMDGPU::OpName::src1);

    if (Src0->isReg() && Src1->isReg() && Src0->getReg() == Src1->getReg() &&
        Src0->getSubReg() == Src1->getSubReg() &&
        !TII->hasModifiersSet(MI, AMDGPU::OpName::src0_modifiers) &&
        !TII->hasModifiersSet(MI, AMDGPU::OpName::src1_modifiers) &&
        !TII->hasModifiersSet(MI, AMDGPU::OpName::clamp) &&
        !TII->hasModifiersSet(MI, AMDGPU::OpName::omod))
      return std::make_pair(Src0, SIOutMods::MUL2);

    return std::make_pair(nullptr, SIOutMods::NONE);
  }
  default:
    return std::make_pair(nullptr, SIOutMods::NONE);
  }
}

// FIXME: Does this need to check IEEE bit on function?
bool SIFoldOperands::tryFoldOMod(MachineInstr &MI) {
  const MachineOperand *RegOp;
  int OMod;
  std::tie(RegOp, OMod) = isOMod(MI);
  if (OMod == SIOutMods::NONE || !RegOp->isReg() ||
      RegOp->getSubReg() != AMDGPU::NoSubRegister ||
      !MRI->hasOneNonDBGUser(RegOp->getReg()))
    return false;

  MachineInstr *Def = MRI->getVRegDef(RegOp->getReg());
  MachineOperand *DefOMod = TII->getNamedOperand(*Def, AMDGPU::OpName::omod);
  if (!DefOMod || DefOMod->getImm() != SIOutMods::NONE)
    return false;

  // Clamp is applied after omod. If the source already has clamp set, don't
  // fold it.
  if (TII->hasModifiersSet(*Def, AMDGPU::OpName::clamp))
    return false;

  LLVM_DEBUG(dbgs() << "Folding omod " << MI << " into " << *Def);

  DefOMod->setImm(OMod);
  MRI->replaceRegWith(MI.getOperand(0).getReg(), Def->getOperand(0).getReg());
  MI.eraseFromParent();
  return true;
}

// Try to fold a reg_sequence with vgpr output and agpr inputs into an
// instruction which can take an agpr. So far that means a store.
bool SIFoldOperands::tryFoldRegSequence(MachineInstr &MI) {
  assert(MI.isRegSequence());
  auto Reg = MI.getOperand(0).getReg();

  if (!ST->hasGFX90AInsts() || !TRI->isVGPR(*MRI, Reg) ||
      !MRI->hasOneNonDBGUse(Reg))
    return false;

  SmallVector<std::pair<MachineOperand*, unsigned>, 32> Defs;
  if (!getRegSeqInit(Defs, Reg, MCOI::OPERAND_REGISTER, TII, *MRI))
    return false;

  for (auto &Def : Defs) {
    const auto *Op = Def.first;
    if (!Op->isReg())
      return false;
    if (TRI->isAGPR(*MRI, Op->getReg()))
      continue;
    // Maybe this is a COPY from AREG
    const MachineInstr *SubDef = MRI->getVRegDef(Op->getReg());
    if (!SubDef || !SubDef->isCopy() || SubDef->getOperand(1).getSubReg())
      return false;
    if (!TRI->isAGPR(*MRI, SubDef->getOperand(1).getReg()))
      return false;
  }

  MachineOperand *Op = &*MRI->use_nodbg_begin(Reg);
  MachineInstr *UseMI = Op->getParent();
  while (UseMI->isCopy() && !Op->getSubReg()) {
    Reg = UseMI->getOperand(0).getReg();
    if (!TRI->isVGPR(*MRI, Reg) || !MRI->hasOneNonDBGUse(Reg))
      return false;
    Op = &*MRI->use_nodbg_begin(Reg);
    UseMI = Op->getParent();
  }

  if (Op->getSubReg())
    return false;

  unsigned OpIdx = Op - &UseMI->getOperand(0);
  const MCInstrDesc &InstDesc = UseMI->getDesc();
  const MCOperandInfo &OpInfo = InstDesc.OpInfo[OpIdx];
  switch (OpInfo.RegClass) {
  case AMDGPU::AV_32RegClassID:  LLVM_FALLTHROUGH;
  case AMDGPU::AV_64RegClassID:  LLVM_FALLTHROUGH;
  case AMDGPU::AV_96RegClassID:  LLVM_FALLTHROUGH;
  case AMDGPU::AV_128RegClassID: LLVM_FALLTHROUGH;
  case AMDGPU::AV_160RegClassID:
    break;
  default:
    return false;
  }

  const auto *NewDstRC = TRI->getEquivalentAGPRClass(MRI->getRegClass(Reg));
  auto Dst = MRI->createVirtualRegister(NewDstRC);
  auto RS = BuildMI(*MI.getParent(), MI, MI.getDebugLoc(),
                    TII->get(AMDGPU::REG_SEQUENCE), Dst);

  for (unsigned I = 0; I < Defs.size(); ++I) {
    MachineOperand *Def = Defs[I].first;
    Def->setIsKill(false);
    if (TRI->isAGPR(*MRI, Def->getReg())) {
      RS.add(*Def);
    } else { // This is a copy
      MachineInstr *SubDef = MRI->getVRegDef(Def->getReg());
      SubDef->getOperand(1).setIsKill(false);
      RS.addReg(SubDef->getOperand(1).getReg(), 0, Def->getSubReg());
    }
    RS.addImm(Defs[I].second);
  }

  Op->setReg(Dst);
  if (!TII->isOperandLegal(*UseMI, OpIdx, Op)) {
    Op->setReg(Reg);
    RS->eraseFromParent();
    return false;
  }

  LLVM_DEBUG(dbgs() << "Folded " << *RS << " into " << *UseMI);

  // Erase the REG_SEQUENCE eagerly, unless we followed a chain of COPY users,
  // in which case we can erase them all later in runOnMachineFunction.
  if (MRI->use_nodbg_empty(MI.getOperand(0).getReg()))
    MI.eraseFromParentAndMarkDBGValuesForRemoval();
  return true;
}

// Try to hoist an AGPR to VGPR copy out of the loop across a LCSSA PHI.
// This should allow folding of an AGPR into a consumer which may support it.
// I.e.:
//
// loop:                             // loop:
//   %1:vreg = COPY %0:areg          // exit:
// exit:                          => //   %1:areg = PHI %0:areg, %loop
//   %2:vreg = PHI %1:vreg, %loop    //   %2:vreg = COPY %1:areg
bool SIFoldOperands::tryFoldLCSSAPhi(MachineInstr &PHI) {
  assert(PHI.isPHI());

  if (PHI.getNumExplicitOperands() != 3) // Single input LCSSA PHI
    return false;

  Register PhiIn = PHI.getOperand(1).getReg();
  Register PhiOut = PHI.getOperand(0).getReg();
  if (PHI.getOperand(1).getSubReg() ||
      !TRI->isVGPR(*MRI, PhiIn) || !TRI->isVGPR(*MRI, PhiOut))
    return false;

  // A single use should not matter for correctness, but if it has another use
  // inside the loop we may perform copy twice in a worst case.
  if (!MRI->hasOneNonDBGUse(PhiIn))
    return false;

  MachineInstr *Copy = MRI->getVRegDef(PhiIn);
  if (!Copy || !Copy->isCopy())
    return false;

  Register CopyIn = Copy->getOperand(1).getReg();
  if (!TRI->isAGPR(*MRI, CopyIn) || Copy->getOperand(1).getSubReg())
    return false;

  const TargetRegisterClass *ARC = MRI->getRegClass(CopyIn);
  Register NewReg = MRI->createVirtualRegister(ARC);
  PHI.getOperand(1).setReg(CopyIn);
  PHI.getOperand(0).setReg(NewReg);

  MachineBasicBlock *MBB = PHI.getParent();
  BuildMI(*MBB, MBB->getFirstNonPHI(), Copy->getDebugLoc(),
          TII->get(AMDGPU::COPY), PhiOut)
    .addReg(NewReg, RegState::Kill);
  Copy->eraseFromParent(); // We know this copy had a single use.

  LLVM_DEBUG(dbgs() << "Folded " << PHI);

  return true;
}

// Attempt to convert VGPR load to an AGPR load.
bool SIFoldOperands::tryFoldLoad(MachineInstr &MI) {
  assert(MI.mayLoad());
  if (!ST->hasGFX90AInsts() || MI.getNumExplicitDefs() != 1)
    return false;

  MachineOperand &Def = MI.getOperand(0);
  if (!Def.isDef())
    return false;

  Register DefReg = Def.getReg();

  if (DefReg.isPhysical() || !TRI->isVGPR(*MRI, DefReg))
    return false;

  SmallVector<const MachineInstr*, 8> Users;
  SmallVector<Register, 8> MoveRegs;
  for (const MachineInstr &I : MRI->use_nodbg_instructions(DefReg)) {
    Users.push_back(&I);
  }
  if (Users.empty())
    return false;

  // Check that all uses a copy to an agpr or a reg_sequence producing an agpr.
  while (!Users.empty()) {
    const MachineInstr *I = Users.pop_back_val();
    if (!I->isCopy() && !I->isRegSequence())
      return false;
    Register DstReg = I->getOperand(0).getReg();
    if (TRI->isAGPR(*MRI, DstReg))
      continue;
    MoveRegs.push_back(DstReg);
    for (const MachineInstr &U : MRI->use_nodbg_instructions(DstReg)) {
      Users.push_back(&U);
    }
  }

  const TargetRegisterClass *RC = MRI->getRegClass(DefReg);
  MRI->setRegClass(DefReg, TRI->getEquivalentAGPRClass(RC));
  if (!TII->isOperandLegal(MI, 0, &Def)) {
    MRI->setRegClass(DefReg, RC);
    return false;
  }

  while (!MoveRegs.empty()) {
    Register Reg = MoveRegs.pop_back_val();
    MRI->setRegClass(Reg, TRI->getEquivalentAGPRClass(MRI->getRegClass(Reg)));
  }

  LLVM_DEBUG(dbgs() << "Folded " << MI);

  return true;
}

bool SIFoldOperands::runOnMachineFunction(MachineFunction &MF) {
  if (skipFunction(MF.getFunction()))
    return false;

  MRI = &MF.getRegInfo();
  ST = &MF.getSubtarget<GCNSubtarget>();
  TII = ST->getInstrInfo();
  TRI = &TII->getRegisterInfo();
  MFI = MF.getInfo<SIMachineFunctionInfo>();

  // omod is ignored by hardware if IEEE bit is enabled. omod also does not
  // correctly handle signed zeros.
  //
  // FIXME: Also need to check strictfp
  bool IsIEEEMode = MFI->getMode().IEEE;
  bool HasNSZ = MFI->hasNoSignedZerosFPMath();

  for (MachineBasicBlock *MBB : depth_first(&MF)) {
    MachineOperand *CurrentKnownM0Val = nullptr;
    for (auto &MI : make_early_inc_range(*MBB)) {
      tryFoldCndMask(MI);

      if (MI.isRegSequence() && tryFoldRegSequence(MI))
        continue;

      if (MI.isPHI() && tryFoldLCSSAPhi(MI))
        continue;

      if (MI.mayLoad() && tryFoldLoad(MI))
        continue;

      if (!TII->isFoldableCopy(MI)) {
        // Saw an unknown clobber of m0, so we no longer know what it is.
        if (CurrentKnownM0Val && MI.modifiesRegister(AMDGPU::M0, TRI))
          CurrentKnownM0Val = nullptr;

        // TODO: Omod might be OK if there is NSZ only on the source
        // instruction, and not the omod multiply.
        if (IsIEEEMode || (!HasNSZ && !MI.getFlag(MachineInstr::FmNsz)) ||
            !tryFoldOMod(MI))
          tryFoldClamp(MI);

        continue;
      }

      // Specially track simple redefs of m0 to the same value in a block, so we
      // can erase the later ones.
      if (MI.getOperand(0).getReg() == AMDGPU::M0) {
        MachineOperand &NewM0Val = MI.getOperand(1);
        if (CurrentKnownM0Val && CurrentKnownM0Val->isIdenticalTo(NewM0Val)) {
          MI.eraseFromParent();
          continue;
        }

        // We aren't tracking other physical registers
        CurrentKnownM0Val = (NewM0Val.isReg() && NewM0Val.getReg().isPhysical()) ?
          nullptr : &NewM0Val;
        continue;
      }

      MachineOperand &OpToFold = MI.getOperand(1);
      bool FoldingImm =
          OpToFold.isImm() || OpToFold.isFI() || OpToFold.isGlobal();

      // FIXME: We could also be folding things like TargetIndexes.
      if (!FoldingImm && !OpToFold.isReg())
        continue;

      if (OpToFold.isReg() && !OpToFold.getReg().isVirtual())
        continue;

      // Prevent folding operands backwards in the function. For example,
      // the COPY opcode must not be replaced by 1 in this example:
      //
      //    %3 = COPY %vgpr0; VGPR_32:%3
      //    ...
      //    %vgpr0 = V_MOV_B32_e32 1, implicit %exec
      if (!MI.getOperand(0).getReg().isVirtual())
        continue;

      foldInstOperand(MI, OpToFold);
<<<<<<< HEAD
=======

      // If we managed to fold all uses of this copy then we might as well
      // delete it now.
      // The only reason we need to follow chains of copies here is that
      // tryFoldRegSequence looks forward through copies before folding a
      // REG_SEQUENCE into its eventual users.
      auto *InstToErase = &MI;
      while (MRI->use_nodbg_empty(InstToErase->getOperand(0).getReg())) {
        auto &SrcOp = InstToErase->getOperand(1);
        auto SrcReg = SrcOp.isReg() ? SrcOp.getReg() : Register();
        InstToErase->eraseFromParentAndMarkDBGValuesForRemoval();
        InstToErase = nullptr;
        if (!SrcReg || SrcReg.isPhysical())
          break;
        InstToErase = MRI->getVRegDef(SrcReg);
        if (!InstToErase || !TII->isFoldableCopy(*InstToErase))
          break;
      }
      if (InstToErase && InstToErase->isRegSequence() &&
          MRI->use_nodbg_empty(InstToErase->getOperand(0).getReg()))
        InstToErase->eraseFromParentAndMarkDBGValuesForRemoval();
>>>>>>> ef2dc7ed
    }
  }
  return true;
}<|MERGE_RESOLUTION|>--- conflicted
+++ resolved
@@ -1787,8 +1787,6 @@
         continue;
 
       foldInstOperand(MI, OpToFold);
-<<<<<<< HEAD
-=======
 
       // If we managed to fold all uses of this copy then we might as well
       // delete it now.
@@ -1810,7 +1808,6 @@
       if (InstToErase && InstToErase->isRegSequence() &&
           MRI->use_nodbg_empty(InstToErase->getOperand(0).getReg()))
         InstToErase->eraseFromParentAndMarkDBGValuesForRemoval();
->>>>>>> ef2dc7ed
     }
   }
   return true;
