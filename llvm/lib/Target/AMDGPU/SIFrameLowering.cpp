--- conflicted
+++ resolved
@@ -1816,10 +1816,8 @@
         MFI->allocateWWMSpill(MF, MI.getOperand(0).getReg());
       else if (MI.getOpcode() == AMDGPU::V_READLANE_B32)
         MFI->allocateWWMSpill(MF, MI.getOperand(1).getReg());
-<<<<<<< HEAD
       else if (TII->isWWMRegSpillOpcode(MI.getOpcode()))
         NeedExecCopyReservedReg = true;
-=======
       else if (MI.getOpcode() == AMDGPU::SI_RETURN ||
                MI.getOpcode() == AMDGPU::SI_RETURN_TO_EPILOG) {
         // We expect all return to be the same size.
@@ -1837,7 +1835,6 @@
     for (auto &Op : ReturnMI->operands()) {
       if (Op.isReg())
         SavedVGPRs.reset(Op.getReg());
->>>>>>> fa5788ff
     }
   }
 
