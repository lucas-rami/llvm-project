--- conflicted
+++ resolved
@@ -804,11 +804,7 @@
                                      MachineFunction &MF,
                                      MachineBasicBlock &MBB,
                                      MachineBasicBlock::iterator MBBI,
-<<<<<<< HEAD
-                                     DebugLoc DL, bool IsProlog) {
-=======
                                      const DebugLoc &DL, bool IsProlog) {
->>>>>>> cd3a234f
   Register ScratchExecCopy;
   MachineRegisterInfo &MRI = MF.getRegInfo();
   const GCNSubtarget &ST = MF.getSubtarget<GCNSubtarget>();
@@ -946,12 +942,8 @@
   LivePhysRegs LiveRegs;
 
   MachineBasicBlock::iterator MBBI = MBB.begin();
-<<<<<<< HEAD
-
-  // Debug location must be unknown since the first debug location is used
-=======
+
   // DebugLoc must be unknown since the first instruction with DebugLoc is used
->>>>>>> cd3a234f
   // to determine the end of the prologue.
   DebugLoc DL;
 
@@ -1243,11 +1235,6 @@
   const MCRegisterInfo *MCRI = MF.getMMI().getContext().getRegisterInfo();
   const SIRegisterInfo &TRI = TII->getRegisterInfo();
   LivePhysRegs LiveRegs;
-<<<<<<< HEAD
-  // Copy DebugLoc of the insertion point so that breakpoint on function exit
-  // hits at the beginning of the epilogue.
-  DebugLoc DL = MBBI != MBB.end() ? MBBI->getDebugLoc() : DebugLoc();
-=======
   // Get the insert location for the epilogue. If there were no terminators in
   // the block, get the last instruction.
   MachineBasicBlock::iterator MBBI = MBB.end();
@@ -1259,7 +1246,6 @@
 
     MBBI = MBB.getFirstTerminator();
   }
->>>>>>> cd3a234f
 
   const MachineFrameInfo &MFI = MF.getFrameInfo();
   uint32_t NumBytes = MFI.getStackSize();
