//===-- AMDGPUTargetMachine.cpp - TargetMachine for hw codegen targets-----===//
//
// Part of the LLVM Project, under the Apache License v2.0 with LLVM Exceptions.
// See https://llvm.org/LICENSE.txt for license information.
// SPDX-License-Identifier: Apache-2.0 WITH LLVM-exception
//
//===----------------------------------------------------------------------===//
//
/// \file
/// The AMDGPU target machine contains all of the hardware specific
/// information  needed to emit code for SI+ GPUs.
//
//===----------------------------------------------------------------------===//

#include "AMDGPUTargetMachine.h"
#include "AMDGPU.h"
#include "AMDGPUAliasAnalysis.h"
#include "AMDGPUCtorDtorLowering.h"
#include "AMDGPUExportClustering.h"
#include "AMDGPUIGroupLP.h"
#include "AMDGPUMacroFusion.h"
#include "AMDGPURegBankSelect.h"
#include "AMDGPUTargetObjectFile.h"
#include "AMDGPUTargetTransformInfo.h"
#include "AMDGPUUnifyDivergentExitNodes.h"
#include "GCNIterativeScheduler.h"
#include "GCNSchedStrategy.h"
#include "GCNVOPDUtils.h"
#include "R600.h"
#include "R600MachineFunctionInfo.h"
#include "R600TargetMachine.h"
#include "SIMachineFunctionInfo.h"
#include "SIMachineScheduler.h"
#include "TargetInfo/AMDGPUTargetInfo.h"
#include "Utils/AMDGPUBaseInfo.h"
#include "llvm/Analysis/CGSCCPassManager.h"
#include "llvm/CodeGen/GlobalISel/CSEInfo.h"
#include "llvm/CodeGen/GlobalISel/IRTranslator.h"
#include "llvm/CodeGen/GlobalISel/InstructionSelect.h"
#include "llvm/CodeGen/GlobalISel/Legalizer.h"
#include "llvm/CodeGen/GlobalISel/Localizer.h"
#include "llvm/CodeGen/GlobalISel/RegBankSelect.h"
#include "llvm/CodeGen/MIRParser/MIParser.h"
#include "llvm/CodeGen/Passes.h"
#include "llvm/CodeGen/RegAllocRegistry.h"
#include "llvm/CodeGen/TargetPassConfig.h"
#include "llvm/IR/IntrinsicsAMDGPU.h"
#include "llvm/IR/PassManager.h"
#include "llvm/IR/PatternMatch.h"
#include "llvm/InitializePasses.h"
#include "llvm/MC/TargetRegistry.h"
#include "llvm/Passes/PassBuilder.h"
#include "llvm/Transforms/IPO.h"
#include "llvm/Transforms/IPO/AlwaysInliner.h"
#include "llvm/Transforms/IPO/GlobalDCE.h"
#include "llvm/Transforms/IPO/Internalize.h"
#include "llvm/Transforms/Scalar.h"
#include "llvm/Transforms/Scalar/GVN.h"
#include "llvm/Transforms/Scalar/InferAddressSpaces.h"
#include "llvm/Transforms/Utils.h"
#include "llvm/Transforms/Utils/SimplifyLibCalls.h"
#include "llvm/Transforms/Vectorize/LoadStoreVectorizer.h"
#include <optional>

using namespace llvm;
using namespace llvm::PatternMatch;

namespace {
class SGPRRegisterRegAlloc : public RegisterRegAllocBase<SGPRRegisterRegAlloc> {
public:
  SGPRRegisterRegAlloc(const char *N, const char *D, FunctionPassCtor C)
    : RegisterRegAllocBase(N, D, C) {}
};

class VGPRRegisterRegAlloc : public RegisterRegAllocBase<VGPRRegisterRegAlloc> {
public:
  VGPRRegisterRegAlloc(const char *N, const char *D, FunctionPassCtor C)
    : RegisterRegAllocBase(N, D, C) {}
};

static bool onlyAllocateSGPRs(const TargetRegisterInfo &TRI,
                              const TargetRegisterClass &RC) {
  return static_cast<const SIRegisterInfo &>(TRI).isSGPRClass(&RC);
}

static bool onlyAllocateVGPRs(const TargetRegisterInfo &TRI,
                              const TargetRegisterClass &RC) {
  return !static_cast<const SIRegisterInfo &>(TRI).isSGPRClass(&RC);
}


/// -{sgpr|vgpr}-regalloc=... command line option.
static FunctionPass *useDefaultRegisterAllocator() { return nullptr; }

/// A dummy default pass factory indicates whether the register allocator is
/// overridden on the command line.
static llvm::once_flag InitializeDefaultSGPRRegisterAllocatorFlag;
static llvm::once_flag InitializeDefaultVGPRRegisterAllocatorFlag;

static SGPRRegisterRegAlloc
defaultSGPRRegAlloc("default",
                    "pick SGPR register allocator based on -O option",
                    useDefaultRegisterAllocator);

static cl::opt<SGPRRegisterRegAlloc::FunctionPassCtor, false,
               RegisterPassParser<SGPRRegisterRegAlloc>>
SGPRRegAlloc("sgpr-regalloc", cl::Hidden, cl::init(&useDefaultRegisterAllocator),
             cl::desc("Register allocator to use for SGPRs"));

static cl::opt<VGPRRegisterRegAlloc::FunctionPassCtor, false,
               RegisterPassParser<VGPRRegisterRegAlloc>>
VGPRRegAlloc("vgpr-regalloc", cl::Hidden, cl::init(&useDefaultRegisterAllocator),
             cl::desc("Register allocator to use for VGPRs"));


static void initializeDefaultSGPRRegisterAllocatorOnce() {
  RegisterRegAlloc::FunctionPassCtor Ctor = SGPRRegisterRegAlloc::getDefault();

  if (!Ctor) {
    Ctor = SGPRRegAlloc;
    SGPRRegisterRegAlloc::setDefault(SGPRRegAlloc);
  }
}

static void initializeDefaultVGPRRegisterAllocatorOnce() {
  RegisterRegAlloc::FunctionPassCtor Ctor = VGPRRegisterRegAlloc::getDefault();

  if (!Ctor) {
    Ctor = VGPRRegAlloc;
    VGPRRegisterRegAlloc::setDefault(VGPRRegAlloc);
  }
}

static FunctionPass *createBasicSGPRRegisterAllocator() {
  return createBasicRegisterAllocator(onlyAllocateSGPRs);
}

static FunctionPass *createGreedySGPRRegisterAllocator() {
  return createGreedyRegisterAllocator(onlyAllocateSGPRs);
}

static FunctionPass *createFastSGPRRegisterAllocator() {
  return createFastRegisterAllocator(onlyAllocateSGPRs, false);
}

static FunctionPass *createBasicVGPRRegisterAllocator() {
  return createBasicRegisterAllocator(onlyAllocateVGPRs);
}

static FunctionPass *createGreedyVGPRRegisterAllocator() {
  return createGreedyRegisterAllocator(onlyAllocateVGPRs);
}

static FunctionPass *createFastVGPRRegisterAllocator() {
  return createFastRegisterAllocator(onlyAllocateVGPRs, true);
}

static SGPRRegisterRegAlloc basicRegAllocSGPR(
  "basic", "basic register allocator", createBasicSGPRRegisterAllocator);
static SGPRRegisterRegAlloc greedyRegAllocSGPR(
  "greedy", "greedy register allocator", createGreedySGPRRegisterAllocator);

static SGPRRegisterRegAlloc fastRegAllocSGPR(
  "fast", "fast register allocator", createFastSGPRRegisterAllocator);


static VGPRRegisterRegAlloc basicRegAllocVGPR(
  "basic", "basic register allocator", createBasicVGPRRegisterAllocator);
static VGPRRegisterRegAlloc greedyRegAllocVGPR(
  "greedy", "greedy register allocator", createGreedyVGPRRegisterAllocator);

static VGPRRegisterRegAlloc fastRegAllocVGPR(
  "fast", "fast register allocator", createFastVGPRRegisterAllocator);
}

static cl::opt<bool>
EnableEarlyIfConversion("amdgpu-early-ifcvt", cl::Hidden,
                        cl::desc("Run early if-conversion"),
                        cl::init(false));

static cl::opt<bool>
OptExecMaskPreRA("amdgpu-opt-exec-mask-pre-ra", cl::Hidden,
            cl::desc("Run pre-RA exec mask optimizations"),
            cl::init(true));

static cl::opt<bool>
    LowerCtorDtor("amdgpu-lower-global-ctor-dtor",
                  cl::desc("Lower GPU ctor / dtors to globals on the device."),
                  cl::init(true), cl::Hidden);

// Option to disable vectorizer for tests.
static cl::opt<bool> EnableLoadStoreVectorizer(
  "amdgpu-load-store-vectorizer",
  cl::desc("Enable load store vectorizer"),
  cl::init(true),
  cl::Hidden);

// Option to control global loads scalarization
static cl::opt<bool> ScalarizeGlobal(
  "amdgpu-scalarize-global-loads",
  cl::desc("Enable global load scalarization"),
  cl::init(true),
  cl::Hidden);

// Option to run internalize pass.
static cl::opt<bool> InternalizeSymbols(
  "amdgpu-internalize-symbols",
  cl::desc("Enable elimination of non-kernel functions and unused globals"),
  cl::init(false),
  cl::Hidden);

// Option to inline all early.
static cl::opt<bool> EarlyInlineAll(
  "amdgpu-early-inline-all",
  cl::desc("Inline all functions early"),
  cl::init(false),
  cl::Hidden);

static cl::opt<bool> RemoveIncompatibleFunctions(
    "amdgpu-enable-remove-incompatible-functions", cl::Hidden,
    cl::desc("Enable removal of functions when they"
             "use features not supported by the target GPU"),
    cl::init(true));

static cl::opt<bool> EnableSDWAPeephole(
  "amdgpu-sdwa-peephole",
  cl::desc("Enable SDWA peepholer"),
  cl::init(true));

static cl::opt<bool> EnableDPPCombine(
  "amdgpu-dpp-combine",
  cl::desc("Enable DPP combiner"),
  cl::init(true));

// Enable address space based alias analysis
static cl::opt<bool> EnableAMDGPUAliasAnalysis("enable-amdgpu-aa", cl::Hidden,
  cl::desc("Enable AMDGPU Alias Analysis"),
  cl::init(true));

// Option to run late CFG structurizer
static cl::opt<bool, true> LateCFGStructurize(
  "amdgpu-late-structurize",
  cl::desc("Enable late CFG structurization"),
  cl::location(AMDGPUTargetMachine::EnableLateStructurizeCFG),
  cl::Hidden);

// Enable lib calls simplifications
static cl::opt<bool> EnableLibCallSimplify(
  "amdgpu-simplify-libcall",
  cl::desc("Enable amdgpu library simplifications"),
  cl::init(true),
  cl::Hidden);

static cl::opt<bool> EnableLowerKernelArguments(
  "amdgpu-ir-lower-kernel-arguments",
  cl::desc("Lower kernel argument loads in IR pass"),
  cl::init(true),
  cl::Hidden);

static cl::opt<bool> EnableRegReassign(
  "amdgpu-reassign-regs",
  cl::desc("Enable register reassign optimizations on gfx10+"),
  cl::init(true),
  cl::Hidden);

static cl::opt<bool> OptVGPRLiveRange(
    "amdgpu-opt-vgpr-liverange",
    cl::desc("Enable VGPR liverange optimizations for if-else structure"),
    cl::init(true), cl::Hidden);

static cl::opt<ScanOptions> AMDGPUAtomicOptimizerStrategy(
    "amdgpu-atomic-optimizer-strategy",
    cl::desc("Select DPP or Iterative strategy for scan"),
    cl::init(ScanOptions::Iterative),
    cl::values(
        clEnumValN(ScanOptions::DPP, "DPP", "Use DPP operations for scan"),
        clEnumValN(ScanOptions::Iterative, "Iterative",
                   "Use Iterative approach for scan"),
        clEnumValN(ScanOptions::None, "None", "Disable atomic optimizer")));

// Enable Mode register optimization
static cl::opt<bool> EnableSIModeRegisterPass(
  "amdgpu-mode-register",
  cl::desc("Enable mode register pass"),
  cl::init(true),
  cl::Hidden);

// Enable GFX11+ s_delay_alu insertion
static cl::opt<bool>
    EnableInsertDelayAlu("amdgpu-enable-delay-alu",
                         cl::desc("Enable s_delay_alu insertion"),
                         cl::init(true), cl::Hidden);

// Enable GFX11+ VOPD
static cl::opt<bool>
    EnableVOPD("amdgpu-enable-vopd",
               cl::desc("Enable VOPD, dual issue of VALU in wave32"),
               cl::init(true), cl::Hidden);

// Option is used in lit tests to prevent deadcoding of patterns inspected.
static cl::opt<bool>
EnableDCEInRA("amdgpu-dce-in-ra",
    cl::init(true), cl::Hidden,
    cl::desc("Enable machine DCE inside regalloc"));

static cl::opt<bool> EnableSetWavePriority("amdgpu-set-wave-priority",
                                           cl::desc("Adjust wave priority"),
                                           cl::init(false), cl::Hidden);

static cl::opt<bool> EnableScalarIRPasses(
  "amdgpu-scalar-ir-passes",
  cl::desc("Enable scalar IR passes"),
  cl::init(true),
  cl::Hidden);

static cl::opt<bool> EnableStructurizerWorkarounds(
    "amdgpu-enable-structurizer-workarounds",
    cl::desc("Enable workarounds for the StructurizeCFG pass"), cl::init(true),
    cl::Hidden);

static cl::opt<bool, true> EnableLowerModuleLDS(
    "amdgpu-enable-lower-module-lds", cl::desc("Enable lower module lds pass"),
    cl::location(AMDGPUTargetMachine::EnableLowerModuleLDS), cl::init(true),
    cl::Hidden);

static cl::opt<bool> EnablePreRAOptimizations(
    "amdgpu-enable-pre-ra-optimizations",
    cl::desc("Enable Pre-RA optimizations pass"), cl::init(true),
    cl::Hidden);

static cl::opt<bool> EnablePromoteKernelArguments(
    "amdgpu-enable-promote-kernel-arguments",
    cl::desc("Enable promotion of flat kernel pointer arguments to global"),
    cl::Hidden, cl::init(true));

static cl::opt<bool> EnableImageIntrinsicOptimizer(
    "amdgpu-enable-image-intrinsic-optimizer",
    cl::desc("Enable image intrinsic optimizer pass"), cl::init(true),
    cl::Hidden);

static cl::opt<bool> EnableMaxIlpSchedStrategy(
    "amdgpu-enable-max-ilp-scheduling-strategy",
    cl::desc("Enable scheduling strategy to maximize ILP for a single wave."),
    cl::Hidden, cl::init(false));

static cl::opt<bool> EnableRewritePartialRegUses(
    "amdgpu-enable-rewrite-partial-reg-uses",
    cl::desc("Enable rewrite partial reg uses pass"), cl::init(false),
    cl::Hidden);

extern "C" LLVM_EXTERNAL_VISIBILITY void LLVMInitializeAMDGPUTarget() {
  // Register the target
  RegisterTargetMachine<R600TargetMachine> X(getTheR600Target());
  RegisterTargetMachine<GCNTargetMachine> Y(getTheGCNTarget());

  PassRegistry *PR = PassRegistry::getPassRegistry();
  initializeR600ClauseMergePassPass(*PR);
  initializeR600ControlFlowFinalizerPass(*PR);
  initializeR600PacketizerPass(*PR);
  initializeR600ExpandSpecialInstrsPassPass(*PR);
  initializeR600VectorRegMergerPass(*PR);
  initializeGlobalISel(*PR);
  initializeAMDGPUDAGToDAGISelPass(*PR);
  initializeGCNDPPCombinePass(*PR);
  initializeSILowerI1CopiesPass(*PR);
  initializeSILowerWWMCopiesPass(*PR);
  initializeSILowerSGPRSpillsPass(*PR);
  initializeSIFixSGPRCopiesPass(*PR);
  initializeSIFixVGPRCopiesPass(*PR);
  initializeSIFoldOperandsPass(*PR);
  initializeSIPeepholeSDWAPass(*PR);
  initializeSIShrinkInstructionsPass(*PR);
  initializeSIOptimizeExecMaskingPreRAPass(*PR);
  initializeSIOptimizeVGPRLiveRangePass(*PR);
  initializeSILoadStoreOptimizerPass(*PR);
  initializeAMDGPUCtorDtorLoweringLegacyPass(*PR);
  initializeAMDGPUAlwaysInlinePass(*PR);
  initializeAMDGPUAttributorPass(*PR);
  initializeAMDGPUAnnotateKernelFeaturesPass(*PR);
  initializeAMDGPUAnnotateUniformValuesPass(*PR);
  initializeAMDGPUArgumentUsageInfoPass(*PR);
  initializeAMDGPUAtomicOptimizerPass(*PR);
  initializeAMDGPULowerKernelArgumentsPass(*PR);
  initializeAMDGPUPromoteKernelArgumentsPass(*PR);
  initializeAMDGPULowerKernelAttributesPass(*PR);
  initializeAMDGPUOpenCLEnqueuedBlockLoweringPass(*PR);
  initializeAMDGPUPostLegalizerCombinerPass(*PR);
  initializeAMDGPUPreLegalizerCombinerPass(*PR);
  initializeAMDGPURegBankCombinerPass(*PR);
  initializeAMDGPURegBankSelectPass(*PR);
  initializeAMDGPUPromoteAllocaPass(*PR);
  initializeAMDGPUPromoteAllocaToVectorPass(*PR);
  initializeAMDGPUCodeGenPreparePass(*PR);
  initializeAMDGPULateCodeGenPreparePass(*PR);
  initializeAMDGPURemoveIncompatibleFunctionsPass(*PR);
  initializeAMDGPULowerModuleLDSLegacyPass(*PR);
  initializeAMDGPURewriteOutArgumentsPass(*PR);
  initializeAMDGPURewriteUndefForPHILegacyPass(*PR);
  initializeAMDGPUUnifyMetadataPass(*PR);
  initializeSIAnnotateControlFlowPass(*PR);
  initializeAMDGPUInsertDelayAluPass(*PR);
  initializeSIInsertHardClausesPass(*PR);
  initializeSIInsertWaitcntsPass(*PR);
  initializeSIModeRegisterPass(*PR);
  initializeSIWholeQuadModePass(*PR);
  initializeSILowerControlFlowPass(*PR);
  initializeSIPreEmitPeepholePass(*PR);
  initializeSILateBranchLoweringPass(*PR);
  initializeSIMemoryLegalizerPass(*PR);
  initializeSIOptimizeExecMaskingPass(*PR);
  initializeSIPreAllocateWWMRegsPass(*PR);
  initializeSIFormMemoryClausesPass(*PR);
  initializeSIPostRABundlerPass(*PR);
  initializeGCNCreateVOPDPass(*PR);
  initializeAMDGPUUnifyDivergentExitNodesPass(*PR);
  initializeAMDGPUAAWrapperPassPass(*PR);
  initializeAMDGPUExternalAAWrapperPass(*PR);
  initializeAMDGPUImageIntrinsicOptimizerPass(*PR);
  initializeAMDGPUPrintfRuntimeBindingPass(*PR);
  initializeAMDGPULowerKernelCallsPass(*PR);
  initializeAMDGPUResourceUsageAnalysisPass(*PR);
  initializeGCNNSAReassignPass(*PR);
  initializeGCNPreRAOptimizationsPass(*PR);
  initializeGCNPreRALongBranchRegPass(*PR);
  initializeGCNRewritePartialRegUsesPass(*PR);
}

static std::unique_ptr<TargetLoweringObjectFile> createTLOF(const Triple &TT) {
  return std::make_unique<AMDGPUTargetObjectFile>();
}

static ScheduleDAGInstrs *createSIMachineScheduler(MachineSchedContext *C) {
  return new SIScheduleDAGMI(C);
}

static ScheduleDAGInstrs *
createGCNMaxOccupancyMachineScheduler(MachineSchedContext *C) {
  const GCNSubtarget &ST = C->MF->getSubtarget<GCNSubtarget>();
  ScheduleDAGMILive *DAG =
    new GCNScheduleDAGMILive(C, std::make_unique<GCNMaxOccupancySchedStrategy>(C));
  DAG->addMutation(createLoadClusterDAGMutation(DAG->TII, DAG->TRI));
  if (ST.shouldClusterStores())
    DAG->addMutation(createStoreClusterDAGMutation(DAG->TII, DAG->TRI));
  DAG->addMutation(createIGroupLPDAGMutation());
  DAG->addMutation(createAMDGPUMacroFusionDAGMutation());
  DAG->addMutation(createAMDGPUExportClusteringDAGMutation());
  return DAG;
}

static ScheduleDAGInstrs *
createGCNMaxILPMachineScheduler(MachineSchedContext *C) {
  ScheduleDAGMILive *DAG =
      new GCNScheduleDAGMILive(C, std::make_unique<GCNMaxILPSchedStrategy>(C));
  DAG->addMutation(createIGroupLPDAGMutation());
  return DAG;
}

static ScheduleDAGInstrs *
createIterativeGCNMaxOccupancyMachineScheduler(MachineSchedContext *C) {
  const GCNSubtarget &ST = C->MF->getSubtarget<GCNSubtarget>();
  auto DAG = new GCNIterativeScheduler(C,
    GCNIterativeScheduler::SCHEDULE_LEGACYMAXOCCUPANCY);
  DAG->addMutation(createLoadClusterDAGMutation(DAG->TII, DAG->TRI));
  if (ST.shouldClusterStores())
    DAG->addMutation(createStoreClusterDAGMutation(DAG->TII, DAG->TRI));
  return DAG;
}

static ScheduleDAGInstrs *createMinRegScheduler(MachineSchedContext *C) {
  return new GCNIterativeScheduler(C,
    GCNIterativeScheduler::SCHEDULE_MINREGFORCED);
}

static ScheduleDAGInstrs *
createIterativeILPMachineScheduler(MachineSchedContext *C) {
  const GCNSubtarget &ST = C->MF->getSubtarget<GCNSubtarget>();
  auto DAG = new GCNIterativeScheduler(C,
    GCNIterativeScheduler::SCHEDULE_ILP);
  DAG->addMutation(createLoadClusterDAGMutation(DAG->TII, DAG->TRI));
  if (ST.shouldClusterStores())
    DAG->addMutation(createStoreClusterDAGMutation(DAG->TII, DAG->TRI));
  DAG->addMutation(createAMDGPUMacroFusionDAGMutation());
  return DAG;
}

static MachineSchedRegistry
SISchedRegistry("si", "Run SI's custom scheduler",
                createSIMachineScheduler);

static MachineSchedRegistry
GCNMaxOccupancySchedRegistry("gcn-max-occupancy",
                             "Run GCN scheduler to maximize occupancy",
                             createGCNMaxOccupancyMachineScheduler);

static MachineSchedRegistry
    GCNMaxILPSchedRegistry("gcn-max-ilp", "Run GCN scheduler to maximize ilp",
                           createGCNMaxILPMachineScheduler);

static MachineSchedRegistry IterativeGCNMaxOccupancySchedRegistry(
    "gcn-iterative-max-occupancy-experimental",
    "Run GCN scheduler to maximize occupancy (experimental)",
    createIterativeGCNMaxOccupancyMachineScheduler);

static MachineSchedRegistry GCNMinRegSchedRegistry(
    "gcn-iterative-minreg",
    "Run GCN iterative scheduler for minimal register usage (experimental)",
    createMinRegScheduler);

static MachineSchedRegistry GCNILPSchedRegistry(
    "gcn-iterative-ilp",
    "Run GCN iterative scheduler for ILP scheduling (experimental)",
    createIterativeILPMachineScheduler);

static StringRef computeDataLayout(const Triple &TT) {
  if (TT.getArch() == Triple::r600) {
    // 32-bit pointers.
    return "e-p:32:32-i64:64-v16:16-v24:32-v32:32-v48:64-v96:128"
           "-v192:256-v256:256-v512:512-v1024:1024-v2048:2048-n32:64-S32-A5-G1";
  }

  // 32-bit private, local, and region pointers. 64-bit global, constant and
  // flat. 160-bit non-integral fat buffer pointers that include a 128-bit
  // buffer descriptor and a 32-bit offset, which are indexed by 32-bit values
  // (address space 7), and 128-bit non-integral buffer resourcees (address
  // space 8) which cannot be non-trivilally accessed by LLVM memory operations
  // like getelementptr.
  return "e-p:64:64-p1:64:64-p2:32:32-p3:32:32-p4:64:64-p5:32:32-p6:32:32"
         "-p7:160:256:256:32-p8:128:128-i64:64-v16:16-v24:32-v32:32-v48:64-v96:"
         "128-v192:256-v256:256-v512:512-v1024:1024-v2048:2048-n32:64-S32-A5-"
         "G1-ni:7:8";
}

LLVM_READNONE
static StringRef getGPUOrDefault(const Triple &TT, StringRef GPU) {
  if (!GPU.empty())
    return GPU;

  // Need to default to a target with flat support for HSA.
  if (TT.getArch() == Triple::amdgcn)
    return TT.getOS() == Triple::AMDHSA ? "generic-hsa" : "generic";

  return "r600";
}

static Reloc::Model getEffectiveRelocModel(std::optional<Reloc::Model> RM) {
  // The AMDGPU toolchain only supports generating shared objects, so we
  // must always use PIC.
  return Reloc::PIC_;
}

AMDGPUTargetMachine::AMDGPUTargetMachine(const Target &T, const Triple &TT,
                                         StringRef CPU, StringRef FS,
                                         TargetOptions Options,
                                         std::optional<Reloc::Model> RM,
                                         std::optional<CodeModel::Model> CM,
                                         CodeGenOptLevel OptLevel)
    : LLVMTargetMachine(T, computeDataLayout(TT), TT, getGPUOrDefault(TT, CPU),
                        FS, Options, getEffectiveRelocModel(RM),
                        getEffectiveCodeModel(CM, CodeModel::Small), OptLevel),
      TLOF(createTLOF(getTargetTriple())) {
  initAsmInfo();
  if (TT.getArch() == Triple::amdgcn) {
    if (getMCSubtargetInfo()->checkFeatures("+wavefrontsize64"))
      MRI.reset(llvm::createGCNMCRegisterInfo(AMDGPUDwarfFlavour::Wave64));
    else if (getMCSubtargetInfo()->checkFeatures("+wavefrontsize32"))
      MRI.reset(llvm::createGCNMCRegisterInfo(AMDGPUDwarfFlavour::Wave32));
  }
}

bool AMDGPUTargetMachine::EnableLateStructurizeCFG = false;
bool AMDGPUTargetMachine::EnableFunctionCalls = false;
bool AMDGPUTargetMachine::EnableLowerModuleLDS = true;

AMDGPUTargetMachine::~AMDGPUTargetMachine() = default;

StringRef AMDGPUTargetMachine::getGPUName(const Function &F) const {
  Attribute GPUAttr = F.getFnAttribute("target-cpu");
  return GPUAttr.isValid() ? GPUAttr.getValueAsString() : getTargetCPU();
}

StringRef AMDGPUTargetMachine::getFeatureString(const Function &F) const {
  Attribute FSAttr = F.getFnAttribute("target-features");

  return FSAttr.isValid() ? FSAttr.getValueAsString()
                          : getTargetFeatureString();
}

/// Predicate for Internalize pass.
static bool mustPreserveGV(const GlobalValue &GV) {
  if (const Function *F = dyn_cast<Function>(&GV))
    return F->isDeclaration() || F->getName().startswith("__asan_") ||
           F->getName().startswith("__sanitizer_") ||
           AMDGPU::isEntryFunctionCC(F->getCallingConv());

  GV.removeDeadConstantUsers();
  return !GV.use_empty();
}

void AMDGPUTargetMachine::registerDefaultAliasAnalyses(AAManager &AAM) {
  AAM.registerFunctionAnalysis<AMDGPUAA>();
}

void AMDGPUTargetMachine::registerPassBuilderCallbacks(PassBuilder &PB) {
  PB.registerPipelineParsingCallback(
      [this](StringRef PassName, ModulePassManager &PM,
             ArrayRef<PassBuilder::PipelineElement>) {
        if (PassName == "amdgpu-unify-metadata") {
          PM.addPass(AMDGPUUnifyMetadataPass());
          return true;
        }
        if (PassName == "amdgpu-printf-runtime-binding") {
          PM.addPass(AMDGPUPrintfRuntimeBindingPass());
          return true;
        }
        if (PassName == "amdgpu-always-inline") {
          PM.addPass(AMDGPUAlwaysInlinePass());
          return true;
        }
        if (PassName == "amdgpu-lower-module-lds") {
          PM.addPass(AMDGPULowerModuleLDSPass(*this));
          return true;
        }
        if (PassName == "amdgpu-lower-ctor-dtor") {
          PM.addPass(AMDGPUCtorDtorLoweringPass());
          return true;
        }
        return false;
      });
  PB.registerPipelineParsingCallback(
      [this](StringRef PassName, FunctionPassManager &PM,
             ArrayRef<PassBuilder::PipelineElement>) {
        if (PassName == "amdgpu-simplifylib") {
          PM.addPass(AMDGPUSimplifyLibCallsPass());
          return true;
        }
        if (PassName == "amdgpu-image-intrinsic-opt") {
          PM.addPass(AMDGPUImageIntrinsicOptimizerPass(*this));
          return true;
        }
        if (PassName == "amdgpu-usenative") {
          PM.addPass(AMDGPUUseNativeCallsPass());
          return true;
        }
        if (PassName == "amdgpu-promote-alloca") {
          PM.addPass(AMDGPUPromoteAllocaPass(*this));
          return true;
        }
        if (PassName == "amdgpu-promote-alloca-to-vector") {
          PM.addPass(AMDGPUPromoteAllocaToVectorPass(*this));
          return true;
        }
        if (PassName == "amdgpu-lower-kernel-attributes") {
          PM.addPass(AMDGPULowerKernelAttributesPass());
          return true;
        }
        if (PassName == "amdgpu-promote-kernel-arguments") {
          PM.addPass(AMDGPUPromoteKernelArgumentsPass());
          return true;
        }
        if (PassName == "amdgpu-unify-divergent-exit-nodes") {
          PM.addPass(AMDGPUUnifyDivergentExitNodesPass());
          return true;
        }
        if (PassName == "amdgpu-atomic-optimizer") {
          PM.addPass(
              AMDGPUAtomicOptimizerPass(*this, AMDGPUAtomicOptimizerStrategy));
          return true;
        }
        if (PassName == "amdgpu-codegenprepare") {
          PM.addPass(AMDGPUCodeGenPreparePass(*this));
          return true;
        }
        if (PassName == "amdgpu-lower-kernel-arguments") {
          PM.addPass(AMDGPULowerKernelArgumentsPass(*this));
          return true;
        }
        if (PassName == "amdgpu-rewrite-undef-for-phi") {
          PM.addPass(AMDGPURewriteUndefForPHIPass());
          return true;
        }
        return false;
      });

  PB.registerAnalysisRegistrationCallback([](FunctionAnalysisManager &FAM) {
    FAM.registerPass([&] { return AMDGPUAA(); });
  });

  PB.registerParseAACallback([](StringRef AAName, AAManager &AAM) {
    if (AAName == "amdgpu-aa") {
      AAM.registerFunctionAnalysis<AMDGPUAA>();
      return true;
    }
    return false;
  });

  PB.registerPipelineStartEPCallback(
      [](ModulePassManager &PM, OptimizationLevel Level) {
        FunctionPassManager FPM;
        FPM.addPass(AMDGPUUseNativeCallsPass());
        if (EnableLibCallSimplify && Level != OptimizationLevel::O0)
          FPM.addPass(AMDGPUSimplifyLibCallsPass());
        PM.addPass(createModuleToFunctionPassAdaptor(std::move(FPM)));
      });

  PB.registerPipelineEarlySimplificationEPCallback(
      [](ModulePassManager &PM, OptimizationLevel Level) {
        PM.addPass(AMDGPUPrintfRuntimeBindingPass());

        if (Level == OptimizationLevel::O0)
          return;

        PM.addPass(AMDGPUUnifyMetadataPass());

        if (InternalizeSymbols) {
          PM.addPass(InternalizePass(mustPreserveGV));
          PM.addPass(GlobalDCEPass());
        }

        if (EarlyInlineAll && !EnableFunctionCalls)
          PM.addPass(AMDGPUAlwaysInlinePass());
      });

  PB.registerCGSCCOptimizerLateEPCallback(
      [this](CGSCCPassManager &PM, OptimizationLevel Level) {
        if (Level == OptimizationLevel::O0)
          return;

        FunctionPassManager FPM;

        // Add promote kernel arguments pass to the opt pipeline right before
        // infer address spaces which is needed to do actual address space
        // rewriting.
        if (Level.getSpeedupLevel() > OptimizationLevel::O1.getSpeedupLevel() &&
            EnablePromoteKernelArguments)
          FPM.addPass(AMDGPUPromoteKernelArgumentsPass());

        // Add infer address spaces pass to the opt pipeline after inlining
        // but before SROA to increase SROA opportunities.
        FPM.addPass(InferAddressSpacesPass());

        // This should run after inlining to have any chance of doing
        // anything, and before other cleanup optimizations.
        FPM.addPass(AMDGPULowerKernelAttributesPass());

        if (Level != OptimizationLevel::O0) {
          // Promote alloca to vector before SROA and loop unroll. If we
          // manage to eliminate allocas before unroll we may choose to unroll
          // less.
          FPM.addPass(AMDGPUPromoteAllocaToVectorPass(*this));
        }

        PM.addPass(createCGSCCToFunctionPassAdaptor(std::move(FPM)));
      });
}

int64_t AMDGPUTargetMachine::getNullPointerValue(unsigned AddrSpace) {
  return (AddrSpace == AMDGPUAS::LOCAL_ADDRESS ||
          AddrSpace == AMDGPUAS::PRIVATE_ADDRESS ||
          AddrSpace == AMDGPUAS::REGION_ADDRESS)
             ? -1
             : 0;
}

bool AMDGPUTargetMachine::isNoopAddrSpaceCast(unsigned SrcAS,
                                              unsigned DestAS) const {
  return AMDGPU::isFlatGlobalAddrSpace(SrcAS) &&
         AMDGPU::isFlatGlobalAddrSpace(DestAS);
}

std::optional<dwarf::AddressSpace>
AMDGPUTargetMachine::mapToDWARFAddrSpace(unsigned LLVMAddrSpace) const {
  using AS = dwarf::AddressSpace;

  static_assert(
      AMDGPUAS::FLAT_ADDRESS == 0 && AMDGPUAS::GLOBAL_ADDRESS == 1 &&
          AMDGPUAS::REGION_ADDRESS == 2 && AMDGPUAS::LOCAL_ADDRESS == 3 &&
          AMDGPUAS::CONSTANT_ADDRESS == 4 && AMDGPUAS::PRIVATE_ADDRESS == 5,
      "LLVMToDwarfAddrSpaceMapping entries must be in the same order as the "
      "associated DWARF address-space values.");

  // FIXME: This mapping should likely be driven from tablegen or an ".inc"
  // header.
  static const dwarf::AddressSpace LLVMToDWARFAddrSpaceMapping[] = {
      AS::DW_ASPACE_LLVM_AMDGPU_generic,
      AS::DW_ASPACE_LLVM_none,
      AS::DW_ASPACE_LLVM_AMDGPU_region,
      AS::DW_ASPACE_LLVM_AMDGPU_local,
      AS::DW_ASPACE_LLVM_none,
      AS::DW_ASPACE_LLVM_AMDGPU_private_lane};

  if (LLVMAddrSpace < std::size(LLVMToDWARFAddrSpaceMapping))
    return LLVMToDWARFAddrSpaceMapping[LLVMAddrSpace];
  return std::nullopt;
}

unsigned AMDGPUTargetMachine::getAssumedAddrSpace(const Value *V) const {
  const auto *LD = dyn_cast<LoadInst>(V);
  if (!LD)
    return AMDGPUAS::UNKNOWN_ADDRESS_SPACE;

  // It must be a generic pointer loaded.
  assert(V->getType()->isPointerTy() &&
         V->getType()->getPointerAddressSpace() == AMDGPUAS::FLAT_ADDRESS);

  const auto *Ptr = LD->getPointerOperand();
  if (Ptr->getType()->getPointerAddressSpace() != AMDGPUAS::CONSTANT_ADDRESS)
    return AMDGPUAS::UNKNOWN_ADDRESS_SPACE;
  // For a generic pointer loaded from the constant memory, it could be assumed
  // as a global pointer since the constant memory is only populated on the
  // host side. As implied by the offload programming model, only global
  // pointers could be referenced on the host side.
  return AMDGPUAS::GLOBAL_ADDRESS;
}

std::pair<const Value *, unsigned>
AMDGPUTargetMachine::getPredicatedAddrSpace(const Value *V) const {
  if (auto *II = dyn_cast<IntrinsicInst>(V)) {
    switch (II->getIntrinsicID()) {
    case Intrinsic::amdgcn_is_shared:
      return std::pair(II->getArgOperand(0), AMDGPUAS::LOCAL_ADDRESS);
    case Intrinsic::amdgcn_is_private:
      return std::pair(II->getArgOperand(0), AMDGPUAS::PRIVATE_ADDRESS);
    default:
      break;
    }
    return std::pair(nullptr, -1);
  }
  // Check the global pointer predication based on
  // (!is_share(p) && !is_private(p)). Note that logic 'and' is commutative and
  // the order of 'is_shared' and 'is_private' is not significant.
  Value *Ptr;
  if (match(
          const_cast<Value *>(V),
          m_c_And(m_Not(m_Intrinsic<Intrinsic::amdgcn_is_shared>(m_Value(Ptr))),
                  m_Not(m_Intrinsic<Intrinsic::amdgcn_is_private>(
                      m_Deferred(Ptr))))))
    return std::pair(Ptr, AMDGPUAS::GLOBAL_ADDRESS);

  return std::pair(nullptr, -1);
}

unsigned
AMDGPUTargetMachine::getAddressSpaceForPseudoSourceKind(unsigned Kind) const {
  switch (Kind) {
  case PseudoSourceValue::Stack:
  case PseudoSourceValue::FixedStack:
    return AMDGPUAS::PRIVATE_ADDRESS;
  case PseudoSourceValue::ConstantPool:
  case PseudoSourceValue::GOT:
  case PseudoSourceValue::JumpTable:
  case PseudoSourceValue::GlobalValueCallEntry:
  case PseudoSourceValue::ExternalSymbolCallEntry:
    return AMDGPUAS::CONSTANT_ADDRESS;
  }
  return AMDGPUAS::FLAT_ADDRESS;
}

//===----------------------------------------------------------------------===//
// GCN Target Machine (SI+)
//===----------------------------------------------------------------------===//

GCNTargetMachine::GCNTargetMachine(const Target &T, const Triple &TT,
                                   StringRef CPU, StringRef FS,
                                   TargetOptions Options,
                                   std::optional<Reloc::Model> RM,
                                   std::optional<CodeModel::Model> CM,
                                   CodeGenOptLevel OL, bool JIT)
    : AMDGPUTargetMachine(T, TT, CPU, FS, Options, RM, CM, OL) {}

const TargetSubtargetInfo *
GCNTargetMachine::getSubtargetImpl(const Function &F) const {
  StringRef GPU = getGPUName(F);
  StringRef FS = getFeatureString(F);

  SmallString<128> SubtargetKey(GPU);
  SubtargetKey.append(FS);

  auto &I = SubtargetMap[SubtargetKey];
  if (!I) {
    // This needs to be done before we create a new subtarget since any
    // creation will depend on the TM and the code generation flags on the
    // function that reside in TargetOptions.
    resetTargetOptions(F);
    I = std::make_unique<GCNSubtarget>(TargetTriple, GPU, FS, *this);
  }

  I->setScalarizeGlobalBehavior(ScalarizeGlobal);

  return I.get();
}

TargetTransformInfo
GCNTargetMachine::getTargetTransformInfo(const Function &F) const {
  return TargetTransformInfo(GCNTTIImpl(this, F));
}

//===----------------------------------------------------------------------===//
// AMDGPU Pass Setup
//===----------------------------------------------------------------------===//

std::unique_ptr<CSEConfigBase> llvm::AMDGPUPassConfig::getCSEConfig() const {
  return getStandardCSEConfigForOpt(TM->getOptLevel());
}

namespace {

class GCNPassConfig final : public AMDGPUPassConfig {
public:
  GCNPassConfig(LLVMTargetMachine &TM, PassManagerBase &PM)
    : AMDGPUPassConfig(TM, PM) {
    // It is necessary to know the register usage of the entire call graph.  We
    // allow calls without EnableAMDGPUFunctionCalls if they are marked
    // noinline, so this is always required.
    setRequiresCodeGenSCCOrder(true);
    substitutePass(&PostRASchedulerID, &PostMachineSchedulerID);
  }

  GCNTargetMachine &getGCNTargetMachine() const {
    return getTM<GCNTargetMachine>();
  }

  ScheduleDAGInstrs *
  createMachineScheduler(MachineSchedContext *C) const override;

  ScheduleDAGInstrs *
  createPostMachineScheduler(MachineSchedContext *C) const override {
    ScheduleDAGMI *DAG = new GCNPostScheduleDAGMILive(
        C, std::make_unique<PostGenericScheduler>(C),
        /*RemoveKillFlags=*/true);
    const GCNSubtarget &ST = C->MF->getSubtarget<GCNSubtarget>();
    DAG->addMutation(createLoadClusterDAGMutation(DAG->TII, DAG->TRI));
    if (ST.shouldClusterStores())
      DAG->addMutation(createStoreClusterDAGMutation(DAG->TII, DAG->TRI));
    DAG->addMutation(ST.createFillMFMAShadowMutation(DAG->TII));
    DAG->addMutation(createIGroupLPDAGMutation());
    if (isPassEnabled(EnableVOPD, CodeGenOptLevel::Less))
      DAG->addMutation(createVOPDPairingMutation());
    return DAG;
  }

  bool addPreISel() override;
  void addMachineSSAOptimization() override;
  bool addILPOpts() override;
  bool addInstSelector() override;
  bool addIRTranslator() override;
  void addPreLegalizeMachineIR() override;
  bool addLegalizeMachineIR() override;
  void addPreRegBankSelect() override;
  bool addRegBankSelect() override;
  void addPreGlobalInstructionSelect() override;
  bool addGlobalInstructionSelect() override;
  void addFastRegAlloc() override;
  void addOptimizedRegAlloc() override;

  FunctionPass *createSGPRAllocPass(bool Optimized);
  FunctionPass *createVGPRAllocPass(bool Optimized);
  FunctionPass *createRegAllocPass(bool Optimized) override;

  bool addRegAssignAndRewriteFast() override;
  bool addRegAssignAndRewriteOptimized() override;

  void addPreRegAlloc() override;
  bool addPreRewrite() override;
  void addPostRegAlloc() override;
  void addPreSched2() override;
  void addPreEmitPass() override;
};

} // end anonymous namespace

AMDGPUPassConfig::AMDGPUPassConfig(LLVMTargetMachine &TM, PassManagerBase &PM)
    : TargetPassConfig(TM, PM) {
  // Exceptions and StackMaps are not supported, so these passes will never do
  // anything.
  disablePass(&StackMapLivenessID);
  disablePass(&FuncletLayoutID);
  // Garbage collection is not supported.
  disablePass(&GCLoweringID);
  disablePass(&ShadowStackGCLoweringID);
}

void AMDGPUPassConfig::addEarlyCSEOrGVNPass() {
  if (getOptLevel() == CodeGenOptLevel::Aggressive)
    addPass(createGVNPass());
  else
    addPass(createEarlyCSEPass());
}

void AMDGPUPassConfig::addStraightLineScalarOptimizationPasses() {
  addPass(createSeparateConstOffsetFromGEPPass());
  // ReassociateGEPs exposes more opportunities for SLSR. See
  // the example in reassociate-geps-and-slsr.ll.
  addPass(createStraightLineStrengthReducePass());
  // SeparateConstOffsetFromGEP and SLSR creates common expressions which GVN or
  // EarlyCSE can reuse.
  addEarlyCSEOrGVNPass();
  // Run NaryReassociate after EarlyCSE/GVN to be more effective.
  addPass(createNaryReassociatePass());
  // NaryReassociate on GEPs creates redundant common expressions, so run
  // EarlyCSE after it.
  addPass(createEarlyCSEPass());
}

void AMDGPUPassConfig::addIRPasses() {
  const AMDGPUTargetMachine &TM = getAMDGPUTargetMachine();

  Triple::ArchType Arch = TM.getTargetTriple().getArch();
  if (RemoveIncompatibleFunctions && Arch == Triple::amdgcn)
    addPass(createAMDGPURemoveIncompatibleFunctionsPass(&TM));

  // There is no reason to run these.
  disablePass(&StackMapLivenessID);
  disablePass(&FuncletLayoutID);
  disablePass(&PatchableFunctionID);

  addPass(createAMDGPUPrintfRuntimeBinding());
  if (LowerCtorDtor)
    addPass(createAMDGPUCtorDtorLoweringLegacyPass());

<<<<<<< HEAD
  // this pass should be performed on linked module
  addPass(createAMDGPULowerKernelCallsPass());
=======
  if (isPassEnabled(EnableImageIntrinsicOptimizer))
    addPass(createAMDGPUImageIntrinsicOptimizerPass(&TM));
>>>>>>> 0b3f9d85

  // Function calls are not supported, so make sure we inline everything.
  addPass(createAMDGPUAlwaysInlinePass());
  addPass(createAlwaysInlinerLegacyPass());

  // Handle uses of OpenCL image2d_t, image3d_t and sampler_t arguments.
  if (Arch == Triple::r600)
    addPass(createR600OpenCLImageTypeLoweringPass());

  // Replace OpenCL enqueued block function pointers with global variables.
  addPass(createAMDGPUOpenCLEnqueuedBlockLoweringPass());

  // Runs before PromoteAlloca so the latter can account for function uses
  if (EnableLowerModuleLDS) {
    addPass(createAMDGPULowerModuleLDSLegacyPass(&TM));
  }

  // AMDGPUAttributor infers lack of llvm.amdgcn.lds.kernel.id calls, so run
  // after their introduction
  if (TM.getOptLevel() > CodeGenOptLevel::None)
    addPass(createAMDGPUAttributorPass());

  if (TM.getOptLevel() > CodeGenOptLevel::None)
    addPass(createInferAddressSpacesPass());

  // Run atomic optimizer before Atomic Expand
  if ((TM.getTargetTriple().getArch() == Triple::amdgcn) &&
      (TM.getOptLevel() >= CodeGenOptLevel::Less) &&
      (AMDGPUAtomicOptimizerStrategy != ScanOptions::None)) {
    addPass(createAMDGPUAtomicOptimizerPass(AMDGPUAtomicOptimizerStrategy));
  }

  addPass(createAtomicExpandPass());

  if (TM.getOptLevel() > CodeGenOptLevel::None) {
    addPass(createAMDGPUPromoteAlloca());

    if (isPassEnabled(EnableScalarIRPasses))
      addStraightLineScalarOptimizationPasses();

    if (EnableAMDGPUAliasAnalysis) {
      addPass(createAMDGPUAAWrapperPass());
      addPass(createExternalAAWrapperPass([](Pass &P, Function &,
                                             AAResults &AAR) {
        if (auto *WrapperPass = P.getAnalysisIfAvailable<AMDGPUAAWrapperPass>())
          AAR.addAAResult(WrapperPass->getResult());
        }));
    }

    if (TM.getTargetTriple().getArch() == Triple::amdgcn) {
      // TODO: May want to move later or split into an early and late one.
      addPass(createAMDGPUCodeGenPreparePass());
    }

    // Try to hoist loop invariant parts of divisions AMDGPUCodeGenPrepare may
    // have expanded.
    if (TM.getOptLevel() > CodeGenOptLevel::Less)
      addPass(createLICMPass());
  }

  TargetPassConfig::addIRPasses();

  // EarlyCSE is not always strong enough to clean up what LSR produces. For
  // example, GVN can combine
  //
  //   %0 = add %a, %b
  //   %1 = add %b, %a
  //
  // and
  //
  //   %0 = shl nsw %a, 2
  //   %1 = shl %a, 2
  //
  // but EarlyCSE can do neither of them.
  if (isPassEnabled(EnableScalarIRPasses))
    addEarlyCSEOrGVNPass();
}

void AMDGPUPassConfig::addCodeGenPrepare() {
  if (TM->getTargetTriple().getArch() == Triple::amdgcn) {
    // FIXME: This pass adds 2 hacky attributes that can be replaced with an
    // analysis, and should be removed.
    addPass(createAMDGPUAnnotateKernelFeaturesPass());
  }

  if (TM->getTargetTriple().getArch() == Triple::amdgcn &&
      EnableLowerKernelArguments)
    addPass(createAMDGPULowerKernelArgumentsPass());

  TargetPassConfig::addCodeGenPrepare();

  if (isPassEnabled(EnableLoadStoreVectorizer))
    addPass(createLoadStoreVectorizerPass());

  // LowerSwitch pass may introduce unreachable blocks that can
  // cause unexpected behavior for subsequent passes. Placing it
  // here seems better that these blocks would get cleaned up by
  // UnreachableBlockElim inserted next in the pass flow.
  addPass(createLowerSwitchPass());
}

bool AMDGPUPassConfig::addPreISel() {
  if (TM->getOptLevel() > CodeGenOptLevel::None)
    addPass(createFlattenCFGPass());
  return false;
}

bool AMDGPUPassConfig::addInstSelector() {
  addPass(createAMDGPUISelDag(getAMDGPUTargetMachine(), getOptLevel()));
  return false;
}

bool AMDGPUPassConfig::addGCPasses() {
  // Do nothing. GC is not supported.
  return false;
}

llvm::ScheduleDAGInstrs *
AMDGPUPassConfig::createMachineScheduler(MachineSchedContext *C) const {
  const GCNSubtarget &ST = C->MF->getSubtarget<GCNSubtarget>();
  ScheduleDAGMILive *DAG = createGenericSchedLive(C);
  DAG->addMutation(createLoadClusterDAGMutation(DAG->TII, DAG->TRI));
  if (ST.shouldClusterStores())
    DAG->addMutation(createStoreClusterDAGMutation(DAG->TII, DAG->TRI));
  return DAG;
}

MachineFunctionInfo *R600TargetMachine::createMachineFunctionInfo(
    BumpPtrAllocator &Allocator, const Function &F,
    const TargetSubtargetInfo *STI) const {
  return R600MachineFunctionInfo::create<R600MachineFunctionInfo>(
      Allocator, F, static_cast<const R600Subtarget *>(STI));
}

//===----------------------------------------------------------------------===//
// GCN Pass Setup
//===----------------------------------------------------------------------===//

ScheduleDAGInstrs *GCNPassConfig::createMachineScheduler(
  MachineSchedContext *C) const {
  const GCNSubtarget &ST = C->MF->getSubtarget<GCNSubtarget>();
  if (ST.enableSIScheduler())
    return createSIMachineScheduler(C);

  if (EnableMaxIlpSchedStrategy)
    return createGCNMaxILPMachineScheduler(C);

  return createGCNMaxOccupancyMachineScheduler(C);
}

bool GCNPassConfig::addPreISel() {
  AMDGPUPassConfig::addPreISel();

  if (TM->getOptLevel() > CodeGenOptLevel::None)
    addPass(createAMDGPULateCodeGenPreparePass());

  if (TM->getOptLevel() > CodeGenOptLevel::None)
    addPass(createSinkingPass());

  // Merge divergent exit nodes. StructurizeCFG won't recognize the multi-exit
  // regions formed by them.
  addPass(&AMDGPUUnifyDivergentExitNodesID);
  if (!LateCFGStructurize) {
    if (EnableStructurizerWorkarounds) {
      addPass(createFixIrreduciblePass());
      addPass(createUnifyLoopExitsPass());
    }
    addPass(createStructurizeCFGPass(false)); // true -> SkipUniformRegions
  }
  addPass(createAMDGPUAnnotateUniformValues());
  if (!LateCFGStructurize) {
    addPass(createSIAnnotateControlFlowPass());
    // TODO: Move this right after structurizeCFG to avoid extra divergence
    // analysis. This depends on stopping SIAnnotateControlFlow from making
    // control flow modifications.
    addPass(createAMDGPURewriteUndefForPHILegacyPass());
  }
  addPass(createLCSSAPass());

  if (TM->getOptLevel() > CodeGenOptLevel::Less)
    addPass(&AMDGPUPerfHintAnalysisID);

  return false;
}

void GCNPassConfig::addMachineSSAOptimization() {
  TargetPassConfig::addMachineSSAOptimization();

  // We want to fold operands after PeepholeOptimizer has run (or as part of
  // it), because it will eliminate extra copies making it easier to fold the
  // real source operand. We want to eliminate dead instructions after, so that
  // we see fewer uses of the copies. We then need to clean up the dead
  // instructions leftover after the operands are folded as well.
  //
  // XXX - Can we get away without running DeadMachineInstructionElim again?
  addPass(&SIFoldOperandsID);
  if (EnableDPPCombine)
    addPass(&GCNDPPCombineID);
  addPass(&SILoadStoreOptimizerID);
  if (isPassEnabled(EnableSDWAPeephole)) {
    addPass(&SIPeepholeSDWAID);
    addPass(&EarlyMachineLICMID);
    addPass(&MachineCSEID);
    addPass(&SIFoldOperandsID);
  }
  addPass(&DeadMachineInstructionElimID);
  addPass(createSIShrinkInstructionsPass());
}

bool GCNPassConfig::addILPOpts() {
  if (EnableEarlyIfConversion)
    addPass(&EarlyIfConverterID);

  TargetPassConfig::addILPOpts();
  return false;
}

bool GCNPassConfig::addInstSelector() {
  AMDGPUPassConfig::addInstSelector();
  addPass(&SIFixSGPRCopiesID);
  addPass(createSILowerI1CopiesPass());
  return false;
}

bool GCNPassConfig::addIRTranslator() {
  addPass(new IRTranslator(getOptLevel()));
  return false;
}

void GCNPassConfig::addPreLegalizeMachineIR() {
  bool IsOptNone = getOptLevel() == CodeGenOptLevel::None;
  addPass(createAMDGPUPreLegalizeCombiner(IsOptNone));
  addPass(new Localizer());
}

bool GCNPassConfig::addLegalizeMachineIR() {
  addPass(new Legalizer());
  return false;
}

void GCNPassConfig::addPreRegBankSelect() {
  bool IsOptNone = getOptLevel() == CodeGenOptLevel::None;
  addPass(createAMDGPUPostLegalizeCombiner(IsOptNone));
}

bool GCNPassConfig::addRegBankSelect() {
  addPass(new AMDGPURegBankSelect());
  return false;
}

void GCNPassConfig::addPreGlobalInstructionSelect() {
  bool IsOptNone = getOptLevel() == CodeGenOptLevel::None;
  addPass(createAMDGPURegBankCombiner(IsOptNone));
}

bool GCNPassConfig::addGlobalInstructionSelect() {
  addPass(new InstructionSelect(getOptLevel()));
  return false;
}

void GCNPassConfig::addPreRegAlloc() {
  if (LateCFGStructurize) {
    addPass(createAMDGPUMachineCFGStructurizerPass());
  }
}

void GCNPassConfig::addFastRegAlloc() {
  // FIXME: We have to disable the verifier here because of PHIElimination +
  // TwoAddressInstructions disabling it.

  // This must be run immediately after phi elimination and before
  // TwoAddressInstructions, otherwise the processing of the tied operand of
  // SI_ELSE will introduce a copy of the tied operand source after the else.
  insertPass(&PHIEliminationID, &SILowerControlFlowID);

  insertPass(&TwoAddressInstructionPassID, &SIWholeQuadModeID);
  insertPass(&TwoAddressInstructionPassID, &SIPreAllocateWWMRegsID);

  TargetPassConfig::addFastRegAlloc();
}

void GCNPassConfig::addOptimizedRegAlloc() {
  // Allow the scheduler to run before SIWholeQuadMode inserts exec manipulation
  // instructions that cause scheduling barriers.
  insertPass(&MachineSchedulerID, &SIWholeQuadModeID);
  insertPass(&MachineSchedulerID, &SIPreAllocateWWMRegsID);

  if (OptExecMaskPreRA)
    insertPass(&MachineSchedulerID, &SIOptimizeExecMaskingPreRAID);

  if (EnableRewritePartialRegUses)
    insertPass(&RenameIndependentSubregsID, &GCNRewritePartialRegUsesID);

  if (isPassEnabled(EnablePreRAOptimizations))
    insertPass(&RenameIndependentSubregsID, &GCNPreRAOptimizationsID);

  // This is not an essential optimization and it has a noticeable impact on
  // compilation time, so we only enable it from O2.
  if (TM->getOptLevel() > CodeGenOptLevel::Less)
    insertPass(&MachineSchedulerID, &SIFormMemoryClausesID);

  // FIXME: when an instruction has a Killed operand, and the instruction is
  // inside a bundle, seems only the BUNDLE instruction appears as the Kills of
  // the register in LiveVariables, this would trigger a failure in verifier,
  // we should fix it and enable the verifier.
  if (OptVGPRLiveRange)
    insertPass(&LiveVariablesID, &SIOptimizeVGPRLiveRangeID);
  // This must be run immediately after phi elimination and before
  // TwoAddressInstructions, otherwise the processing of the tied operand of
  // SI_ELSE will introduce a copy of the tied operand source after the else.
  insertPass(&PHIEliminationID, &SILowerControlFlowID);

  if (EnableDCEInRA)
    insertPass(&DetectDeadLanesID, &DeadMachineInstructionElimID);

  TargetPassConfig::addOptimizedRegAlloc();
}

bool GCNPassConfig::addPreRewrite() {
  addPass(&SILowerWWMCopiesID);
  if (EnableRegReassign)
    addPass(&GCNNSAReassignID);
  return true;
}

FunctionPass *GCNPassConfig::createSGPRAllocPass(bool Optimized) {
  // Initialize the global default.
  llvm::call_once(InitializeDefaultSGPRRegisterAllocatorFlag,
                  initializeDefaultSGPRRegisterAllocatorOnce);

  RegisterRegAlloc::FunctionPassCtor Ctor = SGPRRegisterRegAlloc::getDefault();
  if (Ctor != useDefaultRegisterAllocator)
    return Ctor();

  if (Optimized)
    return createGreedyRegisterAllocator(onlyAllocateSGPRs);

  return createFastRegisterAllocator(onlyAllocateSGPRs, false);
}

FunctionPass *GCNPassConfig::createVGPRAllocPass(bool Optimized) {
  // Initialize the global default.
  llvm::call_once(InitializeDefaultVGPRRegisterAllocatorFlag,
                  initializeDefaultVGPRRegisterAllocatorOnce);

  RegisterRegAlloc::FunctionPassCtor Ctor = VGPRRegisterRegAlloc::getDefault();
  if (Ctor != useDefaultRegisterAllocator)
    return Ctor();

  if (Optimized)
    return createGreedyVGPRRegisterAllocator();

  return createFastVGPRRegisterAllocator();
}

FunctionPass *GCNPassConfig::createRegAllocPass(bool Optimized) {
  llvm_unreachable("should not be used");
}

static const char RegAllocOptNotSupportedMessage[] =
  "-regalloc not supported with amdgcn. Use -sgpr-regalloc and -vgpr-regalloc";

bool GCNPassConfig::addRegAssignAndRewriteFast() {
  if (!usingDefaultRegAlloc())
    report_fatal_error(RegAllocOptNotSupportedMessage);

  addPass(&GCNPreRALongBranchRegID);

  addPass(createSGPRAllocPass(false));

  // Equivalent of PEI for SGPRs.
  addPass(&SILowerSGPRSpillsID);

  addPass(createVGPRAllocPass(false));

  addPass(&SILowerWWMCopiesID);
  return true;
}

bool GCNPassConfig::addRegAssignAndRewriteOptimized() {
  if (!usingDefaultRegAlloc())
    report_fatal_error(RegAllocOptNotSupportedMessage);

  addPass(&GCNPreRALongBranchRegID);

  addPass(createSGPRAllocPass(true));

  // Commit allocated register changes. This is mostly necessary because too
  // many things rely on the use lists of the physical registers, such as the
  // verifier. This is only necessary with allocators which use LiveIntervals,
  // since FastRegAlloc does the replacements itself.
  addPass(createVirtRegRewriter(false));

  // Equivalent of PEI for SGPRs.
  addPass(&SILowerSGPRSpillsID);

  addPass(createVGPRAllocPass(true));

  addPreRewrite();
  addPass(&VirtRegRewriterID);

  return true;
}

void GCNPassConfig::addPostRegAlloc() {
  addPass(&SIFixVGPRCopiesID);
  if (getOptLevel() > CodeGenOptLevel::None)
    addPass(&SIOptimizeExecMaskingID);
  TargetPassConfig::addPostRegAlloc();
}

void GCNPassConfig::addPreSched2() {
  if (TM->getOptLevel() > CodeGenOptLevel::None)
    addPass(createSIShrinkInstructionsPass());
  addPass(&SIPostRABundlerID);
}

void GCNPassConfig::addPreEmitPass() {
  if (isPassEnabled(EnableVOPD, CodeGenOptLevel::Less))
    addPass(&GCNCreateVOPDID);
  addPass(createSIMemoryLegalizerPass());
  addPass(createSIInsertWaitcntsPass());

  addPass(createSIModeRegisterPass());

  if (getOptLevel() > CodeGenOptLevel::None)
    addPass(&SIInsertHardClausesID);

  addPass(&SILateBranchLoweringPassID);
  if (isPassEnabled(EnableSetWavePriority, CodeGenOptLevel::Less))
    addPass(createAMDGPUSetWavePriorityPass());
  if (getOptLevel() > CodeGenOptLevel::None)
    addPass(&SIPreEmitPeepholeID);
  // The hazard recognizer that runs as part of the post-ra scheduler does not
  // guarantee to be able handle all hazards correctly. This is because if there
  // are multiple scheduling regions in a basic block, the regions are scheduled
  // bottom up, so when we begin to schedule a region we don't know what
  // instructions were emitted directly before it.
  //
  // Here we add a stand-alone hazard recognizer pass which can handle all
  // cases.
  addPass(&PostRAHazardRecognizerID);

  if (isPassEnabled(EnableInsertDelayAlu, CodeGenOptLevel::Less))
    addPass(&AMDGPUInsertDelayAluID);

  addPass(&BranchRelaxationPassID);
}

TargetPassConfig *GCNTargetMachine::createPassConfig(PassManagerBase &PM) {
  return new GCNPassConfig(*this, PM);
}

void GCNTargetMachine::registerMachineRegisterInfoCallback(
    MachineFunction &MF) const {
  SIMachineFunctionInfo *MFI = MF.getInfo<SIMachineFunctionInfo>();
  MF.getRegInfo().addDelegate(MFI);
}

MachineFunctionInfo *GCNTargetMachine::createMachineFunctionInfo(
    BumpPtrAllocator &Allocator, const Function &F,
    const TargetSubtargetInfo *STI) const {
  return SIMachineFunctionInfo::create<SIMachineFunctionInfo>(
      Allocator, F, static_cast<const GCNSubtarget *>(STI));
}

yaml::MachineFunctionInfo *GCNTargetMachine::createDefaultFuncInfoYAML() const {
  return new yaml::SIMachineFunctionInfo();
}

yaml::MachineFunctionInfo *
GCNTargetMachine::convertFuncInfoToYAML(const MachineFunction &MF) const {
  const SIMachineFunctionInfo *MFI = MF.getInfo<SIMachineFunctionInfo>();
  return new yaml::SIMachineFunctionInfo(
      *MFI, *MF.getSubtarget<GCNSubtarget>().getRegisterInfo(), MF);
}

bool GCNTargetMachine::parseMachineFunctionInfo(
    const yaml::MachineFunctionInfo &MFI_, PerFunctionMIParsingState &PFS,
    SMDiagnostic &Error, SMRange &SourceRange) const {
  const yaml::SIMachineFunctionInfo &YamlMFI =
      static_cast<const yaml::SIMachineFunctionInfo &>(MFI_);
  MachineFunction &MF = PFS.MF;
  SIMachineFunctionInfo *MFI = MF.getInfo<SIMachineFunctionInfo>();

  if (MFI->initializeBaseYamlFields(YamlMFI, MF, PFS, Error, SourceRange))
    return true;

  if (MFI->Occupancy == 0) {
    // Fixup the subtarget dependent default value.
    const GCNSubtarget &ST = MF.getSubtarget<GCNSubtarget>();
    MFI->Occupancy = ST.computeOccupancy(MF.getFunction(), MFI->getLDSSize());
  }

  auto parseRegister = [&](const yaml::StringValue &RegName, Register &RegVal) {
    Register TempReg;
    if (parseNamedRegisterReference(PFS, TempReg, RegName.Value, Error)) {
      SourceRange = RegName.SourceRange;
      return true;
    }
    RegVal = TempReg;

    return false;
  };

  auto parseOptionalRegister = [&](const yaml::StringValue &RegName,
                                   Register &RegVal) {
    return !RegName.Value.empty() && parseRegister(RegName, RegVal);
  };

  if (parseOptionalRegister(YamlMFI.VGPRForAGPRCopy, MFI->VGPRForAGPRCopy))
    return true;

  if (parseOptionalRegister(YamlMFI.SGPRForEXECCopy, MFI->SGPRForEXECCopy))
    return true;

  if (parseOptionalRegister(YamlMFI.LongBranchReservedReg,
                            MFI->LongBranchReservedReg))
    return true;

  auto diagnoseRegisterClass = [&](const yaml::StringValue &RegName) {
    // Create a diagnostic for a the register string literal.
    const MemoryBuffer &Buffer =
        *PFS.SM->getMemoryBuffer(PFS.SM->getMainFileID());
    Error = SMDiagnostic(*PFS.SM, SMLoc(), Buffer.getBufferIdentifier(), 1,
                         RegName.Value.size(), SourceMgr::DK_Error,
                         "incorrect register class for field", RegName.Value,
                         std::nullopt, std::nullopt);
    SourceRange = RegName.SourceRange;
    return true;
  };

  if (parseRegister(YamlMFI.ScratchRSrcReg, MFI->ScratchRSrcReg) ||
      parseRegister(YamlMFI.FrameOffsetReg, MFI->FrameOffsetReg) ||
      parseRegister(YamlMFI.StackPtrOffsetReg, MFI->StackPtrOffsetReg))
    return true;

  if (MFI->ScratchRSrcReg != AMDGPU::PRIVATE_RSRC_REG &&
      !AMDGPU::SGPR_128RegClass.contains(MFI->ScratchRSrcReg)) {
    return diagnoseRegisterClass(YamlMFI.ScratchRSrcReg);
  }

  if (MFI->FrameOffsetReg != AMDGPU::FP_REG &&
      !AMDGPU::SGPR_32RegClass.contains(MFI->FrameOffsetReg)) {
    return diagnoseRegisterClass(YamlMFI.FrameOffsetReg);
  }

  if (MFI->StackPtrOffsetReg != AMDGPU::SP_REG &&
      !AMDGPU::SGPR_32RegClass.contains(MFI->StackPtrOffsetReg)) {
    return diagnoseRegisterClass(YamlMFI.StackPtrOffsetReg);
  }

  for (const auto &YamlReg : YamlMFI.WWMReservedRegs) {
    Register ParsedReg;
    if (parseRegister(YamlReg, ParsedReg))
      return true;

    MFI->reserveWWMRegister(ParsedReg);
  }

  auto parseAndCheckArgument = [&](const std::optional<yaml::SIArgument> &A,
                                   const TargetRegisterClass &RC,
                                   ArgDescriptor &Arg, unsigned UserSGPRs,
                                   unsigned SystemSGPRs) {
    // Skip parsing if it's not present.
    if (!A)
      return false;

    if (A->IsRegister) {
      Register Reg;
      if (parseNamedRegisterReference(PFS, Reg, A->RegisterName.Value, Error)) {
        SourceRange = A->RegisterName.SourceRange;
        return true;
      }
      if (!RC.contains(Reg))
        return diagnoseRegisterClass(A->RegisterName);
      Arg = ArgDescriptor::createRegister(Reg);
    } else
      Arg = ArgDescriptor::createStack(A->StackOffset);
    // Check and apply the optional mask.
    if (A->Mask)
      Arg = ArgDescriptor::createArg(Arg, *A->Mask);

    MFI->NumUserSGPRs += UserSGPRs;
    MFI->NumSystemSGPRs += SystemSGPRs;
    return false;
  };

  if (YamlMFI.ArgInfo &&
      (parseAndCheckArgument(YamlMFI.ArgInfo->PrivateSegmentBuffer,
                             AMDGPU::SGPR_128RegClass,
                             MFI->ArgInfo.PrivateSegmentBuffer, 4, 0) ||
       parseAndCheckArgument(YamlMFI.ArgInfo->DispatchPtr,
                             AMDGPU::SReg_64RegClass, MFI->ArgInfo.DispatchPtr,
                             2, 0) ||
       parseAndCheckArgument(YamlMFI.ArgInfo->QueuePtr, AMDGPU::SReg_64RegClass,
                             MFI->ArgInfo.QueuePtr, 2, 0) ||
       parseAndCheckArgument(YamlMFI.ArgInfo->KernargSegmentPtr,
                             AMDGPU::SReg_64RegClass,
                             MFI->ArgInfo.KernargSegmentPtr, 2, 0) ||
       parseAndCheckArgument(YamlMFI.ArgInfo->DispatchID,
                             AMDGPU::SReg_64RegClass, MFI->ArgInfo.DispatchID,
                             2, 0) ||
       parseAndCheckArgument(YamlMFI.ArgInfo->FlatScratchInit,
                             AMDGPU::SReg_64RegClass,
                             MFI->ArgInfo.FlatScratchInit, 2, 0) ||
       parseAndCheckArgument(YamlMFI.ArgInfo->PrivateSegmentSize,
                             AMDGPU::SGPR_32RegClass,
                             MFI->ArgInfo.PrivateSegmentSize, 0, 0) ||
       parseAndCheckArgument(YamlMFI.ArgInfo->LDSKernelId,
                             AMDGPU::SGPR_32RegClass,
                             MFI->ArgInfo.LDSKernelId, 0, 1) ||
       parseAndCheckArgument(YamlMFI.ArgInfo->WorkGroupIDX,
                             AMDGPU::SGPR_32RegClass, MFI->ArgInfo.WorkGroupIDX,
                             0, 1) ||
       parseAndCheckArgument(YamlMFI.ArgInfo->WorkGroupIDY,
                             AMDGPU::SGPR_32RegClass, MFI->ArgInfo.WorkGroupIDY,
                             0, 1) ||
       parseAndCheckArgument(YamlMFI.ArgInfo->WorkGroupIDZ,
                             AMDGPU::SGPR_32RegClass, MFI->ArgInfo.WorkGroupIDZ,
                             0, 1) ||
       parseAndCheckArgument(YamlMFI.ArgInfo->WorkGroupInfo,
                             AMDGPU::SGPR_32RegClass,
                             MFI->ArgInfo.WorkGroupInfo, 0, 1) ||
       parseAndCheckArgument(YamlMFI.ArgInfo->PrivateSegmentWaveByteOffset,
                             AMDGPU::SGPR_32RegClass,
                             MFI->ArgInfo.PrivateSegmentWaveByteOffset, 0, 1) ||
       parseAndCheckArgument(YamlMFI.ArgInfo->ImplicitArgPtr,
                             AMDGPU::SReg_64RegClass,
                             MFI->ArgInfo.ImplicitArgPtr, 0, 0) ||
       parseAndCheckArgument(YamlMFI.ArgInfo->ImplicitBufferPtr,
                             AMDGPU::SReg_64RegClass,
                             MFI->ArgInfo.ImplicitBufferPtr, 2, 0) ||
       parseAndCheckArgument(YamlMFI.ArgInfo->WorkItemIDX,
                             AMDGPU::VGPR_32RegClass,
                             MFI->ArgInfo.WorkItemIDX, 0, 0) ||
       parseAndCheckArgument(YamlMFI.ArgInfo->WorkItemIDY,
                             AMDGPU::VGPR_32RegClass,
                             MFI->ArgInfo.WorkItemIDY, 0, 0) ||
       parseAndCheckArgument(YamlMFI.ArgInfo->WorkItemIDZ,
                             AMDGPU::VGPR_32RegClass,
                             MFI->ArgInfo.WorkItemIDZ, 0, 0)))
    return true;

  MFI->Mode.IEEE = YamlMFI.Mode.IEEE;
  MFI->Mode.DX10Clamp = YamlMFI.Mode.DX10Clamp;

  // FIXME: Move proper support for denormal-fp-math into base MachineFunction
  MFI->Mode.FP32Denormals.Input = YamlMFI.Mode.FP32InputDenormals
                                      ? DenormalMode::IEEE
                                      : DenormalMode::PreserveSign;
  MFI->Mode.FP32Denormals.Output = YamlMFI.Mode.FP32OutputDenormals
                                       ? DenormalMode::IEEE
                                       : DenormalMode::PreserveSign;

  MFI->Mode.FP64FP16Denormals.Input = YamlMFI.Mode.FP64FP16InputDenormals
                                          ? DenormalMode::IEEE
                                          : DenormalMode::PreserveSign;
  MFI->Mode.FP64FP16Denormals.Output = YamlMFI.Mode.FP64FP16OutputDenormals
                                           ? DenormalMode::IEEE
                                           : DenormalMode::PreserveSign;

  return false;
}<|MERGE_RESOLUTION|>--- conflicted
+++ resolved
@@ -1017,13 +1017,11 @@
   if (LowerCtorDtor)
     addPass(createAMDGPUCtorDtorLoweringLegacyPass());
 
-<<<<<<< HEAD
   // this pass should be performed on linked module
   addPass(createAMDGPULowerKernelCallsPass());
-=======
+
   if (isPassEnabled(EnableImageIntrinsicOptimizer))
     addPass(createAMDGPUImageIntrinsicOptimizerPass(&TM));
->>>>>>> 0b3f9d85
 
   // Function calls are not supported, so make sure we inline everything.
   addPass(createAMDGPUAlwaysInlinePass());
