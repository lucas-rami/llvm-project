--- conflicted
+++ resolved
@@ -619,17 +619,13 @@
   disablePass(&FuncletLayoutID);
   disablePass(&PatchableFunctionID);
 
-  addPass(createAtomicExpandPass());
-<<<<<<< HEAD
-  // this pass should be performed on linked module
-  addPass(createAMDGPULowerKernelCallsPass());
-=======
-
   // This must occur before inlining, as the inliner will not look through
   // bitcast calls.
   addPass(createAMDGPUFixFunctionBitcastsPass());
 
->>>>>>> 61b89500
+  addPass(createAtomicExpandPass());
+  // this pass should be performed on linked module
+  addPass(createAMDGPULowerKernelCallsPass());
   addPass(createAMDGPULowerIntrinsicsPass());
 
   // Function calls are not supported, so make sure we inline everything.
