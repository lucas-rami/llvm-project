--- conflicted
+++ resolved
@@ -266,7 +266,6 @@
   identifyScopeMarkers();
 
   // Calculate history for local variables.
-<<<<<<< HEAD
   if (isHeterogeneousDebug(*Asm->MF->getFunction().getParent())) {
     assert(DbgDefKills.empty() && "DbgDefKills map wasn't cleaned!");
     calculateHeterogeneousDbgEntityHistory(
@@ -281,18 +280,8 @@
     InstOrdering.initialize(*MF);
     if (TrimVarLocs)
       DbgValues.trimLocationRanges(*MF, LScopes, InstOrdering);
-    LLVM_DEBUG(DbgValues.dump());
-  }
-=======
-  assert(DbgValues.empty() && "DbgValues map wasn't cleaned!");
-  assert(DbgLabels.empty() && "DbgLabels map wasn't cleaned!");
-  calculateDbgEntityHistory(MF, Asm->MF->getSubtarget().getRegisterInfo(),
-                            DbgValues, DbgLabels);
-  InstOrdering.initialize(*MF);
-  if (TrimVarLocs)
-    DbgValues.trimLocationRanges(*MF, LScopes, InstOrdering);
-  LLVM_DEBUG(DbgValues.dump(MF->getName()));
->>>>>>> af960a77
+    LLVM_DEBUG(DbgValues.dump(MF->getName()));
+  }
 
   // Request labels for the full history.
   for (const auto &I : DbgValues) {
