//===- AsmPrinter.cpp - Common AsmPrinter code ----------------------------===//
//
// Part of the LLVM Project, under the Apache License v2.0 with LLVM Exceptions.
// See https://llvm.org/LICENSE.txt for license information.
// SPDX-License-Identifier: Apache-2.0 WITH LLVM-exception
//
//===----------------------------------------------------------------------===//
//
// This file implements the AsmPrinter class.
//
//===----------------------------------------------------------------------===//

#include "llvm/CodeGen/AsmPrinter.h"
#include "CodeViewDebug.h"
#include "DwarfDebug.h"
#include "DwarfException.h"
#include "PseudoProbePrinter.h"
#include "WasmException.h"
#include "WinCFGuard.h"
#include "WinException.h"
#include "llvm/ADT/APFloat.h"
#include "llvm/ADT/APInt.h"
#include "llvm/ADT/DenseMap.h"
#include "llvm/ADT/STLExtras.h"
#include "llvm/ADT/SmallPtrSet.h"
#include "llvm/ADT/SmallString.h"
#include "llvm/ADT/SmallVector.h"
#include "llvm/ADT/Statistic.h"
#include "llvm/ADT/StringExtras.h"
#include "llvm/ADT/StringRef.h"
#include "llvm/ADT/TinyPtrVector.h"
#include "llvm/ADT/Twine.h"
#include "llvm/Analysis/ConstantFolding.h"
#include "llvm/Analysis/MemoryLocation.h"
#include "llvm/Analysis/OptimizationRemarkEmitter.h"
#include "llvm/BinaryFormat/COFF.h"
#include "llvm/BinaryFormat/Dwarf.h"
#include "llvm/BinaryFormat/ELF.h"
#include "llvm/CodeGen/GCMetadata.h"
#include "llvm/CodeGen/GCMetadataPrinter.h"
#include "llvm/CodeGen/LazyMachineBlockFrequencyInfo.h"
#include "llvm/CodeGen/MachineBasicBlock.h"
#include "llvm/CodeGen/MachineBranchProbabilityInfo.h"
#include "llvm/CodeGen/MachineConstantPool.h"
#include "llvm/CodeGen/MachineDominators.h"
#include "llvm/CodeGen/MachineFrameInfo.h"
#include "llvm/CodeGen/MachineFunction.h"
#include "llvm/CodeGen/MachineFunctionPass.h"
#include "llvm/CodeGen/MachineInstr.h"
#include "llvm/CodeGen/MachineInstrBundle.h"
#include "llvm/CodeGen/MachineJumpTableInfo.h"
#include "llvm/CodeGen/MachineLoopInfo.h"
#include "llvm/CodeGen/MachineModuleInfo.h"
#include "llvm/CodeGen/MachineModuleInfoImpls.h"
#include "llvm/CodeGen/MachineOperand.h"
#include "llvm/CodeGen/MachineOptimizationRemarkEmitter.h"
#include "llvm/CodeGen/StackMaps.h"
#include "llvm/CodeGen/TargetFrameLowering.h"
#include "llvm/CodeGen/TargetInstrInfo.h"
#include "llvm/CodeGen/TargetLowering.h"
#include "llvm/CodeGen/TargetOpcodes.h"
#include "llvm/CodeGen/TargetRegisterInfo.h"
#include "llvm/CodeGen/TargetSubtargetInfo.h"
#include "llvm/Config/config.h"
#include "llvm/IR/BasicBlock.h"
#include "llvm/IR/Comdat.h"
#include "llvm/IR/Constant.h"
#include "llvm/IR/Constants.h"
#include "llvm/IR/DataLayout.h"
#include "llvm/IR/DebugInfoMetadata.h"
#include "llvm/IR/DerivedTypes.h"
#include "llvm/IR/EHPersonalities.h"
#include "llvm/IR/Function.h"
#include "llvm/IR/GCStrategy.h"
#include "llvm/IR/GlobalAlias.h"
#include "llvm/IR/GlobalIFunc.h"
#include "llvm/IR/GlobalObject.h"
#include "llvm/IR/GlobalValue.h"
#include "llvm/IR/GlobalVariable.h"
#include "llvm/IR/Instruction.h"
#include "llvm/IR/Mangler.h"
#include "llvm/IR/Metadata.h"
#include "llvm/IR/Module.h"
#include "llvm/IR/Operator.h"
#include "llvm/IR/PseudoProbe.h"
#include "llvm/IR/Type.h"
#include "llvm/IR/Value.h"
#include "llvm/IR/ValueHandle.h"
#include "llvm/MC/MCAsmInfo.h"
#include "llvm/MC/MCContext.h"
#include "llvm/MC/MCDirectives.h"
#include "llvm/MC/MCExpr.h"
#include "llvm/MC/MCInst.h"
#include "llvm/MC/MCSection.h"
#include "llvm/MC/MCSectionCOFF.h"
#include "llvm/MC/MCSectionELF.h"
#include "llvm/MC/MCSectionMachO.h"
#include "llvm/MC/MCSectionXCOFF.h"
#include "llvm/MC/MCStreamer.h"
#include "llvm/MC/MCSubtargetInfo.h"
#include "llvm/MC/MCSymbol.h"
#include "llvm/MC/MCSymbolELF.h"
#include "llvm/MC/MCTargetOptions.h"
#include "llvm/MC/MCValue.h"
#include "llvm/MC/SectionKind.h"
#include "llvm/Object/ELFTypes.h"
#include "llvm/Pass.h"
#include "llvm/Remarks/RemarkStreamer.h"
#include "llvm/Support/Casting.h"
#include "llvm/Support/Compiler.h"
#include "llvm/Support/ErrorHandling.h"
#include "llvm/Support/FileSystem.h"
#include "llvm/Support/Format.h"
#include "llvm/Support/MathExtras.h"
#include "llvm/Support/Path.h"
#include "llvm/Support/VCSRevision.h"
#include "llvm/Support/raw_ostream.h"
#include "llvm/Target/TargetLoweringObjectFile.h"
#include "llvm/Target/TargetMachine.h"
#include "llvm/Target/TargetOptions.h"
#include "llvm/TargetParser/Triple.h"
#include <algorithm>
#include <cassert>
#include <cinttypes>
#include <cstdint>
#include <iterator>
#include <memory>
#include <optional>
#include <string>
#include <utility>
#include <vector>

using namespace llvm;

#define DEBUG_TYPE "asm-printer"

// This is a replication of fields of object::PGOAnalysisMap::Features. It
// should match the order of the fields so that
// `object::PGOAnalysisMap::Features::decode(PgoAnalysisMapFeatures.getBits())`
// succeeds.
enum class PGOMapFeaturesEnum {
  FuncEntryCount,
  BBFreq,
  BrProb,
};
static cl::bits<PGOMapFeaturesEnum> PgoAnalysisMapFeatures(
    "pgo-analysis-map", cl::Hidden, cl::CommaSeparated,
    cl::values(clEnumValN(PGOMapFeaturesEnum::FuncEntryCount,
                          "func-entry-count", "Function Entry Count"),
               clEnumValN(PGOMapFeaturesEnum::BBFreq, "bb-freq",
                          "Basic Block Frequency"),
               clEnumValN(PGOMapFeaturesEnum::BrProb, "br-prob",
                          "Branch Probability")),
    cl::desc(
        "Enable extended information within the SHT_LLVM_BB_ADDR_MAP that is "
        "extracted from PGO related analysis."));

STATISTIC(EmittedInsts, "Number of machine instrs printed");

char AsmPrinter::ID = 0;

namespace {
class AddrLabelMapCallbackPtr final : CallbackVH {
  AddrLabelMap *Map = nullptr;

public:
  AddrLabelMapCallbackPtr() = default;
  AddrLabelMapCallbackPtr(Value *V) : CallbackVH(V) {}

  void setPtr(BasicBlock *BB) {
    ValueHandleBase::operator=(BB);
  }

  void setMap(AddrLabelMap *map) { Map = map; }

  void deleted() override;
  void allUsesReplacedWith(Value *V2) override;
};
} // namespace

class llvm::AddrLabelMap {
  MCContext &Context;
  struct AddrLabelSymEntry {
    /// The symbols for the label.
    TinyPtrVector<MCSymbol *> Symbols;

    Function *Fn;   // The containing function of the BasicBlock.
    unsigned Index; // The index in BBCallbacks for the BasicBlock.
  };

  DenseMap<AssertingVH<BasicBlock>, AddrLabelSymEntry> AddrLabelSymbols;

  /// Callbacks for the BasicBlock's that we have entries for.  We use this so
  /// we get notified if a block is deleted or RAUWd.
  std::vector<AddrLabelMapCallbackPtr> BBCallbacks;

  /// This is a per-function list of symbols whose corresponding BasicBlock got
  /// deleted.  These symbols need to be emitted at some point in the file, so
  /// AsmPrinter emits them after the function body.
  DenseMap<AssertingVH<Function>, std::vector<MCSymbol *>>
      DeletedAddrLabelsNeedingEmission;

public:
  AddrLabelMap(MCContext &context) : Context(context) {}

  ~AddrLabelMap() {
    assert(DeletedAddrLabelsNeedingEmission.empty() &&
           "Some labels for deleted blocks never got emitted");
  }

  ArrayRef<MCSymbol *> getAddrLabelSymbolToEmit(BasicBlock *BB);

  void takeDeletedSymbolsForFunction(Function *F,
                                     std::vector<MCSymbol *> &Result);

  void UpdateForDeletedBlock(BasicBlock *BB);
  void UpdateForRAUWBlock(BasicBlock *Old, BasicBlock *New);
};

ArrayRef<MCSymbol *> AddrLabelMap::getAddrLabelSymbolToEmit(BasicBlock *BB) {
  assert(BB->hasAddressTaken() &&
         "Shouldn't get label for block without address taken");
  AddrLabelSymEntry &Entry = AddrLabelSymbols[BB];

  // If we already had an entry for this block, just return it.
  if (!Entry.Symbols.empty()) {
    assert(BB->getParent() == Entry.Fn && "Parent changed");
    return Entry.Symbols;
  }

  // Otherwise, this is a new entry, create a new symbol for it and add an
  // entry to BBCallbacks so we can be notified if the BB is deleted or RAUWd.
  BBCallbacks.emplace_back(BB);
  BBCallbacks.back().setMap(this);
  Entry.Index = BBCallbacks.size() - 1;
  Entry.Fn = BB->getParent();
  MCSymbol *Sym = BB->hasAddressTaken() ? Context.createNamedTempSymbol()
                                        : Context.createTempSymbol();
  Entry.Symbols.push_back(Sym);
  return Entry.Symbols;
}

/// If we have any deleted symbols for F, return them.
void AddrLabelMap::takeDeletedSymbolsForFunction(
    Function *F, std::vector<MCSymbol *> &Result) {
  DenseMap<AssertingVH<Function>, std::vector<MCSymbol *>>::iterator I =
      DeletedAddrLabelsNeedingEmission.find(F);

  // If there are no entries for the function, just return.
  if (I == DeletedAddrLabelsNeedingEmission.end())
    return;

  // Otherwise, take the list.
  std::swap(Result, I->second);
  DeletedAddrLabelsNeedingEmission.erase(I);
}

//===- Address of Block Management ----------------------------------------===//

ArrayRef<MCSymbol *>
AsmPrinter::getAddrLabelSymbolToEmit(const BasicBlock *BB) {
  // Lazily create AddrLabelSymbols.
  if (!AddrLabelSymbols)
    AddrLabelSymbols = std::make_unique<AddrLabelMap>(OutContext);
  return AddrLabelSymbols->getAddrLabelSymbolToEmit(
      const_cast<BasicBlock *>(BB));
}

void AsmPrinter::takeDeletedSymbolsForFunction(
    const Function *F, std::vector<MCSymbol *> &Result) {
  // If no blocks have had their addresses taken, we're done.
  if (!AddrLabelSymbols)
    return;
  return AddrLabelSymbols->takeDeletedSymbolsForFunction(
      const_cast<Function *>(F), Result);
}

void AddrLabelMap::UpdateForDeletedBlock(BasicBlock *BB) {
  // If the block got deleted, there is no need for the symbol.  If the symbol
  // was already emitted, we can just forget about it, otherwise we need to
  // queue it up for later emission when the function is output.
  AddrLabelSymEntry Entry = std::move(AddrLabelSymbols[BB]);
  AddrLabelSymbols.erase(BB);
  assert(!Entry.Symbols.empty() && "Didn't have a symbol, why a callback?");
  BBCallbacks[Entry.Index] = nullptr; // Clear the callback.

#if !LLVM_MEMORY_SANITIZER_BUILD
  // BasicBlock is destroyed already, so this access is UB detectable by msan.
  assert((BB->getParent() == nullptr || BB->getParent() == Entry.Fn) &&
         "Block/parent mismatch");
#endif

  for (MCSymbol *Sym : Entry.Symbols) {
    if (Sym->isDefined())
      return;

    // If the block is not yet defined, we need to emit it at the end of the
    // function.  Add the symbol to the DeletedAddrLabelsNeedingEmission list
    // for the containing Function.  Since the block is being deleted, its
    // parent may already be removed, we have to get the function from 'Entry'.
    DeletedAddrLabelsNeedingEmission[Entry.Fn].push_back(Sym);
  }
}

void AddrLabelMap::UpdateForRAUWBlock(BasicBlock *Old, BasicBlock *New) {
  // Get the entry for the RAUW'd block and remove it from our map.
  AddrLabelSymEntry OldEntry = std::move(AddrLabelSymbols[Old]);
  AddrLabelSymbols.erase(Old);
  assert(!OldEntry.Symbols.empty() && "Didn't have a symbol, why a callback?");

  AddrLabelSymEntry &NewEntry = AddrLabelSymbols[New];

  // If New is not address taken, just move our symbol over to it.
  if (NewEntry.Symbols.empty()) {
    BBCallbacks[OldEntry.Index].setPtr(New); // Update the callback.
    NewEntry = std::move(OldEntry);          // Set New's entry.
    return;
  }

  BBCallbacks[OldEntry.Index] = nullptr; // Update the callback.

  // Otherwise, we need to add the old symbols to the new block's set.
  llvm::append_range(NewEntry.Symbols, OldEntry.Symbols);
}

void AddrLabelMapCallbackPtr::deleted() {
  Map->UpdateForDeletedBlock(cast<BasicBlock>(getValPtr()));
}

void AddrLabelMapCallbackPtr::allUsesReplacedWith(Value *V2) {
  Map->UpdateForRAUWBlock(cast<BasicBlock>(getValPtr()), cast<BasicBlock>(V2));
}

/// getGVAlignment - Return the alignment to use for the specified global
/// value.  This rounds up to the preferred alignment if possible and legal.
Align AsmPrinter::getGVAlignment(const GlobalObject *GV, const DataLayout &DL,
                                 Align InAlign) {
  Align Alignment;
  if (const GlobalVariable *GVar = dyn_cast<GlobalVariable>(GV))
    Alignment = DL.getPreferredAlign(GVar);

  // If InAlign is specified, round it to it.
  if (InAlign > Alignment)
    Alignment = InAlign;

  // If the GV has a specified alignment, take it into account.
  const MaybeAlign GVAlign(GV->getAlign());
  if (!GVAlign)
    return Alignment;

  assert(GVAlign && "GVAlign must be set");

  // If the GVAlign is larger than NumBits, or if we are required to obey
  // NumBits because the GV has an assigned section, obey it.
  if (*GVAlign > Alignment || GV->hasSection())
    Alignment = *GVAlign;
  return Alignment;
}

AsmPrinter::AsmPrinter(TargetMachine &tm, std::unique_ptr<MCStreamer> Streamer)
    : MachineFunctionPass(ID), TM(tm), MAI(tm.getMCAsmInfo()),
      OutContext(Streamer->getContext()), OutStreamer(std::move(Streamer)),
      SM(*this) {
  VerboseAsm = OutStreamer->isVerboseAsm();
  DwarfUsesRelocationsAcrossSections =
      MAI->doesDwarfUseRelocationsAcrossSections();
}

AsmPrinter::~AsmPrinter() {
  assert(!DD && Handlers.size() == NumUserHandlers &&
         "Debug/EH info didn't get finalized");
}

bool AsmPrinter::isPositionIndependent() const {
  return TM.isPositionIndependent();
}

/// getFunctionNumber - Return a unique ID for the current function.
unsigned AsmPrinter::getFunctionNumber() const {
  return MF->getFunctionNumber();
}

const TargetLoweringObjectFile &AsmPrinter::getObjFileLowering() const {
  return *TM.getObjFileLowering();
}

const DataLayout &AsmPrinter::getDataLayout() const {
  assert(MMI && "MMI could not be nullptr!");
  return MMI->getModule()->getDataLayout();
}

// Do not use the cached DataLayout because some client use it without a Module
// (dsymutil, llvm-dwarfdump).
unsigned AsmPrinter::getPointerSize() const {
  return TM.getPointerSize(0); // FIXME: Default address space
}

const MCSubtargetInfo &AsmPrinter::getSubtargetInfo() const {
  assert(MF && "getSubtargetInfo requires a valid MachineFunction!");
  return MF->getSubtarget<MCSubtargetInfo>();
}

void AsmPrinter::EmitToStreamer(MCStreamer &S, const MCInst &Inst) {
  S.emitInstruction(Inst, getSubtargetInfo());
}

void AsmPrinter::emitInitialRawDwarfLocDirective(const MachineFunction &MF) {
  if (DD) {
    assert(OutStreamer->hasRawTextSupport() &&
           "Expected assembly output mode.");
    // This is NVPTX specific and it's unclear why.
    // PR51079: If we have code without debug information we need to give up.
    DISubprogram *MFSP = MF.getFunction().getSubprogram();
    if (!MFSP)
      return;
    (void)DD->emitInitialLocDirective(MF, /*CUID=*/0);
  }
}

/// getCurrentSection() - Return the current section we are emitting to.
const MCSection *AsmPrinter::getCurrentSection() const {
  return OutStreamer->getCurrentSectionOnly();
}

void AsmPrinter::getAnalysisUsage(AnalysisUsage &AU) const {
  AU.setPreservesAll();
  MachineFunctionPass::getAnalysisUsage(AU);
  AU.addRequired<MachineOptimizationRemarkEmitterPass>();
  AU.addRequired<GCModuleInfo>();
  AU.addRequired<LazyMachineBlockFrequencyInfoPass>();
  AU.addRequired<MachineBranchProbabilityInfoWrapperPass>();
}

bool AsmPrinter::doInitialization(Module &M) {
  auto *MMIWP = getAnalysisIfAvailable<MachineModuleInfoWrapperPass>();
  MMI = MMIWP ? &MMIWP->getMMI() : nullptr;
  HasSplitStack = false;
  HasNoSplitStack = false;

  AddrLabelSymbols = nullptr;

  // Initialize TargetLoweringObjectFile.
  const_cast<TargetLoweringObjectFile&>(getObjFileLowering())
    .Initialize(OutContext, TM);

  const_cast<TargetLoweringObjectFile &>(getObjFileLowering())
      .getModuleMetadata(M);

  // On AIX, we delay emitting any section information until
  // after emitting the .file pseudo-op. This allows additional
  // information (such as the embedded command line) to be associated
  // with all sections in the object file rather than a single section.
  if (!TM.getTargetTriple().isOSBinFormatXCOFF())
    OutStreamer->initSections(false, *TM.getMCSubtargetInfo());

  // Emit the version-min deployment target directive if needed.
  //
  // FIXME: If we end up with a collection of these sorts of Darwin-specific
  // or ELF-specific things, it may make sense to have a platform helper class
  // that will work with the target helper class. For now keep it here, as the
  // alternative is duplicated code in each of the target asm printers that
  // use the directive, where it would need the same conditionalization
  // anyway.
  const Triple &Target = TM.getTargetTriple();
  if (Target.isOSBinFormatMachO() && Target.isOSDarwin()) {
    Triple TVT(M.getDarwinTargetVariantTriple());
    OutStreamer->emitVersionForTarget(
        Target, M.getSDKVersion(),
        M.getDarwinTargetVariantTriple().empty() ? nullptr : &TVT,
        M.getDarwinTargetVariantSDKVersion());
  }

  // Allow the target to emit any magic that it wants at the start of the file.
  emitStartOfAsmFile(M);

  // Very minimal debug info. It is ignored if we emit actual debug info. If we
  // don't, this at least helps the user find where a global came from.
  if (MAI->hasSingleParameterDotFile()) {
    // .file "foo.c"

    SmallString<128> FileName;
    if (MAI->hasBasenameOnlyForFileDirective())
      FileName = llvm::sys::path::filename(M.getSourceFileName());
    else
      FileName = M.getSourceFileName();
    if (MAI->hasFourStringsDotFile()) {
      const char VerStr[] =
#ifdef PACKAGE_VENDOR
          PACKAGE_VENDOR " "
#endif
          PACKAGE_NAME " version " PACKAGE_VERSION
#ifdef LLVM_REVISION
                         " (" LLVM_REVISION ")"
#endif
          ;
      // TODO: Add timestamp and description.
      OutStreamer->emitFileDirective(FileName, VerStr, "", "");
    } else {
      OutStreamer->emitFileDirective(FileName);
    }
  }

  // On AIX, emit bytes for llvm.commandline metadata after .file so that the
  // C_INFO symbol is preserved if any csect is kept by the linker.
  if (TM.getTargetTriple().isOSBinFormatXCOFF()) {
    emitModuleCommandLines(M);
    // Now we can generate section information.
    OutStreamer->initSections(false, *TM.getMCSubtargetInfo());

    // To work around an AIX assembler and/or linker bug, generate
    // a rename for the default text-section symbol name.  This call has
    // no effect when generating object code directly.
    MCSection *TextSection =
        OutStreamer->getContext().getObjectFileInfo()->getTextSection();
    MCSymbolXCOFF *XSym =
        static_cast<MCSectionXCOFF *>(TextSection)->getQualNameSymbol();
    if (XSym->hasRename())
      OutStreamer->emitXCOFFRenameDirective(XSym, XSym->getSymbolTableName());
  }

  GCModuleInfo *MI = getAnalysisIfAvailable<GCModuleInfo>();
  assert(MI && "AsmPrinter didn't require GCModuleInfo?");
  for (const auto &I : *MI)
    if (GCMetadataPrinter *MP = getOrCreateGCPrinter(*I))
      MP->beginAssembly(M, *MI, *this);

  // Emit module-level inline asm if it exists.
  if (!M.getModuleInlineAsm().empty()) {
    OutStreamer->AddComment("Start of file scope inline assembly");
    OutStreamer->addBlankLine();
    emitInlineAsm(
        M.getModuleInlineAsm() + "\n", *TM.getMCSubtargetInfo(),
        TM.Options.MCOptions, nullptr,
        InlineAsm::AsmDialect(TM.getMCAsmInfo()->getAssemblerDialect()));
    OutStreamer->AddComment("End of file scope inline assembly");
    OutStreamer->addBlankLine();
  }

  if (MAI->doesSupportDebugInformation()) {
    bool EmitCodeView = M.getCodeViewFlag();
    if (EmitCodeView && TM.getTargetTriple().isOSWindows())
      DebugHandlers.push_back(std::make_unique<CodeViewDebug>(this));
    if (!EmitCodeView || M.getDwarfVersion()) {
      assert(MMI && "MMI could not be nullptr here!");
      if (MMI->hasDebugInfo()) {
        DD = new DwarfDebug(this);
        DebugHandlers.push_back(std::unique_ptr<DwarfDebug>(DD));
      }
    }
  }

  if (M.getNamedMetadata(PseudoProbeDescMetadataName))
    PP = std::make_unique<PseudoProbeHandler>(this);

  switch (MAI->getExceptionHandlingType()) {
  case ExceptionHandling::None:
    // We may want to emit CFI for debug.
    [[fallthrough]];
  case ExceptionHandling::SjLj:
  case ExceptionHandling::DwarfCFI:
  case ExceptionHandling::ARM:
    for (auto &F : M.getFunctionList()) {
      if (getFunctionCFISectionType(F) != CFISection::None)
        ModuleCFISection = getFunctionCFISectionType(F);
      // If any function needsUnwindTableEntry(), it needs .eh_frame and hence
      // the module needs .eh_frame. If we have found that case, we are done.
      if (ModuleCFISection == CFISection::EH)
        break;
    }
    assert(MAI->getExceptionHandlingType() == ExceptionHandling::DwarfCFI ||
           usesCFIWithoutEH() || ModuleCFISection != CFISection::EH);
    break;
  default:
    break;
  }

  EHStreamer *ES = nullptr;
  switch (MAI->getExceptionHandlingType()) {
  case ExceptionHandling::None:
    if (!usesCFIWithoutEH())
      break;
    [[fallthrough]];
  case ExceptionHandling::SjLj:
  case ExceptionHandling::DwarfCFI:
  case ExceptionHandling::ZOS:
    ES = new DwarfCFIException(this);
    break;
  case ExceptionHandling::ARM:
    ES = new ARMException(this);
    break;
  case ExceptionHandling::WinEH:
    switch (MAI->getWinEHEncodingType()) {
    default: llvm_unreachable("unsupported unwinding information encoding");
    case WinEH::EncodingType::Invalid:
      break;
    case WinEH::EncodingType::X86:
    case WinEH::EncodingType::Itanium:
      ES = new WinException(this);
      break;
    }
    break;
  case ExceptionHandling::Wasm:
    ES = new WasmException(this);
    break;
  case ExceptionHandling::AIX:
    ES = new AIXException(this);
    break;
  }
  if (ES)
    Handlers.push_back(std::unique_ptr<EHStreamer>(ES));

  // Emit tables for any value of cfguard flag (i.e. cfguard=1 or cfguard=2).
  if (mdconst::extract_or_null<ConstantInt>(M.getModuleFlag("cfguard")))
    Handlers.push_back(std::make_unique<WinCFGuard>(this));

  for (auto &Handler : DebugHandlers)
    Handler->beginModule(&M);
  for (auto &Handler : Handlers)
    Handler->beginModule(&M);

  return false;
}

static bool canBeHidden(const GlobalValue *GV, const MCAsmInfo &MAI) {
  if (!MAI.hasWeakDefCanBeHiddenDirective())
    return false;

  return GV->canBeOmittedFromSymbolTable();
}

void AsmPrinter::emitLinkage(const GlobalValue *GV, MCSymbol *GVSym) const {
  GlobalValue::LinkageTypes Linkage = GV->getLinkage();
  switch (Linkage) {
  case GlobalValue::CommonLinkage:
  case GlobalValue::LinkOnceAnyLinkage:
  case GlobalValue::LinkOnceODRLinkage:
  case GlobalValue::WeakAnyLinkage:
  case GlobalValue::WeakODRLinkage:
    if (MAI->hasWeakDefDirective()) {
      // .globl _foo
      OutStreamer->emitSymbolAttribute(GVSym, MCSA_Global);

      if (!canBeHidden(GV, *MAI))
        // .weak_definition _foo
        OutStreamer->emitSymbolAttribute(GVSym, MCSA_WeakDefinition);
      else
        OutStreamer->emitSymbolAttribute(GVSym, MCSA_WeakDefAutoPrivate);
    } else if (MAI->avoidWeakIfComdat() && GV->hasComdat()) {
      // .globl _foo
      OutStreamer->emitSymbolAttribute(GVSym, MCSA_Global);
      //NOTE: linkonce is handled by the section the symbol was assigned to.
    } else {
      // .weak _foo
      OutStreamer->emitSymbolAttribute(GVSym, MCSA_Weak);
    }
    return;
  case GlobalValue::ExternalLinkage:
    OutStreamer->emitSymbolAttribute(GVSym, MCSA_Global);
    return;
  case GlobalValue::PrivateLinkage:
  case GlobalValue::InternalLinkage:
    return;
  case GlobalValue::ExternalWeakLinkage:
  case GlobalValue::AvailableExternallyLinkage:
  case GlobalValue::AppendingLinkage:
    llvm_unreachable("Should never emit this");
  }
  llvm_unreachable("Unknown linkage type!");
}

void AsmPrinter::getNameWithPrefix(SmallVectorImpl<char> &Name,
                                   const GlobalValue *GV) const {
  TM.getNameWithPrefix(Name, GV, getObjFileLowering().getMangler());
}

MCSymbol *AsmPrinter::getSymbol(const GlobalValue *GV) const {
  return TM.getSymbol(GV);
}

MCSymbol *AsmPrinter::getSymbolPreferLocal(const GlobalValue &GV) const {
  // On ELF, use .Lfoo$local if GV is a non-interposable GlobalObject with an
  // exact definion (intersection of GlobalValue::hasExactDefinition() and
  // !isInterposable()). These linkages include: external, appending, internal,
  // private. It may be profitable to use a local alias for external. The
  // assembler would otherwise be conservative and assume a global default
  // visibility symbol can be interposable, even if the code generator already
  // assumed it.
  if (TM.getTargetTriple().isOSBinFormatELF() && GV.canBenefitFromLocalAlias()) {
    const Module &M = *GV.getParent();
    if (TM.getRelocationModel() != Reloc::Static &&
        M.getPIELevel() == PIELevel::Default && GV.isDSOLocal())
      return getSymbolWithGlobalValueBase(&GV, "$local");
  }
  return TM.getSymbol(&GV);
}

/// EmitGlobalVariable - Emit the specified global variable to the .s file.
void AsmPrinter::emitGlobalVariable(const GlobalVariable *GV) {
  bool IsEmuTLSVar = TM.useEmulatedTLS() && GV->isThreadLocal();
  assert(!(IsEmuTLSVar && GV->hasCommonLinkage()) &&
         "No emulated TLS variables in the common section");

  // Never emit TLS variable xyz in emulated TLS model.
  // The initialization value is in __emutls_t.xyz instead of xyz.
  if (IsEmuTLSVar)
    return;

  if (GV->hasInitializer()) {
    // Check to see if this is a special global used by LLVM, if so, emit it.
    if (emitSpecialLLVMGlobal(GV))
      return;

    // Skip the emission of global equivalents. The symbol can be emitted later
    // on by emitGlobalGOTEquivs in case it turns out to be needed.
    if (GlobalGOTEquivs.count(getSymbol(GV)))
      return;

    if (isVerbose()) {
      // When printing the control variable __emutls_v.*,
      // we don't need to print the original TLS variable name.
      GV->printAsOperand(OutStreamer->getCommentOS(),
                         /*PrintType=*/false, GV->getParent());
      OutStreamer->getCommentOS() << '\n';
    }
  }

  MCSymbol *GVSym = getSymbol(GV);
  MCSymbol *EmittedSym = GVSym;

  // getOrCreateEmuTLSControlSym only creates the symbol with name and default
  // attributes.
  // GV's or GVSym's attributes will be used for the EmittedSym.
  emitVisibility(EmittedSym, GV->getVisibility(), !GV->isDeclaration());

  if (GV->isTagged()) {
    Triple T = TM.getTargetTriple();

    if (T.getArch() != Triple::aarch64 || !T.isAndroid())
      OutContext.reportError(SMLoc(),
                             "tagged symbols (-fsanitize=memtag-globals) are "
                             "only supported on AArch64 Android");
    OutStreamer->emitSymbolAttribute(EmittedSym, MAI->getMemtagAttr());
  }

  if (!GV->hasInitializer())   // External globals require no extra code.
    return;

  GVSym->redefineIfPossible();
  if (GVSym->isDefined() || GVSym->isVariable())
    OutContext.reportError(SMLoc(), "symbol '" + Twine(GVSym->getName()) +
                                        "' is already defined");

  if (MAI->hasDotTypeDotSizeDirective())
    OutStreamer->emitSymbolAttribute(EmittedSym, MCSA_ELF_TypeObject);

  SectionKind GVKind = TargetLoweringObjectFile::getKindForGlobal(GV, TM);

  const DataLayout &DL = GV->getDataLayout();
  uint64_t Size = DL.getTypeAllocSize(GV->getValueType());

  // If the alignment is specified, we *must* obey it.  Overaligning a global
  // with a specified alignment is a prompt way to break globals emitted to
  // sections and expected to be contiguous (e.g. ObjC metadata).
  const Align Alignment = getGVAlignment(GV, DL);

<<<<<<< HEAD
  // Identify globals with "SanitizedPaddedGlobal" attribute and extract
  // the actual global variable size.
  uint64_t ActualSize = 0;
  if (GV->hasAttribute(Attribute::SanitizedPaddedGlobal)) {
    StructType *ST = dyn_cast<StructType>(GV->getValueType());
    if (ST && ST->getNumElements() == 2) {
      auto *ET0 = ST->getElementType(0);
      if (ET0 && isa<ArrayType>(ST->getElementType(1))) {
        ActualSize = DL.getTypeAllocSize(ET0);
      }
    }
  }

  for (const HandlerInfo &HI : Handlers) {
    NamedRegionTimer T(HI.TimerName, HI.TimerDescription,
                       HI.TimerGroupName, HI.TimerGroupDescription,
                       TimePassesIsEnabled);
    HI.Handler->setSymbolSize(GVSym, Size);
  }
=======
  for (auto &Handler : DebugHandlers)
    Handler->setSymbolSize(GVSym, Size);
>>>>>>> 78804f89

  // Handle common symbols
  if (GVKind.isCommon()) {
    if (Size == 0) Size = 1;   // .comm Foo, 0 is undefined, avoid it.
    // .comm _foo, 42, 4
    OutStreamer->emitCommonSymbol(GVSym, Size, Alignment);
    return;
  }

  // Determine to which section this global should be emitted.
  MCSection *TheSection = getObjFileLowering().SectionForGlobal(GV, GVKind, TM);

  // If we have a bss global going to a section that supports the
  // zerofill directive, do so here.
  if (GVKind.isBSS() && MAI->hasMachoZeroFillDirective() &&
      TheSection->isVirtualSection()) {
    if (Size == 0)
      Size = 1; // zerofill of 0 bytes is undefined.
    emitLinkage(GV, GVSym);
    // .zerofill __DATA, __bss, _foo, 400, 5
    OutStreamer->emitZerofill(TheSection, GVSym, Size, Alignment);
    return;
  }

  // If this is a BSS local symbol and we are emitting in the BSS
  // section use .lcomm/.comm directive.
  if (GVKind.isBSSLocal() &&
      getObjFileLowering().getBSSSection() == TheSection) {
    if (Size == 0)
      Size = 1; // .comm Foo, 0 is undefined, avoid it.

    // Use .lcomm only if it supports user-specified alignment.
    // Otherwise, while it would still be correct to use .lcomm in some
    // cases (e.g. when Align == 1), the external assembler might enfore
    // some -unknown- default alignment behavior, which could cause
    // spurious differences between external and integrated assembler.
    // Prefer to simply fall back to .local / .comm in this case.
    if (MAI->getLCOMMDirectiveAlignmentType() != LCOMM::NoAlignment) {
      // .lcomm _foo, 42
      OutStreamer->emitLocalCommonSymbol(GVSym, Size, Alignment);
      return;
    }

    // .local _foo
    OutStreamer->emitSymbolAttribute(GVSym, MCSA_Local);
    // .comm _foo, 42, 4
    OutStreamer->emitCommonSymbol(GVSym, Size, Alignment);
    return;
  }

  // Handle thread local data for mach-o which requires us to output an
  // additional structure of data and mangle the original symbol so that we
  // can reference it later.
  //
  // TODO: This should become an "emit thread local global" method on TLOF.
  // All of this macho specific stuff should be sunk down into TLOFMachO and
  // stuff like "TLSExtraDataSection" should no longer be part of the parent
  // TLOF class.  This will also make it more obvious that stuff like
  // MCStreamer::EmitTBSSSymbol is macho specific and only called from macho
  // specific code.
  if (GVKind.isThreadLocal() && MAI->hasMachoTBSSDirective()) {
    // Emit the .tbss symbol
    MCSymbol *MangSym =
        OutContext.getOrCreateSymbol(GVSym->getName() + Twine("$tlv$init"));

    if (GVKind.isThreadBSS()) {
      TheSection = getObjFileLowering().getTLSBSSSection();
      OutStreamer->emitTBSSSymbol(TheSection, MangSym, Size, Alignment);
    } else if (GVKind.isThreadData()) {
      OutStreamer->switchSection(TheSection);

      emitAlignment(Alignment, GV);
      OutStreamer->emitLabel(MangSym);

      emitGlobalConstant(GV->getDataLayout(),
                         GV->getInitializer());
    }

    OutStreamer->addBlankLine();

    // Emit the variable struct for the runtime.
    MCSection *TLVSect = getObjFileLowering().getTLSExtraDataSection();

    OutStreamer->switchSection(TLVSect);
    // Emit the linkage here.
    emitLinkage(GV, GVSym);
    OutStreamer->emitLabel(GVSym);

    // Three pointers in size:
    //   - __tlv_bootstrap - used to make sure support exists
    //   - spare pointer, used when mapped by the runtime
    //   - pointer to mangled symbol above with initializer
    unsigned PtrSize = DL.getPointerTypeSize(GV->getType());
    OutStreamer->emitSymbolValue(GetExternalSymbolSymbol("_tlv_bootstrap"),
                                PtrSize);
    OutStreamer->emitIntValue(0, PtrSize);
    OutStreamer->emitSymbolValue(MangSym, PtrSize);

    OutStreamer->addBlankLine();
    return;
  }

  MCSymbol *EmittedInitSym = GVSym;

  if (GV->hasAttribute(Attribute::SanitizedPaddedGlobal)) {
    OutStreamer->switchSection(TheSection);
    emitLinkage(GV, EmittedInitSym);
    OutStreamer->emitLabel(EmittedInitSym);
    if (MAI->hasDotTypeDotSizeDirective())
      OutStreamer->emitELFSize(EmittedInitSym,
                               MCConstantExpr::create(ActualSize, OutContext));
    EmittedInitSym = OutContext.getOrCreateSymbol(
        GVSym->getName() + Twine("__sanitized_padded_global"));
    emitVisibility(EmittedInitSym, GV->getVisibility(), !GV->isDeclaration());
  }

  OutStreamer->switchSection(TheSection);

  emitLinkage(GV, EmittedInitSym);
  emitAlignment(Alignment, GV);

  OutStreamer->emitLabel(EmittedInitSym);
  MCSymbol *LocalAlias = getSymbolPreferLocal(*GV);
  if ((LocalAlias != EmittedInitSym) &&
      !GV->hasAttribute(Attribute::SanitizedPaddedGlobal))
    OutStreamer->emitLabel(LocalAlias);

  emitGlobalConstant(GV->getDataLayout(), GV->getInitializer());

  if (MAI->hasDotTypeDotSizeDirective())
    // .size foo, 42
    OutStreamer->emitELFSize(EmittedInitSym,
                             MCConstantExpr::create(Size, OutContext));

  OutStreamer->addBlankLine();
}

/// Emit the directive and value for debug thread local expression
///
/// \p Value - The value to emit.
/// \p Size - The size of the integer (in bytes) to emit.
void AsmPrinter::emitDebugValue(const MCExpr *Value, unsigned Size) const {
  OutStreamer->emitValue(Value, Size);
}

void AsmPrinter::emitFunctionHeaderComment() {}

void AsmPrinter::emitFunctionPrefix(ArrayRef<const Constant *> Prefix) {
  const Function &F = MF->getFunction();
  if (!MAI->hasSubsectionsViaSymbols()) {
    for (auto &C : Prefix)
      emitGlobalConstant(F.getDataLayout(), C);
    return;
  }
  // Preserving prefix-like data on platforms which use subsections-via-symbols
  // is a bit tricky. Here we introduce a symbol for the prefix-like data
  // and use the .alt_entry attribute to mark the function's real entry point
  // as an alternative entry point to the symbol that precedes the function..
  OutStreamer->emitLabel(OutContext.createLinkerPrivateTempSymbol());

  for (auto &C : Prefix) {
    emitGlobalConstant(F.getDataLayout(), C);
  }

  // Emit an .alt_entry directive for the actual function symbol.
  OutStreamer->emitSymbolAttribute(CurrentFnSym, MCSA_AltEntry);
}

/// EmitFunctionHeader - This method emits the header for the current
/// function.
void AsmPrinter::emitFunctionHeader() {
  const Function &F = MF->getFunction();

  if (isVerbose())
    OutStreamer->getCommentOS()
        << "-- Begin function "
        << GlobalValue::dropLLVMManglingEscape(F.getName()) << '\n';

  // Print out constants referenced by the function
  emitConstantPool();

  // Print the 'header' of function.
  // If basic block sections are desired, explicitly request a unique section
  // for this function's entry block.
  if (MF->front().isBeginSection())
    MF->setSection(getObjFileLowering().getUniqueSectionForFunction(F, TM));
  else
    MF->setSection(getObjFileLowering().SectionForGlobal(&F, TM));
  OutStreamer->switchSection(MF->getSection());

  if (!MAI->hasVisibilityOnlyWithLinkage())
    emitVisibility(CurrentFnSym, F.getVisibility());

  if (MAI->needsFunctionDescriptors())
    emitLinkage(&F, CurrentFnDescSym);

  emitLinkage(&F, CurrentFnSym);
  if (MAI->hasFunctionAlignment())
    emitAlignment(MF->getAlignment(), &F);

  if (MAI->hasDotTypeDotSizeDirective())
    OutStreamer->emitSymbolAttribute(CurrentFnSym, MCSA_ELF_TypeFunction);

  if (F.hasFnAttribute(Attribute::Cold))
    OutStreamer->emitSymbolAttribute(CurrentFnSym, MCSA_Cold);

  // Emit the prefix data.
  if (F.hasPrefixData())
    emitFunctionPrefix({F.getPrefixData()});

  // Emit KCFI type information before patchable-function-prefix nops.
  emitKCFITypeId(*MF);

  // Emit M NOPs for -fpatchable-function-entry=N,M where M>0. We arbitrarily
  // place prefix data before NOPs.
  unsigned PatchableFunctionPrefix = 0;
  unsigned PatchableFunctionEntry = 0;
  (void)F.getFnAttribute("patchable-function-prefix")
      .getValueAsString()
      .getAsInteger(10, PatchableFunctionPrefix);
  (void)F.getFnAttribute("patchable-function-entry")
      .getValueAsString()
      .getAsInteger(10, PatchableFunctionEntry);
  if (PatchableFunctionPrefix) {
    CurrentPatchableFunctionEntrySym =
        OutContext.createLinkerPrivateTempSymbol();
    OutStreamer->emitLabel(CurrentPatchableFunctionEntrySym);
    emitNops(PatchableFunctionPrefix);
  } else if (PatchableFunctionEntry) {
    // May be reassigned when emitting the body, to reference the label after
    // the initial BTI (AArch64) or endbr32/endbr64 (x86).
    CurrentPatchableFunctionEntrySym = CurrentFnBegin;
  }

  // Emit the function prologue data for the indirect call sanitizer.
  if (const MDNode *MD = F.getMetadata(LLVMContext::MD_func_sanitize)) {
    assert(MD->getNumOperands() == 2);

    auto *PrologueSig = mdconst::extract<Constant>(MD->getOperand(0));
    auto *TypeHash = mdconst::extract<Constant>(MD->getOperand(1));
    emitFunctionPrefix({PrologueSig, TypeHash});
  }

  if (isVerbose()) {
    F.printAsOperand(OutStreamer->getCommentOS(),
                     /*PrintType=*/false, F.getParent());
    emitFunctionHeaderComment();
    OutStreamer->getCommentOS() << '\n';
  }

  // Emit the function descriptor. This is a virtual function to allow targets
  // to emit their specific function descriptor. Right now it is only used by
  // the AIX target. The PowerPC 64-bit V1 ELF target also uses function
  // descriptors and should be converted to use this hook as well.
  if (MAI->needsFunctionDescriptors())
    emitFunctionDescriptor();

  // Emit the CurrentFnSym. This is a virtual function to allow targets to do
  // their wild and crazy things as required.
  emitFunctionEntryLabel();

  // If the function had address-taken blocks that got deleted, then we have
  // references to the dangling symbols.  Emit them at the start of the function
  // so that we don't get references to undefined symbols.
  std::vector<MCSymbol*> DeadBlockSyms;
  takeDeletedSymbolsForFunction(&F, DeadBlockSyms);
  for (MCSymbol *DeadBlockSym : DeadBlockSyms) {
    OutStreamer->AddComment("Address taken block that was later removed");
    OutStreamer->emitLabel(DeadBlockSym);
  }

  if (CurrentFnBegin) {
    if (MAI->useAssignmentForEHBegin()) {
      MCSymbol *CurPos = OutContext.createTempSymbol();
      OutStreamer->emitLabel(CurPos);
      OutStreamer->emitAssignment(CurrentFnBegin,
                                 MCSymbolRefExpr::create(CurPos, OutContext));
    } else {
      OutStreamer->emitLabel(CurrentFnBegin);
    }
  }

  // Emit pre-function debug and/or EH information.
  for (auto &Handler : DebugHandlers) {
    Handler->beginFunction(MF);
    Handler->beginBasicBlockSection(MF->front());
  }
  for (auto &Handler : Handlers)
    Handler->beginFunction(MF);
  for (auto &Handler : Handlers)
    Handler->beginBasicBlockSection(MF->front());

  // Emit the prologue data.
  if (F.hasPrologueData())
    emitGlobalConstant(F.getDataLayout(), F.getPrologueData());
}

/// EmitFunctionEntryLabel - Emit the label that is the entrypoint for the
/// function.  This can be overridden by targets as required to do custom stuff.
void AsmPrinter::emitFunctionEntryLabel() {
  CurrentFnSym->redefineIfPossible();

  // The function label could have already been emitted if two symbols end up
  // conflicting due to asm renaming.  Detect this and emit an error.
  if (CurrentFnSym->isVariable())
    report_fatal_error("'" + Twine(CurrentFnSym->getName()) +
                       "' is a protected alias");

  OutStreamer->emitLabel(CurrentFnSym);

  if (TM.getTargetTriple().isOSBinFormatELF()) {
    MCSymbol *Sym = getSymbolPreferLocal(MF->getFunction());
    if (Sym != CurrentFnSym) {
      cast<MCSymbolELF>(Sym)->setType(ELF::STT_FUNC);
      CurrentFnBeginLocal = Sym;
      OutStreamer->emitLabel(Sym);
      if (MAI->hasDotTypeDotSizeDirective())
        OutStreamer->emitSymbolAttribute(Sym, MCSA_ELF_TypeFunction);
    }
  }
}

/// emitComments - Pretty-print comments for instructions.
static void emitComments(const MachineInstr &MI, raw_ostream &CommentOS) {
  const MachineFunction *MF = MI.getMF();
  const TargetInstrInfo *TII = MF->getSubtarget().getInstrInfo();

  // Check for spills and reloads

  // We assume a single instruction only has a spill or reload, not
  // both.
  std::optional<LocationSize> Size;
  if ((Size = MI.getRestoreSize(TII))) {
    CommentOS << Size->getValue() << "-byte Reload\n";
  } else if ((Size = MI.getFoldedRestoreSize(TII))) {
    if (!Size->hasValue())
      CommentOS << "Unknown-size Folded Reload\n";
    else if (Size->getValue())
      CommentOS << Size->getValue() << "-byte Folded Reload\n";
  } else if ((Size = MI.getSpillSize(TII))) {
    CommentOS << Size->getValue() << "-byte Spill\n";
  } else if ((Size = MI.getFoldedSpillSize(TII))) {
    if (!Size->hasValue())
      CommentOS << "Unknown-size Folded Spill\n";
    else if (Size->getValue())
      CommentOS << Size->getValue() << "-byte Folded Spill\n";
  }

  // Check for spill-induced copies
  if (MI.getAsmPrinterFlag(MachineInstr::ReloadReuse))
    CommentOS << " Reload Reuse\n";
}

/// emitImplicitDef - This method emits the specified machine instruction
/// that is an implicit def.
void AsmPrinter::emitImplicitDef(const MachineInstr *MI) const {
  Register RegNo = MI->getOperand(0).getReg();

  SmallString<128> Str;
  raw_svector_ostream OS(Str);
  OS << "implicit-def: "
     << printReg(RegNo, MF->getSubtarget().getRegisterInfo());

  OutStreamer->AddComment(OS.str());
  OutStreamer->addBlankLine();
}

static void emitKill(const MachineInstr *MI, AsmPrinter &AP) {
  std::string Str;
  raw_string_ostream OS(Str);
  OS << "kill:";
  for (const MachineOperand &Op : MI->operands()) {
    assert(Op.isReg() && "KILL instruction must have only register operands");
    OS << ' ' << (Op.isDef() ? "def " : "killed ")
       << printReg(Op.getReg(), AP.MF->getSubtarget().getRegisterInfo());
  }
  AP.OutStreamer->AddComment(OS.str());
  AP.OutStreamer->addBlankLine();
}

/// emitDebugValueComment - This method handles the target-independent form
/// of DBG_VALUE, returning true if it was able to do so.  A false return
/// means the target will need to handle MI in EmitInstruction.
static bool emitDebugValueComment(const MachineInstr *MI, AsmPrinter &AP) {
  // This code handles only the 4-operand target-independent form.
  if (MI->isNonListDebugValue() && MI->getNumOperands() != 4)
    return false;

  SmallString<128> Str;
  raw_svector_ostream OS(Str);
  OS << "DEBUG_VALUE: ";

  const DILocalVariable *V = MI->getDebugVariable();
  if (auto *SP = dyn_cast<DISubprogram>(V->getScope())) {
    StringRef Name = SP->getName();
    if (!Name.empty())
      OS << Name << ":";
  }
  OS << V->getName();
  OS << " <- ";

  const DIExpression *Expr = MI->getDebugExpression();
  // First convert this to a non-variadic expression if possible, to simplify
  // the output.
  if (auto NonVariadicExpr = DIExpression::convertToNonVariadicExpression(Expr))
    Expr = *NonVariadicExpr;
  // Then, output the possibly-simplified expression.
  if (Expr->getNumElements()) {
    OS << '[';
    ListSeparator LS;
    for (auto &Op : Expr->expr_ops()) {
      OS << LS << dwarf::OperationEncodingString(Op.getOp());
      for (unsigned I = 0; I < Op.getNumArgs(); ++I)
        OS << ' ' << Op.getArg(I);
    }
    OS << "] ";
  }

  // Register or immediate value. Register 0 means undef.
  for (const MachineOperand &Op : MI->debug_operands()) {
    if (&Op != MI->debug_operands().begin())
      OS << ", ";
    switch (Op.getType()) {
    case MachineOperand::MO_FPImmediate: {
      APFloat APF = APFloat(Op.getFPImm()->getValueAPF());
      Type *ImmTy = Op.getFPImm()->getType();
      if (ImmTy->isBFloatTy() || ImmTy->isHalfTy() || ImmTy->isFloatTy() ||
          ImmTy->isDoubleTy()) {
        OS << APF.convertToDouble();
      } else {
        // There is no good way to print long double.  Convert a copy to
        // double.  Ah well, it's only a comment.
        bool ignored;
        APF.convert(APFloat::IEEEdouble(), APFloat::rmNearestTiesToEven,
                    &ignored);
        OS << "(long double) " << APF.convertToDouble();
      }
      break;
    }
    case MachineOperand::MO_Immediate: {
      OS << Op.getImm();
      break;
    }
    case MachineOperand::MO_CImmediate: {
      Op.getCImm()->getValue().print(OS, false /*isSigned*/);
      break;
    }
    case MachineOperand::MO_TargetIndex: {
      OS << "!target-index(" << Op.getIndex() << "," << Op.getOffset() << ")";
      break;
    }
    case MachineOperand::MO_Register:
    case MachineOperand::MO_FrameIndex: {
      Register Reg;
      std::optional<StackOffset> Offset;
      if (Op.isReg()) {
        Reg = Op.getReg();
      } else {
        const TargetFrameLowering *TFI =
            AP.MF->getSubtarget().getFrameLowering();
        Offset = TFI->getFrameIndexReference(*AP.MF, Op.getIndex(), Reg);
      }
      if (!Reg) {
        // Suppress offset, it is not meaningful here.
        OS << "undef";
        break;
      }
      // The second operand is only an offset if it's an immediate.
      if (MI->isIndirectDebugValue())
        Offset = StackOffset::getFixed(MI->getDebugOffset().getImm());
      if (Offset)
        OS << '[';
      OS << printReg(Reg, AP.MF->getSubtarget().getRegisterInfo());
      if (Offset)
        OS << '+' << Offset->getFixed() << ']';
      break;
    }
    default:
      llvm_unreachable("Unknown operand type");
    }
  }

  // NOTE: Want this comment at start of line, don't emit with AddComment.
  AP.OutStreamer->emitRawComment(OS.str());
  return true;
}

/// This method handles the target-independent form of DBG_LABEL, returning
/// true if it was able to do so.  A false return means the target will need
/// to handle MI in EmitInstruction.
static bool emitDebugLabelComment(const MachineInstr *MI, AsmPrinter &AP) {
  if (MI->getNumOperands() != 1)
    return false;

  SmallString<128> Str;
  raw_svector_ostream OS(Str);
  OS << "DEBUG_LABEL: ";

  const DILabel *V = MI->getDebugLabel();
  if (auto *SP = dyn_cast<DISubprogram>(
          V->getScope()->getNonLexicalBlockFileScope())) {
    StringRef Name = SP->getName();
    if (!Name.empty())
      OS << Name << ":";
  }
  OS << V->getName();

  // NOTE: Want this comment at start of line, don't emit with AddComment.
  AP.OutStreamer->emitRawComment(OS.str());
  return true;
}

/// This method handles the target-independent form
/// of DBG_DEF, returning true if it was able to do so.  A false return
/// means the target will need to handle MI in EmitInstruction.
bool AsmPrinter::emitDebugComment(const MachineInstr *MI) {
  assert(MI->isDebugInstr());

  if (!isVerbose())
    return true;

  switch(MI->getOpcode()) {
      case TargetOpcode::DBG_DEF:
      case TargetOpcode::DBG_KILL:
        // FIXME(KZHURAVL): Implement for def/kill.
        return true;
      case TargetOpcode::DBG_VALUE:
      case TargetOpcode::DBG_VALUE_LIST:
        return emitDebugValueComment(MI, *this);
      case TargetOpcode::DBG_LABEL:
        return emitDebugLabelComment(MI, *this);
      default:
        break;
  }
  return false;
}

AsmPrinter::CFISection
AsmPrinter::getFunctionCFISectionType(const Function &F) const {
  // Ignore functions that won't get emitted.
  if (F.isDeclarationForLinker())
    return CFISection::None;

  if (MAI->getExceptionHandlingType() == ExceptionHandling::DwarfCFI &&
      F.needsUnwindTableEntry())
    return CFISection::EH;

  if (MAI->usesCFIWithoutEH() && F.hasUWTable())
    return CFISection::EH;

  assert(MMI != nullptr && "Invalid machine module info");
  if (MMI->hasDebugInfo() || TM.Options.ForceDwarfFrameSection)
    return CFISection::Debug;

  return CFISection::None;
}

AsmPrinter::CFISection
AsmPrinter::getFunctionCFISectionType(const MachineFunction &MF) const {
  return getFunctionCFISectionType(MF.getFunction());
}

bool AsmPrinter::needsSEHMoves() {
  return MAI->usesWindowsCFI() && MF->getFunction().needsUnwindTableEntry();
}

bool AsmPrinter::usesCFIWithoutEH() const {
  return MAI->usesCFIWithoutEH() && ModuleCFISection != CFISection::None;
}

void AsmPrinter::emitCFIInstruction(const MachineInstr &MI) {
  ExceptionHandling ExceptionHandlingType = MAI->getExceptionHandlingType();
  if (!usesCFIWithoutEH() &&
      ExceptionHandlingType != ExceptionHandling::DwarfCFI &&
      ExceptionHandlingType != ExceptionHandling::ARM)
    return;

  if (getFunctionCFISectionType(*MF) == CFISection::None)
    return;

  // If there is no "real" instruction following this CFI instruction, skip
  // emitting it; it would be beyond the end of the function's FDE range.
  auto *MBB = MI.getParent();
  auto I = std::next(MI.getIterator());
  while (I != MBB->end() && I->isTransient())
    ++I;
  if (I == MBB->instr_end() &&
      MBB->getReverseIterator() == MBB->getParent()->rbegin())
    return;

  const std::vector<MCCFIInstruction> &Instrs = MF->getFrameInstructions();
  unsigned CFIIndex = MI.getOperand(0).getCFIIndex();
  const MCCFIInstruction &CFI = Instrs[CFIIndex];
  emitCFIInstruction(CFI);
}

void AsmPrinter::emitFrameAlloc(const MachineInstr &MI) {
  // The operands are the MCSymbol and the frame offset of the allocation.
  MCSymbol *FrameAllocSym = MI.getOperand(0).getMCSymbol();
  int FrameOffset = MI.getOperand(1).getImm();

  // Emit a symbol assignment.
  OutStreamer->emitAssignment(FrameAllocSym,
                             MCConstantExpr::create(FrameOffset, OutContext));
}

/// Returns the BB metadata to be emitted in the SHT_LLVM_BB_ADDR_MAP section
/// for a given basic block. This can be used to capture more precise profile
/// information.
static uint32_t getBBAddrMapMetadata(const MachineBasicBlock &MBB) {
  const TargetInstrInfo *TII = MBB.getParent()->getSubtarget().getInstrInfo();
  return object::BBAddrMap::BBEntry::Metadata{
      MBB.isReturnBlock(), !MBB.empty() && TII->isTailCall(MBB.back()),
      MBB.isEHPad(), const_cast<MachineBasicBlock &>(MBB).canFallThrough(),
      !MBB.empty() && MBB.rbegin()->isIndirectBranch()}
      .encode();
}

static llvm::object::BBAddrMap::Features
getBBAddrMapFeature(const MachineFunction &MF, int NumMBBSectionRanges) {
  return {PgoAnalysisMapFeatures.isSet(PGOMapFeaturesEnum::FuncEntryCount),
          PgoAnalysisMapFeatures.isSet(PGOMapFeaturesEnum::BBFreq),
          PgoAnalysisMapFeatures.isSet(PGOMapFeaturesEnum::BrProb),
          MF.hasBBSections() && NumMBBSectionRanges > 1};
}

void AsmPrinter::emitBBAddrMapSection(const MachineFunction &MF) {
  MCSection *BBAddrMapSection =
      getObjFileLowering().getBBAddrMapSection(*MF.getSection());
  assert(BBAddrMapSection && ".llvm_bb_addr_map section is not initialized.");

  const MCSymbol *FunctionSymbol = getFunctionBegin();

  OutStreamer->pushSection();
  OutStreamer->switchSection(BBAddrMapSection);
  OutStreamer->AddComment("version");
  uint8_t BBAddrMapVersion = OutStreamer->getContext().getBBAddrMapVersion();
  OutStreamer->emitInt8(BBAddrMapVersion);
  OutStreamer->AddComment("feature");
  auto Features = getBBAddrMapFeature(MF, MBBSectionRanges.size());
  OutStreamer->emitInt8(Features.encode());
  // Emit BB Information for each basic block in the function.
  if (Features.MultiBBRange) {
    OutStreamer->AddComment("number of basic block ranges");
    OutStreamer->emitULEB128IntValue(MBBSectionRanges.size());
  }
  // Number of blocks in each MBB section.
  MapVector<unsigned, unsigned> MBBSectionNumBlocks;
  const MCSymbol *PrevMBBEndSymbol = nullptr;
  if (!Features.MultiBBRange) {
    OutStreamer->AddComment("function address");
    OutStreamer->emitSymbolValue(FunctionSymbol, getPointerSize());
    OutStreamer->AddComment("number of basic blocks");
    OutStreamer->emitULEB128IntValue(MF.size());
    PrevMBBEndSymbol = FunctionSymbol;
  } else {
    unsigned BBCount = 0;
    for (const MachineBasicBlock &MBB : MF) {
      BBCount++;
      if (MBB.isEndSection()) {
        // Store each section's basic block count when it ends.
        MBBSectionNumBlocks[MBB.getSectionIDNum()] = BBCount;
        // Reset the count for the next section.
        BBCount = 0;
      }
    }
  }
  // Emit the BB entry for each basic block in the function.
  for (const MachineBasicBlock &MBB : MF) {
    const MCSymbol *MBBSymbol =
        MBB.isEntryBlock() ? FunctionSymbol : MBB.getSymbol();
    bool IsBeginSection =
        Features.MultiBBRange && (MBB.isBeginSection() || MBB.isEntryBlock());
    if (IsBeginSection) {
      OutStreamer->AddComment("base address");
      OutStreamer->emitSymbolValue(MBBSymbol, getPointerSize());
      OutStreamer->AddComment("number of basic blocks");
      OutStreamer->emitULEB128IntValue(
          MBBSectionNumBlocks[MBB.getSectionIDNum()]);
      PrevMBBEndSymbol = MBBSymbol;
    }
    // TODO: Remove this check when version 1 is deprecated.
    if (BBAddrMapVersion > 1) {
      OutStreamer->AddComment("BB id");
      // Emit the BB ID for this basic block.
      // We only emit BaseID since CloneID is unset for
      // basic-block-sections=labels.
      // TODO: Emit the full BBID when labels and sections can be mixed
      // together.
      OutStreamer->emitULEB128IntValue(MBB.getBBID()->BaseID);
    }
    // Emit the basic block offset relative to the end of the previous block.
    // This is zero unless the block is padded due to alignment.
    emitLabelDifferenceAsULEB128(MBBSymbol, PrevMBBEndSymbol);
    // Emit the basic block size. When BBs have alignments, their size cannot
    // always be computed from their offsets.
    emitLabelDifferenceAsULEB128(MBB.getEndSymbol(), MBBSymbol);
    // Emit the Metadata.
    OutStreamer->emitULEB128IntValue(getBBAddrMapMetadata(MBB));
    PrevMBBEndSymbol = MBB.getEndSymbol();
  }

  if (Features.hasPGOAnalysis()) {
    assert(BBAddrMapVersion >= 2 &&
           "PGOAnalysisMap only supports version 2 or later");

    if (Features.FuncEntryCount) {
      OutStreamer->AddComment("function entry count");
      auto MaybeEntryCount = MF.getFunction().getEntryCount();
      OutStreamer->emitULEB128IntValue(
          MaybeEntryCount ? MaybeEntryCount->getCount() : 0);
    }
    const MachineBlockFrequencyInfo *MBFI =
        Features.BBFreq
            ? &getAnalysis<LazyMachineBlockFrequencyInfoPass>().getBFI()
            : nullptr;
    const MachineBranchProbabilityInfo *MBPI =
        Features.BrProb
            ? &getAnalysis<MachineBranchProbabilityInfoWrapperPass>().getMBPI()
            : nullptr;

    if (Features.BBFreq || Features.BrProb) {
      for (const MachineBasicBlock &MBB : MF) {
        if (Features.BBFreq) {
          OutStreamer->AddComment("basic block frequency");
          OutStreamer->emitULEB128IntValue(
              MBFI->getBlockFreq(&MBB).getFrequency());
        }
        if (Features.BrProb) {
          unsigned SuccCount = MBB.succ_size();
          OutStreamer->AddComment("basic block successor count");
          OutStreamer->emitULEB128IntValue(SuccCount);
          for (const MachineBasicBlock *SuccMBB : MBB.successors()) {
            OutStreamer->AddComment("successor BB ID");
            OutStreamer->emitULEB128IntValue(SuccMBB->getBBID()->BaseID);
            OutStreamer->AddComment("successor branch probability");
            OutStreamer->emitULEB128IntValue(
                MBPI->getEdgeProbability(&MBB, SuccMBB).getNumerator());
          }
        }
      }
    }
  }

  OutStreamer->popSection();
}

void AsmPrinter::emitKCFITrapEntry(const MachineFunction &MF,
                                   const MCSymbol *Symbol) {
  MCSection *Section =
      getObjFileLowering().getKCFITrapSection(*MF.getSection());
  if (!Section)
    return;

  OutStreamer->pushSection();
  OutStreamer->switchSection(Section);

  MCSymbol *Loc = OutContext.createLinkerPrivateTempSymbol();
  OutStreamer->emitLabel(Loc);
  OutStreamer->emitAbsoluteSymbolDiff(Symbol, Loc, 4);

  OutStreamer->popSection();
}

void AsmPrinter::emitKCFITypeId(const MachineFunction &MF) {
  const Function &F = MF.getFunction();
  if (const MDNode *MD = F.getMetadata(LLVMContext::MD_kcfi_type))
    emitGlobalConstant(F.getDataLayout(),
                       mdconst::extract<ConstantInt>(MD->getOperand(0)));
}

void AsmPrinter::emitPseudoProbe(const MachineInstr &MI) {
  if (PP) {
    auto GUID = MI.getOperand(0).getImm();
    auto Index = MI.getOperand(1).getImm();
    auto Type = MI.getOperand(2).getImm();
    auto Attr = MI.getOperand(3).getImm();
    DILocation *DebugLoc = MI.getDebugLoc();
    PP->emitPseudoProbe(GUID, Index, Type, Attr, DebugLoc);
  }
}

void AsmPrinter::emitStackSizeSection(const MachineFunction &MF) {
  if (!MF.getTarget().Options.EmitStackSizeSection)
    return;

  MCSection *StackSizeSection =
      getObjFileLowering().getStackSizesSection(*getCurrentSection());
  if (!StackSizeSection)
    return;

  const MachineFrameInfo &FrameInfo = MF.getFrameInfo();
  // Don't emit functions with dynamic stack allocations.
  if (FrameInfo.hasVarSizedObjects())
    return;

  OutStreamer->pushSection();
  OutStreamer->switchSection(StackSizeSection);

  const MCSymbol *FunctionSymbol = getFunctionBegin();
  uint64_t StackSize =
      FrameInfo.getStackSize() + FrameInfo.getUnsafeStackSize();
  OutStreamer->emitSymbolValue(FunctionSymbol, TM.getProgramPointerSize());
  OutStreamer->emitULEB128IntValue(StackSize);

  OutStreamer->popSection();
}

void AsmPrinter::emitStackUsage(const MachineFunction &MF) {
  const std::string &OutputFilename = MF.getTarget().Options.StackUsageOutput;

  // OutputFilename empty implies -fstack-usage is not passed.
  if (OutputFilename.empty())
    return;

  const MachineFrameInfo &FrameInfo = MF.getFrameInfo();
  uint64_t StackSize =
      FrameInfo.getStackSize() + FrameInfo.getUnsafeStackSize();

  if (StackUsageStream == nullptr) {
    std::error_code EC;
    StackUsageStream =
        std::make_unique<raw_fd_ostream>(OutputFilename, EC, sys::fs::OF_Text);
    if (EC) {
      errs() << "Could not open file: " << EC.message();
      return;
    }
  }

  if (const DISubprogram *DSP = MF.getFunction().getSubprogram())
    *StackUsageStream << DSP->getFilename() << ':' << DSP->getLine();
  else
    *StackUsageStream << MF.getFunction().getParent()->getName();

  *StackUsageStream << ':' << MF.getName() << '\t' << StackSize << '\t';
  if (FrameInfo.hasVarSizedObjects())
    *StackUsageStream << "dynamic\n";
  else
    *StackUsageStream << "static\n";
}

void AsmPrinter::emitPCSectionsLabel(const MachineFunction &MF,
                                     const MDNode &MD) {
  MCSymbol *S = MF.getContext().createTempSymbol("pcsection");
  OutStreamer->emitLabel(S);
  PCSectionsSymbols[&MD].emplace_back(S);
}

void AsmPrinter::emitPCSections(const MachineFunction &MF) {
  const Function &F = MF.getFunction();
  if (PCSectionsSymbols.empty() && !F.hasMetadata(LLVMContext::MD_pcsections))
    return;

  const CodeModel::Model CM = MF.getTarget().getCodeModel();
  const unsigned RelativeRelocSize =
      (CM == CodeModel::Medium || CM == CodeModel::Large) ? getPointerSize()
                                                          : 4;

  // Switch to PCSection, short-circuiting the common case where the current
  // section is still valid (assume most MD_pcsections contain just 1 section).
  auto SwitchSection = [&, Prev = StringRef()](const StringRef &Sec) mutable {
    if (Sec == Prev)
      return;
    MCSection *S = getObjFileLowering().getPCSection(Sec, MF.getSection());
    assert(S && "PC section is not initialized");
    OutStreamer->switchSection(S);
    Prev = Sec;
  };
  // Emit symbols into sections and data as specified in the pcsections MDNode.
  auto EmitForMD = [&](const MDNode &MD, ArrayRef<const MCSymbol *> Syms,
                       bool Deltas) {
    // Expect the first operand to be a section name. After that, a tuple of
    // constants may appear, which will simply be emitted into the current
    // section (the user of MD_pcsections decides the format of encoded data).
    assert(isa<MDString>(MD.getOperand(0)) && "first operand not a string");
    bool ConstULEB128 = false;
    for (const MDOperand &MDO : MD.operands()) {
      if (auto *S = dyn_cast<MDString>(MDO)) {
        // Found string, start of new section!
        // Find options for this section "<section>!<opts>" - supported options:
        //   C = Compress constant integers of size 2-8 bytes as ULEB128.
        const StringRef SecWithOpt = S->getString();
        const size_t OptStart = SecWithOpt.find('!'); // likely npos
        const StringRef Sec = SecWithOpt.substr(0, OptStart);
        const StringRef Opts = SecWithOpt.substr(OptStart); // likely empty
        ConstULEB128 = Opts.contains('C');
#ifndef NDEBUG
        for (char O : Opts)
          assert((O == '!' || O == 'C') && "Invalid !pcsections options");
#endif
        SwitchSection(Sec);
        const MCSymbol *Prev = Syms.front();
        for (const MCSymbol *Sym : Syms) {
          if (Sym == Prev || !Deltas) {
            // Use the entry itself as the base of the relative offset.
            MCSymbol *Base = MF.getContext().createTempSymbol("pcsection_base");
            OutStreamer->emitLabel(Base);
            // Emit relative relocation `addr - base`, which avoids a dynamic
            // relocation in the final binary. User will get the address with
            // `base + addr`.
            emitLabelDifference(Sym, Base, RelativeRelocSize);
          } else {
            // Emit delta between symbol and previous symbol.
            if (ConstULEB128)
              emitLabelDifferenceAsULEB128(Sym, Prev);
            else
              emitLabelDifference(Sym, Prev, 4);
          }
          Prev = Sym;
        }
      } else {
        // Emit auxiliary data after PC.
        assert(isa<MDNode>(MDO) && "expecting either string or tuple");
        const auto *AuxMDs = cast<MDNode>(MDO);
        for (const MDOperand &AuxMDO : AuxMDs->operands()) {
          assert(isa<ConstantAsMetadata>(AuxMDO) && "expecting a constant");
          const Constant *C = cast<ConstantAsMetadata>(AuxMDO)->getValue();
          const DataLayout &DL = F.getDataLayout();
          const uint64_t Size = DL.getTypeStoreSize(C->getType());

          if (auto *CI = dyn_cast<ConstantInt>(C);
              CI && ConstULEB128 && Size > 1 && Size <= 8) {
            emitULEB128(CI->getZExtValue());
          } else {
            emitGlobalConstant(DL, C);
          }
        }
      }
    }
  };

  OutStreamer->pushSection();
  // Emit PCs for function start and function size.
  if (const MDNode *MD = F.getMetadata(LLVMContext::MD_pcsections))
    EmitForMD(*MD, {getFunctionBegin(), getFunctionEnd()}, true);
  // Emit PCs for instructions collected.
  for (const auto &MS : PCSectionsSymbols)
    EmitForMD(*MS.first, MS.second, false);
  OutStreamer->popSection();
  PCSectionsSymbols.clear();
}

/// Returns true if function begin and end labels should be emitted.
static bool needFuncLabels(const MachineFunction &MF) {
  MachineModuleInfo &MMI = MF.getMMI();
  if (!MF.getLandingPads().empty() || MF.hasEHFunclets() ||
      MMI.hasDebugInfo() ||
      MF.getFunction().hasMetadata(LLVMContext::MD_pcsections))
    return true;

  // We might emit an EH table that uses function begin and end labels even if
  // we don't have any landingpads.
  if (!MF.getFunction().hasPersonalityFn())
    return false;
  return !isNoOpWithoutInvoke(
      classifyEHPersonality(MF.getFunction().getPersonalityFn()));
}

/// EmitFunctionBody - This method emits the body and trailer for a
/// function.
void AsmPrinter::emitFunctionBody() {
  emitFunctionHeader();

  // Emit target-specific gunk before the function body.
  emitFunctionBodyStart();

  if (isVerbose()) {
    // Get MachineDominatorTree or compute it on the fly if it's unavailable
    auto MDTWrapper = getAnalysisIfAvailable<MachineDominatorTreeWrapperPass>();
    MDT = MDTWrapper ? &MDTWrapper->getDomTree() : nullptr;
    if (!MDT) {
      OwnedMDT = std::make_unique<MachineDominatorTree>();
      OwnedMDT->getBase().recalculate(*MF);
      MDT = OwnedMDT.get();
    }

    // Get MachineLoopInfo or compute it on the fly if it's unavailable
    MLI = getAnalysisIfAvailable<MachineLoopInfo>();
    if (!MLI) {
      OwnedMLI = std::make_unique<MachineLoopInfo>();
      OwnedMLI->getBase().analyze(MDT->getBase());
      MLI = OwnedMLI.get();
    }
  }

  // Print out code for the function.
  bool HasAnyRealCode = false;
  int NumInstsInFunction = 0;
  bool IsEHa = MMI->getModule()->getModuleFlag("eh-asynch");

  bool CanDoExtraAnalysis = ORE->allowExtraAnalysis(DEBUG_TYPE);
  for (auto &MBB : *MF) {
    // Print a label for the basic block.
    emitBasicBlockStart(MBB);
    DenseMap<StringRef, unsigned> MnemonicCounts;
    for (auto &MI : MBB) {
      // Print the assembly for the instruction.
      if (!MI.isPosition() && !MI.isImplicitDef() && !MI.isKill() &&
          !MI.isDebugInstr()) {
        HasAnyRealCode = true;
        ++NumInstsInFunction;
      }

      // If there is a pre-instruction symbol, emit a label for it here.
      if (MCSymbol *S = MI.getPreInstrSymbol())
        OutStreamer->emitLabel(S);

      if (MDNode *MD = MI.getPCSections())
        emitPCSectionsLabel(*MF, *MD);

      for (auto &Handler : DebugHandlers)
        Handler->beginInstruction(&MI);

      if (isVerbose())
        emitComments(MI, OutStreamer->getCommentOS());

      switch (MI.getOpcode()) {
      case TargetOpcode::CFI_INSTRUCTION:
        emitCFIInstruction(MI);
        break;
      case TargetOpcode::LOCAL_ESCAPE:
        emitFrameAlloc(MI);
        break;
      case TargetOpcode::ANNOTATION_LABEL:
      case TargetOpcode::GC_LABEL:
        OutStreamer->emitLabel(MI.getOperand(0).getMCSymbol());
        break;
      case TargetOpcode::EH_LABEL:
        OutStreamer->emitLabel(MI.getOperand(0).getMCSymbol());
        // For AsynchEH, insert a Nop if followed by a trap inst
        //   Or the exception won't be caught.
        //   (see MCConstantExpr::create(1,..) in WinException.cpp)
        //  Ignore SDiv/UDiv because a DIV with Const-0 divisor
        //    must have being turned into an UndefValue.
        //  Div with variable opnds won't be the first instruction in
        //  an EH region as it must be led by at least a Load
        {
          auto MI2 = std::next(MI.getIterator());
          if (IsEHa && MI2 != MBB.end() &&
              (MI2->mayLoadOrStore() || MI2->mayRaiseFPException()))
            emitNops(1);
        }
        break;
      case TargetOpcode::INLINEASM:
      case TargetOpcode::INLINEASM_BR:
        emitInlineAsm(&MI);
        break;
      case TargetOpcode::DBG_DEF:
      case TargetOpcode::DBG_KILL:
      case TargetOpcode::DBG_VALUE:
      case TargetOpcode::DBG_VALUE_LIST:
      case TargetOpcode::DBG_LABEL:
        if(!emitDebugComment(&MI)) {
          emitInstruction(&MI);
        }
        break;
      case TargetOpcode::DBG_INSTR_REF:
        // This instruction reference will have been resolved to a machine
        // location, and a nearby DBG_VALUE created. We can safely ignore
        // the instruction reference.
        break;
      case TargetOpcode::DBG_PHI:
        // This instruction is only used to label a program point, it's purely
        // meta information.
        break;
      case TargetOpcode::IMPLICIT_DEF:
        if (isVerbose()) emitImplicitDef(&MI);
        break;
      case TargetOpcode::KILL:
        if (isVerbose()) emitKill(&MI, *this);
        break;
      case TargetOpcode::PSEUDO_PROBE:
        emitPseudoProbe(MI);
        break;
      case TargetOpcode::ARITH_FENCE:
        if (isVerbose())
          OutStreamer->emitRawComment("ARITH_FENCE");
        break;
      case TargetOpcode::MEMBARRIER:
        OutStreamer->emitRawComment("MEMBARRIER");
        break;
      case TargetOpcode::JUMP_TABLE_DEBUG_INFO:
        // This instruction is only used to note jump table debug info, it's
        // purely meta information.
        break;
      default:
        emitInstruction(&MI);
        if (CanDoExtraAnalysis) {
          MCInst MCI;
          MCI.setOpcode(MI.getOpcode());
          auto Name = OutStreamer->getMnemonic(MCI);
          auto I = MnemonicCounts.insert({Name, 0u});
          I.first->second++;
        }
        break;
      }

      // If there is a post-instruction symbol, emit a label for it here.
      if (MCSymbol *S = MI.getPostInstrSymbol())
        OutStreamer->emitLabel(S);

      for (auto &Handler : DebugHandlers)
        Handler->endInstruction();
    }

    // We must emit temporary symbol for the end of this basic block, if either
    // we have BBLabels enabled or if this basic blocks marks the end of a
    // section.
    if (MF->hasBBLabels() || MF->getTarget().Options.BBAddrMap ||
        (MAI->hasDotTypeDotSizeDirective() && MBB.isEndSection()))
      OutStreamer->emitLabel(MBB.getEndSymbol());

    if (MBB.isEndSection()) {
      // The size directive for the section containing the entry block is
      // handled separately by the function section.
      if (!MBB.sameSection(&MF->front())) {
        if (MAI->hasDotTypeDotSizeDirective()) {
          // Emit the size directive for the basic block section.
          const MCExpr *SizeExp = MCBinaryExpr::createSub(
              MCSymbolRefExpr::create(MBB.getEndSymbol(), OutContext),
              MCSymbolRefExpr::create(CurrentSectionBeginSym, OutContext),
              OutContext);
          OutStreamer->emitELFSize(CurrentSectionBeginSym, SizeExp);
        }
        MBBSectionRanges[MBB.getSectionIDNum()] =
            MBBSectionRange{CurrentSectionBeginSym, MBB.getEndSymbol()};
      }
    }
    emitBasicBlockEnd(MBB);

    if (CanDoExtraAnalysis) {
      // Skip empty blocks.
      if (MBB.empty())
        continue;

      MachineOptimizationRemarkAnalysis R(DEBUG_TYPE, "InstructionMix",
                                          MBB.begin()->getDebugLoc(), &MBB);

      // Generate instruction mix remark. First, sort counts in descending order
      // by count and name.
      SmallVector<std::pair<StringRef, unsigned>, 128> MnemonicVec;
      for (auto &KV : MnemonicCounts)
        MnemonicVec.emplace_back(KV.first, KV.second);

      sort(MnemonicVec, [](const std::pair<StringRef, unsigned> &A,
                           const std::pair<StringRef, unsigned> &B) {
        if (A.second > B.second)
          return true;
        if (A.second == B.second)
          return StringRef(A.first) < StringRef(B.first);
        return false;
      });
      R << "BasicBlock: " << ore::NV("BasicBlock", MBB.getName()) << "\n";
      for (auto &KV : MnemonicVec) {
        auto Name = (Twine("INST_") + getToken(KV.first.trim()).first).str();
        R << KV.first << ": " << ore::NV(Name, KV.second) << "\n";
      }
      ORE->emit(R);
    }
  }

  EmittedInsts += NumInstsInFunction;
  MachineOptimizationRemarkAnalysis R(DEBUG_TYPE, "InstructionCount",
                                      MF->getFunction().getSubprogram(),
                                      &MF->front());
  R << ore::NV("NumInstructions", NumInstsInFunction)
    << " instructions in function";
  ORE->emit(R);

  // If the function is empty and the object file uses .subsections_via_symbols,
  // then we need to emit *something* to the function body to prevent the
  // labels from collapsing together.  Just emit a noop.
  // Similarly, don't emit empty functions on Windows either. It can lead to
  // duplicate entries (two functions with the same RVA) in the Guard CF Table
  // after linking, causing the kernel not to load the binary:
  // https://developercommunity.visualstudio.com/content/problem/45366/vc-linker-creates-invalid-dll-with-clang-cl.html
  // FIXME: Hide this behind some API in e.g. MCAsmInfo or MCTargetStreamer.
  const Triple &TT = TM.getTargetTriple();
  if (!HasAnyRealCode && (MAI->hasSubsectionsViaSymbols() ||
                          (TT.isOSWindows() && TT.isOSBinFormatCOFF()))) {
    MCInst Noop = MF->getSubtarget().getInstrInfo()->getNop();

    // Targets can opt-out of emitting the noop here by leaving the opcode
    // unspecified.
    if (Noop.getOpcode()) {
      OutStreamer->AddComment("avoids zero-length function");
      emitNops(1);
    }
  }

  // Switch to the original section in case basic block sections was used.
  OutStreamer->switchSection(MF->getSection());

  const Function &F = MF->getFunction();
  for (const auto &BB : F) {
    if (!BB.hasAddressTaken())
      continue;
    MCSymbol *Sym = GetBlockAddressSymbol(&BB);
    if (Sym->isDefined())
      continue;
    OutStreamer->AddComment("Address of block that was removed by CodeGen");
    OutStreamer->emitLabel(Sym);
  }

  // Emit target-specific gunk after the function body.
  emitFunctionBodyEnd();

  // Even though wasm supports .type and .size in general, function symbols
  // are automatically sized.
  bool EmitFunctionSize = MAI->hasDotTypeDotSizeDirective() && !TT.isWasm();

  if (needFuncLabels(*MF) || EmitFunctionSize) {
    // Create a symbol for the end of function.
    CurrentFnEnd = createTempSymbol("func_end");
    OutStreamer->emitLabel(CurrentFnEnd);
  }

  // If the target wants a .size directive for the size of the function, emit
  // it.
  if (EmitFunctionSize) {
    // We can get the size as difference between the function label and the
    // temp label.
    const MCExpr *SizeExp = MCBinaryExpr::createSub(
        MCSymbolRefExpr::create(CurrentFnEnd, OutContext),
        MCSymbolRefExpr::create(CurrentFnSymForSize, OutContext), OutContext);
    OutStreamer->emitELFSize(CurrentFnSym, SizeExp);
    if (CurrentFnBeginLocal)
      OutStreamer->emitELFSize(CurrentFnBeginLocal, SizeExp);
  }

  // Call endBasicBlockSection on the last block now, if it wasn't already
  // called.
  if (!MF->back().isEndSection()) {
    for (auto &Handler : DebugHandlers)
      Handler->endBasicBlockSection(MF->back());
    for (auto &Handler : Handlers)
      Handler->endBasicBlockSection(MF->back());
  }
  for (auto &Handler : Handlers)
    Handler->markFunctionEnd();

  MBBSectionRanges[MF->front().getSectionIDNum()] =
      MBBSectionRange{CurrentFnBegin, CurrentFnEnd};

  // Print out jump tables referenced by the function.
  emitJumpTableInfo();

  // Emit post-function debug and/or EH information.
  for (auto &Handler : DebugHandlers)
    Handler->endFunction(MF);
  for (auto &Handler : Handlers)
    Handler->endFunction(MF);

  // Emit section containing BB address offsets and their metadata, when
  // BB labels are requested for this function. Skip empty functions.
  if (HasAnyRealCode) {
    if (MF->hasBBLabels() || MF->getTarget().Options.BBAddrMap)
      emitBBAddrMapSection(*MF);
    else if (PgoAnalysisMapFeatures.getBits() != 0)
      MF->getContext().reportWarning(
          SMLoc(), "pgo-analysis-map is enabled for function " + MF->getName() +
                       " but it does not have labels");
  }

  // Emit sections containing instruction and function PCs.
  emitPCSections(*MF);

  // Emit section containing stack size metadata.
  emitStackSizeSection(*MF);

  // Emit .su file containing function stack size information.
  emitStackUsage(*MF);

  emitPatchableFunctionEntries();

  if (isVerbose())
    OutStreamer->getCommentOS() << "-- End function\n";

  OutStreamer->addBlankLine();
}

/// Compute the number of Global Variables that uses a Constant.
static unsigned getNumGlobalVariableUses(const Constant *C) {
  if (!C)
    return 0;

  if (isa<GlobalVariable>(C))
    return 1;

  unsigned NumUses = 0;
  for (const auto *CU : C->users())
    NumUses += getNumGlobalVariableUses(dyn_cast<Constant>(CU));

  return NumUses;
}

/// Only consider global GOT equivalents if at least one user is a
/// cstexpr inside an initializer of another global variables. Also, don't
/// handle cstexpr inside instructions. During global variable emission,
/// candidates are skipped and are emitted later in case at least one cstexpr
/// isn't replaced by a PC relative GOT entry access.
static bool isGOTEquivalentCandidate(const GlobalVariable *GV,
                                     unsigned &NumGOTEquivUsers) {
  // Global GOT equivalents are unnamed private globals with a constant
  // pointer initializer to another global symbol. They must point to a
  // GlobalVariable or Function, i.e., as GlobalValue.
  if (!GV->hasGlobalUnnamedAddr() || !GV->hasInitializer() ||
      !GV->isConstant() || !GV->isDiscardableIfUnused() ||
      !isa<GlobalValue>(GV->getOperand(0)))
    return false;

  // To be a got equivalent, at least one of its users need to be a constant
  // expression used by another global variable.
  for (const auto *U : GV->users())
    NumGOTEquivUsers += getNumGlobalVariableUses(dyn_cast<Constant>(U));

  return NumGOTEquivUsers > 0;
}

/// Unnamed constant global variables solely contaning a pointer to
/// another globals variable is equivalent to a GOT table entry; it contains the
/// the address of another symbol. Optimize it and replace accesses to these
/// "GOT equivalents" by using the GOT entry for the final global instead.
/// Compute GOT equivalent candidates among all global variables to avoid
/// emitting them if possible later on, after it use is replaced by a GOT entry
/// access.
void AsmPrinter::computeGlobalGOTEquivs(Module &M) {
  if (!getObjFileLowering().supportIndirectSymViaGOTPCRel())
    return;

  for (const auto &G : M.globals()) {
    unsigned NumGOTEquivUsers = 0;
    if (!isGOTEquivalentCandidate(&G, NumGOTEquivUsers))
      continue;

    const MCSymbol *GOTEquivSym = getSymbol(&G);
    GlobalGOTEquivs[GOTEquivSym] = std::make_pair(&G, NumGOTEquivUsers);
  }
}

/// Constant expressions using GOT equivalent globals may not be eligible
/// for PC relative GOT entry conversion, in such cases we need to emit such
/// globals we previously omitted in EmitGlobalVariable.
void AsmPrinter::emitGlobalGOTEquivs() {
  if (!getObjFileLowering().supportIndirectSymViaGOTPCRel())
    return;

  SmallVector<const GlobalVariable *, 8> FailedCandidates;
  for (auto &I : GlobalGOTEquivs) {
    const GlobalVariable *GV = I.second.first;
    unsigned Cnt = I.second.second;
    if (Cnt)
      FailedCandidates.push_back(GV);
  }
  GlobalGOTEquivs.clear();

  for (const auto *GV : FailedCandidates)
    emitGlobalVariable(GV);
}

void AsmPrinter::emitGlobalAlias(const Module &M, const GlobalAlias &GA) {
  MCSymbol *Name = getSymbol(&GA);
  bool IsFunction = GA.getValueType()->isFunctionTy();
  // Treat bitcasts of functions as functions also. This is important at least
  // on WebAssembly where object and function addresses can't alias each other.
  if (!IsFunction)
    IsFunction = isa<Function>(GA.getAliasee()->stripPointerCasts());

  // AIX's assembly directive `.set` is not usable for aliasing purpose,
  // so AIX has to use the extra-label-at-definition strategy. At this
  // point, all the extra label is emitted, we just have to emit linkage for
  // those labels.
  if (TM.getTargetTriple().isOSBinFormatXCOFF()) {
    assert(MAI->hasVisibilityOnlyWithLinkage() &&
           "Visibility should be handled with emitLinkage() on AIX.");

    // Linkage for alias of global variable has been emitted.
    if (isa<GlobalVariable>(GA.getAliaseeObject()))
      return;

    emitLinkage(&GA, Name);
    // If it's a function, also emit linkage for aliases of function entry
    // point.
    if (IsFunction)
      emitLinkage(&GA,
                  getObjFileLowering().getFunctionEntryPointSymbol(&GA, TM));
    return;
  }

  if (GA.hasExternalLinkage() || !MAI->getWeakRefDirective())
    OutStreamer->emitSymbolAttribute(Name, MCSA_Global);
  else if (GA.hasWeakLinkage() || GA.hasLinkOnceLinkage())
    OutStreamer->emitSymbolAttribute(Name, MCSA_WeakReference);
  else
    assert(GA.hasLocalLinkage() && "Invalid alias linkage");

  // Set the symbol type to function if the alias has a function type.
  // This affects codegen when the aliasee is not a function.
  if (IsFunction) {
    OutStreamer->emitSymbolAttribute(Name, MCSA_ELF_TypeFunction);
    if (TM.getTargetTriple().isOSBinFormatCOFF()) {
      OutStreamer->beginCOFFSymbolDef(Name);
      OutStreamer->emitCOFFSymbolStorageClass(
          GA.hasLocalLinkage() ? COFF::IMAGE_SYM_CLASS_STATIC
                               : COFF::IMAGE_SYM_CLASS_EXTERNAL);
      OutStreamer->emitCOFFSymbolType(COFF::IMAGE_SYM_DTYPE_FUNCTION
                                      << COFF::SCT_COMPLEX_TYPE_SHIFT);
      OutStreamer->endCOFFSymbolDef();
    }
  }

  emitVisibility(Name, GA.getVisibility());

  const MCExpr *Expr = lowerConstant(GA.getAliasee());

  if (MAI->hasAltEntry() && isa<MCBinaryExpr>(Expr))
    OutStreamer->emitSymbolAttribute(Name, MCSA_AltEntry);

  // Emit the directives as assignments aka .set:
  OutStreamer->emitAssignment(Name, Expr);
  MCSymbol *LocalAlias = getSymbolPreferLocal(GA);
  if (LocalAlias != Name)
    OutStreamer->emitAssignment(LocalAlias, Expr);

  // If the aliasee does not correspond to a symbol in the output, i.e. the
  // alias is not of an object or the aliased object is private, then set the
  // size of the alias symbol from the type of the alias. We don't do this in
  // other situations as the alias and aliasee having differing types but same
  // size may be intentional.
  const GlobalObject *BaseObject = GA.getAliaseeObject();
  if (MAI->hasDotTypeDotSizeDirective() && GA.getValueType()->isSized() &&
      (!BaseObject || BaseObject->hasPrivateLinkage())) {
    const DataLayout &DL = M.getDataLayout();
    uint64_t Size = DL.getTypeAllocSize(GA.getValueType());
    OutStreamer->emitELFSize(Name, MCConstantExpr::create(Size, OutContext));
  }
}

void AsmPrinter::emitGlobalIFunc(Module &M, const GlobalIFunc &GI) {
  assert(!TM.getTargetTriple().isOSBinFormatXCOFF() &&
         "IFunc is not supported on AIX.");

  auto EmitLinkage = [&](MCSymbol *Sym) {
    if (GI.hasExternalLinkage() || !MAI->getWeakRefDirective())
      OutStreamer->emitSymbolAttribute(Sym, MCSA_Global);
    else if (GI.hasWeakLinkage() || GI.hasLinkOnceLinkage())
      OutStreamer->emitSymbolAttribute(Sym, MCSA_WeakReference);
    else
      assert(GI.hasLocalLinkage() && "Invalid ifunc linkage");
  };

  if (TM.getTargetTriple().isOSBinFormatELF()) {
    MCSymbol *Name = getSymbol(&GI);
    EmitLinkage(Name);
    OutStreamer->emitSymbolAttribute(Name, MCSA_ELF_TypeIndFunction);
    emitVisibility(Name, GI.getVisibility());

    // Emit the directives as assignments aka .set:
    const MCExpr *Expr = lowerConstant(GI.getResolver());
    OutStreamer->emitAssignment(Name, Expr);
    MCSymbol *LocalAlias = getSymbolPreferLocal(GI);
    if (LocalAlias != Name)
      OutStreamer->emitAssignment(LocalAlias, Expr);

    return;
  }

  if (!TM.getTargetTriple().isOSBinFormatMachO() || !getIFuncMCSubtargetInfo())
    llvm::report_fatal_error("IFuncs are not supported on this platform");

  // On Darwin platforms, emit a manually-constructed .symbol_resolver that
  // implements the symbol resolution duties of the IFunc.
  //
  // Normally, this would be handled by linker magic, but unfortunately there
  // are a few limitations in ld64 and ld-prime's implementation of
  // .symbol_resolver that mean we can't always use them:
  //
  //    *  resolvers cannot be the target of an alias
  //    *  resolvers cannot have private linkage
  //    *  resolvers cannot have linkonce linkage
  //    *  resolvers cannot appear in executables
  //    *  resolvers cannot appear in bundles
  //
  // This works around that by emitting a close approximation of what the
  // linker would have done.

  MCSymbol *LazyPointer =
      GetExternalSymbolSymbol(GI.getName() + ".lazy_pointer");
  MCSymbol *StubHelper = GetExternalSymbolSymbol(GI.getName() + ".stub_helper");

  OutStreamer->switchSection(OutContext.getObjectFileInfo()->getDataSection());

  const DataLayout &DL = M.getDataLayout();
  emitAlignment(Align(DL.getPointerSize()));
  OutStreamer->emitLabel(LazyPointer);
  emitVisibility(LazyPointer, GI.getVisibility());
  OutStreamer->emitValue(MCSymbolRefExpr::create(StubHelper, OutContext), 8);

  OutStreamer->switchSection(OutContext.getObjectFileInfo()->getTextSection());

  const TargetSubtargetInfo *STI =
      TM.getSubtargetImpl(*GI.getResolverFunction());
  const TargetLowering *TLI = STI->getTargetLowering();
  Align TextAlign(TLI->getMinFunctionAlignment());

  MCSymbol *Stub = getSymbol(&GI);
  EmitLinkage(Stub);
  OutStreamer->emitCodeAlignment(TextAlign, getIFuncMCSubtargetInfo());
  OutStreamer->emitLabel(Stub);
  emitVisibility(Stub, GI.getVisibility());
  emitMachOIFuncStubBody(M, GI, LazyPointer);

  OutStreamer->emitCodeAlignment(TextAlign, getIFuncMCSubtargetInfo());
  OutStreamer->emitLabel(StubHelper);
  emitVisibility(StubHelper, GI.getVisibility());
  emitMachOIFuncStubHelperBody(M, GI, LazyPointer);
}

void AsmPrinter::emitRemarksSection(remarks::RemarkStreamer &RS) {
  if (!RS.needsSection())
    return;

  remarks::RemarkSerializer &RemarkSerializer = RS.getSerializer();

  std::optional<SmallString<128>> Filename;
  if (std::optional<StringRef> FilenameRef = RS.getFilename()) {
    Filename = *FilenameRef;
    sys::fs::make_absolute(*Filename);
    assert(!Filename->empty() && "The filename can't be empty.");
  }

  std::string Buf;
  raw_string_ostream OS(Buf);
  std::unique_ptr<remarks::MetaSerializer> MetaSerializer =
      Filename ? RemarkSerializer.metaSerializer(OS, Filename->str())
               : RemarkSerializer.metaSerializer(OS);
  MetaSerializer->emit();

  // Switch to the remarks section.
  MCSection *RemarksSection =
      OutContext.getObjectFileInfo()->getRemarksSection();
  OutStreamer->switchSection(RemarksSection);

  OutStreamer->emitBinaryData(OS.str());
}

bool AsmPrinter::doFinalization(Module &M) {
  // Set the MachineFunction to nullptr so that we can catch attempted
  // accesses to MF specific features at the module level and so that
  // we can conditionalize accesses based on whether or not it is nullptr.
  MF = nullptr;

  // Gather all GOT equivalent globals in the module. We really need two
  // passes over the globals: one to compute and another to avoid its emission
  // in EmitGlobalVariable, otherwise we would not be able to handle cases
  // where the got equivalent shows up before its use.
  computeGlobalGOTEquivs(M);

  // Emit global variables.
  for (const auto &G : M.globals())
    emitGlobalVariable(&G);

  // Emit remaining GOT equivalent globals.
  emitGlobalGOTEquivs();

  const TargetLoweringObjectFile &TLOF = getObjFileLowering();

  // Emit linkage(XCOFF) and visibility info for declarations
  for (const Function &F : M) {
    if (!F.isDeclarationForLinker())
      continue;

    MCSymbol *Name = getSymbol(&F);
    // Function getSymbol gives us the function descriptor symbol for XCOFF.

    if (!TM.getTargetTriple().isOSBinFormatXCOFF()) {
      GlobalValue::VisibilityTypes V = F.getVisibility();
      if (V == GlobalValue::DefaultVisibility)
        continue;

      emitVisibility(Name, V, false);
      continue;
    }

    if (F.isIntrinsic())
      continue;

    // Handle the XCOFF case.
    // Variable `Name` is the function descriptor symbol (see above). Get the
    // function entry point symbol.
    MCSymbol *FnEntryPointSym = TLOF.getFunctionEntryPointSymbol(&F, TM);
    // Emit linkage for the function entry point.
    emitLinkage(&F, FnEntryPointSym);

    // Emit linkage for the function descriptor.
    emitLinkage(&F, Name);
  }

  // Emit the remarks section contents.
  // FIXME: Figure out when is the safest time to emit this section. It should
  // not come after debug info.
  if (remarks::RemarkStreamer *RS = M.getContext().getMainRemarkStreamer())
    emitRemarksSection(*RS);

  TLOF.emitModuleMetadata(*OutStreamer, M);

  if (TM.getTargetTriple().isOSBinFormatELF()) {
    MachineModuleInfoELF &MMIELF = MMI->getObjFileInfo<MachineModuleInfoELF>();

    // Output stubs for external and common global variables.
    MachineModuleInfoELF::SymbolListTy Stubs = MMIELF.GetGVStubList();
    if (!Stubs.empty()) {
      OutStreamer->switchSection(TLOF.getDataSection());
      const DataLayout &DL = M.getDataLayout();

      emitAlignment(Align(DL.getPointerSize()));
      for (const auto &Stub : Stubs) {
        OutStreamer->emitLabel(Stub.first);
        OutStreamer->emitSymbolValue(Stub.second.getPointer(),
                                     DL.getPointerSize());
      }
    }
  }

  if (TM.getTargetTriple().isOSBinFormatCOFF()) {
    MachineModuleInfoCOFF &MMICOFF =
        MMI->getObjFileInfo<MachineModuleInfoCOFF>();

    // Output stubs for external and common global variables.
    MachineModuleInfoCOFF::SymbolListTy Stubs = MMICOFF.GetGVStubList();
    if (!Stubs.empty()) {
      const DataLayout &DL = M.getDataLayout();

      for (const auto &Stub : Stubs) {
        SmallString<256> SectionName = StringRef(".rdata$");
        SectionName += Stub.first->getName();
        OutStreamer->switchSection(OutContext.getCOFFSection(
            SectionName,
            COFF::IMAGE_SCN_CNT_INITIALIZED_DATA | COFF::IMAGE_SCN_MEM_READ |
                COFF::IMAGE_SCN_LNK_COMDAT,
            Stub.first->getName(), COFF::IMAGE_COMDAT_SELECT_ANY));
        emitAlignment(Align(DL.getPointerSize()));
        OutStreamer->emitSymbolAttribute(Stub.first, MCSA_Global);
        OutStreamer->emitLabel(Stub.first);
        OutStreamer->emitSymbolValue(Stub.second.getPointer(),
                                     DL.getPointerSize());
      }
    }
  }

  // This needs to happen before emitting debug information since that can end
  // arbitrary sections.
  if (auto *TS = OutStreamer->getTargetStreamer())
    TS->emitConstantPools();

  // Emit Stack maps before any debug info. Mach-O requires that no data or
  // text sections come after debug info has been emitted. This matters for
  // stack maps as they are arbitrary data, and may even have a custom format
  // through user plugins.
  emitStackMaps();

  // Print aliases in topological order, that is, for each alias a = b,
  // b must be printed before a.
  // This is because on some targets (e.g. PowerPC) linker expects aliases in
  // such an order to generate correct TOC information.
  SmallVector<const GlobalAlias *, 16> AliasStack;
  SmallPtrSet<const GlobalAlias *, 16> AliasVisited;
  for (const auto &Alias : M.aliases()) {
    if (Alias.hasAvailableExternallyLinkage())
      continue;
    for (const GlobalAlias *Cur = &Alias; Cur;
         Cur = dyn_cast<GlobalAlias>(Cur->getAliasee())) {
      if (!AliasVisited.insert(Cur).second)
        break;
      AliasStack.push_back(Cur);
    }
    for (const GlobalAlias *AncestorAlias : llvm::reverse(AliasStack))
      emitGlobalAlias(M, *AncestorAlias);
    AliasStack.clear();
  }

  // IFuncs must come before deubginfo in case the backend decides to emit them
  // as actual functions, since on Mach-O targets, we cannot create regular
  // sections after DWARF.
  for (const auto &IFunc : M.ifuncs())
    emitGlobalIFunc(M, IFunc);

  // Finalize debug and EH information.
  for (auto &Handler : DebugHandlers)
    Handler->endModule();
  for (auto &Handler : Handlers)
    Handler->endModule();

  // This deletes all the ephemeral handlers that AsmPrinter added, while
  // keeping all the user-added handlers alive until the AsmPrinter is
  // destroyed.
  Handlers.erase(Handlers.begin() + NumUserHandlers, Handlers.end());
  DebugHandlers.erase(DebugHandlers.begin() + NumUserDebugHandlers,
                      DebugHandlers.end());
  DD = nullptr;

  // If the target wants to know about weak references, print them all.
  if (MAI->getWeakRefDirective()) {
    // FIXME: This is not lazy, it would be nice to only print weak references
    // to stuff that is actually used.  Note that doing so would require targets
    // to notice uses in operands (due to constant exprs etc).  This should
    // happen with the MC stuff eventually.

    // Print out module-level global objects here.
    for (const auto &GO : M.global_objects()) {
      if (!GO.hasExternalWeakLinkage())
        continue;
      OutStreamer->emitSymbolAttribute(getSymbol(&GO), MCSA_WeakReference);
    }
    if (shouldEmitWeakSwiftAsyncExtendedFramePointerFlags()) {
      auto SymbolName = "swift_async_extendedFramePointerFlags";
      auto Global = M.getGlobalVariable(SymbolName);
      if (!Global) {
        auto Int8PtrTy = PointerType::getUnqual(M.getContext());
        Global = new GlobalVariable(M, Int8PtrTy, false,
                                    GlobalValue::ExternalWeakLinkage, nullptr,
                                    SymbolName);
        OutStreamer->emitSymbolAttribute(getSymbol(Global), MCSA_WeakReference);
      }
    }
  }

  GCModuleInfo *MI = getAnalysisIfAvailable<GCModuleInfo>();
  assert(MI && "AsmPrinter didn't require GCModuleInfo?");
  for (GCModuleInfo::iterator I = MI->end(), E = MI->begin(); I != E; )
    if (GCMetadataPrinter *MP = getOrCreateGCPrinter(**--I))
      MP->finishAssembly(M, *MI, *this);

  // Emit llvm.ident metadata in an '.ident' directive.
  emitModuleIdents(M);

  // Emit bytes for llvm.commandline metadata.
  // The command line metadata is emitted earlier on XCOFF.
  if (!TM.getTargetTriple().isOSBinFormatXCOFF())
    emitModuleCommandLines(M);

  // Emit .note.GNU-split-stack and .note.GNU-no-split-stack sections if
  // split-stack is used.
  if (TM.getTargetTriple().isOSBinFormatELF() && HasSplitStack) {
    OutStreamer->switchSection(OutContext.getELFSection(".note.GNU-split-stack",
                                                        ELF::SHT_PROGBITS, 0));
    if (HasNoSplitStack)
      OutStreamer->switchSection(OutContext.getELFSection(
          ".note.GNU-no-split-stack", ELF::SHT_PROGBITS, 0));
  }

  // If we don't have any trampolines, then we don't require stack memory
  // to be executable. Some targets have a directive to declare this.
  Function *InitTrampolineIntrinsic = M.getFunction("llvm.init.trampoline");
  if (!InitTrampolineIntrinsic || InitTrampolineIntrinsic->use_empty())
    if (MCSection *S = MAI->getNonexecutableStackSection(OutContext))
      OutStreamer->switchSection(S);

  if (TM.Options.EmitAddrsig) {
    // Emit address-significance attributes for all globals.
    OutStreamer->emitAddrsig();
    for (const GlobalValue &GV : M.global_values()) {
      if (!GV.use_empty() && !GV.isThreadLocal() &&
          !GV.hasDLLImportStorageClass() &&
          !GV.getName().starts_with("llvm.") &&
          !GV.hasAtLeastLocalUnnamedAddr())
        OutStreamer->emitAddrsigSym(getSymbol(&GV));
    }
  }

  // Emit symbol partition specifications (ELF only).
  if (TM.getTargetTriple().isOSBinFormatELF()) {
    unsigned UniqueID = 0;
    for (const GlobalValue &GV : M.global_values()) {
      if (!GV.hasPartition() || GV.isDeclarationForLinker() ||
          GV.getVisibility() != GlobalValue::DefaultVisibility)
        continue;

      OutStreamer->switchSection(
          OutContext.getELFSection(".llvm_sympart", ELF::SHT_LLVM_SYMPART, 0, 0,
                                   "", false, ++UniqueID, nullptr));
      OutStreamer->emitBytes(GV.getPartition());
      OutStreamer->emitZeros(1);
      OutStreamer->emitValue(
          MCSymbolRefExpr::create(getSymbol(&GV), OutContext),
          MAI->getCodePointerSize());
    }
  }

  // Allow the target to emit any magic that it wants at the end of the file,
  // after everything else has gone out.
  emitEndOfAsmFile(M);

  MMI = nullptr;
  AddrLabelSymbols = nullptr;

  OutStreamer->finish();
  OutStreamer->reset();
  OwnedMLI.reset();
  OwnedMDT.reset();

  return false;
}

MCSymbol *AsmPrinter::getMBBExceptionSym(const MachineBasicBlock &MBB) {
  auto Res = MBBSectionExceptionSyms.try_emplace(MBB.getSectionIDNum());
  if (Res.second)
    Res.first->second = createTempSymbol("exception");
  return Res.first->second;
}

void AsmPrinter::SetupMachineFunction(MachineFunction &MF) {
  this->MF = &MF;
  const Function &F = MF.getFunction();

  // Record that there are split-stack functions, so we will emit a special
  // section to tell the linker.
  if (MF.shouldSplitStack()) {
    HasSplitStack = true;

    if (!MF.getFrameInfo().needsSplitStackProlog())
      HasNoSplitStack = true;
  } else
    HasNoSplitStack = true;

  // Get the function symbol.
  if (!MAI->needsFunctionDescriptors()) {
    CurrentFnSym = getSymbol(&MF.getFunction());
  } else {
    assert(TM.getTargetTriple().isOSAIX() &&
           "Only AIX uses the function descriptor hooks.");
    // AIX is unique here in that the name of the symbol emitted for the
    // function body does not have the same name as the source function's
    // C-linkage name.
    assert(CurrentFnDescSym && "The function descriptor symbol needs to be"
                               " initalized first.");

    // Get the function entry point symbol.
    CurrentFnSym = getObjFileLowering().getFunctionEntryPointSymbol(&F, TM);
  }

  CurrentFnSymForSize = CurrentFnSym;
  CurrentFnBegin = nullptr;
  CurrentFnBeginLocal = nullptr;
  CurrentSectionBeginSym = nullptr;
  MBBSectionRanges.clear();
  MBBSectionExceptionSyms.clear();
  bool NeedsLocalForSize = MAI->needsLocalForSize();
  if (F.hasFnAttribute("patchable-function-entry") ||
      F.hasFnAttribute("function-instrument") ||
      F.hasFnAttribute("xray-instruction-threshold") || needFuncLabels(MF) ||
      NeedsLocalForSize || MF.getTarget().Options.EmitStackSizeSection ||
      MF.getTarget().Options.BBAddrMap || MF.hasBBLabels()) {
    CurrentFnBegin = createTempSymbol("func_begin");
    if (NeedsLocalForSize)
      CurrentFnSymForSize = CurrentFnBegin;
  }

  ORE = &getAnalysis<MachineOptimizationRemarkEmitterPass>().getORE();
}

namespace {

// Keep track the alignment, constpool entries per Section.
  struct SectionCPs {
    MCSection *S;
    Align Alignment;
    SmallVector<unsigned, 4> CPEs;

    SectionCPs(MCSection *s, Align a) : S(s), Alignment(a) {}
  };

} // end anonymous namespace

/// EmitConstantPool - Print to the current output stream assembly
/// representations of the constants in the constant pool MCP. This is
/// used to print out constants which have been "spilled to memory" by
/// the code generator.
void AsmPrinter::emitConstantPool() {
  const MachineConstantPool *MCP = MF->getConstantPool();
  const std::vector<MachineConstantPoolEntry> &CP = MCP->getConstants();
  if (CP.empty()) return;

  // Calculate sections for constant pool entries. We collect entries to go into
  // the same section together to reduce amount of section switch statements.
  SmallVector<SectionCPs, 4> CPSections;
  for (unsigned i = 0, e = CP.size(); i != e; ++i) {
    const MachineConstantPoolEntry &CPE = CP[i];
    Align Alignment = CPE.getAlign();

    SectionKind Kind = CPE.getSectionKind(&getDataLayout());

    const Constant *C = nullptr;
    if (!CPE.isMachineConstantPoolEntry())
      C = CPE.Val.ConstVal;

    MCSection *S = getObjFileLowering().getSectionForConstant(
        getDataLayout(), Kind, C, Alignment);

    // The number of sections are small, just do a linear search from the
    // last section to the first.
    bool Found = false;
    unsigned SecIdx = CPSections.size();
    while (SecIdx != 0) {
      if (CPSections[--SecIdx].S == S) {
        Found = true;
        break;
      }
    }
    if (!Found) {
      SecIdx = CPSections.size();
      CPSections.push_back(SectionCPs(S, Alignment));
    }

    if (Alignment > CPSections[SecIdx].Alignment)
      CPSections[SecIdx].Alignment = Alignment;
    CPSections[SecIdx].CPEs.push_back(i);
  }

  // Now print stuff into the calculated sections.
  const MCSection *CurSection = nullptr;
  unsigned Offset = 0;
  for (unsigned i = 0, e = CPSections.size(); i != e; ++i) {
    for (unsigned j = 0, ee = CPSections[i].CPEs.size(); j != ee; ++j) {
      unsigned CPI = CPSections[i].CPEs[j];
      MCSymbol *Sym = GetCPISymbol(CPI);
      if (!Sym->isUndefined())
        continue;

      if (CurSection != CPSections[i].S) {
        OutStreamer->switchSection(CPSections[i].S);
        emitAlignment(Align(CPSections[i].Alignment));
        CurSection = CPSections[i].S;
        Offset = 0;
      }

      MachineConstantPoolEntry CPE = CP[CPI];

      // Emit inter-object padding for alignment.
      unsigned NewOffset = alignTo(Offset, CPE.getAlign());
      OutStreamer->emitZeros(NewOffset - Offset);

      Offset = NewOffset + CPE.getSizeInBytes(getDataLayout());

      OutStreamer->emitLabel(Sym);
      if (CPE.isMachineConstantPoolEntry())
        emitMachineConstantPoolValue(CPE.Val.MachineCPVal);
      else
        emitGlobalConstant(getDataLayout(), CPE.Val.ConstVal);
    }
  }
}

// Print assembly representations of the jump tables used by the current
// function.
void AsmPrinter::emitJumpTableInfo() {
  const DataLayout &DL = MF->getDataLayout();
  const MachineJumpTableInfo *MJTI = MF->getJumpTableInfo();
  if (!MJTI) return;
  if (MJTI->getEntryKind() == MachineJumpTableInfo::EK_Inline) return;
  const std::vector<MachineJumpTableEntry> &JT = MJTI->getJumpTables();
  if (JT.empty()) return;

  // Pick the directive to use to print the jump table entries, and switch to
  // the appropriate section.
  const Function &F = MF->getFunction();
  const TargetLoweringObjectFile &TLOF = getObjFileLowering();
  bool JTInDiffSection = !TLOF.shouldPutJumpTableInFunctionSection(
      MJTI->getEntryKind() == MachineJumpTableInfo::EK_LabelDifference32 ||
          MJTI->getEntryKind() == MachineJumpTableInfo::EK_LabelDifference64,
      F);
  if (JTInDiffSection) {
    // Drop it in the readonly section.
    MCSection *ReadOnlySection = TLOF.getSectionForJumpTable(F, TM);
    OutStreamer->switchSection(ReadOnlySection);
  }

  emitAlignment(Align(MJTI->getEntryAlignment(DL)));

  // Jump tables in code sections are marked with a data_region directive
  // where that's supported.
  if (!JTInDiffSection)
    OutStreamer->emitDataRegion(MCDR_DataRegionJT32);

  for (unsigned JTI = 0, e = JT.size(); JTI != e; ++JTI) {
    const std::vector<MachineBasicBlock*> &JTBBs = JT[JTI].MBBs;

    // If this jump table was deleted, ignore it.
    if (JTBBs.empty()) continue;

    // For the EK_LabelDifference32 entry, if using .set avoids a relocation,
    /// emit a .set directive for each unique entry.
    if (MJTI->getEntryKind() == MachineJumpTableInfo::EK_LabelDifference32 &&
        MAI->doesSetDirectiveSuppressReloc()) {
      SmallPtrSet<const MachineBasicBlock*, 16> EmittedSets;
      const TargetLowering *TLI = MF->getSubtarget().getTargetLowering();
      const MCExpr *Base = TLI->getPICJumpTableRelocBaseExpr(MF,JTI,OutContext);
      for (const MachineBasicBlock *MBB : JTBBs) {
        if (!EmittedSets.insert(MBB).second)
          continue;

        // .set LJTSet, LBB32-base
        const MCExpr *LHS =
          MCSymbolRefExpr::create(MBB->getSymbol(), OutContext);
        OutStreamer->emitAssignment(GetJTSetSymbol(JTI, MBB->getNumber()),
                                    MCBinaryExpr::createSub(LHS, Base,
                                                            OutContext));
      }
    }

    // On some targets (e.g. Darwin) we want to emit two consecutive labels
    // before each jump table.  The first label is never referenced, but tells
    // the assembler and linker the extents of the jump table object.  The
    // second label is actually referenced by the code.
    if (JTInDiffSection && DL.hasLinkerPrivateGlobalPrefix())
      // FIXME: This doesn't have to have any specific name, just any randomly
      // named and numbered local label started with 'l' would work.  Simplify
      // GetJTISymbol.
      OutStreamer->emitLabel(GetJTISymbol(JTI, true));

    MCSymbol* JTISymbol = GetJTISymbol(JTI);
    OutStreamer->emitLabel(JTISymbol);

    // Defer MCAssembler based constant folding due to a performance issue. The
    // label differences will be evaluated at write time.
    for (const MachineBasicBlock *MBB : JTBBs)
      emitJumpTableEntry(MJTI, MBB, JTI);
  }
  if (!JTInDiffSection)
    OutStreamer->emitDataRegion(MCDR_DataRegionEnd);
}

/// EmitJumpTableEntry - Emit a jump table entry for the specified MBB to the
/// current stream.
void AsmPrinter::emitJumpTableEntry(const MachineJumpTableInfo *MJTI,
                                    const MachineBasicBlock *MBB,
                                    unsigned UID) const {
  assert(MBB && MBB->getNumber() >= 0 && "Invalid basic block");
  const MCExpr *Value = nullptr;
  switch (MJTI->getEntryKind()) {
  case MachineJumpTableInfo::EK_Inline:
    llvm_unreachable("Cannot emit EK_Inline jump table entry");
  case MachineJumpTableInfo::EK_Custom32:
    Value = MF->getSubtarget().getTargetLowering()->LowerCustomJumpTableEntry(
        MJTI, MBB, UID, OutContext);
    break;
  case MachineJumpTableInfo::EK_BlockAddress:
    // EK_BlockAddress - Each entry is a plain address of block, e.g.:
    //     .word LBB123
    Value = MCSymbolRefExpr::create(MBB->getSymbol(), OutContext);
    break;
  case MachineJumpTableInfo::EK_GPRel32BlockAddress: {
    // EK_GPRel32BlockAddress - Each entry is an address of block, encoded
    // with a relocation as gp-relative, e.g.:
    //     .gprel32 LBB123
    MCSymbol *MBBSym = MBB->getSymbol();
    OutStreamer->emitGPRel32Value(MCSymbolRefExpr::create(MBBSym, OutContext));
    return;
  }

  case MachineJumpTableInfo::EK_GPRel64BlockAddress: {
    // EK_GPRel64BlockAddress - Each entry is an address of block, encoded
    // with a relocation as gp-relative, e.g.:
    //     .gpdword LBB123
    MCSymbol *MBBSym = MBB->getSymbol();
    OutStreamer->emitGPRel64Value(MCSymbolRefExpr::create(MBBSym, OutContext));
    return;
  }

  case MachineJumpTableInfo::EK_LabelDifference32:
  case MachineJumpTableInfo::EK_LabelDifference64: {
    // Each entry is the address of the block minus the address of the jump
    // table. This is used for PIC jump tables where gprel32 is not supported.
    // e.g.:
    //      .word LBB123 - LJTI1_2
    // If the .set directive avoids relocations, this is emitted as:
    //      .set L4_5_set_123, LBB123 - LJTI1_2
    //      .word L4_5_set_123
    if (MJTI->getEntryKind() == MachineJumpTableInfo::EK_LabelDifference32 &&
        MAI->doesSetDirectiveSuppressReloc()) {
      Value = MCSymbolRefExpr::create(GetJTSetSymbol(UID, MBB->getNumber()),
                                      OutContext);
      break;
    }
    Value = MCSymbolRefExpr::create(MBB->getSymbol(), OutContext);
    const TargetLowering *TLI = MF->getSubtarget().getTargetLowering();
    const MCExpr *Base = TLI->getPICJumpTableRelocBaseExpr(MF, UID, OutContext);
    Value = MCBinaryExpr::createSub(Value, Base, OutContext);
    break;
  }
  }

  assert(Value && "Unknown entry kind!");

  unsigned EntrySize = MJTI->getEntrySize(getDataLayout());
  OutStreamer->emitValue(Value, EntrySize);
}

/// EmitSpecialLLVMGlobal - Check to see if the specified global is a
/// special global used by LLVM.  If so, emit it and return true, otherwise
/// do nothing and return false.
bool AsmPrinter::emitSpecialLLVMGlobal(const GlobalVariable *GV) {
  if (GV->getName() == "llvm.used") {
    if (MAI->hasNoDeadStrip())    // No need to emit this at all.
      emitLLVMUsedList(cast<ConstantArray>(GV->getInitializer()));
    return true;
  }

  // Ignore debug and non-emitted data.  This handles llvm.compiler.used.
  if (GV->getSection() == "llvm.metadata" ||
      GV->hasAvailableExternallyLinkage())
    return true;

  if (GV->getName() == "llvm.arm64ec.symbolmap") {
    // For ARM64EC, print the table that maps between symbols and the
    // corresponding thunks to translate between x64 and AArch64 code.
    // This table is generated by AArch64Arm64ECCallLowering.
    OutStreamer->switchSection(
        OutContext.getCOFFSection(".hybmp$x", COFF::IMAGE_SCN_LNK_INFO));
    auto *Arr = cast<ConstantArray>(GV->getInitializer());
    for (auto &U : Arr->operands()) {
      auto *C = cast<Constant>(U);
      auto *Src = cast<Function>(C->getOperand(0)->stripPointerCasts());
      auto *Dst = cast<Function>(C->getOperand(1)->stripPointerCasts());
      int Kind = cast<ConstantInt>(C->getOperand(2))->getZExtValue();

      if (Src->hasDLLImportStorageClass()) {
        // For now, we assume dllimport functions aren't directly called.
        // (We might change this later to match MSVC.)
        OutStreamer->emitCOFFSymbolIndex(
            OutContext.getOrCreateSymbol("__imp_" + Src->getName()));
        OutStreamer->emitCOFFSymbolIndex(getSymbol(Dst));
        OutStreamer->emitInt32(Kind);
      } else {
        // FIXME: For non-dllimport functions, MSVC emits the same entry
        // twice, for reasons I don't understand.  I have to assume the linker
        // ignores the redundant entry; there aren't any reasonable semantics
        // to attach to it.
        OutStreamer->emitCOFFSymbolIndex(getSymbol(Src));
        OutStreamer->emitCOFFSymbolIndex(getSymbol(Dst));
        OutStreamer->emitInt32(Kind);
      }
    }
    return true;
  }

  if (!GV->hasAppendingLinkage()) return false;

  assert(GV->hasInitializer() && "Not a special LLVM global!");

  if (GV->getName() == "llvm.global_ctors") {
    emitXXStructorList(GV->getDataLayout(), GV->getInitializer(),
                       /* isCtor */ true);

    return true;
  }

  if (GV->getName() == "llvm.global_dtors") {
    emitXXStructorList(GV->getDataLayout(), GV->getInitializer(),
                       /* isCtor */ false);

    return true;
  }

  report_fatal_error("unknown special variable with appending linkage");
}

/// EmitLLVMUsedList - For targets that define a MAI::UsedDirective, mark each
/// global in the specified llvm.used list.
void AsmPrinter::emitLLVMUsedList(const ConstantArray *InitList) {
  // Should be an array of 'i8*'.
  for (unsigned i = 0, e = InitList->getNumOperands(); i != e; ++i) {
    const GlobalValue *GV =
      dyn_cast<GlobalValue>(InitList->getOperand(i)->stripPointerCasts());
    if (GV)
      OutStreamer->emitSymbolAttribute(getSymbol(GV), MCSA_NoDeadStrip);
  }
}

void AsmPrinter::preprocessXXStructorList(const DataLayout &DL,
                                          const Constant *List,
                                          SmallVector<Structor, 8> &Structors) {
  // Should be an array of '{ i32, void ()*, i8* }' structs.  The first value is
  // the init priority.
  if (!isa<ConstantArray>(List))
    return;

  // Gather the structors in a form that's convenient for sorting by priority.
  for (Value *O : cast<ConstantArray>(List)->operands()) {
    auto *CS = cast<ConstantStruct>(O);
    if (CS->getOperand(1)->isNullValue())
      break; // Found a null terminator, skip the rest.
    ConstantInt *Priority = dyn_cast<ConstantInt>(CS->getOperand(0));
    if (!Priority)
      continue; // Malformed.
    Structors.push_back(Structor());
    Structor &S = Structors.back();
    S.Priority = Priority->getLimitedValue(65535);
    S.Func = CS->getOperand(1);
    if (!CS->getOperand(2)->isNullValue()) {
      if (TM.getTargetTriple().isOSAIX())
        llvm::report_fatal_error(
            "associated data of XXStructor list is not yet supported on AIX");
      S.ComdatKey =
          dyn_cast<GlobalValue>(CS->getOperand(2)->stripPointerCasts());
    }
  }

  // Emit the function pointers in the target-specific order
  llvm::stable_sort(Structors, [](const Structor &L, const Structor &R) {
    return L.Priority < R.Priority;
  });
}

/// EmitXXStructorList - Emit the ctor or dtor list taking into account the init
/// priority.
void AsmPrinter::emitXXStructorList(const DataLayout &DL, const Constant *List,
                                    bool IsCtor) {
  SmallVector<Structor, 8> Structors;
  preprocessXXStructorList(DL, List, Structors);
  if (Structors.empty())
    return;

  // Emit the structors in reverse order if we are using the .ctor/.dtor
  // initialization scheme.
  if (!TM.Options.UseInitArray)
    std::reverse(Structors.begin(), Structors.end());

  const Align Align = DL.getPointerPrefAlignment();
  for (Structor &S : Structors) {
    const TargetLoweringObjectFile &Obj = getObjFileLowering();
    const MCSymbol *KeySym = nullptr;
    if (GlobalValue *GV = S.ComdatKey) {
      if (GV->isDeclarationForLinker())
        // If the associated variable is not defined in this module
        // (it might be available_externally, or have been an
        // available_externally definition that was dropped by the
        // EliminateAvailableExternally pass), some other TU
        // will provide its dynamic initializer.
        continue;

      KeySym = getSymbol(GV);
    }

    MCSection *OutputSection =
        (IsCtor ? Obj.getStaticCtorSection(S.Priority, KeySym)
                : Obj.getStaticDtorSection(S.Priority, KeySym));
    OutStreamer->switchSection(OutputSection);
    if (OutStreamer->getCurrentSection() != OutStreamer->getPreviousSection())
      emitAlignment(Align);
    emitXXStructor(DL, S.Func);
  }
}

void AsmPrinter::emitModuleIdents(Module &M) {
  if (!MAI->hasIdentDirective())
    return;

  if (const NamedMDNode *NMD = M.getNamedMetadata("llvm.ident")) {
    for (unsigned i = 0, e = NMD->getNumOperands(); i != e; ++i) {
      const MDNode *N = NMD->getOperand(i);
      assert(N->getNumOperands() == 1 &&
             "llvm.ident metadata entry can have only one operand");
      const MDString *S = cast<MDString>(N->getOperand(0));
      OutStreamer->emitIdent(S->getString());
    }
  }
}

void AsmPrinter::emitModuleCommandLines(Module &M) {
  MCSection *CommandLine = getObjFileLowering().getSectionForCommandLines();
  if (!CommandLine)
    return;

  const NamedMDNode *NMD = M.getNamedMetadata("llvm.commandline");
  if (!NMD || !NMD->getNumOperands())
    return;

  OutStreamer->pushSection();
  OutStreamer->switchSection(CommandLine);
  OutStreamer->emitZeros(1);
  for (unsigned i = 0, e = NMD->getNumOperands(); i != e; ++i) {
    const MDNode *N = NMD->getOperand(i);
    assert(N->getNumOperands() == 1 &&
           "llvm.commandline metadata entry can have only one operand");
    const MDString *S = cast<MDString>(N->getOperand(0));
    OutStreamer->emitBytes(S->getString());
    OutStreamer->emitZeros(1);
  }
  OutStreamer->popSection();
}

//===--------------------------------------------------------------------===//
// Emission and print routines
//

/// Emit a byte directive and value.
///
void AsmPrinter::emitInt8(int Value) const { OutStreamer->emitInt8(Value); }

/// Emit a short directive and value.
void AsmPrinter::emitInt16(int Value) const { OutStreamer->emitInt16(Value); }

/// Emit a long directive and value.
void AsmPrinter::emitInt32(int Value) const { OutStreamer->emitInt32(Value); }

/// EmitSLEB128 - emit the specified signed leb128 value.
void AsmPrinter::emitSLEB128(int64_t Value, const char *Desc) const {
  if (isVerbose() && Desc)
    OutStreamer->AddComment(Desc);

  OutStreamer->emitSLEB128IntValue(Value);
}

void AsmPrinter::emitULEB128(uint64_t Value, const char *Desc,
                             unsigned PadTo) const {
  if (isVerbose() && Desc)
    OutStreamer->AddComment(Desc);

  OutStreamer->emitULEB128IntValue(Value, PadTo);
}

/// Emit a long long directive and value.
void AsmPrinter::emitInt64(uint64_t Value) const {
  OutStreamer->emitInt64(Value);
}

/// Emit something like ".long Hi-Lo" where the size in bytes of the directive
/// is specified by Size and Hi/Lo specify the labels. This implicitly uses
/// .set if it avoids relocations.
void AsmPrinter::emitLabelDifference(const MCSymbol *Hi, const MCSymbol *Lo,
                                     unsigned Size) const {
  OutStreamer->emitAbsoluteSymbolDiff(Hi, Lo, Size);
}

/// Emit something like ".uleb128 Hi-Lo".
void AsmPrinter::emitLabelDifferenceAsULEB128(const MCSymbol *Hi,
                                              const MCSymbol *Lo) const {
  OutStreamer->emitAbsoluteSymbolDiffAsULEB128(Hi, Lo);
}

/// EmitLabelPlusOffset - Emit something like ".long Label+Offset"
/// where the size in bytes of the directive is specified by Size and Label
/// specifies the label.  This implicitly uses .set if it is available.
void AsmPrinter::emitLabelPlusOffset(const MCSymbol *Label, uint64_t Offset,
                                     unsigned Size,
                                     bool IsSectionRelative) const {
  if (MAI->needsDwarfSectionOffsetDirective() && IsSectionRelative) {
    OutStreamer->emitCOFFSecRel32(Label, Offset);
    if (Size > 4)
      OutStreamer->emitZeros(Size - 4);
    return;
  }

  // Emit Label+Offset (or just Label if Offset is zero)
  const MCExpr *Expr = MCSymbolRefExpr::create(Label, OutContext);
  if (Offset)
    Expr = MCBinaryExpr::createAdd(
        Expr, MCConstantExpr::create(Offset, OutContext), OutContext);

  OutStreamer->emitValue(Expr, Size);
}

//===----------------------------------------------------------------------===//

// EmitAlignment - Emit an alignment directive to the specified power of
// two boundary.  If a global value is specified, and if that global has
// an explicit alignment requested, it will override the alignment request
// if required for correctness.
void AsmPrinter::emitAlignment(Align Alignment, const GlobalObject *GV,
                               unsigned MaxBytesToEmit) const {
  if (GV)
    Alignment = getGVAlignment(GV, GV->getDataLayout(), Alignment);

  if (Alignment == Align(1))
    return; // 1-byte aligned: no need to emit alignment.

  if (getCurrentSection()->isText()) {
    const MCSubtargetInfo *STI = nullptr;
    if (this->MF)
      STI = &getSubtargetInfo();
    else
      STI = TM.getMCSubtargetInfo();
    OutStreamer->emitCodeAlignment(Alignment, STI, MaxBytesToEmit);
  } else
    OutStreamer->emitValueToAlignment(Alignment, 0, 1, MaxBytesToEmit);
}

//===----------------------------------------------------------------------===//
// Constant emission.
//===----------------------------------------------------------------------===//

const MCExpr *AsmPrinter::lowerConstant(const Constant *CV) {
  MCContext &Ctx = OutContext;

  if (CV->isNullValue() || isa<UndefValue>(CV))
    return MCConstantExpr::create(0, Ctx);

  if (const ConstantInt *CI = dyn_cast<ConstantInt>(CV))
    return MCConstantExpr::create(CI->getZExtValue(), Ctx);

  if (const ConstantPtrAuth *CPA = dyn_cast<ConstantPtrAuth>(CV))
    return lowerConstantPtrAuth(*CPA);

  if (const GlobalValue *GV = dyn_cast<GlobalValue>(CV))
    return MCSymbolRefExpr::create(getSymbol(GV), Ctx);

  if (const BlockAddress *BA = dyn_cast<BlockAddress>(CV))
    return MCSymbolRefExpr::create(GetBlockAddressSymbol(BA), Ctx);

  if (const auto *Equiv = dyn_cast<DSOLocalEquivalent>(CV))
    return getObjFileLowering().lowerDSOLocalEquivalent(Equiv, TM);

  if (const NoCFIValue *NC = dyn_cast<NoCFIValue>(CV))
    return MCSymbolRefExpr::create(getSymbol(NC->getGlobalValue()), Ctx);

  const ConstantExpr *CE = dyn_cast<ConstantExpr>(CV);
  if (!CE) {
    llvm_unreachable("Unknown constant value to lower!");
  }

  // The constant expression opcodes are limited to those that are necessary
  // to represent relocations on supported targets. Expressions involving only
  // constant addresses are constant folded instead.
  switch (CE->getOpcode()) {
  default:
    break; // Error
  case Instruction::AddrSpaceCast: {
    const Constant *Op = CE->getOperand(0);
    unsigned DstAS = CE->getType()->getPointerAddressSpace();
    unsigned SrcAS = Op->getType()->getPointerAddressSpace();
    if (TM.isNoopAddrSpaceCast(SrcAS, DstAS))
      return lowerConstant(Op);

    break; // Error
  }
  case Instruction::GetElementPtr: {
    // Generate a symbolic expression for the byte address
    APInt OffsetAI(getDataLayout().getPointerTypeSizeInBits(CE->getType()), 0);
    cast<GEPOperator>(CE)->accumulateConstantOffset(getDataLayout(), OffsetAI);

    const MCExpr *Base = lowerConstant(CE->getOperand(0));
    if (!OffsetAI)
      return Base;

    int64_t Offset = OffsetAI.getSExtValue();
    return MCBinaryExpr::createAdd(Base, MCConstantExpr::create(Offset, Ctx),
                                   Ctx);
  }

  case Instruction::Trunc:
    // We emit the value and depend on the assembler to truncate the generated
    // expression properly.  This is important for differences between
    // blockaddress labels.  Since the two labels are in the same function, it
    // is reasonable to treat their delta as a 32-bit value.
    [[fallthrough]];
  case Instruction::BitCast:
    return lowerConstant(CE->getOperand(0));

  case Instruction::IntToPtr: {
    const DataLayout &DL = getDataLayout();

    // Handle casts to pointers by changing them into casts to the appropriate
    // integer type.  This promotes constant folding and simplifies this code.
    Constant *Op = CE->getOperand(0);
    Op = ConstantFoldIntegerCast(Op, DL.getIntPtrType(CV->getType()),
                                 /*IsSigned*/ false, DL);
    if (Op)
      return lowerConstant(Op);

    break; // Error
  }

  case Instruction::PtrToInt: {
    const DataLayout &DL = getDataLayout();

    // Support only foldable casts to/from pointers that can be eliminated by
    // changing the pointer to the appropriately sized integer type.
    Constant *Op = CE->getOperand(0);
    Type *Ty = CE->getType();

    const MCExpr *OpExpr = lowerConstant(Op);

    // We can emit the pointer value into this slot if the slot is an
    // integer slot equal to the size of the pointer.
    //
    // If the pointer is larger than the resultant integer, then
    // as with Trunc just depend on the assembler to truncate it.
    if (DL.getTypeAllocSize(Ty).getFixedValue() <=
        DL.getTypeAllocSize(Op->getType()).getFixedValue())
      return OpExpr;

    break; // Error
  }

  case Instruction::Sub: {
    GlobalValue *LHSGV;
    APInt LHSOffset;
    DSOLocalEquivalent *DSOEquiv;
    if (IsConstantOffsetFromGlobal(CE->getOperand(0), LHSGV, LHSOffset,
                                   getDataLayout(), &DSOEquiv)) {
      GlobalValue *RHSGV;
      APInt RHSOffset;
      if (IsConstantOffsetFromGlobal(CE->getOperand(1), RHSGV, RHSOffset,
                                     getDataLayout())) {
        const MCExpr *RelocExpr =
            getObjFileLowering().lowerRelativeReference(LHSGV, RHSGV, TM);
        if (!RelocExpr) {
          const MCExpr *LHSExpr =
              MCSymbolRefExpr::create(getSymbol(LHSGV), Ctx);
          if (DSOEquiv &&
              getObjFileLowering().supportDSOLocalEquivalentLowering())
            LHSExpr =
                getObjFileLowering().lowerDSOLocalEquivalent(DSOEquiv, TM);
          RelocExpr = MCBinaryExpr::createSub(
              LHSExpr, MCSymbolRefExpr::create(getSymbol(RHSGV), Ctx), Ctx);
        }
        int64_t Addend = (LHSOffset - RHSOffset).getSExtValue();
        if (Addend != 0)
          RelocExpr = MCBinaryExpr::createAdd(
              RelocExpr, MCConstantExpr::create(Addend, Ctx), Ctx);
        return RelocExpr;
      }
    }

    const MCExpr *LHS = lowerConstant(CE->getOperand(0));
    const MCExpr *RHS = lowerConstant(CE->getOperand(1));
    return MCBinaryExpr::createSub(LHS, RHS, Ctx);
    break;
  }

  case Instruction::Add: {
    const MCExpr *LHS = lowerConstant(CE->getOperand(0));
    const MCExpr *RHS = lowerConstant(CE->getOperand(1));
    return MCBinaryExpr::createAdd(LHS, RHS, Ctx);
  }
  }

  // If the code isn't optimized, there may be outstanding folding
  // opportunities. Attempt to fold the expression using DataLayout as a
  // last resort before giving up.
  Constant *C = ConstantFoldConstant(CE, getDataLayout());
  if (C != CE)
    return lowerConstant(C);

  // Otherwise report the problem to the user.
  std::string S;
  raw_string_ostream OS(S);
  OS << "Unsupported expression in static initializer: ";
  CE->printAsOperand(OS, /*PrintType=*/false,
                     !MF ? nullptr : MF->getFunction().getParent());
  report_fatal_error(Twine(OS.str()));
}

static void emitGlobalConstantImpl(const DataLayout &DL, const Constant *C,
                                   AsmPrinter &AP,
                                   const Constant *BaseCV = nullptr,
                                   uint64_t Offset = 0,
                                   AsmPrinter::AliasMapTy *AliasList = nullptr);

static void emitGlobalConstantFP(const ConstantFP *CFP, AsmPrinter &AP);
static void emitGlobalConstantFP(APFloat APF, Type *ET, AsmPrinter &AP);

/// isRepeatedByteSequence - Determine whether the given value is
/// composed of a repeated sequence of identical bytes and return the
/// byte value.  If it is not a repeated sequence, return -1.
static int isRepeatedByteSequence(const ConstantDataSequential *V) {
  StringRef Data = V->getRawDataValues();
  assert(!Data.empty() && "Empty aggregates should be CAZ node");
  char C = Data[0];
  for (unsigned i = 1, e = Data.size(); i != e; ++i)
    if (Data[i] != C) return -1;
  return static_cast<uint8_t>(C); // Ensure 255 is not returned as -1.
}

/// isRepeatedByteSequence - Determine whether the given value is
/// composed of a repeated sequence of identical bytes and return the
/// byte value.  If it is not a repeated sequence, return -1.
static int isRepeatedByteSequence(const Value *V, const DataLayout &DL) {
  if (const ConstantInt *CI = dyn_cast<ConstantInt>(V)) {
    uint64_t Size = DL.getTypeAllocSizeInBits(V->getType());
    assert(Size % 8 == 0);

    // Extend the element to take zero padding into account.
    APInt Value = CI->getValue().zext(Size);
    if (!Value.isSplat(8))
      return -1;

    return Value.zextOrTrunc(8).getZExtValue();
  }
  if (const ConstantArray *CA = dyn_cast<ConstantArray>(V)) {
    // Make sure all array elements are sequences of the same repeated
    // byte.
    assert(CA->getNumOperands() != 0 && "Should be a CAZ");
    Constant *Op0 = CA->getOperand(0);
    int Byte = isRepeatedByteSequence(Op0, DL);
    if (Byte == -1)
      return -1;

    // All array elements must be equal.
    for (unsigned i = 1, e = CA->getNumOperands(); i != e; ++i)
      if (CA->getOperand(i) != Op0)
        return -1;
    return Byte;
  }

  if (const ConstantDataSequential *CDS = dyn_cast<ConstantDataSequential>(V))
    return isRepeatedByteSequence(CDS);

  return -1;
}

static void emitGlobalAliasInline(AsmPrinter &AP, uint64_t Offset,
                                  AsmPrinter::AliasMapTy *AliasList) {
  if (AliasList) {
    auto AliasIt = AliasList->find(Offset);
    if (AliasIt != AliasList->end()) {
      for (const GlobalAlias *GA : AliasIt->second)
        AP.OutStreamer->emitLabel(AP.getSymbol(GA));
      AliasList->erase(Offset);
    }
  }
}

static void emitGlobalConstantDataSequential(
    const DataLayout &DL, const ConstantDataSequential *CDS, AsmPrinter &AP,
    AsmPrinter::AliasMapTy *AliasList) {
  // See if we can aggregate this into a .fill, if so, emit it as such.
  int Value = isRepeatedByteSequence(CDS, DL);
  if (Value != -1) {
    uint64_t Bytes = DL.getTypeAllocSize(CDS->getType());
    // Don't emit a 1-byte object as a .fill.
    if (Bytes > 1)
      return AP.OutStreamer->emitFill(Bytes, Value);
  }

  // If this can be emitted with .ascii/.asciz, emit it as such.
  if (CDS->isString())
    return AP.OutStreamer->emitBytes(CDS->getAsString());

  // Otherwise, emit the values in successive locations.
  unsigned ElementByteSize = CDS->getElementByteSize();
  if (isa<IntegerType>(CDS->getElementType())) {
    for (unsigned I = 0, E = CDS->getNumElements(); I != E; ++I) {
      emitGlobalAliasInline(AP, ElementByteSize * I, AliasList);
      if (AP.isVerbose())
        AP.OutStreamer->getCommentOS()
            << format("0x%" PRIx64 "\n", CDS->getElementAsInteger(I));
      AP.OutStreamer->emitIntValue(CDS->getElementAsInteger(I),
                                   ElementByteSize);
    }
  } else {
    Type *ET = CDS->getElementType();
    for (unsigned I = 0, E = CDS->getNumElements(); I != E; ++I) {
      emitGlobalAliasInline(AP, ElementByteSize * I, AliasList);
      emitGlobalConstantFP(CDS->getElementAsAPFloat(I), ET, AP);
    }
  }

  unsigned Size = DL.getTypeAllocSize(CDS->getType());
  unsigned EmittedSize =
      DL.getTypeAllocSize(CDS->getElementType()) * CDS->getNumElements();
  assert(EmittedSize <= Size && "Size cannot be less than EmittedSize!");
  if (unsigned Padding = Size - EmittedSize)
    AP.OutStreamer->emitZeros(Padding);
}

static void emitGlobalConstantArray(const DataLayout &DL,
                                    const ConstantArray *CA, AsmPrinter &AP,
                                    const Constant *BaseCV, uint64_t Offset,
                                    AsmPrinter::AliasMapTy *AliasList) {
  // See if we can aggregate some values.  Make sure it can be
  // represented as a series of bytes of the constant value.
  int Value = isRepeatedByteSequence(CA, DL);

  if (Value != -1) {
    uint64_t Bytes = DL.getTypeAllocSize(CA->getType());
    AP.OutStreamer->emitFill(Bytes, Value);
  } else {
    for (unsigned I = 0, E = CA->getNumOperands(); I != E; ++I) {
      emitGlobalConstantImpl(DL, CA->getOperand(I), AP, BaseCV, Offset,
                             AliasList);
      Offset += DL.getTypeAllocSize(CA->getOperand(I)->getType());
    }
  }
}

static void emitGlobalConstantLargeInt(const ConstantInt *CI, AsmPrinter &AP);

static void emitGlobalConstantVector(const DataLayout &DL,
                                     const ConstantVector *CV, AsmPrinter &AP,
                                     AsmPrinter::AliasMapTy *AliasList) {
  Type *ElementType = CV->getType()->getElementType();
  uint64_t ElementSizeInBits = DL.getTypeSizeInBits(ElementType);
  uint64_t ElementAllocSizeInBits = DL.getTypeAllocSizeInBits(ElementType);
  uint64_t EmittedSize;
  if (ElementSizeInBits != ElementAllocSizeInBits) {
    // If the allocation size of an element is different from the size in bits,
    // printing each element separately will insert incorrect padding.
    //
    // The general algorithm here is complicated; instead of writing it out
    // here, just use the existing code in ConstantFolding.
    Type *IntT =
        IntegerType::get(CV->getContext(), DL.getTypeSizeInBits(CV->getType()));
    ConstantInt *CI = dyn_cast_or_null<ConstantInt>(ConstantFoldConstant(
        ConstantExpr::getBitCast(const_cast<ConstantVector *>(CV), IntT), DL));
    if (!CI) {
      report_fatal_error(
          "Cannot lower vector global with unusual element type");
    }
    emitGlobalAliasInline(AP, 0, AliasList);
    emitGlobalConstantLargeInt(CI, AP);
    EmittedSize = DL.getTypeStoreSize(CV->getType());
  } else {
    for (unsigned I = 0, E = CV->getType()->getNumElements(); I != E; ++I) {
      emitGlobalAliasInline(AP, DL.getTypeAllocSize(CV->getType()) * I, AliasList);
      emitGlobalConstantImpl(DL, CV->getOperand(I), AP);
    }
    EmittedSize =
        DL.getTypeAllocSize(ElementType) * CV->getType()->getNumElements();
  }

  unsigned Size = DL.getTypeAllocSize(CV->getType());
  if (unsigned Padding = Size - EmittedSize)
    AP.OutStreamer->emitZeros(Padding);
}

static void emitGlobalConstantStruct(const DataLayout &DL,
                                     const ConstantStruct *CS, AsmPrinter &AP,
                                     const Constant *BaseCV, uint64_t Offset,
                                     AsmPrinter::AliasMapTy *AliasList) {
  // Print the fields in successive locations. Pad to align if needed!
  uint64_t Size = DL.getTypeAllocSize(CS->getType());
  const StructLayout *Layout = DL.getStructLayout(CS->getType());
  uint64_t SizeSoFar = 0;
  for (unsigned I = 0, E = CS->getNumOperands(); I != E; ++I) {
    const Constant *Field = CS->getOperand(I);

    // Print the actual field value.
    emitGlobalConstantImpl(DL, Field, AP, BaseCV, Offset + SizeSoFar,
                           AliasList);

    // Check if padding is needed and insert one or more 0s.
    uint64_t FieldSize = DL.getTypeAllocSize(Field->getType());
    uint64_t PadSize = ((I == E - 1 ? Size : Layout->getElementOffset(I + 1)) -
                        Layout->getElementOffset(I)) -
                       FieldSize;
    SizeSoFar += FieldSize + PadSize;

    // Insert padding - this may include padding to increase the size of the
    // current field up to the ABI size (if the struct is not packed) as well
    // as padding to ensure that the next field starts at the right offset.
    AP.OutStreamer->emitZeros(PadSize);
  }
  assert(SizeSoFar == Layout->getSizeInBytes() &&
         "Layout of constant struct may be incorrect!");
}

static void emitGlobalConstantFP(APFloat APF, Type *ET, AsmPrinter &AP) {
  assert(ET && "Unknown float type");
  APInt API = APF.bitcastToAPInt();

  // First print a comment with what we think the original floating-point value
  // should have been.
  if (AP.isVerbose()) {
    SmallString<8> StrVal;
    APF.toString(StrVal);
    ET->print(AP.OutStreamer->getCommentOS());
    AP.OutStreamer->getCommentOS() << ' ' << StrVal << '\n';
  }

  // Now iterate through the APInt chunks, emitting them in endian-correct
  // order, possibly with a smaller chunk at beginning/end (e.g. for x87 80-bit
  // floats).
  unsigned NumBytes = API.getBitWidth() / 8;
  unsigned TrailingBytes = NumBytes % sizeof(uint64_t);
  const uint64_t *p = API.getRawData();

  // PPC's long double has odd notions of endianness compared to how LLVM
  // handles it: p[0] goes first for *big* endian on PPC.
  if (AP.getDataLayout().isBigEndian() && !ET->isPPC_FP128Ty()) {
    int Chunk = API.getNumWords() - 1;

    if (TrailingBytes)
      AP.OutStreamer->emitIntValueInHexWithPadding(p[Chunk--], TrailingBytes);

    for (; Chunk >= 0; --Chunk)
      AP.OutStreamer->emitIntValueInHexWithPadding(p[Chunk], sizeof(uint64_t));
  } else {
    unsigned Chunk;
    for (Chunk = 0; Chunk < NumBytes / sizeof(uint64_t); ++Chunk)
      AP.OutStreamer->emitIntValueInHexWithPadding(p[Chunk], sizeof(uint64_t));

    if (TrailingBytes)
      AP.OutStreamer->emitIntValueInHexWithPadding(p[Chunk], TrailingBytes);
  }

  // Emit the tail padding for the long double.
  const DataLayout &DL = AP.getDataLayout();
  AP.OutStreamer->emitZeros(DL.getTypeAllocSize(ET) - DL.getTypeStoreSize(ET));
}

static void emitGlobalConstantFP(const ConstantFP *CFP, AsmPrinter &AP) {
  emitGlobalConstantFP(CFP->getValueAPF(), CFP->getType(), AP);
}

static void emitGlobalConstantLargeInt(const ConstantInt *CI, AsmPrinter &AP) {
  const DataLayout &DL = AP.getDataLayout();
  unsigned BitWidth = CI->getBitWidth();

  // Copy the value as we may massage the layout for constants whose bit width
  // is not a multiple of 64-bits.
  APInt Realigned(CI->getValue());
  uint64_t ExtraBits = 0;
  unsigned ExtraBitsSize = BitWidth & 63;

  if (ExtraBitsSize) {
    // The bit width of the data is not a multiple of 64-bits.
    // The extra bits are expected to be at the end of the chunk of the memory.
    // Little endian:
    // * Nothing to be done, just record the extra bits to emit.
    // Big endian:
    // * Record the extra bits to emit.
    // * Realign the raw data to emit the chunks of 64-bits.
    if (DL.isBigEndian()) {
      // Basically the structure of the raw data is a chunk of 64-bits cells:
      //    0        1         BitWidth / 64
      // [chunk1][chunk2] ... [chunkN].
      // The most significant chunk is chunkN and it should be emitted first.
      // However, due to the alignment issue chunkN contains useless bits.
      // Realign the chunks so that they contain only useful information:
      // ExtraBits     0       1       (BitWidth / 64) - 1
      //       chu[nk1 chu][nk2 chu] ... [nkN-1 chunkN]
      ExtraBitsSize = alignTo(ExtraBitsSize, 8);
      ExtraBits = Realigned.getRawData()[0] &
        (((uint64_t)-1) >> (64 - ExtraBitsSize));
      if (BitWidth >= 64)
        Realigned.lshrInPlace(ExtraBitsSize);
    } else
      ExtraBits = Realigned.getRawData()[BitWidth / 64];
  }

  // We don't expect assemblers to support integer data directives
  // for more than 64 bits, so we emit the data in at most 64-bit
  // quantities at a time.
  const uint64_t *RawData = Realigned.getRawData();
  for (unsigned i = 0, e = BitWidth / 64; i != e; ++i) {
    uint64_t Val = DL.isBigEndian() ? RawData[e - i - 1] : RawData[i];
    AP.OutStreamer->emitIntValue(Val, 8);
  }

  if (ExtraBitsSize) {
    // Emit the extra bits after the 64-bits chunks.

    // Emit a directive that fills the expected size.
    uint64_t Size = AP.getDataLayout().getTypeStoreSize(CI->getType());
    Size -= (BitWidth / 64) * 8;
    assert(Size && Size * 8 >= ExtraBitsSize &&
           (ExtraBits & (((uint64_t)-1) >> (64 - ExtraBitsSize)))
           == ExtraBits && "Directive too small for extra bits.");
    AP.OutStreamer->emitIntValue(ExtraBits, Size);
  }
}

/// Transform a not absolute MCExpr containing a reference to a GOT
/// equivalent global, by a target specific GOT pc relative access to the
/// final symbol.
static void handleIndirectSymViaGOTPCRel(AsmPrinter &AP, const MCExpr **ME,
                                         const Constant *BaseCst,
                                         uint64_t Offset) {
  // The global @foo below illustrates a global that uses a got equivalent.
  //
  //  @bar = global i32 42
  //  @gotequiv = private unnamed_addr constant i32* @bar
  //  @foo = i32 trunc (i64 sub (i64 ptrtoint (i32** @gotequiv to i64),
  //                             i64 ptrtoint (i32* @foo to i64))
  //                        to i32)
  //
  // The cstexpr in @foo is converted into the MCExpr `ME`, where we actually
  // check whether @foo is suitable to use a GOTPCREL. `ME` is usually in the
  // form:
  //
  //  foo = cstexpr, where
  //    cstexpr := <gotequiv> - "." + <cst>
  //    cstexpr := <gotequiv> - (<foo> - <offset from @foo base>) + <cst>
  //
  // After canonicalization by evaluateAsRelocatable `ME` turns into:
  //
  //  cstexpr := <gotequiv> - <foo> + gotpcrelcst, where
  //    gotpcrelcst := <offset from @foo base> + <cst>
  MCValue MV;
  if (!(*ME)->evaluateAsRelocatable(MV, nullptr, nullptr) || MV.isAbsolute())
    return;
  const MCSymbolRefExpr *SymA = MV.getSymA();
  if (!SymA)
    return;

  // Check that GOT equivalent symbol is cached.
  const MCSymbol *GOTEquivSym = &SymA->getSymbol();
  if (!AP.GlobalGOTEquivs.count(GOTEquivSym))
    return;

  const GlobalValue *BaseGV = dyn_cast_or_null<GlobalValue>(BaseCst);
  if (!BaseGV)
    return;

  // Check for a valid base symbol
  const MCSymbol *BaseSym = AP.getSymbol(BaseGV);
  const MCSymbolRefExpr *SymB = MV.getSymB();

  if (!SymB || BaseSym != &SymB->getSymbol())
    return;

  // Make sure to match:
  //
  //    gotpcrelcst := <offset from @foo base> + <cst>
  //
  int64_t GOTPCRelCst = Offset + MV.getConstant();
  if (!AP.getObjFileLowering().supportGOTPCRelWithOffset() && GOTPCRelCst != 0)
    return;

  // Emit the GOT PC relative to replace the got equivalent global, i.e.:
  //
  //  bar:
  //    .long 42
  //  gotequiv:
  //    .quad bar
  //  foo:
  //    .long gotequiv - "." + <cst>
  //
  // is replaced by the target specific equivalent to:
  //
  //  bar:
  //    .long 42
  //  foo:
  //    .long bar@GOTPCREL+<gotpcrelcst>
  AsmPrinter::GOTEquivUsePair Result = AP.GlobalGOTEquivs[GOTEquivSym];
  const GlobalVariable *GV = Result.first;
  int NumUses = (int)Result.second;
  const GlobalValue *FinalGV = dyn_cast<GlobalValue>(GV->getOperand(0));
  const MCSymbol *FinalSym = AP.getSymbol(FinalGV);
  *ME = AP.getObjFileLowering().getIndirectSymViaGOTPCRel(
      FinalGV, FinalSym, MV, Offset, AP.MMI, *AP.OutStreamer);

  // Update GOT equivalent usage information
  --NumUses;
  if (NumUses >= 0)
    AP.GlobalGOTEquivs[GOTEquivSym] = std::make_pair(GV, NumUses);
}

static void emitGlobalConstantImpl(const DataLayout &DL, const Constant *CV,
                                   AsmPrinter &AP, const Constant *BaseCV,
                                   uint64_t Offset,
                                   AsmPrinter::AliasMapTy *AliasList) {
  emitGlobalAliasInline(AP, Offset, AliasList);
  uint64_t Size = DL.getTypeAllocSize(CV->getType());

  // Globals with sub-elements such as combinations of arrays and structs
  // are handled recursively by emitGlobalConstantImpl. Keep track of the
  // constant symbol base and the current position with BaseCV and Offset.
  if (!BaseCV && CV->hasOneUse())
    BaseCV = dyn_cast<Constant>(CV->user_back());

  if (isa<ConstantAggregateZero>(CV) || isa<UndefValue>(CV))
    return AP.OutStreamer->emitZeros(Size);

  if (const ConstantInt *CI = dyn_cast<ConstantInt>(CV)) {
    const uint64_t StoreSize = DL.getTypeStoreSize(CV->getType());

    if (StoreSize <= 8) {
      if (AP.isVerbose())
        AP.OutStreamer->getCommentOS()
            << format("0x%" PRIx64 "\n", CI->getZExtValue());
      AP.OutStreamer->emitIntValue(CI->getZExtValue(), StoreSize);
    } else {
      emitGlobalConstantLargeInt(CI, AP);
    }

    // Emit tail padding if needed
    if (Size != StoreSize)
      AP.OutStreamer->emitZeros(Size - StoreSize);

    return;
  }

  if (const ConstantFP *CFP = dyn_cast<ConstantFP>(CV))
    return emitGlobalConstantFP(CFP, AP);

  if (isa<ConstantPointerNull>(CV)) {
    AP.OutStreamer->emitIntValue(0, Size);
    return;
  }

  if (const ConstantDataSequential *CDS = dyn_cast<ConstantDataSequential>(CV))
    return emitGlobalConstantDataSequential(DL, CDS, AP, AliasList);

  if (const ConstantArray *CVA = dyn_cast<ConstantArray>(CV))
    return emitGlobalConstantArray(DL, CVA, AP, BaseCV, Offset, AliasList);

  if (const ConstantStruct *CVS = dyn_cast<ConstantStruct>(CV))
    return emitGlobalConstantStruct(DL, CVS, AP, BaseCV, Offset, AliasList);

  if (const ConstantExpr *CE = dyn_cast<ConstantExpr>(CV)) {
    // Look through bitcasts, which might not be able to be MCExpr'ized (e.g. of
    // vectors).
    if (CE->getOpcode() == Instruction::BitCast)
      return emitGlobalConstantImpl(DL, CE->getOperand(0), AP);

    if (Size > 8) {
      // If the constant expression's size is greater than 64-bits, then we have
      // to emit the value in chunks. Try to constant fold the value and emit it
      // that way.
      Constant *New = ConstantFoldConstant(CE, DL);
      if (New != CE)
        return emitGlobalConstantImpl(DL, New, AP);
    }
  }

  if (const ConstantVector *V = dyn_cast<ConstantVector>(CV))
    return emitGlobalConstantVector(DL, V, AP, AliasList);

  // Otherwise, it must be a ConstantExpr.  Lower it to an MCExpr, then emit it
  // thread the streamer with EmitValue.
  const MCExpr *ME = AP.lowerConstant(CV);

  // Since lowerConstant already folded and got rid of all IR pointer and
  // integer casts, detect GOT equivalent accesses by looking into the MCExpr
  // directly.
  if (AP.getObjFileLowering().supportIndirectSymViaGOTPCRel())
    handleIndirectSymViaGOTPCRel(AP, &ME, BaseCV, Offset);

  AP.OutStreamer->emitValue(ME, Size);
}

/// EmitGlobalConstant - Print a general LLVM constant to the .s file.
void AsmPrinter::emitGlobalConstant(const DataLayout &DL, const Constant *CV,
                                    AliasMapTy *AliasList) {
  uint64_t Size = DL.getTypeAllocSize(CV->getType());
  if (Size)
    emitGlobalConstantImpl(DL, CV, *this, nullptr, 0, AliasList);
  else if (MAI->hasSubsectionsViaSymbols()) {
    // If the global has zero size, emit a single byte so that two labels don't
    // look like they are at the same location.
    OutStreamer->emitIntValue(0, 1);
  }
  if (!AliasList)
    return;
  // TODO: These remaining aliases are not emitted in the correct location. Need
  // to handle the case where the alias offset doesn't refer to any sub-element.
  for (auto &AliasPair : *AliasList) {
    for (const GlobalAlias *GA : AliasPair.second)
      OutStreamer->emitLabel(getSymbol(GA));
  }
}

void AsmPrinter::emitMachineConstantPoolValue(MachineConstantPoolValue *MCPV) {
  // Target doesn't support this yet!
  llvm_unreachable("Target does not support EmitMachineConstantPoolValue");
}

void AsmPrinter::printOffset(int64_t Offset, raw_ostream &OS) const {
  if (Offset > 0)
    OS << '+' << Offset;
  else if (Offset < 0)
    OS << Offset;
}

void AsmPrinter::emitNops(unsigned N) {
  MCInst Nop = MF->getSubtarget().getInstrInfo()->getNop();
  for (; N; --N)
    EmitToStreamer(*OutStreamer, Nop);
}

//===----------------------------------------------------------------------===//
// Symbol Lowering Routines.
//===----------------------------------------------------------------------===//

MCSymbol *AsmPrinter::createTempSymbol(const Twine &Name) const {
  return OutContext.createTempSymbol(Name, true);
}

MCSymbol *AsmPrinter::GetBlockAddressSymbol(const BlockAddress *BA) const {
  return const_cast<AsmPrinter *>(this)->getAddrLabelSymbol(
      BA->getBasicBlock());
}

MCSymbol *AsmPrinter::GetBlockAddressSymbol(const BasicBlock *BB) const {
  return const_cast<AsmPrinter *>(this)->getAddrLabelSymbol(BB);
}

/// GetCPISymbol - Return the symbol for the specified constant pool entry.
MCSymbol *AsmPrinter::GetCPISymbol(unsigned CPID) const {
  if (getSubtargetInfo().getTargetTriple().isWindowsMSVCEnvironment()) {
    const MachineConstantPoolEntry &CPE =
        MF->getConstantPool()->getConstants()[CPID];
    if (!CPE.isMachineConstantPoolEntry()) {
      const DataLayout &DL = MF->getDataLayout();
      SectionKind Kind = CPE.getSectionKind(&DL);
      const Constant *C = CPE.Val.ConstVal;
      Align Alignment = CPE.Alignment;
      if (const MCSectionCOFF *S = dyn_cast<MCSectionCOFF>(
              getObjFileLowering().getSectionForConstant(DL, Kind, C,
                                                         Alignment))) {
        if (MCSymbol *Sym = S->getCOMDATSymbol()) {
          if (Sym->isUndefined())
            OutStreamer->emitSymbolAttribute(Sym, MCSA_Global);
          return Sym;
        }
      }
    }
  }

  const DataLayout &DL = getDataLayout();
  return OutContext.getOrCreateSymbol(Twine(DL.getPrivateGlobalPrefix()) +
                                      "CPI" + Twine(getFunctionNumber()) + "_" +
                                      Twine(CPID));
}

/// GetJTISymbol - Return the symbol for the specified jump table entry.
MCSymbol *AsmPrinter::GetJTISymbol(unsigned JTID, bool isLinkerPrivate) const {
  return MF->getJTISymbol(JTID, OutContext, isLinkerPrivate);
}

/// GetJTSetSymbol - Return the symbol for the specified jump table .set
/// FIXME: privatize to AsmPrinter.
MCSymbol *AsmPrinter::GetJTSetSymbol(unsigned UID, unsigned MBBID) const {
  const DataLayout &DL = getDataLayout();
  return OutContext.getOrCreateSymbol(Twine(DL.getPrivateGlobalPrefix()) +
                                      Twine(getFunctionNumber()) + "_" +
                                      Twine(UID) + "_set_" + Twine(MBBID));
}

MCSymbol *AsmPrinter::getSymbolWithGlobalValueBase(const GlobalValue *GV,
                                                   StringRef Suffix) const {
  return getObjFileLowering().getSymbolWithGlobalValueBase(GV, Suffix, TM);
}

/// Return the MCSymbol for the specified ExternalSymbol.
MCSymbol *AsmPrinter::GetExternalSymbolSymbol(Twine Sym) const {
  SmallString<60> NameStr;
  Mangler::getNameWithPrefix(NameStr, Sym, getDataLayout());
  return OutContext.getOrCreateSymbol(NameStr);
}

/// PrintParentLoopComment - Print comments about parent loops of this one.
static void PrintParentLoopComment(raw_ostream &OS, const MachineLoop *Loop,
                                   unsigned FunctionNumber) {
  if (!Loop) return;
  PrintParentLoopComment(OS, Loop->getParentLoop(), FunctionNumber);
  OS.indent(Loop->getLoopDepth()*2)
    << "Parent Loop BB" << FunctionNumber << "_"
    << Loop->getHeader()->getNumber()
    << " Depth=" << Loop->getLoopDepth() << '\n';
}

/// PrintChildLoopComment - Print comments about child loops within
/// the loop for this basic block, with nesting.
static void PrintChildLoopComment(raw_ostream &OS, const MachineLoop *Loop,
                                  unsigned FunctionNumber) {
  // Add child loop information
  for (const MachineLoop *CL : *Loop) {
    OS.indent(CL->getLoopDepth()*2)
      << "Child Loop BB" << FunctionNumber << "_"
      << CL->getHeader()->getNumber() << " Depth " << CL->getLoopDepth()
      << '\n';
    PrintChildLoopComment(OS, CL, FunctionNumber);
  }
}

/// emitBasicBlockLoopComments - Pretty-print comments for basic blocks.
static void emitBasicBlockLoopComments(const MachineBasicBlock &MBB,
                                       const MachineLoopInfo *LI,
                                       const AsmPrinter &AP) {
  // Add loop depth information
  const MachineLoop *Loop = LI->getLoopFor(&MBB);
  if (!Loop) return;

  MachineBasicBlock *Header = Loop->getHeader();
  assert(Header && "No header for loop");

  // If this block is not a loop header, just print out what is the loop header
  // and return.
  if (Header != &MBB) {
    AP.OutStreamer->AddComment("  in Loop: Header=BB" +
                               Twine(AP.getFunctionNumber())+"_" +
                               Twine(Loop->getHeader()->getNumber())+
                               " Depth="+Twine(Loop->getLoopDepth()));
    return;
  }

  // Otherwise, it is a loop header.  Print out information about child and
  // parent loops.
  raw_ostream &OS = AP.OutStreamer->getCommentOS();

  PrintParentLoopComment(OS, Loop->getParentLoop(), AP.getFunctionNumber());

  OS << "=>";
  OS.indent(Loop->getLoopDepth()*2-2);

  OS << "This ";
  if (Loop->isInnermost())
    OS << "Inner ";
  OS << "Loop Header: Depth=" + Twine(Loop->getLoopDepth()) << '\n';

  PrintChildLoopComment(OS, Loop, AP.getFunctionNumber());
}

/// emitBasicBlockStart - This method prints the label for the specified
/// MachineBasicBlock, an alignment (if present) and a comment describing
/// it if appropriate.
void AsmPrinter::emitBasicBlockStart(const MachineBasicBlock &MBB) {
  // End the previous funclet and start a new one.
  if (MBB.isEHFuncletEntry()) {
    for (auto &Handler : Handlers) {
      Handler->endFunclet();
      Handler->beginFunclet(MBB);
    }
  }

  // Switch to a new section if this basic block must begin a section. The
  // entry block is always placed in the function section and is handled
  // separately.
  if (MBB.isBeginSection() && !MBB.isEntryBlock()) {
    OutStreamer->switchSection(
        getObjFileLowering().getSectionForMachineBasicBlock(MF->getFunction(),
                                                            MBB, TM));
    CurrentSectionBeginSym = MBB.getSymbol();
  }

  // Emit an alignment directive for this block, if needed.
  const Align Alignment = MBB.getAlignment();
  if (Alignment != Align(1))
    emitAlignment(Alignment, nullptr, MBB.getMaxBytesForAlignment());

  // If the block has its address taken, emit any labels that were used to
  // reference the block.  It is possible that there is more than one label
  // here, because multiple LLVM BB's may have been RAUW'd to this block after
  // the references were generated.
  if (MBB.isIRBlockAddressTaken()) {
    if (isVerbose())
      OutStreamer->AddComment("Block address taken");

    BasicBlock *BB = MBB.getAddressTakenIRBlock();
    assert(BB && BB->hasAddressTaken() && "Missing BB");
    for (MCSymbol *Sym : getAddrLabelSymbolToEmit(BB))
      OutStreamer->emitLabel(Sym);
  } else if (isVerbose() && MBB.isMachineBlockAddressTaken()) {
    OutStreamer->AddComment("Block address taken");
  }

  // Print some verbose block comments.
  if (isVerbose()) {
    if (const BasicBlock *BB = MBB.getBasicBlock()) {
      if (BB->hasName()) {
        BB->printAsOperand(OutStreamer->getCommentOS(),
                           /*PrintType=*/false, BB->getModule());
        OutStreamer->getCommentOS() << '\n';
      }
    }

    assert(MLI != nullptr && "MachineLoopInfo should has been computed");
    emitBasicBlockLoopComments(MBB, MLI, *this);
  }

  // Print the main label for the block.
  if (shouldEmitLabelForBasicBlock(MBB)) {
    if (isVerbose() && MBB.hasLabelMustBeEmitted())
      OutStreamer->AddComment("Label of block must be emitted");
    OutStreamer->emitLabel(MBB.getSymbol());
  } else {
    if (isVerbose()) {
      // NOTE: Want this comment at start of line, don't emit with AddComment.
      OutStreamer->emitRawComment(" %bb." + Twine(MBB.getNumber()) + ":",
                                  false);
    }
  }

  if (MBB.isEHCatchretTarget() &&
      MAI->getExceptionHandlingType() == ExceptionHandling::WinEH) {
    OutStreamer->emitLabel(MBB.getEHCatchretSymbol());
  }

  // With BB sections, each basic block must handle CFI information on its own
  // if it begins a section (Entry block call is handled separately, next to
  // beginFunction).
  if (MBB.isBeginSection() && !MBB.isEntryBlock()) {
    for (auto &Handler : DebugHandlers)
      Handler->beginBasicBlockSection(MBB);
    for (auto &Handler : Handlers)
      Handler->beginBasicBlockSection(MBB);
  }
}

void AsmPrinter::emitBasicBlockEnd(const MachineBasicBlock &MBB) {
  // Check if CFI information needs to be updated for this MBB with basic block
  // sections.
  if (MBB.isEndSection()) {
    for (auto &Handler : DebugHandlers)
      Handler->endBasicBlockSection(MBB);
    for (auto &Handler : Handlers)
      Handler->endBasicBlockSection(MBB);
  }
}

void AsmPrinter::emitVisibility(MCSymbol *Sym, unsigned Visibility,
                                bool IsDefinition) const {
  MCSymbolAttr Attr = MCSA_Invalid;

  switch (Visibility) {
  default: break;
  case GlobalValue::HiddenVisibility:
    if (IsDefinition)
      Attr = MAI->getHiddenVisibilityAttr();
    else
      Attr = MAI->getHiddenDeclarationVisibilityAttr();
    break;
  case GlobalValue::ProtectedVisibility:
    Attr = MAI->getProtectedVisibilityAttr();
    break;
  }

  if (Attr != MCSA_Invalid)
    OutStreamer->emitSymbolAttribute(Sym, Attr);
}

bool AsmPrinter::shouldEmitLabelForBasicBlock(
    const MachineBasicBlock &MBB) const {
  // With `-fbasic-block-sections=`, a label is needed for every non-entry block
  // in the labels mode (option `=labels`) and every section beginning in the
  // sections mode (`=all` and `=list=`).
  if ((MF->hasBBLabels() || MF->getTarget().Options.BBAddrMap ||
       MBB.isBeginSection()) &&
      !MBB.isEntryBlock())
    return true;
  // A label is needed for any block with at least one predecessor (when that
  // predecessor is not the fallthrough predecessor, or if it is an EH funclet
  // entry, or if a label is forced).
  return !MBB.pred_empty() &&
         (!isBlockOnlyReachableByFallthrough(&MBB) || MBB.isEHFuncletEntry() ||
          MBB.hasLabelMustBeEmitted());
}

/// isBlockOnlyReachableByFallthough - Return true if the basic block has
/// exactly one predecessor and the control transfer mechanism between
/// the predecessor and this block is a fall-through.
bool AsmPrinter::
isBlockOnlyReachableByFallthrough(const MachineBasicBlock *MBB) const {
  // If this is a landing pad, it isn't a fall through.  If it has no preds,
  // then nothing falls through to it.
  if (MBB->isEHPad() || MBB->pred_empty())
    return false;

  // If there isn't exactly one predecessor, it can't be a fall through.
  if (MBB->pred_size() > 1)
    return false;

  // The predecessor has to be immediately before this block.
  MachineBasicBlock *Pred = *MBB->pred_begin();
  if (!Pred->isLayoutSuccessor(MBB))
    return false;

  // If the block is completely empty, then it definitely does fall through.
  if (Pred->empty())
    return true;

  // Check the terminators in the previous blocks
  for (const auto &MI : Pred->terminators()) {
    // If it is not a simple branch, we are in a table somewhere.
    if (!MI.isBranch() || MI.isIndirectBranch())
      return false;

    // If we are the operands of one of the branches, this is not a fall
    // through. Note that targets with delay slots will usually bundle
    // terminators with the delay slot instruction.
    for (ConstMIBundleOperands OP(MI); OP.isValid(); ++OP) {
      if (OP->isJTI())
        return false;
      if (OP->isMBB() && OP->getMBB() == MBB)
        return false;
    }
  }

  return true;
}

GCMetadataPrinter *AsmPrinter::getOrCreateGCPrinter(GCStrategy &S) {
  if (!S.usesMetadata())
    return nullptr;

  auto [GCPI, Inserted] = GCMetadataPrinters.insert({&S, nullptr});
  if (!Inserted)
    return GCPI->second.get();

  auto Name = S.getName();

  for (const GCMetadataPrinterRegistry::entry &GCMetaPrinter :
       GCMetadataPrinterRegistry::entries())
    if (Name == GCMetaPrinter.getName()) {
      std::unique_ptr<GCMetadataPrinter> GMP = GCMetaPrinter.instantiate();
      GMP->S = &S;
      GCPI->second = std::move(GMP);
      return GCPI->second.get();
    }

  report_fatal_error("no GCMetadataPrinter registered for GC: " + Twine(Name));
}

void AsmPrinter::emitStackMaps() {
  GCModuleInfo *MI = getAnalysisIfAvailable<GCModuleInfo>();
  assert(MI && "AsmPrinter didn't require GCModuleInfo?");
  bool NeedsDefault = false;
  if (MI->begin() == MI->end())
    // No GC strategy, use the default format.
    NeedsDefault = true;
  else
    for (const auto &I : *MI) {
      if (GCMetadataPrinter *MP = getOrCreateGCPrinter(*I))
        if (MP->emitStackMaps(SM, *this))
          continue;
      // The strategy doesn't have printer or doesn't emit custom stack maps.
      // Use the default format.
      NeedsDefault = true;
    }

  if (NeedsDefault)
    SM.serializeToStackMapSection();
}

void AsmPrinter::addAsmPrinterHandler(
    std::unique_ptr<AsmPrinterHandler> Handler) {
  Handlers.insert(Handlers.begin(), std::move(Handler));
  NumUserHandlers++;
}

void AsmPrinter::addDebugHandler(std::unique_ptr<DebugHandlerBase> Handler) {
  DebugHandlers.insert(DebugHandlers.begin(), std::move(Handler));
  NumUserDebugHandlers++;
}

/// Pin vtable to this file.
AsmPrinterHandler::~AsmPrinterHandler() = default;

void AsmPrinterHandler::markFunctionEnd() {}

// In the binary's "xray_instr_map" section, an array of these function entries
// describes each instrumentation point.  When XRay patches your code, the index
// into this table will be given to your handler as a patch point identifier.
void AsmPrinter::XRayFunctionEntry::emit(int Bytes, MCStreamer *Out) const {
  auto Kind8 = static_cast<uint8_t>(Kind);
  Out->emitBinaryData(StringRef(reinterpret_cast<const char *>(&Kind8), 1));
  Out->emitBinaryData(
      StringRef(reinterpret_cast<const char *>(&AlwaysInstrument), 1));
  Out->emitBinaryData(StringRef(reinterpret_cast<const char *>(&Version), 1));
  auto Padding = (4 * Bytes) - ((2 * Bytes) + 3);
  assert(Padding >= 0 && "Instrumentation map entry > 4 * Word Size");
  Out->emitZeros(Padding);
}

void AsmPrinter::emitXRayTable() {
  if (Sleds.empty())
    return;

  auto PrevSection = OutStreamer->getCurrentSectionOnly();
  const Function &F = MF->getFunction();
  MCSection *InstMap = nullptr;
  MCSection *FnSledIndex = nullptr;
  const Triple &TT = TM.getTargetTriple();
  // Use PC-relative addresses on all targets.
  if (TT.isOSBinFormatELF()) {
    auto LinkedToSym = cast<MCSymbolELF>(CurrentFnSym);
    auto Flags = ELF::SHF_ALLOC | ELF::SHF_LINK_ORDER;
    StringRef GroupName;
    if (F.hasComdat()) {
      Flags |= ELF::SHF_GROUP;
      GroupName = F.getComdat()->getName();
    }
    InstMap = OutContext.getELFSection("xray_instr_map", ELF::SHT_PROGBITS,
                                       Flags, 0, GroupName, F.hasComdat(),
                                       MCSection::NonUniqueID, LinkedToSym);

    if (TM.Options.XRayFunctionIndex)
      FnSledIndex = OutContext.getELFSection(
          "xray_fn_idx", ELF::SHT_PROGBITS, Flags, 0, GroupName, F.hasComdat(),
          MCSection::NonUniqueID, LinkedToSym);
  } else if (MF->getSubtarget().getTargetTriple().isOSBinFormatMachO()) {
    InstMap = OutContext.getMachOSection("__DATA", "xray_instr_map",
                                         MachO::S_ATTR_LIVE_SUPPORT,
                                         SectionKind::getReadOnlyWithRel());
    if (TM.Options.XRayFunctionIndex)
      FnSledIndex = OutContext.getMachOSection("__DATA", "xray_fn_idx",
                                               MachO::S_ATTR_LIVE_SUPPORT,
                                               SectionKind::getReadOnly());
  } else {
    llvm_unreachable("Unsupported target");
  }

  auto WordSizeBytes = MAI->getCodePointerSize();

  // Now we switch to the instrumentation map section. Because this is done
  // per-function, we are able to create an index entry that will represent the
  // range of sleds associated with a function.
  auto &Ctx = OutContext;
  MCSymbol *SledsStart =
      OutContext.createLinkerPrivateSymbol("xray_sleds_start");
  OutStreamer->switchSection(InstMap);
  OutStreamer->emitLabel(SledsStart);
  for (const auto &Sled : Sleds) {
    MCSymbol *Dot = Ctx.createTempSymbol();
    OutStreamer->emitLabel(Dot);
    OutStreamer->emitValueImpl(
        MCBinaryExpr::createSub(MCSymbolRefExpr::create(Sled.Sled, Ctx),
                                MCSymbolRefExpr::create(Dot, Ctx), Ctx),
        WordSizeBytes);
    OutStreamer->emitValueImpl(
        MCBinaryExpr::createSub(
            MCSymbolRefExpr::create(CurrentFnBegin, Ctx),
            MCBinaryExpr::createAdd(MCSymbolRefExpr::create(Dot, Ctx),
                                    MCConstantExpr::create(WordSizeBytes, Ctx),
                                    Ctx),
            Ctx),
        WordSizeBytes);
    Sled.emit(WordSizeBytes, OutStreamer.get());
  }
  MCSymbol *SledsEnd = OutContext.createTempSymbol("xray_sleds_end", true);
  OutStreamer->emitLabel(SledsEnd);

  // We then emit a single entry in the index per function. We use the symbols
  // that bound the instrumentation map as the range for a specific function.
  // Each entry here will be 2 * word size aligned, as we're writing down two
  // pointers. This should work for both 32-bit and 64-bit platforms.
  if (FnSledIndex) {
    OutStreamer->switchSection(FnSledIndex);
    OutStreamer->emitCodeAlignment(Align(2 * WordSizeBytes),
                                   &getSubtargetInfo());
    // For Mach-O, use an "l" symbol as the atom of this subsection. The label
    // difference uses a SUBTRACTOR external relocation which references the
    // symbol.
    MCSymbol *Dot = Ctx.createLinkerPrivateSymbol("xray_fn_idx");
    OutStreamer->emitLabel(Dot);
    OutStreamer->emitValueImpl(
        MCBinaryExpr::createSub(MCSymbolRefExpr::create(SledsStart, Ctx),
                                MCSymbolRefExpr::create(Dot, Ctx), Ctx),
        WordSizeBytes);
    OutStreamer->emitValueImpl(MCConstantExpr::create(Sleds.size(), Ctx),
                               WordSizeBytes);
    OutStreamer->switchSection(PrevSection);
  }
  Sleds.clear();
}

void AsmPrinter::recordSled(MCSymbol *Sled, const MachineInstr &MI,
                            SledKind Kind, uint8_t Version) {
  const Function &F = MI.getMF()->getFunction();
  auto Attr = F.getFnAttribute("function-instrument");
  bool LogArgs = F.hasFnAttribute("xray-log-args");
  bool AlwaysInstrument =
    Attr.isStringAttribute() && Attr.getValueAsString() == "xray-always";
  if (Kind == SledKind::FUNCTION_ENTER && LogArgs)
    Kind = SledKind::LOG_ARGS_ENTER;
  Sleds.emplace_back(XRayFunctionEntry{Sled, CurrentFnSym, Kind,
                                       AlwaysInstrument, &F, Version});
}

void AsmPrinter::emitPatchableFunctionEntries() {
  const Function &F = MF->getFunction();
  unsigned PatchableFunctionPrefix = 0, PatchableFunctionEntry = 0;
  (void)F.getFnAttribute("patchable-function-prefix")
      .getValueAsString()
      .getAsInteger(10, PatchableFunctionPrefix);
  (void)F.getFnAttribute("patchable-function-entry")
      .getValueAsString()
      .getAsInteger(10, PatchableFunctionEntry);
  if (!PatchableFunctionPrefix && !PatchableFunctionEntry)
    return;
  const unsigned PointerSize = getPointerSize();
  if (TM.getTargetTriple().isOSBinFormatELF()) {
    auto Flags = ELF::SHF_WRITE | ELF::SHF_ALLOC;
    const MCSymbolELF *LinkedToSym = nullptr;
    StringRef GroupName;

    // GNU as < 2.35 did not support section flag 'o'. GNU ld < 2.36 did not
    // support mixed SHF_LINK_ORDER and non-SHF_LINK_ORDER sections.
    if (MAI->useIntegratedAssembler() || MAI->binutilsIsAtLeast(2, 36)) {
      Flags |= ELF::SHF_LINK_ORDER;
      if (F.hasComdat()) {
        Flags |= ELF::SHF_GROUP;
        GroupName = F.getComdat()->getName();
      }
      LinkedToSym = cast<MCSymbolELF>(CurrentFnSym);
    }
    OutStreamer->switchSection(OutContext.getELFSection(
        "__patchable_function_entries", ELF::SHT_PROGBITS, Flags, 0, GroupName,
        F.hasComdat(), MCSection::NonUniqueID, LinkedToSym));
    emitAlignment(Align(PointerSize));
    OutStreamer->emitSymbolValue(CurrentPatchableFunctionEntrySym, PointerSize);
  }
}

uint16_t AsmPrinter::getDwarfVersion() const {
  return OutStreamer->getContext().getDwarfVersion();
}

void AsmPrinter::setDwarfVersion(uint16_t Version) {
  OutStreamer->getContext().setDwarfVersion(Version);
}

bool AsmPrinter::isDwarf64() const {
  return OutStreamer->getContext().getDwarfFormat() == dwarf::DWARF64;
}

unsigned int AsmPrinter::getDwarfOffsetByteSize() const {
  return dwarf::getDwarfOffsetByteSize(
      OutStreamer->getContext().getDwarfFormat());
}

dwarf::FormParams AsmPrinter::getDwarfFormParams() const {
  return {getDwarfVersion(), uint8_t(MAI->getCodePointerSize()),
          OutStreamer->getContext().getDwarfFormat(),
          doesDwarfUseRelocationsAcrossSections()};
}

unsigned int AsmPrinter::getUnitLengthFieldByteSize() const {
  return dwarf::getUnitLengthFieldByteSize(
      OutStreamer->getContext().getDwarfFormat());
}

std::tuple<const MCSymbol *, uint64_t, const MCSymbol *,
           codeview::JumpTableEntrySize>
AsmPrinter::getCodeViewJumpTableInfo(int JTI, const MachineInstr *BranchInstr,
                                     const MCSymbol *BranchLabel) const {
  const auto TLI = MF->getSubtarget().getTargetLowering();
  const auto BaseExpr =
      TLI->getPICJumpTableRelocBaseExpr(MF, JTI, MMI->getContext());
  const auto Base = &cast<MCSymbolRefExpr>(BaseExpr)->getSymbol();

  // By default, for the architectures that support CodeView,
  // EK_LabelDifference32 is implemented as an Int32 from the base address.
  return std::make_tuple(Base, 0, BranchLabel,
                         codeview::JumpTableEntrySize::Int32);
}<|MERGE_RESOLUTION|>--- conflicted
+++ resolved
@@ -763,7 +763,6 @@
   // sections and expected to be contiguous (e.g. ObjC metadata).
   const Align Alignment = getGVAlignment(GV, DL);
 
-<<<<<<< HEAD
   // Identify globals with "SanitizedPaddedGlobal" attribute and extract
   // the actual global variable size.
   uint64_t ActualSize = 0;
@@ -777,16 +776,8 @@
     }
   }
 
-  for (const HandlerInfo &HI : Handlers) {
-    NamedRegionTimer T(HI.TimerName, HI.TimerDescription,
-                       HI.TimerGroupName, HI.TimerGroupDescription,
-                       TimePassesIsEnabled);
-    HI.Handler->setSymbolSize(GVSym, Size);
-  }
-=======
   for (auto &Handler : DebugHandlers)
     Handler->setSymbolSize(GVSym, Size);
->>>>>>> 78804f89
 
   // Handle common symbols
   if (GVKind.isCommon()) {
