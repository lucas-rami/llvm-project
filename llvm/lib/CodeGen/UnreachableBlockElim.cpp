--- conflicted
+++ resolved
@@ -180,14 +180,9 @@
             // insert a COPY instead of simply replacing the output
             // with the input.
             const TargetInstrInfo *TII = F.getSubtarget().getInstrInfo();
-<<<<<<< HEAD
-            TII->buildCopy(BB, BB.getFirstNonPHI(), phi->getDebugLoc(),
-                           OutputReg, InputReg, getRegState(Input), InputSub);
-=======
             BuildMI(BB, BB.getFirstNonPHI(), Phi.getDebugLoc(),
                     TII->get(TargetOpcode::COPY), OutputReg)
                 .addReg(InputReg, getRegState(Input), InputSub);
->>>>>>> 419bc856
           }
           Phi.eraseFromParent();
         }
