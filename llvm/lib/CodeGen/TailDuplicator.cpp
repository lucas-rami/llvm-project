//===- TailDuplicator.cpp - Duplicate blocks into predecessors' tails -----===//
//
// Part of the LLVM Project, under the Apache License v2.0 with LLVM Exceptions.
// See https://llvm.org/LICENSE.txt for license information.
// SPDX-License-Identifier: Apache-2.0 WITH LLVM-exception
//
//===----------------------------------------------------------------------===//
//
// This utility class duplicates basic blocks ending in unconditional branches
// into the tails of their predecessors.
//
//===----------------------------------------------------------------------===//

#include "llvm/CodeGen/TailDuplicator.h"
#include "llvm/ADT/DenseMap.h"
#include "llvm/ADT/DenseSet.h"
#include "llvm/ADT/STLExtras.h"
#include "llvm/ADT/SetVector.h"
#include "llvm/ADT/SmallPtrSet.h"
#include "llvm/ADT/SmallVector.h"
#include "llvm/ADT/Statistic.h"
#include "llvm/CodeGen/MachineBasicBlock.h"
#include "llvm/CodeGen/MachineBranchProbabilityInfo.h"
#include "llvm/CodeGen/MachineFunction.h"
#include "llvm/CodeGen/MachineInstr.h"
#include "llvm/CodeGen/MachineInstrBuilder.h"
#include "llvm/CodeGen/MachineOperand.h"
#include "llvm/CodeGen/MachineRegisterInfo.h"
#include "llvm/CodeGen/MachineSSAUpdater.h"
#include "llvm/CodeGen/MachineSizeOpts.h"
#include "llvm/CodeGen/TargetInstrInfo.h"
#include "llvm/CodeGen/TargetRegisterInfo.h"
#include "llvm/CodeGen/TargetSubtargetInfo.h"
#include "llvm/IR/DebugLoc.h"
#include "llvm/IR/Function.h"
#include "llvm/Support/CommandLine.h"
#include "llvm/Support/Debug.h"
#include "llvm/Support/ErrorHandling.h"
#include "llvm/Support/raw_ostream.h"
#include "llvm/Target/TargetMachine.h"
#include <algorithm>
#include <cassert>
#include <iterator>
#include <utility>

using namespace llvm;

#define DEBUG_TYPE "tailduplication"

STATISTIC(NumTails, "Number of tails duplicated");
STATISTIC(NumTailDups, "Number of tail duplicated blocks");
STATISTIC(NumTailDupAdded,
          "Number of instructions added due to tail duplication");
STATISTIC(NumTailDupRemoved,
          "Number of instructions removed due to tail duplication");
STATISTIC(NumDeadBlocks, "Number of dead blocks removed");
STATISTIC(NumAddedPHIs, "Number of phis added");

// Heuristic for tail duplication.
static cl::opt<unsigned> TailDuplicateSize(
    "tail-dup-size",
    cl::desc("Maximum instructions to consider tail duplicating"), cl::init(2),
    cl::Hidden);

static cl::opt<unsigned> TailDupIndirectBranchSize(
    "tail-dup-indirect-size",
    cl::desc("Maximum instructions to consider tail duplicating blocks that "
             "end with indirect branches."), cl::init(20),
    cl::Hidden);

static cl::opt<bool>
    TailDupVerify("tail-dup-verify",
                  cl::desc("Verify sanity of PHI instructions during taildup"),
                  cl::init(false), cl::Hidden);

static cl::opt<unsigned> TailDupLimit("tail-dup-limit", cl::init(~0U),
                                      cl::Hidden);

void TailDuplicator::initMF(MachineFunction &MFin, bool PreRegAlloc,
                            const MachineBranchProbabilityInfo *MBPIin,
                            MBFIWrapper *MBFIin,
                            ProfileSummaryInfo *PSIin,
                            bool LayoutModeIn, unsigned TailDupSizeIn) {
  MF = &MFin;
  TII = MF->getSubtarget().getInstrInfo();
  TRI = MF->getSubtarget().getRegisterInfo();
  MRI = &MF->getRegInfo();
  MMI = &MF->getMMI();
  MBPI = MBPIin;
  MBFI = MBFIin;
  PSI = PSIin;
  TailDupSize = TailDupSizeIn;

  assert(MBPI != nullptr && "Machine Branch Probability Info required");

  LayoutMode = LayoutModeIn;
  this->PreRegAlloc = PreRegAlloc;
}

static void VerifyPHIs(MachineFunction &MF, bool CheckExtra) {
  for (MachineBasicBlock &MBB : llvm::drop_begin(MF)) {
    SmallSetVector<MachineBasicBlock *, 8> Preds(MBB.pred_begin(),
                                                 MBB.pred_end());
    MachineBasicBlock::iterator MI = MBB.begin();
    while (MI != MBB.end()) {
      if (!MI->isPHI())
        break;
      for (MachineBasicBlock *PredBB : Preds) {
        bool Found = false;
        for (unsigned i = 1, e = MI->getNumOperands(); i != e; i += 2) {
          MachineBasicBlock *PHIBB = MI->getOperand(i + 1).getMBB();
          if (PHIBB == PredBB) {
            Found = true;
            break;
          }
        }
        if (!Found) {
          dbgs() << "Malformed PHI in " << printMBBReference(MBB) << ": "
                 << *MI;
          dbgs() << "  missing input from predecessor "
                 << printMBBReference(*PredBB) << '\n';
          llvm_unreachable(nullptr);
        }
      }

      for (unsigned i = 1, e = MI->getNumOperands(); i != e; i += 2) {
        MachineBasicBlock *PHIBB = MI->getOperand(i + 1).getMBB();
        if (CheckExtra && !Preds.count(PHIBB)) {
          dbgs() << "Warning: malformed PHI in " << printMBBReference(MBB)
                 << ": " << *MI;
          dbgs() << "  extra input from predecessor "
                 << printMBBReference(*PHIBB) << '\n';
          llvm_unreachable(nullptr);
        }
        if (PHIBB->getNumber() < 0) {
          dbgs() << "Malformed PHI in " << printMBBReference(MBB) << ": "
                 << *MI;
          dbgs() << "  non-existing " << printMBBReference(*PHIBB) << '\n';
          llvm_unreachable(nullptr);
        }
      }
      ++MI;
    }
  }
}

/// Tail duplicate the block and cleanup.
/// \p IsSimple - return value of isSimpleBB
/// \p MBB - block to be duplicated
/// \p ForcedLayoutPred - If non-null, treat this block as the layout
///     predecessor, instead of using the ordering in MF
/// \p DuplicatedPreds - if non-null, \p DuplicatedPreds will contain a list of
///     all Preds that received a copy of \p MBB.
/// \p RemovalCallback - if non-null, called just before MBB is deleted.
bool TailDuplicator::tailDuplicateAndUpdate(
    bool IsSimple, MachineBasicBlock *MBB,
    MachineBasicBlock *ForcedLayoutPred,
    SmallVectorImpl<MachineBasicBlock*> *DuplicatedPreds,
    function_ref<void(MachineBasicBlock *)> *RemovalCallback,
    SmallVectorImpl<MachineBasicBlock *> *CandidatePtr) {
  // Save the successors list.
  SmallSetVector<MachineBasicBlock *, 8> Succs(MBB->succ_begin(),
                                               MBB->succ_end());

  SmallVector<MachineBasicBlock *, 8> TDBBs;
  SmallVector<MachineInstr *, 16> Copies;
  if (!tailDuplicate(IsSimple, MBB, ForcedLayoutPred,
                     TDBBs, Copies, CandidatePtr))
    return false;

  ++NumTails;

  SmallVector<MachineInstr *, 8> NewPHIs;
  MachineSSAUpdater SSAUpdate(*MF, &NewPHIs);

  // TailBB's immediate successors are now successors of those predecessors
  // which duplicated TailBB. Add the predecessors as sources to the PHI
  // instructions.
  bool isDead = MBB->pred_empty() && !MBB->hasAddressTaken();
  if (PreRegAlloc)
    updateSuccessorsPHIs(MBB, isDead, TDBBs, Succs);

  // If it is dead, remove it.
  if (isDead) {
    NumTailDupRemoved += MBB->size();
    removeDeadBlock(MBB, RemovalCallback);
    ++NumDeadBlocks;
  }

  // Update SSA form.
  if (!SSAUpdateVRs.empty()) {
    for (unsigned i = 0, e = SSAUpdateVRs.size(); i != e; ++i) {
      unsigned VReg = SSAUpdateVRs[i];
      SSAUpdate.Initialize(VReg);

      // If the original definition is still around, add it as an available
      // value.
      MachineInstr *DefMI = MRI->getVRegDef(VReg);
      MachineBasicBlock *DefBB = nullptr;
      if (DefMI) {
        DefBB = DefMI->getParent();
        SSAUpdate.AddAvailableValue(DefBB, VReg);
      }

      // Add the new vregs as available values.
      DenseMap<Register, AvailableValsTy>::iterator LI =
          SSAUpdateVals.find(VReg);
      for (std::pair<MachineBasicBlock *, Register> &J : LI->second) {
        MachineBasicBlock *SrcBB = J.first;
        Register SrcReg = J.second;
        SSAUpdate.AddAvailableValue(SrcBB, SrcReg);
      }

      SmallVector<MachineOperand *> DebugUses;
      // Rewrite uses that are outside of the original def's block.
      for (MachineOperand &UseMO :
           llvm::make_early_inc_range(MRI->use_operands(VReg))) {
        MachineInstr *UseMI = UseMO.getParent();
        // Rewrite debug uses last so that they can take advantage of any
        // register mappings introduced by other users in its BB, since we
        // cannot create new register definitions specifically for the debug
        // instruction (as debug instructions should not affect CodeGen).
        if (UseMI->isDebugValue()) {
          DebugUses.push_back(&UseMO);
          continue;
        }
        if (UseMI->getParent() == DefBB && !UseMI->isPHI())
          continue;
        SSAUpdate.RewriteUse(UseMO);
      }
      for (auto *UseMO : DebugUses) {
        MachineInstr *UseMI = UseMO->getParent();
        UseMO->setReg(
            SSAUpdate.GetValueInMiddleOfBlock(UseMI->getParent(), true));
      }
    }

    SSAUpdateVRs.clear();
    SSAUpdateVals.clear();
  }

  // Eliminate some of the copies inserted by tail duplication to maintain
  // SSA form.
  for (unsigned i = 0, e = Copies.size(); i != e; ++i) {
    MachineInstr *Copy = Copies[i];
    if (!Copy->isCopy())
      continue;
    Register Dst = Copy->getOperand(0).getReg();
    Register Src = Copy->getOperand(1).getReg();
    if (MRI->hasOneNonDBGUse(Src) &&
        MRI->constrainRegClass(Src, MRI->getRegClass(Dst))) {
      // Copy is the only use. Do trivial copy propagation here.
      MRI->replaceRegWith(Dst, Src);
      Copy->eraseFromParent();
    }
  }

  if (NewPHIs.size())
    NumAddedPHIs += NewPHIs.size();

  if (DuplicatedPreds)
    *DuplicatedPreds = std::move(TDBBs);

  return true;
}

/// Look for small blocks that are unconditionally branched to and do not fall
/// through. Tail-duplicate their instructions into their predecessors to
/// eliminate (dynamic) branches.
bool TailDuplicator::tailDuplicateBlocks() {
  bool MadeChange = false;

  if (PreRegAlloc && TailDupVerify) {
    LLVM_DEBUG(dbgs() << "\n*** Before tail-duplicating\n");
    VerifyPHIs(*MF, true);
  }

  for (MachineBasicBlock &MBB :
       llvm::make_early_inc_range(llvm::drop_begin(*MF))) {
    if (NumTails == TailDupLimit)
      break;

    bool IsSimple = isSimpleBB(&MBB);

    if (!shouldTailDuplicate(IsSimple, MBB))
      continue;

    MadeChange |= tailDuplicateAndUpdate(IsSimple, &MBB, nullptr);
  }

  if (PreRegAlloc && TailDupVerify)
    VerifyPHIs(*MF, false);

  return MadeChange;
}

static bool isDefLiveOut(Register Reg, MachineBasicBlock *BB,
                         const MachineRegisterInfo *MRI) {
  for (MachineInstr &UseMI : MRI->use_instructions(Reg)) {
    if (UseMI.isDebugValue())
      continue;
    if (UseMI.getParent() != BB)
      return true;
  }
  return false;
}

static unsigned getPHISrcRegOpIdx(MachineInstr *MI, MachineBasicBlock *SrcBB) {
  for (unsigned i = 1, e = MI->getNumOperands(); i != e; i += 2)
    if (MI->getOperand(i + 1).getMBB() == SrcBB)
      return i;
  return 0;
}

// Remember which registers are used by phis in this block. This is
// used to determine which registers are liveout while modifying the
// block (which is why we need to copy the information).
static void getRegsUsedByPHIs(const MachineBasicBlock &BB,
                              DenseSet<Register> *UsedByPhi) {
  for (const auto &MI : BB) {
    if (!MI.isPHI())
      break;
    for (unsigned i = 1, e = MI.getNumOperands(); i != e; i += 2) {
      Register SrcReg = MI.getOperand(i).getReg();
      UsedByPhi->insert(SrcReg);
    }
  }
}

/// Add a definition and source virtual registers pair for SSA update.
void TailDuplicator::addSSAUpdateEntry(Register OrigReg, Register NewReg,
                                       MachineBasicBlock *BB) {
  DenseMap<Register, AvailableValsTy>::iterator LI =
      SSAUpdateVals.find(OrigReg);
  if (LI != SSAUpdateVals.end())
    LI->second.push_back(std::make_pair(BB, NewReg));
  else {
    AvailableValsTy Vals;
    Vals.push_back(std::make_pair(BB, NewReg));
    SSAUpdateVals.insert(std::make_pair(OrigReg, Vals));
    SSAUpdateVRs.push_back(OrigReg);
  }
}

/// Process PHI node in TailBB by turning it into a copy in PredBB. Remember the
/// source register that's contributed by PredBB and update SSA update map.
void TailDuplicator::processPHI(
    MachineInstr *MI, MachineBasicBlock *TailBB, MachineBasicBlock *PredBB,
    DenseMap<Register, RegSubRegPair> &LocalVRMap,
    SmallVectorImpl<std::pair<Register, RegSubRegPair>> &Copies,
    const DenseSet<Register> &RegsUsedByPhi, bool Remove) {
  Register DefReg = MI->getOperand(0).getReg();
  unsigned SrcOpIdx = getPHISrcRegOpIdx(MI, PredBB);
  assert(SrcOpIdx && "Unable to find matching PHI source?");
  Register SrcReg = MI->getOperand(SrcOpIdx).getReg();
  unsigned SrcSubReg = MI->getOperand(SrcOpIdx).getSubReg();
  const TargetRegisterClass *RC = MRI->getRegClass(DefReg);
  LocalVRMap.insert(std::make_pair(DefReg, RegSubRegPair(SrcReg, SrcSubReg)));

  // Insert a copy from source to the end of the block. The def register is the
  // available value liveout of the block.
  Register NewDef = MRI->createVirtualRegister(RC);
  Copies.push_back(std::make_pair(NewDef, RegSubRegPair(SrcReg, SrcSubReg)));
  if (isDefLiveOut(DefReg, TailBB, MRI) || RegsUsedByPhi.count(DefReg))
    addSSAUpdateEntry(DefReg, NewDef, PredBB);

  if (!Remove)
    return;

  // Remove PredBB from the PHI node.
  MI->removeOperand(SrcOpIdx + 1);
  MI->removeOperand(SrcOpIdx);
  if (MI->getNumOperands() == 1 && !TailBB->hasAddressTaken())
    MI->eraseFromParent();
  else if (MI->getNumOperands() == 1)
    MI->setDesc(TII->get(TargetOpcode::IMPLICIT_DEF));
}

/// Duplicate a TailBB instruction to PredBB and update
/// the source operands due to earlier PHI translation.
void TailDuplicator::duplicateInstruction(
    MachineInstr *MI, MachineBasicBlock *TailBB, MachineBasicBlock *PredBB,
    DenseMap<Register, RegSubRegPair> &LocalVRMap,
    const DenseSet<Register> &UsedByPhi) {
  // Allow duplication of CFI instructions.
  if (MI->isCFIInstruction()) {
    BuildMI(*PredBB, PredBB->end(), PredBB->findDebugLoc(PredBB->begin()),
            TII->get(TargetOpcode::CFI_INSTRUCTION))
        .addCFIIndex(MI->getOperand(0).getCFIIndex())
        .setMIFlags(MI->getFlags());
    return;
  }
  MachineInstr &NewMI = TII->duplicate(*PredBB, PredBB->end(), *MI);
  if (PreRegAlloc) {
    for (unsigned i = 0, e = NewMI.getNumOperands(); i != e; ++i) {
      MachineOperand &MO = NewMI.getOperand(i);
      if (!MO.isReg())
        continue;
      Register Reg = MO.getReg();
      if (!Reg.isVirtual())
        continue;
      if (MO.isDef()) {
        const TargetRegisterClass *RC = MRI->getRegClass(Reg);
        Register NewReg = MRI->createVirtualRegister(RC);
        MO.setReg(NewReg);
        LocalVRMap.insert(std::make_pair(Reg, RegSubRegPair(NewReg, 0)));
        if (isDefLiveOut(Reg, TailBB, MRI) || UsedByPhi.count(Reg))
          addSSAUpdateEntry(Reg, NewReg, PredBB);
      } else {
        auto VI = LocalVRMap.find(Reg);
        if (VI != LocalVRMap.end()) {
          // Need to make sure that the register class of the mapped register
          // will satisfy the constraints of the class of the register being
          // replaced.
          auto *OrigRC = MRI->getRegClass(Reg);
          auto *MappedRC = MRI->getRegClass(VI->second.Reg);
          const TargetRegisterClass *ConstrRC;
          if (VI->second.SubReg != 0) {
            ConstrRC = TRI->getMatchingSuperRegClass(MappedRC, OrigRC,
                                                     VI->second.SubReg);
            if (ConstrRC) {
              // The actual constraining (as in "find appropriate new class")
              // is done by getMatchingSuperRegClass, so now we only need to
              // change the class of the mapped register.
              MRI->setRegClass(VI->second.Reg, ConstrRC);
            }
          } else {
            // For mapped registers that do not have sub-registers, simply
            // restrict their class to match the original one.
            ConstrRC = MRI->constrainRegClass(VI->second.Reg, OrigRC);
          }

          if (ConstrRC) {
            // If the class constraining succeeded, we can simply replace
            // the old register with the mapped one.
            MO.setReg(VI->second.Reg);
            // We have Reg -> VI.Reg:VI.SubReg, so if Reg is used with a
            // sub-register, we need to compose the sub-register indices.
            MO.setSubReg(
                TRI->composeSubRegIndices(VI->second.SubReg, MO.getSubReg()));
          } else {
            // The direct replacement is not possible, due to failing register
            // class constraints. An explicit COPY is necessary. Create one
<<<<<<< HEAD
            // that can be reused
            auto *NewRC = MI->getRegClassConstraint(i, TII, TRI);
            if (NewRC == nullptr)
              NewRC = OrigRC;
            Register NewReg = MRI->createVirtualRegister(NewRC);
            TII->buildCopy(*PredBB, NewMI, NewMI.getDebugLoc(), NewReg,
                           VI->second.Reg, 0, VI->second.SubReg);
=======
            // that can be reused.
            Register NewReg = MRI->createVirtualRegister(OrigRC);
            BuildMI(*PredBB, NewMI, NewMI.getDebugLoc(),
                    TII->get(TargetOpcode::COPY), NewReg)
                .addReg(VI->second.Reg, 0, VI->second.SubReg);
>>>>>>> af1315c2
            LocalVRMap.erase(VI);
            LocalVRMap.insert(std::make_pair(Reg, RegSubRegPair(NewReg, 0)));
            MO.setReg(NewReg);
            // The composed VI.Reg:VI.SubReg is replaced with NewReg, which
            // is equivalent to the whole register Reg. Hence, Reg:subreg
            // is same as NewReg:subreg, so keep the sub-register index
            // unchanged.
          }
          // Clear any kill flags from this operand.  The new register could
          // have uses after this one, so kills are not valid here.
          MO.setIsKill(false);
        }
      }
    }
  }
}

/// After FromBB is tail duplicated into its predecessor blocks, the successors
/// have gained new predecessors. Update the PHI instructions in them
/// accordingly.
void TailDuplicator::updateSuccessorsPHIs(
    MachineBasicBlock *FromBB, bool isDead,
    SmallVectorImpl<MachineBasicBlock *> &TDBBs,
    SmallSetVector<MachineBasicBlock *, 8> &Succs) {
  for (MachineBasicBlock *SuccBB : Succs) {
    for (MachineInstr &MI : *SuccBB) {
      if (!MI.isPHI())
        break;
      MachineInstrBuilder MIB(*FromBB->getParent(), MI);
      unsigned Idx = 0;
      for (unsigned i = 1, e = MI.getNumOperands(); i != e; i += 2) {
        MachineOperand &MO = MI.getOperand(i + 1);
        if (MO.getMBB() == FromBB) {
          Idx = i;
          break;
        }
      }

      assert(Idx != 0);
      MachineOperand &MO0 = MI.getOperand(Idx);
      Register Reg = MO0.getReg();
      if (isDead) {
        // Folded into the previous BB.
        // There could be duplicate phi source entries. FIXME: Should sdisel
        // or earlier pass fixed this?
        for (unsigned i = MI.getNumOperands() - 2; i != Idx; i -= 2) {
          MachineOperand &MO = MI.getOperand(i + 1);
          if (MO.getMBB() == FromBB) {
            MI.removeOperand(i + 1);
            MI.removeOperand(i);
          }
        }
      } else
        Idx = 0;

      // If Idx is set, the operands at Idx and Idx+1 must be removed.
      // We reuse the location to avoid expensive removeOperand calls.

      DenseMap<Register, AvailableValsTy>::iterator LI =
          SSAUpdateVals.find(Reg);
      if (LI != SSAUpdateVals.end()) {
        // This register is defined in the tail block.
        for (const std::pair<MachineBasicBlock *, Register> &J : LI->second) {
          MachineBasicBlock *SrcBB = J.first;
          // If we didn't duplicate a bb into a particular predecessor, we
          // might still have added an entry to SSAUpdateVals to correcly
          // recompute SSA. If that case, avoid adding a dummy extra argument
          // this PHI.
          if (!SrcBB->isSuccessor(SuccBB))
            continue;

          Register SrcReg = J.second;
          if (Idx != 0) {
            MI.getOperand(Idx).setReg(SrcReg);
            MI.getOperand(Idx + 1).setMBB(SrcBB);
            Idx = 0;
          } else {
            MIB.addReg(SrcReg).addMBB(SrcBB);
          }
        }
      } else {
        // Live in tail block, must also be live in predecessors.
        for (MachineBasicBlock *SrcBB : TDBBs) {
          if (Idx != 0) {
            MI.getOperand(Idx).setReg(Reg);
            MI.getOperand(Idx + 1).setMBB(SrcBB);
            Idx = 0;
          } else {
            MIB.addReg(Reg).addMBB(SrcBB);
          }
        }
      }
      if (Idx != 0) {
        MI.removeOperand(Idx + 1);
        MI.removeOperand(Idx);
      }
    }
  }
}

/// Determine if it is profitable to duplicate this block.
bool TailDuplicator::shouldTailDuplicate(bool IsSimple,
                                         MachineBasicBlock &TailBB) {
  // When doing tail-duplication during layout, the block ordering is in flux,
  // so canFallThrough returns a result based on incorrect information and
  // should just be ignored.
  if (!LayoutMode && TailBB.canFallThrough())
    return false;

  // Don't try to tail-duplicate single-block loops.
  if (TailBB.isSuccessor(&TailBB))
    return false;

  // Set the limit on the cost to duplicate. When optimizing for size,
  // duplicate only one, because one branch instruction can be eliminated to
  // compensate for the duplication.
  unsigned MaxDuplicateCount;
  bool OptForSize = MF->getFunction().hasOptSize() ||
                    llvm::shouldOptimizeForSize(&TailBB, PSI, MBFI);
  if (TailDupSize == 0)
    MaxDuplicateCount = TailDuplicateSize;
  else
    MaxDuplicateCount = TailDupSize;
  if (OptForSize)
    MaxDuplicateCount = 1;

  // If the block to be duplicated ends in an unanalyzable fallthrough, don't
  // duplicate it.
  // A similar check is necessary in MachineBlockPlacement to make sure pairs of
  // blocks with unanalyzable fallthrough get layed out contiguously.
  MachineBasicBlock *PredTBB = nullptr, *PredFBB = nullptr;
  SmallVector<MachineOperand, 4> PredCond;
  if (TII->analyzeBranch(TailBB, PredTBB, PredFBB, PredCond) &&
      TailBB.canFallThrough())
    return false;

  // If the target has hardware branch prediction that can handle indirect
  // branches, duplicating them can often make them predictable when there
  // are common paths through the code.  The limit needs to be high enough
  // to allow undoing the effects of tail merging and other optimizations
  // that rearrange the predecessors of the indirect branch.

  bool HasIndirectbr = false;
  if (!TailBB.empty())
    HasIndirectbr = TailBB.back().isIndirectBranch();

  if (HasIndirectbr && PreRegAlloc)
    MaxDuplicateCount = TailDupIndirectBranchSize;

  // Check the instructions in the block to determine whether tail-duplication
  // is invalid or unlikely to be profitable.
  unsigned InstrCount = 0;
  for (MachineInstr &MI : TailBB) {
    // Non-duplicable things shouldn't be tail-duplicated.
    // CFI instructions are marked as non-duplicable, because Darwin compact
    // unwind info emission can't handle multiple prologue setups. In case of
    // DWARF, allow them be duplicated, so that their existence doesn't prevent
    // tail duplication of some basic blocks, that would be duplicated otherwise.
    if (MI.isNotDuplicable() &&
        (TailBB.getParent()->getTarget().getTargetTriple().isOSDarwin() ||
        !MI.isCFIInstruction()))
      return false;

    // Convergent instructions can be duplicated only if doing so doesn't add
    // new control dependencies, which is what we're going to do here.
    if (MI.isConvergent())
      return false;

    // Do not duplicate 'return' instructions if this is a pre-regalloc run.
    // A return may expand into a lot more instructions (e.g. reload of callee
    // saved registers) after PEI.
    if (PreRegAlloc && MI.isReturn())
      return false;

    // Avoid duplicating calls before register allocation. Calls presents a
    // barrier to register allocation so duplicating them may end up increasing
    // spills.
    if (PreRegAlloc && MI.isCall())
      return false;

    // TailDuplicator::appendCopies will erroneously place COPYs after
    // INLINEASM_BR instructions after 4b0aa5724fea, which demonstrates the same
    // bug that was fixed in f7a53d82c090.
    // FIXME: Use findPHICopyInsertPoint() to find the correct insertion point
    //        for the COPY when replacing PHIs.
    if (MI.getOpcode() == TargetOpcode::INLINEASM_BR)
      return false;

    if (MI.isBundle())
      InstrCount += MI.getBundleSize();
    else if (!MI.isPHI() && !MI.isMetaInstruction())
      InstrCount += 1;

    if (InstrCount > MaxDuplicateCount)
      return false;
  }

  // Check if any of the successors of TailBB has a PHI node in which the
  // value corresponding to TailBB uses a subregister.
  // If a phi node uses a register paired with a subregister, the actual
  // "value type" of the phi may differ from the type of the register without
  // any subregisters. Due to a bug, tail duplication may add a new operand
  // without a necessary subregister, producing an invalid code. This is
  // demonstrated by test/CodeGen/Hexagon/tail-dup-subreg-abort.ll.
  // Disable tail duplication for this case for now, until the problem is
  // fixed.
  for (auto *SB : TailBB.successors()) {
    for (auto &I : *SB) {
      if (!I.isPHI())
        break;
      unsigned Idx = getPHISrcRegOpIdx(&I, &TailBB);
      assert(Idx != 0);
      MachineOperand &PU = I.getOperand(Idx);
      if (PU.getSubReg() != 0)
        return false;
    }
  }

  if (HasIndirectbr && PreRegAlloc)
    return true;

  if (IsSimple)
    return true;

  if (!PreRegAlloc)
    return true;

  return canCompletelyDuplicateBB(TailBB);
}

/// True if this BB has only one unconditional jump.
bool TailDuplicator::isSimpleBB(MachineBasicBlock *TailBB) {
  if (TailBB->succ_size() != 1)
    return false;
  if (TailBB->pred_empty())
    return false;
  MachineBasicBlock::iterator I = TailBB->getFirstNonDebugInstr(true);
  if (I == TailBB->end())
    return true;
  return I->isUnconditionalBranch();
}

static bool bothUsedInPHI(const MachineBasicBlock &A,
                          const SmallPtrSet<MachineBasicBlock *, 8> &SuccsB) {
  for (MachineBasicBlock *BB : A.successors())
    if (SuccsB.count(BB) && !BB->empty() && BB->begin()->isPHI())
      return true;

  return false;
}

bool TailDuplicator::canCompletelyDuplicateBB(MachineBasicBlock &BB) {
  for (MachineBasicBlock *PredBB : BB.predecessors()) {
    if (PredBB->succ_size() > 1)
      return false;

    MachineBasicBlock *PredTBB = nullptr, *PredFBB = nullptr;
    SmallVector<MachineOperand, 4> PredCond;
    if (TII->analyzeBranch(*PredBB, PredTBB, PredFBB, PredCond))
      return false;

    if (!PredCond.empty())
      return false;
  }
  return true;
}

bool TailDuplicator::duplicateSimpleBB(
    MachineBasicBlock *TailBB, SmallVectorImpl<MachineBasicBlock *> &TDBBs,
    const DenseSet<Register> &UsedByPhi) {
  SmallPtrSet<MachineBasicBlock *, 8> Succs(TailBB->succ_begin(),
                                            TailBB->succ_end());
  SmallVector<MachineBasicBlock *, 8> Preds(TailBB->predecessors());
  bool Changed = false;
  for (MachineBasicBlock *PredBB : Preds) {
    if (PredBB->hasEHPadSuccessor() || PredBB->mayHaveInlineAsmBr())
      continue;

    if (bothUsedInPHI(*PredBB, Succs))
      continue;

    MachineBasicBlock *PredTBB = nullptr, *PredFBB = nullptr;
    SmallVector<MachineOperand, 4> PredCond;
    if (TII->analyzeBranch(*PredBB, PredTBB, PredFBB, PredCond))
      continue;

    Changed = true;
    LLVM_DEBUG(dbgs() << "\nTail-duplicating into PredBB: " << *PredBB
                      << "From simple Succ: " << *TailBB);

    MachineBasicBlock *NewTarget = *TailBB->succ_begin();
    MachineBasicBlock *NextBB = PredBB->getNextNode();

    // Make PredFBB explicit.
    if (PredCond.empty())
      PredFBB = PredTBB;

    // Make fall through explicit.
    if (!PredTBB)
      PredTBB = NextBB;
    if (!PredFBB)
      PredFBB = NextBB;

    // Redirect
    if (PredFBB == TailBB)
      PredFBB = NewTarget;
    if (PredTBB == TailBB)
      PredTBB = NewTarget;

    // Make the branch unconditional if possible
    if (PredTBB == PredFBB) {
      PredCond.clear();
      PredFBB = nullptr;
    }

    // Avoid adding fall through branches.
    if (PredFBB == NextBB)
      PredFBB = nullptr;
    if (PredTBB == NextBB && PredFBB == nullptr)
      PredTBB = nullptr;

    auto DL = PredBB->findBranchDebugLoc();
    TII->removeBranch(*PredBB);

    if (!PredBB->isSuccessor(NewTarget))
      PredBB->replaceSuccessor(TailBB, NewTarget);
    else {
      PredBB->removeSuccessor(TailBB, true);
      assert(PredBB->succ_size() <= 1);
    }

    if (PredTBB)
      TII->insertBranch(*PredBB, PredTBB, PredFBB, PredCond, DL);

    TDBBs.push_back(PredBB);
  }
  return Changed;
}

bool TailDuplicator::canTailDuplicate(MachineBasicBlock *TailBB,
                                      MachineBasicBlock *PredBB) {
  // EH edges are ignored by analyzeBranch.
  if (PredBB->succ_size() > 1)
    return false;

  MachineBasicBlock *PredTBB = nullptr, *PredFBB = nullptr;
  SmallVector<MachineOperand, 4> PredCond;
  if (TII->analyzeBranch(*PredBB, PredTBB, PredFBB, PredCond))
    return false;
  if (!PredCond.empty())
    return false;
  // FIXME: This is overly conservative; it may be ok to relax this in the
  // future under more specific conditions. If TailBB is an INLINEASM_BR
  // indirect target, we need to see if the edge from PredBB to TailBB is from
  // an INLINEASM_BR in PredBB, and then also if that edge was from the
  // indirect target list, fallthrough/default target, or potentially both. If
  // it's both, TailDuplicator::tailDuplicate will remove the edge, corrupting
  // the successor list in PredBB and predecessor list in TailBB.
  if (TailBB->isInlineAsmBrIndirectTarget())
    return false;
  return true;
}

/// If it is profitable, duplicate TailBB's contents in each
/// of its predecessors.
/// \p IsSimple result of isSimpleBB
/// \p TailBB   Block to be duplicated.
/// \p ForcedLayoutPred  When non-null, use this block as the layout predecessor
///                      instead of the previous block in MF's order.
/// \p TDBBs             A vector to keep track of all blocks tail-duplicated
///                      into.
/// \p Copies            A vector of copy instructions inserted. Used later to
///                      walk all the inserted copies and remove redundant ones.
bool TailDuplicator::tailDuplicate(bool IsSimple, MachineBasicBlock *TailBB,
                          MachineBasicBlock *ForcedLayoutPred,
                          SmallVectorImpl<MachineBasicBlock *> &TDBBs,
                          SmallVectorImpl<MachineInstr *> &Copies,
                          SmallVectorImpl<MachineBasicBlock *> *CandidatePtr) {
  LLVM_DEBUG(dbgs() << "\n*** Tail-duplicating " << printMBBReference(*TailBB)
                    << '\n');

  bool ShouldUpdateTerminators = TailBB->canFallThrough();

  DenseSet<Register> UsedByPhi;
  getRegsUsedByPHIs(*TailBB, &UsedByPhi);

  if (IsSimple)
    return duplicateSimpleBB(TailBB, TDBBs, UsedByPhi);

  // Iterate through all the unique predecessors and tail-duplicate this
  // block into them, if possible. Copying the list ahead of time also
  // avoids trouble with the predecessor list reallocating.
  bool Changed = false;
  SmallSetVector<MachineBasicBlock *, 8> Preds;
  if (CandidatePtr)
    Preds.insert(CandidatePtr->begin(), CandidatePtr->end());
  else
    Preds.insert(TailBB->pred_begin(), TailBB->pred_end());

  for (MachineBasicBlock *PredBB : Preds) {
    assert(TailBB != PredBB &&
           "Single-block loop should have been rejected earlier!");

    if (!canTailDuplicate(TailBB, PredBB))
      continue;

    // Don't duplicate into a fall-through predecessor (at least for now).
    // If profile is available, findDuplicateCandidates can choose better
    // fall-through predecessor.
    if (!(MF->getFunction().hasProfileData() && LayoutMode)) {
      bool IsLayoutSuccessor = false;
      if (ForcedLayoutPred)
        IsLayoutSuccessor = (ForcedLayoutPred == PredBB);
      else if (PredBB->isLayoutSuccessor(TailBB) && PredBB->canFallThrough())
        IsLayoutSuccessor = true;
      if (IsLayoutSuccessor)
        continue;
    }

    LLVM_DEBUG(dbgs() << "\nTail-duplicating into PredBB: " << *PredBB
                      << "From Succ: " << *TailBB);

    TDBBs.push_back(PredBB);

    // Remove PredBB's unconditional branch.
    TII->removeBranch(*PredBB);

    // Clone the contents of TailBB into PredBB.
    DenseMap<Register, RegSubRegPair> LocalVRMap;
    SmallVector<std::pair<Register, RegSubRegPair>, 4> CopyInfos;
    for (MachineInstr &MI : llvm::make_early_inc_range(*TailBB)) {
      if (MI.isPHI()) {
        // Replace the uses of the def of the PHI with the register coming
        // from PredBB.
        processPHI(&MI, TailBB, PredBB, LocalVRMap, CopyInfos, UsedByPhi, true);
      } else {
        // Replace def of virtual registers with new registers, and update
        // uses with PHI source register or the new registers.
        duplicateInstruction(&MI, TailBB, PredBB, LocalVRMap, UsedByPhi);
      }
    }
    appendCopies(PredBB, CopyInfos, Copies);

    NumTailDupAdded += TailBB->size() - 1; // subtract one for removed branch

    // Update the CFG.
    PredBB->removeSuccessor(PredBB->succ_begin());
    assert(PredBB->succ_empty() &&
           "TailDuplicate called on block with multiple successors!");
    for (MachineBasicBlock *Succ : TailBB->successors())
      PredBB->addSuccessor(Succ, MBPI->getEdgeProbability(TailBB, Succ));

    // Update branches in pred to jump to tail's layout successor if needed.
    if (ShouldUpdateTerminators)
      PredBB->updateTerminator(TailBB->getNextNode());

    Changed = true;
    ++NumTailDups;
  }

  // If TailBB was duplicated into all its predecessors except for the prior
  // block, which falls through unconditionally, move the contents of this
  // block into the prior block.
  MachineBasicBlock *PrevBB = ForcedLayoutPred;
  if (!PrevBB)
    PrevBB = &*std::prev(TailBB->getIterator());
  MachineBasicBlock *PriorTBB = nullptr, *PriorFBB = nullptr;
  SmallVector<MachineOperand, 4> PriorCond;
  // This has to check PrevBB->succ_size() because EH edges are ignored by
  // analyzeBranch.
  if (PrevBB->succ_size() == 1 &&
      // Layout preds are not always CFG preds. Check.
      *PrevBB->succ_begin() == TailBB &&
      !TII->analyzeBranch(*PrevBB, PriorTBB, PriorFBB, PriorCond) &&
      PriorCond.empty() &&
      (!PriorTBB || PriorTBB == TailBB) &&
      TailBB->pred_size() == 1 &&
      !TailBB->hasAddressTaken()) {
    LLVM_DEBUG(dbgs() << "\nMerging into block: " << *PrevBB
                      << "From MBB: " << *TailBB);
    // There may be a branch to the layout successor. This is unlikely but it
    // happens. The correct thing to do is to remove the branch before
    // duplicating the instructions in all cases.
    bool RemovedBranches = TII->removeBranch(*PrevBB) != 0;

    // If there are still tail instructions, abort the merge
    if (PrevBB->getFirstTerminator() == PrevBB->end()) {
      if (PreRegAlloc) {
        DenseMap<Register, RegSubRegPair> LocalVRMap;
        SmallVector<std::pair<Register, RegSubRegPair>, 4> CopyInfos;
        MachineBasicBlock::iterator I = TailBB->begin();
        // Process PHI instructions first.
        while (I != TailBB->end() && I->isPHI()) {
          // Replace the uses of the def of the PHI with the register coming
          // from PredBB.
          MachineInstr *MI = &*I++;
          processPHI(MI, TailBB, PrevBB, LocalVRMap, CopyInfos, UsedByPhi,
                     true);
        }

        // Now copy the non-PHI instructions.
        while (I != TailBB->end()) {
          // Replace def of virtual registers with new registers, and update
          // uses with PHI source register or the new registers.
          MachineInstr *MI = &*I++;
          assert(!MI->isBundle() && "Not expecting bundles before regalloc!");
          duplicateInstruction(MI, TailBB, PrevBB, LocalVRMap, UsedByPhi);
          MI->eraseFromParent();
        }
        appendCopies(PrevBB, CopyInfos, Copies);
      } else {
        TII->removeBranch(*PrevBB);
        // No PHIs to worry about, just splice the instructions over.
        PrevBB->splice(PrevBB->end(), TailBB, TailBB->begin(), TailBB->end());
      }
      PrevBB->removeSuccessor(PrevBB->succ_begin());
      assert(PrevBB->succ_empty());
      PrevBB->transferSuccessors(TailBB);

      // Update branches in PrevBB based on Tail's layout successor.
      if (ShouldUpdateTerminators)
        PrevBB->updateTerminator(TailBB->getNextNode());

      TDBBs.push_back(PrevBB);
      Changed = true;
    } else {
      LLVM_DEBUG(dbgs() << "Abort merging blocks, the predecessor still "
                           "contains terminator instructions");
      // Return early if no changes were made
      if (!Changed)
        return RemovedBranches;
    }
    Changed |= RemovedBranches;
  }

  // If this is after register allocation, there are no phis to fix.
  if (!PreRegAlloc)
    return Changed;

  // If we made no changes so far, we are safe.
  if (!Changed)
    return Changed;

  // Handle the nasty case in that we duplicated a block that is part of a loop
  // into some but not all of its predecessors. For example:
  //    1 -> 2 <-> 3                 |
  //          \                      |
  //           \---> rest            |
  // if we duplicate 2 into 1 but not into 3, we end up with
  // 12 -> 3 <-> 2 -> rest           |
  //   \             /               |
  //    \----->-----/                |
  // If there was a "var = phi(1, 3)" in 2, it has to be ultimately replaced
  // with a phi in 3 (which now dominates 2).
  // What we do here is introduce a copy in 3 of the register defined by the
  // phi, just like when we are duplicating 2 into 3, but we don't copy any
  // real instructions or remove the 3 -> 2 edge from the phi in 2.
  for (MachineBasicBlock *PredBB : Preds) {
    if (is_contained(TDBBs, PredBB))
      continue;

    // EH edges
    if (PredBB->succ_size() != 1)
      continue;

    DenseMap<Register, RegSubRegPair> LocalVRMap;
    SmallVector<std::pair<Register, RegSubRegPair>, 4> CopyInfos;
    MachineBasicBlock::iterator I = TailBB->begin();
    // Process PHI instructions first.
    while (I != TailBB->end() && I->isPHI()) {
      // Replace the uses of the def of the PHI with the register coming
      // from PredBB.
      MachineInstr *MI = &*I++;
      processPHI(MI, TailBB, PredBB, LocalVRMap, CopyInfos, UsedByPhi, false);
    }
    appendCopies(PredBB, CopyInfos, Copies);
  }

  return Changed;
}

/// At the end of the block \p MBB generate COPY instructions between registers
/// described by \p CopyInfos. Append resulting instructions to \p Copies.
void TailDuplicator::appendCopies(MachineBasicBlock *MBB,
      SmallVectorImpl<std::pair<Register, RegSubRegPair>> &CopyInfos,
      SmallVectorImpl<MachineInstr*> &Copies) {
  MachineBasicBlock::iterator Loc = MBB->getFirstTerminator();
  for (auto &CI : CopyInfos) {
    auto C = TII->buildCopy(*MBB, Loc, DebugLoc(), CI.first, CI.second.Reg, 0,
                            CI.second.SubReg);
    Copies.push_back(C);
  }
}

/// Remove the specified dead machine basic block from the function, updating
/// the CFG.
void TailDuplicator::removeDeadBlock(
    MachineBasicBlock *MBB,
    function_ref<void(MachineBasicBlock *)> *RemovalCallback) {
  assert(MBB->pred_empty() && "MBB must be dead!");
  LLVM_DEBUG(dbgs() << "\nRemoving MBB: " << *MBB);

  MachineFunction *MF = MBB->getParent();
  // Update the call site info.
  for (const MachineInstr &MI : *MBB)
    if (MI.shouldUpdateCallSiteInfo())
      MF->eraseCallSiteInfo(&MI);

  if (RemovalCallback)
    (*RemovalCallback)(MBB);

  // Remove all successors.
  while (!MBB->succ_empty())
    MBB->removeSuccessor(MBB->succ_end() - 1);

  // Remove the block.
  MBB->eraseFromParent();
}<|MERGE_RESOLUTION|>--- conflicted
+++ resolved
@@ -441,21 +441,11 @@
           } else {
             // The direct replacement is not possible, due to failing register
             // class constraints. An explicit COPY is necessary. Create one
-<<<<<<< HEAD
-            // that can be reused
-            auto *NewRC = MI->getRegClassConstraint(i, TII, TRI);
-            if (NewRC == nullptr)
-              NewRC = OrigRC;
-            Register NewReg = MRI->createVirtualRegister(NewRC);
-            TII->buildCopy(*PredBB, NewMI, NewMI.getDebugLoc(), NewReg,
-                           VI->second.Reg, 0, VI->second.SubReg);
-=======
             // that can be reused.
             Register NewReg = MRI->createVirtualRegister(OrigRC);
             BuildMI(*PredBB, NewMI, NewMI.getDebugLoc(),
                     TII->get(TargetOpcode::COPY), NewReg)
                 .addReg(VI->second.Reg, 0, VI->second.SubReg);
->>>>>>> af1315c2
             LocalVRMap.erase(VI);
             LocalVRMap.insert(std::make_pair(Reg, RegSubRegPair(NewReg, 0)));
             MO.setReg(NewReg);
