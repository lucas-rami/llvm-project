--- conflicted
+++ resolved
@@ -1741,13 +1741,9 @@
          HasThrownTypes ? getMDOrNull(Record[17 + OffsetB])
                         : nullptr,                          // thrownTypes
          HasAnnotations ? getMDOrNull(Record[18 + OffsetB])
-<<<<<<< HEAD
-                        : nullptr                           // annotations
-=======
                         : nullptr, // annotations
          HasTargetFuncName ? getMDString(Record[19 + OffsetB])
                            : nullptr // targetFuncName
->>>>>>> 00537946
          ));
     MetadataList.assignValue(SP, NextMetadataNo);
     NextMetadataNo++;
