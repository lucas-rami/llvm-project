//===-- Verifier.cpp - Implement the Module Verifier -----------------------==//
//
// Part of the LLVM Project, under the Apache License v2.0 with LLVM Exceptions.
// See https://llvm.org/LICENSE.txt for license information.
// SPDX-License-Identifier: Apache-2.0 WITH LLVM-exception
//
//===----------------------------------------------------------------------===//
//
// This file defines the function verifier interface, that can be used for some
// basic correctness checking of input to the system.
//
// Note that this does not provide full `Java style' security and verifications,
// instead it just tries to ensure that code is well-formed.
//
//  * Both of a binary operator's parameters are of the same type
//  * Verify that the indices of mem access instructions match other operands
//  * Verify that arithmetic and other things are only performed on first-class
//    types.  Verify that shifts & logicals only happen on integrals f.e.
//  * All of the constants in a switch statement are of the correct type
//  * The code is in valid SSA form
//  * It should be illegal to put a label into any other type (like a structure)
//    or to return one. [except constant arrays!]
//  * Only phi nodes can be self referential: 'add i32 %0, %0 ; <int>:0' is bad
//  * PHI nodes must have an entry for each predecessor, with no extras.
//  * PHI nodes must be the first thing in a basic block, all grouped together
//  * All basic blocks should only end with terminator insts, not contain them
//  * The entry node to a function must not have predecessors
//  * All Instructions must be embedded into a basic block
//  * Functions cannot take a void-typed parameter
//  * Verify that a function's argument list agrees with it's declared type.
//  * It is illegal to specify a name for a void value.
//  * It is illegal to have a internal global value with no initializer
//  * It is illegal to have a ret instruction that returns a value that does not
//    agree with the function return value type.
//  * Function call argument types match the function prototype
//  * A landing pad is defined by a landingpad instruction, and can be jumped to
//    only by the unwind edge of an invoke instruction.
//  * A landingpad instruction must be the first non-PHI instruction in the
//    block.
//  * Landingpad instructions must be in a function with a personality function.
//  * Convergence control intrinsics are introduced in ConvergentOperations.rst.
//    The applied restrictions are too numerous to list here.
//  * The convergence entry intrinsic and the loop heart must be the first
//    non-PHI instruction in their respective block. This does not conflict with
//    the landing pads, since these two kinds cannot occur in the same block.
//  * All other things that are tested by asserts spread about the code...
//
//===----------------------------------------------------------------------===//

#include "llvm/IR/Verifier.h"
#include "llvm/ADT/APFloat.h"
#include "llvm/ADT/APInt.h"
#include "llvm/ADT/ArrayRef.h"
#include "llvm/ADT/DenseMap.h"
#include "llvm/ADT/MapVector.h"
#include "llvm/ADT/PostOrderIterator.h"
#include "llvm/ADT/STLExtras.h"
#include "llvm/ADT/SmallPtrSet.h"
#include "llvm/ADT/SmallSet.h"
#include "llvm/ADT/SmallVector.h"
#include "llvm/ADT/StringExtras.h"
#include "llvm/ADT/StringMap.h"
#include "llvm/ADT/StringRef.h"
#include "llvm/ADT/Twine.h"
#include "llvm/BinaryFormat/Dwarf.h"
#include "llvm/IR/Argument.h"
#include "llvm/IR/AttributeMask.h"
#include "llvm/IR/Attributes.h"
#include "llvm/IR/BasicBlock.h"
#include "llvm/IR/CFG.h"
#include "llvm/IR/CallingConv.h"
#include "llvm/IR/Comdat.h"
#include "llvm/IR/Constant.h"
#include "llvm/IR/ConstantRange.h"
#include "llvm/IR/ConstantRangeList.h"
#include "llvm/IR/Constants.h"
#include "llvm/IR/ConvergenceVerifier.h"
#include "llvm/IR/DataLayout.h"
#include "llvm/IR/DebugInfo.h"
#include "llvm/IR/DebugInfoMetadata.h"
#include "llvm/IR/DebugLoc.h"
#include "llvm/IR/DerivedTypes.h"
#include "llvm/IR/Dominators.h"
#include "llvm/IR/EHPersonalities.h"
#include "llvm/IR/Function.h"
#include "llvm/IR/GCStrategy.h"
#include "llvm/IR/GlobalAlias.h"
#include "llvm/IR/GlobalValue.h"
#include "llvm/IR/GlobalVariable.h"
#include "llvm/IR/InlineAsm.h"
#include "llvm/IR/InstVisitor.h"
#include "llvm/IR/InstrTypes.h"
#include "llvm/IR/Instruction.h"
#include "llvm/IR/Instructions.h"
#include "llvm/IR/IntrinsicInst.h"
#include "llvm/IR/Intrinsics.h"
#include "llvm/IR/IntrinsicsAArch64.h"
#include "llvm/IR/IntrinsicsAMDGPU.h"
#include "llvm/IR/IntrinsicsARM.h"
#include "llvm/IR/IntrinsicsNVPTX.h"
#include "llvm/IR/IntrinsicsWebAssembly.h"
#include "llvm/IR/LLVMContext.h"
#include "llvm/IR/MemoryModelRelaxationAnnotations.h"
#include "llvm/IR/Metadata.h"
#include "llvm/IR/Module.h"
#include "llvm/IR/ModuleSlotTracker.h"
#include "llvm/IR/PassManager.h"
#include "llvm/IR/ProfDataUtils.h"
#include "llvm/IR/Statepoint.h"
#include "llvm/IR/Type.h"
#include "llvm/IR/Use.h"
#include "llvm/IR/User.h"
#include "llvm/IR/VFABIDemangler.h"
#include "llvm/IR/Value.h"
#include "llvm/InitializePasses.h"
#include "llvm/Pass.h"
#include "llvm/Support/AtomicOrdering.h"
#include "llvm/Support/Casting.h"
#include "llvm/Support/CommandLine.h"
#include "llvm/Support/ErrorHandling.h"
#include "llvm/Support/MathExtras.h"
#include "llvm/Support/ModRef.h"
#include "llvm/Support/raw_ostream.h"
#include <algorithm>
#include <cassert>
#include <cstdint>
#include <memory>
#include <optional>
#include <string>
#include <utility>

using namespace llvm;

static cl::opt<bool> VerifyNoAliasScopeDomination(
    "verify-noalias-scope-decl-dom", cl::Hidden, cl::init(false),
    cl::desc("Ensure that llvm.experimental.noalias.scope.decl for identical "
             "scopes are not dominating"));

namespace llvm {

struct VerifierSupport {
  raw_ostream *OS;
  const Module &M;
  ModuleSlotTracker MST;
  Triple TT;
  const DataLayout &DL;
  LLVMContext &Context;

  /// Track the brokenness of the module while recursively visiting.
  bool Broken = false;
  /// Broken debug info can be "recovered" from by stripping the debug info.
  bool BrokenDebugInfo = false;
  /// Whether to treat broken debug info as an error.
  bool TreatBrokenDebugInfoAsError = true;

  explicit VerifierSupport(raw_ostream *OS, const Module &M)
      : OS(OS), M(M), MST(&M), TT(Triple::normalize(M.getTargetTriple())),
        DL(M.getDataLayout()), Context(M.getContext()) {}

private:
  void Write(const Module *M) {
    *OS << "; ModuleID = '" << M->getModuleIdentifier() << "'\n";
  }

  void Write(const Value *V) {
    if (V)
      Write(*V);
  }

  void Write(const Value &V) {
    if (isa<Instruction>(V)) {
      V.print(*OS, MST);
      *OS << '\n';
    } else {
      V.printAsOperand(*OS, true, MST);
      *OS << '\n';
    }
  }

  void Write(const DbgRecord *DR) {
    if (DR) {
      DR->print(*OS, MST, false);
      *OS << '\n';
    }
  }

  void Write(DbgVariableRecord::LocationType Type) {
    switch (Type) {
    case DbgVariableRecord::LocationType::Value:
      *OS << "value";
      break;
    case DbgVariableRecord::LocationType::Declare:
      *OS << "declare";
      break;
    case DbgVariableRecord::LocationType::Assign:
      *OS << "assign";
      break;
    case DbgVariableRecord::LocationType::End:
      *OS << "end";
      break;
    case DbgVariableRecord::LocationType::Any:
      *OS << "any";
      break;
    };
  }

  void Write(const Metadata *MD) {
    if (!MD)
      return;
    MD->print(*OS, MST, &M);
    *OS << '\n';
  }

  template <class T> void Write(const MDTupleTypedArrayWrapper<T> &MD) {
    Write(MD.get());
  }

  void Write(const NamedMDNode *NMD) {
    if (!NMD)
      return;
    NMD->print(*OS, MST);
    *OS << '\n';
  }

  void Write(Type *T) {
    if (!T)
      return;
    *OS << ' ' << *T;
  }

  void Write(const Comdat *C) {
    if (!C)
      return;
    *OS << *C;
  }

  void Write(const APInt *AI) {
    if (!AI)
      return;
    *OS << *AI << '\n';
  }

  void Write(const unsigned i) { *OS << i << '\n'; }

  // NOLINTNEXTLINE(readability-identifier-naming)
  void Write(const Attribute *A) {
    if (!A)
      return;
    *OS << A->getAsString() << '\n';
  }

  // NOLINTNEXTLINE(readability-identifier-naming)
  void Write(const AttributeSet *AS) {
    if (!AS)
      return;
    *OS << AS->getAsString() << '\n';
  }

  // NOLINTNEXTLINE(readability-identifier-naming)
  void Write(const AttributeList *AL) {
    if (!AL)
      return;
    AL->print(*OS);
  }

  void Write(Printable P) { *OS << P << '\n'; }

  template <typename T> void Write(ArrayRef<T> Vs) {
    for (const T &V : Vs)
      Write(V);
  }

  template <typename T1, typename... Ts>
  void WriteTs(const T1 &V1, const Ts &... Vs) {
    Write(V1);
    WriteTs(Vs...);
  }

  template <typename... Ts> void WriteTs() {}

public:
  /// A check failed, so printout out the condition and the message.
  ///
  /// This provides a nice place to put a breakpoint if you want to see why
  /// something is not correct.
  void CheckFailed(const Twine &Message) {
    if (OS)
      *OS << Message << '\n';
    Broken = true;
  }

  /// A check failed (with values to print).
  ///
  /// This calls the Message-only version so that the above is easier to set a
  /// breakpoint on.
  template <typename T1, typename... Ts>
  void CheckFailed(const Twine &Message, const T1 &V1, const Ts &... Vs) {
    CheckFailed(Message);
    if (OS)
      WriteTs(V1, Vs...);
  }

  /// A debug info check failed.
  void DebugInfoCheckFailed(const Twine &Message) {
    if (OS)
      *OS << Message << '\n';
    Broken |= TreatBrokenDebugInfoAsError;
    BrokenDebugInfo = true;
  }

  /// A debug info check failed (with values to print).
  template <typename T1, typename... Ts>
  void DebugInfoCheckFailed(const Twine &Message, const T1 &V1,
                            const Ts &... Vs) {
    DebugInfoCheckFailed(Message);
    if (OS)
      WriteTs(V1, Vs...);
  }
};

} // namespace llvm

namespace {

class Verifier : public InstVisitor<Verifier>, VerifierSupport {
  friend class InstVisitor<Verifier>;

  // ISD::ArgFlagsTy::MemAlign only have 4 bits for alignment, so
  // the alignment size should not exceed 2^15. Since encode(Align)
  // would plus the shift value by 1, the alignment size should
  // not exceed 2^14, otherwise it can NOT be properly lowered
  // in backend.
  static constexpr unsigned ParamMaxAlignment = 1 << 14;
  DominatorTree DT;

  /// When verifying a basic block, keep track of all of the
  /// instructions we have seen so far.
  ///
  /// This allows us to do efficient dominance checks for the case when an
  /// instruction has an operand that is an instruction in the same block.
  SmallPtrSet<Instruction *, 16> InstsInThisBlock;

  /// Keep track of the metadata nodes that have been checked already.
  SmallPtrSet<const Metadata *, 32> MDNodes;

  /// Keep track which DISubprogram is attached to which function.
  DenseMap<const DISubprogram *, const Function *> DISubprogramAttachments;

  /// Track all DICompileUnits visited.
  SmallPtrSet<const Metadata *, 2> CUVisited;

  /// The result type for a landingpad.
  Type *LandingPadResultTy;

  /// Whether we've seen a call to @llvm.localescape in this function
  /// already.
  bool SawFrameEscape;

  /// Whether the current function has a DISubprogram attached to it.
  bool HasDebugInfo = false;

<<<<<<< HEAD
  /// The Debug Info Version of the module being verified.
  std::optional<unsigned> DebugInfoVersion;

  /// The current source language.
  dwarf::SourceLanguage CurrentSourceLang = dwarf::DW_LANG_lo_user;

=======
>>>>>>> 19cc4614
  /// Stores the count of how many objects were passed to llvm.localescape for a
  /// given function and the largest index passed to llvm.localrecover.
  DenseMap<Function *, std::pair<unsigned, unsigned>> FrameEscapeInfo;

  // Maps catchswitches and cleanuppads that unwind to siblings to the
  // terminators that indicate the unwind, used to detect cycles therein.
  MapVector<Instruction *, Instruction *> SiblingFuncletInfo;

  /// Cache which blocks are in which funclet, if an EH funclet personality is
  /// in use. Otherwise empty.
  DenseMap<BasicBlock *, ColorVector> BlockEHFuncletColors;

  /// Cache of constants visited in search of ConstantExprs.
  SmallPtrSet<const Constant *, 32> ConstantExprVisited;

  /// Cache of declarations of the llvm.experimental.deoptimize.<ty> intrinsic.
  SmallVector<const Function *, 4> DeoptimizeDeclarations;

  /// Cache of attribute lists verified.
  SmallPtrSet<const void *, 32> AttributeListsVisited;

  // Verify that this GlobalValue is only used in this module.
  // This map is used to avoid visiting uses twice. We can arrive at a user
  // twice, if they have multiple operands. In particular for very large
  // constant expressions, we can arrive at a particular user many times.
  SmallPtrSet<const Value *, 32> GlobalValueVisited;

  // Keeps track of duplicate function argument debug info.
  SmallVector<const DILocalVariable *, 16> DebugFnArgs;

  // Track which bounded DILifetimes we have seen defs for, so we can diagnose
  // repeated defs.
  SmallPtrSet<const DILifetime *, 32> DefinedDebugLifetimes;

  TBAAVerifier TBAAVerifyHelper;
  ConvergenceVerifier ConvergenceVerifyHelper;

  SmallVector<IntrinsicInst *, 4> NoAliasScopeDecls;

  void checkAtomicMemAccessSize(Type *Ty, const Instruction *I);

public:
  explicit Verifier(raw_ostream *OS, bool ShouldTreatBrokenDebugInfoAsError,
                    const Module &M)
      : VerifierSupport(OS, M), LandingPadResultTy(nullptr),
        SawFrameEscape(false), TBAAVerifyHelper(this) {
    TreatBrokenDebugInfoAsError = ShouldTreatBrokenDebugInfoAsError;
    if (unsigned V = getDebugMetadataVersionFromModule(M))
      DebugInfoVersion = V;
  }

  bool hasBrokenDebugInfo() const { return BrokenDebugInfo; }

  bool verify(const Function &F) {
    assert(F.getParent() == &M &&
           "An instance of this class only works with a specific module!");

    // First ensure the function is well-enough formed to compute dominance
    // information, and directly compute a dominance tree. We don't rely on the
    // pass manager to provide this as it isolates us from a potentially
    // out-of-date dominator tree and makes it significantly more complex to run
    // this code outside of a pass manager.
    // FIXME: It's really gross that we have to cast away constness here.
    if (!F.empty())
      DT.recalculate(const_cast<Function &>(F));

    for (const BasicBlock &BB : F) {
      if (!BB.empty() && BB.back().isTerminator())
        continue;

      if (OS) {
        *OS << "Basic Block in function '" << F.getName()
            << "' does not have terminator!\n";
        BB.printAsOperand(*OS, true, MST);
        *OS << "\n";
      }
      return false;
    }

    auto FailureCB = [this](const Twine &Message) {
      this->CheckFailed(Message);
    };
    ConvergenceVerifyHelper.initialize(OS, FailureCB, F);

    Broken = false;
    // FIXME: We strip const here because the inst visitor strips const.
    visit(const_cast<Function &>(F));
    verifySiblingFuncletUnwinds();

    if (ConvergenceVerifyHelper.sawTokens())
      ConvergenceVerifyHelper.verify(DT);

    InstsInThisBlock.clear();
    DebugFnArgs.clear();
    LandingPadResultTy = nullptr;
    SawFrameEscape = false;
    SiblingFuncletInfo.clear();
    verifyNoAliasScopeDecl();
    NoAliasScopeDecls.clear();

    return !Broken;
  }

  /// Verify the module that this instance of \c Verifier was initialized with.
  bool verify() {
    Broken = false;

    // Collect all declarations of the llvm.experimental.deoptimize intrinsic.
    for (const Function &F : M)
      if (F.getIntrinsicID() == Intrinsic::experimental_deoptimize)
        DeoptimizeDeclarations.push_back(&F);

    // Now that we've visited every function, verify that we never asked to
    // recover a frame index that wasn't escaped.
    verifyFrameRecoverIndices();
    for (const GlobalVariable &GV : M.globals())
      visitGlobalVariable(GV);

    for (const GlobalAlias &GA : M.aliases())
      visitGlobalAlias(GA);

    for (const GlobalIFunc &GI : M.ifuncs())
      visitGlobalIFunc(GI);

    for (const NamedMDNode &NMD : M.named_metadata())
      visitNamedMDNode(NMD);

    for (const StringMapEntry<Comdat> &SMEC : M.getComdatSymbolTable())
      visitComdat(SMEC.getValue());

    visitModuleFlags();
    visitModuleIdents();
    visitModuleCommandLines();

    verifyCompileUnits();

    verifyDeoptimizeCallingConvs();
    DISubprogramAttachments.clear();
    return !Broken;
  }

private:
  /// Whether a metadata node is allowed to be, or contain, a DILocation.
  enum class AreDebugLocsAllowed { No, Yes };

  // Verification methods...
  void visitGlobalValue(const GlobalValue &GV);
  void visitGlobalVariable(const GlobalVariable &GV);
  void visitGlobalAlias(const GlobalAlias &GA);
  void visitGlobalIFunc(const GlobalIFunc &GI);
  void visitAliaseeSubExpr(const GlobalAlias &A, const Constant &C);
  void visitAliaseeSubExpr(SmallPtrSetImpl<const GlobalAlias *> &Visited,
                           const GlobalAlias &A, const Constant &C);
  void visitNamedMDNode(const NamedMDNode &NMD);
  void visitMDNode(const MDNode &MD, AreDebugLocsAllowed AllowLocs);
  void visitMetadataAsValue(const MetadataAsValue &MD, Function *F);
  void visitValueAsMetadata(const ValueAsMetadata &MD, Function *F);
  void visitDIArgList(const DIArgList &AL, Function *F);
  void visitComdat(const Comdat &C);
  void visitModuleIdents();
  void visitModuleCommandLines();
  void visitModuleFlags();
  void visitModuleFlag(const MDNode *Op,
                       DenseMap<const MDString *, const MDNode *> &SeenIDs,
                       SmallVectorImpl<const MDNode *> &Requirements);
  void visitModuleFlagCGProfileEntry(const MDOperand &MDO);
  void visitFunction(const Function &F);
  void visitBasicBlock(BasicBlock &BB);
  void verifyRangeMetadata(const Value &V, const MDNode *Range, Type *Ty,
                           bool IsAbsoluteSymbol);
  void visitRangeMetadata(Instruction &I, MDNode *Range, Type *Ty);
  void visitDereferenceableMetadata(Instruction &I, MDNode *MD);
  void visitProfMetadata(Instruction &I, MDNode *MD);
  void visitCallStackMetadata(MDNode *MD);
  void visitMemProfMetadata(Instruction &I, MDNode *MD);
  void visitCallsiteMetadata(Instruction &I, MDNode *MD);
  void visitDIAssignIDMetadata(Instruction &I, MDNode *MD);
  void visitMMRAMetadata(Instruction &I, MDNode *MD);
  void visitAnnotationMetadata(MDNode *Annotation);
  void visitAliasScopeMetadata(const MDNode *MD);
  void visitAliasScopeListMetadata(const MDNode *MD);
  void visitAccessGroupMetadata(const MDNode *MD);

  template <class Ty> bool isValidMetadataArray(const MDTuple &N);
#define HANDLE_SPECIALIZED_MDNODE_LEAF(CLASS) void visit##CLASS(const CLASS &N);
#include "llvm/IR/Metadata.def"
  void visitDIScope(const DIScope &N);
  void visitDIVariable(const DIVariable &N);
  void visitDILexicalBlockBase(const DILexicalBlockBase &N);
  void visitDITemplateParameter(const DITemplateParameter &N);

  void visitTemplateParams(const MDNode &N, const Metadata &RawParams);

  void visit(DbgLabelRecord &DLR);
  void visit(DbgVariableRecord &DVR);
  // InstVisitor overrides...
  using InstVisitor<Verifier>::visit;
  void visitDbgRecords(Instruction &I);
  void visit(Instruction &I);

  void visitTruncInst(TruncInst &I);
  void visitZExtInst(ZExtInst &I);
  void visitSExtInst(SExtInst &I);
  void visitFPTruncInst(FPTruncInst &I);
  void visitFPExtInst(FPExtInst &I);
  void visitFPToUIInst(FPToUIInst &I);
  void visitFPToSIInst(FPToSIInst &I);
  void visitUIToFPInst(UIToFPInst &I);
  void visitSIToFPInst(SIToFPInst &I);
  void visitIntToPtrInst(IntToPtrInst &I);
  void visitPtrToIntInst(PtrToIntInst &I);
  void visitBitCastInst(BitCastInst &I);
  void visitAddrSpaceCastInst(AddrSpaceCastInst &I);
  void visitPHINode(PHINode &PN);
  void visitCallBase(CallBase &Call);
  void visitUnaryOperator(UnaryOperator &U);
  void visitBinaryOperator(BinaryOperator &B);
  void visitICmpInst(ICmpInst &IC);
  void visitFCmpInst(FCmpInst &FC);
  void visitExtractElementInst(ExtractElementInst &EI);
  void visitInsertElementInst(InsertElementInst &EI);
  void visitShuffleVectorInst(ShuffleVectorInst &EI);
  void visitVAArgInst(VAArgInst &VAA) { visitInstruction(VAA); }
  void visitCallInst(CallInst &CI);
  void visitInvokeInst(InvokeInst &II);
  void visitGetElementPtrInst(GetElementPtrInst &GEP);
  void visitLoadInst(LoadInst &LI);
  void visitStoreInst(StoreInst &SI);
  void verifyDominatesUse(Instruction &I, unsigned i);
  void visitInstruction(Instruction &I);
  void visitTerminator(Instruction &I);
  void visitBranchInst(BranchInst &BI);
  void visitReturnInst(ReturnInst &RI);
  void visitSwitchInst(SwitchInst &SI);
  void visitIndirectBrInst(IndirectBrInst &BI);
  void visitCallBrInst(CallBrInst &CBI);
  void visitSelectInst(SelectInst &SI);
  void visitUserOp1(Instruction &I);
  void visitUserOp2(Instruction &I) { visitUserOp1(I); }
  void visitIntrinsicCall(Intrinsic::ID ID, CallBase &Call);
  void visitConstrainedFPIntrinsic(ConstrainedFPIntrinsic &FPI);
  void visitVPIntrinsic(VPIntrinsic &VPI);
  void visitDbgIntrinsic(StringRef Kind, DbgVariableIntrinsic &DII);
  void visitDbgLabelIntrinsic(StringRef Kind, DbgLabelInst &DLI);
  void visitDbgDefKillIntrinsic(StringRef Kind, DbgDefKillIntrinsic &DDI);
  void visitAtomicCmpXchgInst(AtomicCmpXchgInst &CXI);
  void visitAtomicRMWInst(AtomicRMWInst &RMWI);
  void visitFenceInst(FenceInst &FI);
  void visitAllocaInst(AllocaInst &AI);
  void visitExtractValueInst(ExtractValueInst &EVI);
  void visitInsertValueInst(InsertValueInst &IVI);
  void visitEHPadPredecessors(Instruction &I);
  void visitLandingPadInst(LandingPadInst &LPI);
  void visitResumeInst(ResumeInst &RI);
  void visitCatchPadInst(CatchPadInst &CPI);
  void visitCatchReturnInst(CatchReturnInst &CatchReturn);
  void visitCleanupPadInst(CleanupPadInst &CPI);
  void visitFuncletPadInst(FuncletPadInst &FPI);
  void visitCatchSwitchInst(CatchSwitchInst &CatchSwitch);
  void visitCleanupReturnInst(CleanupReturnInst &CRI);

  void verifySwiftErrorCall(CallBase &Call, const Value *SwiftErrorVal);
  void verifySwiftErrorValue(const Value *SwiftErrorVal);
  void verifyTailCCMustTailAttrs(const AttrBuilder &Attrs, StringRef Context);
  void verifyMustTailCall(CallInst &CI);
  bool verifyAttributeCount(AttributeList Attrs, unsigned Params);
  void verifyAttributeTypes(AttributeSet Attrs, const Value *V);
  void verifyParameterAttrs(AttributeSet Attrs, Type *Ty, const Value *V);
  void checkUnsignedBaseTenFuncAttr(AttributeList Attrs, StringRef Attr,
                                    const Value *V);
  void verifyFunctionAttrs(FunctionType *FT, AttributeList Attrs,
                           const Value *V, bool IsIntrinsic, bool IsInlineAsm);
  void verifyFunctionMetadata(ArrayRef<std::pair<unsigned, MDNode *>> MDs);

  void visitConstantExprsRecursively(const Constant *EntryC);
  void visitConstantExpr(const ConstantExpr *CE);
  void visitConstantPtrAuth(const ConstantPtrAuth *CPA);
  void verifyInlineAsmCall(const CallBase &Call);
  void verifyStatepoint(const CallBase &Call);
  void verifyFrameRecoverIndices();
  void verifySiblingFuncletUnwinds();

  void verifyFragmentExpression(const DbgVariableIntrinsic &I);
  void verifyFragmentExpression(const DbgVariableRecord &I);
  template <typename ValueOrMetadata>
  void verifyFragmentExpression(const DIVariable &V,
                                DIExpression::FragmentInfo Fragment,
                                ValueOrMetadata *Desc);
  void verifyFnArgs(const DbgVariableIntrinsic &I);
  void verifyFnArgs(const DbgVariableRecord &DVR);
  void verifyNotEntryValue(const DbgVariableIntrinsic &I);
  void verifyNotEntryValue(const DbgVariableRecord &I);

  /// Module-level debug info verification...
  void verifyCompileUnits();

  /// Module-level verification that all @llvm.experimental.deoptimize
  /// declarations share the same calling convention.
  void verifyDeoptimizeCallingConvs();

  void verifyAttachedCallBundle(const CallBase &Call,
                                const OperandBundleUse &BU);

  /// Verify the llvm.experimental.noalias.scope.decl declarations
  void verifyNoAliasScopeDecl();
};

} // end anonymous namespace

/// We know that cond should be true, if not print an error message.
#define Check(C, ...)                                                          \
  do {                                                                         \
    if (!(C)) {                                                                \
      CheckFailed(__VA_ARGS__);                                                \
      return;                                                                  \
    }                                                                          \
  } while (false)

/// We know that a debug info condition should be true, if not print
/// an error message.
#define CheckDI(C, ...)                                                        \
  do {                                                                         \
    if (!(C)) {                                                                \
      DebugInfoCheckFailed(__VA_ARGS__);                                       \
      return;                                                                  \
    }                                                                          \
  } while (false)

void Verifier::visitDbgRecords(Instruction &I) {
  if (!I.DebugMarker)
    return;
  CheckDI(I.DebugMarker->MarkedInstr == &I,
          "Instruction has invalid DebugMarker", &I);
  CheckDI(!isa<PHINode>(&I) || !I.hasDbgRecords(),
          "PHI Node must not have any attached DbgRecords", &I);
  for (DbgRecord &DR : I.getDbgRecordRange()) {
    CheckDI(DR.getMarker() == I.DebugMarker,
            "DbgRecord had invalid DebugMarker", &I, &DR);
    if (auto *Loc =
            dyn_cast_or_null<DILocation>(DR.getDebugLoc().getAsMDNode()))
      visitMDNode(*Loc, AreDebugLocsAllowed::Yes);
    if (auto *DVR = dyn_cast<DbgVariableRecord>(&DR)) {
      visit(*DVR);
      // These have to appear after `visit` for consistency with existing
      // intrinsic behaviour.
      verifyFragmentExpression(*DVR);
      verifyNotEntryValue(*DVR);
    } else if (auto *DLR = dyn_cast<DbgLabelRecord>(&DR)) {
      visit(*DLR);
    }
  }
}

void Verifier::visit(Instruction &I) {
  visitDbgRecords(I);
  for (unsigned i = 0, e = I.getNumOperands(); i != e; ++i)
    Check(I.getOperand(i) != nullptr, "Operand is null", &I);
  InstVisitor<Verifier>::visit(I);
}

// Helper to iterate over indirect users. By returning false, the callback can ask to stop traversing further.
static void forEachUser(const Value *User,
                        SmallPtrSet<const Value *, 32> &Visited,
                        llvm::function_ref<bool(const Value *)> Callback) {
  if (!Visited.insert(User).second)
    return;

  SmallVector<const Value *> WorkList;
  append_range(WorkList, User->materialized_users());
  while (!WorkList.empty()) {
   const Value *Cur = WorkList.pop_back_val();
    if (!Visited.insert(Cur).second)
      continue;
    if (Callback(Cur))
      append_range(WorkList, Cur->materialized_users());
  }
}

void Verifier::visitGlobalValue(const GlobalValue &GV) {
  Check(!GV.isDeclaration() || GV.hasValidDeclarationLinkage(),
        "Global is external, but doesn't have external or weak linkage!", &GV);

  if (const GlobalObject *GO = dyn_cast<GlobalObject>(&GV)) {

    if (MaybeAlign A = GO->getAlign()) {
      Check(A->value() <= Value::MaximumAlignment,
            "huge alignment values are unsupported", GO);
    }

    if (const MDNode *Associated =
            GO->getMetadata(LLVMContext::MD_associated)) {
      Check(Associated->getNumOperands() == 1,
            "associated metadata must have one operand", &GV, Associated);
      const Metadata *Op = Associated->getOperand(0).get();
      Check(Op, "associated metadata must have a global value", GO, Associated);

      const auto *VM = dyn_cast_or_null<ValueAsMetadata>(Op);
      Check(VM, "associated metadata must be ValueAsMetadata", GO, Associated);
      if (VM) {
        Check(isa<PointerType>(VM->getValue()->getType()),
              "associated value must be pointer typed", GV, Associated);

        const Value *Stripped = VM->getValue()->stripPointerCastsAndAliases();
        Check(isa<GlobalObject>(Stripped) || isa<Constant>(Stripped),
              "associated metadata must point to a GlobalObject", GO, Stripped);
        Check(Stripped != GO,
              "global values should not associate to themselves", GO,
              Associated);
      }
    }

    // FIXME: Why is getMetadata on GlobalValue protected?
    if (const MDNode *AbsoluteSymbol =
            GO->getMetadata(LLVMContext::MD_absolute_symbol)) {
      verifyRangeMetadata(*GO, AbsoluteSymbol, DL.getIntPtrType(GO->getType()),
                          true);
    }
  }

  Check(!GV.hasAppendingLinkage() || isa<GlobalVariable>(GV),
        "Only global variables can have appending linkage!", &GV);

  if (GV.hasAppendingLinkage()) {
    const GlobalVariable *GVar = dyn_cast<GlobalVariable>(&GV);
    Check(GVar && GVar->getValueType()->isArrayTy(),
          "Only global arrays can have appending linkage!", GVar);
  }

  if (GV.isDeclarationForLinker())
    Check(!GV.hasComdat(), "Declaration may not be in a Comdat!", &GV);

  if (GV.hasDLLExportStorageClass()) {
    Check(!GV.hasHiddenVisibility(),
          "dllexport GlobalValue must have default or protected visibility",
          &GV);
  }
  if (GV.hasDLLImportStorageClass()) {
    Check(GV.hasDefaultVisibility(),
          "dllimport GlobalValue must have default visibility", &GV);
    Check(!GV.isDSOLocal(), "GlobalValue with DLLImport Storage is dso_local!",
          &GV);

    Check((GV.isDeclaration() &&
           (GV.hasExternalLinkage() || GV.hasExternalWeakLinkage())) ||
              GV.hasAvailableExternallyLinkage(),
          "Global is marked as dllimport, but not external", &GV);
  }

  if (GV.isImplicitDSOLocal())
    Check(GV.isDSOLocal(),
          "GlobalValue with local linkage or non-default "
          "visibility must be dso_local!",
          &GV);

  forEachUser(&GV, GlobalValueVisited, [&](const Value *V) -> bool {
    if (const Instruction *I = dyn_cast<Instruction>(V)) {
      if (!I->getParent() || !I->getParent()->getParent())
        CheckFailed("Global is referenced by parentless instruction!", &GV, &M,
                    I);
      else if (I->getParent()->getParent()->getParent() != &M)
        CheckFailed("Global is referenced in a different module!", &GV, &M, I,
                    I->getParent()->getParent(),
                    I->getParent()->getParent()->getParent());
      return false;
    } else if (const Function *F = dyn_cast<Function>(V)) {
      if (F->getParent() != &M)
        CheckFailed("Global is used by function in a different module", &GV, &M,
                    F, F->getParent());
      return false;
    }
    return true;
  });
}

void Verifier::visitGlobalVariable(const GlobalVariable &GV) {
  if (GV.hasInitializer()) {
    Check(GV.getInitializer()->getType() == GV.getValueType(),
          "Global variable initializer type does not match global "
          "variable type!",
          &GV);
    // If the global has common linkage, it must have a zero initializer and
    // cannot be constant.
    if (GV.hasCommonLinkage()) {
      Check(GV.getInitializer()->isNullValue(),
            "'common' global must have a zero initializer!", &GV);
      Check(!GV.isConstant(), "'common' global may not be marked constant!",
            &GV);
      Check(!GV.hasComdat(), "'common' global may not be in a Comdat!", &GV);
    }
  }

  if (GV.hasName() && (GV.getName() == "llvm.global_ctors" ||
                       GV.getName() == "llvm.global_dtors")) {
    Check(!GV.hasInitializer() || GV.hasAppendingLinkage(),
          "invalid linkage for intrinsic global variable", &GV);
    Check(GV.materialized_use_empty(),
          "invalid uses of intrinsic global variable", &GV);

    // Don't worry about emitting an error for it not being an array,
    // visitGlobalValue will complain on appending non-array.
    if (ArrayType *ATy = dyn_cast<ArrayType>(GV.getValueType())) {
      StructType *STy = dyn_cast<StructType>(ATy->getElementType());
      PointerType *FuncPtrTy =
          PointerType::get(Context, DL.getProgramAddressSpace());
      Check(STy && (STy->getNumElements() == 2 || STy->getNumElements() == 3) &&
                STy->getTypeAtIndex(0u)->isIntegerTy(32) &&
                STy->getTypeAtIndex(1) == FuncPtrTy,
            "wrong type for intrinsic global variable", &GV);
      Check(STy->getNumElements() == 3,
            "the third field of the element type is mandatory, "
            "specify ptr null to migrate from the obsoleted 2-field form");
      Type *ETy = STy->getTypeAtIndex(2);
      Check(ETy->isPointerTy(), "wrong type for intrinsic global variable",
            &GV);
    }
  }

  if (GV.hasName() && (GV.getName() == "llvm.used" ||
                       GV.getName() == "llvm.compiler.used")) {
    Check(!GV.hasInitializer() || GV.hasAppendingLinkage(),
          "invalid linkage for intrinsic global variable", &GV);
    Check(GV.materialized_use_empty(),
          "invalid uses of intrinsic global variable", &GV);

    Type *GVType = GV.getValueType();
    if (ArrayType *ATy = dyn_cast<ArrayType>(GVType)) {
      PointerType *PTy = dyn_cast<PointerType>(ATy->getElementType());
      Check(PTy, "wrong type for intrinsic global variable", &GV);
      if (GV.hasInitializer()) {
        const Constant *Init = GV.getInitializer();
        const ConstantArray *InitArray = dyn_cast<ConstantArray>(Init);
        Check(InitArray, "wrong initalizer for intrinsic global variable",
              Init);
        for (Value *Op : InitArray->operands()) {
          Value *V = Op->stripPointerCasts();
          Check(isa<GlobalVariable>(V) || isa<Function>(V) ||
                    isa<GlobalAlias>(V),
                Twine("invalid ") + GV.getName() + " member", V);
          Check(V->hasName(),
                Twine("members of ") + GV.getName() + " must be named", V);
        }
      }
    }
  }

  // Visit any debug info attachments.
  SmallVector<MDNode *, 1> MDs;
  GV.getMetadata(LLVMContext::MD_dbg, MDs);
  for (auto *MD : MDs) {
    if (auto *GVE = dyn_cast<DIGlobalVariableExpression>(MD))
      visitDIGlobalVariableExpression(*GVE);
    else
      CheckDI(false, "!dbg attachment of global variable must be a "
                     "DIGlobalVariableExpression");
  }

  // Scalable vectors cannot be global variables, since we don't know
  // the runtime size.
  Check(!GV.getValueType()->isScalableTy(),
        "Globals cannot contain scalable types", &GV);

  // Check if it's a target extension type that disallows being used as a
  // global.
  if (auto *TTy = dyn_cast<TargetExtType>(GV.getValueType()))
    Check(TTy->hasProperty(TargetExtType::CanBeGlobal),
          "Global @" + GV.getName() + " has illegal target extension type",
          TTy);

  if (!GV.hasInitializer()) {
    visitGlobalValue(GV);
    return;
  }

  // Walk any aggregate initializers looking for bitcasts between address spaces
  visitConstantExprsRecursively(GV.getInitializer());

  visitGlobalValue(GV);
}

void Verifier::visitAliaseeSubExpr(const GlobalAlias &GA, const Constant &C) {
  SmallPtrSet<const GlobalAlias*, 4> Visited;
  Visited.insert(&GA);
  visitAliaseeSubExpr(Visited, GA, C);
}

void Verifier::visitAliaseeSubExpr(SmallPtrSetImpl<const GlobalAlias*> &Visited,
                                   const GlobalAlias &GA, const Constant &C) {
  if (GA.hasAvailableExternallyLinkage()) {
    Check(isa<GlobalValue>(C) &&
              cast<GlobalValue>(C).hasAvailableExternallyLinkage(),
          "available_externally alias must point to available_externally "
          "global value",
          &GA);
  }
  if (const auto *GV = dyn_cast<GlobalValue>(&C)) {
    if (!GA.hasAvailableExternallyLinkage()) {
      Check(!GV->isDeclarationForLinker(), "Alias must point to a definition",
            &GA);
    }

    if (const auto *GA2 = dyn_cast<GlobalAlias>(GV)) {
      Check(Visited.insert(GA2).second, "Aliases cannot form a cycle", &GA);

      Check(!GA2->isInterposable(),
            "Alias cannot point to an interposable alias", &GA);
    } else {
      // Only continue verifying subexpressions of GlobalAliases.
      // Do not recurse into global initializers.
      return;
    }
  }

  if (const auto *CE = dyn_cast<ConstantExpr>(&C))
    visitConstantExprsRecursively(CE);

  for (const Use &U : C.operands()) {
    Value *V = &*U;
    if (const auto *GA2 = dyn_cast<GlobalAlias>(V))
      visitAliaseeSubExpr(Visited, GA, *GA2->getAliasee());
    else if (const auto *C2 = dyn_cast<Constant>(V))
      visitAliaseeSubExpr(Visited, GA, *C2);
  }
}

void Verifier::visitGlobalAlias(const GlobalAlias &GA) {
  Check(GlobalAlias::isValidLinkage(GA.getLinkage()),
        "Alias should have private, internal, linkonce, weak, linkonce_odr, "
        "weak_odr, external, or available_externally linkage!",
        &GA);
  const Constant *Aliasee = GA.getAliasee();
  Check(Aliasee, "Aliasee cannot be NULL!", &GA);
  Check(GA.getType() == Aliasee->getType(),
        "Alias and aliasee types should match!", &GA);

  Check(isa<GlobalValue>(Aliasee) || isa<ConstantExpr>(Aliasee),
        "Aliasee should be either GlobalValue or ConstantExpr", &GA);

  visitAliaseeSubExpr(GA, *Aliasee);

  visitGlobalValue(GA);
}

void Verifier::visitGlobalIFunc(const GlobalIFunc &GI) {
  Check(GlobalIFunc::isValidLinkage(GI.getLinkage()),
        "IFunc should have private, internal, linkonce, weak, linkonce_odr, "
        "weak_odr, or external linkage!",
        &GI);
  // Pierce through ConstantExprs and GlobalAliases and check that the resolver
  // is a Function definition.
  const Function *Resolver = GI.getResolverFunction();
  Check(Resolver, "IFunc must have a Function resolver", &GI);
  Check(!Resolver->isDeclarationForLinker(),
        "IFunc resolver must be a definition", &GI);

  // Check that the immediate resolver operand (prior to any bitcasts) has the
  // correct type.
  const Type *ResolverTy = GI.getResolver()->getType();

  Check(isa<PointerType>(Resolver->getFunctionType()->getReturnType()),
        "IFunc resolver must return a pointer", &GI);

  const Type *ResolverFuncTy =
      GlobalIFunc::getResolverFunctionType(GI.getValueType());
  Check(ResolverTy == ResolverFuncTy->getPointerTo(GI.getAddressSpace()),
        "IFunc resolver has incorrect type", &GI);
}

void Verifier::visitNamedMDNode(const NamedMDNode &NMD) {
  // There used to be various other llvm.dbg.* nodes, but we don't support
  // upgrading them and we want to reserve the namespace for future uses.
  if (NMD.getName().starts_with("llvm.dbg."))
    CheckDI(NMD.getName() == "llvm.dbg.cu" ||
                 NMD.getName() == "llvm.dbg.retainedNodes",
             "unrecognized named metadata node in the llvm.dbg namespace",
             &NMD);
  for (const MDNode *MD : NMD.operands()) {
    if (NMD.getName() == "llvm.dbg.cu")
      CheckDI(MD && isa<DICompileUnit>(MD), "invalid compile unit", &NMD, MD);
    if (NMD.getName() == "llvm.dbg.retainedNodes")
      CheckDI(MD && isa<DILifetime>(MD), "invalid module retained node", &NMD,
               MD);

    if (!MD)
      continue;

    visitMDNode(*MD, AreDebugLocsAllowed::Yes);
  }
}

void Verifier::visitMDNode(const MDNode &MD, AreDebugLocsAllowed AllowLocs) {
  // Only visit each node once.  Metadata can be mutually recursive, so this
  // avoids infinite recursion here, as well as being an optimization.
  if (!MDNodes.insert(&MD).second)
    return;

  Check(&MD.getContext() == &Context,
        "MDNode context does not match Module context!", &MD);

  if (DebugInfoVersion) {
    unsigned V = *DebugInfoVersion;
    switch (MD.getMetadataID()) {
    default:
      break;
    case Metadata::DIExpressionKind:
      CheckDI(V == DEBUG_METADATA_VERSION,
              "MDNode incompatible with Debug Info Version", &MD, V);
      break;
    case Metadata::DIExprKind:
    case Metadata::DIFragmentKind:
    case Metadata::DILifetimeKind:
      CheckDI(V == DEBUG_METADATA_VERSION_HETEROGENEOUS_DWARF,
              "MDNode incompatible with Debug Info Version", &MD, V);
      break;
    }
  }

  switch (MD.getMetadataID()) {
  default:
    llvm_unreachable("Invalid MDNode subclass");
  case Metadata::MDTupleKind:
    break;
#define HANDLE_SPECIALIZED_MDNODE_LEAF(CLASS)                                  \
  case Metadata::CLASS##Kind:                                                  \
    visit##CLASS(cast<CLASS>(MD));                                             \
    break;
#include "llvm/IR/Metadata.def"
  }

  for (const Metadata *Op : MD.operands()) {
    if (!Op)
      continue;
    Check(!isa<LocalAsMetadata>(Op), "Invalid operand for global metadata!",
          &MD, Op);
    CheckDI(!isa<DILocation>(Op) || AllowLocs == AreDebugLocsAllowed::Yes,
            "DILocation not allowed within this metadata node", &MD, Op);
    if (auto *N = dyn_cast<MDNode>(Op)) {
      visitMDNode(*N, AllowLocs);
      continue;
    }
    if (auto *V = dyn_cast<ValueAsMetadata>(Op)) {
      visitValueAsMetadata(*V, nullptr);
      continue;
    }
  }

  // Check these last, so we diagnose problems in operands first.
  Check(!MD.isTemporary(), "Expected no forward declarations!", &MD);
  Check(MD.isResolved(), "All nodes should be resolved!", &MD);
}

void Verifier::visitValueAsMetadata(const ValueAsMetadata &MD, Function *F) {
  Check(MD.getValue(), "Expected valid value", &MD);
  Check(!MD.getValue()->getType()->isMetadataTy(),
        "Unexpected metadata round-trip through values", &MD, MD.getValue());

  auto *L = dyn_cast<LocalAsMetadata>(&MD);
  if (!L)
    return;

  Check(F, "function-local metadata used outside a function", L);

  // If this was an instruction, bb, or argument, verify that it is in the
  // function that we expect.
  Function *ActualF = nullptr;
  if (Instruction *I = dyn_cast<Instruction>(L->getValue())) {
    Check(I->getParent(), "function-local metadata not in basic block", L, I);
    ActualF = I->getParent()->getParent();
  } else if (BasicBlock *BB = dyn_cast<BasicBlock>(L->getValue()))
    ActualF = BB->getParent();
  else if (Argument *A = dyn_cast<Argument>(L->getValue()))
    ActualF = A->getParent();
  assert(ActualF && "Unimplemented function local metadata case!");

  Check(ActualF == F, "function-local metadata used in wrong function", L);
}

void Verifier::visitDIArgList(const DIArgList &AL, Function *F) {
  for (const ValueAsMetadata *VAM : AL.getArgs())
    visitValueAsMetadata(*VAM, F);
}

void Verifier::visitMetadataAsValue(const MetadataAsValue &MDV, Function *F) {
  Metadata *MD = MDV.getMetadata();
  if (auto *N = dyn_cast<MDNode>(MD)) {
    visitMDNode(*N, AreDebugLocsAllowed::No);
    return;
  }

  // Only visit each node once.  Metadata can be mutually recursive, so this
  // avoids infinite recursion here, as well as being an optimization.
  if (!MDNodes.insert(MD).second)
    return;

  if (auto *V = dyn_cast<ValueAsMetadata>(MD))
    visitValueAsMetadata(*V, F);

  if (auto *AL = dyn_cast<DIArgList>(MD))
    visitDIArgList(*AL, F);
}

static bool isType(const Metadata *MD) { return !MD || isa<DIType>(MD); }
static bool isScope(const Metadata *MD) { return !MD || isa<DIScope>(MD); }
static bool isDINode(const Metadata *MD) { return !MD || isa<DINode>(MD); }

void Verifier::visitDILocation(const DILocation &N) {
  CheckDI(N.getRawScope() && isa<DILocalScope>(N.getRawScope()),
          "location requires a valid scope", &N, N.getRawScope());
  if (auto *IA = N.getRawInlinedAt())
    CheckDI(isa<DILocation>(IA), "inlined-at should be a location", &N, IA);
  if (auto *SP = dyn_cast<DISubprogram>(N.getRawScope()))
    CheckDI(SP->isDefinition(), "scope points into the type hierarchy", &N);
}

void Verifier::visitGenericDINode(const GenericDINode &N) {
  CheckDI(N.getTag(), "invalid tag", &N);
}

void Verifier::visitDIScope(const DIScope &N) {
  if (auto *F = N.getRawFile())
    CheckDI(isa<DIFile>(F), "invalid file", &N, F);
}

void Verifier::visitDISubrange(const DISubrange &N) {
  CheckDI(N.getTag() == dwarf::DW_TAG_subrange_type, "invalid tag", &N);
  CheckDI(!N.getRawCountNode() || !N.getRawUpperBound(),
          "Subrange can have any one of count or upperBound", &N);
  auto *CBound = N.getRawCountNode();
  CheckDI(!CBound || isa<ConstantAsMetadata>(CBound) ||
              isa<DIVariable>(CBound) || isa<DIExpression>(CBound),
          "Count must be signed constant or DIVariable or DIExpression", &N);
  auto Count = N.getCount();
  CheckDI(!Count || !isa<ConstantInt *>(Count) ||
              cast<ConstantInt *>(Count)->getSExtValue() >= -1,
          "invalid subrange count", &N);
  auto *LBound = N.getRawLowerBound();
  CheckDI(!LBound || isa<ConstantAsMetadata>(LBound) ||
              isa<DIVariable>(LBound) || isa<DIExpression>(LBound),
          "LowerBound must be signed constant or DIVariable or DIExpression",
          &N);
  auto *UBound = N.getRawUpperBound();
  CheckDI(!UBound || isa<ConstantAsMetadata>(UBound) ||
              isa<DIVariable>(UBound) || isa<DIExpression>(UBound),
          "UpperBound must be signed constant or DIVariable or DIExpression",
          &N);
  auto *Stride = N.getRawStride();
  CheckDI(!Stride || isa<ConstantAsMetadata>(Stride) ||
              isa<DIVariable>(Stride) || isa<DIExpression>(Stride),
          "Stride must be signed constant or DIVariable or DIExpression", &N);
}

void Verifier::visitDIGenericSubrange(const DIGenericSubrange &N) {
  CheckDI(N.getTag() == dwarf::DW_TAG_generic_subrange, "invalid tag", &N);
  CheckDI(!N.getRawCountNode() || !N.getRawUpperBound(),
          "GenericSubrange can have any one of count or upperBound", &N);
  auto *CBound = N.getRawCountNode();
  CheckDI(!CBound || isa<DIVariable>(CBound) || isa<DIExpression>(CBound),
          "Count must be signed constant or DIVariable or DIExpression", &N);
  auto *LBound = N.getRawLowerBound();
  CheckDI(LBound, "GenericSubrange must contain lowerBound", &N);
  CheckDI(isa<DIVariable>(LBound) || isa<DIExpression>(LBound),
          "LowerBound must be signed constant or DIVariable or DIExpression",
          &N);
  auto *UBound = N.getRawUpperBound();
  CheckDI(!UBound || isa<DIVariable>(UBound) || isa<DIExpression>(UBound),
          "UpperBound must be signed constant or DIVariable or DIExpression",
          &N);
  auto *Stride = N.getRawStride();
  CheckDI(Stride, "GenericSubrange must contain stride", &N);
  CheckDI(isa<DIVariable>(Stride) || isa<DIExpression>(Stride),
          "Stride must be signed constant or DIVariable or DIExpression", &N);
}

void Verifier::visitDIEnumerator(const DIEnumerator &N) {
  CheckDI(N.getTag() == dwarf::DW_TAG_enumerator, "invalid tag", &N);
}

void Verifier::visitDIBasicType(const DIBasicType &N) {
  CheckDI(N.getTag() == dwarf::DW_TAG_base_type ||
              N.getTag() == dwarf::DW_TAG_unspecified_type ||
              N.getTag() == dwarf::DW_TAG_string_type,
          "invalid tag", &N);
}

void Verifier::visitDIStringType(const DIStringType &N) {
  CheckDI(N.getTag() == dwarf::DW_TAG_string_type, "invalid tag", &N);
  CheckDI(!(N.isBigEndian() && N.isLittleEndian()), "has conflicting flags",
          &N);
}

void Verifier::visitDIDerivedType(const DIDerivedType &N) {
  // Common scope checks.
  visitDIScope(N);

  CheckDI(N.getTag() == dwarf::DW_TAG_typedef ||
              N.getTag() == dwarf::DW_TAG_pointer_type ||
              N.getTag() == dwarf::DW_TAG_ptr_to_member_type ||
              N.getTag() == dwarf::DW_TAG_reference_type ||
              N.getTag() == dwarf::DW_TAG_rvalue_reference_type ||
              N.getTag() == dwarf::DW_TAG_const_type ||
              N.getTag() == dwarf::DW_TAG_immutable_type ||
              N.getTag() == dwarf::DW_TAG_volatile_type ||
              N.getTag() == dwarf::DW_TAG_restrict_type ||
              N.getTag() == dwarf::DW_TAG_atomic_type ||
              N.getTag() == dwarf::DW_TAG_LLVM_ptrauth_type ||
              N.getTag() == dwarf::DW_TAG_member ||
              (N.getTag() == dwarf::DW_TAG_variable && N.isStaticMember()) ||
              N.getTag() == dwarf::DW_TAG_inheritance ||
              N.getTag() == dwarf::DW_TAG_friend ||
              N.getTag() == dwarf::DW_TAG_set_type ||
              N.getTag() == dwarf::DW_TAG_template_alias,
          "invalid tag", &N);
  if (N.getTag() == dwarf::DW_TAG_ptr_to_member_type) {
    CheckDI(isType(N.getRawExtraData()), "invalid pointer to member type", &N,
            N.getRawExtraData());
  }

  if (N.getTag() == dwarf::DW_TAG_set_type) {
    if (auto *T = N.getRawBaseType()) {
      auto *Enum = dyn_cast_or_null<DICompositeType>(T);
      auto *Basic = dyn_cast_or_null<DIBasicType>(T);
      CheckDI(
          (Enum && Enum->getTag() == dwarf::DW_TAG_enumeration_type) ||
              (Basic && (Basic->getEncoding() == dwarf::DW_ATE_unsigned ||
                         Basic->getEncoding() == dwarf::DW_ATE_signed ||
                         Basic->getEncoding() == dwarf::DW_ATE_unsigned_char ||
                         Basic->getEncoding() == dwarf::DW_ATE_signed_char ||
                         Basic->getEncoding() == dwarf::DW_ATE_boolean)),
          "invalid set base type", &N, T);
    }
  }

  CheckDI(isScope(N.getRawScope()), "invalid scope", &N, N.getRawScope());
  CheckDI(isType(N.getRawBaseType()), "invalid base type", &N,
          N.getRawBaseType());

  if (N.getDWARFAddressSpace()) {
    CheckDI(N.getTag() == dwarf::DW_TAG_pointer_type ||
                N.getTag() == dwarf::DW_TAG_reference_type ||
                N.getTag() == dwarf::DW_TAG_rvalue_reference_type,
            "DWARF address space only applies to pointer or reference types",
            &N);
  }

  if (N.getDWARFMemorySpace() != dwarf::DW_MSPACE_LLVM_none) {
    CheckDI(N.getTag() == dwarf::DW_TAG_pointer_type ||
                N.getTag() == dwarf::DW_TAG_reference_type ||
                N.getTag() == dwarf::DW_TAG_rvalue_reference_type,
            "DWARF memory space only applies to pointer or reference types",
            &N);
  }
}

/// Detect mutually exclusive flags.
static bool hasConflictingReferenceFlags(unsigned Flags) {
  return ((Flags & DINode::FlagLValueReference) &&
          (Flags & DINode::FlagRValueReference)) ||
         ((Flags & DINode::FlagTypePassByValue) &&
          (Flags & DINode::FlagTypePassByReference));
}

void Verifier::visitTemplateParams(const MDNode &N, const Metadata &RawParams) {
  auto *Params = dyn_cast<MDTuple>(&RawParams);
  CheckDI(Params, "invalid template params", &N, &RawParams);
  for (Metadata *Op : Params->operands()) {
    CheckDI(Op && isa<DITemplateParameter>(Op), "invalid template parameter",
            &N, Params, Op);
  }
}

void Verifier::visitDICompositeType(const DICompositeType &N) {
  // Common scope checks.
  visitDIScope(N);

  CheckDI(N.getTag() == dwarf::DW_TAG_array_type ||
              N.getTag() == dwarf::DW_TAG_structure_type ||
              N.getTag() == dwarf::DW_TAG_union_type ||
              N.getTag() == dwarf::DW_TAG_enumeration_type ||
              N.getTag() == dwarf::DW_TAG_class_type ||
              N.getTag() == dwarf::DW_TAG_variant_part ||
              N.getTag() == dwarf::DW_TAG_namelist,
          "invalid tag", &N);

  CheckDI(isScope(N.getRawScope()), "invalid scope", &N, N.getRawScope());
  CheckDI(isType(N.getRawBaseType()), "invalid base type", &N,
          N.getRawBaseType());

  CheckDI(!N.getRawElements() || isa<MDTuple>(N.getRawElements()),
          "invalid composite elements", &N, N.getRawElements());
  CheckDI(isType(N.getRawVTableHolder()), "invalid vtable holder", &N,
          N.getRawVTableHolder());
  CheckDI(!hasConflictingReferenceFlags(N.getFlags()),
          "invalid reference flags", &N);
  unsigned DIBlockByRefStruct = 1 << 4;
  CheckDI((N.getFlags() & DIBlockByRefStruct) == 0,
          "DIBlockByRefStruct on DICompositeType is no longer supported", &N);

  if (N.isVector()) {
    const DINodeArray Elements = N.getElements();
    CheckDI(Elements.size() == 1 &&
                Elements[0]->getTag() == dwarf::DW_TAG_subrange_type,
            "invalid vector, expected one element of type subrange", &N);
  }

  if (auto *Params = N.getRawTemplateParams())
    visitTemplateParams(N, *Params);

  if (auto *D = N.getRawDiscriminator()) {
    CheckDI(isa<DIDerivedType>(D) && N.getTag() == dwarf::DW_TAG_variant_part,
            "discriminator can only appear on variant part");
  }

  if (N.getRawDataLocation()) {
    CheckDI(N.getTag() == dwarf::DW_TAG_array_type,
            "dataLocation can only appear in array type");
  }

  if (N.getRawAssociated()) {
    CheckDI(N.getTag() == dwarf::DW_TAG_array_type,
            "associated can only appear in array type");
  }

  if (N.getRawAllocated()) {
    CheckDI(N.getTag() == dwarf::DW_TAG_array_type,
            "allocated can only appear in array type");
  }

  if (N.getRawRank()) {
    CheckDI(N.getTag() == dwarf::DW_TAG_array_type,
            "rank can only appear in array type");
  }

  if (N.getTag() == dwarf::DW_TAG_array_type) {
    CheckDI(N.getRawBaseType(), "array types must have a base type", &N);
  }
}

void Verifier::visitDISubroutineType(const DISubroutineType &N) {
  CheckDI(N.getTag() == dwarf::DW_TAG_subroutine_type, "invalid tag", &N);
  if (auto *Types = N.getRawTypeArray()) {
    CheckDI(isa<MDTuple>(Types), "invalid composite elements", &N, Types);
    for (Metadata *Ty : N.getTypeArray()->operands()) {
      CheckDI(isType(Ty), "invalid subroutine type ref", &N, Types, Ty);
    }
  }
  CheckDI(!hasConflictingReferenceFlags(N.getFlags()),
          "invalid reference flags", &N);
}

void Verifier::visitDIFile(const DIFile &N) {
  CheckDI(N.getTag() == dwarf::DW_TAG_file_type, "invalid tag", &N);
  std::optional<DIFile::ChecksumInfo<StringRef>> Checksum = N.getChecksum();
  if (Checksum) {
    CheckDI(Checksum->Kind <= DIFile::ChecksumKind::CSK_Last,
            "invalid checksum kind", &N);
    size_t Size;
    switch (Checksum->Kind) {
    case DIFile::CSK_MD5:
      Size = 32;
      break;
    case DIFile::CSK_SHA1:
      Size = 40;
      break;
    case DIFile::CSK_SHA256:
      Size = 64;
      break;
    }
    CheckDI(Checksum->Value.size() == Size, "invalid checksum length", &N);
    CheckDI(Checksum->Value.find_if_not(llvm::isHexDigit) == StringRef::npos,
            "invalid checksum", &N);
  }
}

void Verifier::visitDICompileUnit(const DICompileUnit &N) {
  CheckDI(N.isDistinct(), "compile units must be distinct", &N);
  CheckDI(N.getTag() == dwarf::DW_TAG_compile_unit, "invalid tag", &N);

  // Don't bother verifying the compilation directory or producer string
  // as those could be empty.
  CheckDI(N.getRawFile() && isa<DIFile>(N.getRawFile()), "invalid file", &N,
          N.getRawFile());
  CheckDI(!N.getFile()->getFilename().empty(), "invalid filename", &N,
          N.getFile());

  CheckDI((N.getEmissionKind() <= DICompileUnit::LastEmissionKind),
          "invalid emission kind", &N);

  if (auto *Array = N.getRawEnumTypes()) {
    CheckDI(isa<MDTuple>(Array), "invalid enum list", &N, Array);
    for (Metadata *Op : N.getEnumTypes()->operands()) {
      auto *Enum = dyn_cast_or_null<DICompositeType>(Op);
      CheckDI(Enum && Enum->getTag() == dwarf::DW_TAG_enumeration_type,
              "invalid enum type", &N, N.getEnumTypes(), Op);
    }
  }
  if (auto *Array = N.getRawRetainedTypes()) {
    CheckDI(isa<MDTuple>(Array), "invalid retained type list", &N, Array);
    for (Metadata *Op : N.getRetainedTypes()->operands()) {
      CheckDI(Op && (isa<DIType>(Op) ||
                     (isa<DISubprogram>(Op) &&
                      !cast<DISubprogram>(Op)->isDefinition()) ||
                     isa<DILifetime>(Op)),
              "invalid retained type", &N, Op);
    }
  }
  if (auto *Array = N.getRawGlobalVariables()) {
    CheckDI(isa<MDTuple>(Array), "invalid global variable list", &N, Array);
    for (Metadata *Op : N.getGlobalVariables()->operands()) {
      CheckDI(Op && (isa<DIGlobalVariableExpression>(Op)),
              "invalid global variable ref", &N, Op);
    }
  }
  if (auto *Array = N.getRawImportedEntities()) {
    CheckDI(isa<MDTuple>(Array), "invalid imported entity list", &N, Array);
    for (Metadata *Op : N.getImportedEntities()->operands()) {
      CheckDI(Op && isa<DIImportedEntity>(Op), "invalid imported entity ref",
              &N, Op);
    }
  }
  if (auto *Array = N.getRawMacros()) {
    CheckDI(isa<MDTuple>(Array), "invalid macro list", &N, Array);
    for (Metadata *Op : N.getMacros()->operands()) {
      CheckDI(Op && isa<DIMacroNode>(Op), "invalid macro ref", &N, Op);
    }
  }
  CUVisited.insert(&N);
}

void Verifier::visitDISubprogram(const DISubprogram &N) {
  CheckDI(N.getTag() == dwarf::DW_TAG_subprogram, "invalid tag", &N);
  CheckDI(isScope(N.getRawScope()), "invalid scope", &N, N.getRawScope());
  if (auto *F = N.getRawFile())
    CheckDI(isa<DIFile>(F), "invalid file", &N, F);
  else
    CheckDI(N.getLine() == 0, "line specified with no file", &N, N.getLine());
  if (auto *T = N.getRawType())
    CheckDI(isa<DISubroutineType>(T), "invalid subroutine type", &N, T);
  CheckDI(isType(N.getRawContainingType()), "invalid containing type", &N,
          N.getRawContainingType());
  if (auto *Params = N.getRawTemplateParams())
    visitTemplateParams(N, *Params);
  if (auto *S = N.getRawDeclaration())
    CheckDI(isa<DISubprogram>(S) && !cast<DISubprogram>(S)->isDefinition(),
            "invalid subprogram declaration", &N, S);
  if (auto *RawNode = N.getRawRetainedNodes()) {
    auto *Node = dyn_cast<MDTuple>(RawNode);
    CheckDI(Node, "invalid retained nodes list", &N, RawNode);
    for (Metadata *Op : Node->operands()) {
      CheckDI(Op && (isa<DILocalVariable>(Op) || isa<DILabel>(Op) ||
                  isa<DILifetime>(Op) || isa<DIImportedEntity>(Op) ),
              "invalid retained nodes, expected DILocalVariable, DILabel, "
              "DIImportedEntity",
              &N, Node, Op);
    }
  }
  CheckDI(!hasConflictingReferenceFlags(N.getFlags()),
          "invalid reference flags", &N);

  auto *Unit = N.getRawUnit();
  if (N.isDefinition()) {
    // Subprogram definitions (not part of the type hierarchy).
    CheckDI(N.isDistinct(), "subprogram definitions must be distinct", &N);
    CheckDI(Unit, "subprogram definitions must have a compile unit", &N);
    CheckDI(isa<DICompileUnit>(Unit), "invalid unit type", &N, Unit);
    // There's no good way to cross the CU boundary to insert a nested
    // DISubprogram definition in one CU into a type defined in another CU.
    auto *CT = dyn_cast_or_null<DICompositeType>(N.getRawScope());
    if (CT && CT->getRawIdentifier() &&
        M.getContext().isODRUniquingDebugTypes())
      CheckDI(N.getDeclaration(),
              "definition subprograms cannot be nested within DICompositeType "
              "when enabling ODR",
              &N);
  } else {
    // Subprogram declarations (part of the type hierarchy).
    CheckDI(!Unit, "subprogram declarations must not have a compile unit", &N);
    CheckDI(!N.getRawDeclaration(),
            "subprogram declaration must not have a declaration field");
  }

  if (auto *RawThrownTypes = N.getRawThrownTypes()) {
    auto *ThrownTypes = dyn_cast<MDTuple>(RawThrownTypes);
    CheckDI(ThrownTypes, "invalid thrown types list", &N, RawThrownTypes);
    for (Metadata *Op : ThrownTypes->operands())
      CheckDI(Op && isa<DIType>(Op), "invalid thrown type", &N, ThrownTypes,
              Op);
  }

  if (N.areAllCallsDescribed())
    CheckDI(N.isDefinition(),
            "DIFlagAllCallsDescribed must be attached to a definition");
}

void Verifier::visitDILexicalBlockBase(const DILexicalBlockBase &N) {
  CheckDI(N.getTag() == dwarf::DW_TAG_lexical_block, "invalid tag", &N);
  CheckDI(N.getRawScope() && isa<DILocalScope>(N.getRawScope()),
          "invalid local scope", &N, N.getRawScope());
  if (auto *SP = dyn_cast<DISubprogram>(N.getRawScope()))
    CheckDI(SP->isDefinition(), "scope points into the type hierarchy", &N);
}

void Verifier::visitDILexicalBlock(const DILexicalBlock &N) {
  visitDILexicalBlockBase(N);

  CheckDI(N.getLine() || !N.getColumn(),
          "cannot have column info without line info", &N);
}

void Verifier::visitDILexicalBlockFile(const DILexicalBlockFile &N) {
  visitDILexicalBlockBase(N);
}

void Verifier::visitDICommonBlock(const DICommonBlock &N) {
  CheckDI(N.getTag() == dwarf::DW_TAG_common_block, "invalid tag", &N);
  if (auto *S = N.getRawScope())
    CheckDI(isa<DIScope>(S), "invalid scope ref", &N, S);
  if (auto *S = N.getRawDecl())
    CheckDI(isa<DIGlobalVariable>(S), "invalid declaration", &N, S);
}

void Verifier::visitDINamespace(const DINamespace &N) {
  CheckDI(N.getTag() == dwarf::DW_TAG_namespace, "invalid tag", &N);
  if (auto *S = N.getRawScope())
    CheckDI(isa<DIScope>(S), "invalid scope ref", &N, S);
}

void Verifier::visitDIMacro(const DIMacro &N) {
  CheckDI(N.getMacinfoType() == dwarf::DW_MACINFO_define ||
              N.getMacinfoType() == dwarf::DW_MACINFO_undef,
          "invalid macinfo type", &N);
  CheckDI(!N.getName().empty(), "anonymous macro", &N);
  if (!N.getValue().empty()) {
    assert(N.getValue().data()[0] != ' ' && "Macro value has a space prefix");
  }
}

void Verifier::visitDIMacroFile(const DIMacroFile &N) {
  CheckDI(N.getMacinfoType() == dwarf::DW_MACINFO_start_file,
          "invalid macinfo type", &N);
  if (auto *F = N.getRawFile())
    CheckDI(isa<DIFile>(F), "invalid file", &N, F);

  if (auto *Array = N.getRawElements()) {
    CheckDI(isa<MDTuple>(Array), "invalid macro list", &N, Array);
    for (Metadata *Op : N.getElements()->operands()) {
      CheckDI(Op && isa<DIMacroNode>(Op), "invalid macro ref", &N, Op);
    }
  }
}

void Verifier::visitDIModule(const DIModule &N) {
  CheckDI(N.getTag() == dwarf::DW_TAG_module, "invalid tag", &N);
  CheckDI(!N.getName().empty(), "anonymous module", &N);
}

void Verifier::visitDITemplateParameter(const DITemplateParameter &N) {
  CheckDI(isType(N.getRawType()), "invalid type ref", &N, N.getRawType());
}

void Verifier::visitDITemplateTypeParameter(const DITemplateTypeParameter &N) {
  visitDITemplateParameter(N);

  CheckDI(N.getTag() == dwarf::DW_TAG_template_type_parameter, "invalid tag",
          &N);
}

void Verifier::visitDITemplateValueParameter(
    const DITemplateValueParameter &N) {
  visitDITemplateParameter(N);

  CheckDI(N.getTag() == dwarf::DW_TAG_template_value_parameter ||
              N.getTag() == dwarf::DW_TAG_GNU_template_template_param ||
              N.getTag() == dwarf::DW_TAG_GNU_template_parameter_pack,
          "invalid tag", &N);
}

void Verifier::visitDIVariable(const DIVariable &N) {
  if (auto *S = N.getRawScope())
    CheckDI(isa<DIScope>(S), "invalid scope", &N, S);
  if (auto *F = N.getRawFile())
    CheckDI(isa<DIFile>(F), "invalid file", &N, F);
}

void Verifier::visitDIGlobalVariable(const DIGlobalVariable &N) {
  // Checks common to all variables.
  visitDIVariable(N);

  CheckDI(N.getTag() == dwarf::DW_TAG_variable, "invalid tag", &N);
  CheckDI(isType(N.getRawType()), "invalid type ref", &N, N.getRawType());
  // Check only if the global variable is not an extern
  if (N.isDefinition())
    CheckDI(N.getType(), "missing global variable type", &N);
  if (auto *Member = N.getRawStaticDataMemberDeclaration()) {
    CheckDI(isa<DIDerivedType>(Member),
            "invalid static data member declaration", &N, Member);
  }
}

void Verifier::visitDILocalVariable(const DILocalVariable &N) {
  // Checks common to all variables.
  visitDIVariable(N);

  CheckDI(isType(N.getRawType()), "invalid type ref", &N, N.getRawType());
  CheckDI(N.getTag() == dwarf::DW_TAG_variable, "invalid tag", &N);
  CheckDI(N.getRawScope() && isa<DILocalScope>(N.getRawScope()),
          "local variable requires a valid scope", &N, N.getRawScope());
  if (auto Ty = N.getType())
    CheckDI(!isa<DISubroutineType>(Ty), "invalid type", &N, N.getType());
}

void Verifier::visitDIAssignID(const DIAssignID &N) {
  CheckDI(!N.getNumOperands(), "DIAssignID has no arguments", &N);
  CheckDI(N.isDistinct(), "DIAssignID must be distinct", &N);
}

void Verifier::visitDILabel(const DILabel &N) {
  if (auto *S = N.getRawScope())
    CheckDI(isa<DIScope>(S), "invalid scope", &N, S);
  if (auto *F = N.getRawFile())
    CheckDI(isa<DIFile>(F), "invalid file", &N, F);

  CheckDI(N.getTag() == dwarf::DW_TAG_label, "invalid tag", &N);
  CheckDI(N.getRawScope() && isa<DILocalScope>(N.getRawScope()),
          "label requires a valid scope", &N, N.getRawScope());
}

void Verifier::visitDIFragment(const DIFragment &N) {}

void Verifier::visitDIExpression(const DIExpression &N) {
  CheckDI(N.isValid(), "invalid expression", &N);
}

void Verifier::visitDIExpr(const DIExpr &N) {
  // TODO: Strictly limit where DIExpr may occur, forbidding it anywhere except
  // as the `location:` parameter to DILifetime.
}

void Verifier::visitDIGlobalVariableExpression(
    const DIGlobalVariableExpression &GVE) {
  CheckDI(GVE.getVariable(), "missing variable");
  if (auto *Var = GVE.getVariable())
    visitDIGlobalVariable(*Var);
  if (auto *Expr = GVE.getExpression()) {
    visitDIExpression(*Expr);
    if (auto Fragment = Expr->getFragmentInfo())
      verifyFragmentExpression(*GVE.getVariable(), *Fragment, &GVE);
  }
}

void Verifier::visitDIObjCProperty(const DIObjCProperty &N) {
  CheckDI(N.getTag() == dwarf::DW_TAG_APPLE_property, "invalid tag", &N);
  if (auto *T = N.getRawType())
    CheckDI(isType(T), "invalid type ref", &N, T);
  if (auto *F = N.getRawFile())
    CheckDI(isa<DIFile>(F), "invalid file", &N, F);
}

void Verifier::visitDIImportedEntity(const DIImportedEntity &N) {
  CheckDI(N.getTag() == dwarf::DW_TAG_imported_module ||
              N.getTag() == dwarf::DW_TAG_imported_declaration,
          "invalid tag", &N);
  if (auto *S = N.getRawScope())
    CheckDI(isa<DIScope>(S), "invalid scope for imported entity", &N, S);
  CheckDI(isDINode(N.getRawEntity()), "invalid imported entity", &N,
          N.getRawEntity());
}

void Verifier::visitDILifetime(const DILifetime &N) {
  // TODO: Validate that the the reachable lifetime graph contains no cycles.
  auto *Obj = N.getRawObject();
  CheckDI(Obj, "missing object", &N);
  CheckDI(isa<DIObject>(Obj), "object must be a DIObject", &N, Obj);
  auto *Loc = N.getRawLocation();
  CheckDI(Loc, "missing location expression", &N);
  CheckDI(isa<DIExpr>(Loc), "location expression must be a DIExpr", &N, Loc);
  unsigned NumArgs = 0;
  SmallDenseSet<Metadata *> RawArgObjectOperands;
  for (const MDOperand &Operand : N.rawArgObjects()) {
    Metadata *A = Operand.get();
    CheckDI(A, "missing argObject", &N);
    // FIXME: This should also permit DICode, once that is implemented
    CheckDI(isa<DIObject>(A), "each argObject must be a DIObject", &N, A);
    NumArgs++;
  }
  for (DIOp::Variant Op : cast<DIExpr>(Loc)->builder()) {
    if (auto *A = std::get_if<DIOp::Arg>(&Op)) {
      CheckDI(A->getIndex() < NumArgs,
              "debug location expression cannot reference an out-of-bounds "
              "argObjects index",
              &N);
    }
  }
}

void Verifier::visitComdat(const Comdat &C) {
  // In COFF the Module is invalid if the GlobalValue has private linkage.
  // Entities with private linkage don't have entries in the symbol table.
  if (TT.isOSBinFormatCOFF())
    if (const GlobalValue *GV = M.getNamedValue(C.getName()))
      Check(!GV->hasPrivateLinkage(), "comdat global value has private linkage",
            GV);
}

void Verifier::visitModuleIdents() {
  const NamedMDNode *Idents = M.getNamedMetadata("llvm.ident");
  if (!Idents)
    return;

  // llvm.ident takes a list of metadata entry. Each entry has only one string.
  // Scan each llvm.ident entry and make sure that this requirement is met.
  for (const MDNode *N : Idents->operands()) {
    Check(N->getNumOperands() == 1,
          "incorrect number of operands in llvm.ident metadata", N);
    Check(dyn_cast_or_null<MDString>(N->getOperand(0)),
          ("invalid value for llvm.ident metadata entry operand"
           "(the operand should be a string)"),
          N->getOperand(0));
  }
}

void Verifier::visitModuleCommandLines() {
  const NamedMDNode *CommandLines = M.getNamedMetadata("llvm.commandline");
  if (!CommandLines)
    return;

  // llvm.commandline takes a list of metadata entry. Each entry has only one
  // string. Scan each llvm.commandline entry and make sure that this
  // requirement is met.
  for (const MDNode *N : CommandLines->operands()) {
    Check(N->getNumOperands() == 1,
          "incorrect number of operands in llvm.commandline metadata", N);
    Check(dyn_cast_or_null<MDString>(N->getOperand(0)),
          ("invalid value for llvm.commandline metadata entry operand"
           "(the operand should be a string)"),
          N->getOperand(0));
  }
}

void Verifier::visitModuleFlags() {
  const NamedMDNode *Flags = M.getModuleFlagsMetadata();
  if (!Flags) return;

  // Scan each flag, and track the flags and requirements.
  DenseMap<const MDString*, const MDNode*> SeenIDs;
  SmallVector<const MDNode*, 16> Requirements;
  uint64_t PAuthABIPlatform = -1;
  uint64_t PAuthABIVersion = -1;
  for (const MDNode *MDN : Flags->operands()) {
    visitModuleFlag(MDN, SeenIDs, Requirements);
    if (MDN->getNumOperands() != 3)
      continue;
    if (const auto *FlagName = dyn_cast_or_null<MDString>(MDN->getOperand(1))) {
      if (FlagName->getString() == "aarch64-elf-pauthabi-platform") {
        if (const auto *PAP =
                mdconst::dyn_extract_or_null<ConstantInt>(MDN->getOperand(2)))
          PAuthABIPlatform = PAP->getZExtValue();
      } else if (FlagName->getString() == "aarch64-elf-pauthabi-version") {
        if (const auto *PAV =
                mdconst::dyn_extract_or_null<ConstantInt>(MDN->getOperand(2)))
          PAuthABIVersion = PAV->getZExtValue();
      }
    }
  }

  if ((PAuthABIPlatform == uint64_t(-1)) != (PAuthABIVersion == uint64_t(-1)))
    CheckFailed("either both or no 'aarch64-elf-pauthabi-platform' and "
                "'aarch64-elf-pauthabi-version' module flags must be present");

  // Validate that the requirements in the module are valid.
  for (const MDNode *Requirement : Requirements) {
    const MDString *Flag = cast<MDString>(Requirement->getOperand(0));
    const Metadata *ReqValue = Requirement->getOperand(1);

    const MDNode *Op = SeenIDs.lookup(Flag);
    if (!Op) {
      CheckFailed("invalid requirement on flag, flag is not present in module",
                  Flag);
      continue;
    }

    if (Op->getOperand(2) != ReqValue) {
      CheckFailed(("invalid requirement on flag, "
                   "flag does not have the required value"),
                  Flag);
      continue;
    }
  }
}

void
Verifier::visitModuleFlag(const MDNode *Op,
                          DenseMap<const MDString *, const MDNode *> &SeenIDs,
                          SmallVectorImpl<const MDNode *> &Requirements) {
  // Each module flag should have three arguments, the merge behavior (a
  // constant int), the flag ID (an MDString), and the value.
  Check(Op->getNumOperands() == 3,
        "incorrect number of operands in module flag", Op);
  Module::ModFlagBehavior MFB;
  if (!Module::isValidModFlagBehavior(Op->getOperand(0), MFB)) {
    Check(mdconst::dyn_extract_or_null<ConstantInt>(Op->getOperand(0)),
          "invalid behavior operand in module flag (expected constant integer)",
          Op->getOperand(0));
    Check(false,
          "invalid behavior operand in module flag (unexpected constant)",
          Op->getOperand(0));
  }
  MDString *ID = dyn_cast_or_null<MDString>(Op->getOperand(1));
  Check(ID, "invalid ID operand in module flag (expected metadata string)",
        Op->getOperand(1));

  // Check the values for behaviors with additional requirements.
  switch (MFB) {
  case Module::Error:
  case Module::Warning:
  case Module::Override:
    // These behavior types accept any value.
    break;

  case Module::Min: {
    auto *V = mdconst::dyn_extract_or_null<ConstantInt>(Op->getOperand(2));
    Check(V && V->getValue().isNonNegative(),
          "invalid value for 'min' module flag (expected constant non-negative "
          "integer)",
          Op->getOperand(2));
    break;
  }

  case Module::Max: {
    Check(mdconst::dyn_extract_or_null<ConstantInt>(Op->getOperand(2)),
          "invalid value for 'max' module flag (expected constant integer)",
          Op->getOperand(2));
    break;
  }

  case Module::Require: {
    // The value should itself be an MDNode with two operands, a flag ID (an
    // MDString), and a value.
    MDNode *Value = dyn_cast<MDNode>(Op->getOperand(2));
    Check(Value && Value->getNumOperands() == 2,
          "invalid value for 'require' module flag (expected metadata pair)",
          Op->getOperand(2));
    Check(isa<MDString>(Value->getOperand(0)),
          ("invalid value for 'require' module flag "
           "(first value operand should be a string)"),
          Value->getOperand(0));

    // Append it to the list of requirements, to check once all module flags are
    // scanned.
    Requirements.push_back(Value);
    break;
  }

  case Module::Append:
  case Module::AppendUnique: {
    // These behavior types require the operand be an MDNode.
    Check(isa<MDNode>(Op->getOperand(2)),
          "invalid value for 'append'-type module flag "
          "(expected a metadata node)",
          Op->getOperand(2));
    break;
  }
  }

  // Unless this is a "requires" flag, check the ID is unique.
  if (MFB != Module::Require) {
    bool Inserted = SeenIDs.insert(std::make_pair(ID, Op)).second;
    Check(Inserted,
          "module flag identifiers must be unique (or of 'require' type)", ID);
  }

  if (ID->getString() == "wchar_size") {
    ConstantInt *Value
      = mdconst::dyn_extract_or_null<ConstantInt>(Op->getOperand(2));
    Check(Value, "wchar_size metadata requires constant integer argument");
  }

  if (ID->getString() == "Linker Options") {
    // If the llvm.linker.options named metadata exists, we assume that the
    // bitcode reader has upgraded the module flag. Otherwise the flag might
    // have been created by a client directly.
    Check(M.getNamedMetadata("llvm.linker.options"),
          "'Linker Options' named metadata no longer supported");
  }

  if (ID->getString() == "SemanticInterposition") {
    ConstantInt *Value =
        mdconst::dyn_extract_or_null<ConstantInt>(Op->getOperand(2));
    Check(Value,
          "SemanticInterposition metadata requires constant integer argument");
  }

  if (ID->getString() == "CG Profile") {
    for (const MDOperand &MDO : cast<MDNode>(Op->getOperand(2))->operands())
      visitModuleFlagCGProfileEntry(MDO);
  }
}

void Verifier::visitModuleFlagCGProfileEntry(const MDOperand &MDO) {
  auto CheckFunction = [&](const MDOperand &FuncMDO) {
    if (!FuncMDO)
      return;
    auto F = dyn_cast<ValueAsMetadata>(FuncMDO);
    Check(F && isa<Function>(F->getValue()->stripPointerCasts()),
          "expected a Function or null", FuncMDO);
  };
  auto Node = dyn_cast_or_null<MDNode>(MDO);
  Check(Node && Node->getNumOperands() == 3, "expected a MDNode triple", MDO);
  CheckFunction(Node->getOperand(0));
  CheckFunction(Node->getOperand(1));
  auto Count = dyn_cast_or_null<ConstantAsMetadata>(Node->getOperand(2));
  Check(Count && Count->getType()->isIntegerTy(),
        "expected an integer constant", Node->getOperand(2));
}

void Verifier::verifyAttributeTypes(AttributeSet Attrs, const Value *V) {
  for (Attribute A : Attrs) {

    if (A.isStringAttribute()) {
#define GET_ATTR_NAMES
#define ATTRIBUTE_ENUM(ENUM_NAME, DISPLAY_NAME)
#define ATTRIBUTE_STRBOOL(ENUM_NAME, DISPLAY_NAME)                             \
  if (A.getKindAsString() == #DISPLAY_NAME) {                                  \
    auto V = A.getValueAsString();                                             \
    if (!(V.empty() || V == "true" || V == "false"))                           \
      CheckFailed("invalid value for '" #DISPLAY_NAME "' attribute: " + V +    \
                  "");                                                         \
  }

#include "llvm/IR/Attributes.inc"
      continue;
    }

    if (A.isIntAttribute() != Attribute::isIntAttrKind(A.getKindAsEnum())) {
      CheckFailed("Attribute '" + A.getAsString() + "' should have an Argument",
                  V);
      return;
    }
  }
}

// VerifyParameterAttrs - Check the given attributes for an argument or return
// value of the specified type.  The value V is printed in error messages.
void Verifier::verifyParameterAttrs(AttributeSet Attrs, Type *Ty,
                                    const Value *V) {
  if (!Attrs.hasAttributes())
    return;

  verifyAttributeTypes(Attrs, V);

  for (Attribute Attr : Attrs)
    Check(Attr.isStringAttribute() ||
              Attribute::canUseAsParamAttr(Attr.getKindAsEnum()),
          "Attribute '" + Attr.getAsString() + "' does not apply to parameters",
          V);

  if (Attrs.hasAttribute(Attribute::ImmArg)) {
    Check(Attrs.getNumAttributes() == 1,
          "Attribute 'immarg' is incompatible with other attributes", V);
  }

  // Check for mutually incompatible attributes.  Only inreg is compatible with
  // sret.
  unsigned AttrCount = 0;
  AttrCount += Attrs.hasAttribute(Attribute::ByVal);
  AttrCount += Attrs.hasAttribute(Attribute::InAlloca);
  AttrCount += Attrs.hasAttribute(Attribute::Preallocated);
  AttrCount += Attrs.hasAttribute(Attribute::StructRet) ||
               Attrs.hasAttribute(Attribute::InReg);
  AttrCount += Attrs.hasAttribute(Attribute::Nest);
  AttrCount += Attrs.hasAttribute(Attribute::ByRef);
  Check(AttrCount <= 1,
        "Attributes 'byval', 'inalloca', 'preallocated', 'inreg', 'nest', "
        "'byref', and 'sret' are incompatible!",
        V);

  Check(!(Attrs.hasAttribute(Attribute::InAlloca) &&
          Attrs.hasAttribute(Attribute::ReadOnly)),
        "Attributes "
        "'inalloca and readonly' are incompatible!",
        V);

  Check(!(Attrs.hasAttribute(Attribute::StructRet) &&
          Attrs.hasAttribute(Attribute::Returned)),
        "Attributes "
        "'sret and returned' are incompatible!",
        V);

  Check(!(Attrs.hasAttribute(Attribute::ZExt) &&
          Attrs.hasAttribute(Attribute::SExt)),
        "Attributes "
        "'zeroext and signext' are incompatible!",
        V);

  Check(!(Attrs.hasAttribute(Attribute::ReadNone) &&
          Attrs.hasAttribute(Attribute::ReadOnly)),
        "Attributes "
        "'readnone and readonly' are incompatible!",
        V);

  Check(!(Attrs.hasAttribute(Attribute::ReadNone) &&
          Attrs.hasAttribute(Attribute::WriteOnly)),
        "Attributes "
        "'readnone and writeonly' are incompatible!",
        V);

  Check(!(Attrs.hasAttribute(Attribute::ReadOnly) &&
          Attrs.hasAttribute(Attribute::WriteOnly)),
        "Attributes "
        "'readonly and writeonly' are incompatible!",
        V);

  Check(!(Attrs.hasAttribute(Attribute::NoInline) &&
          Attrs.hasAttribute(Attribute::AlwaysInline)),
        "Attributes "
        "'noinline and alwaysinline' are incompatible!",
        V);

  Check(!(Attrs.hasAttribute(Attribute::Writable) &&
          Attrs.hasAttribute(Attribute::ReadNone)),
        "Attributes writable and readnone are incompatible!", V);

  Check(!(Attrs.hasAttribute(Attribute::Writable) &&
          Attrs.hasAttribute(Attribute::ReadOnly)),
        "Attributes writable and readonly are incompatible!", V);

  AttributeMask IncompatibleAttrs = AttributeFuncs::typeIncompatible(Ty);
  for (Attribute Attr : Attrs) {
    if (!Attr.isStringAttribute() &&
        IncompatibleAttrs.contains(Attr.getKindAsEnum())) {
      CheckFailed("Attribute '" + Attr.getAsString() +
                  "' applied to incompatible type!", V);
      return;
    }
  }

  if (isa<PointerType>(Ty)) {
    if (Attrs.hasAttribute(Attribute::ByVal)) {
      if (Attrs.hasAttribute(Attribute::Alignment)) {
        Align AttrAlign = Attrs.getAlignment().valueOrOne();
        Align MaxAlign(ParamMaxAlignment);
        Check(AttrAlign <= MaxAlign,
              "Attribute 'align' exceed the max size 2^14", V);
      }
      SmallPtrSet<Type *, 4> Visited;
      Check(Attrs.getByValType()->isSized(&Visited),
            "Attribute 'byval' does not support unsized types!", V);
    }
    if (Attrs.hasAttribute(Attribute::ByRef)) {
      SmallPtrSet<Type *, 4> Visited;
      Check(Attrs.getByRefType()->isSized(&Visited),
            "Attribute 'byref' does not support unsized types!", V);
    }
    if (Attrs.hasAttribute(Attribute::InAlloca)) {
      SmallPtrSet<Type *, 4> Visited;
      Check(Attrs.getInAllocaType()->isSized(&Visited),
            "Attribute 'inalloca' does not support unsized types!", V);
    }
    if (Attrs.hasAttribute(Attribute::Preallocated)) {
      SmallPtrSet<Type *, 4> Visited;
      Check(Attrs.getPreallocatedType()->isSized(&Visited),
            "Attribute 'preallocated' does not support unsized types!", V);
    }
  }

  if (Attrs.hasAttribute(Attribute::Initializes)) {
    auto Inits = Attrs.getAttribute(Attribute::Initializes).getInitializes();
    Check(!Inits.empty(), "Attribute 'initializes' does not support empty list",
          V);
    Check(ConstantRangeList::isOrderedRanges(Inits),
          "Attribute 'initializes' does not support unordered ranges", V);
  }

  if (Attrs.hasAttribute(Attribute::NoFPClass)) {
    uint64_t Val = Attrs.getAttribute(Attribute::NoFPClass).getValueAsInt();
    Check(Val != 0, "Attribute 'nofpclass' must have at least one test bit set",
          V);
    Check((Val & ~static_cast<unsigned>(fcAllFlags)) == 0,
          "Invalid value for 'nofpclass' test mask", V);
  }
  if (Attrs.hasAttribute(Attribute::Range)) {
    const ConstantRange &CR =
        Attrs.getAttribute(Attribute::Range).getValueAsConstantRange();
    Check(Ty->isIntOrIntVectorTy(CR.getBitWidth()),
          "Range bit width must match type bit width!", V);
  }
}

void Verifier::checkUnsignedBaseTenFuncAttr(AttributeList Attrs, StringRef Attr,
                                            const Value *V) {
  if (Attrs.hasFnAttr(Attr)) {
    StringRef S = Attrs.getFnAttr(Attr).getValueAsString();
    unsigned N;
    if (S.getAsInteger(10, N))
      CheckFailed("\"" + Attr + "\" takes an unsigned integer: " + S, V);
  }
}

// Check parameter attributes against a function type.
// The value V is printed in error messages.
void Verifier::verifyFunctionAttrs(FunctionType *FT, AttributeList Attrs,
                                   const Value *V, bool IsIntrinsic,
                                   bool IsInlineAsm) {
  if (Attrs.isEmpty())
    return;

  if (AttributeListsVisited.insert(Attrs.getRawPointer()).second) {
    Check(Attrs.hasParentContext(Context),
          "Attribute list does not match Module context!", &Attrs, V);
    for (const auto &AttrSet : Attrs) {
      Check(!AttrSet.hasAttributes() || AttrSet.hasParentContext(Context),
            "Attribute set does not match Module context!", &AttrSet, V);
      for (const auto &A : AttrSet) {
        Check(A.hasParentContext(Context),
              "Attribute does not match Module context!", &A, V);
      }
    }
  }

  bool SawNest = false;
  bool SawReturned = false;
  bool SawSRet = false;
  bool SawSwiftSelf = false;
  bool SawSwiftAsync = false;
  bool SawSwiftError = false;

  // Verify return value attributes.
  AttributeSet RetAttrs = Attrs.getRetAttrs();
  for (Attribute RetAttr : RetAttrs)
    Check(RetAttr.isStringAttribute() ||
              Attribute::canUseAsRetAttr(RetAttr.getKindAsEnum()),
          "Attribute '" + RetAttr.getAsString() +
              "' does not apply to function return values",
          V);

  unsigned MaxParameterWidth = 0;
  auto GetMaxParameterWidth = [&MaxParameterWidth](Type *Ty) {
    if (Ty->isVectorTy()) {
      if (auto *VT = dyn_cast<FixedVectorType>(Ty)) {
        unsigned Size = VT->getPrimitiveSizeInBits().getFixedValue();
        if (Size > MaxParameterWidth)
          MaxParameterWidth = Size;
      }
    }
  };
  GetMaxParameterWidth(FT->getReturnType());
  verifyParameterAttrs(RetAttrs, FT->getReturnType(), V);

  // Verify parameter attributes.
  for (unsigned i = 0, e = FT->getNumParams(); i != e; ++i) {
    Type *Ty = FT->getParamType(i);
    AttributeSet ArgAttrs = Attrs.getParamAttrs(i);

    if (!IsIntrinsic) {
      Check(!ArgAttrs.hasAttribute(Attribute::ImmArg),
            "immarg attribute only applies to intrinsics", V);
      if (!IsInlineAsm)
        Check(!ArgAttrs.hasAttribute(Attribute::ElementType),
              "Attribute 'elementtype' can only be applied to intrinsics"
              " and inline asm.",
              V);
    }

    verifyParameterAttrs(ArgAttrs, Ty, V);
    GetMaxParameterWidth(Ty);

    if (ArgAttrs.hasAttribute(Attribute::Nest)) {
      Check(!SawNest, "More than one parameter has attribute nest!", V);
      SawNest = true;
    }

    if (ArgAttrs.hasAttribute(Attribute::Returned)) {
      Check(!SawReturned, "More than one parameter has attribute returned!", V);
      Check(Ty->canLosslesslyBitCastTo(FT->getReturnType()),
            "Incompatible argument and return types for 'returned' attribute",
            V);
      SawReturned = true;
    }

    if (ArgAttrs.hasAttribute(Attribute::StructRet)) {
      Check(!SawSRet, "Cannot have multiple 'sret' parameters!", V);
      Check(i == 0 || i == 1,
            "Attribute 'sret' is not on first or second parameter!", V);
      SawSRet = true;
    }

    if (ArgAttrs.hasAttribute(Attribute::SwiftSelf)) {
      Check(!SawSwiftSelf, "Cannot have multiple 'swiftself' parameters!", V);
      SawSwiftSelf = true;
    }

    if (ArgAttrs.hasAttribute(Attribute::SwiftAsync)) {
      Check(!SawSwiftAsync, "Cannot have multiple 'swiftasync' parameters!", V);
      SawSwiftAsync = true;
    }

    if (ArgAttrs.hasAttribute(Attribute::SwiftError)) {
      Check(!SawSwiftError, "Cannot have multiple 'swifterror' parameters!", V);
      SawSwiftError = true;
    }

    if (ArgAttrs.hasAttribute(Attribute::InAlloca)) {
      Check(i == FT->getNumParams() - 1,
            "inalloca isn't on the last parameter!", V);
    }
  }

  if (!Attrs.hasFnAttrs())
    return;

  verifyAttributeTypes(Attrs.getFnAttrs(), V);
  for (Attribute FnAttr : Attrs.getFnAttrs())
    Check(FnAttr.isStringAttribute() ||
              Attribute::canUseAsFnAttr(FnAttr.getKindAsEnum()),
          "Attribute '" + FnAttr.getAsString() +
              "' does not apply to functions!",
          V);

  Check(!(Attrs.hasFnAttr(Attribute::NoInline) &&
          Attrs.hasFnAttr(Attribute::AlwaysInline)),
        "Attributes 'noinline and alwaysinline' are incompatible!", V);

  if (Attrs.hasFnAttr(Attribute::OptimizeNone)) {
    Check(Attrs.hasFnAttr(Attribute::NoInline),
          "Attribute 'optnone' requires 'noinline'!", V);

    Check(!Attrs.hasFnAttr(Attribute::OptimizeForSize),
          "Attributes 'optsize and optnone' are incompatible!", V);

    Check(!Attrs.hasFnAttr(Attribute::MinSize),
          "Attributes 'minsize and optnone' are incompatible!", V);

    Check(!Attrs.hasFnAttr(Attribute::OptimizeForDebugging),
          "Attributes 'optdebug and optnone' are incompatible!", V);
  }

  if (Attrs.hasFnAttr(Attribute::OptimizeForDebugging)) {
    Check(!Attrs.hasFnAttr(Attribute::OptimizeForSize),
          "Attributes 'optsize and optdebug' are incompatible!", V);

    Check(!Attrs.hasFnAttr(Attribute::MinSize),
          "Attributes 'minsize and optdebug' are incompatible!", V);
  }

  Check(!Attrs.hasAttrSomewhere(Attribute::Writable) ||
        isModSet(Attrs.getMemoryEffects().getModRef(IRMemLocation::ArgMem)),
        "Attribute writable and memory without argmem: write are incompatible!",
        V);

  if (Attrs.hasFnAttr("aarch64_pstate_sm_enabled")) {
    Check(!Attrs.hasFnAttr("aarch64_pstate_sm_compatible"),
           "Attributes 'aarch64_pstate_sm_enabled and "
           "aarch64_pstate_sm_compatible' are incompatible!",
           V);
  }

  Check((Attrs.hasFnAttr("aarch64_new_za") + Attrs.hasFnAttr("aarch64_in_za") +
         Attrs.hasFnAttr("aarch64_inout_za") +
         Attrs.hasFnAttr("aarch64_out_za") +
         Attrs.hasFnAttr("aarch64_preserves_za")) <= 1,
        "Attributes 'aarch64_new_za', 'aarch64_in_za', 'aarch64_out_za', "
        "'aarch64_inout_za' and 'aarch64_preserves_za' are mutually exclusive",
        V);

  Check(
      (Attrs.hasFnAttr("aarch64_new_zt0") + Attrs.hasFnAttr("aarch64_in_zt0") +
       Attrs.hasFnAttr("aarch64_inout_zt0") +
       Attrs.hasFnAttr("aarch64_out_zt0") +
       Attrs.hasFnAttr("aarch64_preserves_zt0")) <= 1,
      "Attributes 'aarch64_new_zt0', 'aarch64_in_zt0', 'aarch64_out_zt0', "
      "'aarch64_inout_zt0' and 'aarch64_preserves_zt0' are mutually exclusive",
      V);

  if (Attrs.hasFnAttr(Attribute::JumpTable)) {
    const GlobalValue *GV = cast<GlobalValue>(V);
    Check(GV->hasGlobalUnnamedAddr(),
          "Attribute 'jumptable' requires 'unnamed_addr'", V);
  }

  if (auto Args = Attrs.getFnAttrs().getAllocSizeArgs()) {
    auto CheckParam = [&](StringRef Name, unsigned ParamNo) {
      if (ParamNo >= FT->getNumParams()) {
        CheckFailed("'allocsize' " + Name + " argument is out of bounds", V);
        return false;
      }

      if (!FT->getParamType(ParamNo)->isIntegerTy()) {
        CheckFailed("'allocsize' " + Name +
                        " argument must refer to an integer parameter",
                    V);
        return false;
      }

      return true;
    };

    if (!CheckParam("element size", Args->first))
      return;

    if (Args->second && !CheckParam("number of elements", *Args->second))
      return;
  }

  if (Attrs.hasFnAttr(Attribute::AllocKind)) {
    AllocFnKind K = Attrs.getAllocKind();
    AllocFnKind Type =
        K & (AllocFnKind::Alloc | AllocFnKind::Realloc | AllocFnKind::Free);
    if (!is_contained(
            {AllocFnKind::Alloc, AllocFnKind::Realloc, AllocFnKind::Free},
            Type))
      CheckFailed(
          "'allockind()' requires exactly one of alloc, realloc, and free");
    if ((Type == AllocFnKind::Free) &&
        ((K & (AllocFnKind::Uninitialized | AllocFnKind::Zeroed |
               AllocFnKind::Aligned)) != AllocFnKind::Unknown))
      CheckFailed("'allockind(\"free\")' doesn't allow uninitialized, zeroed, "
                  "or aligned modifiers.");
    AllocFnKind ZeroedUninit = AllocFnKind::Uninitialized | AllocFnKind::Zeroed;
    if ((K & ZeroedUninit) == ZeroedUninit)
      CheckFailed("'allockind()' can't be both zeroed and uninitialized");
  }

  if (Attrs.hasFnAttr(Attribute::VScaleRange)) {
    unsigned VScaleMin = Attrs.getFnAttrs().getVScaleRangeMin();
    if (VScaleMin == 0)
      CheckFailed("'vscale_range' minimum must be greater than 0", V);
    else if (!isPowerOf2_32(VScaleMin))
      CheckFailed("'vscale_range' minimum must be power-of-two value", V);
    std::optional<unsigned> VScaleMax = Attrs.getFnAttrs().getVScaleRangeMax();
    if (VScaleMax && VScaleMin > VScaleMax)
      CheckFailed("'vscale_range' minimum cannot be greater than maximum", V);
    else if (VScaleMax && !isPowerOf2_32(*VScaleMax))
      CheckFailed("'vscale_range' maximum must be power-of-two value", V);
  }

  if (Attrs.hasFnAttr("frame-pointer")) {
    StringRef FP = Attrs.getFnAttr("frame-pointer").getValueAsString();
    if (FP != "all" && FP != "non-leaf" && FP != "none" && FP != "reserved")
      CheckFailed("invalid value for 'frame-pointer' attribute: " + FP, V);
  }

  // Check EVEX512 feature.
  if (MaxParameterWidth >= 512 && Attrs.hasFnAttr("target-features") &&
      TT.isX86()) {
    StringRef TF = Attrs.getFnAttr("target-features").getValueAsString();
    Check(!TF.contains("+avx512f") || !TF.contains("-evex512"),
          "512-bit vector arguments require 'evex512' for AVX512", V);
  }

  checkUnsignedBaseTenFuncAttr(Attrs, "patchable-function-prefix", V);
  checkUnsignedBaseTenFuncAttr(Attrs, "patchable-function-entry", V);
  checkUnsignedBaseTenFuncAttr(Attrs, "warn-stack-size", V);

  if (auto A = Attrs.getFnAttr("sign-return-address"); A.isValid()) {
    StringRef S = A.getValueAsString();
    if (S != "none" && S != "all" && S != "non-leaf")
      CheckFailed("invalid value for 'sign-return-address' attribute: " + S, V);
  }

  if (auto A = Attrs.getFnAttr("sign-return-address-key"); A.isValid()) {
    StringRef S = A.getValueAsString();
    if (S != "a_key" && S != "b_key")
      CheckFailed("invalid value for 'sign-return-address-key' attribute: " + S,
                  V);
  }

  if (auto A = Attrs.getFnAttr("branch-target-enforcement"); A.isValid()) {
    StringRef S = A.getValueAsString();
    if (S != "true" && S != "false")
      CheckFailed(
          "invalid value for 'branch-target-enforcement' attribute: " + S, V);
  }

  if (auto A = Attrs.getFnAttr("vector-function-abi-variant"); A.isValid()) {
    StringRef S = A.getValueAsString();
    const std::optional<VFInfo> Info = VFABI::tryDemangleForVFABI(S, FT);
    if (!Info)
      CheckFailed("invalid name for a VFABI variant: " + S, V);
  }
}

void Verifier::verifyFunctionMetadata(
    ArrayRef<std::pair<unsigned, MDNode *>> MDs) {
  for (const auto &Pair : MDs) {
    if (Pair.first == LLVMContext::MD_prof) {
      MDNode *MD = Pair.second;
      Check(MD->getNumOperands() >= 2,
            "!prof annotations should have no less than 2 operands", MD);

      // Check first operand.
      Check(MD->getOperand(0) != nullptr, "first operand should not be null",
            MD);
      Check(isa<MDString>(MD->getOperand(0)),
            "expected string with name of the !prof annotation", MD);
      MDString *MDS = cast<MDString>(MD->getOperand(0));
      StringRef ProfName = MDS->getString();
      Check(ProfName == "function_entry_count" ||
                ProfName == "synthetic_function_entry_count",
            "first operand should be 'function_entry_count'"
            " or 'synthetic_function_entry_count'",
            MD);

      // Check second operand.
      Check(MD->getOperand(1) != nullptr, "second operand should not be null",
            MD);
      Check(isa<ConstantAsMetadata>(MD->getOperand(1)),
            "expected integer argument to function_entry_count", MD);
    } else if (Pair.first == LLVMContext::MD_kcfi_type) {
      MDNode *MD = Pair.second;
      Check(MD->getNumOperands() == 1,
            "!kcfi_type must have exactly one operand", MD);
      Check(MD->getOperand(0) != nullptr, "!kcfi_type operand must not be null",
            MD);
      Check(isa<ConstantAsMetadata>(MD->getOperand(0)),
            "expected a constant operand for !kcfi_type", MD);
      Constant *C = cast<ConstantAsMetadata>(MD->getOperand(0))->getValue();
      Check(isa<ConstantInt>(C) && isa<IntegerType>(C->getType()),
            "expected a constant integer operand for !kcfi_type", MD);
      Check(cast<ConstantInt>(C)->getBitWidth() == 32,
            "expected a 32-bit integer constant operand for !kcfi_type", MD);
    }
  }
}

void Verifier::visitConstantExprsRecursively(const Constant *EntryC) {
  if (!ConstantExprVisited.insert(EntryC).second)
    return;

  SmallVector<const Constant *, 16> Stack;
  Stack.push_back(EntryC);

  while (!Stack.empty()) {
    const Constant *C = Stack.pop_back_val();

    // Check this constant expression.
    if (const auto *CE = dyn_cast<ConstantExpr>(C))
      visitConstantExpr(CE);

    if (const auto *CPA = dyn_cast<ConstantPtrAuth>(C))
      visitConstantPtrAuth(CPA);

    if (const auto *GV = dyn_cast<GlobalValue>(C)) {
      // Global Values get visited separately, but we do need to make sure
      // that the global value is in the correct module
      Check(GV->getParent() == &M, "Referencing global in another module!",
            EntryC, &M, GV, GV->getParent());
      continue;
    }

    // Visit all sub-expressions.
    for (const Use &U : C->operands()) {
      const auto *OpC = dyn_cast<Constant>(U);
      if (!OpC)
        continue;
      if (!ConstantExprVisited.insert(OpC).second)
        continue;
      Stack.push_back(OpC);
    }
  }
}

void Verifier::visitConstantExpr(const ConstantExpr *CE) {
  if (CE->getOpcode() == Instruction::BitCast)
    Check(CastInst::castIsValid(Instruction::BitCast, CE->getOperand(0),
                                CE->getType()),
          "Invalid bitcast", CE);
}

void Verifier::visitConstantPtrAuth(const ConstantPtrAuth *CPA) {
  Check(CPA->getPointer()->getType()->isPointerTy(),
        "signed ptrauth constant base pointer must have pointer type");

  Check(CPA->getType() == CPA->getPointer()->getType(),
        "signed ptrauth constant must have same type as its base pointer");

  Check(CPA->getKey()->getBitWidth() == 32,
        "signed ptrauth constant key must be i32 constant integer");

  Check(CPA->getAddrDiscriminator()->getType()->isPointerTy(),
        "signed ptrauth constant address discriminator must be a pointer");

  Check(CPA->getDiscriminator()->getBitWidth() == 64,
        "signed ptrauth constant discriminator must be i64 constant integer");
}

bool Verifier::verifyAttributeCount(AttributeList Attrs, unsigned Params) {
  // There shouldn't be more attribute sets than there are parameters plus the
  // function and return value.
  return Attrs.getNumAttrSets() <= Params + 2;
}

void Verifier::verifyInlineAsmCall(const CallBase &Call) {
  const InlineAsm *IA = cast<InlineAsm>(Call.getCalledOperand());
  unsigned ArgNo = 0;
  unsigned LabelNo = 0;
  for (const InlineAsm::ConstraintInfo &CI : IA->ParseConstraints()) {
    if (CI.Type == InlineAsm::isLabel) {
      ++LabelNo;
      continue;
    }

    // Only deal with constraints that correspond to call arguments.
    if (!CI.hasArg())
      continue;

    if (CI.isIndirect) {
      const Value *Arg = Call.getArgOperand(ArgNo);
      Check(Arg->getType()->isPointerTy(),
            "Operand for indirect constraint must have pointer type", &Call);

      Check(Call.getParamElementType(ArgNo),
            "Operand for indirect constraint must have elementtype attribute",
            &Call);
    } else {
      Check(!Call.paramHasAttr(ArgNo, Attribute::ElementType),
            "Elementtype attribute can only be applied for indirect "
            "constraints",
            &Call);
    }

    ArgNo++;
  }

  if (auto *CallBr = dyn_cast<CallBrInst>(&Call)) {
    Check(LabelNo == CallBr->getNumIndirectDests(),
          "Number of label constraints does not match number of callbr dests",
          &Call);
  } else {
    Check(LabelNo == 0, "Label constraints can only be used with callbr",
          &Call);
  }
}

/// Verify that statepoint intrinsic is well formed.
void Verifier::verifyStatepoint(const CallBase &Call) {
  assert(Call.getCalledFunction() &&
         Call.getCalledFunction()->getIntrinsicID() ==
             Intrinsic::experimental_gc_statepoint);

  Check(!Call.doesNotAccessMemory() && !Call.onlyReadsMemory() &&
            !Call.onlyAccessesArgMemory(),
        "gc.statepoint must read and write all memory to preserve "
        "reordering restrictions required by safepoint semantics",
        Call);

  const int64_t NumPatchBytes =
      cast<ConstantInt>(Call.getArgOperand(1))->getSExtValue();
  assert(isInt<32>(NumPatchBytes) && "NumPatchBytesV is an i32!");
  Check(NumPatchBytes >= 0,
        "gc.statepoint number of patchable bytes must be "
        "positive",
        Call);

  Type *TargetElemType = Call.getParamElementType(2);
  Check(TargetElemType,
        "gc.statepoint callee argument must have elementtype attribute", Call);
  FunctionType *TargetFuncType = dyn_cast<FunctionType>(TargetElemType);
  Check(TargetFuncType,
        "gc.statepoint callee elementtype must be function type", Call);

  const int NumCallArgs = cast<ConstantInt>(Call.getArgOperand(3))->getZExtValue();
  Check(NumCallArgs >= 0,
        "gc.statepoint number of arguments to underlying call "
        "must be positive",
        Call);
  const int NumParams = (int)TargetFuncType->getNumParams();
  if (TargetFuncType->isVarArg()) {
    Check(NumCallArgs >= NumParams,
          "gc.statepoint mismatch in number of vararg call args", Call);

    // TODO: Remove this limitation
    Check(TargetFuncType->getReturnType()->isVoidTy(),
          "gc.statepoint doesn't support wrapping non-void "
          "vararg functions yet",
          Call);
  } else
    Check(NumCallArgs == NumParams,
          "gc.statepoint mismatch in number of call args", Call);

  const uint64_t Flags
    = cast<ConstantInt>(Call.getArgOperand(4))->getZExtValue();
  Check((Flags & ~(uint64_t)StatepointFlags::MaskAll) == 0,
        "unknown flag used in gc.statepoint flags argument", Call);

  // Verify that the types of the call parameter arguments match
  // the type of the wrapped callee.
  AttributeList Attrs = Call.getAttributes();
  for (int i = 0; i < NumParams; i++) {
    Type *ParamType = TargetFuncType->getParamType(i);
    Type *ArgType = Call.getArgOperand(5 + i)->getType();
    Check(ArgType == ParamType,
          "gc.statepoint call argument does not match wrapped "
          "function type",
          Call);

    if (TargetFuncType->isVarArg()) {
      AttributeSet ArgAttrs = Attrs.getParamAttrs(5 + i);
      Check(!ArgAttrs.hasAttribute(Attribute::StructRet),
            "Attribute 'sret' cannot be used for vararg call arguments!", Call);
    }
  }

  const int EndCallArgsInx = 4 + NumCallArgs;

  const Value *NumTransitionArgsV = Call.getArgOperand(EndCallArgsInx + 1);
  Check(isa<ConstantInt>(NumTransitionArgsV),
        "gc.statepoint number of transition arguments "
        "must be constant integer",
        Call);
  const int NumTransitionArgs =
      cast<ConstantInt>(NumTransitionArgsV)->getZExtValue();
  Check(NumTransitionArgs == 0,
        "gc.statepoint w/inline transition bundle is deprecated", Call);
  const int EndTransitionArgsInx = EndCallArgsInx + 1 + NumTransitionArgs;

  const Value *NumDeoptArgsV = Call.getArgOperand(EndTransitionArgsInx + 1);
  Check(isa<ConstantInt>(NumDeoptArgsV),
        "gc.statepoint number of deoptimization arguments "
        "must be constant integer",
        Call);
  const int NumDeoptArgs = cast<ConstantInt>(NumDeoptArgsV)->getZExtValue();
  Check(NumDeoptArgs == 0,
        "gc.statepoint w/inline deopt operands is deprecated", Call);

  const int ExpectedNumArgs = 7 + NumCallArgs;
  Check(ExpectedNumArgs == (int)Call.arg_size(),
        "gc.statepoint too many arguments", Call);

  // Check that the only uses of this gc.statepoint are gc.result or
  // gc.relocate calls which are tied to this statepoint and thus part
  // of the same statepoint sequence
  for (const User *U : Call.users()) {
    const CallInst *UserCall = dyn_cast<const CallInst>(U);
    Check(UserCall, "illegal use of statepoint token", Call, U);
    if (!UserCall)
      continue;
    Check(isa<GCRelocateInst>(UserCall) || isa<GCResultInst>(UserCall),
          "gc.result or gc.relocate are the only value uses "
          "of a gc.statepoint",
          Call, U);
    if (isa<GCResultInst>(UserCall)) {
      Check(UserCall->getArgOperand(0) == &Call,
            "gc.result connected to wrong gc.statepoint", Call, UserCall);
    } else if (isa<GCRelocateInst>(Call)) {
      Check(UserCall->getArgOperand(0) == &Call,
            "gc.relocate connected to wrong gc.statepoint", Call, UserCall);
    }
  }

  // Note: It is legal for a single derived pointer to be listed multiple
  // times.  It's non-optimal, but it is legal.  It can also happen after
  // insertion if we strip a bitcast away.
  // Note: It is really tempting to check that each base is relocated and
  // that a derived pointer is never reused as a base pointer.  This turns
  // out to be problematic since optimizations run after safepoint insertion
  // can recognize equality properties that the insertion logic doesn't know
  // about.  See example statepoint.ll in the verifier subdirectory
}

void Verifier::verifyFrameRecoverIndices() {
  for (auto &Counts : FrameEscapeInfo) {
    Function *F = Counts.first;
    unsigned EscapedObjectCount = Counts.second.first;
    unsigned MaxRecoveredIndex = Counts.second.second;
    Check(MaxRecoveredIndex <= EscapedObjectCount,
          "all indices passed to llvm.localrecover must be less than the "
          "number of arguments passed to llvm.localescape in the parent "
          "function",
          F);
  }
}

static Instruction *getSuccPad(Instruction *Terminator) {
  BasicBlock *UnwindDest;
  if (auto *II = dyn_cast<InvokeInst>(Terminator))
    UnwindDest = II->getUnwindDest();
  else if (auto *CSI = dyn_cast<CatchSwitchInst>(Terminator))
    UnwindDest = CSI->getUnwindDest();
  else
    UnwindDest = cast<CleanupReturnInst>(Terminator)->getUnwindDest();
  return UnwindDest->getFirstNonPHI();
}

void Verifier::verifySiblingFuncletUnwinds() {
  SmallPtrSet<Instruction *, 8> Visited;
  SmallPtrSet<Instruction *, 8> Active;
  for (const auto &Pair : SiblingFuncletInfo) {
    Instruction *PredPad = Pair.first;
    if (Visited.count(PredPad))
      continue;
    Active.insert(PredPad);
    Instruction *Terminator = Pair.second;
    do {
      Instruction *SuccPad = getSuccPad(Terminator);
      if (Active.count(SuccPad)) {
        // Found a cycle; report error
        Instruction *CyclePad = SuccPad;
        SmallVector<Instruction *, 8> CycleNodes;
        do {
          CycleNodes.push_back(CyclePad);
          Instruction *CycleTerminator = SiblingFuncletInfo[CyclePad];
          if (CycleTerminator != CyclePad)
            CycleNodes.push_back(CycleTerminator);
          CyclePad = getSuccPad(CycleTerminator);
        } while (CyclePad != SuccPad);
        Check(false, "EH pads can't handle each other's exceptions",
              ArrayRef<Instruction *>(CycleNodes));
      }
      // Don't re-walk a node we've already checked
      if (!Visited.insert(SuccPad).second)
        break;
      // Walk to this successor if it has a map entry.
      PredPad = SuccPad;
      auto TermI = SiblingFuncletInfo.find(PredPad);
      if (TermI == SiblingFuncletInfo.end())
        break;
      Terminator = TermI->second;
      Active.insert(PredPad);
    } while (true);
    // Each node only has one successor, so we've walked all the active
    // nodes' successors.
    Active.clear();
  }
}

// visitFunction - Verify that a function is ok.
//
void Verifier::visitFunction(const Function &F) {
  visitGlobalValue(F);

  // Check function arguments.
  FunctionType *FT = F.getFunctionType();
  unsigned NumArgs = F.arg_size();

  Check(&Context == &F.getContext(),
        "Function context does not match Module context!", &F);

  Check(!F.hasCommonLinkage(), "Functions may not have common linkage", &F);
  Check(FT->getNumParams() == NumArgs,
        "# formal arguments must match # of arguments for function type!", &F,
        FT);
  Check(F.getReturnType()->isFirstClassType() ||
            F.getReturnType()->isVoidTy() || F.getReturnType()->isStructTy(),
        "Functions cannot return aggregate values!", &F);

  Check(!F.hasStructRetAttr() || F.getReturnType()->isVoidTy(),
        "Invalid struct return type!", &F);

  AttributeList Attrs = F.getAttributes();

  Check(verifyAttributeCount(Attrs, FT->getNumParams()),
        "Attribute after last parameter!", &F);

  CheckDI(F.IsNewDbgInfoFormat == F.getParent()->IsNewDbgInfoFormat,
          "Function debug format should match parent module", &F,
          F.IsNewDbgInfoFormat, F.getParent(),
          F.getParent()->IsNewDbgInfoFormat);

  bool IsIntrinsic = F.isIntrinsic();

  // Check function attributes.
  verifyFunctionAttrs(FT, Attrs, &F, IsIntrinsic, /* IsInlineAsm */ false);

  // On function declarations/definitions, we do not support the builtin
  // attribute. We do not check this in VerifyFunctionAttrs since that is
  // checking for Attributes that can/can not ever be on functions.
  Check(!Attrs.hasFnAttr(Attribute::Builtin),
        "Attribute 'builtin' can only be applied to a callsite.", &F);

  Check(!Attrs.hasAttrSomewhere(Attribute::ElementType),
        "Attribute 'elementtype' can only be applied to a callsite.", &F);

  // Check that this function meets the restrictions on this calling convention.
  // Sometimes varargs is used for perfectly forwarding thunks, so some of these
  // restrictions can be lifted.
  switch (F.getCallingConv()) {
  default:
  case CallingConv::C:
    break;
  case CallingConv::X86_INTR: {
    Check(F.arg_empty() || Attrs.hasParamAttr(0, Attribute::ByVal),
          "Calling convention parameter requires byval", &F);
    break;
  }
  case CallingConv::AMDGPU_KERNEL:
  case CallingConv::SPIR_KERNEL:
  case CallingConv::AMDGPU_CS_Chain:
  case CallingConv::AMDGPU_CS_ChainPreserve:
    Check(F.getReturnType()->isVoidTy(),
          "Calling convention requires void return type", &F);
    [[fallthrough]];
  case CallingConv::AMDGPU_VS:
  case CallingConv::AMDGPU_HS:
  case CallingConv::AMDGPU_GS:
  case CallingConv::AMDGPU_PS:
  case CallingConv::AMDGPU_CS:
    Check(!F.hasStructRetAttr(), "Calling convention does not allow sret", &F);
    if (F.getCallingConv() != CallingConv::SPIR_KERNEL) {
      const unsigned StackAS = DL.getAllocaAddrSpace();
      unsigned i = 0;
      for (const Argument &Arg : F.args()) {
        Check(!Attrs.hasParamAttr(i, Attribute::ByVal),
              "Calling convention disallows byval", &F);
        Check(!Attrs.hasParamAttr(i, Attribute::Preallocated),
              "Calling convention disallows preallocated", &F);
        Check(!Attrs.hasParamAttr(i, Attribute::InAlloca),
              "Calling convention disallows inalloca", &F);

        if (Attrs.hasParamAttr(i, Attribute::ByRef)) {
          // FIXME: Should also disallow LDS and GDS, but we don't have the enum
          // value here.
          Check(Arg.getType()->getPointerAddressSpace() != StackAS,
                "Calling convention disallows stack byref", &F);
        }

        ++i;
      }
    }

    [[fallthrough]];
  case CallingConv::Fast:
  case CallingConv::Cold:
  case CallingConv::Intel_OCL_BI:
  case CallingConv::PTX_Kernel:
  case CallingConv::PTX_Device:
    Check(!F.isVarArg(),
          "Calling convention does not support varargs or "
          "perfect forwarding!",
          &F);
    break;
  }

  // Check that the argument values match the function type for this function...
  unsigned i = 0;
  for (const Argument &Arg : F.args()) {
    Check(Arg.getType() == FT->getParamType(i),
          "Argument value does not match function argument type!", &Arg,
          FT->getParamType(i));
    Check(Arg.getType()->isFirstClassType(),
          "Function arguments must have first-class types!", &Arg);
    if (!IsIntrinsic) {
      Check(!Arg.getType()->isMetadataTy(),
            "Function takes metadata but isn't an intrinsic", &Arg, &F);
      Check(!Arg.getType()->isTokenTy(),
            "Function takes token but isn't an intrinsic", &Arg, &F);
      Check(!Arg.getType()->isX86_AMXTy(),
            "Function takes x86_amx but isn't an intrinsic", &Arg, &F);
    }

    // Check that swifterror argument is only used by loads and stores.
    if (Attrs.hasParamAttr(i, Attribute::SwiftError)) {
      verifySwiftErrorValue(&Arg);
    }
    ++i;
  }

  if (!IsIntrinsic) {
    Check(!F.getReturnType()->isTokenTy(),
          "Function returns a token but isn't an intrinsic", &F);
    Check(!F.getReturnType()->isX86_AMXTy(),
          "Function returns a x86_amx but isn't an intrinsic", &F);
  }

  // Get the function metadata attachments.
  SmallVector<std::pair<unsigned, MDNode *>, 4> MDs;
  F.getAllMetadata(MDs);
  assert(F.hasMetadata() != MDs.empty() && "Bit out-of-sync");
  verifyFunctionMetadata(MDs);

  // Check validity of the personality function
  if (F.hasPersonalityFn()) {
    auto *Per = dyn_cast<Function>(F.getPersonalityFn()->stripPointerCasts());
    if (Per)
      Check(Per->getParent() == F.getParent(),
            "Referencing personality function in another module!", &F,
            F.getParent(), Per, Per->getParent());
  }

  // EH funclet coloring can be expensive, recompute on-demand
  BlockEHFuncletColors.clear();

  if (F.isMaterializable()) {
    // Function has a body somewhere we can't see.
    Check(MDs.empty(), "unmaterialized function cannot have metadata", &F,
          MDs.empty() ? nullptr : MDs.front().second);
  } else if (F.isDeclaration()) {
    for (const auto &I : MDs) {
      // This is used for call site debug information.
      CheckDI(I.first != LLVMContext::MD_dbg ||
                  !cast<DISubprogram>(I.second)->isDistinct(),
              "function declaration may only have a unique !dbg attachment",
              &F);
      Check(I.first != LLVMContext::MD_prof,
            "function declaration may not have a !prof attachment", &F);

      // Verify the metadata itself.
      visitMDNode(*I.second, AreDebugLocsAllowed::Yes);
    }
    Check(!F.hasPersonalityFn(),
          "Function declaration shouldn't have a personality routine", &F);
  } else {
    // Verify that this function (which has a body) is not named "llvm.*".  It
    // is not legal to define intrinsics.
    Check(!IsIntrinsic, "llvm intrinsics cannot be defined!", &F);

    // Check the entry node
    const BasicBlock *Entry = &F.getEntryBlock();
    Check(pred_empty(Entry),
          "Entry block to function must not have predecessors!", Entry);

    // The address of the entry block cannot be taken, unless it is dead.
    if (Entry->hasAddressTaken()) {
      Check(!BlockAddress::lookup(Entry)->isConstantUsed(),
            "blockaddress may not be used with the entry block!", Entry);
    }

    unsigned NumDebugAttachments = 0, NumProfAttachments = 0,
             NumKCFIAttachments = 0;
    // Visit metadata attachments.
    for (const auto &I : MDs) {
      // Verify that the attachment is legal.
      auto AllowLocs = AreDebugLocsAllowed::No;
      switch (I.first) {
      default:
        break;
      case LLVMContext::MD_dbg: {
        ++NumDebugAttachments;
        CheckDI(NumDebugAttachments == 1,
                "function must have a single !dbg attachment", &F, I.second);
        CheckDI(isa<DISubprogram>(I.second),
                "function !dbg attachment must be a subprogram", &F, I.second);
        CheckDI(cast<DISubprogram>(I.second)->isDistinct(),
                "function definition may only have a distinct !dbg attachment",
                &F);

        auto *SP = cast<DISubprogram>(I.second);
        const Function *&AttachedTo = DISubprogramAttachments[SP];
        CheckDI(!AttachedTo || AttachedTo == &F,
                "DISubprogram attached to more than one function", SP, &F);
        AttachedTo = &F;
        AllowLocs = AreDebugLocsAllowed::Yes;
        break;
      }
      case LLVMContext::MD_prof:
        ++NumProfAttachments;
        Check(NumProfAttachments == 1,
              "function must have a single !prof attachment", &F, I.second);
        break;
      case LLVMContext::MD_kcfi_type:
        ++NumKCFIAttachments;
        Check(NumKCFIAttachments == 1,
              "function must have a single !kcfi_type attachment", &F,
              I.second);
        break;
      }

      // Verify the metadata itself.
      visitMDNode(*I.second, AllowLocs);
    }
  }

  // If this function is actually an intrinsic, verify that it is only used in
  // direct call/invokes, never having its "address taken".
  // Only do this if the module is materialized, otherwise we don't have all the
  // uses.
  if (F.isIntrinsic() && F.getParent()->isMaterialized()) {
    const User *U;
    if (F.hasAddressTaken(&U, false, true, false,
                          /*IgnoreARCAttachedCall=*/true))
      Check(false, "Invalid user of intrinsic instruction!", U);
  }

  // Check intrinsics' signatures.
  switch (F.getIntrinsicID()) {
  case Intrinsic::experimental_gc_get_pointer_base: {
    FunctionType *FT = F.getFunctionType();
    Check(FT->getNumParams() == 1, "wrong number of parameters", F);
    Check(isa<PointerType>(F.getReturnType()),
          "gc.get.pointer.base must return a pointer", F);
    Check(FT->getParamType(0) == F.getReturnType(),
          "gc.get.pointer.base operand and result must be of the same type", F);
    break;
  }
  case Intrinsic::experimental_gc_get_pointer_offset: {
    FunctionType *FT = F.getFunctionType();
    Check(FT->getNumParams() == 1, "wrong number of parameters", F);
    Check(isa<PointerType>(FT->getParamType(0)),
          "gc.get.pointer.offset operand must be a pointer", F);
    Check(F.getReturnType()->isIntegerTy(),
          "gc.get.pointer.offset must return integer", F);
    break;
  }
  }

  auto *N = F.getSubprogram();
  HasDebugInfo = (N != nullptr);
  if (!HasDebugInfo)
    return;

  // Check that all !dbg attachments lead to back to N.
  //
  // FIXME: Check this incrementally while visiting !dbg attachments.
  // FIXME: Only check when N is the canonical subprogram for F.
  SmallPtrSet<const MDNode *, 32> Seen;
  auto VisitDebugLoc = [&](const Instruction &I, const MDNode *Node) {
    // Be careful about using DILocation here since we might be dealing with
    // broken code (this is the Verifier after all).
    const DILocation *DL = dyn_cast_or_null<DILocation>(Node);
    if (!DL)
      return;
    if (!Seen.insert(DL).second)
      return;

    Metadata *Parent = DL->getRawScope();
    CheckDI(Parent && isa<DILocalScope>(Parent),
            "DILocation's scope must be a DILocalScope", N, &F, &I, DL, Parent);

    DILocalScope *Scope = DL->getInlinedAtScope();
    Check(Scope, "Failed to find DILocalScope", DL);

    if (!Seen.insert(Scope).second)
      return;

    DISubprogram *SP = Scope->getSubprogram();

    // Scope and SP could be the same MDNode and we don't want to skip
    // validation in that case
    if (SP && ((Scope != SP) && !Seen.insert(SP).second))
      return;

    CheckDI(SP->describes(&F),
            "!dbg attachment points at wrong subprogram for function", N, &F,
            &I, DL, Scope, SP);
  };
  for (auto &BB : F)
    for (auto &I : BB) {
      VisitDebugLoc(I, I.getDebugLoc().getAsMDNode());
      // The llvm.loop annotations also contain two DILocations.
      if (auto MD = I.getMetadata(LLVMContext::MD_loop))
        for (unsigned i = 1; i < MD->getNumOperands(); ++i)
          VisitDebugLoc(I, dyn_cast_or_null<MDNode>(MD->getOperand(i)));
      if (BrokenDebugInfo)
        return;
    }
}

// verifyBasicBlock - Verify that a basic block is well formed...
//
void Verifier::visitBasicBlock(BasicBlock &BB) {
  InstsInThisBlock.clear();
  ConvergenceVerifyHelper.visit(BB);

  // Ensure that basic blocks have terminators!
  Check(BB.getTerminator(), "Basic Block does not have terminator!", &BB);

  // Check constraints that this basic block imposes on all of the PHI nodes in
  // it.
  if (isa<PHINode>(BB.front())) {
    SmallVector<BasicBlock *, 8> Preds(predecessors(&BB));
    SmallVector<std::pair<BasicBlock*, Value*>, 8> Values;
    llvm::sort(Preds);
    for (const PHINode &PN : BB.phis()) {
      Check(PN.getNumIncomingValues() == Preds.size(),
            "PHINode should have one entry for each predecessor of its "
            "parent basic block!",
            &PN);

      // Get and sort all incoming values in the PHI node...
      Values.clear();
      Values.reserve(PN.getNumIncomingValues());
      for (unsigned i = 0, e = PN.getNumIncomingValues(); i != e; ++i)
        Values.push_back(
            std::make_pair(PN.getIncomingBlock(i), PN.getIncomingValue(i)));
      llvm::sort(Values);

      for (unsigned i = 0, e = Values.size(); i != e; ++i) {
        // Check to make sure that if there is more than one entry for a
        // particular basic block in this PHI node, that the incoming values are
        // all identical.
        //
        Check(i == 0 || Values[i].first != Values[i - 1].first ||
                  Values[i].second == Values[i - 1].second,
              "PHI node has multiple entries for the same basic block with "
              "different incoming values!",
              &PN, Values[i].first, Values[i].second, Values[i - 1].second);

        // Check to make sure that the predecessors and PHI node entries are
        // matched up.
        Check(Values[i].first == Preds[i],
              "PHI node entries do not match predecessors!", &PN,
              Values[i].first, Preds[i]);
      }
    }
  }

  // Check that all instructions have their parent pointers set up correctly.
  for (auto &I : BB)
  {
    Check(I.getParent() == &BB, "Instruction has bogus parent pointer!");
  }

  CheckDI(BB.IsNewDbgInfoFormat == BB.getParent()->IsNewDbgInfoFormat,
          "BB debug format should match parent function", &BB,
          BB.IsNewDbgInfoFormat, BB.getParent(),
          BB.getParent()->IsNewDbgInfoFormat);

  // Confirm that no issues arise from the debug program.
  if (BB.IsNewDbgInfoFormat)
    CheckDI(!BB.getTrailingDbgRecords(), "Basic Block has trailing DbgRecords!",
            &BB);
}

void Verifier::visitTerminator(Instruction &I) {
  // Ensure that terminators only exist at the end of the basic block.
  Check(&I == I.getParent()->getTerminator(),
        "Terminator found in the middle of a basic block!", I.getParent());
  visitInstruction(I);
}

void Verifier::visitBranchInst(BranchInst &BI) {
  if (BI.isConditional()) {
    Check(BI.getCondition()->getType()->isIntegerTy(1),
          "Branch condition is not 'i1' type!", &BI, BI.getCondition());
  }
  visitTerminator(BI);
}

void Verifier::visitReturnInst(ReturnInst &RI) {
  Function *F = RI.getParent()->getParent();
  unsigned N = RI.getNumOperands();
  if (F->getReturnType()->isVoidTy())
    Check(N == 0,
          "Found return instr that returns non-void in Function of void "
          "return type!",
          &RI, F->getReturnType());
  else
    Check(N == 1 && F->getReturnType() == RI.getOperand(0)->getType(),
          "Function return type does not match operand "
          "type of return inst!",
          &RI, F->getReturnType());

  // Check to make sure that the return value has necessary properties for
  // terminators...
  visitTerminator(RI);
}

void Verifier::visitSwitchInst(SwitchInst &SI) {
  Check(SI.getType()->isVoidTy(), "Switch must have void result type!", &SI);
  // Check to make sure that all of the constants in the switch instruction
  // have the same type as the switched-on value.
  Type *SwitchTy = SI.getCondition()->getType();
  SmallPtrSet<ConstantInt*, 32> Constants;
  for (auto &Case : SI.cases()) {
    Check(isa<ConstantInt>(SI.getOperand(Case.getCaseIndex() * 2 + 2)),
          "Case value is not a constant integer.", &SI);
    Check(Case.getCaseValue()->getType() == SwitchTy,
          "Switch constants must all be same type as switch value!", &SI);
    Check(Constants.insert(Case.getCaseValue()).second,
          "Duplicate integer as switch case", &SI, Case.getCaseValue());
  }

  visitTerminator(SI);
}

void Verifier::visitIndirectBrInst(IndirectBrInst &BI) {
  Check(BI.getAddress()->getType()->isPointerTy(),
        "Indirectbr operand must have pointer type!", &BI);
  for (unsigned i = 0, e = BI.getNumDestinations(); i != e; ++i)
    Check(BI.getDestination(i)->getType()->isLabelTy(),
          "Indirectbr destinations must all have pointer type!", &BI);

  visitTerminator(BI);
}

void Verifier::visitCallBrInst(CallBrInst &CBI) {
  Check(CBI.isInlineAsm(), "Callbr is currently only used for asm-goto!", &CBI);
  const InlineAsm *IA = cast<InlineAsm>(CBI.getCalledOperand());
  Check(!IA->canThrow(), "Unwinding from Callbr is not allowed");

  verifyInlineAsmCall(CBI);
  visitTerminator(CBI);
}

void Verifier::visitSelectInst(SelectInst &SI) {
  Check(!SelectInst::areInvalidOperands(SI.getOperand(0), SI.getOperand(1),
                                        SI.getOperand(2)),
        "Invalid operands for select instruction!", &SI);

  Check(SI.getTrueValue()->getType() == SI.getType(),
        "Select values must have same type as select instruction!", &SI);
  visitInstruction(SI);
}

/// visitUserOp1 - User defined operators shouldn't live beyond the lifetime of
/// a pass, if any exist, it's an error.
///
void Verifier::visitUserOp1(Instruction &I) {
  Check(false, "User-defined operators should not live outside of a pass!", &I);
}

void Verifier::visitTruncInst(TruncInst &I) {
  // Get the source and destination types
  Type *SrcTy = I.getOperand(0)->getType();
  Type *DestTy = I.getType();

  // Get the size of the types in bits, we'll need this later
  unsigned SrcBitSize = SrcTy->getScalarSizeInBits();
  unsigned DestBitSize = DestTy->getScalarSizeInBits();

  Check(SrcTy->isIntOrIntVectorTy(), "Trunc only operates on integer", &I);
  Check(DestTy->isIntOrIntVectorTy(), "Trunc only produces integer", &I);
  Check(SrcTy->isVectorTy() == DestTy->isVectorTy(),
        "trunc source and destination must both be a vector or neither", &I);
  Check(SrcBitSize > DestBitSize, "DestTy too big for Trunc", &I);

  visitInstruction(I);
}

void Verifier::visitZExtInst(ZExtInst &I) {
  // Get the source and destination types
  Type *SrcTy = I.getOperand(0)->getType();
  Type *DestTy = I.getType();

  // Get the size of the types in bits, we'll need this later
  Check(SrcTy->isIntOrIntVectorTy(), "ZExt only operates on integer", &I);
  Check(DestTy->isIntOrIntVectorTy(), "ZExt only produces an integer", &I);
  Check(SrcTy->isVectorTy() == DestTy->isVectorTy(),
        "zext source and destination must both be a vector or neither", &I);
  unsigned SrcBitSize = SrcTy->getScalarSizeInBits();
  unsigned DestBitSize = DestTy->getScalarSizeInBits();

  Check(SrcBitSize < DestBitSize, "Type too small for ZExt", &I);

  visitInstruction(I);
}

void Verifier::visitSExtInst(SExtInst &I) {
  // Get the source and destination types
  Type *SrcTy = I.getOperand(0)->getType();
  Type *DestTy = I.getType();

  // Get the size of the types in bits, we'll need this later
  unsigned SrcBitSize = SrcTy->getScalarSizeInBits();
  unsigned DestBitSize = DestTy->getScalarSizeInBits();

  Check(SrcTy->isIntOrIntVectorTy(), "SExt only operates on integer", &I);
  Check(DestTy->isIntOrIntVectorTy(), "SExt only produces an integer", &I);
  Check(SrcTy->isVectorTy() == DestTy->isVectorTy(),
        "sext source and destination must both be a vector or neither", &I);
  Check(SrcBitSize < DestBitSize, "Type too small for SExt", &I);

  visitInstruction(I);
}

void Verifier::visitFPTruncInst(FPTruncInst &I) {
  // Get the source and destination types
  Type *SrcTy = I.getOperand(0)->getType();
  Type *DestTy = I.getType();
  // Get the size of the types in bits, we'll need this later
  unsigned SrcBitSize = SrcTy->getScalarSizeInBits();
  unsigned DestBitSize = DestTy->getScalarSizeInBits();

  Check(SrcTy->isFPOrFPVectorTy(), "FPTrunc only operates on FP", &I);
  Check(DestTy->isFPOrFPVectorTy(), "FPTrunc only produces an FP", &I);
  Check(SrcTy->isVectorTy() == DestTy->isVectorTy(),
        "fptrunc source and destination must both be a vector or neither", &I);
  Check(SrcBitSize > DestBitSize, "DestTy too big for FPTrunc", &I);

  visitInstruction(I);
}

void Verifier::visitFPExtInst(FPExtInst &I) {
  // Get the source and destination types
  Type *SrcTy = I.getOperand(0)->getType();
  Type *DestTy = I.getType();

  // Get the size of the types in bits, we'll need this later
  unsigned SrcBitSize = SrcTy->getScalarSizeInBits();
  unsigned DestBitSize = DestTy->getScalarSizeInBits();

  Check(SrcTy->isFPOrFPVectorTy(), "FPExt only operates on FP", &I);
  Check(DestTy->isFPOrFPVectorTy(), "FPExt only produces an FP", &I);
  Check(SrcTy->isVectorTy() == DestTy->isVectorTy(),
        "fpext source and destination must both be a vector or neither", &I);
  Check(SrcBitSize < DestBitSize, "DestTy too small for FPExt", &I);

  visitInstruction(I);
}

void Verifier::visitUIToFPInst(UIToFPInst &I) {
  // Get the source and destination types
  Type *SrcTy = I.getOperand(0)->getType();
  Type *DestTy = I.getType();

  bool SrcVec = SrcTy->isVectorTy();
  bool DstVec = DestTy->isVectorTy();

  Check(SrcVec == DstVec,
        "UIToFP source and dest must both be vector or scalar", &I);
  Check(SrcTy->isIntOrIntVectorTy(),
        "UIToFP source must be integer or integer vector", &I);
  Check(DestTy->isFPOrFPVectorTy(), "UIToFP result must be FP or FP vector",
        &I);

  if (SrcVec && DstVec)
    Check(cast<VectorType>(SrcTy)->getElementCount() ==
              cast<VectorType>(DestTy)->getElementCount(),
          "UIToFP source and dest vector length mismatch", &I);

  visitInstruction(I);
}

void Verifier::visitSIToFPInst(SIToFPInst &I) {
  // Get the source and destination types
  Type *SrcTy = I.getOperand(0)->getType();
  Type *DestTy = I.getType();

  bool SrcVec = SrcTy->isVectorTy();
  bool DstVec = DestTy->isVectorTy();

  Check(SrcVec == DstVec,
        "SIToFP source and dest must both be vector or scalar", &I);
  Check(SrcTy->isIntOrIntVectorTy(),
        "SIToFP source must be integer or integer vector", &I);
  Check(DestTy->isFPOrFPVectorTy(), "SIToFP result must be FP or FP vector",
        &I);

  if (SrcVec && DstVec)
    Check(cast<VectorType>(SrcTy)->getElementCount() ==
              cast<VectorType>(DestTy)->getElementCount(),
          "SIToFP source and dest vector length mismatch", &I);

  visitInstruction(I);
}

void Verifier::visitFPToUIInst(FPToUIInst &I) {
  // Get the source and destination types
  Type *SrcTy = I.getOperand(0)->getType();
  Type *DestTy = I.getType();

  bool SrcVec = SrcTy->isVectorTy();
  bool DstVec = DestTy->isVectorTy();

  Check(SrcVec == DstVec,
        "FPToUI source and dest must both be vector or scalar", &I);
  Check(SrcTy->isFPOrFPVectorTy(), "FPToUI source must be FP or FP vector", &I);
  Check(DestTy->isIntOrIntVectorTy(),
        "FPToUI result must be integer or integer vector", &I);

  if (SrcVec && DstVec)
    Check(cast<VectorType>(SrcTy)->getElementCount() ==
              cast<VectorType>(DestTy)->getElementCount(),
          "FPToUI source and dest vector length mismatch", &I);

  visitInstruction(I);
}

void Verifier::visitFPToSIInst(FPToSIInst &I) {
  // Get the source and destination types
  Type *SrcTy = I.getOperand(0)->getType();
  Type *DestTy = I.getType();

  bool SrcVec = SrcTy->isVectorTy();
  bool DstVec = DestTy->isVectorTy();

  Check(SrcVec == DstVec,
        "FPToSI source and dest must both be vector or scalar", &I);
  Check(SrcTy->isFPOrFPVectorTy(), "FPToSI source must be FP or FP vector", &I);
  Check(DestTy->isIntOrIntVectorTy(),
        "FPToSI result must be integer or integer vector", &I);

  if (SrcVec && DstVec)
    Check(cast<VectorType>(SrcTy)->getElementCount() ==
              cast<VectorType>(DestTy)->getElementCount(),
          "FPToSI source and dest vector length mismatch", &I);

  visitInstruction(I);
}

void Verifier::visitPtrToIntInst(PtrToIntInst &I) {
  // Get the source and destination types
  Type *SrcTy = I.getOperand(0)->getType();
  Type *DestTy = I.getType();

  Check(SrcTy->isPtrOrPtrVectorTy(), "PtrToInt source must be pointer", &I);

  Check(DestTy->isIntOrIntVectorTy(), "PtrToInt result must be integral", &I);
  Check(SrcTy->isVectorTy() == DestTy->isVectorTy(), "PtrToInt type mismatch",
        &I);

  if (SrcTy->isVectorTy()) {
    auto *VSrc = cast<VectorType>(SrcTy);
    auto *VDest = cast<VectorType>(DestTy);
    Check(VSrc->getElementCount() == VDest->getElementCount(),
          "PtrToInt Vector width mismatch", &I);
  }

  visitInstruction(I);
}

void Verifier::visitIntToPtrInst(IntToPtrInst &I) {
  // Get the source and destination types
  Type *SrcTy = I.getOperand(0)->getType();
  Type *DestTy = I.getType();

  Check(SrcTy->isIntOrIntVectorTy(), "IntToPtr source must be an integral", &I);
  Check(DestTy->isPtrOrPtrVectorTy(), "IntToPtr result must be a pointer", &I);

  Check(SrcTy->isVectorTy() == DestTy->isVectorTy(), "IntToPtr type mismatch",
        &I);
  if (SrcTy->isVectorTy()) {
    auto *VSrc = cast<VectorType>(SrcTy);
    auto *VDest = cast<VectorType>(DestTy);
    Check(VSrc->getElementCount() == VDest->getElementCount(),
          "IntToPtr Vector width mismatch", &I);
  }
  visitInstruction(I);
}

void Verifier::visitBitCastInst(BitCastInst &I) {
  Check(
      CastInst::castIsValid(Instruction::BitCast, I.getOperand(0), I.getType()),
      "Invalid bitcast", &I);
  visitInstruction(I);
}

void Verifier::visitAddrSpaceCastInst(AddrSpaceCastInst &I) {
  Type *SrcTy = I.getOperand(0)->getType();
  Type *DestTy = I.getType();

  Check(SrcTy->isPtrOrPtrVectorTy(), "AddrSpaceCast source must be a pointer",
        &I);
  Check(DestTy->isPtrOrPtrVectorTy(), "AddrSpaceCast result must be a pointer",
        &I);
  Check(SrcTy->getPointerAddressSpace() != DestTy->getPointerAddressSpace(),
        "AddrSpaceCast must be between different address spaces", &I);
  if (auto *SrcVTy = dyn_cast<VectorType>(SrcTy))
    Check(SrcVTy->getElementCount() ==
              cast<VectorType>(DestTy)->getElementCount(),
          "AddrSpaceCast vector pointer number of elements mismatch", &I);
  visitInstruction(I);
}

/// visitPHINode - Ensure that a PHI node is well formed.
///
void Verifier::visitPHINode(PHINode &PN) {
  // Ensure that the PHI nodes are all grouped together at the top of the block.
  // This can be tested by checking whether the instruction before this is
  // either nonexistent (because this is begin()) or is a PHI node.  If not,
  // then there is some other instruction before a PHI.
  Check(&PN == &PN.getParent()->front() ||
            isa<PHINode>(--BasicBlock::iterator(&PN)),
        "PHI nodes not grouped at top of basic block!", &PN, PN.getParent());

  // Check that a PHI doesn't yield a Token.
  Check(!PN.getType()->isTokenTy(), "PHI nodes cannot have token type!");

  // Check that all of the values of the PHI node have the same type as the
  // result.
  for (Value *IncValue : PN.incoming_values()) {
    Check(PN.getType() == IncValue->getType(),
          "PHI node operands are not the same type as the result!", &PN);
  }

  // All other PHI node constraints are checked in the visitBasicBlock method.

  visitInstruction(PN);
}

void Verifier::visitCallBase(CallBase &Call) {
  Check(Call.getCalledOperand()->getType()->isPointerTy(),
        "Called function must be a pointer!", Call);
  FunctionType *FTy = Call.getFunctionType();

  // Verify that the correct number of arguments are being passed
  if (FTy->isVarArg())
    Check(Call.arg_size() >= FTy->getNumParams(),
          "Called function requires more parameters than were provided!", Call);
  else
    Check(Call.arg_size() == FTy->getNumParams(),
          "Incorrect number of arguments passed to called function!", Call);

  // Verify that all arguments to the call match the function type.
  for (unsigned i = 0, e = FTy->getNumParams(); i != e; ++i)
    Check(Call.getArgOperand(i)->getType() == FTy->getParamType(i),
          "Call parameter type does not match function signature!",
          Call.getArgOperand(i), FTy->getParamType(i), Call);

  AttributeList Attrs = Call.getAttributes();

  Check(verifyAttributeCount(Attrs, Call.arg_size()),
        "Attribute after last parameter!", Call);

  Function *Callee =
      dyn_cast<Function>(Call.getCalledOperand()->stripPointerCasts());
  bool IsIntrinsic = Callee && Callee->isIntrinsic();
  if (IsIntrinsic)
    Check(Callee->getValueType() == FTy,
          "Intrinsic called with incompatible signature", Call);

  // Disallow calls to functions with the amdgpu_cs_chain[_preserve] calling
  // convention.
  auto CC = Call.getCallingConv();
  Check(CC != CallingConv::AMDGPU_CS_Chain &&
            CC != CallingConv::AMDGPU_CS_ChainPreserve,
        "Direct calls to amdgpu_cs_chain/amdgpu_cs_chain_preserve functions "
        "not allowed. Please use the @llvm.amdgpu.cs.chain intrinsic instead.",
        Call);

  auto VerifyTypeAlign = [&](Type *Ty, const Twine &Message) {
    if (!Ty->isSized())
      return;
    Align ABIAlign = DL.getABITypeAlign(Ty);
    Align MaxAlign(ParamMaxAlignment);
    Check(ABIAlign <= MaxAlign,
          "Incorrect alignment of " + Message + " to called function!", Call);
  };

  if (!IsIntrinsic) {
    VerifyTypeAlign(FTy->getReturnType(), "return type");
    for (unsigned i = 0, e = FTy->getNumParams(); i != e; ++i) {
      Type *Ty = FTy->getParamType(i);
      VerifyTypeAlign(Ty, "argument passed");
    }
  }

  if (Attrs.hasFnAttr(Attribute::Speculatable)) {
    // Don't allow speculatable on call sites, unless the underlying function
    // declaration is also speculatable.
    Check(Callee && Callee->isSpeculatable(),
          "speculatable attribute may not apply to call sites", Call);
  }

  if (Attrs.hasFnAttr(Attribute::Preallocated)) {
    Check(Call.getCalledFunction()->getIntrinsicID() ==
              Intrinsic::call_preallocated_arg,
          "preallocated as a call site attribute can only be on "
          "llvm.call.preallocated.arg");
  }

  // Verify call attributes.
  verifyFunctionAttrs(FTy, Attrs, &Call, IsIntrinsic, Call.isInlineAsm());

  // Conservatively check the inalloca argument.
  // We have a bug if we can find that there is an underlying alloca without
  // inalloca.
  if (Call.hasInAllocaArgument()) {
    Value *InAllocaArg = Call.getArgOperand(FTy->getNumParams() - 1);
    if (auto AI = dyn_cast<AllocaInst>(InAllocaArg->stripInBoundsOffsets()))
      Check(AI->isUsedWithInAlloca(),
            "inalloca argument for call has mismatched alloca", AI, Call);
  }

  // For each argument of the callsite, if it has the swifterror argument,
  // make sure the underlying alloca/parameter it comes from has a swifterror as
  // well.
  for (unsigned i = 0, e = FTy->getNumParams(); i != e; ++i) {
    if (Call.paramHasAttr(i, Attribute::SwiftError)) {
      Value *SwiftErrorArg = Call.getArgOperand(i);
      if (auto AI = dyn_cast<AllocaInst>(SwiftErrorArg->stripInBoundsOffsets())) {
        Check(AI->isSwiftError(),
              "swifterror argument for call has mismatched alloca", AI, Call);
        continue;
      }
      auto ArgI = dyn_cast<Argument>(SwiftErrorArg);
      Check(ArgI, "swifterror argument should come from an alloca or parameter",
            SwiftErrorArg, Call);
      Check(ArgI->hasSwiftErrorAttr(),
            "swifterror argument for call has mismatched parameter", ArgI,
            Call);
    }

    if (Attrs.hasParamAttr(i, Attribute::ImmArg)) {
      // Don't allow immarg on call sites, unless the underlying declaration
      // also has the matching immarg.
      Check(Callee && Callee->hasParamAttribute(i, Attribute::ImmArg),
            "immarg may not apply only to call sites", Call.getArgOperand(i),
            Call);
    }

    if (Call.paramHasAttr(i, Attribute::ImmArg)) {
      Value *ArgVal = Call.getArgOperand(i);
      Check(isa<ConstantInt>(ArgVal) || isa<ConstantFP>(ArgVal),
            "immarg operand has non-immediate parameter", ArgVal, Call);
    }

    if (Call.paramHasAttr(i, Attribute::Preallocated)) {
      Value *ArgVal = Call.getArgOperand(i);
      bool hasOB =
          Call.countOperandBundlesOfType(LLVMContext::OB_preallocated) != 0;
      bool isMustTail = Call.isMustTailCall();
      Check(hasOB != isMustTail,
            "preallocated operand either requires a preallocated bundle or "
            "the call to be musttail (but not both)",
            ArgVal, Call);
    }
  }

  if (FTy->isVarArg()) {
    // FIXME? is 'nest' even legal here?
    bool SawNest = false;
    bool SawReturned = false;

    for (unsigned Idx = 0; Idx < FTy->getNumParams(); ++Idx) {
      if (Attrs.hasParamAttr(Idx, Attribute::Nest))
        SawNest = true;
      if (Attrs.hasParamAttr(Idx, Attribute::Returned))
        SawReturned = true;
    }

    // Check attributes on the varargs part.
    for (unsigned Idx = FTy->getNumParams(); Idx < Call.arg_size(); ++Idx) {
      Type *Ty = Call.getArgOperand(Idx)->getType();
      AttributeSet ArgAttrs = Attrs.getParamAttrs(Idx);
      verifyParameterAttrs(ArgAttrs, Ty, &Call);

      if (ArgAttrs.hasAttribute(Attribute::Nest)) {
        Check(!SawNest, "More than one parameter has attribute nest!", Call);
        SawNest = true;
      }

      if (ArgAttrs.hasAttribute(Attribute::Returned)) {
        Check(!SawReturned, "More than one parameter has attribute returned!",
              Call);
        Check(Ty->canLosslesslyBitCastTo(FTy->getReturnType()),
              "Incompatible argument and return types for 'returned' "
              "attribute",
              Call);
        SawReturned = true;
      }

      // Statepoint intrinsic is vararg but the wrapped function may be not.
      // Allow sret here and check the wrapped function in verifyStatepoint.
      if (!Call.getCalledFunction() ||
          Call.getCalledFunction()->getIntrinsicID() !=
              Intrinsic::experimental_gc_statepoint)
        Check(!ArgAttrs.hasAttribute(Attribute::StructRet),
              "Attribute 'sret' cannot be used for vararg call arguments!",
              Call);

      if (ArgAttrs.hasAttribute(Attribute::InAlloca))
        Check(Idx == Call.arg_size() - 1,
              "inalloca isn't on the last argument!", Call);
    }
  }

  // Verify that there's no metadata unless it's a direct call to an intrinsic.
  if (!IsIntrinsic) {
    for (Type *ParamTy : FTy->params()) {
      Check(!ParamTy->isMetadataTy(),
            "Function has metadata parameter but isn't an intrinsic", Call);
      Check(!ParamTy->isTokenTy(),
            "Function has token parameter but isn't an intrinsic", Call);
    }
  }

  // Verify that indirect calls don't return tokens.
  if (!Call.getCalledFunction()) {
    Check(!FTy->getReturnType()->isTokenTy(),
          "Return type cannot be token for indirect call!");
    Check(!FTy->getReturnType()->isX86_AMXTy(),
          "Return type cannot be x86_amx for indirect call!");
  }

  if (Function *F = Call.getCalledFunction())
    if (Intrinsic::ID ID = (Intrinsic::ID)F->getIntrinsicID())
      visitIntrinsicCall(ID, Call);

  // Verify that a callsite has at most one "deopt", at most one "funclet", at
  // most one "gc-transition", at most one "cfguardtarget", at most one
  // "preallocated" operand bundle, and at most one "ptrauth" operand bundle.
  bool FoundDeoptBundle = false, FoundFuncletBundle = false,
       FoundGCTransitionBundle = false, FoundCFGuardTargetBundle = false,
       FoundPreallocatedBundle = false, FoundGCLiveBundle = false,
       FoundPtrauthBundle = false, FoundKCFIBundle = false,
       FoundAttachedCallBundle = false;
  for (unsigned i = 0, e = Call.getNumOperandBundles(); i < e; ++i) {
    OperandBundleUse BU = Call.getOperandBundleAt(i);
    uint32_t Tag = BU.getTagID();
    if (Tag == LLVMContext::OB_deopt) {
      Check(!FoundDeoptBundle, "Multiple deopt operand bundles", Call);
      FoundDeoptBundle = true;
    } else if (Tag == LLVMContext::OB_gc_transition) {
      Check(!FoundGCTransitionBundle, "Multiple gc-transition operand bundles",
            Call);
      FoundGCTransitionBundle = true;
    } else if (Tag == LLVMContext::OB_funclet) {
      Check(!FoundFuncletBundle, "Multiple funclet operand bundles", Call);
      FoundFuncletBundle = true;
      Check(BU.Inputs.size() == 1,
            "Expected exactly one funclet bundle operand", Call);
      Check(isa<FuncletPadInst>(BU.Inputs.front()),
            "Funclet bundle operands should correspond to a FuncletPadInst",
            Call);
    } else if (Tag == LLVMContext::OB_cfguardtarget) {
      Check(!FoundCFGuardTargetBundle, "Multiple CFGuardTarget operand bundles",
            Call);
      FoundCFGuardTargetBundle = true;
      Check(BU.Inputs.size() == 1,
            "Expected exactly one cfguardtarget bundle operand", Call);
    } else if (Tag == LLVMContext::OB_ptrauth) {
      Check(!FoundPtrauthBundle, "Multiple ptrauth operand bundles", Call);
      FoundPtrauthBundle = true;
      Check(BU.Inputs.size() == 2,
            "Expected exactly two ptrauth bundle operands", Call);
      Check(isa<ConstantInt>(BU.Inputs[0]) &&
                BU.Inputs[0]->getType()->isIntegerTy(32),
            "Ptrauth bundle key operand must be an i32 constant", Call);
      Check(BU.Inputs[1]->getType()->isIntegerTy(64),
            "Ptrauth bundle discriminator operand must be an i64", Call);
    } else if (Tag == LLVMContext::OB_kcfi) {
      Check(!FoundKCFIBundle, "Multiple kcfi operand bundles", Call);
      FoundKCFIBundle = true;
      Check(BU.Inputs.size() == 1, "Expected exactly one kcfi bundle operand",
            Call);
      Check(isa<ConstantInt>(BU.Inputs[0]) &&
                BU.Inputs[0]->getType()->isIntegerTy(32),
            "Kcfi bundle operand must be an i32 constant", Call);
    } else if (Tag == LLVMContext::OB_preallocated) {
      Check(!FoundPreallocatedBundle, "Multiple preallocated operand bundles",
            Call);
      FoundPreallocatedBundle = true;
      Check(BU.Inputs.size() == 1,
            "Expected exactly one preallocated bundle operand", Call);
      auto Input = dyn_cast<IntrinsicInst>(BU.Inputs.front());
      Check(Input &&
                Input->getIntrinsicID() == Intrinsic::call_preallocated_setup,
            "\"preallocated\" argument must be a token from "
            "llvm.call.preallocated.setup",
            Call);
    } else if (Tag == LLVMContext::OB_gc_live) {
      Check(!FoundGCLiveBundle, "Multiple gc-live operand bundles", Call);
      FoundGCLiveBundle = true;
    } else if (Tag == LLVMContext::OB_clang_arc_attachedcall) {
      Check(!FoundAttachedCallBundle,
            "Multiple \"clang.arc.attachedcall\" operand bundles", Call);
      FoundAttachedCallBundle = true;
      verifyAttachedCallBundle(Call, BU);
    }
  }

  // Verify that callee and callsite agree on whether to use pointer auth.
  Check(!(Call.getCalledFunction() && FoundPtrauthBundle),
        "Direct call cannot have a ptrauth bundle", Call);

  // Verify that each inlinable callsite of a debug-info-bearing function in a
  // debug-info-bearing function has a debug location attached to it. Failure to
  // do so causes assertion failures when the inliner sets up inline scope info
  // (Interposable functions are not inlinable, neither are functions without
  //  definitions.)
  if (Call.getFunction()->getSubprogram() && Call.getCalledFunction() &&
      !Call.getCalledFunction()->isInterposable() &&
      !Call.getCalledFunction()->isDeclaration() &&
      Call.getCalledFunction()->getSubprogram())
    CheckDI(Call.getDebugLoc(),
            "inlinable function call in a function with "
            "debug info must have a !dbg location",
            Call);

  if (Call.isInlineAsm())
    verifyInlineAsmCall(Call);

  ConvergenceVerifyHelper.visit(Call);

  visitInstruction(Call);
}

void Verifier::verifyTailCCMustTailAttrs(const AttrBuilder &Attrs,
                                         StringRef Context) {
  Check(!Attrs.contains(Attribute::InAlloca),
        Twine("inalloca attribute not allowed in ") + Context);
  Check(!Attrs.contains(Attribute::InReg),
        Twine("inreg attribute not allowed in ") + Context);
  Check(!Attrs.contains(Attribute::SwiftError),
        Twine("swifterror attribute not allowed in ") + Context);
  Check(!Attrs.contains(Attribute::Preallocated),
        Twine("preallocated attribute not allowed in ") + Context);
  Check(!Attrs.contains(Attribute::ByRef),
        Twine("byref attribute not allowed in ") + Context);
}

/// Two types are "congruent" if they are identical, or if they are both pointer
/// types with different pointee types and the same address space.
static bool isTypeCongruent(Type *L, Type *R) {
  if (L == R)
    return true;
  PointerType *PL = dyn_cast<PointerType>(L);
  PointerType *PR = dyn_cast<PointerType>(R);
  if (!PL || !PR)
    return false;
  return PL->getAddressSpace() == PR->getAddressSpace();
}

static AttrBuilder getParameterABIAttributes(LLVMContext& C, unsigned I, AttributeList Attrs) {
  static const Attribute::AttrKind ABIAttrs[] = {
      Attribute::StructRet,  Attribute::ByVal,          Attribute::InAlloca,
      Attribute::InReg,      Attribute::StackAlignment, Attribute::SwiftSelf,
      Attribute::SwiftAsync, Attribute::SwiftError,     Attribute::Preallocated,
      Attribute::ByRef};
  AttrBuilder Copy(C);
  for (auto AK : ABIAttrs) {
    Attribute Attr = Attrs.getParamAttrs(I).getAttribute(AK);
    if (Attr.isValid())
      Copy.addAttribute(Attr);
  }

  // `align` is ABI-affecting only in combination with `byval` or `byref`.
  if (Attrs.hasParamAttr(I, Attribute::Alignment) &&
      (Attrs.hasParamAttr(I, Attribute::ByVal) ||
       Attrs.hasParamAttr(I, Attribute::ByRef)))
    Copy.addAlignmentAttr(Attrs.getParamAlignment(I));
  return Copy;
}

void Verifier::verifyMustTailCall(CallInst &CI) {
  Check(!CI.isInlineAsm(), "cannot use musttail call with inline asm", &CI);

  Function *F = CI.getParent()->getParent();
  FunctionType *CallerTy = F->getFunctionType();
  FunctionType *CalleeTy = CI.getFunctionType();
  Check(CallerTy->isVarArg() == CalleeTy->isVarArg(),
        "cannot guarantee tail call due to mismatched varargs", &CI);
  Check(isTypeCongruent(CallerTy->getReturnType(), CalleeTy->getReturnType()),
        "cannot guarantee tail call due to mismatched return types", &CI);

  // - The calling conventions of the caller and callee must match.
  Check(F->getCallingConv() == CI.getCallingConv(),
        "cannot guarantee tail call due to mismatched calling conv", &CI);

  // - The call must immediately precede a :ref:`ret <i_ret>` instruction,
  //   or a pointer bitcast followed by a ret instruction.
  // - The ret instruction must return the (possibly bitcasted) value
  //   produced by the call or void.
  Value *RetVal = &CI;
  Instruction *Next = CI.getNextNode();

  // Handle the optional bitcast.
  if (BitCastInst *BI = dyn_cast_or_null<BitCastInst>(Next)) {
    Check(BI->getOperand(0) == RetVal,
          "bitcast following musttail call must use the call", BI);
    RetVal = BI;
    Next = BI->getNextNode();
  }

  // Check the return.
  ReturnInst *Ret = dyn_cast_or_null<ReturnInst>(Next);
  Check(Ret, "musttail call must precede a ret with an optional bitcast", &CI);
  Check(!Ret->getReturnValue() || Ret->getReturnValue() == RetVal ||
            isa<UndefValue>(Ret->getReturnValue()),
        "musttail call result must be returned", Ret);

  AttributeList CallerAttrs = F->getAttributes();
  AttributeList CalleeAttrs = CI.getAttributes();
  if (CI.getCallingConv() == CallingConv::SwiftTail ||
      CI.getCallingConv() == CallingConv::Tail) {
    StringRef CCName =
        CI.getCallingConv() == CallingConv::Tail ? "tailcc" : "swifttailcc";

    // - Only sret, byval, swiftself, and swiftasync ABI-impacting attributes
    //   are allowed in swifttailcc call
    for (unsigned I = 0, E = CallerTy->getNumParams(); I != E; ++I) {
      AttrBuilder ABIAttrs = getParameterABIAttributes(F->getContext(), I, CallerAttrs);
      SmallString<32> Context{CCName, StringRef(" musttail caller")};
      verifyTailCCMustTailAttrs(ABIAttrs, Context);
    }
    for (unsigned I = 0, E = CalleeTy->getNumParams(); I != E; ++I) {
      AttrBuilder ABIAttrs = getParameterABIAttributes(F->getContext(), I, CalleeAttrs);
      SmallString<32> Context{CCName, StringRef(" musttail callee")};
      verifyTailCCMustTailAttrs(ABIAttrs, Context);
    }
    // - Varargs functions are not allowed
    Check(!CallerTy->isVarArg(), Twine("cannot guarantee ") + CCName +
                                     " tail call for varargs function");
    return;
  }

  // - The caller and callee prototypes must match.  Pointer types of
  //   parameters or return types may differ in pointee type, but not
  //   address space.
  if (!CI.getCalledFunction() || !CI.getCalledFunction()->isIntrinsic()) {
    Check(CallerTy->getNumParams() == CalleeTy->getNumParams(),
          "cannot guarantee tail call due to mismatched parameter counts", &CI);
    for (unsigned I = 0, E = CallerTy->getNumParams(); I != E; ++I) {
      Check(
          isTypeCongruent(CallerTy->getParamType(I), CalleeTy->getParamType(I)),
          "cannot guarantee tail call due to mismatched parameter types", &CI);
    }
  }

  // - All ABI-impacting function attributes, such as sret, byval, inreg,
  //   returned, preallocated, and inalloca, must match.
  for (unsigned I = 0, E = CallerTy->getNumParams(); I != E; ++I) {
    AttrBuilder CallerABIAttrs = getParameterABIAttributes(F->getContext(), I, CallerAttrs);
    AttrBuilder CalleeABIAttrs = getParameterABIAttributes(F->getContext(), I, CalleeAttrs);
    Check(CallerABIAttrs == CalleeABIAttrs,
          "cannot guarantee tail call due to mismatched ABI impacting "
          "function attributes",
          &CI, CI.getOperand(I));
  }
}

void Verifier::visitCallInst(CallInst &CI) {
  visitCallBase(CI);

  if (CI.isMustTailCall())
    verifyMustTailCall(CI);
}

void Verifier::visitInvokeInst(InvokeInst &II) {
  visitCallBase(II);

  // Verify that the first non-PHI instruction of the unwind destination is an
  // exception handling instruction.
  Check(
      II.getUnwindDest()->isEHPad(),
      "The unwind destination does not have an exception handling instruction!",
      &II);

  visitTerminator(II);
}

/// visitUnaryOperator - Check the argument to the unary operator.
///
void Verifier::visitUnaryOperator(UnaryOperator &U) {
  Check(U.getType() == U.getOperand(0)->getType(),
        "Unary operators must have same type for"
        "operands and result!",
        &U);

  switch (U.getOpcode()) {
  // Check that floating-point arithmetic operators are only used with
  // floating-point operands.
  case Instruction::FNeg:
    Check(U.getType()->isFPOrFPVectorTy(),
          "FNeg operator only works with float types!", &U);
    break;
  default:
    llvm_unreachable("Unknown UnaryOperator opcode!");
  }

  visitInstruction(U);
}

/// visitBinaryOperator - Check that both arguments to the binary operator are
/// of the same type!
///
void Verifier::visitBinaryOperator(BinaryOperator &B) {
  Check(B.getOperand(0)->getType() == B.getOperand(1)->getType(),
        "Both operands to a binary operator are not of the same type!", &B);

  switch (B.getOpcode()) {
  // Check that integer arithmetic operators are only used with
  // integral operands.
  case Instruction::Add:
  case Instruction::Sub:
  case Instruction::Mul:
  case Instruction::SDiv:
  case Instruction::UDiv:
  case Instruction::SRem:
  case Instruction::URem:
    Check(B.getType()->isIntOrIntVectorTy(),
          "Integer arithmetic operators only work with integral types!", &B);
    Check(B.getType() == B.getOperand(0)->getType(),
          "Integer arithmetic operators must have same type "
          "for operands and result!",
          &B);
    break;
  // Check that floating-point arithmetic operators are only used with
  // floating-point operands.
  case Instruction::FAdd:
  case Instruction::FSub:
  case Instruction::FMul:
  case Instruction::FDiv:
  case Instruction::FRem:
    Check(B.getType()->isFPOrFPVectorTy(),
          "Floating-point arithmetic operators only work with "
          "floating-point types!",
          &B);
    Check(B.getType() == B.getOperand(0)->getType(),
          "Floating-point arithmetic operators must have same type "
          "for operands and result!",
          &B);
    break;
  // Check that logical operators are only used with integral operands.
  case Instruction::And:
  case Instruction::Or:
  case Instruction::Xor:
    Check(B.getType()->isIntOrIntVectorTy(),
          "Logical operators only work with integral types!", &B);
    Check(B.getType() == B.getOperand(0)->getType(),
          "Logical operators must have same type for operands and result!", &B);
    break;
  case Instruction::Shl:
  case Instruction::LShr:
  case Instruction::AShr:
    Check(B.getType()->isIntOrIntVectorTy(),
          "Shifts only work with integral types!", &B);
    Check(B.getType() == B.getOperand(0)->getType(),
          "Shift return type must be same as operands!", &B);
    break;
  default:
    llvm_unreachable("Unknown BinaryOperator opcode!");
  }

  visitInstruction(B);
}

void Verifier::visitICmpInst(ICmpInst &IC) {
  // Check that the operands are the same type
  Type *Op0Ty = IC.getOperand(0)->getType();
  Type *Op1Ty = IC.getOperand(1)->getType();
  Check(Op0Ty == Op1Ty,
        "Both operands to ICmp instruction are not of the same type!", &IC);
  // Check that the operands are the right type
  Check(Op0Ty->isIntOrIntVectorTy() || Op0Ty->isPtrOrPtrVectorTy(),
        "Invalid operand types for ICmp instruction", &IC);
  // Check that the predicate is valid.
  Check(IC.isIntPredicate(), "Invalid predicate in ICmp instruction!", &IC);

  visitInstruction(IC);
}

void Verifier::visitFCmpInst(FCmpInst &FC) {
  // Check that the operands are the same type
  Type *Op0Ty = FC.getOperand(0)->getType();
  Type *Op1Ty = FC.getOperand(1)->getType();
  Check(Op0Ty == Op1Ty,
        "Both operands to FCmp instruction are not of the same type!", &FC);
  // Check that the operands are the right type
  Check(Op0Ty->isFPOrFPVectorTy(), "Invalid operand types for FCmp instruction",
        &FC);
  // Check that the predicate is valid.
  Check(FC.isFPPredicate(), "Invalid predicate in FCmp instruction!", &FC);

  visitInstruction(FC);
}

void Verifier::visitExtractElementInst(ExtractElementInst &EI) {
  Check(ExtractElementInst::isValidOperands(EI.getOperand(0), EI.getOperand(1)),
        "Invalid extractelement operands!", &EI);
  visitInstruction(EI);
}

void Verifier::visitInsertElementInst(InsertElementInst &IE) {
  Check(InsertElementInst::isValidOperands(IE.getOperand(0), IE.getOperand(1),
                                           IE.getOperand(2)),
        "Invalid insertelement operands!", &IE);
  visitInstruction(IE);
}

void Verifier::visitShuffleVectorInst(ShuffleVectorInst &SV) {
  Check(ShuffleVectorInst::isValidOperands(SV.getOperand(0), SV.getOperand(1),
                                           SV.getShuffleMask()),
        "Invalid shufflevector operands!", &SV);
  visitInstruction(SV);
}

void Verifier::visitGetElementPtrInst(GetElementPtrInst &GEP) {
  Type *TargetTy = GEP.getPointerOperandType()->getScalarType();

  Check(isa<PointerType>(TargetTy),
        "GEP base pointer is not a vector or a vector of pointers", &GEP);
  Check(GEP.getSourceElementType()->isSized(), "GEP into unsized type!", &GEP);

  if (auto *STy = dyn_cast<StructType>(GEP.getSourceElementType())) {
    SmallPtrSet<Type *, 4> Visited;
    Check(!STy->containsScalableVectorType(&Visited),
          "getelementptr cannot target structure that contains scalable vector"
          "type",
          &GEP);
  }

  SmallVector<Value *, 16> Idxs(GEP.indices());
  Check(
      all_of(Idxs, [](Value *V) { return V->getType()->isIntOrIntVectorTy(); }),
      "GEP indexes must be integers", &GEP);
  Type *ElTy =
      GetElementPtrInst::getIndexedType(GEP.getSourceElementType(), Idxs);
  Check(ElTy, "Invalid indices for GEP pointer type!", &GEP);

  Check(GEP.getType()->isPtrOrPtrVectorTy() &&
            GEP.getResultElementType() == ElTy,
        "GEP is not of right type for indices!", &GEP, ElTy);

  if (auto *GEPVTy = dyn_cast<VectorType>(GEP.getType())) {
    // Additional checks for vector GEPs.
    ElementCount GEPWidth = GEPVTy->getElementCount();
    if (GEP.getPointerOperandType()->isVectorTy())
      Check(
          GEPWidth ==
              cast<VectorType>(GEP.getPointerOperandType())->getElementCount(),
          "Vector GEP result width doesn't match operand's", &GEP);
    for (Value *Idx : Idxs) {
      Type *IndexTy = Idx->getType();
      if (auto *IndexVTy = dyn_cast<VectorType>(IndexTy)) {
        ElementCount IndexWidth = IndexVTy->getElementCount();
        Check(IndexWidth == GEPWidth, "Invalid GEP index vector width", &GEP);
      }
      Check(IndexTy->isIntOrIntVectorTy(),
            "All GEP indices should be of integer type");
    }
  }

  if (auto *PTy = dyn_cast<PointerType>(GEP.getType())) {
    Check(GEP.getAddressSpace() == PTy->getAddressSpace(),
          "GEP address space doesn't match type", &GEP);
  }

  visitInstruction(GEP);
}

static bool isContiguous(const ConstantRange &A, const ConstantRange &B) {
  return A.getUpper() == B.getLower() || A.getLower() == B.getUpper();
}

/// Verify !range and !absolute_symbol metadata. These have the same
/// restrictions, except !absolute_symbol allows the full set.
void Verifier::verifyRangeMetadata(const Value &I, const MDNode *Range,
                                   Type *Ty, bool IsAbsoluteSymbol) {
  unsigned NumOperands = Range->getNumOperands();
  Check(NumOperands % 2 == 0, "Unfinished range!", Range);
  unsigned NumRanges = NumOperands / 2;
  Check(NumRanges >= 1, "It should have at least one range!", Range);

  ConstantRange LastRange(1, true); // Dummy initial value
  for (unsigned i = 0; i < NumRanges; ++i) {
    ConstantInt *Low =
        mdconst::dyn_extract<ConstantInt>(Range->getOperand(2 * i));
    Check(Low, "The lower limit must be an integer!", Low);
    ConstantInt *High =
        mdconst::dyn_extract<ConstantInt>(Range->getOperand(2 * i + 1));
    Check(High, "The upper limit must be an integer!", High);
    Check(High->getType() == Low->getType() &&
          High->getType() == Ty->getScalarType(),
          "Range types must match instruction type!", &I);

    APInt HighV = High->getValue();
    APInt LowV = Low->getValue();

    // ConstantRange asserts if the ranges are the same except for the min/max
    // value. Leave the cases it tolerates for the empty range error below.
    Check(LowV != HighV || LowV.isMaxValue() || LowV.isMinValue(),
          "The upper and lower limits cannot be the same value", &I);

    ConstantRange CurRange(LowV, HighV);
    Check(!CurRange.isEmptySet() && (IsAbsoluteSymbol || !CurRange.isFullSet()),
          "Range must not be empty!", Range);
    if (i != 0) {
      Check(CurRange.intersectWith(LastRange).isEmptySet(),
            "Intervals are overlapping", Range);
      Check(LowV.sgt(LastRange.getLower()), "Intervals are not in order",
            Range);
      Check(!isContiguous(CurRange, LastRange), "Intervals are contiguous",
            Range);
    }
    LastRange = ConstantRange(LowV, HighV);
  }
  if (NumRanges > 2) {
    APInt FirstLow =
        mdconst::dyn_extract<ConstantInt>(Range->getOperand(0))->getValue();
    APInt FirstHigh =
        mdconst::dyn_extract<ConstantInt>(Range->getOperand(1))->getValue();
    ConstantRange FirstRange(FirstLow, FirstHigh);
    Check(FirstRange.intersectWith(LastRange).isEmptySet(),
          "Intervals are overlapping", Range);
    Check(!isContiguous(FirstRange, LastRange), "Intervals are contiguous",
          Range);
  }
}

void Verifier::visitRangeMetadata(Instruction &I, MDNode *Range, Type *Ty) {
  assert(Range && Range == I.getMetadata(LLVMContext::MD_range) &&
         "precondition violation");
  verifyRangeMetadata(I, Range, Ty, false);
}

void Verifier::checkAtomicMemAccessSize(Type *Ty, const Instruction *I) {
  unsigned Size = DL.getTypeSizeInBits(Ty);
  Check(Size >= 8, "atomic memory access' size must be byte-sized", Ty, I);
  Check(!(Size & (Size - 1)),
        "atomic memory access' operand must have a power-of-two size", Ty, I);
}

void Verifier::visitLoadInst(LoadInst &LI) {
  PointerType *PTy = dyn_cast<PointerType>(LI.getOperand(0)->getType());
  Check(PTy, "Load operand must be a pointer.", &LI);
  Type *ElTy = LI.getType();
  if (MaybeAlign A = LI.getAlign()) {
    Check(A->value() <= Value::MaximumAlignment,
          "huge alignment values are unsupported", &LI);
  }
  Check(ElTy->isSized(), "loading unsized types is not allowed", &LI);
  if (LI.isAtomic()) {
    Check(LI.getOrdering() != AtomicOrdering::Release &&
              LI.getOrdering() != AtomicOrdering::AcquireRelease,
          "Load cannot have Release ordering", &LI);
    Check(ElTy->isIntOrPtrTy() || ElTy->isFloatingPointTy(),
          "atomic load operand must have integer, pointer, or floating point "
          "type!",
          ElTy, &LI);
    checkAtomicMemAccessSize(ElTy, &LI);
  } else {
    Check(LI.getSyncScopeID() == SyncScope::System,
          "Non-atomic load cannot have SynchronizationScope specified", &LI);
  }

  visitInstruction(LI);
}

void Verifier::visitStoreInst(StoreInst &SI) {
  PointerType *PTy = dyn_cast<PointerType>(SI.getOperand(1)->getType());
  Check(PTy, "Store operand must be a pointer.", &SI);
  Type *ElTy = SI.getOperand(0)->getType();
  if (MaybeAlign A = SI.getAlign()) {
    Check(A->value() <= Value::MaximumAlignment,
          "huge alignment values are unsupported", &SI);
  }
  Check(ElTy->isSized(), "storing unsized types is not allowed", &SI);
  if (SI.isAtomic()) {
    Check(SI.getOrdering() != AtomicOrdering::Acquire &&
              SI.getOrdering() != AtomicOrdering::AcquireRelease,
          "Store cannot have Acquire ordering", &SI);
    Check(ElTy->isIntOrPtrTy() || ElTy->isFloatingPointTy(),
          "atomic store operand must have integer, pointer, or floating point "
          "type!",
          ElTy, &SI);
    checkAtomicMemAccessSize(ElTy, &SI);
  } else {
    Check(SI.getSyncScopeID() == SyncScope::System,
          "Non-atomic store cannot have SynchronizationScope specified", &SI);
  }
  visitInstruction(SI);
}

/// Check that SwiftErrorVal is used as a swifterror argument in CS.
void Verifier::verifySwiftErrorCall(CallBase &Call,
                                    const Value *SwiftErrorVal) {
  for (const auto &I : llvm::enumerate(Call.args())) {
    if (I.value() == SwiftErrorVal) {
      Check(Call.paramHasAttr(I.index(), Attribute::SwiftError),
            "swifterror value when used in a callsite should be marked "
            "with swifterror attribute",
            SwiftErrorVal, Call);
    }
  }
}

void Verifier::verifySwiftErrorValue(const Value *SwiftErrorVal) {
  // Check that swifterror value is only used by loads, stores, or as
  // a swifterror argument.
  for (const User *U : SwiftErrorVal->users()) {
    Check(isa<LoadInst>(U) || isa<StoreInst>(U) || isa<CallInst>(U) ||
              isa<InvokeInst>(U),
          "swifterror value can only be loaded and stored from, or "
          "as a swifterror argument!",
          SwiftErrorVal, U);
    // If it is used by a store, check it is the second operand.
    if (auto StoreI = dyn_cast<StoreInst>(U))
      Check(StoreI->getOperand(1) == SwiftErrorVal,
            "swifterror value should be the second operand when used "
            "by stores",
            SwiftErrorVal, U);
    if (auto *Call = dyn_cast<CallBase>(U))
      verifySwiftErrorCall(*const_cast<CallBase *>(Call), SwiftErrorVal);
  }
}

void Verifier::visitAllocaInst(AllocaInst &AI) {
  SmallPtrSet<Type*, 4> Visited;
  Check(AI.getAllocatedType()->isSized(&Visited),
        "Cannot allocate unsized type", &AI);
  Check(AI.getArraySize()->getType()->isIntegerTy(),
        "Alloca array size must have integer type", &AI);
  if (MaybeAlign A = AI.getAlign()) {
    Check(A->value() <= Value::MaximumAlignment,
          "huge alignment values are unsupported", &AI);
  }

  if (AI.isSwiftError()) {
    Check(AI.getAllocatedType()->isPointerTy(),
          "swifterror alloca must have pointer type", &AI);
    Check(!AI.isArrayAllocation(),
          "swifterror alloca must not be array allocation", &AI);
    verifySwiftErrorValue(&AI);
  }

  visitInstruction(AI);
}

void Verifier::visitAtomicCmpXchgInst(AtomicCmpXchgInst &CXI) {
  Type *ElTy = CXI.getOperand(1)->getType();
  Check(ElTy->isIntOrPtrTy(),
        "cmpxchg operand must have integer or pointer type", ElTy, &CXI);
  checkAtomicMemAccessSize(ElTy, &CXI);
  visitInstruction(CXI);
}

void Verifier::visitAtomicRMWInst(AtomicRMWInst &RMWI) {
  Check(RMWI.getOrdering() != AtomicOrdering::Unordered,
        "atomicrmw instructions cannot be unordered.", &RMWI);
  auto Op = RMWI.getOperation();
  Type *ElTy = RMWI.getOperand(1)->getType();
  if (Op == AtomicRMWInst::Xchg) {
    Check(ElTy->isIntegerTy() || ElTy->isFloatingPointTy() ||
              ElTy->isPointerTy(),
          "atomicrmw " + AtomicRMWInst::getOperationName(Op) +
              " operand must have integer or floating point type!",
          &RMWI, ElTy);
  } else if (AtomicRMWInst::isFPOperation(Op)) {
    Check(ElTy->isFPOrFPVectorTy() && !isa<ScalableVectorType>(ElTy),
          "atomicrmw " + AtomicRMWInst::getOperationName(Op) +
              " operand must have floating-point or fixed vector of floating-point "
              "type!",
          &RMWI, ElTy);
  } else {
    Check(ElTy->isIntegerTy(),
          "atomicrmw " + AtomicRMWInst::getOperationName(Op) +
              " operand must have integer type!",
          &RMWI, ElTy);
  }
  checkAtomicMemAccessSize(ElTy, &RMWI);
  Check(AtomicRMWInst::FIRST_BINOP <= Op && Op <= AtomicRMWInst::LAST_BINOP,
        "Invalid binary operation!", &RMWI);
  visitInstruction(RMWI);
}

void Verifier::visitFenceInst(FenceInst &FI) {
  const AtomicOrdering Ordering = FI.getOrdering();
  Check(Ordering == AtomicOrdering::Acquire ||
            Ordering == AtomicOrdering::Release ||
            Ordering == AtomicOrdering::AcquireRelease ||
            Ordering == AtomicOrdering::SequentiallyConsistent,
        "fence instructions may only have acquire, release, acq_rel, or "
        "seq_cst ordering.",
        &FI);
  visitInstruction(FI);
}

void Verifier::visitExtractValueInst(ExtractValueInst &EVI) {
  Check(ExtractValueInst::getIndexedType(EVI.getAggregateOperand()->getType(),
                                         EVI.getIndices()) == EVI.getType(),
        "Invalid ExtractValueInst operands!", &EVI);

  visitInstruction(EVI);
}

void Verifier::visitInsertValueInst(InsertValueInst &IVI) {
  Check(ExtractValueInst::getIndexedType(IVI.getAggregateOperand()->getType(),
                                         IVI.getIndices()) ==
            IVI.getOperand(1)->getType(),
        "Invalid InsertValueInst operands!", &IVI);

  visitInstruction(IVI);
}

static Value *getParentPad(Value *EHPad) {
  if (auto *FPI = dyn_cast<FuncletPadInst>(EHPad))
    return FPI->getParentPad();

  return cast<CatchSwitchInst>(EHPad)->getParentPad();
}

void Verifier::visitEHPadPredecessors(Instruction &I) {
  assert(I.isEHPad());

  BasicBlock *BB = I.getParent();
  Function *F = BB->getParent();

  Check(BB != &F->getEntryBlock(), "EH pad cannot be in entry block.", &I);

  if (auto *LPI = dyn_cast<LandingPadInst>(&I)) {
    // The landingpad instruction defines its parent as a landing pad block. The
    // landing pad block may be branched to only by the unwind edge of an
    // invoke.
    for (BasicBlock *PredBB : predecessors(BB)) {
      const auto *II = dyn_cast<InvokeInst>(PredBB->getTerminator());
      Check(II && II->getUnwindDest() == BB && II->getNormalDest() != BB,
            "Block containing LandingPadInst must be jumped to "
            "only by the unwind edge of an invoke.",
            LPI);
    }
    return;
  }
  if (auto *CPI = dyn_cast<CatchPadInst>(&I)) {
    if (!pred_empty(BB))
      Check(BB->getUniquePredecessor() == CPI->getCatchSwitch()->getParent(),
            "Block containg CatchPadInst must be jumped to "
            "only by its catchswitch.",
            CPI);
    Check(BB != CPI->getCatchSwitch()->getUnwindDest(),
          "Catchswitch cannot unwind to one of its catchpads",
          CPI->getCatchSwitch(), CPI);
    return;
  }

  // Verify that each pred has a legal terminator with a legal to/from EH
  // pad relationship.
  Instruction *ToPad = &I;
  Value *ToPadParent = getParentPad(ToPad);
  for (BasicBlock *PredBB : predecessors(BB)) {
    Instruction *TI = PredBB->getTerminator();
    Value *FromPad;
    if (auto *II = dyn_cast<InvokeInst>(TI)) {
      Check(II->getUnwindDest() == BB && II->getNormalDest() != BB,
            "EH pad must be jumped to via an unwind edge", ToPad, II);
      auto *CalledFn =
          dyn_cast<Function>(II->getCalledOperand()->stripPointerCasts());
      if (CalledFn && CalledFn->isIntrinsic() && II->doesNotThrow() &&
          !IntrinsicInst::mayLowerToFunctionCall(CalledFn->getIntrinsicID()))
        continue;
      if (auto Bundle = II->getOperandBundle(LLVMContext::OB_funclet))
        FromPad = Bundle->Inputs[0];
      else
        FromPad = ConstantTokenNone::get(II->getContext());
    } else if (auto *CRI = dyn_cast<CleanupReturnInst>(TI)) {
      FromPad = CRI->getOperand(0);
      Check(FromPad != ToPadParent, "A cleanupret must exit its cleanup", CRI);
    } else if (auto *CSI = dyn_cast<CatchSwitchInst>(TI)) {
      FromPad = CSI;
    } else {
      Check(false, "EH pad must be jumped to via an unwind edge", ToPad, TI);
    }

    // The edge may exit from zero or more nested pads.
    SmallSet<Value *, 8> Seen;
    for (;; FromPad = getParentPad(FromPad)) {
      Check(FromPad != ToPad,
            "EH pad cannot handle exceptions raised within it", FromPad, TI);
      if (FromPad == ToPadParent) {
        // This is a legal unwind edge.
        break;
      }
      Check(!isa<ConstantTokenNone>(FromPad),
            "A single unwind edge may only enter one EH pad", TI);
      Check(Seen.insert(FromPad).second, "EH pad jumps through a cycle of pads",
            FromPad);

      // This will be diagnosed on the corresponding instruction already. We
      // need the extra check here to make sure getParentPad() works.
      Check(isa<FuncletPadInst>(FromPad) || isa<CatchSwitchInst>(FromPad),
            "Parent pad must be catchpad/cleanuppad/catchswitch", TI);
    }
  }
}

void Verifier::visitLandingPadInst(LandingPadInst &LPI) {
  // The landingpad instruction is ill-formed if it doesn't have any clauses and
  // isn't a cleanup.
  Check(LPI.getNumClauses() > 0 || LPI.isCleanup(),
        "LandingPadInst needs at least one clause or to be a cleanup.", &LPI);

  visitEHPadPredecessors(LPI);

  if (!LandingPadResultTy)
    LandingPadResultTy = LPI.getType();
  else
    Check(LandingPadResultTy == LPI.getType(),
          "The landingpad instruction should have a consistent result type "
          "inside a function.",
          &LPI);

  Function *F = LPI.getParent()->getParent();
  Check(F->hasPersonalityFn(),
        "LandingPadInst needs to be in a function with a personality.", &LPI);

  // The landingpad instruction must be the first non-PHI instruction in the
  // block.
  Check(LPI.getParent()->getLandingPadInst() == &LPI,
        "LandingPadInst not the first non-PHI instruction in the block.", &LPI);

  for (unsigned i = 0, e = LPI.getNumClauses(); i < e; ++i) {
    Constant *Clause = LPI.getClause(i);
    if (LPI.isCatch(i)) {
      Check(isa<PointerType>(Clause->getType()),
            "Catch operand does not have pointer type!", &LPI);
    } else {
      Check(LPI.isFilter(i), "Clause is neither catch nor filter!", &LPI);
      Check(isa<ConstantArray>(Clause) || isa<ConstantAggregateZero>(Clause),
            "Filter operand is not an array of constants!", &LPI);
    }
  }

  visitInstruction(LPI);
}

void Verifier::visitResumeInst(ResumeInst &RI) {
  Check(RI.getFunction()->hasPersonalityFn(),
        "ResumeInst needs to be in a function with a personality.", &RI);

  if (!LandingPadResultTy)
    LandingPadResultTy = RI.getValue()->getType();
  else
    Check(LandingPadResultTy == RI.getValue()->getType(),
          "The resume instruction should have a consistent result type "
          "inside a function.",
          &RI);

  visitTerminator(RI);
}

void Verifier::visitCatchPadInst(CatchPadInst &CPI) {
  BasicBlock *BB = CPI.getParent();

  Function *F = BB->getParent();
  Check(F->hasPersonalityFn(),
        "CatchPadInst needs to be in a function with a personality.", &CPI);

  Check(isa<CatchSwitchInst>(CPI.getParentPad()),
        "CatchPadInst needs to be directly nested in a CatchSwitchInst.",
        CPI.getParentPad());

  // The catchpad instruction must be the first non-PHI instruction in the
  // block.
  Check(BB->getFirstNonPHI() == &CPI,
        "CatchPadInst not the first non-PHI instruction in the block.", &CPI);

  visitEHPadPredecessors(CPI);
  visitFuncletPadInst(CPI);
}

void Verifier::visitCatchReturnInst(CatchReturnInst &CatchReturn) {
  Check(isa<CatchPadInst>(CatchReturn.getOperand(0)),
        "CatchReturnInst needs to be provided a CatchPad", &CatchReturn,
        CatchReturn.getOperand(0));

  visitTerminator(CatchReturn);
}

void Verifier::visitCleanupPadInst(CleanupPadInst &CPI) {
  BasicBlock *BB = CPI.getParent();

  Function *F = BB->getParent();
  Check(F->hasPersonalityFn(),
        "CleanupPadInst needs to be in a function with a personality.", &CPI);

  // The cleanuppad instruction must be the first non-PHI instruction in the
  // block.
  Check(BB->getFirstNonPHI() == &CPI,
        "CleanupPadInst not the first non-PHI instruction in the block.", &CPI);

  auto *ParentPad = CPI.getParentPad();
  Check(isa<ConstantTokenNone>(ParentPad) || isa<FuncletPadInst>(ParentPad),
        "CleanupPadInst has an invalid parent.", &CPI);

  visitEHPadPredecessors(CPI);
  visitFuncletPadInst(CPI);
}

void Verifier::visitFuncletPadInst(FuncletPadInst &FPI) {
  User *FirstUser = nullptr;
  Value *FirstUnwindPad = nullptr;
  SmallVector<FuncletPadInst *, 8> Worklist({&FPI});
  SmallSet<FuncletPadInst *, 8> Seen;

  while (!Worklist.empty()) {
    FuncletPadInst *CurrentPad = Worklist.pop_back_val();
    Check(Seen.insert(CurrentPad).second,
          "FuncletPadInst must not be nested within itself", CurrentPad);
    Value *UnresolvedAncestorPad = nullptr;
    for (User *U : CurrentPad->users()) {
      BasicBlock *UnwindDest;
      if (auto *CRI = dyn_cast<CleanupReturnInst>(U)) {
        UnwindDest = CRI->getUnwindDest();
      } else if (auto *CSI = dyn_cast<CatchSwitchInst>(U)) {
        // We allow catchswitch unwind to caller to nest
        // within an outer pad that unwinds somewhere else,
        // because catchswitch doesn't have a nounwind variant.
        // See e.g. SimplifyCFGOpt::SimplifyUnreachable.
        if (CSI->unwindsToCaller())
          continue;
        UnwindDest = CSI->getUnwindDest();
      } else if (auto *II = dyn_cast<InvokeInst>(U)) {
        UnwindDest = II->getUnwindDest();
      } else if (isa<CallInst>(U)) {
        // Calls which don't unwind may be found inside funclet
        // pads that unwind somewhere else.  We don't *require*
        // such calls to be annotated nounwind.
        continue;
      } else if (auto *CPI = dyn_cast<CleanupPadInst>(U)) {
        // The unwind dest for a cleanup can only be found by
        // recursive search.  Add it to the worklist, and we'll
        // search for its first use that determines where it unwinds.
        Worklist.push_back(CPI);
        continue;
      } else {
        Check(isa<CatchReturnInst>(U), "Bogus funclet pad use", U);
        continue;
      }

      Value *UnwindPad;
      bool ExitsFPI;
      if (UnwindDest) {
        UnwindPad = UnwindDest->getFirstNonPHI();
        if (!cast<Instruction>(UnwindPad)->isEHPad())
          continue;
        Value *UnwindParent = getParentPad(UnwindPad);
        // Ignore unwind edges that don't exit CurrentPad.
        if (UnwindParent == CurrentPad)
          continue;
        // Determine whether the original funclet pad is exited,
        // and if we are scanning nested pads determine how many
        // of them are exited so we can stop searching their
        // children.
        Value *ExitedPad = CurrentPad;
        ExitsFPI = false;
        do {
          if (ExitedPad == &FPI) {
            ExitsFPI = true;
            // Now we can resolve any ancestors of CurrentPad up to
            // FPI, but not including FPI since we need to make sure
            // to check all direct users of FPI for consistency.
            UnresolvedAncestorPad = &FPI;
            break;
          }
          Value *ExitedParent = getParentPad(ExitedPad);
          if (ExitedParent == UnwindParent) {
            // ExitedPad is the ancestor-most pad which this unwind
            // edge exits, so we can resolve up to it, meaning that
            // ExitedParent is the first ancestor still unresolved.
            UnresolvedAncestorPad = ExitedParent;
            break;
          }
          ExitedPad = ExitedParent;
        } while (!isa<ConstantTokenNone>(ExitedPad));
      } else {
        // Unwinding to caller exits all pads.
        UnwindPad = ConstantTokenNone::get(FPI.getContext());
        ExitsFPI = true;
        UnresolvedAncestorPad = &FPI;
      }

      if (ExitsFPI) {
        // This unwind edge exits FPI.  Make sure it agrees with other
        // such edges.
        if (FirstUser) {
          Check(UnwindPad == FirstUnwindPad,
                "Unwind edges out of a funclet "
                "pad must have the same unwind "
                "dest",
                &FPI, U, FirstUser);
        } else {
          FirstUser = U;
          FirstUnwindPad = UnwindPad;
          // Record cleanup sibling unwinds for verifySiblingFuncletUnwinds
          if (isa<CleanupPadInst>(&FPI) && !isa<ConstantTokenNone>(UnwindPad) &&
              getParentPad(UnwindPad) == getParentPad(&FPI))
            SiblingFuncletInfo[&FPI] = cast<Instruction>(U);
        }
      }
      // Make sure we visit all uses of FPI, but for nested pads stop as
      // soon as we know where they unwind to.
      if (CurrentPad != &FPI)
        break;
    }
    if (UnresolvedAncestorPad) {
      if (CurrentPad == UnresolvedAncestorPad) {
        // When CurrentPad is FPI itself, we don't mark it as resolved even if
        // we've found an unwind edge that exits it, because we need to verify
        // all direct uses of FPI.
        assert(CurrentPad == &FPI);
        continue;
      }
      // Pop off the worklist any nested pads that we've found an unwind
      // destination for.  The pads on the worklist are the uncles,
      // great-uncles, etc. of CurrentPad.  We've found an unwind destination
      // for all ancestors of CurrentPad up to but not including
      // UnresolvedAncestorPad.
      Value *ResolvedPad = CurrentPad;
      while (!Worklist.empty()) {
        Value *UnclePad = Worklist.back();
        Value *AncestorPad = getParentPad(UnclePad);
        // Walk ResolvedPad up the ancestor list until we either find the
        // uncle's parent or the last resolved ancestor.
        while (ResolvedPad != AncestorPad) {
          Value *ResolvedParent = getParentPad(ResolvedPad);
          if (ResolvedParent == UnresolvedAncestorPad) {
            break;
          }
          ResolvedPad = ResolvedParent;
        }
        // If the resolved ancestor search didn't find the uncle's parent,
        // then the uncle is not yet resolved.
        if (ResolvedPad != AncestorPad)
          break;
        // This uncle is resolved, so pop it from the worklist.
        Worklist.pop_back();
      }
    }
  }

  if (FirstUnwindPad) {
    if (auto *CatchSwitch = dyn_cast<CatchSwitchInst>(FPI.getParentPad())) {
      BasicBlock *SwitchUnwindDest = CatchSwitch->getUnwindDest();
      Value *SwitchUnwindPad;
      if (SwitchUnwindDest)
        SwitchUnwindPad = SwitchUnwindDest->getFirstNonPHI();
      else
        SwitchUnwindPad = ConstantTokenNone::get(FPI.getContext());
      Check(SwitchUnwindPad == FirstUnwindPad,
            "Unwind edges out of a catch must have the same unwind dest as "
            "the parent catchswitch",
            &FPI, FirstUser, CatchSwitch);
    }
  }

  visitInstruction(FPI);
}

void Verifier::visitCatchSwitchInst(CatchSwitchInst &CatchSwitch) {
  BasicBlock *BB = CatchSwitch.getParent();

  Function *F = BB->getParent();
  Check(F->hasPersonalityFn(),
        "CatchSwitchInst needs to be in a function with a personality.",
        &CatchSwitch);

  // The catchswitch instruction must be the first non-PHI instruction in the
  // block.
  Check(BB->getFirstNonPHI() == &CatchSwitch,
        "CatchSwitchInst not the first non-PHI instruction in the block.",
        &CatchSwitch);

  auto *ParentPad = CatchSwitch.getParentPad();
  Check(isa<ConstantTokenNone>(ParentPad) || isa<FuncletPadInst>(ParentPad),
        "CatchSwitchInst has an invalid parent.", ParentPad);

  if (BasicBlock *UnwindDest = CatchSwitch.getUnwindDest()) {
    Instruction *I = UnwindDest->getFirstNonPHI();
    Check(I->isEHPad() && !isa<LandingPadInst>(I),
          "CatchSwitchInst must unwind to an EH block which is not a "
          "landingpad.",
          &CatchSwitch);

    // Record catchswitch sibling unwinds for verifySiblingFuncletUnwinds
    if (getParentPad(I) == ParentPad)
      SiblingFuncletInfo[&CatchSwitch] = &CatchSwitch;
  }

  Check(CatchSwitch.getNumHandlers() != 0,
        "CatchSwitchInst cannot have empty handler list", &CatchSwitch);

  for (BasicBlock *Handler : CatchSwitch.handlers()) {
    Check(isa<CatchPadInst>(Handler->getFirstNonPHI()),
          "CatchSwitchInst handlers must be catchpads", &CatchSwitch, Handler);
  }

  visitEHPadPredecessors(CatchSwitch);
  visitTerminator(CatchSwitch);
}

void Verifier::visitCleanupReturnInst(CleanupReturnInst &CRI) {
  Check(isa<CleanupPadInst>(CRI.getOperand(0)),
        "CleanupReturnInst needs to be provided a CleanupPad", &CRI,
        CRI.getOperand(0));

  if (BasicBlock *UnwindDest = CRI.getUnwindDest()) {
    Instruction *I = UnwindDest->getFirstNonPHI();
    Check(I->isEHPad() && !isa<LandingPadInst>(I),
          "CleanupReturnInst must unwind to an EH block which is not a "
          "landingpad.",
          &CRI);
  }

  visitTerminator(CRI);
}

void Verifier::verifyDominatesUse(Instruction &I, unsigned i) {
  Instruction *Op = cast<Instruction>(I.getOperand(i));
  // If the we have an invalid invoke, don't try to compute the dominance.
  // We already reject it in the invoke specific checks and the dominance
  // computation doesn't handle multiple edges.
  if (InvokeInst *II = dyn_cast<InvokeInst>(Op)) {
    if (II->getNormalDest() == II->getUnwindDest())
      return;
  }

  // Quick check whether the def has already been encountered in the same block.
  // PHI nodes are not checked to prevent accepting preceding PHIs, because PHI
  // uses are defined to happen on the incoming edge, not at the instruction.
  //
  // FIXME: If this operand is a MetadataAsValue (wrapping a LocalAsMetadata)
  // wrapping an SSA value, assert that we've already encountered it.  See
  // related FIXME in Mapper::mapLocalAsMetadata in ValueMapper.cpp.
  if (!isa<PHINode>(I) && InstsInThisBlock.count(Op))
    return;

  const Use &U = I.getOperandUse(i);
  Check(DT.dominates(Op, U), "Instruction does not dominate all uses!", Op, &I);
}

void Verifier::visitDereferenceableMetadata(Instruction& I, MDNode* MD) {
  Check(I.getType()->isPointerTy(),
        "dereferenceable, dereferenceable_or_null "
        "apply only to pointer types",
        &I);
  Check((isa<LoadInst>(I) || isa<IntToPtrInst>(I)),
        "dereferenceable, dereferenceable_or_null apply only to load"
        " and inttoptr instructions, use attributes for calls or invokes",
        &I);
  Check(MD->getNumOperands() == 1,
        "dereferenceable, dereferenceable_or_null "
        "take one operand!",
        &I);
  ConstantInt *CI = mdconst::dyn_extract<ConstantInt>(MD->getOperand(0));
  Check(CI && CI->getType()->isIntegerTy(64),
        "dereferenceable, "
        "dereferenceable_or_null metadata value must be an i64!",
        &I);
}

void Verifier::visitProfMetadata(Instruction &I, MDNode *MD) {
  Check(MD->getNumOperands() >= 2,
        "!prof annotations should have no less than 2 operands", MD);

  // Check first operand.
  Check(MD->getOperand(0) != nullptr, "first operand should not be null", MD);
  Check(isa<MDString>(MD->getOperand(0)),
        "expected string with name of the !prof annotation", MD);
  MDString *MDS = cast<MDString>(MD->getOperand(0));
  StringRef ProfName = MDS->getString();

  // Check consistency of !prof branch_weights metadata.
  if (ProfName == "branch_weights") {
    unsigned NumBranchWeights = getNumBranchWeights(*MD);
    if (isa<InvokeInst>(&I)) {
      Check(NumBranchWeights == 1 || NumBranchWeights == 2,
            "Wrong number of InvokeInst branch_weights operands", MD);
    } else {
      unsigned ExpectedNumOperands = 0;
      if (BranchInst *BI = dyn_cast<BranchInst>(&I))
        ExpectedNumOperands = BI->getNumSuccessors();
      else if (SwitchInst *SI = dyn_cast<SwitchInst>(&I))
        ExpectedNumOperands = SI->getNumSuccessors();
      else if (isa<CallInst>(&I))
        ExpectedNumOperands = 1;
      else if (IndirectBrInst *IBI = dyn_cast<IndirectBrInst>(&I))
        ExpectedNumOperands = IBI->getNumDestinations();
      else if (isa<SelectInst>(&I))
        ExpectedNumOperands = 2;
      else if (CallBrInst *CI = dyn_cast<CallBrInst>(&I))
        ExpectedNumOperands = CI->getNumSuccessors();
      else
        CheckFailed("!prof branch_weights are not allowed for this instruction",
                    MD);

      Check(NumBranchWeights == ExpectedNumOperands, "Wrong number of operands",
            MD);
    }
    for (unsigned i = getBranchWeightOffset(MD); i < MD->getNumOperands();
         ++i) {
      auto &MDO = MD->getOperand(i);
      Check(MDO, "second operand should not be null", MD);
      Check(mdconst::dyn_extract<ConstantInt>(MDO),
            "!prof brunch_weights operand is not a const int");
    }
  }
}

void Verifier::visitDIAssignIDMetadata(Instruction &I, MDNode *MD) {
  assert(I.hasMetadata(LLVMContext::MD_DIAssignID));
  bool ExpectedInstTy =
      isa<AllocaInst>(I) || isa<StoreInst>(I) || isa<MemIntrinsic>(I);
  CheckDI(ExpectedInstTy, "!DIAssignID attached to unexpected instruction kind",
          I, MD);
  // Iterate over the MetadataAsValue uses of the DIAssignID - these should
  // only be found as DbgAssignIntrinsic operands.
  if (auto *AsValue = MetadataAsValue::getIfExists(Context, MD)) {
    for (auto *User : AsValue->users()) {
      CheckDI(isa<DbgAssignIntrinsic>(User),
              "!DIAssignID should only be used by llvm.dbg.assign intrinsics",
              MD, User);
      // All of the dbg.assign intrinsics should be in the same function as I.
      if (auto *DAI = dyn_cast<DbgAssignIntrinsic>(User))
        CheckDI(DAI->getFunction() == I.getFunction(),
                "dbg.assign not in same function as inst", DAI, &I);
    }
  }
  for (DbgVariableRecord *DVR :
       cast<DIAssignID>(MD)->getAllDbgVariableRecordUsers()) {
    CheckDI(DVR->isDbgAssign(),
            "!DIAssignID should only be used by Assign DVRs.", MD, DVR);
    CheckDI(DVR->getFunction() == I.getFunction(),
            "DVRAssign not in same function as inst", DVR, &I);
  }
}

void Verifier::visitMMRAMetadata(Instruction &I, MDNode *MD) {
  Check(canInstructionHaveMMRAs(I),
        "!mmra metadata attached to unexpected instruction kind", I, MD);

  // MMRA Metadata should either be a tag, e.g. !{!"foo", !"bar"}, or a
  // list of tags such as !2 in the following example:
  //    !0 = !{!"a", !"b"}
  //    !1 = !{!"c", !"d"}
  //    !2 = !{!0, !1}
  if (MMRAMetadata::isTagMD(MD))
    return;

  Check(isa<MDTuple>(MD), "!mmra expected to be a metadata tuple", I, MD);
  for (const MDOperand &MDOp : MD->operands())
    Check(MMRAMetadata::isTagMD(MDOp.get()),
          "!mmra metadata tuple operand is not an MMRA tag", I, MDOp.get());
}

void Verifier::visitCallStackMetadata(MDNode *MD) {
  // Call stack metadata should consist of a list of at least 1 constant int
  // (representing a hash of the location).
  Check(MD->getNumOperands() >= 1,
        "call stack metadata should have at least 1 operand", MD);

  for (const auto &Op : MD->operands())
    Check(mdconst::dyn_extract_or_null<ConstantInt>(Op),
          "call stack metadata operand should be constant integer", Op);
}

void Verifier::visitMemProfMetadata(Instruction &I, MDNode *MD) {
  Check(isa<CallBase>(I), "!memprof metadata should only exist on calls", &I);
  Check(MD->getNumOperands() >= 1,
        "!memprof annotations should have at least 1 metadata operand "
        "(MemInfoBlock)",
        MD);

  // Check each MIB
  for (auto &MIBOp : MD->operands()) {
    MDNode *MIB = dyn_cast<MDNode>(MIBOp);
    // The first operand of an MIB should be the call stack metadata.
    // There rest of the operands should be MDString tags, and there should be
    // at least one.
    Check(MIB->getNumOperands() >= 2,
          "Each !memprof MemInfoBlock should have at least 2 operands", MIB);

    // Check call stack metadata (first operand).
    Check(MIB->getOperand(0) != nullptr,
          "!memprof MemInfoBlock first operand should not be null", MIB);
    Check(isa<MDNode>(MIB->getOperand(0)),
          "!memprof MemInfoBlock first operand should be an MDNode", MIB);
    MDNode *StackMD = dyn_cast<MDNode>(MIB->getOperand(0));
    visitCallStackMetadata(StackMD);

    // Check that remaining operands are MDString.
    Check(llvm::all_of(llvm::drop_begin(MIB->operands()),
                       [](const MDOperand &Op) { return isa<MDString>(Op); }),
          "Not all !memprof MemInfoBlock operands 1 to N are MDString", MIB);
  }
}

void Verifier::visitCallsiteMetadata(Instruction &I, MDNode *MD) {
  Check(isa<CallBase>(I), "!callsite metadata should only exist on calls", &I);
  // Verify the partial callstack annotated from memprof profiles. This callsite
  // is a part of a profiled allocation callstack.
  visitCallStackMetadata(MD);
}

void Verifier::visitAnnotationMetadata(MDNode *Annotation) {
  Check(isa<MDTuple>(Annotation), "annotation must be a tuple");
  Check(Annotation->getNumOperands() >= 1,
        "annotation must have at least one operand");
  for (const MDOperand &Op : Annotation->operands()) {
    bool TupleOfStrings =
        isa<MDTuple>(Op.get()) &&
        all_of(cast<MDTuple>(Op)->operands(), [](auto &Annotation) {
          return isa<MDString>(Annotation.get());
        });
    Check(isa<MDString>(Op.get()) || TupleOfStrings,
          "operands must be a string or a tuple of strings");
  }
}

void Verifier::visitAliasScopeMetadata(const MDNode *MD) {
  unsigned NumOps = MD->getNumOperands();
  Check(NumOps >= 2 && NumOps <= 3, "scope must have two or three operands",
        MD);
  Check(MD->getOperand(0).get() == MD || isa<MDString>(MD->getOperand(0)),
        "first scope operand must be self-referential or string", MD);
  if (NumOps == 3)
    Check(isa<MDString>(MD->getOperand(2)),
          "third scope operand must be string (if used)", MD);

  MDNode *Domain = dyn_cast<MDNode>(MD->getOperand(1));
  Check(Domain != nullptr, "second scope operand must be MDNode", MD);

  unsigned NumDomainOps = Domain->getNumOperands();
  Check(NumDomainOps >= 1 && NumDomainOps <= 2,
        "domain must have one or two operands", Domain);
  Check(Domain->getOperand(0).get() == Domain ||
            isa<MDString>(Domain->getOperand(0)),
        "first domain operand must be self-referential or string", Domain);
  if (NumDomainOps == 2)
    Check(isa<MDString>(Domain->getOperand(1)),
          "second domain operand must be string (if used)", Domain);
}

void Verifier::visitAliasScopeListMetadata(const MDNode *MD) {
  for (const MDOperand &Op : MD->operands()) {
    const MDNode *OpMD = dyn_cast<MDNode>(Op);
    Check(OpMD != nullptr, "scope list must consist of MDNodes", MD);
    visitAliasScopeMetadata(OpMD);
  }
}

void Verifier::visitAccessGroupMetadata(const MDNode *MD) {
  auto IsValidAccessScope = [](const MDNode *MD) {
    return MD->getNumOperands() == 0 && MD->isDistinct();
  };

  // It must be either an access scope itself...
  if (IsValidAccessScope(MD))
    return;

  // ...or a list of access scopes.
  for (const MDOperand &Op : MD->operands()) {
    const MDNode *OpMD = dyn_cast<MDNode>(Op);
    Check(OpMD != nullptr, "Access scope list must consist of MDNodes", MD);
    Check(IsValidAccessScope(OpMD),
          "Access scope list contains invalid access scope", MD);
  }
}

/// verifyInstruction - Verify that an instruction is well formed.
///
void Verifier::visitInstruction(Instruction &I) {
  BasicBlock *BB = I.getParent();
  Check(BB, "Instruction not embedded in basic block!", &I);

  if (!isa<PHINode>(I)) {   // Check that non-phi nodes are not self referential
    for (User *U : I.users()) {
      Check(U != (User *)&I || !DT.isReachableFromEntry(BB),
            "Only PHI nodes may reference their own value!", &I);
    }
  }

  // Check that void typed values don't have names
  Check(!I.getType()->isVoidTy() || !I.hasName(),
        "Instruction has a name, but provides a void value!", &I);

  // Check that the return value of the instruction is either void or a legal
  // value type.
  Check(I.getType()->isVoidTy() || I.getType()->isFirstClassType(),
        "Instruction returns a non-scalar type!", &I);

  // Check that the instruction doesn't produce metadata. Calls are already
  // checked against the callee type.
  Check(!I.getType()->isMetadataTy() || isa<CallInst>(I) || isa<InvokeInst>(I),
        "Invalid use of metadata!", &I);

  // Check that all uses of the instruction, if they are instructions
  // themselves, actually have parent basic blocks.  If the use is not an
  // instruction, it is an error!
  for (Use &U : I.uses()) {
    if (Instruction *Used = dyn_cast<Instruction>(U.getUser()))
      Check(Used->getParent() != nullptr,
            "Instruction referencing"
            " instruction not embedded in a basic block!",
            &I, Used);
    else {
      CheckFailed("Use of instruction is not an instruction!", U);
      return;
    }
  }

  // Get a pointer to the call base of the instruction if it is some form of
  // call.
  const CallBase *CBI = dyn_cast<CallBase>(&I);

  for (unsigned i = 0, e = I.getNumOperands(); i != e; ++i) {
    Check(I.getOperand(i) != nullptr, "Instruction has null operand!", &I);

    // Check to make sure that only first-class-values are operands to
    // instructions.
    if (!I.getOperand(i)->getType()->isFirstClassType()) {
      Check(false, "Instruction operands must be first-class values!", &I);
    }

    if (Function *F = dyn_cast<Function>(I.getOperand(i))) {
      // This code checks whether the function is used as the operand of a
      // clang_arc_attachedcall operand bundle.
      auto IsAttachedCallOperand = [](Function *F, const CallBase *CBI,
                                      int Idx) {
        return CBI && CBI->isOperandBundleOfType(
                          LLVMContext::OB_clang_arc_attachedcall, Idx);
      };

      // Check to make sure that the "address of" an intrinsic function is never
      // taken. Ignore cases where the address of the intrinsic function is used
      // as the argument of operand bundle "clang.arc.attachedcall" as those
      // cases are handled in verifyAttachedCallBundle.
      Check((!F->isIntrinsic() ||
             (CBI && &CBI->getCalledOperandUse() == &I.getOperandUse(i)) ||
             IsAttachedCallOperand(F, CBI, i)),
            "Cannot take the address of an intrinsic!", &I);
      Check(!F->isIntrinsic() || isa<CallInst>(I) ||
                F->getIntrinsicID() == Intrinsic::donothing ||
                F->getIntrinsicID() == Intrinsic::seh_try_begin ||
                F->getIntrinsicID() == Intrinsic::seh_try_end ||
                F->getIntrinsicID() == Intrinsic::seh_scope_begin ||
                F->getIntrinsicID() == Intrinsic::seh_scope_end ||
                F->getIntrinsicID() == Intrinsic::coro_resume ||
                F->getIntrinsicID() == Intrinsic::coro_destroy ||
                F->getIntrinsicID() == Intrinsic::coro_await_suspend_void ||
                F->getIntrinsicID() == Intrinsic::coro_await_suspend_bool ||
                F->getIntrinsicID() == Intrinsic::coro_await_suspend_handle ||
                F->getIntrinsicID() ==
                    Intrinsic::experimental_patchpoint_void ||
                F->getIntrinsicID() == Intrinsic::experimental_patchpoint ||
                F->getIntrinsicID() == Intrinsic::experimental_gc_statepoint ||
                F->getIntrinsicID() == Intrinsic::wasm_rethrow ||
                IsAttachedCallOperand(F, CBI, i),
            "Cannot invoke an intrinsic other than donothing, patchpoint, "
            "statepoint, coro_resume, coro_destroy or clang.arc.attachedcall",
            &I);
      Check(F->getParent() == &M, "Referencing function in another module!", &I,
            &M, F, F->getParent());
    } else if (BasicBlock *OpBB = dyn_cast<BasicBlock>(I.getOperand(i))) {
      Check(OpBB->getParent() == BB->getParent(),
            "Referring to a basic block in another function!", &I);
    } else if (Argument *OpArg = dyn_cast<Argument>(I.getOperand(i))) {
      Check(OpArg->getParent() == BB->getParent(),
            "Referring to an argument in another function!", &I);
    } else if (GlobalValue *GV = dyn_cast<GlobalValue>(I.getOperand(i))) {
      Check(GV->getParent() == &M, "Referencing global in another module!", &I,
            &M, GV, GV->getParent());
    } else if (Instruction *OpInst = dyn_cast<Instruction>(I.getOperand(i))) {
      Check(OpInst->getFunction() == BB->getParent(),
            "Referring to an instruction in another function!", &I);
      verifyDominatesUse(I, i);
    } else if (isa<InlineAsm>(I.getOperand(i))) {
      Check(CBI && &CBI->getCalledOperandUse() == &I.getOperandUse(i),
            "Cannot take the address of an inline asm!", &I);
    } else if (auto *CPA = dyn_cast<ConstantPtrAuth>(I.getOperand(i))) {
      visitConstantExprsRecursively(CPA);
    } else if (ConstantExpr *CE = dyn_cast<ConstantExpr>(I.getOperand(i))) {
      if (CE->getType()->isPtrOrPtrVectorTy()) {
        // If we have a ConstantExpr pointer, we need to see if it came from an
        // illegal bitcast.
        visitConstantExprsRecursively(CE);
      }
    }
  }

  if (MDNode *MD = I.getMetadata(LLVMContext::MD_fpmath)) {
    Check(I.getType()->isFPOrFPVectorTy(),
          "fpmath requires a floating point result!", &I);
    Check(MD->getNumOperands() == 1, "fpmath takes one operand!", &I);
    if (ConstantFP *CFP0 =
            mdconst::dyn_extract_or_null<ConstantFP>(MD->getOperand(0))) {
      const APFloat &Accuracy = CFP0->getValueAPF();
      Check(&Accuracy.getSemantics() == &APFloat::IEEEsingle(),
            "fpmath accuracy must have float type", &I);
      Check(Accuracy.isFiniteNonZero() && !Accuracy.isNegative(),
            "fpmath accuracy not a positive number!", &I);
    } else {
      Check(false, "invalid fpmath accuracy!", &I);
    }
  }

  if (MDNode *Range = I.getMetadata(LLVMContext::MD_range)) {
    Check(isa<LoadInst>(I) || isa<CallInst>(I) || isa<InvokeInst>(I),
          "Ranges are only for loads, calls and invokes!", &I);
    visitRangeMetadata(I, Range, I.getType());
  }

  if (I.hasMetadata(LLVMContext::MD_invariant_group)) {
    Check(isa<LoadInst>(I) || isa<StoreInst>(I),
          "invariant.group metadata is only for loads and stores", &I);
  }

  if (MDNode *MD = I.getMetadata(LLVMContext::MD_nonnull)) {
    Check(I.getType()->isPointerTy(), "nonnull applies only to pointer types",
          &I);
    Check(isa<LoadInst>(I),
          "nonnull applies only to load instructions, use attributes"
          " for calls or invokes",
          &I);
    Check(MD->getNumOperands() == 0, "nonnull metadata must be empty", &I);
  }

  if (MDNode *MD = I.getMetadata(LLVMContext::MD_dereferenceable))
    visitDereferenceableMetadata(I, MD);

  if (MDNode *MD = I.getMetadata(LLVMContext::MD_dereferenceable_or_null))
    visitDereferenceableMetadata(I, MD);

  if (MDNode *TBAA = I.getMetadata(LLVMContext::MD_tbaa))
    TBAAVerifyHelper.visitTBAAMetadata(I, TBAA);

  if (MDNode *MD = I.getMetadata(LLVMContext::MD_noalias))
    visitAliasScopeListMetadata(MD);
  if (MDNode *MD = I.getMetadata(LLVMContext::MD_alias_scope))
    visitAliasScopeListMetadata(MD);

  if (MDNode *MD = I.getMetadata(LLVMContext::MD_access_group))
    visitAccessGroupMetadata(MD);

  if (MDNode *AlignMD = I.getMetadata(LLVMContext::MD_align)) {
    Check(I.getType()->isPointerTy(), "align applies only to pointer types",
          &I);
    Check(isa<LoadInst>(I),
          "align applies only to load instructions, "
          "use attributes for calls or invokes",
          &I);
    Check(AlignMD->getNumOperands() == 1, "align takes one operand!", &I);
    ConstantInt *CI = mdconst::dyn_extract<ConstantInt>(AlignMD->getOperand(0));
    Check(CI && CI->getType()->isIntegerTy(64),
          "align metadata value must be an i64!", &I);
    uint64_t Align = CI->getZExtValue();
    Check(isPowerOf2_64(Align), "align metadata value must be a power of 2!",
          &I);
    Check(Align <= Value::MaximumAlignment,
          "alignment is larger that implementation defined limit", &I);
  }

  if (MDNode *MD = I.getMetadata(LLVMContext::MD_prof))
    visitProfMetadata(I, MD);

  if (MDNode *MD = I.getMetadata(LLVMContext::MD_memprof))
    visitMemProfMetadata(I, MD);

  if (MDNode *MD = I.getMetadata(LLVMContext::MD_callsite))
    visitCallsiteMetadata(I, MD);

  if (MDNode *MD = I.getMetadata(LLVMContext::MD_DIAssignID))
    visitDIAssignIDMetadata(I, MD);

  if (MDNode *MMRA = I.getMetadata(LLVMContext::MD_mmra))
    visitMMRAMetadata(I, MMRA);

  if (MDNode *Annotation = I.getMetadata(LLVMContext::MD_annotation))
    visitAnnotationMetadata(Annotation);

  if (MDNode *N = I.getDebugLoc().getAsMDNode()) {
    CheckDI(isa<DILocation>(N), "invalid !dbg metadata attachment", &I, N);
    visitMDNode(*N, AreDebugLocsAllowed::Yes);
  }

  if (auto *DII = dyn_cast<DbgVariableIntrinsic>(&I)) {
    verifyFragmentExpression(*DII);
    verifyNotEntryValue(*DII);
  }

  SmallVector<std::pair<unsigned, MDNode *>, 4> MDs;
  I.getAllMetadata(MDs);
  for (auto Attachment : MDs) {
    unsigned Kind = Attachment.first;
    auto AllowLocs =
        (Kind == LLVMContext::MD_dbg || Kind == LLVMContext::MD_loop)
            ? AreDebugLocsAllowed::Yes
            : AreDebugLocsAllowed::No;
    visitMDNode(*Attachment.second, AllowLocs);
  }

  InstsInThisBlock.insert(&I);
}

/// Allow intrinsics to be verified in different ways.
void Verifier::visitIntrinsicCall(Intrinsic::ID ID, CallBase &Call) {
  Function *IF = Call.getCalledFunction();
  Check(IF->isDeclaration(), "Intrinsic functions should never be defined!",
        IF);

  // Verify that the intrinsic prototype lines up with what the .td files
  // describe.
  FunctionType *IFTy = IF->getFunctionType();
  bool IsVarArg = IFTy->isVarArg();

  SmallVector<Intrinsic::IITDescriptor, 8> Table;
  getIntrinsicInfoTableEntries(ID, Table);
  ArrayRef<Intrinsic::IITDescriptor> TableRef = Table;

  // Walk the descriptors to extract overloaded types.
  SmallVector<Type *, 4> ArgTys;
  Intrinsic::MatchIntrinsicTypesResult Res =
      Intrinsic::matchIntrinsicSignature(IFTy, TableRef, ArgTys);
  Check(Res != Intrinsic::MatchIntrinsicTypes_NoMatchRet,
        "Intrinsic has incorrect return type!", IF);
  Check(Res != Intrinsic::MatchIntrinsicTypes_NoMatchArg,
        "Intrinsic has incorrect argument type!", IF);

  // Verify if the intrinsic call matches the vararg property.
  if (IsVarArg)
    Check(!Intrinsic::matchIntrinsicVarArg(IsVarArg, TableRef),
          "Intrinsic was not defined with variable arguments!", IF);
  else
    Check(!Intrinsic::matchIntrinsicVarArg(IsVarArg, TableRef),
          "Callsite was not defined with variable arguments!", IF);

  // All descriptors should be absorbed by now.
  Check(TableRef.empty(), "Intrinsic has too few arguments!", IF);

  // Now that we have the intrinsic ID and the actual argument types (and we
  // know they are legal for the intrinsic!) get the intrinsic name through the
  // usual means.  This allows us to verify the mangling of argument types into
  // the name.
  const std::string ExpectedName =
      Intrinsic::getName(ID, ArgTys, IF->getParent(), IFTy);
  Check(ExpectedName == IF->getName(),
        "Intrinsic name not mangled correctly for type arguments! "
        "Should be: " +
            ExpectedName,
        IF);

  // If the intrinsic takes MDNode arguments, verify that they are either global
  // or are local to *this* function.
  for (Value *V : Call.args()) {
    if (auto *MD = dyn_cast<MetadataAsValue>(V))
      visitMetadataAsValue(*MD, Call.getCaller());
    if (auto *Const = dyn_cast<Constant>(V))
      Check(!Const->getType()->isX86_AMXTy(),
            "const x86_amx is not allowed in argument!");
  }

  switch (ID) {
  default:
    break;
  case Intrinsic::assume: {
    for (auto &Elem : Call.bundle_op_infos()) {
      unsigned ArgCount = Elem.End - Elem.Begin;
      // Separate storage assumptions are special insofar as they're the only
      // operand bundles allowed on assumes that aren't parameter attributes.
      if (Elem.Tag->getKey() == "separate_storage") {
        Check(ArgCount == 2,
              "separate_storage assumptions should have 2 arguments", Call);
        Check(Call.getOperand(Elem.Begin)->getType()->isPointerTy() &&
                  Call.getOperand(Elem.Begin + 1)->getType()->isPointerTy(),
              "arguments to separate_storage assumptions should be pointers",
              Call);
        return;
      }
      Check(Elem.Tag->getKey() == "ignore" ||
                Attribute::isExistingAttribute(Elem.Tag->getKey()),
            "tags must be valid attribute names", Call);
      Attribute::AttrKind Kind =
          Attribute::getAttrKindFromName(Elem.Tag->getKey());
      if (Kind == Attribute::Alignment) {
        Check(ArgCount <= 3 && ArgCount >= 2,
              "alignment assumptions should have 2 or 3 arguments", Call);
        Check(Call.getOperand(Elem.Begin)->getType()->isPointerTy(),
              "first argument should be a pointer", Call);
        Check(Call.getOperand(Elem.Begin + 1)->getType()->isIntegerTy(),
              "second argument should be an integer", Call);
        if (ArgCount == 3)
          Check(Call.getOperand(Elem.Begin + 2)->getType()->isIntegerTy(),
                "third argument should be an integer if present", Call);
        return;
      }
      Check(ArgCount <= 2, "too many arguments", Call);
      if (Kind == Attribute::None)
        break;
      if (Attribute::isIntAttrKind(Kind)) {
        Check(ArgCount == 2, "this attribute should have 2 arguments", Call);
        Check(isa<ConstantInt>(Call.getOperand(Elem.Begin + 1)),
              "the second argument should be a constant integral value", Call);
      } else if (Attribute::canUseAsParamAttr(Kind)) {
        Check((ArgCount) == 1, "this attribute should have one argument", Call);
      } else if (Attribute::canUseAsFnAttr(Kind)) {
        Check((ArgCount) == 0, "this attribute has no argument", Call);
      }
    }
    break;
  }
  case Intrinsic::ucmp:
  case Intrinsic::scmp: {
    Type *SrcTy = Call.getOperand(0)->getType();
    Type *DestTy = Call.getType();

    Check(DestTy->getScalarSizeInBits() >= 2,
          "result type must be at least 2 bits wide", Call);

    bool IsDestTypeVector = DestTy->isVectorTy();
    Check(SrcTy->isVectorTy() == IsDestTypeVector,
          "ucmp/scmp argument and result types must both be either vector or "
          "scalar types",
          Call);
    if (IsDestTypeVector) {
      auto SrcVecLen = cast<VectorType>(SrcTy)->getElementCount();
      auto DestVecLen = cast<VectorType>(DestTy)->getElementCount();
      Check(SrcVecLen == DestVecLen,
            "return type and arguments must have the same number of "
            "elements",
            Call);
    }
    break;
  }
  case Intrinsic::coro_id: {
    auto *InfoArg = Call.getArgOperand(3)->stripPointerCasts();
    if (isa<ConstantPointerNull>(InfoArg))
      break;
    auto *GV = dyn_cast<GlobalVariable>(InfoArg);
    Check(GV && GV->isConstant() && GV->hasDefinitiveInitializer(),
          "info argument of llvm.coro.id must refer to an initialized "
          "constant");
    Constant *Init = GV->getInitializer();
    Check(isa<ConstantStruct>(Init) || isa<ConstantArray>(Init),
          "info argument of llvm.coro.id must refer to either a struct or "
          "an array");
    break;
  }
  case Intrinsic::is_fpclass: {
    const ConstantInt *TestMask = cast<ConstantInt>(Call.getOperand(1));
    Check((TestMask->getZExtValue() & ~static_cast<unsigned>(fcAllFlags)) == 0,
          "unsupported bits for llvm.is.fpclass test mask");
    break;
  }
  case Intrinsic::fptrunc_round: {
    // Check the rounding mode
    Metadata *MD = nullptr;
    auto *MAV = dyn_cast<MetadataAsValue>(Call.getOperand(1));
    if (MAV)
      MD = MAV->getMetadata();

    Check(MD != nullptr, "missing rounding mode argument", Call);

    Check(isa<MDString>(MD),
          ("invalid value for llvm.fptrunc.round metadata operand"
           " (the operand should be a string)"),
          MD);

    std::optional<RoundingMode> RoundMode =
        convertStrToRoundingMode(cast<MDString>(MD)->getString());
    Check(RoundMode && *RoundMode != RoundingMode::Dynamic,
          "unsupported rounding mode argument", Call);
    break;
  }
#define BEGIN_REGISTER_VP_INTRINSIC(VPID, ...) case Intrinsic::VPID:
#include "llvm/IR/VPIntrinsics.def"
#undef BEGIN_REGISTER_VP_INTRINSIC
    visitVPIntrinsic(cast<VPIntrinsic>(Call));
    break;
#define INSTRUCTION(NAME, NARGS, ROUND_MODE, INTRINSIC)                        \
  case Intrinsic::INTRINSIC:
#include "llvm/IR/ConstrainedOps.def"
#undef INSTRUCTION
    visitConstrainedFPIntrinsic(cast<ConstrainedFPIntrinsic>(Call));
    break;
  case Intrinsic::dbg_declare: // llvm.dbg.declare
    Check(isa<MetadataAsValue>(Call.getArgOperand(0)),
          "invalid llvm.dbg.declare intrinsic call 1", Call);
    visitDbgIntrinsic("declare", cast<DbgVariableIntrinsic>(Call));
    break;
  case Intrinsic::dbg_value: // llvm.dbg.value
    visitDbgIntrinsic("value", cast<DbgVariableIntrinsic>(Call));
    break;
  case Intrinsic::dbg_assign: // llvm.dbg.assign
    visitDbgIntrinsic("assign", cast<DbgVariableIntrinsic>(Call));
    break;
  case Intrinsic::dbg_label: // llvm.dbg.label
    visitDbgLabelIntrinsic("label", cast<DbgLabelInst>(Call));
    break;
  case Intrinsic::dbg_def: // llvm.dbg.def
    visitDbgDefKillIntrinsic("def", cast<DbgDefKillIntrinsic>(Call));
    break;
  case Intrinsic::dbg_kill: // llvm.dbg.kill
    visitDbgDefKillIntrinsic("kill", cast<DbgDefKillIntrinsic>(Call));
    break;
  case Intrinsic::memcpy:
  case Intrinsic::memcpy_inline:
  case Intrinsic::memmove:
  case Intrinsic::memset:
  case Intrinsic::memset_inline: {
    break;
  }
  case Intrinsic::memcpy_element_unordered_atomic:
  case Intrinsic::memmove_element_unordered_atomic:
  case Intrinsic::memset_element_unordered_atomic: {
    const auto *AMI = cast<AtomicMemIntrinsic>(&Call);

    ConstantInt *ElementSizeCI =
        cast<ConstantInt>(AMI->getRawElementSizeInBytes());
    const APInt &ElementSizeVal = ElementSizeCI->getValue();
    Check(ElementSizeVal.isPowerOf2(),
          "element size of the element-wise atomic memory intrinsic "
          "must be a power of 2",
          Call);

    auto IsValidAlignment = [&](MaybeAlign Alignment) {
      return Alignment && ElementSizeVal.ule(Alignment->value());
    };
    Check(IsValidAlignment(AMI->getDestAlign()),
          "incorrect alignment of the destination argument", Call);
    if (const auto *AMT = dyn_cast<AtomicMemTransferInst>(AMI)) {
      Check(IsValidAlignment(AMT->getSourceAlign()),
            "incorrect alignment of the source argument", Call);
    }
    break;
  }
  case Intrinsic::call_preallocated_setup: {
    auto *NumArgs = dyn_cast<ConstantInt>(Call.getArgOperand(0));
    Check(NumArgs != nullptr,
          "llvm.call.preallocated.setup argument must be a constant");
    bool FoundCall = false;
    for (User *U : Call.users()) {
      auto *UseCall = dyn_cast<CallBase>(U);
      Check(UseCall != nullptr,
            "Uses of llvm.call.preallocated.setup must be calls");
      const Function *Fn = UseCall->getCalledFunction();
      if (Fn && Fn->getIntrinsicID() == Intrinsic::call_preallocated_arg) {
        auto *AllocArgIndex = dyn_cast<ConstantInt>(UseCall->getArgOperand(1));
        Check(AllocArgIndex != nullptr,
              "llvm.call.preallocated.alloc arg index must be a constant");
        auto AllocArgIndexInt = AllocArgIndex->getValue();
        Check(AllocArgIndexInt.sge(0) &&
                  AllocArgIndexInt.slt(NumArgs->getValue()),
              "llvm.call.preallocated.alloc arg index must be between 0 and "
              "corresponding "
              "llvm.call.preallocated.setup's argument count");
      } else if (Fn && Fn->getIntrinsicID() ==
                           Intrinsic::call_preallocated_teardown) {
        // nothing to do
      } else {
        Check(!FoundCall, "Can have at most one call corresponding to a "
                          "llvm.call.preallocated.setup");
        FoundCall = true;
        size_t NumPreallocatedArgs = 0;
        for (unsigned i = 0; i < UseCall->arg_size(); i++) {
          if (UseCall->paramHasAttr(i, Attribute::Preallocated)) {
            ++NumPreallocatedArgs;
          }
        }
        Check(NumPreallocatedArgs != 0,
              "cannot use preallocated intrinsics on a call without "
              "preallocated arguments");
        Check(NumArgs->equalsInt(NumPreallocatedArgs),
              "llvm.call.preallocated.setup arg size must be equal to number "
              "of preallocated arguments "
              "at call site",
              Call, *UseCall);
        // getOperandBundle() cannot be called if more than one of the operand
        // bundle exists. There is already a check elsewhere for this, so skip
        // here if we see more than one.
        if (UseCall->countOperandBundlesOfType(LLVMContext::OB_preallocated) >
            1) {
          return;
        }
        auto PreallocatedBundle =
            UseCall->getOperandBundle(LLVMContext::OB_preallocated);
        Check(PreallocatedBundle,
              "Use of llvm.call.preallocated.setup outside intrinsics "
              "must be in \"preallocated\" operand bundle");
        Check(PreallocatedBundle->Inputs.front().get() == &Call,
              "preallocated bundle must have token from corresponding "
              "llvm.call.preallocated.setup");
      }
    }
    break;
  }
  case Intrinsic::call_preallocated_arg: {
    auto *Token = dyn_cast<CallBase>(Call.getArgOperand(0));
    Check(Token && Token->getCalledFunction()->getIntrinsicID() ==
                       Intrinsic::call_preallocated_setup,
          "llvm.call.preallocated.arg token argument must be a "
          "llvm.call.preallocated.setup");
    Check(Call.hasFnAttr(Attribute::Preallocated),
          "llvm.call.preallocated.arg must be called with a \"preallocated\" "
          "call site attribute");
    break;
  }
  case Intrinsic::call_preallocated_teardown: {
    auto *Token = dyn_cast<CallBase>(Call.getArgOperand(0));
    Check(Token && Token->getCalledFunction()->getIntrinsicID() ==
                       Intrinsic::call_preallocated_setup,
          "llvm.call.preallocated.teardown token argument must be a "
          "llvm.call.preallocated.setup");
    break;
  }
  case Intrinsic::gcroot:
  case Intrinsic::gcwrite:
  case Intrinsic::gcread:
    if (ID == Intrinsic::gcroot) {
      AllocaInst *AI =
          dyn_cast<AllocaInst>(Call.getArgOperand(0)->stripPointerCasts());
      Check(AI, "llvm.gcroot parameter #1 must be an alloca.", Call);
      Check(isa<Constant>(Call.getArgOperand(1)),
            "llvm.gcroot parameter #2 must be a constant.", Call);
      if (!AI->getAllocatedType()->isPointerTy()) {
        Check(!isa<ConstantPointerNull>(Call.getArgOperand(1)),
              "llvm.gcroot parameter #1 must either be a pointer alloca, "
              "or argument #2 must be a non-null constant.",
              Call);
      }
    }

    Check(Call.getParent()->getParent()->hasGC(),
          "Enclosing function does not use GC.", Call);
    break;
  case Intrinsic::init_trampoline:
    Check(isa<Function>(Call.getArgOperand(1)->stripPointerCasts()),
          "llvm.init_trampoline parameter #2 must resolve to a function.",
          Call);
    break;
  case Intrinsic::prefetch:
    Check(cast<ConstantInt>(Call.getArgOperand(1))->getZExtValue() < 2,
          "rw argument to llvm.prefetch must be 0-1", Call);
    Check(cast<ConstantInt>(Call.getArgOperand(2))->getZExtValue() < 4,
          "locality argument to llvm.prefetch must be 0-3", Call);
    Check(cast<ConstantInt>(Call.getArgOperand(3))->getZExtValue() < 2,
          "cache type argument to llvm.prefetch must be 0-1", Call);
    break;
  case Intrinsic::stackprotector:
    Check(isa<AllocaInst>(Call.getArgOperand(1)->stripPointerCasts()),
          "llvm.stackprotector parameter #2 must resolve to an alloca.", Call);
    break;
  case Intrinsic::localescape: {
    BasicBlock *BB = Call.getParent();
    Check(BB->isEntryBlock(), "llvm.localescape used outside of entry block",
          Call);
    Check(!SawFrameEscape, "multiple calls to llvm.localescape in one function",
          Call);
    for (Value *Arg : Call.args()) {
      if (isa<ConstantPointerNull>(Arg))
        continue; // Null values are allowed as placeholders.
      auto *AI = dyn_cast<AllocaInst>(Arg->stripPointerCasts());
      Check(AI && AI->isStaticAlloca(),
            "llvm.localescape only accepts static allocas", Call);
    }
    FrameEscapeInfo[BB->getParent()].first = Call.arg_size();
    SawFrameEscape = true;
    break;
  }
  case Intrinsic::localrecover: {
    Value *FnArg = Call.getArgOperand(0)->stripPointerCasts();
    Function *Fn = dyn_cast<Function>(FnArg);
    Check(Fn && !Fn->isDeclaration(),
          "llvm.localrecover first "
          "argument must be function defined in this module",
          Call);
    auto *IdxArg = cast<ConstantInt>(Call.getArgOperand(2));
    auto &Entry = FrameEscapeInfo[Fn];
    Entry.second = unsigned(
        std::max(uint64_t(Entry.second), IdxArg->getLimitedValue(~0U) + 1));
    break;
  }

  case Intrinsic::experimental_gc_statepoint:
    if (auto *CI = dyn_cast<CallInst>(&Call))
      Check(!CI->isInlineAsm(),
            "gc.statepoint support for inline assembly unimplemented", CI);
    Check(Call.getParent()->getParent()->hasGC(),
          "Enclosing function does not use GC.", Call);

    verifyStatepoint(Call);
    break;
  case Intrinsic::experimental_gc_result: {
    Check(Call.getParent()->getParent()->hasGC(),
          "Enclosing function does not use GC.", Call);

    auto *Statepoint = Call.getArgOperand(0);
    if (isa<UndefValue>(Statepoint))
      break;

    // Are we tied to a statepoint properly?
    const auto *StatepointCall = dyn_cast<CallBase>(Statepoint);
    const Function *StatepointFn =
        StatepointCall ? StatepointCall->getCalledFunction() : nullptr;
    Check(StatepointFn && StatepointFn->isDeclaration() &&
              StatepointFn->getIntrinsicID() ==
                  Intrinsic::experimental_gc_statepoint,
          "gc.result operand #1 must be from a statepoint", Call,
          Call.getArgOperand(0));

    // Check that result type matches wrapped callee.
    auto *TargetFuncType =
        cast<FunctionType>(StatepointCall->getParamElementType(2));
    Check(Call.getType() == TargetFuncType->getReturnType(),
          "gc.result result type does not match wrapped callee", Call);
    break;
  }
  case Intrinsic::experimental_gc_relocate: {
    Check(Call.arg_size() == 3, "wrong number of arguments", Call);

    Check(isa<PointerType>(Call.getType()->getScalarType()),
          "gc.relocate must return a pointer or a vector of pointers", Call);

    // Check that this relocate is correctly tied to the statepoint

    // This is case for relocate on the unwinding path of an invoke statepoint
    if (LandingPadInst *LandingPad =
            dyn_cast<LandingPadInst>(Call.getArgOperand(0))) {

      const BasicBlock *InvokeBB =
          LandingPad->getParent()->getUniquePredecessor();

      // Landingpad relocates should have only one predecessor with invoke
      // statepoint terminator
      Check(InvokeBB, "safepoints should have unique landingpads",
            LandingPad->getParent());
      Check(InvokeBB->getTerminator(), "safepoint block should be well formed",
            InvokeBB);
      Check(isa<GCStatepointInst>(InvokeBB->getTerminator()),
            "gc relocate should be linked to a statepoint", InvokeBB);
    } else {
      // In all other cases relocate should be tied to the statepoint directly.
      // This covers relocates on a normal return path of invoke statepoint and
      // relocates of a call statepoint.
      auto *Token = Call.getArgOperand(0);
      Check(isa<GCStatepointInst>(Token) || isa<UndefValue>(Token),
            "gc relocate is incorrectly tied to the statepoint", Call, Token);
    }

    // Verify rest of the relocate arguments.
    const Value &StatepointCall = *cast<GCRelocateInst>(Call).getStatepoint();

    // Both the base and derived must be piped through the safepoint.
    Value *Base = Call.getArgOperand(1);
    Check(isa<ConstantInt>(Base),
          "gc.relocate operand #2 must be integer offset", Call);

    Value *Derived = Call.getArgOperand(2);
    Check(isa<ConstantInt>(Derived),
          "gc.relocate operand #3 must be integer offset", Call);

    const uint64_t BaseIndex = cast<ConstantInt>(Base)->getZExtValue();
    const uint64_t DerivedIndex = cast<ConstantInt>(Derived)->getZExtValue();

    // Check the bounds
    if (isa<UndefValue>(StatepointCall))
      break;
    if (auto Opt = cast<GCStatepointInst>(StatepointCall)
                       .getOperandBundle(LLVMContext::OB_gc_live)) {
      Check(BaseIndex < Opt->Inputs.size(),
            "gc.relocate: statepoint base index out of bounds", Call);
      Check(DerivedIndex < Opt->Inputs.size(),
            "gc.relocate: statepoint derived index out of bounds", Call);
    }

    // Relocated value must be either a pointer type or vector-of-pointer type,
    // but gc_relocate does not need to return the same pointer type as the
    // relocated pointer. It can be casted to the correct type later if it's
    // desired. However, they must have the same address space and 'vectorness'
    GCRelocateInst &Relocate = cast<GCRelocateInst>(Call);
    auto *ResultType = Call.getType();
    auto *DerivedType = Relocate.getDerivedPtr()->getType();
    auto *BaseType = Relocate.getBasePtr()->getType();

    Check(BaseType->isPtrOrPtrVectorTy(),
          "gc.relocate: relocated value must be a pointer", Call);
    Check(DerivedType->isPtrOrPtrVectorTy(),
          "gc.relocate: relocated value must be a pointer", Call);

    Check(ResultType->isVectorTy() == DerivedType->isVectorTy(),
          "gc.relocate: vector relocates to vector and pointer to pointer",
          Call);
    Check(
        ResultType->getPointerAddressSpace() ==
            DerivedType->getPointerAddressSpace(),
        "gc.relocate: relocating a pointer shouldn't change its address space",
        Call);

    auto GC = llvm::getGCStrategy(Relocate.getFunction()->getGC());
    Check(GC, "gc.relocate: calling function must have GCStrategy",
          Call.getFunction());
    if (GC) {
      auto isGCPtr = [&GC](Type *PTy) {
        return GC->isGCManagedPointer(PTy->getScalarType()).value_or(true);
      };
      Check(isGCPtr(ResultType), "gc.relocate: must return gc pointer", Call);
      Check(isGCPtr(BaseType),
            "gc.relocate: relocated value must be a gc pointer", Call);
      Check(isGCPtr(DerivedType),
            "gc.relocate: relocated value must be a gc pointer", Call);
    }
    break;
  }
  case Intrinsic::experimental_patchpoint: {
    if (Call.getCallingConv() == CallingConv::AnyReg) {
      Check(Call.getType()->isSingleValueType(),
            "patchpoint: invalid return type used with anyregcc", Call);
    }
    break;
  }
  case Intrinsic::eh_exceptioncode:
  case Intrinsic::eh_exceptionpointer: {
    Check(isa<CatchPadInst>(Call.getArgOperand(0)),
          "eh.exceptionpointer argument must be a catchpad", Call);
    break;
  }
  case Intrinsic::get_active_lane_mask: {
    Check(Call.getType()->isVectorTy(),
          "get_active_lane_mask: must return a "
          "vector",
          Call);
    auto *ElemTy = Call.getType()->getScalarType();
    Check(ElemTy->isIntegerTy(1),
          "get_active_lane_mask: element type is not "
          "i1",
          Call);
    break;
  }
  case Intrinsic::experimental_get_vector_length: {
    ConstantInt *VF = cast<ConstantInt>(Call.getArgOperand(1));
    Check(!VF->isNegative() && !VF->isZero(),
          "get_vector_length: VF must be positive", Call);
    break;
  }
  case Intrinsic::masked_load: {
    Check(Call.getType()->isVectorTy(), "masked_load: must return a vector",
          Call);

    ConstantInt *Alignment = cast<ConstantInt>(Call.getArgOperand(1));
    Value *Mask = Call.getArgOperand(2);
    Value *PassThru = Call.getArgOperand(3);
    Check(Mask->getType()->isVectorTy(), "masked_load: mask must be vector",
          Call);
    Check(Alignment->getValue().isPowerOf2(),
          "masked_load: alignment must be a power of 2", Call);
    Check(PassThru->getType() == Call.getType(),
          "masked_load: pass through and return type must match", Call);
    Check(cast<VectorType>(Mask->getType())->getElementCount() ==
              cast<VectorType>(Call.getType())->getElementCount(),
          "masked_load: vector mask must be same length as return", Call);
    break;
  }
  case Intrinsic::masked_store: {
    Value *Val = Call.getArgOperand(0);
    ConstantInt *Alignment = cast<ConstantInt>(Call.getArgOperand(2));
    Value *Mask = Call.getArgOperand(3);
    Check(Mask->getType()->isVectorTy(), "masked_store: mask must be vector",
          Call);
    Check(Alignment->getValue().isPowerOf2(),
          "masked_store: alignment must be a power of 2", Call);
    Check(cast<VectorType>(Mask->getType())->getElementCount() ==
              cast<VectorType>(Val->getType())->getElementCount(),
          "masked_store: vector mask must be same length as value", Call);
    break;
  }

  case Intrinsic::masked_gather: {
    const APInt &Alignment =
        cast<ConstantInt>(Call.getArgOperand(1))->getValue();
    Check(Alignment.isZero() || Alignment.isPowerOf2(),
          "masked_gather: alignment must be 0 or a power of 2", Call);
    break;
  }
  case Intrinsic::masked_scatter: {
    const APInt &Alignment =
        cast<ConstantInt>(Call.getArgOperand(2))->getValue();
    Check(Alignment.isZero() || Alignment.isPowerOf2(),
          "masked_scatter: alignment must be 0 or a power of 2", Call);
    break;
  }

  case Intrinsic::experimental_guard: {
    Check(isa<CallInst>(Call), "experimental_guard cannot be invoked", Call);
    Check(Call.countOperandBundlesOfType(LLVMContext::OB_deopt) == 1,
          "experimental_guard must have exactly one "
          "\"deopt\" operand bundle");
    break;
  }

  case Intrinsic::experimental_deoptimize: {
    Check(isa<CallInst>(Call), "experimental_deoptimize cannot be invoked",
          Call);
    Check(Call.countOperandBundlesOfType(LLVMContext::OB_deopt) == 1,
          "experimental_deoptimize must have exactly one "
          "\"deopt\" operand bundle");
    Check(Call.getType() == Call.getFunction()->getReturnType(),
          "experimental_deoptimize return type must match caller return type");

    if (isa<CallInst>(Call)) {
      auto *RI = dyn_cast<ReturnInst>(Call.getNextNode());
      Check(RI,
            "calls to experimental_deoptimize must be followed by a return");

      if (!Call.getType()->isVoidTy() && RI)
        Check(RI->getReturnValue() == &Call,
              "calls to experimental_deoptimize must be followed by a return "
              "of the value computed by experimental_deoptimize");
    }

    break;
  }
  case Intrinsic::vastart: {
    Check(Call.getFunction()->isVarArg(),
          "va_start called in a non-varargs function");
    break;
  }
  case Intrinsic::vector_reduce_and:
  case Intrinsic::vector_reduce_or:
  case Intrinsic::vector_reduce_xor:
  case Intrinsic::vector_reduce_add:
  case Intrinsic::vector_reduce_mul:
  case Intrinsic::vector_reduce_smax:
  case Intrinsic::vector_reduce_smin:
  case Intrinsic::vector_reduce_umax:
  case Intrinsic::vector_reduce_umin: {
    Type *ArgTy = Call.getArgOperand(0)->getType();
    Check(ArgTy->isIntOrIntVectorTy() && ArgTy->isVectorTy(),
          "Intrinsic has incorrect argument type!");
    break;
  }
  case Intrinsic::vector_reduce_fmax:
  case Intrinsic::vector_reduce_fmin: {
    Type *ArgTy = Call.getArgOperand(0)->getType();
    Check(ArgTy->isFPOrFPVectorTy() && ArgTy->isVectorTy(),
          "Intrinsic has incorrect argument type!");
    break;
  }
  case Intrinsic::vector_reduce_fadd:
  case Intrinsic::vector_reduce_fmul: {
    // Unlike the other reductions, the first argument is a start value. The
    // second argument is the vector to be reduced.
    Type *ArgTy = Call.getArgOperand(1)->getType();
    Check(ArgTy->isFPOrFPVectorTy() && ArgTy->isVectorTy(),
          "Intrinsic has incorrect argument type!");
    break;
  }
  case Intrinsic::smul_fix:
  case Intrinsic::smul_fix_sat:
  case Intrinsic::umul_fix:
  case Intrinsic::umul_fix_sat:
  case Intrinsic::sdiv_fix:
  case Intrinsic::sdiv_fix_sat:
  case Intrinsic::udiv_fix:
  case Intrinsic::udiv_fix_sat: {
    Value *Op1 = Call.getArgOperand(0);
    Value *Op2 = Call.getArgOperand(1);
    Check(Op1->getType()->isIntOrIntVectorTy(),
          "first operand of [us][mul|div]_fix[_sat] must be an int type or "
          "vector of ints");
    Check(Op2->getType()->isIntOrIntVectorTy(),
          "second operand of [us][mul|div]_fix[_sat] must be an int type or "
          "vector of ints");

    auto *Op3 = cast<ConstantInt>(Call.getArgOperand(2));
    Check(Op3->getType()->isIntegerTy(),
          "third operand of [us][mul|div]_fix[_sat] must be an int type");
    Check(Op3->getBitWidth() <= 32,
          "third operand of [us][mul|div]_fix[_sat] must fit within 32 bits");

    if (ID == Intrinsic::smul_fix || ID == Intrinsic::smul_fix_sat ||
        ID == Intrinsic::sdiv_fix || ID == Intrinsic::sdiv_fix_sat) {
      Check(Op3->getZExtValue() < Op1->getType()->getScalarSizeInBits(),
            "the scale of s[mul|div]_fix[_sat] must be less than the width of "
            "the operands");
    } else {
      Check(Op3->getZExtValue() <= Op1->getType()->getScalarSizeInBits(),
            "the scale of u[mul|div]_fix[_sat] must be less than or equal "
            "to the width of the operands");
    }
    break;
  }
  case Intrinsic::lrint:
  case Intrinsic::llrint: {
    Type *ValTy = Call.getArgOperand(0)->getType();
    Type *ResultTy = Call.getType();
    Check(
        ValTy->isFPOrFPVectorTy() && ResultTy->isIntOrIntVectorTy(),
        "llvm.lrint, llvm.llrint: argument must be floating-point or vector "
        "of floating-points, and result must be integer or vector of integers",
        &Call);
    Check(ValTy->isVectorTy() == ResultTy->isVectorTy(),
          "llvm.lrint, llvm.llrint: argument and result disagree on vector use",
          &Call);
    if (ValTy->isVectorTy()) {
      Check(cast<VectorType>(ValTy)->getElementCount() ==
                cast<VectorType>(ResultTy)->getElementCount(),
            "llvm.lrint, llvm.llrint: argument must be same length as result",
            &Call);
    }
    break;
  }
  case Intrinsic::lround:
  case Intrinsic::llround: {
    Type *ValTy = Call.getArgOperand(0)->getType();
    Type *ResultTy = Call.getType();
    Check(!ValTy->isVectorTy() && !ResultTy->isVectorTy(),
          "Intrinsic does not support vectors", &Call);
    break;
  }
  case Intrinsic::bswap: {
    Type *Ty = Call.getType();
    unsigned Size = Ty->getScalarSizeInBits();
    Check(Size % 16 == 0, "bswap must be an even number of bytes", &Call);
    break;
  }
  case Intrinsic::invariant_start: {
    ConstantInt *InvariantSize = dyn_cast<ConstantInt>(Call.getArgOperand(0));
    Check(InvariantSize &&
              (!InvariantSize->isNegative() || InvariantSize->isMinusOne()),
          "invariant_start parameter must be -1, 0 or a positive number",
          &Call);
    break;
  }
  case Intrinsic::matrix_multiply:
  case Intrinsic::matrix_transpose:
  case Intrinsic::matrix_column_major_load:
  case Intrinsic::matrix_column_major_store: {
    Function *IF = Call.getCalledFunction();
    ConstantInt *Stride = nullptr;
    ConstantInt *NumRows;
    ConstantInt *NumColumns;
    VectorType *ResultTy;
    Type *Op0ElemTy = nullptr;
    Type *Op1ElemTy = nullptr;
    switch (ID) {
    case Intrinsic::matrix_multiply: {
      NumRows = cast<ConstantInt>(Call.getArgOperand(2));
      ConstantInt *N = cast<ConstantInt>(Call.getArgOperand(3));
      NumColumns = cast<ConstantInt>(Call.getArgOperand(4));
      Check(cast<FixedVectorType>(Call.getArgOperand(0)->getType())
                    ->getNumElements() ==
                NumRows->getZExtValue() * N->getZExtValue(),
            "First argument of a matrix operation does not match specified "
            "shape!");
      Check(cast<FixedVectorType>(Call.getArgOperand(1)->getType())
                    ->getNumElements() ==
                N->getZExtValue() * NumColumns->getZExtValue(),
            "Second argument of a matrix operation does not match specified "
            "shape!");

      ResultTy = cast<VectorType>(Call.getType());
      Op0ElemTy =
          cast<VectorType>(Call.getArgOperand(0)->getType())->getElementType();
      Op1ElemTy =
          cast<VectorType>(Call.getArgOperand(1)->getType())->getElementType();
      break;
    }
    case Intrinsic::matrix_transpose:
      NumRows = cast<ConstantInt>(Call.getArgOperand(1));
      NumColumns = cast<ConstantInt>(Call.getArgOperand(2));
      ResultTy = cast<VectorType>(Call.getType());
      Op0ElemTy =
          cast<VectorType>(Call.getArgOperand(0)->getType())->getElementType();
      break;
    case Intrinsic::matrix_column_major_load: {
      Stride = dyn_cast<ConstantInt>(Call.getArgOperand(1));
      NumRows = cast<ConstantInt>(Call.getArgOperand(3));
      NumColumns = cast<ConstantInt>(Call.getArgOperand(4));
      ResultTy = cast<VectorType>(Call.getType());
      break;
    }
    case Intrinsic::matrix_column_major_store: {
      Stride = dyn_cast<ConstantInt>(Call.getArgOperand(2));
      NumRows = cast<ConstantInt>(Call.getArgOperand(4));
      NumColumns = cast<ConstantInt>(Call.getArgOperand(5));
      ResultTy = cast<VectorType>(Call.getArgOperand(0)->getType());
      Op0ElemTy =
          cast<VectorType>(Call.getArgOperand(0)->getType())->getElementType();
      break;
    }
    default:
      llvm_unreachable("unexpected intrinsic");
    }

    Check(ResultTy->getElementType()->isIntegerTy() ||
              ResultTy->getElementType()->isFloatingPointTy(),
          "Result type must be an integer or floating-point type!", IF);

    if (Op0ElemTy)
      Check(ResultTy->getElementType() == Op0ElemTy,
            "Vector element type mismatch of the result and first operand "
            "vector!",
            IF);

    if (Op1ElemTy)
      Check(ResultTy->getElementType() == Op1ElemTy,
            "Vector element type mismatch of the result and second operand "
            "vector!",
            IF);

    Check(cast<FixedVectorType>(ResultTy)->getNumElements() ==
              NumRows->getZExtValue() * NumColumns->getZExtValue(),
          "Result of a matrix operation does not fit in the returned vector!");

    if (Stride)
      Check(Stride->getZExtValue() >= NumRows->getZExtValue(),
            "Stride must be greater or equal than the number of rows!", IF);

    break;
  }
  case Intrinsic::vector_splice: {
    VectorType *VecTy = cast<VectorType>(Call.getType());
    int64_t Idx = cast<ConstantInt>(Call.getArgOperand(2))->getSExtValue();
    int64_t KnownMinNumElements = VecTy->getElementCount().getKnownMinValue();
    if (Call.getParent() && Call.getParent()->getParent()) {
      AttributeList Attrs = Call.getParent()->getParent()->getAttributes();
      if (Attrs.hasFnAttr(Attribute::VScaleRange))
        KnownMinNumElements *= Attrs.getFnAttrs().getVScaleRangeMin();
    }
    Check((Idx < 0 && std::abs(Idx) <= KnownMinNumElements) ||
              (Idx >= 0 && Idx < KnownMinNumElements),
          "The splice index exceeds the range [-VL, VL-1] where VL is the "
          "known minimum number of elements in the vector. For scalable "
          "vectors the minimum number of elements is determined from "
          "vscale_range.",
          &Call);
    break;
  }
  case Intrinsic::experimental_stepvector: {
    VectorType *VecTy = dyn_cast<VectorType>(Call.getType());
    Check(VecTy && VecTy->getScalarType()->isIntegerTy() &&
              VecTy->getScalarSizeInBits() >= 8,
          "experimental_stepvector only supported for vectors of integers "
          "with a bitwidth of at least 8.",
          &Call);
    break;
  }
  case Intrinsic::vector_insert: {
    Value *Vec = Call.getArgOperand(0);
    Value *SubVec = Call.getArgOperand(1);
    Value *Idx = Call.getArgOperand(2);
    unsigned IdxN = cast<ConstantInt>(Idx)->getZExtValue();

    VectorType *VecTy = cast<VectorType>(Vec->getType());
    VectorType *SubVecTy = cast<VectorType>(SubVec->getType());

    ElementCount VecEC = VecTy->getElementCount();
    ElementCount SubVecEC = SubVecTy->getElementCount();
    Check(VecTy->getElementType() == SubVecTy->getElementType(),
          "vector_insert parameters must have the same element "
          "type.",
          &Call);
    Check(IdxN % SubVecEC.getKnownMinValue() == 0,
          "vector_insert index must be a constant multiple of "
          "the subvector's known minimum vector length.");

    // If this insertion is not the 'mixed' case where a fixed vector is
    // inserted into a scalable vector, ensure that the insertion of the
    // subvector does not overrun the parent vector.
    if (VecEC.isScalable() == SubVecEC.isScalable()) {
      Check(IdxN < VecEC.getKnownMinValue() &&
                IdxN + SubVecEC.getKnownMinValue() <= VecEC.getKnownMinValue(),
            "subvector operand of vector_insert would overrun the "
            "vector being inserted into.");
    }
    break;
  }
  case Intrinsic::vector_extract: {
    Value *Vec = Call.getArgOperand(0);
    Value *Idx = Call.getArgOperand(1);
    unsigned IdxN = cast<ConstantInt>(Idx)->getZExtValue();

    VectorType *ResultTy = cast<VectorType>(Call.getType());
    VectorType *VecTy = cast<VectorType>(Vec->getType());

    ElementCount VecEC = VecTy->getElementCount();
    ElementCount ResultEC = ResultTy->getElementCount();

    Check(ResultTy->getElementType() == VecTy->getElementType(),
          "vector_extract result must have the same element "
          "type as the input vector.",
          &Call);
    Check(IdxN % ResultEC.getKnownMinValue() == 0,
          "vector_extract index must be a constant multiple of "
          "the result type's known minimum vector length.");

    // If this extraction is not the 'mixed' case where a fixed vector is
    // extracted from a scalable vector, ensure that the extraction does not
    // overrun the parent vector.
    if (VecEC.isScalable() == ResultEC.isScalable()) {
      Check(IdxN < VecEC.getKnownMinValue() &&
                IdxN + ResultEC.getKnownMinValue() <= VecEC.getKnownMinValue(),
            "vector_extract would overrun.");
    }
    break;
  }
  case Intrinsic::experimental_vector_partial_reduce_add: {
    VectorType *AccTy = cast<VectorType>(Call.getArgOperand(0)->getType());
    VectorType *VecTy = cast<VectorType>(Call.getArgOperand(1)->getType());

    unsigned VecWidth = VecTy->getElementCount().getKnownMinValue();
    unsigned AccWidth = AccTy->getElementCount().getKnownMinValue();

    Check((VecWidth % AccWidth) == 0,
          "Invalid vector widths for partial "
          "reduction. The width of the input vector "
          "must be a positive integer multiple of "
          "the width of the accumulator vector.");
    break;
  }
  case Intrinsic::experimental_noalias_scope_decl: {
    NoAliasScopeDecls.push_back(cast<IntrinsicInst>(&Call));
    break;
  }
  case Intrinsic::preserve_array_access_index:
  case Intrinsic::preserve_struct_access_index:
  case Intrinsic::aarch64_ldaxr:
  case Intrinsic::aarch64_ldxr:
  case Intrinsic::arm_ldaex:
  case Intrinsic::arm_ldrex: {
    Type *ElemTy = Call.getParamElementType(0);
    Check(ElemTy, "Intrinsic requires elementtype attribute on first argument.",
          &Call);
    break;
  }
  case Intrinsic::aarch64_stlxr:
  case Intrinsic::aarch64_stxr:
  case Intrinsic::arm_stlex:
  case Intrinsic::arm_strex: {
    Type *ElemTy = Call.getAttributes().getParamElementType(1);
    Check(ElemTy,
          "Intrinsic requires elementtype attribute on second argument.",
          &Call);
    break;
  }
  case Intrinsic::aarch64_prefetch: {
    Check(cast<ConstantInt>(Call.getArgOperand(1))->getZExtValue() < 2,
          "write argument to llvm.aarch64.prefetch must be 0 or 1", Call);
    Check(cast<ConstantInt>(Call.getArgOperand(2))->getZExtValue() < 4,
          "target argument to llvm.aarch64.prefetch must be 0-3", Call);
    Check(cast<ConstantInt>(Call.getArgOperand(3))->getZExtValue() < 2,
          "stream argument to llvm.aarch64.prefetch must be 0 or 1", Call);
    Check(cast<ConstantInt>(Call.getArgOperand(4))->getZExtValue() < 2,
          "isdata argument to llvm.aarch64.prefetch must be 0 or 1", Call);
    break;
  }
  case Intrinsic::callbr_landingpad: {
    const auto *CBR = dyn_cast<CallBrInst>(Call.getOperand(0));
    Check(CBR, "intrinstic requires callbr operand", &Call);
    if (!CBR)
      break;

    const BasicBlock *LandingPadBB = Call.getParent();
    const BasicBlock *PredBB = LandingPadBB->getUniquePredecessor();
    if (!PredBB) {
      CheckFailed("Intrinsic in block must have 1 unique predecessor", &Call);
      break;
    }
    if (!isa<CallBrInst>(PredBB->getTerminator())) {
      CheckFailed("Intrinsic must have corresponding callbr in predecessor",
                  &Call);
      break;
    }
    Check(llvm::any_of(CBR->getIndirectDests(),
                       [LandingPadBB](const BasicBlock *IndDest) {
                         return IndDest == LandingPadBB;
                       }),
          "Intrinsic's corresponding callbr must have intrinsic's parent basic "
          "block in indirect destination list",
          &Call);
    const Instruction &First = *LandingPadBB->begin();
    Check(&First == &Call, "No other instructions may proceed intrinsic",
          &Call);
    break;
  }
  case Intrinsic::amdgcn_cs_chain: {
    auto CallerCC = Call.getCaller()->getCallingConv();
    switch (CallerCC) {
    case CallingConv::AMDGPU_CS:
    case CallingConv::AMDGPU_CS_Chain:
    case CallingConv::AMDGPU_CS_ChainPreserve:
      break;
    default:
      CheckFailed("Intrinsic can only be used from functions with the "
                  "amdgpu_cs, amdgpu_cs_chain or amdgpu_cs_chain_preserve "
                  "calling conventions",
                  &Call);
      break;
    }

    Check(Call.paramHasAttr(2, Attribute::InReg),
          "SGPR arguments must have the `inreg` attribute", &Call);
    Check(!Call.paramHasAttr(3, Attribute::InReg),
          "VGPR arguments must not have the `inreg` attribute", &Call);
    break;
  }
  case Intrinsic::amdgcn_set_inactive_chain_arg: {
    auto CallerCC = Call.getCaller()->getCallingConv();
    switch (CallerCC) {
    case CallingConv::AMDGPU_CS_Chain:
    case CallingConv::AMDGPU_CS_ChainPreserve:
      break;
    default:
      CheckFailed("Intrinsic can only be used from functions with the "
                  "amdgpu_cs_chain or amdgpu_cs_chain_preserve "
                  "calling conventions",
                  &Call);
      break;
    }

    unsigned InactiveIdx = 1;
    Check(!Call.paramHasAttr(InactiveIdx, Attribute::InReg),
          "Value for inactive lanes must not have the `inreg` attribute",
          &Call);
    Check(isa<Argument>(Call.getArgOperand(InactiveIdx)),
          "Value for inactive lanes must be a function argument", &Call);
    Check(!cast<Argument>(Call.getArgOperand(InactiveIdx))->hasInRegAttr(),
          "Value for inactive lanes must be a VGPR function argument", &Call);
    break;
  }
  case Intrinsic::nvvm_setmaxnreg_inc_sync_aligned_u32:
  case Intrinsic::nvvm_setmaxnreg_dec_sync_aligned_u32: {
    Value *V = Call.getArgOperand(0);
    unsigned RegCount = cast<ConstantInt>(V)->getZExtValue();
    Check(RegCount % 8 == 0,
          "reg_count argument to nvvm.setmaxnreg must be in multiples of 8");
    Check((RegCount >= 24 && RegCount <= 256),
          "reg_count argument to nvvm.setmaxnreg must be within [24, 256]");
    break;
  }
  case Intrinsic::experimental_convergence_entry:
  case Intrinsic::experimental_convergence_anchor:
    break;
  case Intrinsic::experimental_convergence_loop:
    break;
  case Intrinsic::ptrmask: {
    Type *Ty0 = Call.getArgOperand(0)->getType();
    Type *Ty1 = Call.getArgOperand(1)->getType();
    Check(Ty0->isPtrOrPtrVectorTy(),
          "llvm.ptrmask intrinsic first argument must be pointer or vector "
          "of pointers",
          &Call);
    Check(
        Ty0->isVectorTy() == Ty1->isVectorTy(),
        "llvm.ptrmask intrinsic arguments must be both scalars or both vectors",
        &Call);
    if (Ty0->isVectorTy())
      Check(cast<VectorType>(Ty0)->getElementCount() ==
                cast<VectorType>(Ty1)->getElementCount(),
            "llvm.ptrmask intrinsic arguments must have the same number of "
            "elements",
            &Call);
    Check(DL.getIndexTypeSizeInBits(Ty0) == Ty1->getScalarSizeInBits(),
          "llvm.ptrmask intrinsic second argument bitwidth must match "
          "pointer index type size of first argument",
          &Call);
    break;
  }
  case Intrinsic::threadlocal_address: {
    const Value &Arg0 = *Call.getArgOperand(0);
    Check(isa<GlobalValue>(Arg0),
          "llvm.threadlocal.address first argument must be a GlobalValue");
    Check(cast<GlobalValue>(Arg0).isThreadLocal(),
          "llvm.threadlocal.address operand isThreadLocal() must be true");
    break;
  }
  };

  // Verify that there aren't any unmediated control transfers between funclets.
  if (IntrinsicInst::mayLowerToFunctionCall(ID)) {
    Function *F = Call.getParent()->getParent();
    if (F->hasPersonalityFn() &&
        isScopedEHPersonality(classifyEHPersonality(F->getPersonalityFn()))) {
      // Run EH funclet coloring on-demand and cache results for other intrinsic
      // calls in this function
      if (BlockEHFuncletColors.empty())
        BlockEHFuncletColors = colorEHFunclets(*F);

      // Check for catch-/cleanup-pad in first funclet block
      bool InEHFunclet = false;
      BasicBlock *CallBB = Call.getParent();
      const ColorVector &CV = BlockEHFuncletColors.find(CallBB)->second;
      assert(CV.size() > 0 && "Uncolored block");
      for (BasicBlock *ColorFirstBB : CV)
        if (dyn_cast_or_null<FuncletPadInst>(ColorFirstBB->getFirstNonPHI()))
          InEHFunclet = true;

      // Check for funclet operand bundle
      bool HasToken = false;
      for (unsigned I = 0, E = Call.getNumOperandBundles(); I != E; ++I)
        if (Call.getOperandBundleAt(I).getTagID() == LLVMContext::OB_funclet)
          HasToken = true;

      // This would cause silent code truncation in WinEHPrepare
      if (InEHFunclet)
        Check(HasToken, "Missing funclet token on intrinsic call", &Call);
    }
  }
}

/// Carefully grab the subprogram from a local scope.
///
/// This carefully grabs the subprogram from a local scope, avoiding the
/// built-in assertions that would typically fire.
static DISubprogram *getSubprogram(Metadata *LocalScope) {
  if (!LocalScope)
    return nullptr;

  if (auto *SP = dyn_cast<DISubprogram>(LocalScope))
    return SP;

  if (auto *LB = dyn_cast<DILexicalBlockBase>(LocalScope))
    return getSubprogram(LB->getRawScope());

  // Just return null; broken scope chains are checked elsewhere.
  assert(!isa<DILocalScope>(LocalScope) && "Unknown type of local scope");
  return nullptr;
}

void Verifier::visit(DbgLabelRecord &DLR) {
  CheckDI(isa<DILabel>(DLR.getRawLabel()),
          "invalid #dbg_label intrinsic variable", &DLR, DLR.getRawLabel());

  // Ignore broken !dbg attachments; they're checked elsewhere.
  if (MDNode *N = DLR.getDebugLoc().getAsMDNode())
    if (!isa<DILocation>(N))
      return;

  BasicBlock *BB = DLR.getParent();
  Function *F = BB ? BB->getParent() : nullptr;

  // The scopes for variables and !dbg attachments must agree.
  DILabel *Label = DLR.getLabel();
  DILocation *Loc = DLR.getDebugLoc();
  CheckDI(Loc, "#dbg_label record requires a !dbg attachment", &DLR, BB, F);

  DISubprogram *LabelSP = getSubprogram(Label->getRawScope());
  DISubprogram *LocSP = getSubprogram(Loc->getRawScope());
  if (!LabelSP || !LocSP)
    return;

  CheckDI(LabelSP == LocSP,
          "mismatched subprogram between #dbg_label label and !dbg attachment",
          &DLR, BB, F, Label, Label->getScope()->getSubprogram(), Loc,
          Loc->getScope()->getSubprogram());
}

void Verifier::visit(DbgVariableRecord &DVR) {
  BasicBlock *BB = DVR.getParent();
  Function *F = BB->getParent();

  CheckDI(DVR.getType() == DbgVariableRecord::LocationType::Value ||
              DVR.getType() == DbgVariableRecord::LocationType::Declare ||
              DVR.getType() == DbgVariableRecord::LocationType::Assign,
          "invalid #dbg record type", &DVR, DVR.getType());

  // The location for a DbgVariableRecord must be either a ValueAsMetadata,
  // DIArgList, or an empty MDNode (which is a legacy representation for an
  // "undef" location).
  auto *MD = DVR.getRawLocation();
  CheckDI(MD && (isa<ValueAsMetadata>(MD) || isa<DIArgList>(MD) ||
                 (isa<MDNode>(MD) && !cast<MDNode>(MD)->getNumOperands())),
          "invalid #dbg record address/value", &DVR, MD);
  if (auto *VAM = dyn_cast<ValueAsMetadata>(MD))
    visitValueAsMetadata(*VAM, F);
  else if (auto *AL = dyn_cast<DIArgList>(MD))
    visitDIArgList(*AL, F);

  CheckDI(isa_and_nonnull<DILocalVariable>(DVR.getRawVariable()),
          "invalid #dbg record variable", &DVR, DVR.getRawVariable());
  visitMDNode(*DVR.getRawVariable(), AreDebugLocsAllowed::No);

  CheckDI(isa_and_nonnull<DIExpression>(DVR.getRawExpression()),
          "invalid #dbg record expression", &DVR, DVR.getRawExpression());
  visitMDNode(*DVR.getExpression(), AreDebugLocsAllowed::No);

  if (DVR.isDbgAssign()) {
    CheckDI(isa_and_nonnull<DIAssignID>(DVR.getRawAssignID()),
            "invalid #dbg_assign DIAssignID", &DVR, DVR.getRawAssignID());
    visitMDNode(*cast<DIAssignID>(DVR.getRawAssignID()),
                AreDebugLocsAllowed::No);

    const auto *RawAddr = DVR.getRawAddress();
    // Similarly to the location above, the address for an assign
    // DbgVariableRecord must be a ValueAsMetadata or an empty MDNode, which
    // represents an undef address.
    CheckDI(
        isa<ValueAsMetadata>(RawAddr) ||
            (isa<MDNode>(RawAddr) && !cast<MDNode>(RawAddr)->getNumOperands()),
        "invalid #dbg_assign address", &DVR, DVR.getRawAddress());
    if (auto *VAM = dyn_cast<ValueAsMetadata>(RawAddr))
      visitValueAsMetadata(*VAM, F);

    CheckDI(isa_and_nonnull<DIExpression>(DVR.getRawAddressExpression()),
            "invalid #dbg_assign address expression", &DVR,
            DVR.getRawAddressExpression());
    visitMDNode(*DVR.getAddressExpression(), AreDebugLocsAllowed::No);

    // All of the linked instructions should be in the same function as DVR.
    for (Instruction *I : at::getAssignmentInsts(&DVR))
      CheckDI(DVR.getFunction() == I->getFunction(),
              "inst not in same function as #dbg_assign", I, &DVR);
  }

  // This check is redundant with one in visitLocalVariable().
  DILocalVariable *Var = DVR.getVariable();
  CheckDI(isType(Var->getRawType()), "invalid type ref", Var,
          Var->getRawType());

  auto *DLNode = DVR.getDebugLoc().getAsMDNode();
  CheckDI(isa_and_nonnull<DILocation>(DLNode), "invalid #dbg record DILocation",
          &DVR, DLNode);
  DILocation *Loc = DVR.getDebugLoc();

  // The scopes for variables and !dbg attachments must agree.
  DISubprogram *VarSP = getSubprogram(Var->getRawScope());
  DISubprogram *LocSP = getSubprogram(Loc->getRawScope());
  if (!VarSP || !LocSP)
    return; // Broken scope chains are checked elsewhere.

  CheckDI(VarSP == LocSP,
          "mismatched subprogram between #dbg record variable and DILocation",
          &DVR, BB, F, Var, Var->getScope()->getSubprogram(), Loc,
          Loc->getScope()->getSubprogram());

  verifyFnArgs(DVR);
}

void Verifier::visitVPIntrinsic(VPIntrinsic &VPI) {
  if (auto *VPCast = dyn_cast<VPCastIntrinsic>(&VPI)) {
    auto *RetTy = cast<VectorType>(VPCast->getType());
    auto *ValTy = cast<VectorType>(VPCast->getOperand(0)->getType());
    Check(RetTy->getElementCount() == ValTy->getElementCount(),
          "VP cast intrinsic first argument and result vector lengths must be "
          "equal",
          *VPCast);

    switch (VPCast->getIntrinsicID()) {
    default:
      llvm_unreachable("Unknown VP cast intrinsic");
    case Intrinsic::vp_trunc:
      Check(RetTy->isIntOrIntVectorTy() && ValTy->isIntOrIntVectorTy(),
            "llvm.vp.trunc intrinsic first argument and result element type "
            "must be integer",
            *VPCast);
      Check(RetTy->getScalarSizeInBits() < ValTy->getScalarSizeInBits(),
            "llvm.vp.trunc intrinsic the bit size of first argument must be "
            "larger than the bit size of the return type",
            *VPCast);
      break;
    case Intrinsic::vp_zext:
    case Intrinsic::vp_sext:
      Check(RetTy->isIntOrIntVectorTy() && ValTy->isIntOrIntVectorTy(),
            "llvm.vp.zext or llvm.vp.sext intrinsic first argument and result "
            "element type must be integer",
            *VPCast);
      Check(RetTy->getScalarSizeInBits() > ValTy->getScalarSizeInBits(),
            "llvm.vp.zext or llvm.vp.sext intrinsic the bit size of first "
            "argument must be smaller than the bit size of the return type",
            *VPCast);
      break;
    case Intrinsic::vp_fptoui:
    case Intrinsic::vp_fptosi:
    case Intrinsic::vp_lrint:
    case Intrinsic::vp_llrint:
      Check(
          RetTy->isIntOrIntVectorTy() && ValTy->isFPOrFPVectorTy(),
          "llvm.vp.fptoui, llvm.vp.fptosi, llvm.vp.lrint or llvm.vp.llrint" "intrinsic first argument element "
          "type must be floating-point and result element type must be integer",
          *VPCast);
      break;
    case Intrinsic::vp_uitofp:
    case Intrinsic::vp_sitofp:
      Check(
          RetTy->isFPOrFPVectorTy() && ValTy->isIntOrIntVectorTy(),
          "llvm.vp.uitofp or llvm.vp.sitofp intrinsic first argument element "
          "type must be integer and result element type must be floating-point",
          *VPCast);
      break;
    case Intrinsic::vp_fptrunc:
      Check(RetTy->isFPOrFPVectorTy() && ValTy->isFPOrFPVectorTy(),
            "llvm.vp.fptrunc intrinsic first argument and result element type "
            "must be floating-point",
            *VPCast);
      Check(RetTy->getScalarSizeInBits() < ValTy->getScalarSizeInBits(),
            "llvm.vp.fptrunc intrinsic the bit size of first argument must be "
            "larger than the bit size of the return type",
            *VPCast);
      break;
    case Intrinsic::vp_fpext:
      Check(RetTy->isFPOrFPVectorTy() && ValTy->isFPOrFPVectorTy(),
            "llvm.vp.fpext intrinsic first argument and result element type "
            "must be floating-point",
            *VPCast);
      Check(RetTy->getScalarSizeInBits() > ValTy->getScalarSizeInBits(),
            "llvm.vp.fpext intrinsic the bit size of first argument must be "
            "smaller than the bit size of the return type",
            *VPCast);
      break;
    case Intrinsic::vp_ptrtoint:
      Check(RetTy->isIntOrIntVectorTy() && ValTy->isPtrOrPtrVectorTy(),
            "llvm.vp.ptrtoint intrinsic first argument element type must be "
            "pointer and result element type must be integer",
            *VPCast);
      break;
    case Intrinsic::vp_inttoptr:
      Check(RetTy->isPtrOrPtrVectorTy() && ValTy->isIntOrIntVectorTy(),
            "llvm.vp.inttoptr intrinsic first argument element type must be "
            "integer and result element type must be pointer",
            *VPCast);
      break;
    }
  }
  if (VPI.getIntrinsicID() == Intrinsic::vp_fcmp) {
    auto Pred = cast<VPCmpIntrinsic>(&VPI)->getPredicate();
    Check(CmpInst::isFPPredicate(Pred),
          "invalid predicate for VP FP comparison intrinsic", &VPI);
  }
  if (VPI.getIntrinsicID() == Intrinsic::vp_icmp) {
    auto Pred = cast<VPCmpIntrinsic>(&VPI)->getPredicate();
    Check(CmpInst::isIntPredicate(Pred),
          "invalid predicate for VP integer comparison intrinsic", &VPI);
  }
  if (VPI.getIntrinsicID() == Intrinsic::vp_is_fpclass) {
    auto TestMask = cast<ConstantInt>(VPI.getOperand(1));
    Check((TestMask->getZExtValue() & ~static_cast<unsigned>(fcAllFlags)) == 0,
          "unsupported bits for llvm.vp.is.fpclass test mask");
  }
}

void Verifier::visitConstrainedFPIntrinsic(ConstrainedFPIntrinsic &FPI) {
  unsigned NumOperands = FPI.getNonMetadataArgCount();
  bool HasRoundingMD =
      Intrinsic::hasConstrainedFPRoundingModeOperand(FPI.getIntrinsicID());

  // Add the expected number of metadata operands.
  NumOperands += (1 + HasRoundingMD);

  // Compare intrinsics carry an extra predicate metadata operand.
  if (isa<ConstrainedFPCmpIntrinsic>(FPI))
    NumOperands += 1;
  Check((FPI.arg_size() == NumOperands),
        "invalid arguments for constrained FP intrinsic", &FPI);

  switch (FPI.getIntrinsicID()) {
  case Intrinsic::experimental_constrained_lrint:
  case Intrinsic::experimental_constrained_llrint: {
    Type *ValTy = FPI.getArgOperand(0)->getType();
    Type *ResultTy = FPI.getType();
    Check(!ValTy->isVectorTy() && !ResultTy->isVectorTy(),
          "Intrinsic does not support vectors", &FPI);
    break;
  }

  case Intrinsic::experimental_constrained_lround:
  case Intrinsic::experimental_constrained_llround: {
    Type *ValTy = FPI.getArgOperand(0)->getType();
    Type *ResultTy = FPI.getType();
    Check(!ValTy->isVectorTy() && !ResultTy->isVectorTy(),
          "Intrinsic does not support vectors", &FPI);
    break;
  }

  case Intrinsic::experimental_constrained_fcmp:
  case Intrinsic::experimental_constrained_fcmps: {
    auto Pred = cast<ConstrainedFPCmpIntrinsic>(&FPI)->getPredicate();
    Check(CmpInst::isFPPredicate(Pred),
          "invalid predicate for constrained FP comparison intrinsic", &FPI);
    break;
  }

  case Intrinsic::experimental_constrained_fptosi:
  case Intrinsic::experimental_constrained_fptoui: {
    Value *Operand = FPI.getArgOperand(0);
    ElementCount SrcEC;
    Check(Operand->getType()->isFPOrFPVectorTy(),
          "Intrinsic first argument must be floating point", &FPI);
    if (auto *OperandT = dyn_cast<VectorType>(Operand->getType())) {
      SrcEC = cast<VectorType>(OperandT)->getElementCount();
    }

    Operand = &FPI;
    Check(SrcEC.isNonZero() == Operand->getType()->isVectorTy(),
          "Intrinsic first argument and result disagree on vector use", &FPI);
    Check(Operand->getType()->isIntOrIntVectorTy(),
          "Intrinsic result must be an integer", &FPI);
    if (auto *OperandT = dyn_cast<VectorType>(Operand->getType())) {
      Check(SrcEC == cast<VectorType>(OperandT)->getElementCount(),
            "Intrinsic first argument and result vector lengths must be equal",
            &FPI);
    }
    break;
  }

  case Intrinsic::experimental_constrained_sitofp:
  case Intrinsic::experimental_constrained_uitofp: {
    Value *Operand = FPI.getArgOperand(0);
    ElementCount SrcEC;
    Check(Operand->getType()->isIntOrIntVectorTy(),
          "Intrinsic first argument must be integer", &FPI);
    if (auto *OperandT = dyn_cast<VectorType>(Operand->getType())) {
      SrcEC = cast<VectorType>(OperandT)->getElementCount();
    }

    Operand = &FPI;
    Check(SrcEC.isNonZero() == Operand->getType()->isVectorTy(),
          "Intrinsic first argument and result disagree on vector use", &FPI);
    Check(Operand->getType()->isFPOrFPVectorTy(),
          "Intrinsic result must be a floating point", &FPI);
    if (auto *OperandT = dyn_cast<VectorType>(Operand->getType())) {
      Check(SrcEC == cast<VectorType>(OperandT)->getElementCount(),
            "Intrinsic first argument and result vector lengths must be equal",
            &FPI);
    }
    break;
  }

  case Intrinsic::experimental_constrained_fptrunc:
  case Intrinsic::experimental_constrained_fpext: {
    Value *Operand = FPI.getArgOperand(0);
    Type *OperandTy = Operand->getType();
    Value *Result = &FPI;
    Type *ResultTy = Result->getType();
    Check(OperandTy->isFPOrFPVectorTy(),
          "Intrinsic first argument must be FP or FP vector", &FPI);
    Check(ResultTy->isFPOrFPVectorTy(),
          "Intrinsic result must be FP or FP vector", &FPI);
    Check(OperandTy->isVectorTy() == ResultTy->isVectorTy(),
          "Intrinsic first argument and result disagree on vector use", &FPI);
    if (OperandTy->isVectorTy()) {
      Check(cast<VectorType>(OperandTy)->getElementCount() ==
                cast<VectorType>(ResultTy)->getElementCount(),
            "Intrinsic first argument and result vector lengths must be equal",
            &FPI);
    }
    if (FPI.getIntrinsicID() == Intrinsic::experimental_constrained_fptrunc) {
      Check(OperandTy->getScalarSizeInBits() > ResultTy->getScalarSizeInBits(),
            "Intrinsic first argument's type must be larger than result type",
            &FPI);
    } else {
      Check(OperandTy->getScalarSizeInBits() < ResultTy->getScalarSizeInBits(),
            "Intrinsic first argument's type must be smaller than result type",
            &FPI);
    }
    break;
  }

  default:
    break;
  }

  // If a non-metadata argument is passed in a metadata slot then the
  // error will be caught earlier when the incorrect argument doesn't
  // match the specification in the intrinsic call table. Thus, no
  // argument type check is needed here.

  Check(FPI.getExceptionBehavior().has_value(),
        "invalid exception behavior argument", &FPI);
  if (HasRoundingMD) {
    Check(FPI.getRoundingMode().has_value(), "invalid rounding mode argument",
          &FPI);
  }
}

void Verifier::visitDbgIntrinsic(StringRef Kind, DbgVariableIntrinsic &DII) {
  if (DebugInfoVersion)
    CheckDI(*DebugInfoVersion == DEBUG_METADATA_VERSION,
            "debug intrinsic incompatible with Debug Info Version", &DII,
            *DebugInfoVersion);
  auto *MD = DII.getRawLocation();
  CheckDI(isa<ValueAsMetadata>(MD) || isa<DIArgList>(MD) ||
              (isa<MDNode>(MD) && !cast<MDNode>(MD)->getNumOperands()),
          "invalid llvm.dbg." + Kind + " intrinsic address/value", &DII, MD);
  CheckDI(isa<DILocalVariable>(DII.getRawVariable()),
          "invalid llvm.dbg." + Kind + " intrinsic variable", &DII,
          DII.getRawVariable());
  CheckDI(isa<DIExpression>(DII.getRawExpression()),
          "invalid llvm.dbg." + Kind + " intrinsic expression", &DII,
          DII.getRawExpression());

  if (auto *DAI = dyn_cast<DbgAssignIntrinsic>(&DII)) {
    CheckDI(isa<DIAssignID>(DAI->getRawAssignID()),
            "invalid llvm.dbg.assign intrinsic DIAssignID", &DII,
            DAI->getRawAssignID());
    const auto *RawAddr = DAI->getRawAddress();
    CheckDI(
        isa<ValueAsMetadata>(RawAddr) ||
            (isa<MDNode>(RawAddr) && !cast<MDNode>(RawAddr)->getNumOperands()),
        "invalid llvm.dbg.assign intrinsic address", &DII,
        DAI->getRawAddress());
    CheckDI(isa<DIExpression>(DAI->getRawAddressExpression()),
            "invalid llvm.dbg.assign intrinsic address expression", &DII,
            DAI->getRawAddressExpression());
    // All of the linked instructions should be in the same function as DII.
    for (Instruction *I : at::getAssignmentInsts(DAI))
      CheckDI(DAI->getFunction() == I->getFunction(),
              "inst not in same function as dbg.assign", I, DAI);
  }

  // Ignore broken !dbg attachments; they're checked elsewhere.
  if (MDNode *N = DII.getDebugLoc().getAsMDNode())
    if (!isa<DILocation>(N))
      return;

  BasicBlock *BB = DII.getParent();
  Function *F = BB ? BB->getParent() : nullptr;

  // The scopes for variables and !dbg attachments must agree.
  DILocalVariable *Var = DII.getVariable();
  DILocation *Loc = DII.getDebugLoc();
  CheckDI(Loc, "llvm.dbg." + Kind + " intrinsic requires a !dbg attachment",
          &DII, BB, F);

  DISubprogram *VarSP = getSubprogram(Var->getRawScope());
  DISubprogram *LocSP = getSubprogram(Loc->getRawScope());
  if (!VarSP || !LocSP)
    return; // Broken scope chains are checked elsewhere.

  CheckDI(VarSP == LocSP,
          "mismatched subprogram between llvm.dbg." + Kind +
              " variable and !dbg attachment",
          &DII, BB, F, Var, Var->getScope()->getSubprogram(), Loc,
          Loc->getScope()->getSubprogram());

  // This check is redundant with one in visitLocalVariable().
  CheckDI(isType(Var->getRawType()), "invalid type ref", Var,
          Var->getRawType());
  verifyFnArgs(DII);
}

void Verifier::visitDbgLabelIntrinsic(StringRef Kind, DbgLabelInst &DLI) {
  CheckDI(isa<DILabel>(DLI.getRawLabel()),
          "invalid llvm.dbg." + Kind + " intrinsic variable", &DLI,
          DLI.getRawLabel());

  // Ignore broken !dbg attachments; they're checked elsewhere.
  if (MDNode *N = DLI.getDebugLoc().getAsMDNode())
    if (!isa<DILocation>(N))
      return;

  BasicBlock *BB = DLI.getParent();
  Function *F = BB ? BB->getParent() : nullptr;

  // The scopes for variables and !dbg attachments must agree.
  DILabel *Label = DLI.getLabel();
  DILocation *Loc = DLI.getDebugLoc();
  Check(Loc, "llvm.dbg." + Kind + " intrinsic requires a !dbg attachment", &DLI,
        BB, F);

  DISubprogram *LabelSP = getSubprogram(Label->getRawScope());
  DISubprogram *LocSP = getSubprogram(Loc->getRawScope());
  if (!LabelSP || !LocSP)
    return;

  CheckDI(LabelSP == LocSP,
          "mismatched subprogram between llvm.dbg." + Kind +
              " label and !dbg attachment",
          &DLI, BB, F, Label, Label->getScope()->getSubprogram(), Loc,
          Loc->getScope()->getSubprogram());
}

void Verifier::verifyFragmentExpression(const DbgVariableIntrinsic &I) {
  DILocalVariable *V = dyn_cast_or_null<DILocalVariable>(I.getRawVariable());
  DIExpression *E = dyn_cast_or_null<DIExpression>(I.getRawExpression());

  // We don't know whether this intrinsic verified correctly.
  if (!V || !E || !E->isValid())
    return;

  // Nothing to do if this isn't a DW_OP_LLVM_fragment expression.
  auto Fragment = E->getFragmentInfo();
  if (!Fragment)
    return;

  // The frontend helps out GDB by emitting the members of local anonymous
  // unions as artificial local variables with shared storage. When SROA splits
  // the storage for artificial local variables that are smaller than the entire
  // union, the overhang piece will be outside of the allotted space for the
  // variable and this check fails.
  // FIXME: Remove this check as soon as clang stops doing this; it hides bugs.
  if (V->isArtificial())
    return;

  verifyFragmentExpression(*V, *Fragment, &I);
}
void Verifier::verifyFragmentExpression(const DbgVariableRecord &DVR) {
  DILocalVariable *V = dyn_cast_or_null<DILocalVariable>(DVR.getRawVariable());
  DIExpression *E = dyn_cast_or_null<DIExpression>(DVR.getRawExpression());

  // We don't know whether this intrinsic verified correctly.
  if (!V || !E || !E->isValid())
    return;

  // Nothing to do if this isn't a DW_OP_LLVM_fragment expression.
  auto Fragment = E->getFragmentInfo();
  if (!Fragment)
    return;

  // The frontend helps out GDB by emitting the members of local anonymous
  // unions as artificial local variables with shared storage. When SROA splits
  // the storage for artificial local variables that are smaller than the entire
  // union, the overhang piece will be outside of the allotted space for the
  // variable and this check fails.
  // FIXME: Remove this check as soon as clang stops doing this; it hides bugs.
  if (V->isArtificial())
    return;

  verifyFragmentExpression(*V, *Fragment, &DVR);
}

template <typename ValueOrMetadata>
void Verifier::verifyFragmentExpression(const DIVariable &V,
                                        DIExpression::FragmentInfo Fragment,
                                        ValueOrMetadata *Desc) {
  // If there's no size, the type is broken, but that should be checked
  // elsewhere.
  auto VarSize = V.getSizeInBits();
  if (!VarSize)
    return;

  unsigned FragSize = Fragment.SizeInBits;
  unsigned FragOffset = Fragment.OffsetInBits;
  CheckDI(FragSize + FragOffset <= *VarSize,
          "fragment is larger than or outside of variable", Desc, &V);
  CheckDI(FragSize != *VarSize, "fragment covers entire variable", Desc, &V);

  auto MSpace = V.getDWARFMemorySpace();
  CheckDI(MSpace <= dwarf::DW_MSPACE_LLVM_hi_user, "invalid memory space", &V);
}

void Verifier::visitDbgDefKillIntrinsic(StringRef Kind,
                                        DbgDefKillIntrinsic &DDI) {
  if (DebugInfoVersion)
    CheckDI(*DebugInfoVersion == DEBUG_METADATA_VERSION_HETEROGENEOUS_DWARF,
            "debug intrinsic incompatible with Debug Info Version", &DDI,
            *DebugInfoVersion);
  CheckDI(isa<DILifetime>(DDI.getRawLifetime()),
          "invalid llvm.dbg." + Kind + " intrinsic lifetime", &DDI,
          DDI.getRawLifetime());
  if (DbgDefInst *D = dyn_cast<DbgDefInst>(&DDI)) {
    CheckDI(isa<ValueAsMetadata>(D->getRawReferrer()),
            "invalid llvm.dbg.def intrinsic referrer", D, D->getRawReferrer());
    CheckDI(DefinedDebugLifetimes.insert(D->getLifetime()).second,
            "invalid llvm.dbg.def refers to an already-defined lifetime",
            D->getLifetime());
  }
}

void Verifier::verifyFnArgs(const DbgVariableIntrinsic &I) {
  // This function does not take the scope of noninlined function arguments into
  // account. Don't run it if current function is nodebug, because it may
  // contain inlined debug intrinsics.
  if (!HasDebugInfo)
    return;

  // For performance reasons only check non-inlined ones.
  if (I.getDebugLoc()->getInlinedAt())
    return;

  DILocalVariable *Var = I.getVariable();
  CheckDI(Var, "dbg intrinsic without variable");

  unsigned ArgNo = Var->getArg();
  if (!ArgNo)
    return;

  // Verify there are no duplicate function argument debug info entries.
  // These will cause hard-to-debug assertions in the DWARF backend.
  if (DebugFnArgs.size() < ArgNo)
    DebugFnArgs.resize(ArgNo, nullptr);

  auto *Prev = DebugFnArgs[ArgNo - 1];
  DebugFnArgs[ArgNo - 1] = Var;
  CheckDI(!Prev || (Prev == Var), "conflicting debug info for argument", &I,
          Prev, Var);
}
void Verifier::verifyFnArgs(const DbgVariableRecord &DVR) {
  // This function does not take the scope of noninlined function arguments into
  // account. Don't run it if current function is nodebug, because it may
  // contain inlined debug intrinsics.
  if (!HasDebugInfo)
    return;

  // For performance reasons only check non-inlined ones.
  if (DVR.getDebugLoc()->getInlinedAt())
    return;

  DILocalVariable *Var = DVR.getVariable();
  CheckDI(Var, "#dbg record without variable");

  unsigned ArgNo = Var->getArg();
  if (!ArgNo)
    return;

  // Verify there are no duplicate function argument debug info entries.
  // These will cause hard-to-debug assertions in the DWARF backend.
  if (DebugFnArgs.size() < ArgNo)
    DebugFnArgs.resize(ArgNo, nullptr);

  auto *Prev = DebugFnArgs[ArgNo - 1];
  DebugFnArgs[ArgNo - 1] = Var;
  CheckDI(!Prev || (Prev == Var), "conflicting debug info for argument", &DVR,
          Prev, Var);
}

void Verifier::verifyNotEntryValue(const DbgVariableIntrinsic &I) {
  DIExpression *E = dyn_cast_or_null<DIExpression>(I.getRawExpression());

  // We don't know whether this intrinsic verified correctly.
  if (!E || !E->isValid())
    return;

  if (isa<ValueAsMetadata>(I.getRawLocation())) {
    Value *VarValue = I.getVariableLocationOp(0);
    if (isa<UndefValue>(VarValue) || isa<PoisonValue>(VarValue))
      return;
    // We allow EntryValues for swift async arguments, as they have an
    // ABI-guarantee to be turned into a specific register.
    if (auto *ArgLoc = dyn_cast_or_null<Argument>(VarValue);
        ArgLoc && ArgLoc->hasAttribute(Attribute::SwiftAsync))
      return;
  }

  CheckDI(!E->isEntryValue(),
          "Entry values are only allowed in MIR unless they target a "
          "swiftasync Argument",
          &I);
}
void Verifier::verifyNotEntryValue(const DbgVariableRecord &DVR) {
  DIExpression *E = dyn_cast_or_null<DIExpression>(DVR.getRawExpression());

  // We don't know whether this intrinsic verified correctly.
  if (!E || !E->isValid())
    return;

  if (isa<ValueAsMetadata>(DVR.getRawLocation())) {
    Value *VarValue = DVR.getVariableLocationOp(0);
    if (isa<UndefValue>(VarValue) || isa<PoisonValue>(VarValue))
      return;
    // We allow EntryValues for swift async arguments, as they have an
    // ABI-guarantee to be turned into a specific register.
    if (auto *ArgLoc = dyn_cast_or_null<Argument>(VarValue);
        ArgLoc && ArgLoc->hasAttribute(Attribute::SwiftAsync))
      return;
  }

  CheckDI(!E->isEntryValue(),
          "Entry values are only allowed in MIR unless they target a "
          "swiftasync Argument",
          &DVR);
}

void Verifier::verifyCompileUnits() {
  // When more than one Module is imported into the same context, such as during
  // an LTO build before linking the modules, ODR type uniquing may cause types
  // to point to a different CU. This check does not make sense in this case.
  if (M.getContext().isODRUniquingDebugTypes())
    return;
  auto *CUs = M.getNamedMetadata("llvm.dbg.cu");
  SmallPtrSet<const Metadata *, 2> Listed;
  if (CUs)
    Listed.insert(CUs->op_begin(), CUs->op_end());
  for (const auto *CU : CUVisited)
    CheckDI(Listed.count(CU), "DICompileUnit not listed in llvm.dbg.cu", CU);
  CUVisited.clear();
}

void Verifier::verifyDeoptimizeCallingConvs() {
  if (DeoptimizeDeclarations.empty())
    return;

  const Function *First = DeoptimizeDeclarations[0];
  for (const auto *F : ArrayRef(DeoptimizeDeclarations).slice(1)) {
    Check(First->getCallingConv() == F->getCallingConv(),
          "All llvm.experimental.deoptimize declarations must have the same "
          "calling convention",
          First, F);
  }
}

void Verifier::verifyAttachedCallBundle(const CallBase &Call,
                                        const OperandBundleUse &BU) {
  FunctionType *FTy = Call.getFunctionType();

  Check((FTy->getReturnType()->isPointerTy() ||
         (Call.doesNotReturn() && FTy->getReturnType()->isVoidTy())),
        "a call with operand bundle \"clang.arc.attachedcall\" must call a "
        "function returning a pointer or a non-returning function that has a "
        "void return type",
        Call);

  Check(BU.Inputs.size() == 1 && isa<Function>(BU.Inputs.front()),
        "operand bundle \"clang.arc.attachedcall\" requires one function as "
        "an argument",
        Call);

  auto *Fn = cast<Function>(BU.Inputs.front());
  Intrinsic::ID IID = Fn->getIntrinsicID();

  if (IID) {
    Check((IID == Intrinsic::objc_retainAutoreleasedReturnValue ||
           IID == Intrinsic::objc_unsafeClaimAutoreleasedReturnValue),
          "invalid function argument", Call);
  } else {
    StringRef FnName = Fn->getName();
    Check((FnName == "objc_retainAutoreleasedReturnValue" ||
           FnName == "objc_unsafeClaimAutoreleasedReturnValue"),
          "invalid function argument", Call);
  }
}

void Verifier::verifyNoAliasScopeDecl() {
  if (NoAliasScopeDecls.empty())
    return;

  // only a single scope must be declared at a time.
  for (auto *II : NoAliasScopeDecls) {
    assert(II->getIntrinsicID() == Intrinsic::experimental_noalias_scope_decl &&
           "Not a llvm.experimental.noalias.scope.decl ?");
    const auto *ScopeListMV = dyn_cast<MetadataAsValue>(
        II->getOperand(Intrinsic::NoAliasScopeDeclScopeArg));
    Check(ScopeListMV != nullptr,
          "llvm.experimental.noalias.scope.decl must have a MetadataAsValue "
          "argument",
          II);

    const auto *ScopeListMD = dyn_cast<MDNode>(ScopeListMV->getMetadata());
    Check(ScopeListMD != nullptr, "!id.scope.list must point to an MDNode", II);
    Check(ScopeListMD->getNumOperands() == 1,
          "!id.scope.list must point to a list with a single scope", II);
    visitAliasScopeListMetadata(ScopeListMD);
  }

  // Only check the domination rule when requested. Once all passes have been
  // adapted this option can go away.
  if (!VerifyNoAliasScopeDomination)
    return;

  // Now sort the intrinsics based on the scope MDNode so that declarations of
  // the same scopes are next to each other.
  auto GetScope = [](IntrinsicInst *II) {
    const auto *ScopeListMV = cast<MetadataAsValue>(
        II->getOperand(Intrinsic::NoAliasScopeDeclScopeArg));
    return &cast<MDNode>(ScopeListMV->getMetadata())->getOperand(0);
  };

  // We are sorting on MDNode pointers here. For valid input IR this is ok.
  // TODO: Sort on Metadata ID to avoid non-deterministic error messages.
  auto Compare = [GetScope](IntrinsicInst *Lhs, IntrinsicInst *Rhs) {
    return GetScope(Lhs) < GetScope(Rhs);
  };

  llvm::sort(NoAliasScopeDecls, Compare);

  // Go over the intrinsics and check that for the same scope, they are not
  // dominating each other.
  auto ItCurrent = NoAliasScopeDecls.begin();
  while (ItCurrent != NoAliasScopeDecls.end()) {
    auto CurScope = GetScope(*ItCurrent);
    auto ItNext = ItCurrent;
    do {
      ++ItNext;
    } while (ItNext != NoAliasScopeDecls.end() &&
             GetScope(*ItNext) == CurScope);

    // [ItCurrent, ItNext) represents the declarations for the same scope.
    // Ensure they are not dominating each other.. but only if it is not too
    // expensive.
    if (ItNext - ItCurrent < 32)
      for (auto *I : llvm::make_range(ItCurrent, ItNext))
        for (auto *J : llvm::make_range(ItCurrent, ItNext))
          if (I != J)
            Check(!DT.dominates(I, J),
                  "llvm.experimental.noalias.scope.decl dominates another one "
                  "with the same scope",
                  I);
    ItCurrent = ItNext;
  }
}

//===----------------------------------------------------------------------===//
//  Implement the public interfaces to this file...
//===----------------------------------------------------------------------===//

bool llvm::verifyFunction(const Function &f, raw_ostream *OS) {
  Function &F = const_cast<Function &>(f);

  // Don't use a raw_null_ostream.  Printing IR is expensive.
  Verifier V(OS, /*ShouldTreatBrokenDebugInfoAsError=*/true, *f.getParent());

  // Note that this function's return value is inverted from what you would
  // expect of a function called "verify".
  return !V.verify(F);
}

bool llvm::verifyModule(const Module &M, raw_ostream *OS,
                        bool *BrokenDebugInfo) {
  // Don't use a raw_null_ostream.  Printing IR is expensive.
  Verifier V(OS, /*ShouldTreatBrokenDebugInfoAsError=*/!BrokenDebugInfo, M);

  bool Broken = false;
  for (const Function &F : M)
    Broken |= !V.verify(F);

  Broken |= !V.verify();
  if (BrokenDebugInfo)
    *BrokenDebugInfo = V.hasBrokenDebugInfo();
  // Note that this function's return value is inverted from what you would
  // expect of a function called "verify".
  return Broken;
}

namespace {

struct VerifierLegacyPass : public FunctionPass {
  static char ID;

  std::unique_ptr<Verifier> V;
  bool FatalErrors = true;

  VerifierLegacyPass() : FunctionPass(ID) {
    initializeVerifierLegacyPassPass(*PassRegistry::getPassRegistry());
  }
  explicit VerifierLegacyPass(bool FatalErrors)
      : FunctionPass(ID),
        FatalErrors(FatalErrors) {
    initializeVerifierLegacyPassPass(*PassRegistry::getPassRegistry());
  }

  bool doInitialization(Module &M) override {
    V = std::make_unique<Verifier>(
        &dbgs(), /*ShouldTreatBrokenDebugInfoAsError=*/false, M);
    return false;
  }

  bool runOnFunction(Function &F) override {
    if (!V->verify(F) && FatalErrors) {
      errs() << "in function " << F.getName() << '\n';
      report_fatal_error("Broken function found, compilation aborted!");
    }
    return false;
  }

  bool doFinalization(Module &M) override {
    bool HasErrors = false;
    for (Function &F : M)
      if (F.isDeclaration())
        HasErrors |= !V->verify(F);

    HasErrors |= !V->verify();
    if (FatalErrors && (HasErrors || V->hasBrokenDebugInfo()))
      report_fatal_error("Broken module found, compilation aborted!");
    return false;
  }

  void getAnalysisUsage(AnalysisUsage &AU) const override {
    AU.setPreservesAll();
  }
};

} // end anonymous namespace

/// Helper to issue failure from the TBAA verification
template <typename... Tys> void TBAAVerifier::CheckFailed(Tys &&... Args) {
  if (Diagnostic)
    return Diagnostic->CheckFailed(Args...);
}

#define CheckTBAA(C, ...)                                                      \
  do {                                                                         \
    if (!(C)) {                                                                \
      CheckFailed(__VA_ARGS__);                                                \
      return false;                                                            \
    }                                                                          \
  } while (false)

/// Verify that \p BaseNode can be used as the "base type" in the struct-path
/// TBAA scheme.  This means \p BaseNode is either a scalar node, or a
/// struct-type node describing an aggregate data structure (like a struct).
TBAAVerifier::TBAABaseNodeSummary
TBAAVerifier::verifyTBAABaseNode(Instruction &I, const MDNode *BaseNode,
                                 bool IsNewFormat) {
  if (BaseNode->getNumOperands() < 2) {
    CheckFailed("Base nodes must have at least two operands", &I, BaseNode);
    return {true, ~0u};
  }

  auto Itr = TBAABaseNodes.find(BaseNode);
  if (Itr != TBAABaseNodes.end())
    return Itr->second;

  auto Result = verifyTBAABaseNodeImpl(I, BaseNode, IsNewFormat);
  auto InsertResult = TBAABaseNodes.insert({BaseNode, Result});
  (void)InsertResult;
  assert(InsertResult.second && "We just checked!");
  return Result;
}

TBAAVerifier::TBAABaseNodeSummary
TBAAVerifier::verifyTBAABaseNodeImpl(Instruction &I, const MDNode *BaseNode,
                                     bool IsNewFormat) {
  const TBAAVerifier::TBAABaseNodeSummary InvalidNode = {true, ~0u};

  if (BaseNode->getNumOperands() == 2) {
    // Scalar nodes can only be accessed at offset 0.
    return isValidScalarTBAANode(BaseNode)
               ? TBAAVerifier::TBAABaseNodeSummary({false, 0})
               : InvalidNode;
  }

  if (IsNewFormat) {
    if (BaseNode->getNumOperands() % 3 != 0) {
      CheckFailed("Access tag nodes must have the number of operands that is a "
                  "multiple of 3!", BaseNode);
      return InvalidNode;
    }
  } else {
    if (BaseNode->getNumOperands() % 2 != 1) {
      CheckFailed("Struct tag nodes must have an odd number of operands!",
                  BaseNode);
      return InvalidNode;
    }
  }

  // Check the type size field.
  if (IsNewFormat) {
    auto *TypeSizeNode = mdconst::dyn_extract_or_null<ConstantInt>(
        BaseNode->getOperand(1));
    if (!TypeSizeNode) {
      CheckFailed("Type size nodes must be constants!", &I, BaseNode);
      return InvalidNode;
    }
  }

  // Check the type name field. In the new format it can be anything.
  if (!IsNewFormat && !isa<MDString>(BaseNode->getOperand(0))) {
    CheckFailed("Struct tag nodes have a string as their first operand",
                BaseNode);
    return InvalidNode;
  }

  bool Failed = false;

  std::optional<APInt> PrevOffset;
  unsigned BitWidth = ~0u;

  // We've already checked that BaseNode is not a degenerate root node with one
  // operand in \c verifyTBAABaseNode, so this loop should run at least once.
  unsigned FirstFieldOpNo = IsNewFormat ? 3 : 1;
  unsigned NumOpsPerField = IsNewFormat ? 3 : 2;
  for (unsigned Idx = FirstFieldOpNo; Idx < BaseNode->getNumOperands();
           Idx += NumOpsPerField) {
    const MDOperand &FieldTy = BaseNode->getOperand(Idx);
    const MDOperand &FieldOffset = BaseNode->getOperand(Idx + 1);
    if (!isa<MDNode>(FieldTy)) {
      CheckFailed("Incorrect field entry in struct type node!", &I, BaseNode);
      Failed = true;
      continue;
    }

    auto *OffsetEntryCI =
        mdconst::dyn_extract_or_null<ConstantInt>(FieldOffset);
    if (!OffsetEntryCI) {
      CheckFailed("Offset entries must be constants!", &I, BaseNode);
      Failed = true;
      continue;
    }

    if (BitWidth == ~0u)
      BitWidth = OffsetEntryCI->getBitWidth();

    if (OffsetEntryCI->getBitWidth() != BitWidth) {
      CheckFailed(
          "Bitwidth between the offsets and struct type entries must match", &I,
          BaseNode);
      Failed = true;
      continue;
    }

    // NB! As far as I can tell, we generate a non-strictly increasing offset
    // sequence only from structs that have zero size bit fields.  When
    // recursing into a contained struct in \c getFieldNodeFromTBAABaseNode we
    // pick the field lexically the latest in struct type metadata node.  This
    // mirrors the actual behavior of the alias analysis implementation.
    bool IsAscending =
        !PrevOffset || PrevOffset->ule(OffsetEntryCI->getValue());

    if (!IsAscending) {
      CheckFailed("Offsets must be increasing!", &I, BaseNode);
      Failed = true;
    }

    PrevOffset = OffsetEntryCI->getValue();

    if (IsNewFormat) {
      auto *MemberSizeNode = mdconst::dyn_extract_or_null<ConstantInt>(
          BaseNode->getOperand(Idx + 2));
      if (!MemberSizeNode) {
        CheckFailed("Member size entries must be constants!", &I, BaseNode);
        Failed = true;
        continue;
      }
    }
  }

  return Failed ? InvalidNode
                : TBAAVerifier::TBAABaseNodeSummary(false, BitWidth);
}

static bool IsRootTBAANode(const MDNode *MD) {
  return MD->getNumOperands() < 2;
}

static bool IsScalarTBAANodeImpl(const MDNode *MD,
                                 SmallPtrSetImpl<const MDNode *> &Visited) {
  if (MD->getNumOperands() != 2 && MD->getNumOperands() != 3)
    return false;

  if (!isa<MDString>(MD->getOperand(0)))
    return false;

  if (MD->getNumOperands() == 3) {
    auto *Offset = mdconst::dyn_extract<ConstantInt>(MD->getOperand(2));
    if (!(Offset && Offset->isZero() && isa<MDString>(MD->getOperand(0))))
      return false;
  }

  auto *Parent = dyn_cast_or_null<MDNode>(MD->getOperand(1));
  return Parent && Visited.insert(Parent).second &&
         (IsRootTBAANode(Parent) || IsScalarTBAANodeImpl(Parent, Visited));
}

bool TBAAVerifier::isValidScalarTBAANode(const MDNode *MD) {
  auto ResultIt = TBAAScalarNodes.find(MD);
  if (ResultIt != TBAAScalarNodes.end())
    return ResultIt->second;

  SmallPtrSet<const MDNode *, 4> Visited;
  bool Result = IsScalarTBAANodeImpl(MD, Visited);
  auto InsertResult = TBAAScalarNodes.insert({MD, Result});
  (void)InsertResult;
  assert(InsertResult.second && "Just checked!");

  return Result;
}

/// Returns the field node at the offset \p Offset in \p BaseNode.  Update \p
/// Offset in place to be the offset within the field node returned.
///
/// We assume we've okayed \p BaseNode via \c verifyTBAABaseNode.
MDNode *TBAAVerifier::getFieldNodeFromTBAABaseNode(Instruction &I,
                                                   const MDNode *BaseNode,
                                                   APInt &Offset,
                                                   bool IsNewFormat) {
  assert(BaseNode->getNumOperands() >= 2 && "Invalid base node!");

  // Scalar nodes have only one possible "field" -- their parent in the access
  // hierarchy.  Offset must be zero at this point, but our caller is supposed
  // to check that.
  if (BaseNode->getNumOperands() == 2)
    return cast<MDNode>(BaseNode->getOperand(1));

  unsigned FirstFieldOpNo = IsNewFormat ? 3 : 1;
  unsigned NumOpsPerField = IsNewFormat ? 3 : 2;
  for (unsigned Idx = FirstFieldOpNo; Idx < BaseNode->getNumOperands();
           Idx += NumOpsPerField) {
    auto *OffsetEntryCI =
        mdconst::extract<ConstantInt>(BaseNode->getOperand(Idx + 1));
    if (OffsetEntryCI->getValue().ugt(Offset)) {
      if (Idx == FirstFieldOpNo) {
        CheckFailed("Could not find TBAA parent in struct type node", &I,
                    BaseNode, &Offset);
        return nullptr;
      }

      unsigned PrevIdx = Idx - NumOpsPerField;
      auto *PrevOffsetEntryCI =
          mdconst::extract<ConstantInt>(BaseNode->getOperand(PrevIdx + 1));
      Offset -= PrevOffsetEntryCI->getValue();
      return cast<MDNode>(BaseNode->getOperand(PrevIdx));
    }
  }

  unsigned LastIdx = BaseNode->getNumOperands() - NumOpsPerField;
  auto *LastOffsetEntryCI = mdconst::extract<ConstantInt>(
      BaseNode->getOperand(LastIdx + 1));
  Offset -= LastOffsetEntryCI->getValue();
  return cast<MDNode>(BaseNode->getOperand(LastIdx));
}

static bool isNewFormatTBAATypeNode(llvm::MDNode *Type) {
  if (!Type || Type->getNumOperands() < 3)
    return false;

  // In the new format type nodes shall have a reference to the parent type as
  // its first operand.
  return isa_and_nonnull<MDNode>(Type->getOperand(0));
}

bool TBAAVerifier::visitTBAAMetadata(Instruction &I, const MDNode *MD) {
  CheckTBAA(MD->getNumOperands() > 0, "TBAA metadata cannot have 0 operands",
            &I, MD);

  CheckTBAA(isa<LoadInst>(I) || isa<StoreInst>(I) || isa<CallInst>(I) ||
                isa<VAArgInst>(I) || isa<AtomicRMWInst>(I) ||
                isa<AtomicCmpXchgInst>(I),
            "This instruction shall not have a TBAA access tag!", &I);

  bool IsStructPathTBAA =
      isa<MDNode>(MD->getOperand(0)) && MD->getNumOperands() >= 3;

  CheckTBAA(IsStructPathTBAA,
            "Old-style TBAA is no longer allowed, use struct-path TBAA instead",
            &I);

  MDNode *BaseNode = dyn_cast_or_null<MDNode>(MD->getOperand(0));
  MDNode *AccessType = dyn_cast_or_null<MDNode>(MD->getOperand(1));

  bool IsNewFormat = isNewFormatTBAATypeNode(AccessType);

  if (IsNewFormat) {
    CheckTBAA(MD->getNumOperands() == 4 || MD->getNumOperands() == 5,
              "Access tag metadata must have either 4 or 5 operands", &I, MD);
  } else {
    CheckTBAA(MD->getNumOperands() < 5,
              "Struct tag metadata must have either 3 or 4 operands", &I, MD);
  }

  // Check the access size field.
  if (IsNewFormat) {
    auto *AccessSizeNode = mdconst::dyn_extract_or_null<ConstantInt>(
        MD->getOperand(3));
    CheckTBAA(AccessSizeNode, "Access size field must be a constant", &I, MD);
  }

  // Check the immutability flag.
  unsigned ImmutabilityFlagOpNo = IsNewFormat ? 4 : 3;
  if (MD->getNumOperands() == ImmutabilityFlagOpNo + 1) {
    auto *IsImmutableCI = mdconst::dyn_extract_or_null<ConstantInt>(
        MD->getOperand(ImmutabilityFlagOpNo));
    CheckTBAA(IsImmutableCI,
              "Immutability tag on struct tag metadata must be a constant", &I,
              MD);
    CheckTBAA(
        IsImmutableCI->isZero() || IsImmutableCI->isOne(),
        "Immutability part of the struct tag metadata must be either 0 or 1",
        &I, MD);
  }

  CheckTBAA(BaseNode && AccessType,
            "Malformed struct tag metadata: base and access-type "
            "should be non-null and point to Metadata nodes",
            &I, MD, BaseNode, AccessType);

  if (!IsNewFormat) {
    CheckTBAA(isValidScalarTBAANode(AccessType),
              "Access type node must be a valid scalar type", &I, MD,
              AccessType);
  }

  auto *OffsetCI = mdconst::dyn_extract_or_null<ConstantInt>(MD->getOperand(2));
  CheckTBAA(OffsetCI, "Offset must be constant integer", &I, MD);

  APInt Offset = OffsetCI->getValue();
  bool SeenAccessTypeInPath = false;

  SmallPtrSet<MDNode *, 4> StructPath;

  for (/* empty */; BaseNode && !IsRootTBAANode(BaseNode);
       BaseNode = getFieldNodeFromTBAABaseNode(I, BaseNode, Offset,
                                               IsNewFormat)) {
    if (!StructPath.insert(BaseNode).second) {
      CheckFailed("Cycle detected in struct path", &I, MD);
      return false;
    }

    bool Invalid;
    unsigned BaseNodeBitWidth;
    std::tie(Invalid, BaseNodeBitWidth) = verifyTBAABaseNode(I, BaseNode,
                                                             IsNewFormat);

    // If the base node is invalid in itself, then we've already printed all the
    // errors we wanted to print.
    if (Invalid)
      return false;

    SeenAccessTypeInPath |= BaseNode == AccessType;

    if (isValidScalarTBAANode(BaseNode) || BaseNode == AccessType)
      CheckTBAA(Offset == 0, "Offset not zero at the point of scalar access",
                &I, MD, &Offset);

    CheckTBAA(BaseNodeBitWidth == Offset.getBitWidth() ||
                  (BaseNodeBitWidth == 0 && Offset == 0) ||
                  (IsNewFormat && BaseNodeBitWidth == ~0u),
              "Access bit-width not the same as description bit-width", &I, MD,
              BaseNodeBitWidth, Offset.getBitWidth());

    if (IsNewFormat && SeenAccessTypeInPath)
      break;
  }

  CheckTBAA(SeenAccessTypeInPath, "Did not see access type in access path!", &I,
            MD);
  return true;
}

char VerifierLegacyPass::ID = 0;
INITIALIZE_PASS(VerifierLegacyPass, "verify", "Module Verifier", false, false)

FunctionPass *llvm::createVerifierPass(bool FatalErrors) {
  return new VerifierLegacyPass(FatalErrors);
}

AnalysisKey VerifierAnalysis::Key;
VerifierAnalysis::Result VerifierAnalysis::run(Module &M,
                                               ModuleAnalysisManager &) {
  Result Res;
  Res.IRBroken = llvm::verifyModule(M, &dbgs(), &Res.DebugInfoBroken);
  return Res;
}

VerifierAnalysis::Result VerifierAnalysis::run(Function &F,
                                               FunctionAnalysisManager &) {
  return { llvm::verifyFunction(F, &dbgs()), false };
}

PreservedAnalyses VerifierPass::run(Module &M, ModuleAnalysisManager &AM) {
  auto Res = AM.getResult<VerifierAnalysis>(M);
  if (FatalErrors && (Res.IRBroken || Res.DebugInfoBroken))
    report_fatal_error("Broken module found, compilation aborted!");

  return PreservedAnalyses::all();
}

PreservedAnalyses VerifierPass::run(Function &F, FunctionAnalysisManager &AM) {
  auto res = AM.getResult<VerifierAnalysis>(F);
  if (res.IRBroken && FatalErrors)
    report_fatal_error("Broken function found, compilation aborted!");

  return PreservedAnalyses::all();
}<|MERGE_RESOLUTION|>--- conflicted
+++ resolved
@@ -359,15 +359,9 @@
   /// Whether the current function has a DISubprogram attached to it.
   bool HasDebugInfo = false;
 
-<<<<<<< HEAD
   /// The Debug Info Version of the module being verified.
   std::optional<unsigned> DebugInfoVersion;
 
-  /// The current source language.
-  dwarf::SourceLanguage CurrentSourceLang = dwarf::DW_LANG_lo_user;
-
-=======
->>>>>>> 19cc4614
   /// Stores the count of how many objects were passed to llvm.localescape for a
   /// given function and the largest index passed to llvm.localrecover.
   DenseMap<Function *, std::pair<unsigned, unsigned>> FrameEscapeInfo;
