//===-- Verifier.cpp - Implement the Module Verifier -----------------------==//
//
// Part of the LLVM Project, under the Apache License v2.0 with LLVM Exceptions.
// See https://llvm.org/LICENSE.txt for license information.
// SPDX-License-Identifier: Apache-2.0 WITH LLVM-exception
//
//===----------------------------------------------------------------------===//
//
// This file defines the function verifier interface, that can be used for some
// basic correctness checking of input to the system.
//
// Note that this does not provide full `Java style' security and verifications,
// instead it just tries to ensure that code is well-formed.
//
//  * Both of a binary operator's parameters are of the same type
//  * Verify that the indices of mem access instructions match other operands
//  * Verify that arithmetic and other things are only performed on first-class
//    types.  Verify that shifts & logicals only happen on integrals f.e.
//  * All of the constants in a switch statement are of the correct type
//  * The code is in valid SSA form
//  * It should be illegal to put a label into any other type (like a structure)
//    or to return one. [except constant arrays!]
//  * Only phi nodes can be self referential: 'add i32 %0, %0 ; <int>:0' is bad
//  * PHI nodes must have an entry for each predecessor, with no extras.
//  * PHI nodes must be the first thing in a basic block, all grouped together
//  * PHI nodes must have at least one entry
//  * All basic blocks should only end with terminator insts, not contain them
//  * The entry node to a function must not have predecessors
//  * All Instructions must be embedded into a basic block
//  * Functions cannot take a void-typed parameter
//  * Verify that a function's argument list agrees with it's declared type.
//  * It is illegal to specify a name for a void value.
//  * It is illegal to have a internal global value with no initializer
//  * It is illegal to have a ret instruction that returns a value that does not
//    agree with the function return value type.
//  * Function call argument types match the function prototype
//  * A landing pad is defined by a landingpad instruction, and can be jumped to
//    only by the unwind edge of an invoke instruction.
//  * A landingpad instruction must be the first non-PHI instruction in the
//    block.
//  * Landingpad instructions must be in a function with a personality function.
//  * All other things that are tested by asserts spread about the code...
//
//===----------------------------------------------------------------------===//

#include "llvm/IR/Verifier.h"
#include "llvm/ADT/APFloat.h"
#include "llvm/ADT/APInt.h"
#include "llvm/ADT/ArrayRef.h"
#include "llvm/ADT/DenseMap.h"
#include "llvm/ADT/MapVector.h"
#include "llvm/ADT/Optional.h"
#include "llvm/ADT/STLExtras.h"
#include "llvm/ADT/SmallPtrSet.h"
#include "llvm/ADT/SmallSet.h"
#include "llvm/ADT/SmallVector.h"
#include "llvm/ADT/StringExtras.h"
#include "llvm/ADT/StringMap.h"
#include "llvm/ADT/StringRef.h"
#include "llvm/ADT/Twine.h"
#include "llvm/ADT/ilist.h"
#include "llvm/BinaryFormat/Dwarf.h"
#include "llvm/IR/Argument.h"
#include "llvm/IR/Attributes.h"
#include "llvm/IR/BasicBlock.h"
#include "llvm/IR/CFG.h"
#include "llvm/IR/CallingConv.h"
#include "llvm/IR/Comdat.h"
#include "llvm/IR/Constant.h"
#include "llvm/IR/ConstantRange.h"
#include "llvm/IR/Constants.h"
#include "llvm/IR/DataLayout.h"
#include "llvm/IR/DebugInfo.h"
#include "llvm/IR/DebugInfoMetadata.h"
#include "llvm/IR/DebugLoc.h"
#include "llvm/IR/DerivedTypes.h"
#include "llvm/IR/Dominators.h"
#include "llvm/IR/Function.h"
#include "llvm/IR/GlobalAlias.h"
#include "llvm/IR/GlobalValue.h"
#include "llvm/IR/GlobalVariable.h"
#include "llvm/IR/InlineAsm.h"
#include "llvm/IR/InstVisitor.h"
#include "llvm/IR/InstrTypes.h"
#include "llvm/IR/Instruction.h"
#include "llvm/IR/Instructions.h"
#include "llvm/IR/IntrinsicInst.h"
#include "llvm/IR/Intrinsics.h"
#include "llvm/IR/IntrinsicsWebAssembly.h"
#include "llvm/IR/LLVMContext.h"
#include "llvm/IR/Metadata.h"
#include "llvm/IR/Module.h"
#include "llvm/IR/ModuleSlotTracker.h"
#include "llvm/IR/PassManager.h"
#include "llvm/IR/Statepoint.h"
#include "llvm/IR/Type.h"
#include "llvm/IR/Use.h"
#include "llvm/IR/User.h"
#include "llvm/IR/Value.h"
#include "llvm/InitializePasses.h"
#include "llvm/Pass.h"
#include "llvm/Support/AtomicOrdering.h"
#include "llvm/Support/Casting.h"
#include "llvm/Support/CommandLine.h"
#include "llvm/Support/Debug.h"
#include "llvm/Support/ErrorHandling.h"
#include "llvm/Support/MathExtras.h"
#include "llvm/Support/raw_ostream.h"
#include <algorithm>
#include <cassert>
#include <cstdint>
#include <memory>
#include <string>
#include <utility>

using namespace llvm;

static cl::opt<bool> VerifyNoAliasScopeDomination(
    "verify-noalias-scope-decl-dom", cl::Hidden, cl::init(false),
    cl::desc("Ensure that llvm.experimental.noalias.scope.decl for identical "
             "scopes are not dominating"));

namespace llvm {

struct VerifierSupport {
  raw_ostream *OS;
  const Module &M;
  ModuleSlotTracker MST;
  Triple TT;
  const DataLayout &DL;
  LLVMContext &Context;

  /// Track the brokenness of the module while recursively visiting.
  bool Broken = false;
  /// Broken debug info can be "recovered" from by stripping the debug info.
  bool BrokenDebugInfo = false;
  /// Whether to treat broken debug info as an error.
  bool TreatBrokenDebugInfoAsError = true;

  explicit VerifierSupport(raw_ostream *OS, const Module &M)
      : OS(OS), M(M), MST(&M), TT(M.getTargetTriple()), DL(M.getDataLayout()),
        Context(M.getContext()) {}

private:
  void Write(const Module *M) {
    *OS << "; ModuleID = '" << M->getModuleIdentifier() << "'\n";
  }

  void Write(const Value *V) {
    if (V)
      Write(*V);
  }

  void Write(const Value &V) {
    if (isa<Instruction>(V)) {
      V.print(*OS, MST);
      *OS << '\n';
    } else {
      V.printAsOperand(*OS, true, MST);
      *OS << '\n';
    }
  }

  void Write(const Metadata *MD) {
    if (!MD)
      return;
    MD->print(*OS, MST, &M);
    *OS << '\n';
  }

  template <class T> void Write(const MDTupleTypedArrayWrapper<T> &MD) {
    Write(MD.get());
  }

  void Write(const NamedMDNode *NMD) {
    if (!NMD)
      return;
    NMD->print(*OS, MST);
    *OS << '\n';
  }

  void Write(Type *T) {
    if (!T)
      return;
    *OS << ' ' << *T;
  }

  void Write(const Comdat *C) {
    if (!C)
      return;
    *OS << *C;
  }

  void Write(const APInt *AI) {
    if (!AI)
      return;
    *OS << *AI << '\n';
  }

  void Write(const unsigned i) { *OS << i << '\n'; }

  // NOLINTNEXTLINE(readability-identifier-naming)
  void Write(const Attribute *A) {
    if (!A)
      return;
    *OS << A->getAsString() << '\n';
  }

  // NOLINTNEXTLINE(readability-identifier-naming)
  void Write(const AttributeSet *AS) {
    if (!AS)
      return;
    *OS << AS->getAsString() << '\n';
  }

  // NOLINTNEXTLINE(readability-identifier-naming)
  void Write(const AttributeList *AL) {
    if (!AL)
      return;
    AL->print(*OS);
  }

  template <typename T> void Write(ArrayRef<T> Vs) {
    for (const T &V : Vs)
      Write(V);
  }

  template <typename T1, typename... Ts>
  void WriteTs(const T1 &V1, const Ts &... Vs) {
    Write(V1);
    WriteTs(Vs...);
  }

  template <typename... Ts> void WriteTs() {}

public:
  /// A check failed, so printout out the condition and the message.
  ///
  /// This provides a nice place to put a breakpoint if you want to see why
  /// something is not correct.
  void CheckFailed(const Twine &Message) {
    if (OS)
      *OS << Message << '\n';
    Broken = true;
  }

  /// A check failed (with values to print).
  ///
  /// This calls the Message-only version so that the above is easier to set a
  /// breakpoint on.
  template <typename T1, typename... Ts>
  void CheckFailed(const Twine &Message, const T1 &V1, const Ts &... Vs) {
    CheckFailed(Message);
    if (OS)
      WriteTs(V1, Vs...);
  }

  /// A debug info check failed.
  void DebugInfoCheckFailed(const Twine &Message) {
    if (OS)
      *OS << Message << '\n';
    Broken |= TreatBrokenDebugInfoAsError;
    BrokenDebugInfo = true;
  }

  /// A debug info check failed (with values to print).
  template <typename T1, typename... Ts>
  void DebugInfoCheckFailed(const Twine &Message, const T1 &V1,
                            const Ts &... Vs) {
    DebugInfoCheckFailed(Message);
    if (OS)
      WriteTs(V1, Vs...);
  }
};

} // namespace llvm

namespace {

class Verifier : public InstVisitor<Verifier>, VerifierSupport {
  friend class InstVisitor<Verifier>;

  DominatorTree DT;

  /// When verifying a basic block, keep track of all of the
  /// instructions we have seen so far.
  ///
  /// This allows us to do efficient dominance checks for the case when an
  /// instruction has an operand that is an instruction in the same block.
  SmallPtrSet<Instruction *, 16> InstsInThisBlock;

  /// Keep track of the metadata nodes that have been checked already.
  SmallPtrSet<const Metadata *, 32> MDNodes;

  /// Keep track which DISubprogram is attached to which function.
  DenseMap<const DISubprogram *, const Function *> DISubprogramAttachments;

  /// Track all DICompileUnits visited.
  SmallPtrSet<const Metadata *, 2> CUVisited;

  /// The result type for a landingpad.
  Type *LandingPadResultTy;

  /// Whether we've seen a call to @llvm.localescape in this function
  /// already.
  bool SawFrameEscape;

  /// Whether the current function has a DISubprogram attached to it.
  bool HasDebugInfo = false;

  /// The Debug Info Version of the module being verified.
  Optional<unsigned> DebugInfoVersion;

  /// The current source language.
  dwarf::SourceLanguage CurrentSourceLang = dwarf::DW_LANG_lo_user;

  /// Whether source was present on the first DIFile encountered in each CU.
  DenseMap<const DICompileUnit *, bool> HasSourceDebugInfo;

  /// Stores the count of how many objects were passed to llvm.localescape for a
  /// given function and the largest index passed to llvm.localrecover.
  DenseMap<Function *, std::pair<unsigned, unsigned>> FrameEscapeInfo;

  // Maps catchswitches and cleanuppads that unwind to siblings to the
  // terminators that indicate the unwind, used to detect cycles therein.
  MapVector<Instruction *, Instruction *> SiblingFuncletInfo;

  /// Cache of constants visited in search of ConstantExprs.
  SmallPtrSet<const Constant *, 32> ConstantExprVisited;

  /// Cache of declarations of the llvm.experimental.deoptimize.<ty> intrinsic.
  SmallVector<const Function *, 4> DeoptimizeDeclarations;

  /// Cache of attribute lists verified.
  SmallPtrSet<const void *, 32> AttributeListsVisited;

  // Verify that this GlobalValue is only used in this module.
  // This map is used to avoid visiting uses twice. We can arrive at a user
  // twice, if they have multiple operands. In particular for very large
  // constant expressions, we can arrive at a particular user many times.
  SmallPtrSet<const Value *, 32> GlobalValueVisited;

  // Keeps track of duplicate function argument debug info.
  SmallVector<const DILocalVariable *, 16> DebugFnArgs;

  // Track which bounded DILifetimes we have seen defs for, so we can diagnose
  // repeated defs.
  SmallPtrSet<const DILifetime *, 32> DefinedDebugLifetimes;

  TBAAVerifier TBAAVerifyHelper;

  SmallVector<IntrinsicInst *, 4> NoAliasScopeDecls;

  void checkAtomicMemAccessSize(Type *Ty, const Instruction *I);

public:
  explicit Verifier(raw_ostream *OS, bool ShouldTreatBrokenDebugInfoAsError,
                    const Module &M)
      : VerifierSupport(OS, M), LandingPadResultTy(nullptr),
        SawFrameEscape(false), TBAAVerifyHelper(this) {
    TreatBrokenDebugInfoAsError = ShouldTreatBrokenDebugInfoAsError;
    if (unsigned V = getDebugMetadataVersionFromModule(M))
      DebugInfoVersion = V;
  }

  bool hasBrokenDebugInfo() const { return BrokenDebugInfo; }

  bool verify(const Function &F) {
    assert(F.getParent() == &M &&
           "An instance of this class only works with a specific module!");

    // First ensure the function is well-enough formed to compute dominance
    // information, and directly compute a dominance tree. We don't rely on the
    // pass manager to provide this as it isolates us from a potentially
    // out-of-date dominator tree and makes it significantly more complex to run
    // this code outside of a pass manager.
    // FIXME: It's really gross that we have to cast away constness here.
    if (!F.empty())
      DT.recalculate(const_cast<Function &>(F));

    for (const BasicBlock &BB : F) {
      if (!BB.empty() && BB.back().isTerminator())
        continue;

      if (OS) {
        *OS << "Basic Block in function '" << F.getName()
            << "' does not have terminator!\n";
        BB.printAsOperand(*OS, true, MST);
        *OS << "\n";
      }
      return false;
    }

    Broken = false;
    // FIXME: We strip const here because the inst visitor strips const.
    visit(const_cast<Function &>(F));
    verifySiblingFuncletUnwinds();
    InstsInThisBlock.clear();
    DebugFnArgs.clear();
    LandingPadResultTy = nullptr;
    SawFrameEscape = false;
    SiblingFuncletInfo.clear();
    verifyNoAliasScopeDecl();
    NoAliasScopeDecls.clear();

    return !Broken;
  }

  /// Verify the module that this instance of \c Verifier was initialized with.
  bool verify() {
    Broken = false;

    // Collect all declarations of the llvm.experimental.deoptimize intrinsic.
    for (const Function &F : M)
      if (F.getIntrinsicID() == Intrinsic::experimental_deoptimize)
        DeoptimizeDeclarations.push_back(&F);

    // Now that we've visited every function, verify that we never asked to
    // recover a frame index that wasn't escaped.
    verifyFrameRecoverIndices();
    for (const GlobalVariable &GV : M.globals())
      visitGlobalVariable(GV);

    for (const GlobalAlias &GA : M.aliases())
      visitGlobalAlias(GA);

    for (const GlobalIFunc &GI : M.ifuncs())
      visitGlobalIFunc(GI);

    for (const NamedMDNode &NMD : M.named_metadata())
      visitNamedMDNode(NMD);

    for (const StringMapEntry<Comdat> &SMEC : M.getComdatSymbolTable())
      visitComdat(SMEC.getValue());

    visitModuleFlags();
    visitModuleIdents();
    visitModuleCommandLines();

    verifyCompileUnits();

    verifyDeoptimizeCallingConvs();
    DISubprogramAttachments.clear();
    return !Broken;
  }

private:
  /// Whether a metadata node is allowed to be, or contain, a DILocation.
  enum class AreDebugLocsAllowed { No, Yes };

  // Verification methods...
  void visitGlobalValue(const GlobalValue &GV);
  void visitGlobalVariable(const GlobalVariable &GV);
  void visitGlobalAlias(const GlobalAlias &GA);
  void visitGlobalIFunc(const GlobalIFunc &GI);
  void visitAliaseeSubExpr(const GlobalAlias &A, const Constant &C);
  void visitAliaseeSubExpr(SmallPtrSetImpl<const GlobalAlias *> &Visited,
                           const GlobalAlias &A, const Constant &C);
  void visitNamedMDNode(const NamedMDNode &NMD);
  void visitMDNode(const MDNode &MD, AreDebugLocsAllowed AllowLocs);
  void visitMetadataAsValue(const MetadataAsValue &MD, Function *F);
  void visitValueAsMetadata(const ValueAsMetadata &MD, Function *F);
  void visitComdat(const Comdat &C);
  void visitModuleIdents();
  void visitModuleCommandLines();
  void visitModuleFlags();
  void visitModuleFlag(const MDNode *Op,
                       DenseMap<const MDString *, const MDNode *> &SeenIDs,
                       SmallVectorImpl<const MDNode *> &Requirements);
  void visitModuleFlagCGProfileEntry(const MDOperand &MDO);
  void visitFunction(const Function &F);
  void visitBasicBlock(BasicBlock &BB);
  void visitRangeMetadata(Instruction &I, MDNode *Range, Type *Ty);
  void visitDereferenceableMetadata(Instruction &I, MDNode *MD);
  void visitProfMetadata(Instruction &I, MDNode *MD);
  void visitAnnotationMetadata(MDNode *Annotation);
  void visitAliasScopeMetadata(const MDNode *MD);
  void visitAliasScopeListMetadata(const MDNode *MD);

  template <class Ty> bool isValidMetadataArray(const MDTuple &N);
#define HANDLE_SPECIALIZED_MDNODE_LEAF(CLASS) void visit##CLASS(const CLASS &N);
#include "llvm/IR/Metadata.def"
  void visitDIScope(const DIScope &N);
  void visitDIVariable(const DIVariable &N);
  void visitDILexicalBlockBase(const DILexicalBlockBase &N);
  void visitDITemplateParameter(const DITemplateParameter &N);

  void visitTemplateParams(const MDNode &N, const Metadata &RawParams);

  // InstVisitor overrides...
  using InstVisitor<Verifier>::visit;
  void visit(Instruction &I);

  void visitTruncInst(TruncInst &I);
  void visitZExtInst(ZExtInst &I);
  void visitSExtInst(SExtInst &I);
  void visitFPTruncInst(FPTruncInst &I);
  void visitFPExtInst(FPExtInst &I);
  void visitFPToUIInst(FPToUIInst &I);
  void visitFPToSIInst(FPToSIInst &I);
  void visitUIToFPInst(UIToFPInst &I);
  void visitSIToFPInst(SIToFPInst &I);
  void visitIntToPtrInst(IntToPtrInst &I);
  void visitPtrToIntInst(PtrToIntInst &I);
  void visitBitCastInst(BitCastInst &I);
  void visitAddrSpaceCastInst(AddrSpaceCastInst &I);
  void visitPHINode(PHINode &PN);
  void visitCallBase(CallBase &Call);
  void visitUnaryOperator(UnaryOperator &U);
  void visitBinaryOperator(BinaryOperator &B);
  void visitICmpInst(ICmpInst &IC);
  void visitFCmpInst(FCmpInst &FC);
  void visitExtractElementInst(ExtractElementInst &EI);
  void visitInsertElementInst(InsertElementInst &EI);
  void visitShuffleVectorInst(ShuffleVectorInst &EI);
  void visitVAArgInst(VAArgInst &VAA) { visitInstruction(VAA); }
  void visitCallInst(CallInst &CI);
  void visitInvokeInst(InvokeInst &II);
  void visitGetElementPtrInst(GetElementPtrInst &GEP);
  void visitLoadInst(LoadInst &LI);
  void visitStoreInst(StoreInst &SI);
  void verifyDominatesUse(Instruction &I, unsigned i);
  void visitInstruction(Instruction &I);
  void visitTerminator(Instruction &I);
  void visitBranchInst(BranchInst &BI);
  void visitReturnInst(ReturnInst &RI);
  void visitSwitchInst(SwitchInst &SI);
  void visitIndirectBrInst(IndirectBrInst &BI);
  void visitCallBrInst(CallBrInst &CBI);
  void visitSelectInst(SelectInst &SI);
  void visitUserOp1(Instruction &I);
  void visitUserOp2(Instruction &I) { visitUserOp1(I); }
  void visitIntrinsicCall(Intrinsic::ID ID, CallBase &Call);
  void visitConstrainedFPIntrinsic(ConstrainedFPIntrinsic &FPI);
  void visitDbgIntrinsic(StringRef Kind, DbgVariableIntrinsic &DII);
  void visitDbgLabelIntrinsic(StringRef Kind, DbgLabelInst &DLI);
  void visitDbgDefKillIntrinsic(StringRef Kind, DbgDefKillIntrinsic &DDI);
  void visitAtomicCmpXchgInst(AtomicCmpXchgInst &CXI);
  void visitAtomicRMWInst(AtomicRMWInst &RMWI);
  void visitFenceInst(FenceInst &FI);
  void visitAllocaInst(AllocaInst &AI);
  void visitExtractValueInst(ExtractValueInst &EVI);
  void visitInsertValueInst(InsertValueInst &IVI);
  void visitEHPadPredecessors(Instruction &I);
  void visitLandingPadInst(LandingPadInst &LPI);
  void visitResumeInst(ResumeInst &RI);
  void visitCatchPadInst(CatchPadInst &CPI);
  void visitCatchReturnInst(CatchReturnInst &CatchReturn);
  void visitCleanupPadInst(CleanupPadInst &CPI);
  void visitFuncletPadInst(FuncletPadInst &FPI);
  void visitCatchSwitchInst(CatchSwitchInst &CatchSwitch);
  void visitCleanupReturnInst(CleanupReturnInst &CRI);

  void verifySwiftErrorCall(CallBase &Call, const Value *SwiftErrorVal);
  void verifySwiftErrorValue(const Value *SwiftErrorVal);
  void verifyTailCCMustTailAttrs(AttrBuilder Attrs, StringRef Context);
  void verifyMustTailCall(CallInst &CI);
  bool verifyAttributeCount(AttributeList Attrs, unsigned Params);
  void verifyAttributeTypes(AttributeSet Attrs, const Value *V);
  void verifyParameterAttrs(AttributeSet Attrs, Type *Ty, const Value *V);
  void checkUnsignedBaseTenFuncAttr(AttributeList Attrs, StringRef Attr,
                                    const Value *V);
  void verifyFunctionAttrs(FunctionType *FT, AttributeList Attrs,
                           const Value *V, bool IsIntrinsic);
  void verifyFunctionMetadata(ArrayRef<std::pair<unsigned, MDNode *>> MDs);

  void visitConstantExprsRecursively(const Constant *EntryC);
  void visitConstantExpr(const ConstantExpr *CE);
  void verifyStatepoint(const CallBase &Call);
  void verifyFrameRecoverIndices();
  void verifySiblingFuncletUnwinds();

  void verifyFragmentExpression(const DbgVariableIntrinsic &I);
  template <typename ValueOrMetadata>
  void verifyFragmentExpression(const DIVariable &V,
                                DIExpression::FragmentInfo Fragment,
                                ValueOrMetadata *Desc);
  void verifyFnArgs(const DbgVariableIntrinsic &I);
  void verifyNotEntryValue(const DbgVariableIntrinsic &I);

  /// Module-level debug info verification...
  void verifyCompileUnits();

  /// Module-level verification that all @llvm.experimental.deoptimize
  /// declarations share the same calling convention.
  void verifyDeoptimizeCallingConvs();

  void verifyAttachedCallBundle(const CallBase &Call,
                                const OperandBundleUse &BU);

  /// Verify all-or-nothing property of DIFile source attribute within a CU.
  void verifySourceDebugInfo(const DICompileUnit &U, const DIFile &F);

  /// Verify the llvm.experimental.noalias.scope.decl declarations
  void verifyNoAliasScopeDecl();
};

} // end anonymous namespace

/// We know that cond should be true, if not print an error message.
#define Assert(C, ...) \
  do { if (!(C)) { CheckFailed(__VA_ARGS__); return; } } while (false)

/// We know that a debug info condition should be true, if not print
/// an error message.
#define AssertDI(C, ...) \
  do { if (!(C)) { DebugInfoCheckFailed(__VA_ARGS__); return; } } while (false)

void Verifier::visit(Instruction &I) {
  for (unsigned i = 0, e = I.getNumOperands(); i != e; ++i)
    Assert(I.getOperand(i) != nullptr, "Operand is null", &I);
  InstVisitor<Verifier>::visit(I);
}

// Helper to recursively iterate over indirect users. By
// returning false, the callback can ask to stop recursing
// further.
static void forEachUser(const Value *User,
                        SmallPtrSet<const Value *, 32> &Visited,
                        llvm::function_ref<bool(const Value *)> Callback) {
  if (!Visited.insert(User).second)
    return;
  for (const Value *TheNextUser : User->materialized_users())
    if (Callback(TheNextUser))
      forEachUser(TheNextUser, Visited, Callback);
}

void Verifier::visitGlobalValue(const GlobalValue &GV) {
  Assert(!GV.isDeclaration() || GV.hasValidDeclarationLinkage(),
         "Global is external, but doesn't have external or weak linkage!", &GV);

  if (const GlobalObject *GO = dyn_cast<GlobalObject>(&GV)) {

    if (MaybeAlign A = GO->getAlign()) {
      Assert(A->value() <= Value::MaximumAlignment,
             "huge alignment values are unsupported", GO);
    }
  }
  Assert(!GV.hasAppendingLinkage() || isa<GlobalVariable>(GV),
         "Only global variables can have appending linkage!", &GV);

  if (GV.hasAppendingLinkage()) {
    const GlobalVariable *GVar = dyn_cast<GlobalVariable>(&GV);
    Assert(GVar && GVar->getValueType()->isArrayTy(),
           "Only global arrays can have appending linkage!", GVar);
  }

  if (GV.isDeclarationForLinker())
    Assert(!GV.hasComdat(), "Declaration may not be in a Comdat!", &GV);

  if (GV.hasDLLImportStorageClass()) {
    Assert(!GV.isDSOLocal(),
           "GlobalValue with DLLImport Storage is dso_local!", &GV);

    Assert((GV.isDeclaration() &&
            (GV.hasExternalLinkage() || GV.hasExternalWeakLinkage())) ||
               GV.hasAvailableExternallyLinkage(),
           "Global is marked as dllimport, but not external", &GV);
  }

  if (GV.isImplicitDSOLocal())
    Assert(GV.isDSOLocal(),
           "GlobalValue with local linkage or non-default "
           "visibility must be dso_local!",
           &GV);

  forEachUser(&GV, GlobalValueVisited, [&](const Value *V) -> bool {
    if (const Instruction *I = dyn_cast<Instruction>(V)) {
      if (!I->getParent() || !I->getParent()->getParent())
        CheckFailed("Global is referenced by parentless instruction!", &GV, &M,
                    I);
      else if (I->getParent()->getParent()->getParent() != &M)
        CheckFailed("Global is referenced in a different module!", &GV, &M, I,
                    I->getParent()->getParent(),
                    I->getParent()->getParent()->getParent());
      return false;
    } else if (const Function *F = dyn_cast<Function>(V)) {
      if (F->getParent() != &M)
        CheckFailed("Global is used by function in a different module", &GV, &M,
                    F, F->getParent());
      return false;
    }
    return true;
  });
}

void Verifier::visitGlobalVariable(const GlobalVariable &GV) {
  if (GV.hasInitializer()) {
    Assert(GV.getInitializer()->getType() == GV.getValueType(),
           "Global variable initializer type does not match global "
           "variable type!",
           &GV);
    // If the global has common linkage, it must have a zero initializer and
    // cannot be constant.
    if (GV.hasCommonLinkage()) {
      Assert(GV.getInitializer()->isNullValue(),
             "'common' global must have a zero initializer!", &GV);
      Assert(!GV.isConstant(), "'common' global may not be marked constant!",
             &GV);
      Assert(!GV.hasComdat(), "'common' global may not be in a Comdat!", &GV);
    }
  }

  if (GV.hasName() && (GV.getName() == "llvm.global_ctors" ||
                       GV.getName() == "llvm.global_dtors")) {
    Assert(!GV.hasInitializer() || GV.hasAppendingLinkage(),
           "invalid linkage for intrinsic global variable", &GV);
    // Don't worry about emitting an error for it not being an array,
    // visitGlobalValue will complain on appending non-array.
    if (ArrayType *ATy = dyn_cast<ArrayType>(GV.getValueType())) {
      StructType *STy = dyn_cast<StructType>(ATy->getElementType());
      PointerType *FuncPtrTy =
          FunctionType::get(Type::getVoidTy(Context), false)->
          getPointerTo(DL.getProgramAddressSpace());
      Assert(STy &&
                 (STy->getNumElements() == 2 || STy->getNumElements() == 3) &&
                 STy->getTypeAtIndex(0u)->isIntegerTy(32) &&
                 STy->getTypeAtIndex(1) == FuncPtrTy,
             "wrong type for intrinsic global variable", &GV);
      Assert(STy->getNumElements() == 3,
             "the third field of the element type is mandatory, "
             "specify i8* null to migrate from the obsoleted 2-field form");
      Type *ETy = STy->getTypeAtIndex(2);
      Type *Int8Ty = Type::getInt8Ty(ETy->getContext());
      Assert(ETy->isPointerTy() &&
                 cast<PointerType>(ETy)->isOpaqueOrPointeeTypeMatches(Int8Ty),
             "wrong type for intrinsic global variable", &GV);
    }
  }

  if (GV.hasName() && (GV.getName() == "llvm.used" ||
                       GV.getName() == "llvm.compiler.used")) {
    Assert(!GV.hasInitializer() || GV.hasAppendingLinkage(),
           "invalid linkage for intrinsic global variable", &GV);
    Type *GVType = GV.getValueType();
    if (ArrayType *ATy = dyn_cast<ArrayType>(GVType)) {
      PointerType *PTy = dyn_cast<PointerType>(ATy->getElementType());
      Assert(PTy, "wrong type for intrinsic global variable", &GV);
      if (GV.hasInitializer()) {
        const Constant *Init = GV.getInitializer();
        const ConstantArray *InitArray = dyn_cast<ConstantArray>(Init);
        Assert(InitArray, "wrong initalizer for intrinsic global variable",
               Init);
        for (Value *Op : InitArray->operands()) {
          Value *V = Op->stripPointerCasts();
          Assert(isa<GlobalVariable>(V) || isa<Function>(V) ||
                     isa<GlobalAlias>(V),
                 "invalid llvm.used member", V);
          Assert(V->hasName(), "members of llvm.used must be named", V);
        }
      }
    }
  }

  // Visit any debug info attachments.
  SmallVector<MDNode *, 1> MDs;
  GV.getMetadata(LLVMContext::MD_dbg, MDs);
  for (auto *MD : MDs) {
    if (auto *GVE = dyn_cast<DIGlobalVariableExpression>(MD))
      visitDIGlobalVariableExpression(*GVE);
    else
      AssertDI(false, "!dbg attachment of global variable must be a "
                      "DIGlobalVariableExpression");
  }

  // Scalable vectors cannot be global variables, since we don't know
  // the runtime size. If the global is an array containing scalable vectors,
  // that will be caught by the isValidElementType methods in StructType or
  // ArrayType instead.
  Assert(!isa<ScalableVectorType>(GV.getValueType()),
         "Globals cannot contain scalable vectors", &GV);

  if (auto *STy = dyn_cast<StructType>(GV.getValueType()))
    Assert(!STy->containsScalableVectorType(),
           "Globals cannot contain scalable vectors", &GV);

  if (!GV.hasInitializer()) {
    visitGlobalValue(GV);
    return;
  }

  // Walk any aggregate initializers looking for bitcasts between address spaces
  visitConstantExprsRecursively(GV.getInitializer());

  visitGlobalValue(GV);
}

void Verifier::visitAliaseeSubExpr(const GlobalAlias &GA, const Constant &C) {
  SmallPtrSet<const GlobalAlias*, 4> Visited;
  Visited.insert(&GA);
  visitAliaseeSubExpr(Visited, GA, C);
}

void Verifier::visitAliaseeSubExpr(SmallPtrSetImpl<const GlobalAlias*> &Visited,
                                   const GlobalAlias &GA, const Constant &C) {
  if (const auto *GV = dyn_cast<GlobalValue>(&C)) {
    Assert(!GV->isDeclarationForLinker(), "Alias must point to a definition",
           &GA);

    if (const auto *GA2 = dyn_cast<GlobalAlias>(GV)) {
      Assert(Visited.insert(GA2).second, "Aliases cannot form a cycle", &GA);

      Assert(!GA2->isInterposable(), "Alias cannot point to an interposable alias",
             &GA);
    } else {
      // Only continue verifying subexpressions of GlobalAliases.
      // Do not recurse into global initializers.
      return;
    }
  }

  if (const auto *CE = dyn_cast<ConstantExpr>(&C))
    visitConstantExprsRecursively(CE);

  for (const Use &U : C.operands()) {
    Value *V = &*U;
    if (const auto *GA2 = dyn_cast<GlobalAlias>(V))
      visitAliaseeSubExpr(Visited, GA, *GA2->getAliasee());
    else if (const auto *C2 = dyn_cast<Constant>(V))
      visitAliaseeSubExpr(Visited, GA, *C2);
  }
}

void Verifier::visitGlobalAlias(const GlobalAlias &GA) {
  Assert(GlobalAlias::isValidLinkage(GA.getLinkage()),
         "Alias should have private, internal, linkonce, weak, linkonce_odr, "
         "weak_odr, or external linkage!",
         &GA);
  const Constant *Aliasee = GA.getAliasee();
  Assert(Aliasee, "Aliasee cannot be NULL!", &GA);
  Assert(GA.getType() == Aliasee->getType(),
         "Alias and aliasee types should match!", &GA);

  Assert(isa<GlobalValue>(Aliasee) || isa<ConstantExpr>(Aliasee),
         "Aliasee should be either GlobalValue or ConstantExpr", &GA);

  visitAliaseeSubExpr(GA, *Aliasee);

  visitGlobalValue(GA);
}

void Verifier::visitGlobalIFunc(const GlobalIFunc &GI) {
  // Pierce through ConstantExprs and GlobalAliases and check that the resolver
  // has a Function 
  const Function *Resolver = GI.getResolverFunction();
  Assert(Resolver, "IFunc must have a Function resolver", &GI);

  // Check that the immediate resolver operand (prior to any bitcasts) has the
  // correct type
  const Type *ResolverTy = GI.getResolver()->getType();
  const Type *ResolverFuncTy =
      GlobalIFunc::getResolverFunctionType(GI.getValueType());
  Assert(ResolverTy == ResolverFuncTy->getPointerTo(),
         "IFunc resolver has incorrect type", &GI);
}

void Verifier::visitNamedMDNode(const NamedMDNode &NMD) {
  // There used to be various other llvm.dbg.* nodes, but we don't support
  // upgrading them and we want to reserve the namespace for future uses.
  if (NMD.getName().startswith("llvm.dbg."))
    AssertDI(NMD.getName() == "llvm.dbg.cu" ||
                 NMD.getName() == "llvm.dbg.retainedNodes",
             "unrecognized named metadata node in the llvm.dbg namespace",
             &NMD);
  for (const MDNode *MD : NMD.operands()) {
    if (NMD.getName() == "llvm.dbg.cu")
      AssertDI(MD && isa<DICompileUnit>(MD), "invalid compile unit", &NMD, MD);
    if (NMD.getName() == "llvm.dbg.retainedNodes")
      AssertDI(MD && isa<DILifetime>(MD), "invalid module retained node", &NMD,
               MD);

    if (!MD)
      continue;

    visitMDNode(*MD, AreDebugLocsAllowed::Yes);
  }
}

void Verifier::visitMDNode(const MDNode &MD, AreDebugLocsAllowed AllowLocs) {
  // Only visit each node once.  Metadata can be mutually recursive, so this
  // avoids infinite recursion here, as well as being an optimization.
  if (!MDNodes.insert(&MD).second)
    return;

  Assert(&MD.getContext() == &Context,
         "MDNode context does not match Module context!", &MD);

<<<<<<< HEAD
  if (DebugInfoVersion) {
    unsigned V = *DebugInfoVersion;
    switch (MD.getMetadataID()) {
    default:
      break;
    case Metadata::DIExpressionKind:
      AssertDI(V == DEBUG_METADATA_VERSION,
               "MDNode incompatible with Debug Info Version", &MD, V);
      break;
    case Metadata::DIExprKind:
    case Metadata::DIFragmentKind:
    case Metadata::DILifetimeKind:
      AssertDI(V == DEBUG_METADATA_VERSION_HETEROGENEOUS_DWARF,
               "MDNode incompatible with Debug Info Version", &MD, V);
      break;
    }
  }

  // Makes sure when a scope operand is a ODR type, the ODR type uniquing does
  // not create invalid debug metadata.
  // TODO: check that the non-ODR-type scope operand is valid.
  verifyODRTypeAsScopeOperand<DIType>(MD);
  verifyODRTypeAsScopeOperand<DILocalScope>(MD);

=======
>>>>>>> 1f35d7b5
  switch (MD.getMetadataID()) {
  default:
    llvm_unreachable("Invalid MDNode subclass");
  case Metadata::MDTupleKind:
    break;
#define HANDLE_SPECIALIZED_MDNODE_LEAF(CLASS)                                  \
  case Metadata::CLASS##Kind:                                                  \
    visit##CLASS(cast<CLASS>(MD));                                             \
    break;
#include "llvm/IR/Metadata.def"
  }

  for (const Metadata *Op : MD.operands()) {
    if (!Op)
      continue;
    Assert(!isa<LocalAsMetadata>(Op), "Invalid operand for global metadata!",
           &MD, Op);
    AssertDI(!isa<DILocation>(Op) || AllowLocs == AreDebugLocsAllowed::Yes,
             "DILocation not allowed within this metadata node", &MD, Op);
    if (auto *N = dyn_cast<MDNode>(Op)) {
      visitMDNode(*N, AllowLocs);
      continue;
    }
    if (auto *V = dyn_cast<ValueAsMetadata>(Op)) {
      visitValueAsMetadata(*V, nullptr);
      continue;
    }
  }

  // Check these last, so we diagnose problems in operands first.
  Assert(!MD.isTemporary(), "Expected no forward declarations!", &MD);
  Assert(MD.isResolved(), "All nodes should be resolved!", &MD);
}

void Verifier::visitValueAsMetadata(const ValueAsMetadata &MD, Function *F) {
  Assert(MD.getValue(), "Expected valid value", &MD);
  Assert(!MD.getValue()->getType()->isMetadataTy(),
         "Unexpected metadata round-trip through values", &MD, MD.getValue());

  auto *L = dyn_cast<LocalAsMetadata>(&MD);
  if (!L)
    return;

  Assert(F, "function-local metadata used outside a function", L);

  // If this was an instruction, bb, or argument, verify that it is in the
  // function that we expect.
  Function *ActualF = nullptr;
  if (Instruction *I = dyn_cast<Instruction>(L->getValue())) {
    Assert(I->getParent(), "function-local metadata not in basic block", L, I);
    ActualF = I->getParent()->getParent();
  } else if (BasicBlock *BB = dyn_cast<BasicBlock>(L->getValue()))
    ActualF = BB->getParent();
  else if (Argument *A = dyn_cast<Argument>(L->getValue()))
    ActualF = A->getParent();
  assert(ActualF && "Unimplemented function local metadata case!");

  Assert(ActualF == F, "function-local metadata used in wrong function", L);
}

void Verifier::visitMetadataAsValue(const MetadataAsValue &MDV, Function *F) {
  Metadata *MD = MDV.getMetadata();
  if (auto *N = dyn_cast<MDNode>(MD)) {
    visitMDNode(*N, AreDebugLocsAllowed::No);
    return;
  }

  // Only visit each node once.  Metadata can be mutually recursive, so this
  // avoids infinite recursion here, as well as being an optimization.
  if (!MDNodes.insert(MD).second)
    return;

  if (auto *V = dyn_cast<ValueAsMetadata>(MD))
    visitValueAsMetadata(*V, F);
}

static bool isType(const Metadata *MD) { return !MD || isa<DIType>(MD); }
static bool isScope(const Metadata *MD) { return !MD || isa<DIScope>(MD); }
static bool isDINode(const Metadata *MD) { return !MD || isa<DINode>(MD); }

void Verifier::visitDILocation(const DILocation &N) {
  AssertDI(N.getRawScope() && isa<DILocalScope>(N.getRawScope()),
           "location requires a valid scope", &N, N.getRawScope());
  if (auto *IA = N.getRawInlinedAt())
    AssertDI(isa<DILocation>(IA), "inlined-at should be a location", &N, IA);
  if (auto *SP = dyn_cast<DISubprogram>(N.getRawScope()))
    AssertDI(SP->isDefinition(), "scope points into the type hierarchy", &N);
}

void Verifier::visitGenericDINode(const GenericDINode &N) {
  AssertDI(N.getTag(), "invalid tag", &N);
}

void Verifier::visitDIScope(const DIScope &N) {
  if (auto *F = N.getRawFile())
    AssertDI(isa<DIFile>(F), "invalid file", &N, F);
}

void Verifier::visitDISubrange(const DISubrange &N) {
  AssertDI(N.getTag() == dwarf::DW_TAG_subrange_type, "invalid tag", &N);
  bool HasAssumedSizedArraySupport = dwarf::isFortran(CurrentSourceLang);
  AssertDI(HasAssumedSizedArraySupport || N.getRawCountNode() ||
               N.getRawUpperBound(),
           "Subrange must contain count or upperBound", &N);
  AssertDI(!N.getRawCountNode() || !N.getRawUpperBound(),
           "Subrange can have any one of count or upperBound", &N);
  auto *CBound = N.getRawCountNode();
  AssertDI(!CBound || isa<ConstantAsMetadata>(CBound) ||
               isa<DIVariable>(CBound) || isa<DIExpression>(CBound),
           "Count must be signed constant or DIVariable or DIExpression", &N);
  auto Count = N.getCount();
  AssertDI(!Count || !Count.is<ConstantInt *>() ||
               Count.get<ConstantInt *>()->getSExtValue() >= -1,
           "invalid subrange count", &N);
  auto *LBound = N.getRawLowerBound();
  AssertDI(!LBound || isa<ConstantAsMetadata>(LBound) ||
               isa<DIVariable>(LBound) || isa<DIExpression>(LBound),
           "LowerBound must be signed constant or DIVariable or DIExpression",
           &N);
  auto *UBound = N.getRawUpperBound();
  AssertDI(!UBound || isa<ConstantAsMetadata>(UBound) ||
               isa<DIVariable>(UBound) || isa<DIExpression>(UBound),
           "UpperBound must be signed constant or DIVariable or DIExpression",
           &N);
  auto *Stride = N.getRawStride();
  AssertDI(!Stride || isa<ConstantAsMetadata>(Stride) ||
               isa<DIVariable>(Stride) || isa<DIExpression>(Stride),
           "Stride must be signed constant or DIVariable or DIExpression", &N);
}

void Verifier::visitDIGenericSubrange(const DIGenericSubrange &N) {
  AssertDI(N.getTag() == dwarf::DW_TAG_generic_subrange, "invalid tag", &N);
  AssertDI(N.getRawCountNode() || N.getRawUpperBound(),
           "GenericSubrange must contain count or upperBound", &N);
  AssertDI(!N.getRawCountNode() || !N.getRawUpperBound(),
           "GenericSubrange can have any one of count or upperBound", &N);
  auto *CBound = N.getRawCountNode();
  AssertDI(!CBound || isa<DIVariable>(CBound) || isa<DIExpression>(CBound),
           "Count must be signed constant or DIVariable or DIExpression", &N);
  auto *LBound = N.getRawLowerBound();
  AssertDI(LBound, "GenericSubrange must contain lowerBound", &N);
  AssertDI(isa<DIVariable>(LBound) || isa<DIExpression>(LBound),
           "LowerBound must be signed constant or DIVariable or DIExpression",
           &N);
  auto *UBound = N.getRawUpperBound();
  AssertDI(!UBound || isa<DIVariable>(UBound) || isa<DIExpression>(UBound),
           "UpperBound must be signed constant or DIVariable or DIExpression",
           &N);
  auto *Stride = N.getRawStride();
  AssertDI(Stride, "GenericSubrange must contain stride", &N);
  AssertDI(isa<DIVariable>(Stride) || isa<DIExpression>(Stride),
           "Stride must be signed constant or DIVariable or DIExpression", &N);
}

void Verifier::visitDIEnumerator(const DIEnumerator &N) {
  AssertDI(N.getTag() == dwarf::DW_TAG_enumerator, "invalid tag", &N);
}

void Verifier::visitDIBasicType(const DIBasicType &N) {
  AssertDI(N.getTag() == dwarf::DW_TAG_base_type ||
               N.getTag() == dwarf::DW_TAG_unspecified_type ||
               N.getTag() == dwarf::DW_TAG_string_type,
           "invalid tag", &N);
}

void Verifier::visitDIStringType(const DIStringType &N) {
  AssertDI(N.getTag() == dwarf::DW_TAG_string_type, "invalid tag", &N);
  AssertDI(!(N.isBigEndian() && N.isLittleEndian()) ,
            "has conflicting flags", &N);
}

void Verifier::visitDIDerivedType(const DIDerivedType &N) {
  // Common scope checks.
  visitDIScope(N);

  AssertDI(N.getTag() == dwarf::DW_TAG_typedef ||
               N.getTag() == dwarf::DW_TAG_pointer_type ||
               N.getTag() == dwarf::DW_TAG_ptr_to_member_type ||
               N.getTag() == dwarf::DW_TAG_reference_type ||
               N.getTag() == dwarf::DW_TAG_rvalue_reference_type ||
               N.getTag() == dwarf::DW_TAG_const_type ||
               N.getTag() == dwarf::DW_TAG_volatile_type ||
               N.getTag() == dwarf::DW_TAG_restrict_type ||
               N.getTag() == dwarf::DW_TAG_atomic_type ||
               N.getTag() == dwarf::DW_TAG_member ||
               N.getTag() == dwarf::DW_TAG_inheritance ||
               N.getTag() == dwarf::DW_TAG_friend ||
               N.getTag() == dwarf::DW_TAG_set_type,
           "invalid tag", &N);
  if (N.getTag() == dwarf::DW_TAG_ptr_to_member_type) {
    AssertDI(isType(N.getRawExtraData()), "invalid pointer to member type", &N,
             N.getRawExtraData());
  }

  if (N.getTag() == dwarf::DW_TAG_set_type) {
    if (auto *T = N.getRawBaseType()) {
      auto *Enum = dyn_cast_or_null<DICompositeType>(T);
      auto *Basic = dyn_cast_or_null<DIBasicType>(T);
      AssertDI(
          (Enum && Enum->getTag() == dwarf::DW_TAG_enumeration_type) ||
              (Basic && (Basic->getEncoding() == dwarf::DW_ATE_unsigned ||
                         Basic->getEncoding() == dwarf::DW_ATE_signed ||
                         Basic->getEncoding() == dwarf::DW_ATE_unsigned_char ||
                         Basic->getEncoding() == dwarf::DW_ATE_signed_char ||
                         Basic->getEncoding() == dwarf::DW_ATE_boolean)),
          "invalid set base type", &N, T);
    }
  }

  AssertDI(isScope(N.getRawScope()), "invalid scope", &N, N.getRawScope());
  AssertDI(isType(N.getRawBaseType()), "invalid base type", &N,
           N.getRawBaseType());

  if (N.getDWARFAddressSpace()) {
    AssertDI(N.getTag() == dwarf::DW_TAG_pointer_type ||
                 N.getTag() == dwarf::DW_TAG_reference_type ||
                 N.getTag() == dwarf::DW_TAG_rvalue_reference_type,
             "DWARF address space only applies to pointer or reference types",
             &N);
  }
}

/// Detect mutually exclusive flags.
static bool hasConflictingReferenceFlags(unsigned Flags) {
  return ((Flags & DINode::FlagLValueReference) &&
          (Flags & DINode::FlagRValueReference)) ||
         ((Flags & DINode::FlagTypePassByValue) &&
          (Flags & DINode::FlagTypePassByReference));
}

void Verifier::visitTemplateParams(const MDNode &N, const Metadata &RawParams) {
  auto *Params = dyn_cast<MDTuple>(&RawParams);
  AssertDI(Params, "invalid template params", &N, &RawParams);
  for (Metadata *Op : Params->operands()) {
    AssertDI(Op && isa<DITemplateParameter>(Op), "invalid template parameter",
             &N, Params, Op);
  }
}

void Verifier::visitDICompositeType(const DICompositeType &N) {
  // Common scope checks.
  visitDIScope(N);

  AssertDI(N.getTag() == dwarf::DW_TAG_array_type ||
               N.getTag() == dwarf::DW_TAG_structure_type ||
               N.getTag() == dwarf::DW_TAG_union_type ||
               N.getTag() == dwarf::DW_TAG_enumeration_type ||
               N.getTag() == dwarf::DW_TAG_class_type ||
               N.getTag() == dwarf::DW_TAG_variant_part ||
               N.getTag() == dwarf::DW_TAG_namelist,
           "invalid tag", &N);

  AssertDI(isScope(N.getRawScope()), "invalid scope", &N, N.getRawScope());
  AssertDI(isType(N.getRawBaseType()), "invalid base type", &N,
           N.getRawBaseType());

  AssertDI(!N.getRawElements() || isa<MDTuple>(N.getRawElements()),
           "invalid composite elements", &N, N.getRawElements());
  AssertDI(isType(N.getRawVTableHolder()), "invalid vtable holder", &N,
           N.getRawVTableHolder());
  AssertDI(!hasConflictingReferenceFlags(N.getFlags()),
           "invalid reference flags", &N);
  unsigned DIBlockByRefStruct = 1 << 4;
  AssertDI((N.getFlags() & DIBlockByRefStruct) == 0,
           "DIBlockByRefStruct on DICompositeType is no longer supported", &N);

  if (N.isVector()) {
    const DINodeArray Elements = N.getElements();
    AssertDI(Elements.size() == 1 &&
             Elements[0]->getTag() == dwarf::DW_TAG_subrange_type,
             "invalid vector, expected one element of type subrange", &N);
  }

  if (auto *Params = N.getRawTemplateParams())
    visitTemplateParams(N, *Params);

  if (auto *D = N.getRawDiscriminator()) {
    AssertDI(isa<DIDerivedType>(D) && N.getTag() == dwarf::DW_TAG_variant_part,
             "discriminator can only appear on variant part");
  }

  if (N.getRawDataLocation()) {
    AssertDI(N.getTag() == dwarf::DW_TAG_array_type,
             "dataLocation can only appear in array type");
  }

  if (N.getRawAssociated()) {
    AssertDI(N.getTag() == dwarf::DW_TAG_array_type,
             "associated can only appear in array type");
  }

  if (N.getRawAllocated()) {
    AssertDI(N.getTag() == dwarf::DW_TAG_array_type,
             "allocated can only appear in array type");
  }

  if (N.getRawRank()) {
    AssertDI(N.getTag() == dwarf::DW_TAG_array_type,
             "rank can only appear in array type");
  }
}

void Verifier::visitDISubroutineType(const DISubroutineType &N) {
  AssertDI(N.getTag() == dwarf::DW_TAG_subroutine_type, "invalid tag", &N);
  if (auto *Types = N.getRawTypeArray()) {
    AssertDI(isa<MDTuple>(Types), "invalid composite elements", &N, Types);
    for (Metadata *Ty : N.getTypeArray()->operands()) {
      AssertDI(isType(Ty), "invalid subroutine type ref", &N, Types, Ty);
    }
  }
  AssertDI(!hasConflictingReferenceFlags(N.getFlags()),
           "invalid reference flags", &N);
}

void Verifier::visitDIFile(const DIFile &N) {
  AssertDI(N.getTag() == dwarf::DW_TAG_file_type, "invalid tag", &N);
  Optional<DIFile::ChecksumInfo<StringRef>> Checksum = N.getChecksum();
  if (Checksum) {
    AssertDI(Checksum->Kind <= DIFile::ChecksumKind::CSK_Last,
             "invalid checksum kind", &N);
    size_t Size;
    switch (Checksum->Kind) {
    case DIFile::CSK_MD5:
      Size = 32;
      break;
    case DIFile::CSK_SHA1:
      Size = 40;
      break;
    case DIFile::CSK_SHA256:
      Size = 64;
      break;
    }
    AssertDI(Checksum->Value.size() == Size, "invalid checksum length", &N);
    AssertDI(Checksum->Value.find_if_not(llvm::isHexDigit) == StringRef::npos,
             "invalid checksum", &N);
  }
}

void Verifier::visitDICompileUnit(const DICompileUnit &N) {
  AssertDI(N.isDistinct(), "compile units must be distinct", &N);
  AssertDI(N.getTag() == dwarf::DW_TAG_compile_unit, "invalid tag", &N);

  // Don't bother verifying the compilation directory or producer string
  // as those could be empty.
  AssertDI(N.getRawFile() && isa<DIFile>(N.getRawFile()), "invalid file", &N,
           N.getRawFile());
  AssertDI(!N.getFile()->getFilename().empty(), "invalid filename", &N,
           N.getFile());

  CurrentSourceLang = (dwarf::SourceLanguage)N.getSourceLanguage();

  verifySourceDebugInfo(N, *N.getFile());

  AssertDI((N.getEmissionKind() <= DICompileUnit::LastEmissionKind),
           "invalid emission kind", &N);

  if (auto *Array = N.getRawEnumTypes()) {
    AssertDI(isa<MDTuple>(Array), "invalid enum list", &N, Array);
    for (Metadata *Op : N.getEnumTypes()->operands()) {
      auto *Enum = dyn_cast_or_null<DICompositeType>(Op);
      AssertDI(Enum && Enum->getTag() == dwarf::DW_TAG_enumeration_type,
               "invalid enum type", &N, N.getEnumTypes(), Op);
    }
  }
  if (auto *Array = N.getRawRetainedTypes()) {
    AssertDI(isa<MDTuple>(Array), "invalid retained type list", &N, Array);
    for (Metadata *Op : N.getRetainedTypes()->operands()) {
      AssertDI(Op && (isa<DIType>(Op) ||
                      (isa<DISubprogram>(Op) &&
                       !cast<DISubprogram>(Op)->isDefinition()) ||
                      isa<DILifetime>(Op)),
               "invalid retained type", &N, Op);
    }
  }
  if (auto *Array = N.getRawGlobalVariables()) {
    AssertDI(isa<MDTuple>(Array), "invalid global variable list", &N, Array);
    for (Metadata *Op : N.getGlobalVariables()->operands()) {
      AssertDI(Op && (isa<DIGlobalVariableExpression>(Op)),
               "invalid global variable ref", &N, Op);
    }
  }
  if (auto *Array = N.getRawImportedEntities()) {
    AssertDI(isa<MDTuple>(Array), "invalid imported entity list", &N, Array);
    for (Metadata *Op : N.getImportedEntities()->operands()) {
      AssertDI(Op && isa<DIImportedEntity>(Op), "invalid imported entity ref",
               &N, Op);
    }
  }
  if (auto *Array = N.getRawMacros()) {
    AssertDI(isa<MDTuple>(Array), "invalid macro list", &N, Array);
    for (Metadata *Op : N.getMacros()->operands()) {
      AssertDI(Op && isa<DIMacroNode>(Op), "invalid macro ref", &N, Op);
    }
  }
  CUVisited.insert(&N);
}

void Verifier::visitDISubprogram(const DISubprogram &N) {
  AssertDI(N.getTag() == dwarf::DW_TAG_subprogram, "invalid tag", &N);
  AssertDI(isScope(N.getRawScope()), "invalid scope", &N, N.getRawScope());
  if (auto *F = N.getRawFile())
    AssertDI(isa<DIFile>(F), "invalid file", &N, F);
  else
    AssertDI(N.getLine() == 0, "line specified with no file", &N, N.getLine());
  if (auto *T = N.getRawType())
    AssertDI(isa<DISubroutineType>(T), "invalid subroutine type", &N, T);
  AssertDI(isType(N.getRawContainingType()), "invalid containing type", &N,
           N.getRawContainingType());
  if (auto *Params = N.getRawTemplateParams())
    visitTemplateParams(N, *Params);
  if (auto *S = N.getRawDeclaration())
    AssertDI(isa<DISubprogram>(S) && !cast<DISubprogram>(S)->isDefinition(),
             "invalid subprogram declaration", &N, S);
  if (auto *RawNode = N.getRawRetainedNodes()) {
    auto *Node = dyn_cast<MDTuple>(RawNode);
    AssertDI(Node, "invalid retained nodes list", &N, RawNode);
    for (Metadata *Op : Node->operands()) {
      AssertDI(Op && (isa<DILocalVariable>(Op) || isa<DILabel>(Op) ||
                      isa<DILifetime>(Op)),
               "invalid retained nodes, expected DILocalVariable or DILabel or "
               "DILifetime",
               &N, Node, Op);
    }
  }
  AssertDI(!hasConflictingReferenceFlags(N.getFlags()),
           "invalid reference flags", &N);

  auto *Unit = N.getRawUnit();
  if (N.isDefinition()) {
    // Subprogram definitions (not part of the type hierarchy).
    AssertDI(N.isDistinct(), "subprogram definitions must be distinct", &N);
    AssertDI(Unit, "subprogram definitions must have a compile unit", &N);
    AssertDI(isa<DICompileUnit>(Unit), "invalid unit type", &N, Unit);
    if (N.getFile())
      verifySourceDebugInfo(*N.getUnit(), *N.getFile());
  } else {
    // Subprogram declarations (part of the type hierarchy).
    AssertDI(!Unit, "subprogram declarations must not have a compile unit", &N);
  }

  if (auto *RawThrownTypes = N.getRawThrownTypes()) {
    auto *ThrownTypes = dyn_cast<MDTuple>(RawThrownTypes);
    AssertDI(ThrownTypes, "invalid thrown types list", &N, RawThrownTypes);
    for (Metadata *Op : ThrownTypes->operands())
      AssertDI(Op && isa<DIType>(Op), "invalid thrown type", &N, ThrownTypes,
               Op);
  }

  if (N.areAllCallsDescribed())
    AssertDI(N.isDefinition(),
             "DIFlagAllCallsDescribed must be attached to a definition");
}

void Verifier::visitDILexicalBlockBase(const DILexicalBlockBase &N) {
  AssertDI(N.getTag() == dwarf::DW_TAG_lexical_block, "invalid tag", &N);
  AssertDI(N.getRawScope() && isa<DILocalScope>(N.getRawScope()),
           "invalid local scope", &N, N.getRawScope());
  if (auto *SP = dyn_cast<DISubprogram>(N.getRawScope()))
    AssertDI(SP->isDefinition(), "scope points into the type hierarchy", &N);
}

void Verifier::visitDILexicalBlock(const DILexicalBlock &N) {
  visitDILexicalBlockBase(N);

  AssertDI(N.getLine() || !N.getColumn(),
           "cannot have column info without line info", &N);
}

void Verifier::visitDILexicalBlockFile(const DILexicalBlockFile &N) {
  visitDILexicalBlockBase(N);
}

void Verifier::visitDICommonBlock(const DICommonBlock &N) {
  AssertDI(N.getTag() == dwarf::DW_TAG_common_block, "invalid tag", &N);
  if (auto *S = N.getRawScope())
    AssertDI(isa<DIScope>(S), "invalid scope ref", &N, S);
  if (auto *S = N.getRawDecl())
    AssertDI(isa<DIGlobalVariable>(S), "invalid declaration", &N, S);
}

void Verifier::visitDINamespace(const DINamespace &N) {
  AssertDI(N.getTag() == dwarf::DW_TAG_namespace, "invalid tag", &N);
  if (auto *S = N.getRawScope())
    AssertDI(isa<DIScope>(S), "invalid scope ref", &N, S);
}

void Verifier::visitDIMacro(const DIMacro &N) {
  AssertDI(N.getMacinfoType() == dwarf::DW_MACINFO_define ||
               N.getMacinfoType() == dwarf::DW_MACINFO_undef,
           "invalid macinfo type", &N);
  AssertDI(!N.getName().empty(), "anonymous macro", &N);
  if (!N.getValue().empty()) {
    assert(N.getValue().data()[0] != ' ' && "Macro value has a space prefix");
  }
}

void Verifier::visitDIMacroFile(const DIMacroFile &N) {
  AssertDI(N.getMacinfoType() == dwarf::DW_MACINFO_start_file,
           "invalid macinfo type", &N);
  if (auto *F = N.getRawFile())
    AssertDI(isa<DIFile>(F), "invalid file", &N, F);

  if (auto *Array = N.getRawElements()) {
    AssertDI(isa<MDTuple>(Array), "invalid macro list", &N, Array);
    for (Metadata *Op : N.getElements()->operands()) {
      AssertDI(Op && isa<DIMacroNode>(Op), "invalid macro ref", &N, Op);
    }
  }
}

void Verifier::visitDIArgList(const DIArgList &N) {
  AssertDI(!N.getNumOperands(),
           "DIArgList should have no operands other than a list of "
           "ValueAsMetadata",
           &N);
}

void Verifier::visitDIModule(const DIModule &N) {
  AssertDI(N.getTag() == dwarf::DW_TAG_module, "invalid tag", &N);
  AssertDI(!N.getName().empty(), "anonymous module", &N);
}

void Verifier::visitDITemplateParameter(const DITemplateParameter &N) {
  AssertDI(isType(N.getRawType()), "invalid type ref", &N, N.getRawType());
}

void Verifier::visitDITemplateTypeParameter(const DITemplateTypeParameter &N) {
  visitDITemplateParameter(N);

  AssertDI(N.getTag() == dwarf::DW_TAG_template_type_parameter, "invalid tag",
           &N);
}

void Verifier::visitDITemplateValueParameter(
    const DITemplateValueParameter &N) {
  visitDITemplateParameter(N);

  AssertDI(N.getTag() == dwarf::DW_TAG_template_value_parameter ||
               N.getTag() == dwarf::DW_TAG_GNU_template_template_param ||
               N.getTag() == dwarf::DW_TAG_GNU_template_parameter_pack,
           "invalid tag", &N);
}

void Verifier::visitDIVariable(const DIVariable &N) {
  if (auto *S = N.getRawScope())
    AssertDI(isa<DIScope>(S), "invalid scope", &N, S);
  if (auto *F = N.getRawFile())
    AssertDI(isa<DIFile>(F), "invalid file", &N, F);
}

void Verifier::visitDIGlobalVariable(const DIGlobalVariable &N) {
  // Checks common to all variables.
  visitDIVariable(N);

  AssertDI(N.getTag() == dwarf::DW_TAG_variable, "invalid tag", &N);
  AssertDI(isType(N.getRawType()), "invalid type ref", &N, N.getRawType());
  // Assert only if the global variable is not an extern
  if (N.isDefinition())
    AssertDI(N.getType(), "missing global variable type", &N);
  if (auto *Member = N.getRawStaticDataMemberDeclaration()) {
    AssertDI(isa<DIDerivedType>(Member),
             "invalid static data member declaration", &N, Member);
  }
}

void Verifier::visitDILocalVariable(const DILocalVariable &N) {
  // Checks common to all variables.
  visitDIVariable(N);

  AssertDI(isType(N.getRawType()), "invalid type ref", &N, N.getRawType());
  AssertDI(N.getTag() == dwarf::DW_TAG_variable, "invalid tag", &N);
  AssertDI(N.getRawScope() && isa<DILocalScope>(N.getRawScope()),
           "local variable requires a valid scope", &N, N.getRawScope());
  if (auto Ty = N.getType())
    AssertDI(!isa<DISubroutineType>(Ty), "invalid type", &N, N.getType());
}

void Verifier::visitDILabel(const DILabel &N) {
  if (auto *S = N.getRawScope())
    AssertDI(isa<DIScope>(S), "invalid scope", &N, S);
  if (auto *F = N.getRawFile())
    AssertDI(isa<DIFile>(F), "invalid file", &N, F);

  AssertDI(N.getTag() == dwarf::DW_TAG_label, "invalid tag", &N);
  AssertDI(N.getRawScope() && isa<DILocalScope>(N.getRawScope()),
           "label requires a valid scope", &N, N.getRawScope());
}

void Verifier::visitDIFragment(const DIFragment &N) {}

void Verifier::visitDIExpression(const DIExpression &N) {
  AssertDI(N.isValid(), "invalid expression", &N);
}

void Verifier::visitDIExpr(const DIExpr &N) {
  // TODO: Strictly limit where DIExpr may occur, forbidding it anywhere except
  // as the `location:` parameter to DILifetime.
}

void Verifier::visitDIGlobalVariableExpression(
    const DIGlobalVariableExpression &GVE) {
  AssertDI(GVE.getVariable(), "missing variable");
  if (auto *Var = GVE.getVariable())
    visitDIGlobalVariable(*Var);
  if (auto *Expr = GVE.getExpression()) {
    visitDIExpression(*Expr);
    if (auto Fragment = Expr->getFragmentInfo())
      verifyFragmentExpression(*GVE.getVariable(), *Fragment, &GVE);
  }
}

void Verifier::visitDIObjCProperty(const DIObjCProperty &N) {
  AssertDI(N.getTag() == dwarf::DW_TAG_APPLE_property, "invalid tag", &N);
  if (auto *T = N.getRawType())
    AssertDI(isType(T), "invalid type ref", &N, T);
  if (auto *F = N.getRawFile())
    AssertDI(isa<DIFile>(F), "invalid file", &N, F);
}

void Verifier::visitDIImportedEntity(const DIImportedEntity &N) {
  AssertDI(N.getTag() == dwarf::DW_TAG_imported_module ||
               N.getTag() == dwarf::DW_TAG_imported_declaration,
           "invalid tag", &N);
  if (auto *S = N.getRawScope())
    AssertDI(isa<DIScope>(S), "invalid scope for imported entity", &N, S);
  AssertDI(isDINode(N.getRawEntity()), "invalid imported entity", &N,
           N.getRawEntity());
}

void Verifier::visitDILifetime(const DILifetime &N) {
  // TODO: Validate that the the reachable lifetime graph contains no cycles.
  auto *Obj = N.getRawObject();
  AssertDI(Obj, "missing object", &N);
  AssertDI(isa<DIObject>(Obj), "object must be a DIObject", &N, Obj);
  auto *Loc = N.getRawLocation();
  AssertDI(Loc, "missing location expression", &N);
  AssertDI(isa<DIExpr>(Loc), "location expression must be a DIExpr", &N, Loc);
  unsigned NumArgs = 0;
  SmallDenseSet<Metadata *> RawArgObjectOperands;
  for (const MDOperand &Operand : N.rawArgObjects()) {
    Metadata *A = Operand.get();
    AssertDI(A, "missing argObject", &N);
    // FIXME: This should also permit DICode, once that is implemented
    AssertDI(isa<DIObject>(A), "each argObject must be a DIObject", &N, A);
    NumArgs++;
  }
  for (DIOp::Variant Op : cast<DIExpr>(Loc)->builder()) {
    if (auto *A = Op.getIf<DIOp::Arg>()) {
      AssertDI(A->getIndex() < NumArgs,
               "debug location expression cannot reference an out-of-bounds "
               "argObjects index",
               &N);
    }
  }
}

void Verifier::visitComdat(const Comdat &C) {
  // In COFF the Module is invalid if the GlobalValue has private linkage.
  // Entities with private linkage don't have entries in the symbol table.
  if (TT.isOSBinFormatCOFF())
    if (const GlobalValue *GV = M.getNamedValue(C.getName()))
      Assert(!GV->hasPrivateLinkage(),
             "comdat global value has private linkage", GV);
}

void Verifier::visitModuleIdents() {
  const NamedMDNode *Idents = M.getNamedMetadata("llvm.ident");
  if (!Idents)
    return;

  // llvm.ident takes a list of metadata entry. Each entry has only one string.
  // Scan each llvm.ident entry and make sure that this requirement is met.
  for (const MDNode *N : Idents->operands()) {
    Assert(N->getNumOperands() == 1,
           "incorrect number of operands in llvm.ident metadata", N);
    Assert(dyn_cast_or_null<MDString>(N->getOperand(0)),
           ("invalid value for llvm.ident metadata entry operand"
            "(the operand should be a string)"),
           N->getOperand(0));
  }
}

void Verifier::visitModuleCommandLines() {
  const NamedMDNode *CommandLines = M.getNamedMetadata("llvm.commandline");
  if (!CommandLines)
    return;

  // llvm.commandline takes a list of metadata entry. Each entry has only one
  // string. Scan each llvm.commandline entry and make sure that this
  // requirement is met.
  for (const MDNode *N : CommandLines->operands()) {
    Assert(N->getNumOperands() == 1,
           "incorrect number of operands in llvm.commandline metadata", N);
    Assert(dyn_cast_or_null<MDString>(N->getOperand(0)),
           ("invalid value for llvm.commandline metadata entry operand"
            "(the operand should be a string)"),
           N->getOperand(0));
  }
}

void Verifier::visitModuleFlags() {
  const NamedMDNode *Flags = M.getModuleFlagsMetadata();
  if (!Flags) return;

  // Scan each flag, and track the flags and requirements.
  DenseMap<const MDString*, const MDNode*> SeenIDs;
  SmallVector<const MDNode*, 16> Requirements;
  for (const MDNode *MDN : Flags->operands())
    visitModuleFlag(MDN, SeenIDs, Requirements);

  // Validate that the requirements in the module are valid.
  for (const MDNode *Requirement : Requirements) {
    const MDString *Flag = cast<MDString>(Requirement->getOperand(0));
    const Metadata *ReqValue = Requirement->getOperand(1);

    const MDNode *Op = SeenIDs.lookup(Flag);
    if (!Op) {
      CheckFailed("invalid requirement on flag, flag is not present in module",
                  Flag);
      continue;
    }

    if (Op->getOperand(2) != ReqValue) {
      CheckFailed(("invalid requirement on flag, "
                   "flag does not have the required value"),
                  Flag);
      continue;
    }
  }
}

void
Verifier::visitModuleFlag(const MDNode *Op,
                          DenseMap<const MDString *, const MDNode *> &SeenIDs,
                          SmallVectorImpl<const MDNode *> &Requirements) {
  // Each module flag should have three arguments, the merge behavior (a
  // constant int), the flag ID (an MDString), and the value.
  Assert(Op->getNumOperands() == 3,
         "incorrect number of operands in module flag", Op);
  Module::ModFlagBehavior MFB;
  if (!Module::isValidModFlagBehavior(Op->getOperand(0), MFB)) {
    Assert(
        mdconst::dyn_extract_or_null<ConstantInt>(Op->getOperand(0)),
        "invalid behavior operand in module flag (expected constant integer)",
        Op->getOperand(0));
    Assert(false,
           "invalid behavior operand in module flag (unexpected constant)",
           Op->getOperand(0));
  }
  MDString *ID = dyn_cast_or_null<MDString>(Op->getOperand(1));
  Assert(ID, "invalid ID operand in module flag (expected metadata string)",
         Op->getOperand(1));

  // Check the values for behaviors with additional requirements.
  switch (MFB) {
  case Module::Error:
  case Module::Warning:
  case Module::Override:
    // These behavior types accept any value.
    break;

  case Module::Max: {
    Assert(mdconst::dyn_extract_or_null<ConstantInt>(Op->getOperand(2)),
           "invalid value for 'max' module flag (expected constant integer)",
           Op->getOperand(2));
    break;
  }

  case Module::Require: {
    // The value should itself be an MDNode with two operands, a flag ID (an
    // MDString), and a value.
    MDNode *Value = dyn_cast<MDNode>(Op->getOperand(2));
    Assert(Value && Value->getNumOperands() == 2,
           "invalid value for 'require' module flag (expected metadata pair)",
           Op->getOperand(2));
    Assert(isa<MDString>(Value->getOperand(0)),
           ("invalid value for 'require' module flag "
            "(first value operand should be a string)"),
           Value->getOperand(0));

    // Append it to the list of requirements, to check once all module flags are
    // scanned.
    Requirements.push_back(Value);
    break;
  }

  case Module::Append:
  case Module::AppendUnique: {
    // These behavior types require the operand be an MDNode.
    Assert(isa<MDNode>(Op->getOperand(2)),
           "invalid value for 'append'-type module flag "
           "(expected a metadata node)",
           Op->getOperand(2));
    break;
  }
  }

  // Unless this is a "requires" flag, check the ID is unique.
  if (MFB != Module::Require) {
    bool Inserted = SeenIDs.insert(std::make_pair(ID, Op)).second;
    Assert(Inserted,
           "module flag identifiers must be unique (or of 'require' type)", ID);
  }

  if (ID->getString() == "wchar_size") {
    ConstantInt *Value
      = mdconst::dyn_extract_or_null<ConstantInt>(Op->getOperand(2));
    Assert(Value, "wchar_size metadata requires constant integer argument");
  }

  if (ID->getString() == "Linker Options") {
    // If the llvm.linker.options named metadata exists, we assume that the
    // bitcode reader has upgraded the module flag. Otherwise the flag might
    // have been created by a client directly.
    Assert(M.getNamedMetadata("llvm.linker.options"),
           "'Linker Options' named metadata no longer supported");
  }

  if (ID->getString() == "SemanticInterposition") {
    ConstantInt *Value =
        mdconst::dyn_extract_or_null<ConstantInt>(Op->getOperand(2));
    Assert(Value,
           "SemanticInterposition metadata requires constant integer argument");
  }

  if (ID->getString() == "CG Profile") {
    for (const MDOperand &MDO : cast<MDNode>(Op->getOperand(2))->operands())
      visitModuleFlagCGProfileEntry(MDO);
  }
}

void Verifier::visitModuleFlagCGProfileEntry(const MDOperand &MDO) {
  auto CheckFunction = [&](const MDOperand &FuncMDO) {
    if (!FuncMDO)
      return;
    auto F = dyn_cast<ValueAsMetadata>(FuncMDO);
    Assert(F && isa<Function>(F->getValue()->stripPointerCasts()),
           "expected a Function or null", FuncMDO);
  };
  auto Node = dyn_cast_or_null<MDNode>(MDO);
  Assert(Node && Node->getNumOperands() == 3, "expected a MDNode triple", MDO);
  CheckFunction(Node->getOperand(0));
  CheckFunction(Node->getOperand(1));
  auto Count = dyn_cast_or_null<ConstantAsMetadata>(Node->getOperand(2));
  Assert(Count && Count->getType()->isIntegerTy(),
         "expected an integer constant", Node->getOperand(2));
}

void Verifier::verifyAttributeTypes(AttributeSet Attrs, const Value *V) {
  for (Attribute A : Attrs) {

    if (A.isStringAttribute()) {
#define GET_ATTR_NAMES
#define ATTRIBUTE_ENUM(ENUM_NAME, DISPLAY_NAME)
#define ATTRIBUTE_STRBOOL(ENUM_NAME, DISPLAY_NAME)                             \
  if (A.getKindAsString() == #DISPLAY_NAME) {                                  \
    auto V = A.getValueAsString();                                             \
    if (!(V.empty() || V == "true" || V == "false"))                           \
      CheckFailed("invalid value for '" #DISPLAY_NAME "' attribute: " + V +    \
                  "");                                                         \
  }

#include "llvm/IR/Attributes.inc"
      continue;
    }

    if (A.isIntAttribute() != Attribute::isIntAttrKind(A.getKindAsEnum())) {
      CheckFailed("Attribute '" + A.getAsString() + "' should have an Argument",
                  V);
      return;
    }
  }
}

// VerifyParameterAttrs - Check the given attributes for an argument or return
// value of the specified type.  The value V is printed in error messages.
void Verifier::verifyParameterAttrs(AttributeSet Attrs, Type *Ty,
                                    const Value *V) {
  if (!Attrs.hasAttributes())
    return;

  verifyAttributeTypes(Attrs, V);

  for (Attribute Attr : Attrs)
    Assert(Attr.isStringAttribute() ||
           Attribute::canUseAsParamAttr(Attr.getKindAsEnum()),
           "Attribute '" + Attr.getAsString() +
               "' does not apply to parameters",
           V);

  if (Attrs.hasAttribute(Attribute::ImmArg)) {
    Assert(Attrs.getNumAttributes() == 1,
           "Attribute 'immarg' is incompatible with other attributes", V);
  }

  // Check for mutually incompatible attributes.  Only inreg is compatible with
  // sret.
  unsigned AttrCount = 0;
  AttrCount += Attrs.hasAttribute(Attribute::ByVal);
  AttrCount += Attrs.hasAttribute(Attribute::InAlloca);
  AttrCount += Attrs.hasAttribute(Attribute::Preallocated);
  AttrCount += Attrs.hasAttribute(Attribute::StructRet) ||
               Attrs.hasAttribute(Attribute::InReg);
  AttrCount += Attrs.hasAttribute(Attribute::Nest);
  AttrCount += Attrs.hasAttribute(Attribute::ByRef);
  Assert(AttrCount <= 1,
         "Attributes 'byval', 'inalloca', 'preallocated', 'inreg', 'nest', "
         "'byref', and 'sret' are incompatible!",
         V);

  Assert(!(Attrs.hasAttribute(Attribute::InAlloca) &&
           Attrs.hasAttribute(Attribute::ReadOnly)),
         "Attributes "
         "'inalloca and readonly' are incompatible!",
         V);

  Assert(!(Attrs.hasAttribute(Attribute::StructRet) &&
           Attrs.hasAttribute(Attribute::Returned)),
         "Attributes "
         "'sret and returned' are incompatible!",
         V);

  Assert(!(Attrs.hasAttribute(Attribute::ZExt) &&
           Attrs.hasAttribute(Attribute::SExt)),
         "Attributes "
         "'zeroext and signext' are incompatible!",
         V);

  Assert(!(Attrs.hasAttribute(Attribute::ReadNone) &&
           Attrs.hasAttribute(Attribute::ReadOnly)),
         "Attributes "
         "'readnone and readonly' are incompatible!",
         V);

  Assert(!(Attrs.hasAttribute(Attribute::ReadNone) &&
           Attrs.hasAttribute(Attribute::WriteOnly)),
         "Attributes "
         "'readnone and writeonly' are incompatible!",
         V);

  Assert(!(Attrs.hasAttribute(Attribute::ReadOnly) &&
           Attrs.hasAttribute(Attribute::WriteOnly)),
         "Attributes "
         "'readonly and writeonly' are incompatible!",
         V);

  Assert(!(Attrs.hasAttribute(Attribute::NoInline) &&
           Attrs.hasAttribute(Attribute::AlwaysInline)),
         "Attributes "
         "'noinline and alwaysinline' are incompatible!",
         V);

  AttrBuilder IncompatibleAttrs = AttributeFuncs::typeIncompatible(Ty);
  for (Attribute Attr : Attrs) {
    if (!Attr.isStringAttribute() &&
        IncompatibleAttrs.contains(Attr.getKindAsEnum())) {
      CheckFailed("Attribute '" + Attr.getAsString() +
                  "' applied to incompatible type!", V);
      return;
    }
  }

  if (PointerType *PTy = dyn_cast<PointerType>(Ty)) {
    if (Attrs.hasAttribute(Attribute::ByVal)) {
      SmallPtrSet<Type *, 4> Visited;
      Assert(Attrs.getByValType()->isSized(&Visited),
             "Attribute 'byval' does not support unsized types!", V);
    }
    if (Attrs.hasAttribute(Attribute::ByRef)) {
      SmallPtrSet<Type *, 4> Visited;
      Assert(Attrs.getByRefType()->isSized(&Visited),
             "Attribute 'byref' does not support unsized types!", V);
    }
    if (Attrs.hasAttribute(Attribute::InAlloca)) {
      SmallPtrSet<Type *, 4> Visited;
      Assert(Attrs.getInAllocaType()->isSized(&Visited),
             "Attribute 'inalloca' does not support unsized types!", V);
    }
    if (Attrs.hasAttribute(Attribute::Preallocated)) {
      SmallPtrSet<Type *, 4> Visited;
      Assert(Attrs.getPreallocatedType()->isSized(&Visited),
             "Attribute 'preallocated' does not support unsized types!", V);
    }
    if (!PTy->isOpaque()) {
      if (!isa<PointerType>(PTy->getElementType()))
        Assert(!Attrs.hasAttribute(Attribute::SwiftError),
               "Attribute 'swifterror' only applies to parameters "
               "with pointer to pointer type!",
               V);
      if (Attrs.hasAttribute(Attribute::ByRef)) {
        Assert(Attrs.getByRefType() == PTy->getElementType(),
               "Attribute 'byref' type does not match parameter!", V);
      }

      if (Attrs.hasAttribute(Attribute::ByVal) && Attrs.getByValType()) {
        Assert(Attrs.getByValType() == PTy->getElementType(),
               "Attribute 'byval' type does not match parameter!", V);
      }

      if (Attrs.hasAttribute(Attribute::Preallocated)) {
        Assert(Attrs.getPreallocatedType() == PTy->getElementType(),
               "Attribute 'preallocated' type does not match parameter!", V);
      }

      if (Attrs.hasAttribute(Attribute::InAlloca)) {
        Assert(Attrs.getInAllocaType() == PTy->getElementType(),
               "Attribute 'inalloca' type does not match parameter!", V);
      }

      if (Attrs.hasAttribute(Attribute::ElementType)) {
        Assert(Attrs.getElementType() == PTy->getElementType(),
               "Attribute 'elementtype' type does not match parameter!", V);
      }
    }
  }
}

void Verifier::checkUnsignedBaseTenFuncAttr(AttributeList Attrs, StringRef Attr,
                                            const Value *V) {
  if (Attrs.hasFnAttr(Attr)) {
    StringRef S = Attrs.getFnAttr(Attr).getValueAsString();
    unsigned N;
    if (S.getAsInteger(10, N))
      CheckFailed("\"" + Attr + "\" takes an unsigned integer: " + S, V);
  }
}

// Check parameter attributes against a function type.
// The value V is printed in error messages.
void Verifier::verifyFunctionAttrs(FunctionType *FT, AttributeList Attrs,
                                   const Value *V, bool IsIntrinsic) {
  if (Attrs.isEmpty())
    return;

  if (AttributeListsVisited.insert(Attrs.getRawPointer()).second) {
    Assert(Attrs.hasParentContext(Context),
           "Attribute list does not match Module context!", &Attrs, V);
    for (const auto &AttrSet : Attrs) {
      Assert(!AttrSet.hasAttributes() || AttrSet.hasParentContext(Context),
             "Attribute set does not match Module context!", &AttrSet, V);
      for (const auto &A : AttrSet) {
        Assert(A.hasParentContext(Context),
               "Attribute does not match Module context!", &A, V);
      }
    }
  }

  bool SawNest = false;
  bool SawReturned = false;
  bool SawSRet = false;
  bool SawSwiftSelf = false;
  bool SawSwiftAsync = false;
  bool SawSwiftError = false;

  // Verify return value attributes.
  AttributeSet RetAttrs = Attrs.getRetAttrs();
  for (Attribute RetAttr : RetAttrs)
    Assert(RetAttr.isStringAttribute() ||
           Attribute::canUseAsRetAttr(RetAttr.getKindAsEnum()),
           "Attribute '" + RetAttr.getAsString() +
               "' does not apply to function return values",
           V);

  verifyParameterAttrs(RetAttrs, FT->getReturnType(), V);

  // Verify parameter attributes.
  for (unsigned i = 0, e = FT->getNumParams(); i != e; ++i) {
    Type *Ty = FT->getParamType(i);
    AttributeSet ArgAttrs = Attrs.getParamAttrs(i);

    if (!IsIntrinsic) {
      Assert(!ArgAttrs.hasAttribute(Attribute::ImmArg),
             "immarg attribute only applies to intrinsics",V);
      Assert(!ArgAttrs.hasAttribute(Attribute::ElementType),
             "Attribute 'elementtype' can only be applied to intrinsics.", V);
    }

    verifyParameterAttrs(ArgAttrs, Ty, V);

    if (ArgAttrs.hasAttribute(Attribute::Nest)) {
      Assert(!SawNest, "More than one parameter has attribute nest!", V);
      SawNest = true;
    }

    if (ArgAttrs.hasAttribute(Attribute::Returned)) {
      Assert(!SawReturned, "More than one parameter has attribute returned!",
             V);
      Assert(Ty->canLosslesslyBitCastTo(FT->getReturnType()),
             "Incompatible argument and return types for 'returned' attribute",
             V);
      SawReturned = true;
    }

    if (ArgAttrs.hasAttribute(Attribute::StructRet)) {
      Assert(!SawSRet, "Cannot have multiple 'sret' parameters!", V);
      Assert(i == 0 || i == 1,
             "Attribute 'sret' is not on first or second parameter!", V);
      SawSRet = true;
    }

    if (ArgAttrs.hasAttribute(Attribute::SwiftSelf)) {
      Assert(!SawSwiftSelf, "Cannot have multiple 'swiftself' parameters!", V);
      SawSwiftSelf = true;
    }

    if (ArgAttrs.hasAttribute(Attribute::SwiftAsync)) {
      Assert(!SawSwiftAsync, "Cannot have multiple 'swiftasync' parameters!", V);
      SawSwiftAsync = true;
    }

    if (ArgAttrs.hasAttribute(Attribute::SwiftError)) {
      Assert(!SawSwiftError, "Cannot have multiple 'swifterror' parameters!",
             V);
      SawSwiftError = true;
    }

    if (ArgAttrs.hasAttribute(Attribute::InAlloca)) {
      Assert(i == FT->getNumParams() - 1,
             "inalloca isn't on the last parameter!", V);
    }
  }

  if (!Attrs.hasFnAttrs())
    return;

  verifyAttributeTypes(Attrs.getFnAttrs(), V);
  for (Attribute FnAttr : Attrs.getFnAttrs())
    Assert(FnAttr.isStringAttribute() ||
           Attribute::canUseAsFnAttr(FnAttr.getKindAsEnum()),
           "Attribute '" + FnAttr.getAsString() +
               "' does not apply to functions!",
           V);

  Assert(!(Attrs.hasFnAttr(Attribute::ReadNone) &&
           Attrs.hasFnAttr(Attribute::ReadOnly)),
         "Attributes 'readnone and readonly' are incompatible!", V);

  Assert(!(Attrs.hasFnAttr(Attribute::ReadNone) &&
           Attrs.hasFnAttr(Attribute::WriteOnly)),
         "Attributes 'readnone and writeonly' are incompatible!", V);

  Assert(!(Attrs.hasFnAttr(Attribute::ReadOnly) &&
           Attrs.hasFnAttr(Attribute::WriteOnly)),
         "Attributes 'readonly and writeonly' are incompatible!", V);

  Assert(!(Attrs.hasFnAttr(Attribute::ReadNone) &&
           Attrs.hasFnAttr(Attribute::InaccessibleMemOrArgMemOnly)),
         "Attributes 'readnone and inaccessiblemem_or_argmemonly' are "
         "incompatible!",
         V);

  Assert(!(Attrs.hasFnAttr(Attribute::ReadNone) &&
           Attrs.hasFnAttr(Attribute::InaccessibleMemOnly)),
         "Attributes 'readnone and inaccessiblememonly' are incompatible!", V);

  Assert(!(Attrs.hasFnAttr(Attribute::NoInline) &&
           Attrs.hasFnAttr(Attribute::AlwaysInline)),
         "Attributes 'noinline and alwaysinline' are incompatible!", V);

  if (Attrs.hasFnAttr(Attribute::OptimizeNone)) {
    Assert(Attrs.hasFnAttr(Attribute::NoInline),
           "Attribute 'optnone' requires 'noinline'!", V);

    Assert(!Attrs.hasFnAttr(Attribute::OptimizeForSize),
           "Attributes 'optsize and optnone' are incompatible!", V);

    Assert(!Attrs.hasFnAttr(Attribute::MinSize),
           "Attributes 'minsize and optnone' are incompatible!", V);
  }

  if (Attrs.hasFnAttr(Attribute::JumpTable)) {
    const GlobalValue *GV = cast<GlobalValue>(V);
    Assert(GV->hasGlobalUnnamedAddr(),
           "Attribute 'jumptable' requires 'unnamed_addr'", V);
  }

  if (Attrs.hasFnAttr(Attribute::AllocSize)) {
    std::pair<unsigned, Optional<unsigned>> Args =
        Attrs.getFnAttrs().getAllocSizeArgs();

    auto CheckParam = [&](StringRef Name, unsigned ParamNo) {
      if (ParamNo >= FT->getNumParams()) {
        CheckFailed("'allocsize' " + Name + " argument is out of bounds", V);
        return false;
      }

      if (!FT->getParamType(ParamNo)->isIntegerTy()) {
        CheckFailed("'allocsize' " + Name +
                        " argument must refer to an integer parameter",
                    V);
        return false;
      }

      return true;
    };

    if (!CheckParam("element size", Args.first))
      return;

    if (Args.second && !CheckParam("number of elements", *Args.second))
      return;
  }

  if (Attrs.hasFnAttr(Attribute::VScaleRange)) {
    unsigned VScaleMin = Attrs.getFnAttrs().getVScaleRangeMin();
    if (VScaleMin == 0)
      CheckFailed("'vscale_range' minimum must be greater than 0", V);

    Optional<unsigned> VScaleMax = Attrs.getFnAttrs().getVScaleRangeMax();
    if (VScaleMax && VScaleMin > VScaleMax)
      CheckFailed("'vscale_range' minimum cannot be greater than maximum", V);
  }

  if (Attrs.hasFnAttr("frame-pointer")) {
    StringRef FP = Attrs.getFnAttr("frame-pointer").getValueAsString();
    if (FP != "all" && FP != "non-leaf" && FP != "none")
      CheckFailed("invalid value for 'frame-pointer' attribute: " + FP, V);
  }

  checkUnsignedBaseTenFuncAttr(Attrs, "patchable-function-prefix", V);
  checkUnsignedBaseTenFuncAttr(Attrs, "patchable-function-entry", V);
  checkUnsignedBaseTenFuncAttr(Attrs, "warn-stack-size", V);
}

void Verifier::verifyFunctionMetadata(
    ArrayRef<std::pair<unsigned, MDNode *>> MDs) {
  for (const auto &Pair : MDs) {
    if (Pair.first == LLVMContext::MD_prof) {
      MDNode *MD = Pair.second;
      Assert(MD->getNumOperands() >= 2,
             "!prof annotations should have no less than 2 operands", MD);

      // Check first operand.
      Assert(MD->getOperand(0) != nullptr, "first operand should not be null",
             MD);
      Assert(isa<MDString>(MD->getOperand(0)),
             "expected string with name of the !prof annotation", MD);
      MDString *MDS = cast<MDString>(MD->getOperand(0));
      StringRef ProfName = MDS->getString();
      Assert(ProfName.equals("function_entry_count") ||
                 ProfName.equals("synthetic_function_entry_count"),
             "first operand should be 'function_entry_count'"
             " or 'synthetic_function_entry_count'",
             MD);

      // Check second operand.
      Assert(MD->getOperand(1) != nullptr, "second operand should not be null",
             MD);
      Assert(isa<ConstantAsMetadata>(MD->getOperand(1)),
             "expected integer argument to function_entry_count", MD);
    }
  }
}

void Verifier::visitConstantExprsRecursively(const Constant *EntryC) {
  if (!ConstantExprVisited.insert(EntryC).second)
    return;

  SmallVector<const Constant *, 16> Stack;
  Stack.push_back(EntryC);

  while (!Stack.empty()) {
    const Constant *C = Stack.pop_back_val();

    // Check this constant expression.
    if (const auto *CE = dyn_cast<ConstantExpr>(C))
      visitConstantExpr(CE);

    if (const auto *GV = dyn_cast<GlobalValue>(C)) {
      // Global Values get visited separately, but we do need to make sure
      // that the global value is in the correct module
      Assert(GV->getParent() == &M, "Referencing global in another module!",
             EntryC, &M, GV, GV->getParent());
      continue;
    }

    // Visit all sub-expressions.
    for (const Use &U : C->operands()) {
      const auto *OpC = dyn_cast<Constant>(U);
      if (!OpC)
        continue;
      if (!ConstantExprVisited.insert(OpC).second)
        continue;
      Stack.push_back(OpC);
    }
  }
}

void Verifier::visitConstantExpr(const ConstantExpr *CE) {
  if (CE->getOpcode() == Instruction::BitCast)
    Assert(CastInst::castIsValid(Instruction::BitCast, CE->getOperand(0),
                                 CE->getType()),
           "Invalid bitcast", CE);
}

bool Verifier::verifyAttributeCount(AttributeList Attrs, unsigned Params) {
  // There shouldn't be more attribute sets than there are parameters plus the
  // function and return value.
  return Attrs.getNumAttrSets() <= Params + 2;
}

/// Verify that statepoint intrinsic is well formed.
void Verifier::verifyStatepoint(const CallBase &Call) {
  assert(Call.getCalledFunction() &&
         Call.getCalledFunction()->getIntrinsicID() ==
             Intrinsic::experimental_gc_statepoint);

  Assert(!Call.doesNotAccessMemory() && !Call.onlyReadsMemory() &&
             !Call.onlyAccessesArgMemory(),
         "gc.statepoint must read and write all memory to preserve "
         "reordering restrictions required by safepoint semantics",
         Call);

  const int64_t NumPatchBytes =
      cast<ConstantInt>(Call.getArgOperand(1))->getSExtValue();
  assert(isInt<32>(NumPatchBytes) && "NumPatchBytesV is an i32!");
  Assert(NumPatchBytes >= 0,
         "gc.statepoint number of patchable bytes must be "
         "positive",
         Call);

  const Value *Target = Call.getArgOperand(2);
  auto *PT = dyn_cast<PointerType>(Target->getType());
  Assert(PT && PT->getElementType()->isFunctionTy(),
         "gc.statepoint callee must be of function pointer type", Call, Target);
  FunctionType *TargetFuncType = cast<FunctionType>(PT->getElementType());

  const int NumCallArgs = cast<ConstantInt>(Call.getArgOperand(3))->getZExtValue();
  Assert(NumCallArgs >= 0,
         "gc.statepoint number of arguments to underlying call "
         "must be positive",
         Call);
  const int NumParams = (int)TargetFuncType->getNumParams();
  if (TargetFuncType->isVarArg()) {
    Assert(NumCallArgs >= NumParams,
           "gc.statepoint mismatch in number of vararg call args", Call);

    // TODO: Remove this limitation
    Assert(TargetFuncType->getReturnType()->isVoidTy(),
           "gc.statepoint doesn't support wrapping non-void "
           "vararg functions yet",
           Call);
  } else
    Assert(NumCallArgs == NumParams,
           "gc.statepoint mismatch in number of call args", Call);

  const uint64_t Flags
    = cast<ConstantInt>(Call.getArgOperand(4))->getZExtValue();
  Assert((Flags & ~(uint64_t)StatepointFlags::MaskAll) == 0,
         "unknown flag used in gc.statepoint flags argument", Call);

  // Verify that the types of the call parameter arguments match
  // the type of the wrapped callee.
  AttributeList Attrs = Call.getAttributes();
  for (int i = 0; i < NumParams; i++) {
    Type *ParamType = TargetFuncType->getParamType(i);
    Type *ArgType = Call.getArgOperand(5 + i)->getType();
    Assert(ArgType == ParamType,
           "gc.statepoint call argument does not match wrapped "
           "function type",
           Call);

    if (TargetFuncType->isVarArg()) {
      AttributeSet ArgAttrs = Attrs.getParamAttrs(5 + i);
      Assert(!ArgAttrs.hasAttribute(Attribute::StructRet),
             "Attribute 'sret' cannot be used for vararg call arguments!",
             Call);
    }
  }

  const int EndCallArgsInx = 4 + NumCallArgs;

  const Value *NumTransitionArgsV = Call.getArgOperand(EndCallArgsInx + 1);
  Assert(isa<ConstantInt>(NumTransitionArgsV),
         "gc.statepoint number of transition arguments "
         "must be constant integer",
         Call);
  const int NumTransitionArgs =
      cast<ConstantInt>(NumTransitionArgsV)->getZExtValue();
  Assert(NumTransitionArgs == 0,
         "gc.statepoint w/inline transition bundle is deprecated", Call);
  const int EndTransitionArgsInx = EndCallArgsInx + 1 + NumTransitionArgs;

  const Value *NumDeoptArgsV = Call.getArgOperand(EndTransitionArgsInx + 1);
  Assert(isa<ConstantInt>(NumDeoptArgsV),
         "gc.statepoint number of deoptimization arguments "
         "must be constant integer",
         Call);
  const int NumDeoptArgs = cast<ConstantInt>(NumDeoptArgsV)->getZExtValue();
  Assert(NumDeoptArgs == 0,
         "gc.statepoint w/inline deopt operands is deprecated", Call);

  const int ExpectedNumArgs = 7 + NumCallArgs;
  Assert(ExpectedNumArgs == (int)Call.arg_size(),
         "gc.statepoint too many arguments", Call);

  // Check that the only uses of this gc.statepoint are gc.result or
  // gc.relocate calls which are tied to this statepoint and thus part
  // of the same statepoint sequence
  for (const User *U : Call.users()) {
    const CallInst *UserCall = dyn_cast<const CallInst>(U);
    Assert(UserCall, "illegal use of statepoint token", Call, U);
    if (!UserCall)
      continue;
    Assert(isa<GCRelocateInst>(UserCall) || isa<GCResultInst>(UserCall),
           "gc.result or gc.relocate are the only value uses "
           "of a gc.statepoint",
           Call, U);
    if (isa<GCResultInst>(UserCall)) {
      Assert(UserCall->getArgOperand(0) == &Call,
             "gc.result connected to wrong gc.statepoint", Call, UserCall);
    } else if (isa<GCRelocateInst>(Call)) {
      Assert(UserCall->getArgOperand(0) == &Call,
             "gc.relocate connected to wrong gc.statepoint", Call, UserCall);
    }
  }

  // Note: It is legal for a single derived pointer to be listed multiple
  // times.  It's non-optimal, but it is legal.  It can also happen after
  // insertion if we strip a bitcast away.
  // Note: It is really tempting to check that each base is relocated and
  // that a derived pointer is never reused as a base pointer.  This turns
  // out to be problematic since optimizations run after safepoint insertion
  // can recognize equality properties that the insertion logic doesn't know
  // about.  See example statepoint.ll in the verifier subdirectory
}

void Verifier::verifyFrameRecoverIndices() {
  for (auto &Counts : FrameEscapeInfo) {
    Function *F = Counts.first;
    unsigned EscapedObjectCount = Counts.second.first;
    unsigned MaxRecoveredIndex = Counts.second.second;
    Assert(MaxRecoveredIndex <= EscapedObjectCount,
           "all indices passed to llvm.localrecover must be less than the "
           "number of arguments passed to llvm.localescape in the parent "
           "function",
           F);
  }
}

static Instruction *getSuccPad(Instruction *Terminator) {
  BasicBlock *UnwindDest;
  if (auto *II = dyn_cast<InvokeInst>(Terminator))
    UnwindDest = II->getUnwindDest();
  else if (auto *CSI = dyn_cast<CatchSwitchInst>(Terminator))
    UnwindDest = CSI->getUnwindDest();
  else
    UnwindDest = cast<CleanupReturnInst>(Terminator)->getUnwindDest();
  return UnwindDest->getFirstNonPHI();
}

void Verifier::verifySiblingFuncletUnwinds() {
  SmallPtrSet<Instruction *, 8> Visited;
  SmallPtrSet<Instruction *, 8> Active;
  for (const auto &Pair : SiblingFuncletInfo) {
    Instruction *PredPad = Pair.first;
    if (Visited.count(PredPad))
      continue;
    Active.insert(PredPad);
    Instruction *Terminator = Pair.second;
    do {
      Instruction *SuccPad = getSuccPad(Terminator);
      if (Active.count(SuccPad)) {
        // Found a cycle; report error
        Instruction *CyclePad = SuccPad;
        SmallVector<Instruction *, 8> CycleNodes;
        do {
          CycleNodes.push_back(CyclePad);
          Instruction *CycleTerminator = SiblingFuncletInfo[CyclePad];
          if (CycleTerminator != CyclePad)
            CycleNodes.push_back(CycleTerminator);
          CyclePad = getSuccPad(CycleTerminator);
        } while (CyclePad != SuccPad);
        Assert(false, "EH pads can't handle each other's exceptions",
               ArrayRef<Instruction *>(CycleNodes));
      }
      // Don't re-walk a node we've already checked
      if (!Visited.insert(SuccPad).second)
        break;
      // Walk to this successor if it has a map entry.
      PredPad = SuccPad;
      auto TermI = SiblingFuncletInfo.find(PredPad);
      if (TermI == SiblingFuncletInfo.end())
        break;
      Terminator = TermI->second;
      Active.insert(PredPad);
    } while (true);
    // Each node only has one successor, so we've walked all the active
    // nodes' successors.
    Active.clear();
  }
}

// visitFunction - Verify that a function is ok.
//
void Verifier::visitFunction(const Function &F) {
  visitGlobalValue(F);

  // Check function arguments.
  FunctionType *FT = F.getFunctionType();
  unsigned NumArgs = F.arg_size();

  Assert(&Context == &F.getContext(),
         "Function context does not match Module context!", &F);

  Assert(!F.hasCommonLinkage(), "Functions may not have common linkage", &F);
  Assert(FT->getNumParams() == NumArgs,
         "# formal arguments must match # of arguments for function type!", &F,
         FT);
  Assert(F.getReturnType()->isFirstClassType() ||
             F.getReturnType()->isVoidTy() || F.getReturnType()->isStructTy(),
         "Functions cannot return aggregate values!", &F);

  Assert(!F.hasStructRetAttr() || F.getReturnType()->isVoidTy(),
         "Invalid struct return type!", &F);

  AttributeList Attrs = F.getAttributes();

  Assert(verifyAttributeCount(Attrs, FT->getNumParams()),
         "Attribute after last parameter!", &F);

  bool IsIntrinsic = F.isIntrinsic();

  // Check function attributes.
  verifyFunctionAttrs(FT, Attrs, &F, IsIntrinsic);

  // On function declarations/definitions, we do not support the builtin
  // attribute. We do not check this in VerifyFunctionAttrs since that is
  // checking for Attributes that can/can not ever be on functions.
  Assert(!Attrs.hasFnAttr(Attribute::Builtin),
         "Attribute 'builtin' can only be applied to a callsite.", &F);

  Assert(!Attrs.hasAttrSomewhere(Attribute::ElementType),
         "Attribute 'elementtype' can only be applied to a callsite.", &F);

  // Check that this function meets the restrictions on this calling convention.
  // Sometimes varargs is used for perfectly forwarding thunks, so some of these
  // restrictions can be lifted.
  switch (F.getCallingConv()) {
  default:
  case CallingConv::C:
    break;
  case CallingConv::X86_INTR: {
    Assert(F.arg_empty() || Attrs.hasParamAttr(0, Attribute::ByVal),
           "Calling convention parameter requires byval", &F);
    break;
  }
  case CallingConv::AMDGPU_KERNEL:
  case CallingConv::SPIR_KERNEL:
    Assert(F.getReturnType()->isVoidTy(),
           "Calling convention requires void return type", &F);
    LLVM_FALLTHROUGH;
  case CallingConv::AMDGPU_VS:
  case CallingConv::AMDGPU_HS:
  case CallingConv::AMDGPU_GS:
  case CallingConv::AMDGPU_PS:
  case CallingConv::AMDGPU_CS:
    Assert(!F.hasStructRetAttr(),
           "Calling convention does not allow sret", &F);
    if (F.getCallingConv() != CallingConv::SPIR_KERNEL) {
      const unsigned StackAS = DL.getAllocaAddrSpace();
      unsigned i = 0;
      for (const Argument &Arg : F.args()) {
        Assert(!Attrs.hasParamAttr(i, Attribute::ByVal),
               "Calling convention disallows byval", &F);
        Assert(!Attrs.hasParamAttr(i, Attribute::Preallocated),
               "Calling convention disallows preallocated", &F);
        Assert(!Attrs.hasParamAttr(i, Attribute::InAlloca),
               "Calling convention disallows inalloca", &F);

        if (Attrs.hasParamAttr(i, Attribute::ByRef)) {
          // FIXME: Should also disallow LDS and GDS, but we don't have the enum
          // value here.
          Assert(Arg.getType()->getPointerAddressSpace() != StackAS,
                 "Calling convention disallows stack byref", &F);
        }

        ++i;
      }
    }

    LLVM_FALLTHROUGH;
  case CallingConv::Fast:
  case CallingConv::Cold:
  case CallingConv::Intel_OCL_BI:
  case CallingConv::PTX_Kernel:
  case CallingConv::PTX_Device:
    Assert(!F.isVarArg(), "Calling convention does not support varargs or "
                          "perfect forwarding!",
           &F);
    break;
  }

  // Check that the argument values match the function type for this function...
  unsigned i = 0;
  for (const Argument &Arg : F.args()) {
    Assert(Arg.getType() == FT->getParamType(i),
           "Argument value does not match function argument type!", &Arg,
           FT->getParamType(i));
    Assert(Arg.getType()->isFirstClassType(),
           "Function arguments must have first-class types!", &Arg);
    if (!IsIntrinsic) {
      Assert(!Arg.getType()->isMetadataTy(),
             "Function takes metadata but isn't an intrinsic", &Arg, &F);
      Assert(!Arg.getType()->isTokenTy(),
             "Function takes token but isn't an intrinsic", &Arg, &F);
      Assert(!Arg.getType()->isX86_AMXTy(),
             "Function takes x86_amx but isn't an intrinsic", &Arg, &F);
    }

    // Check that swifterror argument is only used by loads and stores.
    if (Attrs.hasParamAttr(i, Attribute::SwiftError)) {
      verifySwiftErrorValue(&Arg);
    }
    ++i;
  }

  if (!IsIntrinsic) {
    Assert(!F.getReturnType()->isTokenTy(),
           "Function returns a token but isn't an intrinsic", &F);
    Assert(!F.getReturnType()->isX86_AMXTy(),
           "Function returns a x86_amx but isn't an intrinsic", &F);
  }

  // Get the function metadata attachments.
  SmallVector<std::pair<unsigned, MDNode *>, 4> MDs;
  F.getAllMetadata(MDs);
  assert(F.hasMetadata() != MDs.empty() && "Bit out-of-sync");
  verifyFunctionMetadata(MDs);

  // Check validity of the personality function
  if (F.hasPersonalityFn()) {
    auto *Per = dyn_cast<Function>(F.getPersonalityFn()->stripPointerCasts());
    if (Per)
      Assert(Per->getParent() == F.getParent(),
             "Referencing personality function in another module!",
             &F, F.getParent(), Per, Per->getParent());
  }

  if (F.isMaterializable()) {
    // Function has a body somewhere we can't see.
    Assert(MDs.empty(), "unmaterialized function cannot have metadata", &F,
           MDs.empty() ? nullptr : MDs.front().second);
  } else if (F.isDeclaration()) {
    for (const auto &I : MDs) {
      // This is used for call site debug information.
      AssertDI(I.first != LLVMContext::MD_dbg ||
                   !cast<DISubprogram>(I.second)->isDistinct(),
               "function declaration may only have a unique !dbg attachment",
               &F);
      Assert(I.first != LLVMContext::MD_prof,
             "function declaration may not have a !prof attachment", &F);

      // Verify the metadata itself.
      visitMDNode(*I.second, AreDebugLocsAllowed::Yes);
    }
    Assert(!F.hasPersonalityFn(),
           "Function declaration shouldn't have a personality routine", &F);
  } else {
    // Verify that this function (which has a body) is not named "llvm.*".  It
    // is not legal to define intrinsics.
    Assert(!IsIntrinsic, "llvm intrinsics cannot be defined!", &F);

    // Check the entry node
    const BasicBlock *Entry = &F.getEntryBlock();
    Assert(pred_empty(Entry),
           "Entry block to function must not have predecessors!", Entry);

    // The address of the entry block cannot be taken, unless it is dead.
    if (Entry->hasAddressTaken()) {
      Assert(!BlockAddress::lookup(Entry)->isConstantUsed(),
             "blockaddress may not be used with the entry block!", Entry);
    }

    unsigned NumDebugAttachments = 0, NumProfAttachments = 0;
    // Visit metadata attachments.
    for (const auto &I : MDs) {
      // Verify that the attachment is legal.
      auto AllowLocs = AreDebugLocsAllowed::No;
      switch (I.first) {
      default:
        break;
      case LLVMContext::MD_dbg: {
        ++NumDebugAttachments;
        AssertDI(NumDebugAttachments == 1,
                 "function must have a single !dbg attachment", &F, I.second);
        AssertDI(isa<DISubprogram>(I.second),
                 "function !dbg attachment must be a subprogram", &F, I.second);
        AssertDI(cast<DISubprogram>(I.second)->isDistinct(),
                 "function definition may only have a distinct !dbg attachment",
                 &F);

        auto *SP = cast<DISubprogram>(I.second);
        const Function *&AttachedTo = DISubprogramAttachments[SP];
        AssertDI(!AttachedTo || AttachedTo == &F,
                 "DISubprogram attached to more than one function", SP, &F);
        AttachedTo = &F;
        AllowLocs = AreDebugLocsAllowed::Yes;
        break;
      }
      case LLVMContext::MD_prof:
        ++NumProfAttachments;
        Assert(NumProfAttachments == 1,
               "function must have a single !prof attachment", &F, I.second);
        break;
      }

      // Verify the metadata itself.
      visitMDNode(*I.second, AllowLocs);
    }
  }

  // If this function is actually an intrinsic, verify that it is only used in
  // direct call/invokes, never having its "address taken".
  // Only do this if the module is materialized, otherwise we don't have all the
  // uses.
  if (F.isIntrinsic() && F.getParent()->isMaterialized()) {
    const User *U;
    if (F.hasAddressTaken(&U, false, true, false,
                          /*IgnoreARCAttachedCall=*/true))
      Assert(false, "Invalid user of intrinsic instruction!", U);
  }

  // Check intrinsics' signatures.
  switch (F.getIntrinsicID()) {
  case Intrinsic::experimental_gc_get_pointer_base: {
    FunctionType *FT = F.getFunctionType();
    Assert(FT->getNumParams() == 1, "wrong number of parameters", F);
    Assert(isa<PointerType>(F.getReturnType()),
           "gc.get.pointer.base must return a pointer", F);
    Assert(FT->getParamType(0) == F.getReturnType(),
           "gc.get.pointer.base operand and result must be of the same type",
           F);
    break;
  }
  case Intrinsic::experimental_gc_get_pointer_offset: {
    FunctionType *FT = F.getFunctionType();
    Assert(FT->getNumParams() == 1, "wrong number of parameters", F);
    Assert(isa<PointerType>(FT->getParamType(0)),
           "gc.get.pointer.offset operand must be a pointer", F);
    Assert(F.getReturnType()->isIntegerTy(),
           "gc.get.pointer.offset must return integer", F);
    break;
  }
  }

  auto *N = F.getSubprogram();
  HasDebugInfo = (N != nullptr);
  if (!HasDebugInfo)
    return;

  // Check that all !dbg attachments lead to back to N.
  //
  // FIXME: Check this incrementally while visiting !dbg attachments.
  // FIXME: Only check when N is the canonical subprogram for F.
  SmallPtrSet<const MDNode *, 32> Seen;
  auto VisitDebugLoc = [&](const Instruction &I, const MDNode *Node) {
    // Be careful about using DILocation here since we might be dealing with
    // broken code (this is the Verifier after all).
    const DILocation *DL = dyn_cast_or_null<DILocation>(Node);
    if (!DL)
      return;
    if (!Seen.insert(DL).second)
      return;

    Metadata *Parent = DL->getRawScope();
    AssertDI(Parent && isa<DILocalScope>(Parent),
             "DILocation's scope must be a DILocalScope", N, &F, &I, DL,
             Parent);

    DILocalScope *Scope = DL->getInlinedAtScope();
    Assert(Scope, "Failed to find DILocalScope", DL);

    if (!Seen.insert(Scope).second)
      return;

    DISubprogram *SP = Scope->getSubprogram();

    // Scope and SP could be the same MDNode and we don't want to skip
    // validation in that case
    if (SP && ((Scope != SP) && !Seen.insert(SP).second))
      return;

    AssertDI(SP->describes(&F),
             "!dbg attachment points at wrong subprogram for function", N, &F,
             &I, DL, Scope, SP);
  };
  for (auto &BB : F)
    for (auto &I : BB) {
      VisitDebugLoc(I, I.getDebugLoc().getAsMDNode());
      // The llvm.loop annotations also contain two DILocations.
      if (auto MD = I.getMetadata(LLVMContext::MD_loop))
        for (unsigned i = 1; i < MD->getNumOperands(); ++i)
          VisitDebugLoc(I, dyn_cast_or_null<MDNode>(MD->getOperand(i)));
      if (BrokenDebugInfo)
        return;
    }
}

// verifyBasicBlock - Verify that a basic block is well formed...
//
void Verifier::visitBasicBlock(BasicBlock &BB) {
  InstsInThisBlock.clear();

  // Ensure that basic blocks have terminators!
  Assert(BB.getTerminator(), "Basic Block does not have terminator!", &BB);

  // Check constraints that this basic block imposes on all of the PHI nodes in
  // it.
  if (isa<PHINode>(BB.front())) {
    SmallVector<BasicBlock *, 8> Preds(predecessors(&BB));
    SmallVector<std::pair<BasicBlock*, Value*>, 8> Values;
    llvm::sort(Preds);
    for (const PHINode &PN : BB.phis()) {
      Assert(PN.getNumIncomingValues() == Preds.size(),
             "PHINode should have one entry for each predecessor of its "
             "parent basic block!",
             &PN);

      // Get and sort all incoming values in the PHI node...
      Values.clear();
      Values.reserve(PN.getNumIncomingValues());
      for (unsigned i = 0, e = PN.getNumIncomingValues(); i != e; ++i)
        Values.push_back(
            std::make_pair(PN.getIncomingBlock(i), PN.getIncomingValue(i)));
      llvm::sort(Values);

      for (unsigned i = 0, e = Values.size(); i != e; ++i) {
        // Check to make sure that if there is more than one entry for a
        // particular basic block in this PHI node, that the incoming values are
        // all identical.
        //
        Assert(i == 0 || Values[i].first != Values[i - 1].first ||
                   Values[i].second == Values[i - 1].second,
               "PHI node has multiple entries for the same basic block with "
               "different incoming values!",
               &PN, Values[i].first, Values[i].second, Values[i - 1].second);

        // Check to make sure that the predecessors and PHI node entries are
        // matched up.
        Assert(Values[i].first == Preds[i],
               "PHI node entries do not match predecessors!", &PN,
               Values[i].first, Preds[i]);
      }
    }
  }

  // Check that all instructions have their parent pointers set up correctly.
  for (auto &I : BB)
  {
    Assert(I.getParent() == &BB, "Instruction has bogus parent pointer!");
  }
}

void Verifier::visitTerminator(Instruction &I) {
  // Ensure that terminators only exist at the end of the basic block.
  Assert(&I == I.getParent()->getTerminator(),
         "Terminator found in the middle of a basic block!", I.getParent());
  visitInstruction(I);
}

void Verifier::visitBranchInst(BranchInst &BI) {
  if (BI.isConditional()) {
    Assert(BI.getCondition()->getType()->isIntegerTy(1),
           "Branch condition is not 'i1' type!", &BI, BI.getCondition());
  }
  visitTerminator(BI);
}

void Verifier::visitReturnInst(ReturnInst &RI) {
  Function *F = RI.getParent()->getParent();
  unsigned N = RI.getNumOperands();
  if (F->getReturnType()->isVoidTy())
    Assert(N == 0,
           "Found return instr that returns non-void in Function of void "
           "return type!",
           &RI, F->getReturnType());
  else
    Assert(N == 1 && F->getReturnType() == RI.getOperand(0)->getType(),
           "Function return type does not match operand "
           "type of return inst!",
           &RI, F->getReturnType());

  // Check to make sure that the return value has necessary properties for
  // terminators...
  visitTerminator(RI);
}

void Verifier::visitSwitchInst(SwitchInst &SI) {
  Assert(SI.getType()->isVoidTy(), "Switch must have void result type!", &SI);
  // Check to make sure that all of the constants in the switch instruction
  // have the same type as the switched-on value.
  Type *SwitchTy = SI.getCondition()->getType();
  SmallPtrSet<ConstantInt*, 32> Constants;
  for (auto &Case : SI.cases()) {
    Assert(Case.getCaseValue()->getType() == SwitchTy,
           "Switch constants must all be same type as switch value!", &SI);
    Assert(Constants.insert(Case.getCaseValue()).second,
           "Duplicate integer as switch case", &SI, Case.getCaseValue());
  }

  visitTerminator(SI);
}

void Verifier::visitIndirectBrInst(IndirectBrInst &BI) {
  Assert(BI.getAddress()->getType()->isPointerTy(),
         "Indirectbr operand must have pointer type!", &BI);
  for (unsigned i = 0, e = BI.getNumDestinations(); i != e; ++i)
    Assert(BI.getDestination(i)->getType()->isLabelTy(),
           "Indirectbr destinations must all have pointer type!", &BI);

  visitTerminator(BI);
}

void Verifier::visitCallBrInst(CallBrInst &CBI) {
  Assert(CBI.isInlineAsm(), "Callbr is currently only used for asm-goto!",
         &CBI);
  const InlineAsm *IA = cast<InlineAsm>(CBI.getCalledOperand());
  Assert(!IA->canThrow(), "Unwinding from Callbr is not allowed");
  for (unsigned i = 0, e = CBI.getNumSuccessors(); i != e; ++i)
    Assert(CBI.getSuccessor(i)->getType()->isLabelTy(),
           "Callbr successors must all have pointer type!", &CBI);
  for (unsigned i = 0, e = CBI.getNumOperands(); i != e; ++i) {
    Assert(i >= CBI.arg_size() || !isa<BasicBlock>(CBI.getOperand(i)),
           "Using an unescaped label as a callbr argument!", &CBI);
    if (isa<BasicBlock>(CBI.getOperand(i)))
      for (unsigned j = i + 1; j != e; ++j)
        Assert(CBI.getOperand(i) != CBI.getOperand(j),
               "Duplicate callbr destination!", &CBI);
  }
  {
    SmallPtrSet<BasicBlock *, 4> ArgBBs;
    for (Value *V : CBI.args())
      if (auto *BA = dyn_cast<BlockAddress>(V))
        ArgBBs.insert(BA->getBasicBlock());
    for (BasicBlock *BB : CBI.getIndirectDests())
      Assert(ArgBBs.count(BB), "Indirect label missing from arglist.", &CBI);
  }

  visitTerminator(CBI);
}

void Verifier::visitSelectInst(SelectInst &SI) {
  Assert(!SelectInst::areInvalidOperands(SI.getOperand(0), SI.getOperand(1),
                                         SI.getOperand(2)),
         "Invalid operands for select instruction!", &SI);

  Assert(SI.getTrueValue()->getType() == SI.getType(),
         "Select values must have same type as select instruction!", &SI);
  visitInstruction(SI);
}

/// visitUserOp1 - User defined operators shouldn't live beyond the lifetime of
/// a pass, if any exist, it's an error.
///
void Verifier::visitUserOp1(Instruction &I) {
  Assert(false, "User-defined operators should not live outside of a pass!", &I);
}

void Verifier::visitTruncInst(TruncInst &I) {
  // Get the source and destination types
  Type *SrcTy = I.getOperand(0)->getType();
  Type *DestTy = I.getType();

  // Get the size of the types in bits, we'll need this later
  unsigned SrcBitSize = SrcTy->getScalarSizeInBits();
  unsigned DestBitSize = DestTy->getScalarSizeInBits();

  Assert(SrcTy->isIntOrIntVectorTy(), "Trunc only operates on integer", &I);
  Assert(DestTy->isIntOrIntVectorTy(), "Trunc only produces integer", &I);
  Assert(SrcTy->isVectorTy() == DestTy->isVectorTy(),
         "trunc source and destination must both be a vector or neither", &I);
  Assert(SrcBitSize > DestBitSize, "DestTy too big for Trunc", &I);

  visitInstruction(I);
}

void Verifier::visitZExtInst(ZExtInst &I) {
  // Get the source and destination types
  Type *SrcTy = I.getOperand(0)->getType();
  Type *DestTy = I.getType();

  // Get the size of the types in bits, we'll need this later
  Assert(SrcTy->isIntOrIntVectorTy(), "ZExt only operates on integer", &I);
  Assert(DestTy->isIntOrIntVectorTy(), "ZExt only produces an integer", &I);
  Assert(SrcTy->isVectorTy() == DestTy->isVectorTy(),
         "zext source and destination must both be a vector or neither", &I);
  unsigned SrcBitSize = SrcTy->getScalarSizeInBits();
  unsigned DestBitSize = DestTy->getScalarSizeInBits();

  Assert(SrcBitSize < DestBitSize, "Type too small for ZExt", &I);

  visitInstruction(I);
}

void Verifier::visitSExtInst(SExtInst &I) {
  // Get the source and destination types
  Type *SrcTy = I.getOperand(0)->getType();
  Type *DestTy = I.getType();

  // Get the size of the types in bits, we'll need this later
  unsigned SrcBitSize = SrcTy->getScalarSizeInBits();
  unsigned DestBitSize = DestTy->getScalarSizeInBits();

  Assert(SrcTy->isIntOrIntVectorTy(), "SExt only operates on integer", &I);
  Assert(DestTy->isIntOrIntVectorTy(), "SExt only produces an integer", &I);
  Assert(SrcTy->isVectorTy() == DestTy->isVectorTy(),
         "sext source and destination must both be a vector or neither", &I);
  Assert(SrcBitSize < DestBitSize, "Type too small for SExt", &I);

  visitInstruction(I);
}

void Verifier::visitFPTruncInst(FPTruncInst &I) {
  // Get the source and destination types
  Type *SrcTy = I.getOperand(0)->getType();
  Type *DestTy = I.getType();
  // Get the size of the types in bits, we'll need this later
  unsigned SrcBitSize = SrcTy->getScalarSizeInBits();
  unsigned DestBitSize = DestTy->getScalarSizeInBits();

  Assert(SrcTy->isFPOrFPVectorTy(), "FPTrunc only operates on FP", &I);
  Assert(DestTy->isFPOrFPVectorTy(), "FPTrunc only produces an FP", &I);
  Assert(SrcTy->isVectorTy() == DestTy->isVectorTy(),
         "fptrunc source and destination must both be a vector or neither", &I);
  Assert(SrcBitSize > DestBitSize, "DestTy too big for FPTrunc", &I);

  visitInstruction(I);
}

void Verifier::visitFPExtInst(FPExtInst &I) {
  // Get the source and destination types
  Type *SrcTy = I.getOperand(0)->getType();
  Type *DestTy = I.getType();

  // Get the size of the types in bits, we'll need this later
  unsigned SrcBitSize = SrcTy->getScalarSizeInBits();
  unsigned DestBitSize = DestTy->getScalarSizeInBits();

  Assert(SrcTy->isFPOrFPVectorTy(), "FPExt only operates on FP", &I);
  Assert(DestTy->isFPOrFPVectorTy(), "FPExt only produces an FP", &I);
  Assert(SrcTy->isVectorTy() == DestTy->isVectorTy(),
         "fpext source and destination must both be a vector or neither", &I);
  Assert(SrcBitSize < DestBitSize, "DestTy too small for FPExt", &I);

  visitInstruction(I);
}

void Verifier::visitUIToFPInst(UIToFPInst &I) {
  // Get the source and destination types
  Type *SrcTy = I.getOperand(0)->getType();
  Type *DestTy = I.getType();

  bool SrcVec = SrcTy->isVectorTy();
  bool DstVec = DestTy->isVectorTy();

  Assert(SrcVec == DstVec,
         "UIToFP source and dest must both be vector or scalar", &I);
  Assert(SrcTy->isIntOrIntVectorTy(),
         "UIToFP source must be integer or integer vector", &I);
  Assert(DestTy->isFPOrFPVectorTy(), "UIToFP result must be FP or FP vector",
         &I);

  if (SrcVec && DstVec)
    Assert(cast<VectorType>(SrcTy)->getElementCount() ==
               cast<VectorType>(DestTy)->getElementCount(),
           "UIToFP source and dest vector length mismatch", &I);

  visitInstruction(I);
}

void Verifier::visitSIToFPInst(SIToFPInst &I) {
  // Get the source and destination types
  Type *SrcTy = I.getOperand(0)->getType();
  Type *DestTy = I.getType();

  bool SrcVec = SrcTy->isVectorTy();
  bool DstVec = DestTy->isVectorTy();

  Assert(SrcVec == DstVec,
         "SIToFP source and dest must both be vector or scalar", &I);
  Assert(SrcTy->isIntOrIntVectorTy(),
         "SIToFP source must be integer or integer vector", &I);
  Assert(DestTy->isFPOrFPVectorTy(), "SIToFP result must be FP or FP vector",
         &I);

  if (SrcVec && DstVec)
    Assert(cast<VectorType>(SrcTy)->getElementCount() ==
               cast<VectorType>(DestTy)->getElementCount(),
           "SIToFP source and dest vector length mismatch", &I);

  visitInstruction(I);
}

void Verifier::visitFPToUIInst(FPToUIInst &I) {
  // Get the source and destination types
  Type *SrcTy = I.getOperand(0)->getType();
  Type *DestTy = I.getType();

  bool SrcVec = SrcTy->isVectorTy();
  bool DstVec = DestTy->isVectorTy();

  Assert(SrcVec == DstVec,
         "FPToUI source and dest must both be vector or scalar", &I);
  Assert(SrcTy->isFPOrFPVectorTy(), "FPToUI source must be FP or FP vector",
         &I);
  Assert(DestTy->isIntOrIntVectorTy(),
         "FPToUI result must be integer or integer vector", &I);

  if (SrcVec && DstVec)
    Assert(cast<VectorType>(SrcTy)->getElementCount() ==
               cast<VectorType>(DestTy)->getElementCount(),
           "FPToUI source and dest vector length mismatch", &I);

  visitInstruction(I);
}

void Verifier::visitFPToSIInst(FPToSIInst &I) {
  // Get the source and destination types
  Type *SrcTy = I.getOperand(0)->getType();
  Type *DestTy = I.getType();

  bool SrcVec = SrcTy->isVectorTy();
  bool DstVec = DestTy->isVectorTy();

  Assert(SrcVec == DstVec,
         "FPToSI source and dest must both be vector or scalar", &I);
  Assert(SrcTy->isFPOrFPVectorTy(), "FPToSI source must be FP or FP vector",
         &I);
  Assert(DestTy->isIntOrIntVectorTy(),
         "FPToSI result must be integer or integer vector", &I);

  if (SrcVec && DstVec)
    Assert(cast<VectorType>(SrcTy)->getElementCount() ==
               cast<VectorType>(DestTy)->getElementCount(),
           "FPToSI source and dest vector length mismatch", &I);

  visitInstruction(I);
}

void Verifier::visitPtrToIntInst(PtrToIntInst &I) {
  // Get the source and destination types
  Type *SrcTy = I.getOperand(0)->getType();
  Type *DestTy = I.getType();

  Assert(SrcTy->isPtrOrPtrVectorTy(), "PtrToInt source must be pointer", &I);

  Assert(DestTy->isIntOrIntVectorTy(), "PtrToInt result must be integral", &I);
  Assert(SrcTy->isVectorTy() == DestTy->isVectorTy(), "PtrToInt type mismatch",
         &I);

  if (SrcTy->isVectorTy()) {
    auto *VSrc = cast<VectorType>(SrcTy);
    auto *VDest = cast<VectorType>(DestTy);
    Assert(VSrc->getElementCount() == VDest->getElementCount(),
           "PtrToInt Vector width mismatch", &I);
  }

  visitInstruction(I);
}

void Verifier::visitIntToPtrInst(IntToPtrInst &I) {
  // Get the source and destination types
  Type *SrcTy = I.getOperand(0)->getType();
  Type *DestTy = I.getType();

  Assert(SrcTy->isIntOrIntVectorTy(),
         "IntToPtr source must be an integral", &I);
  Assert(DestTy->isPtrOrPtrVectorTy(), "IntToPtr result must be a pointer", &I);

  Assert(SrcTy->isVectorTy() == DestTy->isVectorTy(), "IntToPtr type mismatch",
         &I);
  if (SrcTy->isVectorTy()) {
    auto *VSrc = cast<VectorType>(SrcTy);
    auto *VDest = cast<VectorType>(DestTy);
    Assert(VSrc->getElementCount() == VDest->getElementCount(),
           "IntToPtr Vector width mismatch", &I);
  }
  visitInstruction(I);
}

void Verifier::visitBitCastInst(BitCastInst &I) {
  Assert(
      CastInst::castIsValid(Instruction::BitCast, I.getOperand(0), I.getType()),
      "Invalid bitcast", &I);
  visitInstruction(I);
}

void Verifier::visitAddrSpaceCastInst(AddrSpaceCastInst &I) {
  Type *SrcTy = I.getOperand(0)->getType();
  Type *DestTy = I.getType();

  Assert(SrcTy->isPtrOrPtrVectorTy(), "AddrSpaceCast source must be a pointer",
         &I);
  Assert(DestTy->isPtrOrPtrVectorTy(), "AddrSpaceCast result must be a pointer",
         &I);
  Assert(SrcTy->getPointerAddressSpace() != DestTy->getPointerAddressSpace(),
         "AddrSpaceCast must be between different address spaces", &I);
  if (auto *SrcVTy = dyn_cast<VectorType>(SrcTy))
    Assert(SrcVTy->getElementCount() ==
               cast<VectorType>(DestTy)->getElementCount(),
           "AddrSpaceCast vector pointer number of elements mismatch", &I);
  visitInstruction(I);
}

/// visitPHINode - Ensure that a PHI node is well formed.
///
void Verifier::visitPHINode(PHINode &PN) {
  // Ensure that the PHI nodes are all grouped together at the top of the block.
  // This can be tested by checking whether the instruction before this is
  // either nonexistent (because this is begin()) or is a PHI node.  If not,
  // then there is some other instruction before a PHI.
  Assert(&PN == &PN.getParent()->front() ||
             isa<PHINode>(--BasicBlock::iterator(&PN)),
         "PHI nodes not grouped at top of basic block!", &PN, PN.getParent());

  // Check that a PHI doesn't yield a Token.
  Assert(!PN.getType()->isTokenTy(), "PHI nodes cannot have token type!");

  // Check that all of the values of the PHI node have the same type as the
  // result, and that the incoming blocks are really basic blocks.
  for (Value *IncValue : PN.incoming_values()) {
    Assert(PN.getType() == IncValue->getType(),
           "PHI node operands are not the same type as the result!", &PN);
  }

  // All other PHI node constraints are checked in the visitBasicBlock method.

  visitInstruction(PN);
}

void Verifier::visitCallBase(CallBase &Call) {
  Assert(Call.getCalledOperand()->getType()->isPointerTy(),
         "Called function must be a pointer!", Call);
  PointerType *FPTy = cast<PointerType>(Call.getCalledOperand()->getType());

  Assert(FPTy->isOpaqueOrPointeeTypeMatches(Call.getFunctionType()),
         "Called function is not the same type as the call!", Call);

  FunctionType *FTy = Call.getFunctionType();

  // Verify that the correct number of arguments are being passed
  if (FTy->isVarArg())
    Assert(Call.arg_size() >= FTy->getNumParams(),
           "Called function requires more parameters than were provided!",
           Call);
  else
    Assert(Call.arg_size() == FTy->getNumParams(),
           "Incorrect number of arguments passed to called function!", Call);

  // Verify that all arguments to the call match the function type.
  for (unsigned i = 0, e = FTy->getNumParams(); i != e; ++i)
    Assert(Call.getArgOperand(i)->getType() == FTy->getParamType(i),
           "Call parameter type does not match function signature!",
           Call.getArgOperand(i), FTy->getParamType(i), Call);

  AttributeList Attrs = Call.getAttributes();

  Assert(verifyAttributeCount(Attrs, Call.arg_size()),
         "Attribute after last parameter!", Call);

  Function *Callee =
      dyn_cast<Function>(Call.getCalledOperand()->stripPointerCasts());
  bool IsIntrinsic = Callee && Callee->isIntrinsic();
  if (IsIntrinsic)
    Assert(Callee->getValueType() == FTy,
           "Intrinsic called with incompatible signature", Call);

  if (Attrs.hasFnAttr(Attribute::Speculatable)) {
    // Don't allow speculatable on call sites, unless the underlying function
    // declaration is also speculatable.
    Assert(Callee && Callee->isSpeculatable(),
           "speculatable attribute may not apply to call sites", Call);
  }

  if (Attrs.hasFnAttr(Attribute::Preallocated)) {
    Assert(Call.getCalledFunction()->getIntrinsicID() ==
               Intrinsic::call_preallocated_arg,
           "preallocated as a call site attribute can only be on "
           "llvm.call.preallocated.arg");
  }

  // Verify call attributes.
  verifyFunctionAttrs(FTy, Attrs, &Call, IsIntrinsic);

  // Conservatively check the inalloca argument.
  // We have a bug if we can find that there is an underlying alloca without
  // inalloca.
  if (Call.hasInAllocaArgument()) {
    Value *InAllocaArg = Call.getArgOperand(FTy->getNumParams() - 1);
    if (auto AI = dyn_cast<AllocaInst>(InAllocaArg->stripInBoundsOffsets()))
      Assert(AI->isUsedWithInAlloca(),
             "inalloca argument for call has mismatched alloca", AI, Call);
  }

  // For each argument of the callsite, if it has the swifterror argument,
  // make sure the underlying alloca/parameter it comes from has a swifterror as
  // well.
  for (unsigned i = 0, e = FTy->getNumParams(); i != e; ++i) {
    if (Call.paramHasAttr(i, Attribute::SwiftError)) {
      Value *SwiftErrorArg = Call.getArgOperand(i);
      if (auto AI = dyn_cast<AllocaInst>(SwiftErrorArg->stripInBoundsOffsets())) {
        Assert(AI->isSwiftError(),
               "swifterror argument for call has mismatched alloca", AI, Call);
        continue;
      }
      auto ArgI = dyn_cast<Argument>(SwiftErrorArg);
      Assert(ArgI,
             "swifterror argument should come from an alloca or parameter",
             SwiftErrorArg, Call);
      Assert(ArgI->hasSwiftErrorAttr(),
             "swifterror argument for call has mismatched parameter", ArgI,
             Call);
    }

    if (Attrs.hasParamAttr(i, Attribute::ImmArg)) {
      // Don't allow immarg on call sites, unless the underlying declaration
      // also has the matching immarg.
      Assert(Callee && Callee->hasParamAttribute(i, Attribute::ImmArg),
             "immarg may not apply only to call sites",
             Call.getArgOperand(i), Call);
    }

    if (Call.paramHasAttr(i, Attribute::ImmArg)) {
      Value *ArgVal = Call.getArgOperand(i);
      Assert(isa<ConstantInt>(ArgVal) || isa<ConstantFP>(ArgVal),
             "immarg operand has non-immediate parameter", ArgVal, Call);
    }

    if (Call.paramHasAttr(i, Attribute::Preallocated)) {
      Value *ArgVal = Call.getArgOperand(i);
      bool hasOB =
          Call.countOperandBundlesOfType(LLVMContext::OB_preallocated) != 0;
      bool isMustTail = Call.isMustTailCall();
      Assert(hasOB != isMustTail,
             "preallocated operand either requires a preallocated bundle or "
             "the call to be musttail (but not both)",
             ArgVal, Call);
    }
  }

  if (FTy->isVarArg()) {
    // FIXME? is 'nest' even legal here?
    bool SawNest = false;
    bool SawReturned = false;

    for (unsigned Idx = 0; Idx < FTy->getNumParams(); ++Idx) {
      if (Attrs.hasParamAttr(Idx, Attribute::Nest))
        SawNest = true;
      if (Attrs.hasParamAttr(Idx, Attribute::Returned))
        SawReturned = true;
    }

    // Check attributes on the varargs part.
    for (unsigned Idx = FTy->getNumParams(); Idx < Call.arg_size(); ++Idx) {
      Type *Ty = Call.getArgOperand(Idx)->getType();
      AttributeSet ArgAttrs = Attrs.getParamAttrs(Idx);
      verifyParameterAttrs(ArgAttrs, Ty, &Call);

      if (ArgAttrs.hasAttribute(Attribute::Nest)) {
        Assert(!SawNest, "More than one parameter has attribute nest!", Call);
        SawNest = true;
      }

      if (ArgAttrs.hasAttribute(Attribute::Returned)) {
        Assert(!SawReturned, "More than one parameter has attribute returned!",
               Call);
        Assert(Ty->canLosslesslyBitCastTo(FTy->getReturnType()),
               "Incompatible argument and return types for 'returned' "
               "attribute",
               Call);
        SawReturned = true;
      }

      // Statepoint intrinsic is vararg but the wrapped function may be not.
      // Allow sret here and check the wrapped function in verifyStatepoint.
      if (!Call.getCalledFunction() ||
          Call.getCalledFunction()->getIntrinsicID() !=
              Intrinsic::experimental_gc_statepoint)
        Assert(!ArgAttrs.hasAttribute(Attribute::StructRet),
               "Attribute 'sret' cannot be used for vararg call arguments!",
               Call);

      if (ArgAttrs.hasAttribute(Attribute::InAlloca))
        Assert(Idx == Call.arg_size() - 1,
               "inalloca isn't on the last argument!", Call);
    }
  }

  // Verify that there's no metadata unless it's a direct call to an intrinsic.
  if (!IsIntrinsic) {
    for (Type *ParamTy : FTy->params()) {
      Assert(!ParamTy->isMetadataTy(),
             "Function has metadata parameter but isn't an intrinsic", Call);
      Assert(!ParamTy->isTokenTy(),
             "Function has token parameter but isn't an intrinsic", Call);
    }
  }

  // Verify that indirect calls don't return tokens.
  if (!Call.getCalledFunction()) {
    Assert(!FTy->getReturnType()->isTokenTy(),
           "Return type cannot be token for indirect call!");
    Assert(!FTy->getReturnType()->isX86_AMXTy(),
           "Return type cannot be x86_amx for indirect call!");
  }

  if (Function *F = Call.getCalledFunction())
    if (Intrinsic::ID ID = (Intrinsic::ID)F->getIntrinsicID())
      visitIntrinsicCall(ID, Call);

  // Verify that a callsite has at most one "deopt", at most one "funclet", at
  // most one "gc-transition", at most one "cfguardtarget",
  // and at most one "preallocated" operand bundle.
  bool FoundDeoptBundle = false, FoundFuncletBundle = false,
       FoundGCTransitionBundle = false, FoundCFGuardTargetBundle = false,
       FoundPreallocatedBundle = false, FoundGCLiveBundle = false,
       FoundAttachedCallBundle = false;
  for (unsigned i = 0, e = Call.getNumOperandBundles(); i < e; ++i) {
    OperandBundleUse BU = Call.getOperandBundleAt(i);
    uint32_t Tag = BU.getTagID();
    if (Tag == LLVMContext::OB_deopt) {
      Assert(!FoundDeoptBundle, "Multiple deopt operand bundles", Call);
      FoundDeoptBundle = true;
    } else if (Tag == LLVMContext::OB_gc_transition) {
      Assert(!FoundGCTransitionBundle, "Multiple gc-transition operand bundles",
             Call);
      FoundGCTransitionBundle = true;
    } else if (Tag == LLVMContext::OB_funclet) {
      Assert(!FoundFuncletBundle, "Multiple funclet operand bundles", Call);
      FoundFuncletBundle = true;
      Assert(BU.Inputs.size() == 1,
             "Expected exactly one funclet bundle operand", Call);
      Assert(isa<FuncletPadInst>(BU.Inputs.front()),
             "Funclet bundle operands should correspond to a FuncletPadInst",
             Call);
    } else if (Tag == LLVMContext::OB_cfguardtarget) {
      Assert(!FoundCFGuardTargetBundle,
             "Multiple CFGuardTarget operand bundles", Call);
      FoundCFGuardTargetBundle = true;
      Assert(BU.Inputs.size() == 1,
             "Expected exactly one cfguardtarget bundle operand", Call);
    } else if (Tag == LLVMContext::OB_preallocated) {
      Assert(!FoundPreallocatedBundle, "Multiple preallocated operand bundles",
             Call);
      FoundPreallocatedBundle = true;
      Assert(BU.Inputs.size() == 1,
             "Expected exactly one preallocated bundle operand", Call);
      auto Input = dyn_cast<IntrinsicInst>(BU.Inputs.front());
      Assert(Input &&
                 Input->getIntrinsicID() == Intrinsic::call_preallocated_setup,
             "\"preallocated\" argument must be a token from "
             "llvm.call.preallocated.setup",
             Call);
    } else if (Tag == LLVMContext::OB_gc_live) {
      Assert(!FoundGCLiveBundle, "Multiple gc-live operand bundles",
             Call);
      FoundGCLiveBundle = true;
    } else if (Tag == LLVMContext::OB_clang_arc_attachedcall) {
      Assert(!FoundAttachedCallBundle,
             "Multiple \"clang.arc.attachedcall\" operand bundles", Call);
      FoundAttachedCallBundle = true;
      verifyAttachedCallBundle(Call, BU);
    }
  }

  // Verify that each inlinable callsite of a debug-info-bearing function in a
  // debug-info-bearing function has a debug location attached to it. Failure to
  // do so causes assertion failures when the inliner sets up inline scope info.
  if (Call.getFunction()->getSubprogram() && Call.getCalledFunction() &&
      Call.getCalledFunction()->getSubprogram())
    AssertDI(Call.getDebugLoc(),
             "inlinable function call in a function with "
             "debug info must have a !dbg location",
             Call);

  visitInstruction(Call);
}

void Verifier::verifyTailCCMustTailAttrs(AttrBuilder Attrs,
                                         StringRef Context) {
  Assert(!Attrs.contains(Attribute::InAlloca),
         Twine("inalloca attribute not allowed in ") + Context);
  Assert(!Attrs.contains(Attribute::InReg),
         Twine("inreg attribute not allowed in ") + Context);
  Assert(!Attrs.contains(Attribute::SwiftError),
         Twine("swifterror attribute not allowed in ") + Context);
  Assert(!Attrs.contains(Attribute::Preallocated),
         Twine("preallocated attribute not allowed in ") + Context);
  Assert(!Attrs.contains(Attribute::ByRef),
         Twine("byref attribute not allowed in ") + Context);
}

/// Two types are "congruent" if they are identical, or if they are both pointer
/// types with different pointee types and the same address space.
static bool isTypeCongruent(Type *L, Type *R) {
  if (L == R)
    return true;
  PointerType *PL = dyn_cast<PointerType>(L);
  PointerType *PR = dyn_cast<PointerType>(R);
  if (!PL || !PR)
    return false;
  return PL->getAddressSpace() == PR->getAddressSpace();
}

static AttrBuilder getParameterABIAttributes(unsigned I, AttributeList Attrs) {
  static const Attribute::AttrKind ABIAttrs[] = {
      Attribute::StructRet,  Attribute::ByVal,          Attribute::InAlloca,
      Attribute::InReg,      Attribute::StackAlignment, Attribute::SwiftSelf,
      Attribute::SwiftAsync, Attribute::SwiftError,     Attribute::Preallocated,
      Attribute::ByRef};
  AttrBuilder Copy;
  for (auto AK : ABIAttrs) {
    Attribute Attr = Attrs.getParamAttrs(I).getAttribute(AK);
    if (Attr.isValid())
      Copy.addAttribute(Attr);
  }

  // `align` is ABI-affecting only in combination with `byval` or `byref`.
  if (Attrs.hasParamAttr(I, Attribute::Alignment) &&
      (Attrs.hasParamAttr(I, Attribute::ByVal) ||
       Attrs.hasParamAttr(I, Attribute::ByRef)))
    Copy.addAlignmentAttr(Attrs.getParamAlignment(I));
  return Copy;
}

void Verifier::verifyMustTailCall(CallInst &CI) {
  Assert(!CI.isInlineAsm(), "cannot use musttail call with inline asm", &CI);

  Function *F = CI.getParent()->getParent();
  FunctionType *CallerTy = F->getFunctionType();
  FunctionType *CalleeTy = CI.getFunctionType();
  Assert(CallerTy->isVarArg() == CalleeTy->isVarArg(),
         "cannot guarantee tail call due to mismatched varargs", &CI);
  Assert(isTypeCongruent(CallerTy->getReturnType(), CalleeTy->getReturnType()),
         "cannot guarantee tail call due to mismatched return types", &CI);

  // - The calling conventions of the caller and callee must match.
  Assert(F->getCallingConv() == CI.getCallingConv(),
         "cannot guarantee tail call due to mismatched calling conv", &CI);

  // - The call must immediately precede a :ref:`ret <i_ret>` instruction,
  //   or a pointer bitcast followed by a ret instruction.
  // - The ret instruction must return the (possibly bitcasted) value
  //   produced by the call or void.
  Value *RetVal = &CI;
  Instruction *Next = CI.getNextNode();

  // Handle the optional bitcast.
  if (BitCastInst *BI = dyn_cast_or_null<BitCastInst>(Next)) {
    Assert(BI->getOperand(0) == RetVal,
           "bitcast following musttail call must use the call", BI);
    RetVal = BI;
    Next = BI->getNextNode();
  }

  // Check the return.
  ReturnInst *Ret = dyn_cast_or_null<ReturnInst>(Next);
  Assert(Ret, "musttail call must precede a ret with an optional bitcast",
         &CI);
  Assert(!Ret->getReturnValue() || Ret->getReturnValue() == RetVal ||
             isa<UndefValue>(Ret->getReturnValue()),
         "musttail call result must be returned", Ret);

  AttributeList CallerAttrs = F->getAttributes();
  AttributeList CalleeAttrs = CI.getAttributes();
  if (CI.getCallingConv() == CallingConv::SwiftTail ||
      CI.getCallingConv() == CallingConv::Tail) {
    StringRef CCName =
        CI.getCallingConv() == CallingConv::Tail ? "tailcc" : "swifttailcc";

    // - Only sret, byval, swiftself, and swiftasync ABI-impacting attributes
    //   are allowed in swifttailcc call
    for (unsigned I = 0, E = CallerTy->getNumParams(); I != E; ++I) {
      AttrBuilder ABIAttrs = getParameterABIAttributes(I, CallerAttrs);
      SmallString<32> Context{CCName, StringRef(" musttail caller")};
      verifyTailCCMustTailAttrs(ABIAttrs, Context);
    }
    for (unsigned I = 0, E = CalleeTy->getNumParams(); I != E; ++I) {
      AttrBuilder ABIAttrs = getParameterABIAttributes(I, CalleeAttrs);
      SmallString<32> Context{CCName, StringRef(" musttail callee")};
      verifyTailCCMustTailAttrs(ABIAttrs, Context);
    }
    // - Varargs functions are not allowed
    Assert(!CallerTy->isVarArg(), Twine("cannot guarantee ") + CCName +
                                      " tail call for varargs function");
    return;
  }

  // - The caller and callee prototypes must match.  Pointer types of
  //   parameters or return types may differ in pointee type, but not
  //   address space.
  if (!CI.getCalledFunction() || !CI.getCalledFunction()->isIntrinsic()) {
    Assert(CallerTy->getNumParams() == CalleeTy->getNumParams(),
           "cannot guarantee tail call due to mismatched parameter counts",
           &CI);
    for (unsigned I = 0, E = CallerTy->getNumParams(); I != E; ++I) {
      Assert(
          isTypeCongruent(CallerTy->getParamType(I), CalleeTy->getParamType(I)),
          "cannot guarantee tail call due to mismatched parameter types", &CI);
    }
  }

  // - All ABI-impacting function attributes, such as sret, byval, inreg,
  //   returned, preallocated, and inalloca, must match.
  for (unsigned I = 0, E = CallerTy->getNumParams(); I != E; ++I) {
    AttrBuilder CallerABIAttrs = getParameterABIAttributes(I, CallerAttrs);
    AttrBuilder CalleeABIAttrs = getParameterABIAttributes(I, CalleeAttrs);
    Assert(CallerABIAttrs == CalleeABIAttrs,
           "cannot guarantee tail call due to mismatched ABI impacting "
           "function attributes",
           &CI, CI.getOperand(I));
  }
}

void Verifier::visitCallInst(CallInst &CI) {
  visitCallBase(CI);

  if (CI.isMustTailCall())
    verifyMustTailCall(CI);
}

void Verifier::visitInvokeInst(InvokeInst &II) {
  visitCallBase(II);

  // Verify that the first non-PHI instruction of the unwind destination is an
  // exception handling instruction.
  Assert(
      II.getUnwindDest()->isEHPad(),
      "The unwind destination does not have an exception handling instruction!",
      &II);

  visitTerminator(II);
}

/// visitUnaryOperator - Check the argument to the unary operator.
///
void Verifier::visitUnaryOperator(UnaryOperator &U) {
  Assert(U.getType() == U.getOperand(0)->getType(),
         "Unary operators must have same type for"
         "operands and result!",
         &U);

  switch (U.getOpcode()) {
  // Check that floating-point arithmetic operators are only used with
  // floating-point operands.
  case Instruction::FNeg:
    Assert(U.getType()->isFPOrFPVectorTy(),
           "FNeg operator only works with float types!", &U);
    break;
  default:
    llvm_unreachable("Unknown UnaryOperator opcode!");
  }

  visitInstruction(U);
}

/// visitBinaryOperator - Check that both arguments to the binary operator are
/// of the same type!
///
void Verifier::visitBinaryOperator(BinaryOperator &B) {
  Assert(B.getOperand(0)->getType() == B.getOperand(1)->getType(),
         "Both operands to a binary operator are not of the same type!", &B);

  switch (B.getOpcode()) {
  // Check that integer arithmetic operators are only used with
  // integral operands.
  case Instruction::Add:
  case Instruction::Sub:
  case Instruction::Mul:
  case Instruction::SDiv:
  case Instruction::UDiv:
  case Instruction::SRem:
  case Instruction::URem:
    Assert(B.getType()->isIntOrIntVectorTy(),
           "Integer arithmetic operators only work with integral types!", &B);
    Assert(B.getType() == B.getOperand(0)->getType(),
           "Integer arithmetic operators must have same type "
           "for operands and result!",
           &B);
    break;
  // Check that floating-point arithmetic operators are only used with
  // floating-point operands.
  case Instruction::FAdd:
  case Instruction::FSub:
  case Instruction::FMul:
  case Instruction::FDiv:
  case Instruction::FRem:
    Assert(B.getType()->isFPOrFPVectorTy(),
           "Floating-point arithmetic operators only work with "
           "floating-point types!",
           &B);
    Assert(B.getType() == B.getOperand(0)->getType(),
           "Floating-point arithmetic operators must have same type "
           "for operands and result!",
           &B);
    break;
  // Check that logical operators are only used with integral operands.
  case Instruction::And:
  case Instruction::Or:
  case Instruction::Xor:
    Assert(B.getType()->isIntOrIntVectorTy(),
           "Logical operators only work with integral types!", &B);
    Assert(B.getType() == B.getOperand(0)->getType(),
           "Logical operators must have same type for operands and result!",
           &B);
    break;
  case Instruction::Shl:
  case Instruction::LShr:
  case Instruction::AShr:
    Assert(B.getType()->isIntOrIntVectorTy(),
           "Shifts only work with integral types!", &B);
    Assert(B.getType() == B.getOperand(0)->getType(),
           "Shift return type must be same as operands!", &B);
    break;
  default:
    llvm_unreachable("Unknown BinaryOperator opcode!");
  }

  visitInstruction(B);
}

void Verifier::visitICmpInst(ICmpInst &IC) {
  // Check that the operands are the same type
  Type *Op0Ty = IC.getOperand(0)->getType();
  Type *Op1Ty = IC.getOperand(1)->getType();
  Assert(Op0Ty == Op1Ty,
         "Both operands to ICmp instruction are not of the same type!", &IC);
  // Check that the operands are the right type
  Assert(Op0Ty->isIntOrIntVectorTy() || Op0Ty->isPtrOrPtrVectorTy(),
         "Invalid operand types for ICmp instruction", &IC);
  // Check that the predicate is valid.
  Assert(IC.isIntPredicate(),
         "Invalid predicate in ICmp instruction!", &IC);

  visitInstruction(IC);
}

void Verifier::visitFCmpInst(FCmpInst &FC) {
  // Check that the operands are the same type
  Type *Op0Ty = FC.getOperand(0)->getType();
  Type *Op1Ty = FC.getOperand(1)->getType();
  Assert(Op0Ty == Op1Ty,
         "Both operands to FCmp instruction are not of the same type!", &FC);
  // Check that the operands are the right type
  Assert(Op0Ty->isFPOrFPVectorTy(),
         "Invalid operand types for FCmp instruction", &FC);
  // Check that the predicate is valid.
  Assert(FC.isFPPredicate(),
         "Invalid predicate in FCmp instruction!", &FC);

  visitInstruction(FC);
}

void Verifier::visitExtractElementInst(ExtractElementInst &EI) {
  Assert(
      ExtractElementInst::isValidOperands(EI.getOperand(0), EI.getOperand(1)),
      "Invalid extractelement operands!", &EI);
  visitInstruction(EI);
}

void Verifier::visitInsertElementInst(InsertElementInst &IE) {
  Assert(InsertElementInst::isValidOperands(IE.getOperand(0), IE.getOperand(1),
                                            IE.getOperand(2)),
         "Invalid insertelement operands!", &IE);
  visitInstruction(IE);
}

void Verifier::visitShuffleVectorInst(ShuffleVectorInst &SV) {
  Assert(ShuffleVectorInst::isValidOperands(SV.getOperand(0), SV.getOperand(1),
                                            SV.getShuffleMask()),
         "Invalid shufflevector operands!", &SV);
  visitInstruction(SV);
}

void Verifier::visitGetElementPtrInst(GetElementPtrInst &GEP) {
  Type *TargetTy = GEP.getPointerOperandType()->getScalarType();

  Assert(isa<PointerType>(TargetTy),
         "GEP base pointer is not a vector or a vector of pointers", &GEP);
  Assert(GEP.getSourceElementType()->isSized(), "GEP into unsized type!", &GEP);

  SmallVector<Value *, 16> Idxs(GEP.indices());
  Assert(all_of(
      Idxs, [](Value* V) { return V->getType()->isIntOrIntVectorTy(); }),
      "GEP indexes must be integers", &GEP);
  Type *ElTy =
      GetElementPtrInst::getIndexedType(GEP.getSourceElementType(), Idxs);
  Assert(ElTy, "Invalid indices for GEP pointer type!", &GEP);

  Assert(GEP.getType()->isPtrOrPtrVectorTy() &&
             GEP.getResultElementType() == ElTy,
         "GEP is not of right type for indices!", &GEP, ElTy);

  if (auto *GEPVTy = dyn_cast<VectorType>(GEP.getType())) {
    // Additional checks for vector GEPs.
    ElementCount GEPWidth = GEPVTy->getElementCount();
    if (GEP.getPointerOperandType()->isVectorTy())
      Assert(
          GEPWidth ==
              cast<VectorType>(GEP.getPointerOperandType())->getElementCount(),
          "Vector GEP result width doesn't match operand's", &GEP);
    for (Value *Idx : Idxs) {
      Type *IndexTy = Idx->getType();
      if (auto *IndexVTy = dyn_cast<VectorType>(IndexTy)) {
        ElementCount IndexWidth = IndexVTy->getElementCount();
        Assert(IndexWidth == GEPWidth, "Invalid GEP index vector width", &GEP);
      }
      Assert(IndexTy->isIntOrIntVectorTy(),
             "All GEP indices should be of integer type");
    }
  }

  if (auto *PTy = dyn_cast<PointerType>(GEP.getType())) {
    Assert(GEP.getAddressSpace() == PTy->getAddressSpace(),
           "GEP address space doesn't match type", &GEP);
  }

  visitInstruction(GEP);
}

static bool isContiguous(const ConstantRange &A, const ConstantRange &B) {
  return A.getUpper() == B.getLower() || A.getLower() == B.getUpper();
}

void Verifier::visitRangeMetadata(Instruction &I, MDNode *Range, Type *Ty) {
  assert(Range && Range == I.getMetadata(LLVMContext::MD_range) &&
         "precondition violation");

  unsigned NumOperands = Range->getNumOperands();
  Assert(NumOperands % 2 == 0, "Unfinished range!", Range);
  unsigned NumRanges = NumOperands / 2;
  Assert(NumRanges >= 1, "It should have at least one range!", Range);

  ConstantRange LastRange(1, true); // Dummy initial value
  for (unsigned i = 0; i < NumRanges; ++i) {
    ConstantInt *Low =
        mdconst::dyn_extract<ConstantInt>(Range->getOperand(2 * i));
    Assert(Low, "The lower limit must be an integer!", Low);
    ConstantInt *High =
        mdconst::dyn_extract<ConstantInt>(Range->getOperand(2 * i + 1));
    Assert(High, "The upper limit must be an integer!", High);
    Assert(High->getType() == Low->getType() && High->getType() == Ty,
           "Range types must match instruction type!", &I);

    APInt HighV = High->getValue();
    APInt LowV = Low->getValue();
    ConstantRange CurRange(LowV, HighV);
    Assert(!CurRange.isEmptySet() && !CurRange.isFullSet(),
           "Range must not be empty!", Range);
    if (i != 0) {
      Assert(CurRange.intersectWith(LastRange).isEmptySet(),
             "Intervals are overlapping", Range);
      Assert(LowV.sgt(LastRange.getLower()), "Intervals are not in order",
             Range);
      Assert(!isContiguous(CurRange, LastRange), "Intervals are contiguous",
             Range);
    }
    LastRange = ConstantRange(LowV, HighV);
  }
  if (NumRanges > 2) {
    APInt FirstLow =
        mdconst::dyn_extract<ConstantInt>(Range->getOperand(0))->getValue();
    APInt FirstHigh =
        mdconst::dyn_extract<ConstantInt>(Range->getOperand(1))->getValue();
    ConstantRange FirstRange(FirstLow, FirstHigh);
    Assert(FirstRange.intersectWith(LastRange).isEmptySet(),
           "Intervals are overlapping", Range);
    Assert(!isContiguous(FirstRange, LastRange), "Intervals are contiguous",
           Range);
  }
}

void Verifier::checkAtomicMemAccessSize(Type *Ty, const Instruction *I) {
  unsigned Size = DL.getTypeSizeInBits(Ty);
  Assert(Size >= 8, "atomic memory access' size must be byte-sized", Ty, I);
  Assert(!(Size & (Size - 1)),
         "atomic memory access' operand must have a power-of-two size", Ty, I);
}

void Verifier::visitLoadInst(LoadInst &LI) {
  PointerType *PTy = dyn_cast<PointerType>(LI.getOperand(0)->getType());
  Assert(PTy, "Load operand must be a pointer.", &LI);
  Type *ElTy = LI.getType();
  if (MaybeAlign A = LI.getAlign()) {
    Assert(A->value() <= Value::MaximumAlignment,
           "huge alignment values are unsupported", &LI);
  }
  Assert(ElTy->isSized(), "loading unsized types is not allowed", &LI);
  if (LI.isAtomic()) {
    Assert(LI.getOrdering() != AtomicOrdering::Release &&
               LI.getOrdering() != AtomicOrdering::AcquireRelease,
           "Load cannot have Release ordering", &LI);
    Assert(ElTy->isIntOrPtrTy() || ElTy->isFloatingPointTy(),
           "atomic load operand must have integer, pointer, or floating point "
           "type!",
           ElTy, &LI);
    checkAtomicMemAccessSize(ElTy, &LI);
  } else {
    Assert(LI.getSyncScopeID() == SyncScope::System,
           "Non-atomic load cannot have SynchronizationScope specified", &LI);
  }

  visitInstruction(LI);
}

void Verifier::visitStoreInst(StoreInst &SI) {
  PointerType *PTy = dyn_cast<PointerType>(SI.getOperand(1)->getType());
  Assert(PTy, "Store operand must be a pointer.", &SI);
  Type *ElTy = SI.getOperand(0)->getType();
  Assert(PTy->isOpaqueOrPointeeTypeMatches(ElTy),
         "Stored value type does not match pointer operand type!", &SI, ElTy);
  if (MaybeAlign A = SI.getAlign()) {
    Assert(A->value() <= Value::MaximumAlignment,
           "huge alignment values are unsupported", &SI);
  }
  Assert(ElTy->isSized(), "storing unsized types is not allowed", &SI);
  if (SI.isAtomic()) {
    Assert(SI.getOrdering() != AtomicOrdering::Acquire &&
               SI.getOrdering() != AtomicOrdering::AcquireRelease,
           "Store cannot have Acquire ordering", &SI);
    Assert(ElTy->isIntOrPtrTy() || ElTy->isFloatingPointTy(),
           "atomic store operand must have integer, pointer, or floating point "
           "type!",
           ElTy, &SI);
    checkAtomicMemAccessSize(ElTy, &SI);
  } else {
    Assert(SI.getSyncScopeID() == SyncScope::System,
           "Non-atomic store cannot have SynchronizationScope specified", &SI);
  }
  visitInstruction(SI);
}

/// Check that SwiftErrorVal is used as a swifterror argument in CS.
void Verifier::verifySwiftErrorCall(CallBase &Call,
                                    const Value *SwiftErrorVal) {
  for (const auto &I : llvm::enumerate(Call.args())) {
    if (I.value() == SwiftErrorVal) {
      Assert(Call.paramHasAttr(I.index(), Attribute::SwiftError),
             "swifterror value when used in a callsite should be marked "
             "with swifterror attribute",
             SwiftErrorVal, Call);
    }
  }
}

void Verifier::verifySwiftErrorValue(const Value *SwiftErrorVal) {
  // Check that swifterror value is only used by loads, stores, or as
  // a swifterror argument.
  for (const User *U : SwiftErrorVal->users()) {
    Assert(isa<LoadInst>(U) || isa<StoreInst>(U) || isa<CallInst>(U) ||
           isa<InvokeInst>(U),
           "swifterror value can only be loaded and stored from, or "
           "as a swifterror argument!",
           SwiftErrorVal, U);
    // If it is used by a store, check it is the second operand.
    if (auto StoreI = dyn_cast<StoreInst>(U))
      Assert(StoreI->getOperand(1) == SwiftErrorVal,
             "swifterror value should be the second operand when used "
             "by stores", SwiftErrorVal, U);
    if (auto *Call = dyn_cast<CallBase>(U))
      verifySwiftErrorCall(*const_cast<CallBase *>(Call), SwiftErrorVal);
  }
}

void Verifier::visitAllocaInst(AllocaInst &AI) {
  SmallPtrSet<Type*, 4> Visited;
  Assert(AI.getAllocatedType()->isSized(&Visited),
         "Cannot allocate unsized type", &AI);
  Assert(AI.getArraySize()->getType()->isIntegerTy(),
         "Alloca array size must have integer type", &AI);
  if (MaybeAlign A = AI.getAlign()) {
    Assert(A->value() <= Value::MaximumAlignment,
           "huge alignment values are unsupported", &AI);
  }

  if (AI.isSwiftError()) {
    verifySwiftErrorValue(&AI);
  }

  visitInstruction(AI);
}

void Verifier::visitAtomicCmpXchgInst(AtomicCmpXchgInst &CXI) {
  Type *ElTy = CXI.getOperand(1)->getType();
  Assert(ElTy->isIntOrPtrTy(),
         "cmpxchg operand must have integer or pointer type", ElTy, &CXI);
  checkAtomicMemAccessSize(ElTy, &CXI);
  visitInstruction(CXI);
}

void Verifier::visitAtomicRMWInst(AtomicRMWInst &RMWI) {
  Assert(RMWI.getOrdering() != AtomicOrdering::Unordered,
         "atomicrmw instructions cannot be unordered.", &RMWI);
  auto Op = RMWI.getOperation();
  Type *ElTy = RMWI.getOperand(1)->getType();
  if (Op == AtomicRMWInst::Xchg) {
    Assert(ElTy->isIntegerTy() || ElTy->isFloatingPointTy(), "atomicrmw " +
           AtomicRMWInst::getOperationName(Op) +
           " operand must have integer or floating point type!",
           &RMWI, ElTy);
  } else if (AtomicRMWInst::isFPOperation(Op)) {
    Assert(ElTy->isFloatingPointTy(), "atomicrmw " +
           AtomicRMWInst::getOperationName(Op) +
           " operand must have floating point type!",
           &RMWI, ElTy);
  } else {
    Assert(ElTy->isIntegerTy(), "atomicrmw " +
           AtomicRMWInst::getOperationName(Op) +
           " operand must have integer type!",
           &RMWI, ElTy);
  }
  checkAtomicMemAccessSize(ElTy, &RMWI);
  Assert(AtomicRMWInst::FIRST_BINOP <= Op && Op <= AtomicRMWInst::LAST_BINOP,
         "Invalid binary operation!", &RMWI);
  visitInstruction(RMWI);
}

void Verifier::visitFenceInst(FenceInst &FI) {
  const AtomicOrdering Ordering = FI.getOrdering();
  Assert(Ordering == AtomicOrdering::Acquire ||
             Ordering == AtomicOrdering::Release ||
             Ordering == AtomicOrdering::AcquireRelease ||
             Ordering == AtomicOrdering::SequentiallyConsistent,
         "fence instructions may only have acquire, release, acq_rel, or "
         "seq_cst ordering.",
         &FI);
  visitInstruction(FI);
}

void Verifier::visitExtractValueInst(ExtractValueInst &EVI) {
  Assert(ExtractValueInst::getIndexedType(EVI.getAggregateOperand()->getType(),
                                          EVI.getIndices()) == EVI.getType(),
         "Invalid ExtractValueInst operands!", &EVI);

  visitInstruction(EVI);
}

void Verifier::visitInsertValueInst(InsertValueInst &IVI) {
  Assert(ExtractValueInst::getIndexedType(IVI.getAggregateOperand()->getType(),
                                          IVI.getIndices()) ==
             IVI.getOperand(1)->getType(),
         "Invalid InsertValueInst operands!", &IVI);

  visitInstruction(IVI);
}

static Value *getParentPad(Value *EHPad) {
  if (auto *FPI = dyn_cast<FuncletPadInst>(EHPad))
    return FPI->getParentPad();

  return cast<CatchSwitchInst>(EHPad)->getParentPad();
}

void Verifier::visitEHPadPredecessors(Instruction &I) {
  assert(I.isEHPad());

  BasicBlock *BB = I.getParent();
  Function *F = BB->getParent();

  Assert(BB != &F->getEntryBlock(), "EH pad cannot be in entry block.", &I);

  if (auto *LPI = dyn_cast<LandingPadInst>(&I)) {
    // The landingpad instruction defines its parent as a landing pad block. The
    // landing pad block may be branched to only by the unwind edge of an
    // invoke.
    for (BasicBlock *PredBB : predecessors(BB)) {
      const auto *II = dyn_cast<InvokeInst>(PredBB->getTerminator());
      Assert(II && II->getUnwindDest() == BB && II->getNormalDest() != BB,
             "Block containing LandingPadInst must be jumped to "
             "only by the unwind edge of an invoke.",
             LPI);
    }
    return;
  }
  if (auto *CPI = dyn_cast<CatchPadInst>(&I)) {
    if (!pred_empty(BB))
      Assert(BB->getUniquePredecessor() == CPI->getCatchSwitch()->getParent(),
             "Block containg CatchPadInst must be jumped to "
             "only by its catchswitch.",
             CPI);
    Assert(BB != CPI->getCatchSwitch()->getUnwindDest(),
           "Catchswitch cannot unwind to one of its catchpads",
           CPI->getCatchSwitch(), CPI);
    return;
  }

  // Verify that each pred has a legal terminator with a legal to/from EH
  // pad relationship.
  Instruction *ToPad = &I;
  Value *ToPadParent = getParentPad(ToPad);
  for (BasicBlock *PredBB : predecessors(BB)) {
    Instruction *TI = PredBB->getTerminator();
    Value *FromPad;
    if (auto *II = dyn_cast<InvokeInst>(TI)) {
      Assert(II->getUnwindDest() == BB && II->getNormalDest() != BB,
             "EH pad must be jumped to via an unwind edge", ToPad, II);
      if (auto Bundle = II->getOperandBundle(LLVMContext::OB_funclet))
        FromPad = Bundle->Inputs[0];
      else
        FromPad = ConstantTokenNone::get(II->getContext());
    } else if (auto *CRI = dyn_cast<CleanupReturnInst>(TI)) {
      FromPad = CRI->getOperand(0);
      Assert(FromPad != ToPadParent, "A cleanupret must exit its cleanup", CRI);
    } else if (auto *CSI = dyn_cast<CatchSwitchInst>(TI)) {
      FromPad = CSI;
    } else {
      Assert(false, "EH pad must be jumped to via an unwind edge", ToPad, TI);
    }

    // The edge may exit from zero or more nested pads.
    SmallSet<Value *, 8> Seen;
    for (;; FromPad = getParentPad(FromPad)) {
      Assert(FromPad != ToPad,
             "EH pad cannot handle exceptions raised within it", FromPad, TI);
      if (FromPad == ToPadParent) {
        // This is a legal unwind edge.
        break;
      }
      Assert(!isa<ConstantTokenNone>(FromPad),
             "A single unwind edge may only enter one EH pad", TI);
      Assert(Seen.insert(FromPad).second,
             "EH pad jumps through a cycle of pads", FromPad);
    }
  }
}

void Verifier::visitLandingPadInst(LandingPadInst &LPI) {
  // The landingpad instruction is ill-formed if it doesn't have any clauses and
  // isn't a cleanup.
  Assert(LPI.getNumClauses() > 0 || LPI.isCleanup(),
         "LandingPadInst needs at least one clause or to be a cleanup.", &LPI);

  visitEHPadPredecessors(LPI);

  if (!LandingPadResultTy)
    LandingPadResultTy = LPI.getType();
  else
    Assert(LandingPadResultTy == LPI.getType(),
           "The landingpad instruction should have a consistent result type "
           "inside a function.",
           &LPI);

  Function *F = LPI.getParent()->getParent();
  Assert(F->hasPersonalityFn(),
         "LandingPadInst needs to be in a function with a personality.", &LPI);

  // The landingpad instruction must be the first non-PHI instruction in the
  // block.
  Assert(LPI.getParent()->getLandingPadInst() == &LPI,
         "LandingPadInst not the first non-PHI instruction in the block.",
         &LPI);

  for (unsigned i = 0, e = LPI.getNumClauses(); i < e; ++i) {
    Constant *Clause = LPI.getClause(i);
    if (LPI.isCatch(i)) {
      Assert(isa<PointerType>(Clause->getType()),
             "Catch operand does not have pointer type!", &LPI);
    } else {
      Assert(LPI.isFilter(i), "Clause is neither catch nor filter!", &LPI);
      Assert(isa<ConstantArray>(Clause) || isa<ConstantAggregateZero>(Clause),
             "Filter operand is not an array of constants!", &LPI);
    }
  }

  visitInstruction(LPI);
}

void Verifier::visitResumeInst(ResumeInst &RI) {
  Assert(RI.getFunction()->hasPersonalityFn(),
         "ResumeInst needs to be in a function with a personality.", &RI);

  if (!LandingPadResultTy)
    LandingPadResultTy = RI.getValue()->getType();
  else
    Assert(LandingPadResultTy == RI.getValue()->getType(),
           "The resume instruction should have a consistent result type "
           "inside a function.",
           &RI);

  visitTerminator(RI);
}

void Verifier::visitCatchPadInst(CatchPadInst &CPI) {
  BasicBlock *BB = CPI.getParent();

  Function *F = BB->getParent();
  Assert(F->hasPersonalityFn(),
         "CatchPadInst needs to be in a function with a personality.", &CPI);

  Assert(isa<CatchSwitchInst>(CPI.getParentPad()),
         "CatchPadInst needs to be directly nested in a CatchSwitchInst.",
         CPI.getParentPad());

  // The catchpad instruction must be the first non-PHI instruction in the
  // block.
  Assert(BB->getFirstNonPHI() == &CPI,
         "CatchPadInst not the first non-PHI instruction in the block.", &CPI);

  visitEHPadPredecessors(CPI);
  visitFuncletPadInst(CPI);
}

void Verifier::visitCatchReturnInst(CatchReturnInst &CatchReturn) {
  Assert(isa<CatchPadInst>(CatchReturn.getOperand(0)),
         "CatchReturnInst needs to be provided a CatchPad", &CatchReturn,
         CatchReturn.getOperand(0));

  visitTerminator(CatchReturn);
}

void Verifier::visitCleanupPadInst(CleanupPadInst &CPI) {
  BasicBlock *BB = CPI.getParent();

  Function *F = BB->getParent();
  Assert(F->hasPersonalityFn(),
         "CleanupPadInst needs to be in a function with a personality.", &CPI);

  // The cleanuppad instruction must be the first non-PHI instruction in the
  // block.
  Assert(BB->getFirstNonPHI() == &CPI,
         "CleanupPadInst not the first non-PHI instruction in the block.",
         &CPI);

  auto *ParentPad = CPI.getParentPad();
  Assert(isa<ConstantTokenNone>(ParentPad) || isa<FuncletPadInst>(ParentPad),
         "CleanupPadInst has an invalid parent.", &CPI);

  visitEHPadPredecessors(CPI);
  visitFuncletPadInst(CPI);
}

void Verifier::visitFuncletPadInst(FuncletPadInst &FPI) {
  User *FirstUser = nullptr;
  Value *FirstUnwindPad = nullptr;
  SmallVector<FuncletPadInst *, 8> Worklist({&FPI});
  SmallSet<FuncletPadInst *, 8> Seen;

  while (!Worklist.empty()) {
    FuncletPadInst *CurrentPad = Worklist.pop_back_val();
    Assert(Seen.insert(CurrentPad).second,
           "FuncletPadInst must not be nested within itself", CurrentPad);
    Value *UnresolvedAncestorPad = nullptr;
    for (User *U : CurrentPad->users()) {
      BasicBlock *UnwindDest;
      if (auto *CRI = dyn_cast<CleanupReturnInst>(U)) {
        UnwindDest = CRI->getUnwindDest();
      } else if (auto *CSI = dyn_cast<CatchSwitchInst>(U)) {
        // We allow catchswitch unwind to caller to nest
        // within an outer pad that unwinds somewhere else,
        // because catchswitch doesn't have a nounwind variant.
        // See e.g. SimplifyCFGOpt::SimplifyUnreachable.
        if (CSI->unwindsToCaller())
          continue;
        UnwindDest = CSI->getUnwindDest();
      } else if (auto *II = dyn_cast<InvokeInst>(U)) {
        UnwindDest = II->getUnwindDest();
      } else if (isa<CallInst>(U)) {
        // Calls which don't unwind may be found inside funclet
        // pads that unwind somewhere else.  We don't *require*
        // such calls to be annotated nounwind.
        continue;
      } else if (auto *CPI = dyn_cast<CleanupPadInst>(U)) {
        // The unwind dest for a cleanup can only be found by
        // recursive search.  Add it to the worklist, and we'll
        // search for its first use that determines where it unwinds.
        Worklist.push_back(CPI);
        continue;
      } else {
        Assert(isa<CatchReturnInst>(U), "Bogus funclet pad use", U);
        continue;
      }

      Value *UnwindPad;
      bool ExitsFPI;
      if (UnwindDest) {
        UnwindPad = UnwindDest->getFirstNonPHI();
        if (!cast<Instruction>(UnwindPad)->isEHPad())
          continue;
        Value *UnwindParent = getParentPad(UnwindPad);
        // Ignore unwind edges that don't exit CurrentPad.
        if (UnwindParent == CurrentPad)
          continue;
        // Determine whether the original funclet pad is exited,
        // and if we are scanning nested pads determine how many
        // of them are exited so we can stop searching their
        // children.
        Value *ExitedPad = CurrentPad;
        ExitsFPI = false;
        do {
          if (ExitedPad == &FPI) {
            ExitsFPI = true;
            // Now we can resolve any ancestors of CurrentPad up to
            // FPI, but not including FPI since we need to make sure
            // to check all direct users of FPI for consistency.
            UnresolvedAncestorPad = &FPI;
            break;
          }
          Value *ExitedParent = getParentPad(ExitedPad);
          if (ExitedParent == UnwindParent) {
            // ExitedPad is the ancestor-most pad which this unwind
            // edge exits, so we can resolve up to it, meaning that
            // ExitedParent is the first ancestor still unresolved.
            UnresolvedAncestorPad = ExitedParent;
            break;
          }
          ExitedPad = ExitedParent;
        } while (!isa<ConstantTokenNone>(ExitedPad));
      } else {
        // Unwinding to caller exits all pads.
        UnwindPad = ConstantTokenNone::get(FPI.getContext());
        ExitsFPI = true;
        UnresolvedAncestorPad = &FPI;
      }

      if (ExitsFPI) {
        // This unwind edge exits FPI.  Make sure it agrees with other
        // such edges.
        if (FirstUser) {
          Assert(UnwindPad == FirstUnwindPad, "Unwind edges out of a funclet "
                                              "pad must have the same unwind "
                                              "dest",
                 &FPI, U, FirstUser);
        } else {
          FirstUser = U;
          FirstUnwindPad = UnwindPad;
          // Record cleanup sibling unwinds for verifySiblingFuncletUnwinds
          if (isa<CleanupPadInst>(&FPI) && !isa<ConstantTokenNone>(UnwindPad) &&
              getParentPad(UnwindPad) == getParentPad(&FPI))
            SiblingFuncletInfo[&FPI] = cast<Instruction>(U);
        }
      }
      // Make sure we visit all uses of FPI, but for nested pads stop as
      // soon as we know where they unwind to.
      if (CurrentPad != &FPI)
        break;
    }
    if (UnresolvedAncestorPad) {
      if (CurrentPad == UnresolvedAncestorPad) {
        // When CurrentPad is FPI itself, we don't mark it as resolved even if
        // we've found an unwind edge that exits it, because we need to verify
        // all direct uses of FPI.
        assert(CurrentPad == &FPI);
        continue;
      }
      // Pop off the worklist any nested pads that we've found an unwind
      // destination for.  The pads on the worklist are the uncles,
      // great-uncles, etc. of CurrentPad.  We've found an unwind destination
      // for all ancestors of CurrentPad up to but not including
      // UnresolvedAncestorPad.
      Value *ResolvedPad = CurrentPad;
      while (!Worklist.empty()) {
        Value *UnclePad = Worklist.back();
        Value *AncestorPad = getParentPad(UnclePad);
        // Walk ResolvedPad up the ancestor list until we either find the
        // uncle's parent or the last resolved ancestor.
        while (ResolvedPad != AncestorPad) {
          Value *ResolvedParent = getParentPad(ResolvedPad);
          if (ResolvedParent == UnresolvedAncestorPad) {
            break;
          }
          ResolvedPad = ResolvedParent;
        }
        // If the resolved ancestor search didn't find the uncle's parent,
        // then the uncle is not yet resolved.
        if (ResolvedPad != AncestorPad)
          break;
        // This uncle is resolved, so pop it from the worklist.
        Worklist.pop_back();
      }
    }
  }

  if (FirstUnwindPad) {
    if (auto *CatchSwitch = dyn_cast<CatchSwitchInst>(FPI.getParentPad())) {
      BasicBlock *SwitchUnwindDest = CatchSwitch->getUnwindDest();
      Value *SwitchUnwindPad;
      if (SwitchUnwindDest)
        SwitchUnwindPad = SwitchUnwindDest->getFirstNonPHI();
      else
        SwitchUnwindPad = ConstantTokenNone::get(FPI.getContext());
      Assert(SwitchUnwindPad == FirstUnwindPad,
             "Unwind edges out of a catch must have the same unwind dest as "
             "the parent catchswitch",
             &FPI, FirstUser, CatchSwitch);
    }
  }

  visitInstruction(FPI);
}

void Verifier::visitCatchSwitchInst(CatchSwitchInst &CatchSwitch) {
  BasicBlock *BB = CatchSwitch.getParent();

  Function *F = BB->getParent();
  Assert(F->hasPersonalityFn(),
         "CatchSwitchInst needs to be in a function with a personality.",
         &CatchSwitch);

  // The catchswitch instruction must be the first non-PHI instruction in the
  // block.
  Assert(BB->getFirstNonPHI() == &CatchSwitch,
         "CatchSwitchInst not the first non-PHI instruction in the block.",
         &CatchSwitch);

  auto *ParentPad = CatchSwitch.getParentPad();
  Assert(isa<ConstantTokenNone>(ParentPad) || isa<FuncletPadInst>(ParentPad),
         "CatchSwitchInst has an invalid parent.", ParentPad);

  if (BasicBlock *UnwindDest = CatchSwitch.getUnwindDest()) {
    Instruction *I = UnwindDest->getFirstNonPHI();
    Assert(I->isEHPad() && !isa<LandingPadInst>(I),
           "CatchSwitchInst must unwind to an EH block which is not a "
           "landingpad.",
           &CatchSwitch);

    // Record catchswitch sibling unwinds for verifySiblingFuncletUnwinds
    if (getParentPad(I) == ParentPad)
      SiblingFuncletInfo[&CatchSwitch] = &CatchSwitch;
  }

  Assert(CatchSwitch.getNumHandlers() != 0,
         "CatchSwitchInst cannot have empty handler list", &CatchSwitch);

  for (BasicBlock *Handler : CatchSwitch.handlers()) {
    Assert(isa<CatchPadInst>(Handler->getFirstNonPHI()),
           "CatchSwitchInst handlers must be catchpads", &CatchSwitch, Handler);
  }

  visitEHPadPredecessors(CatchSwitch);
  visitTerminator(CatchSwitch);
}

void Verifier::visitCleanupReturnInst(CleanupReturnInst &CRI) {
  Assert(isa<CleanupPadInst>(CRI.getOperand(0)),
         "CleanupReturnInst needs to be provided a CleanupPad", &CRI,
         CRI.getOperand(0));

  if (BasicBlock *UnwindDest = CRI.getUnwindDest()) {
    Instruction *I = UnwindDest->getFirstNonPHI();
    Assert(I->isEHPad() && !isa<LandingPadInst>(I),
           "CleanupReturnInst must unwind to an EH block which is not a "
           "landingpad.",
           &CRI);
  }

  visitTerminator(CRI);
}

void Verifier::verifyDominatesUse(Instruction &I, unsigned i) {
  Instruction *Op = cast<Instruction>(I.getOperand(i));
  // If the we have an invalid invoke, don't try to compute the dominance.
  // We already reject it in the invoke specific checks and the dominance
  // computation doesn't handle multiple edges.
  if (InvokeInst *II = dyn_cast<InvokeInst>(Op)) {
    if (II->getNormalDest() == II->getUnwindDest())
      return;
  }

  // Quick check whether the def has already been encountered in the same block.
  // PHI nodes are not checked to prevent accepting preceding PHIs, because PHI
  // uses are defined to happen on the incoming edge, not at the instruction.
  //
  // FIXME: If this operand is a MetadataAsValue (wrapping a LocalAsMetadata)
  // wrapping an SSA value, assert that we've already encountered it.  See
  // related FIXME in Mapper::mapLocalAsMetadata in ValueMapper.cpp.
  if (!isa<PHINode>(I) && InstsInThisBlock.count(Op))
    return;

  const Use &U = I.getOperandUse(i);
  Assert(DT.dominates(Op, U),
         "Instruction does not dominate all uses!", Op, &I);
}

void Verifier::visitDereferenceableMetadata(Instruction& I, MDNode* MD) {
  Assert(I.getType()->isPointerTy(), "dereferenceable, dereferenceable_or_null "
         "apply only to pointer types", &I);
  Assert((isa<LoadInst>(I) || isa<IntToPtrInst>(I)),
         "dereferenceable, dereferenceable_or_null apply only to load"
         " and inttoptr instructions, use attributes for calls or invokes", &I);
  Assert(MD->getNumOperands() == 1, "dereferenceable, dereferenceable_or_null "
         "take one operand!", &I);
  ConstantInt *CI = mdconst::dyn_extract<ConstantInt>(MD->getOperand(0));
  Assert(CI && CI->getType()->isIntegerTy(64), "dereferenceable, "
         "dereferenceable_or_null metadata value must be an i64!", &I);
}

void Verifier::visitProfMetadata(Instruction &I, MDNode *MD) {
  Assert(MD->getNumOperands() >= 2,
         "!prof annotations should have no less than 2 operands", MD);

  // Check first operand.
  Assert(MD->getOperand(0) != nullptr, "first operand should not be null", MD);
  Assert(isa<MDString>(MD->getOperand(0)),
         "expected string with name of the !prof annotation", MD);
  MDString *MDS = cast<MDString>(MD->getOperand(0));
  StringRef ProfName = MDS->getString();

  // Check consistency of !prof branch_weights metadata.
  if (ProfName.equals("branch_weights")) {
    if (isa<InvokeInst>(&I)) {
      Assert(MD->getNumOperands() == 2 || MD->getNumOperands() == 3,
             "Wrong number of InvokeInst branch_weights operands", MD);
    } else {
      unsigned ExpectedNumOperands = 0;
      if (BranchInst *BI = dyn_cast<BranchInst>(&I))
        ExpectedNumOperands = BI->getNumSuccessors();
      else if (SwitchInst *SI = dyn_cast<SwitchInst>(&I))
        ExpectedNumOperands = SI->getNumSuccessors();
      else if (isa<CallInst>(&I))
        ExpectedNumOperands = 1;
      else if (IndirectBrInst *IBI = dyn_cast<IndirectBrInst>(&I))
        ExpectedNumOperands = IBI->getNumDestinations();
      else if (isa<SelectInst>(&I))
        ExpectedNumOperands = 2;
      else
        CheckFailed("!prof branch_weights are not allowed for this instruction",
                    MD);

      Assert(MD->getNumOperands() == 1 + ExpectedNumOperands,
             "Wrong number of operands", MD);
    }
    for (unsigned i = 1; i < MD->getNumOperands(); ++i) {
      auto &MDO = MD->getOperand(i);
      Assert(MDO, "second operand should not be null", MD);
      Assert(mdconst::dyn_extract<ConstantInt>(MDO),
             "!prof brunch_weights operand is not a const int");
    }
  }
}

void Verifier::visitAnnotationMetadata(MDNode *Annotation) {
  Assert(isa<MDTuple>(Annotation), "annotation must be a tuple");
  Assert(Annotation->getNumOperands() >= 1,
         "annotation must have at least one operand");
  for (const MDOperand &Op : Annotation->operands())
    Assert(isa<MDString>(Op.get()), "operands must be strings");
}

void Verifier::visitAliasScopeMetadata(const MDNode *MD) {
  unsigned NumOps = MD->getNumOperands();
  Assert(NumOps >= 2 && NumOps <= 3, "scope must have two or three operands",
         MD);
  Assert(MD->getOperand(0).get() == MD || isa<MDString>(MD->getOperand(0)),
         "first scope operand must be self-referential or string", MD);
  if (NumOps == 3)
    Assert(isa<MDString>(MD->getOperand(2)),
           "third scope operand must be string (if used)", MD);

  MDNode *Domain = dyn_cast<MDNode>(MD->getOperand(1));
  Assert(Domain != nullptr, "second scope operand must be MDNode", MD);

  unsigned NumDomainOps = Domain->getNumOperands();
  Assert(NumDomainOps >= 1 && NumDomainOps <= 2,
         "domain must have one or two operands", Domain);
  Assert(Domain->getOperand(0).get() == Domain ||
             isa<MDString>(Domain->getOperand(0)),
         "first domain operand must be self-referential or string", Domain);
  if (NumDomainOps == 2)
    Assert(isa<MDString>(Domain->getOperand(1)),
           "second domain operand must be string (if used)", Domain);
}

void Verifier::visitAliasScopeListMetadata(const MDNode *MD) {
  for (const MDOperand &Op : MD->operands()) {
    const MDNode *OpMD = dyn_cast<MDNode>(Op);
    Assert(OpMD != nullptr, "scope list must consist of MDNodes", MD);
    visitAliasScopeMetadata(OpMD);
  }
}

/// verifyInstruction - Verify that an instruction is well formed.
///
void Verifier::visitInstruction(Instruction &I) {
  BasicBlock *BB = I.getParent();
  Assert(BB, "Instruction not embedded in basic block!", &I);

  if (!isa<PHINode>(I)) {   // Check that non-phi nodes are not self referential
    for (User *U : I.users()) {
      Assert(U != (User *)&I || !DT.isReachableFromEntry(BB),
             "Only PHI nodes may reference their own value!", &I);
    }
  }

  // Check that void typed values don't have names
  Assert(!I.getType()->isVoidTy() || !I.hasName(),
         "Instruction has a name, but provides a void value!", &I);

  // Check that the return value of the instruction is either void or a legal
  // value type.
  Assert(I.getType()->isVoidTy() || I.getType()->isFirstClassType(),
         "Instruction returns a non-scalar type!", &I);

  // Check that the instruction doesn't produce metadata. Calls are already
  // checked against the callee type.
  Assert(!I.getType()->isMetadataTy() || isa<CallInst>(I) || isa<InvokeInst>(I),
         "Invalid use of metadata!", &I);

  // Check that all uses of the instruction, if they are instructions
  // themselves, actually have parent basic blocks.  If the use is not an
  // instruction, it is an error!
  for (Use &U : I.uses()) {
    if (Instruction *Used = dyn_cast<Instruction>(U.getUser()))
      Assert(Used->getParent() != nullptr,
             "Instruction referencing"
             " instruction not embedded in a basic block!",
             &I, Used);
    else {
      CheckFailed("Use of instruction is not an instruction!", U);
      return;
    }
  }

  // Get a pointer to the call base of the instruction if it is some form of
  // call.
  const CallBase *CBI = dyn_cast<CallBase>(&I);

  for (unsigned i = 0, e = I.getNumOperands(); i != e; ++i) {
    Assert(I.getOperand(i) != nullptr, "Instruction has null operand!", &I);

    // Check to make sure that only first-class-values are operands to
    // instructions.
    if (!I.getOperand(i)->getType()->isFirstClassType()) {
      Assert(false, "Instruction operands must be first-class values!", &I);
    }

    if (Function *F = dyn_cast<Function>(I.getOperand(i))) {
      // This code checks whether the function is used as the operand of a
      // clang_arc_attachedcall operand bundle.
      auto IsAttachedCallOperand = [](Function *F, const CallBase *CBI,
                                      int Idx) {
        return CBI && CBI->isOperandBundleOfType(
                          LLVMContext::OB_clang_arc_attachedcall, Idx);
      };

      // Check to make sure that the "address of" an intrinsic function is never
      // taken. Ignore cases where the address of the intrinsic function is used
      // as the argument of operand bundle "clang.arc.attachedcall" as those
      // cases are handled in verifyAttachedCallBundle.
      Assert((!F->isIntrinsic() ||
              (CBI && &CBI->getCalledOperandUse() == &I.getOperandUse(i)) ||
              IsAttachedCallOperand(F, CBI, i)),
             "Cannot take the address of an intrinsic!", &I);
      Assert(
          !F->isIntrinsic() || isa<CallInst>(I) ||
              F->getIntrinsicID() == Intrinsic::donothing ||
              F->getIntrinsicID() == Intrinsic::seh_try_begin ||
              F->getIntrinsicID() == Intrinsic::seh_try_end ||
              F->getIntrinsicID() == Intrinsic::seh_scope_begin ||
              F->getIntrinsicID() == Intrinsic::seh_scope_end ||
              F->getIntrinsicID() == Intrinsic::coro_resume ||
              F->getIntrinsicID() == Intrinsic::coro_destroy ||
              F->getIntrinsicID() == Intrinsic::experimental_patchpoint_void ||
              F->getIntrinsicID() == Intrinsic::experimental_patchpoint_i64 ||
              F->getIntrinsicID() == Intrinsic::experimental_gc_statepoint ||
              F->getIntrinsicID() == Intrinsic::wasm_rethrow ||
              IsAttachedCallOperand(F, CBI, i),
          "Cannot invoke an intrinsic other than donothing, patchpoint, "
          "statepoint, coro_resume, coro_destroy or clang.arc.attachedcall",
          &I);
      Assert(F->getParent() == &M, "Referencing function in another module!",
             &I, &M, F, F->getParent());
    } else if (BasicBlock *OpBB = dyn_cast<BasicBlock>(I.getOperand(i))) {
      Assert(OpBB->getParent() == BB->getParent(),
             "Referring to a basic block in another function!", &I);
    } else if (Argument *OpArg = dyn_cast<Argument>(I.getOperand(i))) {
      Assert(OpArg->getParent() == BB->getParent(),
             "Referring to an argument in another function!", &I);
    } else if (GlobalValue *GV = dyn_cast<GlobalValue>(I.getOperand(i))) {
      Assert(GV->getParent() == &M, "Referencing global in another module!", &I,
             &M, GV, GV->getParent());
    } else if (isa<Instruction>(I.getOperand(i))) {
      verifyDominatesUse(I, i);
    } else if (isa<InlineAsm>(I.getOperand(i))) {
      Assert(CBI && &CBI->getCalledOperandUse() == &I.getOperandUse(i),
             "Cannot take the address of an inline asm!", &I);
    } else if (ConstantExpr *CE = dyn_cast<ConstantExpr>(I.getOperand(i))) {
      if (CE->getType()->isPtrOrPtrVectorTy()) {
        // If we have a ConstantExpr pointer, we need to see if it came from an
        // illegal bitcast.
        visitConstantExprsRecursively(CE);
      }
    }
  }

  if (MDNode *MD = I.getMetadata(LLVMContext::MD_fpmath)) {
    Assert(I.getType()->isFPOrFPVectorTy(),
           "fpmath requires a floating point result!", &I);
    Assert(MD->getNumOperands() == 1, "fpmath takes one operand!", &I);
    if (ConstantFP *CFP0 =
            mdconst::dyn_extract_or_null<ConstantFP>(MD->getOperand(0))) {
      const APFloat &Accuracy = CFP0->getValueAPF();
      Assert(&Accuracy.getSemantics() == &APFloat::IEEEsingle(),
             "fpmath accuracy must have float type", &I);
      Assert(Accuracy.isFiniteNonZero() && !Accuracy.isNegative(),
             "fpmath accuracy not a positive number!", &I);
    } else {
      Assert(false, "invalid fpmath accuracy!", &I);
    }
  }

  if (MDNode *Range = I.getMetadata(LLVMContext::MD_range)) {
    Assert(isa<LoadInst>(I) || isa<CallInst>(I) || isa<InvokeInst>(I),
           "Ranges are only for loads, calls and invokes!", &I);
    visitRangeMetadata(I, Range, I.getType());
  }

  if (I.hasMetadata(LLVMContext::MD_invariant_group)) {
    Assert(isa<LoadInst>(I) || isa<StoreInst>(I),
           "invariant.group metadata is only for loads and stores", &I);
  }

  if (I.getMetadata(LLVMContext::MD_nonnull)) {
    Assert(I.getType()->isPointerTy(), "nonnull applies only to pointer types",
           &I);
    Assert(isa<LoadInst>(I),
           "nonnull applies only to load instructions, use attributes"
           " for calls or invokes",
           &I);
  }

  if (MDNode *MD = I.getMetadata(LLVMContext::MD_dereferenceable))
    visitDereferenceableMetadata(I, MD);

  if (MDNode *MD = I.getMetadata(LLVMContext::MD_dereferenceable_or_null))
    visitDereferenceableMetadata(I, MD);

  if (MDNode *TBAA = I.getMetadata(LLVMContext::MD_tbaa))
    TBAAVerifyHelper.visitTBAAMetadata(I, TBAA);

  if (MDNode *MD = I.getMetadata(LLVMContext::MD_noalias))
    visitAliasScopeListMetadata(MD);
  if (MDNode *MD = I.getMetadata(LLVMContext::MD_alias_scope))
    visitAliasScopeListMetadata(MD);

  if (MDNode *AlignMD = I.getMetadata(LLVMContext::MD_align)) {
    Assert(I.getType()->isPointerTy(), "align applies only to pointer types",
           &I);
    Assert(isa<LoadInst>(I), "align applies only to load instructions, "
           "use attributes for calls or invokes", &I);
    Assert(AlignMD->getNumOperands() == 1, "align takes one operand!", &I);
    ConstantInt *CI = mdconst::dyn_extract<ConstantInt>(AlignMD->getOperand(0));
    Assert(CI && CI->getType()->isIntegerTy(64),
           "align metadata value must be an i64!", &I);
    uint64_t Align = CI->getZExtValue();
    Assert(isPowerOf2_64(Align),
           "align metadata value must be a power of 2!", &I);
    Assert(Align <= Value::MaximumAlignment,
           "alignment is larger that implementation defined limit", &I);
  }

  if (MDNode *MD = I.getMetadata(LLVMContext::MD_prof))
    visitProfMetadata(I, MD);

  if (MDNode *Annotation = I.getMetadata(LLVMContext::MD_annotation))
    visitAnnotationMetadata(Annotation);

  if (MDNode *N = I.getDebugLoc().getAsMDNode()) {
    AssertDI(isa<DILocation>(N), "invalid !dbg metadata attachment", &I, N);
    visitMDNode(*N, AreDebugLocsAllowed::Yes);
  }

  if (auto *DII = dyn_cast<DbgVariableIntrinsic>(&I)) {
    verifyFragmentExpression(*DII);
    verifyNotEntryValue(*DII);
  }

  SmallVector<std::pair<unsigned, MDNode *>, 4> MDs;
  I.getAllMetadata(MDs);
  for (auto Attachment : MDs) {
    unsigned Kind = Attachment.first;
    auto AllowLocs =
        (Kind == LLVMContext::MD_dbg || Kind == LLVMContext::MD_loop)
            ? AreDebugLocsAllowed::Yes
            : AreDebugLocsAllowed::No;
    visitMDNode(*Attachment.second, AllowLocs);
  }

  InstsInThisBlock.insert(&I);
}

/// Allow intrinsics to be verified in different ways.
void Verifier::visitIntrinsicCall(Intrinsic::ID ID, CallBase &Call) {
  Function *IF = Call.getCalledFunction();
  Assert(IF->isDeclaration(), "Intrinsic functions should never be defined!",
         IF);

  // Verify that the intrinsic prototype lines up with what the .td files
  // describe.
  FunctionType *IFTy = IF->getFunctionType();
  bool IsVarArg = IFTy->isVarArg();

  SmallVector<Intrinsic::IITDescriptor, 8> Table;
  getIntrinsicInfoTableEntries(ID, Table);
  ArrayRef<Intrinsic::IITDescriptor> TableRef = Table;

  // Walk the descriptors to extract overloaded types.
  SmallVector<Type *, 4> ArgTys;
  Intrinsic::MatchIntrinsicTypesResult Res =
      Intrinsic::matchIntrinsicSignature(IFTy, TableRef, ArgTys);
  Assert(Res != Intrinsic::MatchIntrinsicTypes_NoMatchRet,
         "Intrinsic has incorrect return type!", IF);
  Assert(Res != Intrinsic::MatchIntrinsicTypes_NoMatchArg,
         "Intrinsic has incorrect argument type!", IF);

  // Verify if the intrinsic call matches the vararg property.
  if (IsVarArg)
    Assert(!Intrinsic::matchIntrinsicVarArg(IsVarArg, TableRef),
           "Intrinsic was not defined with variable arguments!", IF);
  else
    Assert(!Intrinsic::matchIntrinsicVarArg(IsVarArg, TableRef),
           "Callsite was not defined with variable arguments!", IF);

  // All descriptors should be absorbed by now.
  Assert(TableRef.empty(), "Intrinsic has too few arguments!", IF);

  // Now that we have the intrinsic ID and the actual argument types (and we
  // know they are legal for the intrinsic!) get the intrinsic name through the
  // usual means.  This allows us to verify the mangling of argument types into
  // the name.
  const std::string ExpectedName =
      Intrinsic::getName(ID, ArgTys, IF->getParent(), IFTy);
  Assert(ExpectedName == IF->getName(),
         "Intrinsic name not mangled correctly for type arguments! "
         "Should be: " +
             ExpectedName,
         IF);

  // If the intrinsic takes MDNode arguments, verify that they are either global
  // or are local to *this* function.
  for (Value *V : Call.args()) {
    if (auto *MD = dyn_cast<MetadataAsValue>(V))
      visitMetadataAsValue(*MD, Call.getCaller());
    if (auto *Const = dyn_cast<Constant>(V))
      Assert(!Const->getType()->isX86_AMXTy(),
             "const x86_amx is not allowed in argument!");
  }

  switch (ID) {
  default:
    break;
  case Intrinsic::assume: {
    for (auto &Elem : Call.bundle_op_infos()) {
      Assert(Elem.Tag->getKey() == "ignore" ||
                 Attribute::isExistingAttribute(Elem.Tag->getKey()),
             "tags must be valid attribute names", Call);
      Attribute::AttrKind Kind =
          Attribute::getAttrKindFromName(Elem.Tag->getKey());
      unsigned ArgCount = Elem.End - Elem.Begin;
      if (Kind == Attribute::Alignment) {
        Assert(ArgCount <= 3 && ArgCount >= 2,
               "alignment assumptions should have 2 or 3 arguments", Call);
        Assert(Call.getOperand(Elem.Begin)->getType()->isPointerTy(),
               "first argument should be a pointer", Call);
        Assert(Call.getOperand(Elem.Begin + 1)->getType()->isIntegerTy(),
               "second argument should be an integer", Call);
        if (ArgCount == 3)
          Assert(Call.getOperand(Elem.Begin + 2)->getType()->isIntegerTy(),
                 "third argument should be an integer if present", Call);
        return;
      }
      Assert(ArgCount <= 2, "too many arguments", Call);
      if (Kind == Attribute::None)
        break;
      if (Attribute::isIntAttrKind(Kind)) {
        Assert(ArgCount == 2, "this attribute should have 2 arguments", Call);
        Assert(isa<ConstantInt>(Call.getOperand(Elem.Begin + 1)),
               "the second argument should be a constant integral value", Call);
      } else if (Attribute::canUseAsParamAttr(Kind)) {
        Assert((ArgCount) == 1, "this attribute should have one argument",
               Call);
      } else if (Attribute::canUseAsFnAttr(Kind)) {
        Assert((ArgCount) == 0, "this attribute has no argument", Call);
      }
    }
    break;
  }
  case Intrinsic::coro_id: {
    auto *InfoArg = Call.getArgOperand(3)->stripPointerCasts();
    if (isa<ConstantPointerNull>(InfoArg))
      break;
    auto *GV = dyn_cast<GlobalVariable>(InfoArg);
    Assert(GV && GV->isConstant() && GV->hasDefinitiveInitializer(),
           "info argument of llvm.coro.id must refer to an initialized "
           "constant");
    Constant *Init = GV->getInitializer();
    Assert(isa<ConstantStruct>(Init) || isa<ConstantArray>(Init),
           "info argument of llvm.coro.id must refer to either a struct or "
           "an array");
    break;
  }
#define INSTRUCTION(NAME, NARGS, ROUND_MODE, INTRINSIC)                        \
  case Intrinsic::INTRINSIC:
#include "llvm/IR/ConstrainedOps.def"
    visitConstrainedFPIntrinsic(cast<ConstrainedFPIntrinsic>(Call));
    break;
  case Intrinsic::dbg_declare: // llvm.dbg.declare
    Assert(isa<MetadataAsValue>(Call.getArgOperand(0)),
           "invalid llvm.dbg.declare intrinsic call 1", Call);
    visitDbgIntrinsic("declare", cast<DbgVariableIntrinsic>(Call));
    break;
  case Intrinsic::dbg_addr: // llvm.dbg.addr
    visitDbgIntrinsic("addr", cast<DbgVariableIntrinsic>(Call));
    break;
  case Intrinsic::dbg_value: // llvm.dbg.value
    visitDbgIntrinsic("value", cast<DbgVariableIntrinsic>(Call));
    break;
  case Intrinsic::dbg_label: // llvm.dbg.label
    visitDbgLabelIntrinsic("label", cast<DbgLabelInst>(Call));
    break;
  case Intrinsic::dbg_def: // llvm.dbg.def
    visitDbgDefKillIntrinsic("def", cast<DbgDefKillIntrinsic>(Call));
    break;
  case Intrinsic::dbg_kill: // llvm.dbg.kill
    visitDbgDefKillIntrinsic("kill", cast<DbgDefKillIntrinsic>(Call));
    break;
  case Intrinsic::memcpy:
  case Intrinsic::memcpy_inline:
  case Intrinsic::memmove:
  case Intrinsic::memset: {
    const auto *MI = cast<MemIntrinsic>(&Call);
    auto IsValidAlignment = [&](unsigned Alignment) -> bool {
      return Alignment == 0 || isPowerOf2_32(Alignment);
    };
    Assert(IsValidAlignment(MI->getDestAlignment()),
           "alignment of arg 0 of memory intrinsic must be 0 or a power of 2",
           Call);
    if (const auto *MTI = dyn_cast<MemTransferInst>(MI)) {
      Assert(IsValidAlignment(MTI->getSourceAlignment()),
             "alignment of arg 1 of memory intrinsic must be 0 or a power of 2",
             Call);
    }

    break;
  }
  case Intrinsic::memcpy_element_unordered_atomic:
  case Intrinsic::memmove_element_unordered_atomic:
  case Intrinsic::memset_element_unordered_atomic: {
    const auto *AMI = cast<AtomicMemIntrinsic>(&Call);

    ConstantInt *ElementSizeCI =
        cast<ConstantInt>(AMI->getRawElementSizeInBytes());
    const APInt &ElementSizeVal = ElementSizeCI->getValue();
    Assert(ElementSizeVal.isPowerOf2(),
           "element size of the element-wise atomic memory intrinsic "
           "must be a power of 2",
           Call);

    auto IsValidAlignment = [&](uint64_t Alignment) {
      return isPowerOf2_64(Alignment) && ElementSizeVal.ule(Alignment);
    };
    uint64_t DstAlignment = AMI->getDestAlignment();
    Assert(IsValidAlignment(DstAlignment),
           "incorrect alignment of the destination argument", Call);
    if (const auto *AMT = dyn_cast<AtomicMemTransferInst>(AMI)) {
      uint64_t SrcAlignment = AMT->getSourceAlignment();
      Assert(IsValidAlignment(SrcAlignment),
             "incorrect alignment of the source argument", Call);
    }
    break;
  }
  case Intrinsic::call_preallocated_setup: {
    auto *NumArgs = dyn_cast<ConstantInt>(Call.getArgOperand(0));
    Assert(NumArgs != nullptr,
           "llvm.call.preallocated.setup argument must be a constant");
    bool FoundCall = false;
    for (User *U : Call.users()) {
      auto *UseCall = dyn_cast<CallBase>(U);
      Assert(UseCall != nullptr,
             "Uses of llvm.call.preallocated.setup must be calls");
      const Function *Fn = UseCall->getCalledFunction();
      if (Fn && Fn->getIntrinsicID() == Intrinsic::call_preallocated_arg) {
        auto *AllocArgIndex = dyn_cast<ConstantInt>(UseCall->getArgOperand(1));
        Assert(AllocArgIndex != nullptr,
               "llvm.call.preallocated.alloc arg index must be a constant");
        auto AllocArgIndexInt = AllocArgIndex->getValue();
        Assert(AllocArgIndexInt.sge(0) &&
                   AllocArgIndexInt.slt(NumArgs->getValue()),
               "llvm.call.preallocated.alloc arg index must be between 0 and "
               "corresponding "
               "llvm.call.preallocated.setup's argument count");
      } else if (Fn && Fn->getIntrinsicID() ==
                           Intrinsic::call_preallocated_teardown) {
        // nothing to do
      } else {
        Assert(!FoundCall, "Can have at most one call corresponding to a "
                           "llvm.call.preallocated.setup");
        FoundCall = true;
        size_t NumPreallocatedArgs = 0;
        for (unsigned i = 0; i < UseCall->arg_size(); i++) {
          if (UseCall->paramHasAttr(i, Attribute::Preallocated)) {
            ++NumPreallocatedArgs;
          }
        }
        Assert(NumPreallocatedArgs != 0,
               "cannot use preallocated intrinsics on a call without "
               "preallocated arguments");
        Assert(NumArgs->equalsInt(NumPreallocatedArgs),
               "llvm.call.preallocated.setup arg size must be equal to number "
               "of preallocated arguments "
               "at call site",
               Call, *UseCall);
        // getOperandBundle() cannot be called if more than one of the operand
        // bundle exists. There is already a check elsewhere for this, so skip
        // here if we see more than one.
        if (UseCall->countOperandBundlesOfType(LLVMContext::OB_preallocated) >
            1) {
          return;
        }
        auto PreallocatedBundle =
            UseCall->getOperandBundle(LLVMContext::OB_preallocated);
        Assert(PreallocatedBundle,
               "Use of llvm.call.preallocated.setup outside intrinsics "
               "must be in \"preallocated\" operand bundle");
        Assert(PreallocatedBundle->Inputs.front().get() == &Call,
               "preallocated bundle must have token from corresponding "
               "llvm.call.preallocated.setup");
      }
    }
    break;
  }
  case Intrinsic::call_preallocated_arg: {
    auto *Token = dyn_cast<CallBase>(Call.getArgOperand(0));
    Assert(Token && Token->getCalledFunction()->getIntrinsicID() ==
                        Intrinsic::call_preallocated_setup,
           "llvm.call.preallocated.arg token argument must be a "
           "llvm.call.preallocated.setup");
    Assert(Call.hasFnAttr(Attribute::Preallocated),
           "llvm.call.preallocated.arg must be called with a \"preallocated\" "
           "call site attribute");
    break;
  }
  case Intrinsic::call_preallocated_teardown: {
    auto *Token = dyn_cast<CallBase>(Call.getArgOperand(0));
    Assert(Token && Token->getCalledFunction()->getIntrinsicID() ==
                        Intrinsic::call_preallocated_setup,
           "llvm.call.preallocated.teardown token argument must be a "
           "llvm.call.preallocated.setup");
    break;
  }
  case Intrinsic::gcroot:
  case Intrinsic::gcwrite:
  case Intrinsic::gcread:
    if (ID == Intrinsic::gcroot) {
      AllocaInst *AI =
          dyn_cast<AllocaInst>(Call.getArgOperand(0)->stripPointerCasts());
      Assert(AI, "llvm.gcroot parameter #1 must be an alloca.", Call);
      Assert(isa<Constant>(Call.getArgOperand(1)),
             "llvm.gcroot parameter #2 must be a constant.", Call);
      if (!AI->getAllocatedType()->isPointerTy()) {
        Assert(!isa<ConstantPointerNull>(Call.getArgOperand(1)),
               "llvm.gcroot parameter #1 must either be a pointer alloca, "
               "or argument #2 must be a non-null constant.",
               Call);
      }
    }

    Assert(Call.getParent()->getParent()->hasGC(),
           "Enclosing function does not use GC.", Call);
    break;
  case Intrinsic::init_trampoline:
    Assert(isa<Function>(Call.getArgOperand(1)->stripPointerCasts()),
           "llvm.init_trampoline parameter #2 must resolve to a function.",
           Call);
    break;
  case Intrinsic::prefetch:
    Assert(cast<ConstantInt>(Call.getArgOperand(1))->getZExtValue() < 2 &&
           cast<ConstantInt>(Call.getArgOperand(2))->getZExtValue() < 4,
           "invalid arguments to llvm.prefetch", Call);
    break;
  case Intrinsic::stackprotector:
    Assert(isa<AllocaInst>(Call.getArgOperand(1)->stripPointerCasts()),
           "llvm.stackprotector parameter #2 must resolve to an alloca.", Call);
    break;
  case Intrinsic::localescape: {
    BasicBlock *BB = Call.getParent();
    Assert(BB == &BB->getParent()->front(),
           "llvm.localescape used outside of entry block", Call);
    Assert(!SawFrameEscape,
           "multiple calls to llvm.localescape in one function", Call);
    for (Value *Arg : Call.args()) {
      if (isa<ConstantPointerNull>(Arg))
        continue; // Null values are allowed as placeholders.
      auto *AI = dyn_cast<AllocaInst>(Arg->stripPointerCasts());
      Assert(AI && AI->isStaticAlloca(),
             "llvm.localescape only accepts static allocas", Call);
    }
    FrameEscapeInfo[BB->getParent()].first = Call.arg_size();
    SawFrameEscape = true;
    break;
  }
  case Intrinsic::localrecover: {
    Value *FnArg = Call.getArgOperand(0)->stripPointerCasts();
    Function *Fn = dyn_cast<Function>(FnArg);
    Assert(Fn && !Fn->isDeclaration(),
           "llvm.localrecover first "
           "argument must be function defined in this module",
           Call);
    auto *IdxArg = cast<ConstantInt>(Call.getArgOperand(2));
    auto &Entry = FrameEscapeInfo[Fn];
    Entry.second = unsigned(
        std::max(uint64_t(Entry.second), IdxArg->getLimitedValue(~0U) + 1));
    break;
  }

  case Intrinsic::experimental_gc_statepoint:
    if (auto *CI = dyn_cast<CallInst>(&Call))
      Assert(!CI->isInlineAsm(),
             "gc.statepoint support for inline assembly unimplemented", CI);
    Assert(Call.getParent()->getParent()->hasGC(),
           "Enclosing function does not use GC.", Call);

    verifyStatepoint(Call);
    break;
  case Intrinsic::experimental_gc_result: {
    Assert(Call.getParent()->getParent()->hasGC(),
           "Enclosing function does not use GC.", Call);
    // Are we tied to a statepoint properly?
    const auto *StatepointCall = dyn_cast<CallBase>(Call.getArgOperand(0));
    const Function *StatepointFn =
        StatepointCall ? StatepointCall->getCalledFunction() : nullptr;
    Assert(StatepointFn && StatepointFn->isDeclaration() &&
               StatepointFn->getIntrinsicID() ==
                   Intrinsic::experimental_gc_statepoint,
           "gc.result operand #1 must be from a statepoint", Call,
           Call.getArgOperand(0));

    // Assert that result type matches wrapped callee.
    const Value *Target = StatepointCall->getArgOperand(2);
    auto *PT = cast<PointerType>(Target->getType());
    auto *TargetFuncType = cast<FunctionType>(PT->getElementType());
    Assert(Call.getType() == TargetFuncType->getReturnType(),
           "gc.result result type does not match wrapped callee", Call);
    break;
  }
  case Intrinsic::experimental_gc_relocate: {
    Assert(Call.arg_size() == 3, "wrong number of arguments", Call);

    Assert(isa<PointerType>(Call.getType()->getScalarType()),
           "gc.relocate must return a pointer or a vector of pointers", Call);

    // Check that this relocate is correctly tied to the statepoint

    // This is case for relocate on the unwinding path of an invoke statepoint
    if (LandingPadInst *LandingPad =
            dyn_cast<LandingPadInst>(Call.getArgOperand(0))) {

      const BasicBlock *InvokeBB =
          LandingPad->getParent()->getUniquePredecessor();

      // Landingpad relocates should have only one predecessor with invoke
      // statepoint terminator
      Assert(InvokeBB, "safepoints should have unique landingpads",
             LandingPad->getParent());
      Assert(InvokeBB->getTerminator(), "safepoint block should be well formed",
             InvokeBB);
      Assert(isa<GCStatepointInst>(InvokeBB->getTerminator()),
             "gc relocate should be linked to a statepoint", InvokeBB);
    } else {
      // In all other cases relocate should be tied to the statepoint directly.
      // This covers relocates on a normal return path of invoke statepoint and
      // relocates of a call statepoint.
      auto Token = Call.getArgOperand(0);
      Assert(isa<GCStatepointInst>(Token),
             "gc relocate is incorrectly tied to the statepoint", Call, Token);
    }

    // Verify rest of the relocate arguments.
    const CallBase &StatepointCall =
      *cast<GCRelocateInst>(Call).getStatepoint();

    // Both the base and derived must be piped through the safepoint.
    Value *Base = Call.getArgOperand(1);
    Assert(isa<ConstantInt>(Base),
           "gc.relocate operand #2 must be integer offset", Call);

    Value *Derived = Call.getArgOperand(2);
    Assert(isa<ConstantInt>(Derived),
           "gc.relocate operand #3 must be integer offset", Call);

    const uint64_t BaseIndex = cast<ConstantInt>(Base)->getZExtValue();
    const uint64_t DerivedIndex = cast<ConstantInt>(Derived)->getZExtValue();

    // Check the bounds
    if (auto Opt = StatepointCall.getOperandBundle(LLVMContext::OB_gc_live)) {
      Assert(BaseIndex < Opt->Inputs.size(),
             "gc.relocate: statepoint base index out of bounds", Call);
      Assert(DerivedIndex < Opt->Inputs.size(),
             "gc.relocate: statepoint derived index out of bounds", Call);
    }

    // Relocated value must be either a pointer type or vector-of-pointer type,
    // but gc_relocate does not need to return the same pointer type as the
    // relocated pointer. It can be casted to the correct type later if it's
    // desired. However, they must have the same address space and 'vectorness'
    GCRelocateInst &Relocate = cast<GCRelocateInst>(Call);
    Assert(Relocate.getDerivedPtr()->getType()->isPtrOrPtrVectorTy(),
           "gc.relocate: relocated value must be a gc pointer", Call);

    auto ResultType = Call.getType();
    auto DerivedType = Relocate.getDerivedPtr()->getType();
    Assert(ResultType->isVectorTy() == DerivedType->isVectorTy(),
           "gc.relocate: vector relocates to vector and pointer to pointer",
           Call);
    Assert(
        ResultType->getPointerAddressSpace() ==
            DerivedType->getPointerAddressSpace(),
        "gc.relocate: relocating a pointer shouldn't change its address space",
        Call);
    break;
  }
  case Intrinsic::eh_exceptioncode:
  case Intrinsic::eh_exceptionpointer: {
    Assert(isa<CatchPadInst>(Call.getArgOperand(0)),
           "eh.exceptionpointer argument must be a catchpad", Call);
    break;
  }
  case Intrinsic::get_active_lane_mask: {
    Assert(Call.getType()->isVectorTy(), "get_active_lane_mask: must return a "
           "vector", Call);
    auto *ElemTy = Call.getType()->getScalarType();
    Assert(ElemTy->isIntegerTy(1), "get_active_lane_mask: element type is not "
           "i1", Call);
    break;
  }
  case Intrinsic::masked_load: {
    Assert(Call.getType()->isVectorTy(), "masked_load: must return a vector",
           Call);

    Value *Ptr = Call.getArgOperand(0);
    ConstantInt *Alignment = cast<ConstantInt>(Call.getArgOperand(1));
    Value *Mask = Call.getArgOperand(2);
    Value *PassThru = Call.getArgOperand(3);
    Assert(Mask->getType()->isVectorTy(), "masked_load: mask must be vector",
           Call);
    Assert(Alignment->getValue().isPowerOf2(),
           "masked_load: alignment must be a power of 2", Call);

    PointerType *PtrTy = cast<PointerType>(Ptr->getType());
    Assert(PtrTy->isOpaqueOrPointeeTypeMatches(Call.getType()),
           "masked_load: return must match pointer type", Call);
    Assert(PassThru->getType() == Call.getType(),
           "masked_load: pass through and return type must match", Call);
    Assert(cast<VectorType>(Mask->getType())->getElementCount() ==
               cast<VectorType>(Call.getType())->getElementCount(),
           "masked_load: vector mask must be same length as return", Call);
    break;
  }
  case Intrinsic::masked_store: {
    Value *Val = Call.getArgOperand(0);
    Value *Ptr = Call.getArgOperand(1);
    ConstantInt *Alignment = cast<ConstantInt>(Call.getArgOperand(2));
    Value *Mask = Call.getArgOperand(3);
    Assert(Mask->getType()->isVectorTy(), "masked_store: mask must be vector",
           Call);
    Assert(Alignment->getValue().isPowerOf2(),
           "masked_store: alignment must be a power of 2", Call);

    PointerType *PtrTy = cast<PointerType>(Ptr->getType());
    Assert(PtrTy->isOpaqueOrPointeeTypeMatches(Val->getType()),
           "masked_store: storee must match pointer type", Call);
    Assert(cast<VectorType>(Mask->getType())->getElementCount() ==
               cast<VectorType>(Val->getType())->getElementCount(),
           "masked_store: vector mask must be same length as value", Call);
    break;
  }

  case Intrinsic::masked_gather: {
    const APInt &Alignment =
        cast<ConstantInt>(Call.getArgOperand(1))->getValue();
    Assert(Alignment.isZero() || Alignment.isPowerOf2(),
           "masked_gather: alignment must be 0 or a power of 2", Call);
    break;
  }
  case Intrinsic::masked_scatter: {
    const APInt &Alignment =
        cast<ConstantInt>(Call.getArgOperand(2))->getValue();
    Assert(Alignment.isZero() || Alignment.isPowerOf2(),
           "masked_scatter: alignment must be 0 or a power of 2", Call);
    break;
  }

  case Intrinsic::experimental_guard: {
    Assert(isa<CallInst>(Call), "experimental_guard cannot be invoked", Call);
    Assert(Call.countOperandBundlesOfType(LLVMContext::OB_deopt) == 1,
           "experimental_guard must have exactly one "
           "\"deopt\" operand bundle");
    break;
  }

  case Intrinsic::experimental_deoptimize: {
    Assert(isa<CallInst>(Call), "experimental_deoptimize cannot be invoked",
           Call);
    Assert(Call.countOperandBundlesOfType(LLVMContext::OB_deopt) == 1,
           "experimental_deoptimize must have exactly one "
           "\"deopt\" operand bundle");
    Assert(Call.getType() == Call.getFunction()->getReturnType(),
           "experimental_deoptimize return type must match caller return type");

    if (isa<CallInst>(Call)) {
      auto *RI = dyn_cast<ReturnInst>(Call.getNextNode());
      Assert(RI,
             "calls to experimental_deoptimize must be followed by a return");

      if (!Call.getType()->isVoidTy() && RI)
        Assert(RI->getReturnValue() == &Call,
               "calls to experimental_deoptimize must be followed by a return "
               "of the value computed by experimental_deoptimize");
    }

    break;
  }
  case Intrinsic::vector_reduce_and:
  case Intrinsic::vector_reduce_or:
  case Intrinsic::vector_reduce_xor:
  case Intrinsic::vector_reduce_add:
  case Intrinsic::vector_reduce_mul:
  case Intrinsic::vector_reduce_smax:
  case Intrinsic::vector_reduce_smin:
  case Intrinsic::vector_reduce_umax:
  case Intrinsic::vector_reduce_umin: {
    Type *ArgTy = Call.getArgOperand(0)->getType();
    Assert(ArgTy->isIntOrIntVectorTy() && ArgTy->isVectorTy(),
           "Intrinsic has incorrect argument type!");
    break;
  }
  case Intrinsic::vector_reduce_fmax:
  case Intrinsic::vector_reduce_fmin: {
    Type *ArgTy = Call.getArgOperand(0)->getType();
    Assert(ArgTy->isFPOrFPVectorTy() && ArgTy->isVectorTy(),
           "Intrinsic has incorrect argument type!");
    break;
  }
  case Intrinsic::vector_reduce_fadd:
  case Intrinsic::vector_reduce_fmul: {
    // Unlike the other reductions, the first argument is a start value. The
    // second argument is the vector to be reduced.
    Type *ArgTy = Call.getArgOperand(1)->getType();
    Assert(ArgTy->isFPOrFPVectorTy() && ArgTy->isVectorTy(),
           "Intrinsic has incorrect argument type!");
    break;
  }
  case Intrinsic::smul_fix:
  case Intrinsic::smul_fix_sat:
  case Intrinsic::umul_fix:
  case Intrinsic::umul_fix_sat:
  case Intrinsic::sdiv_fix:
  case Intrinsic::sdiv_fix_sat:
  case Intrinsic::udiv_fix:
  case Intrinsic::udiv_fix_sat: {
    Value *Op1 = Call.getArgOperand(0);
    Value *Op2 = Call.getArgOperand(1);
    Assert(Op1->getType()->isIntOrIntVectorTy(),
           "first operand of [us][mul|div]_fix[_sat] must be an int type or "
           "vector of ints");
    Assert(Op2->getType()->isIntOrIntVectorTy(),
           "second operand of [us][mul|div]_fix[_sat] must be an int type or "
           "vector of ints");

    auto *Op3 = cast<ConstantInt>(Call.getArgOperand(2));
    Assert(Op3->getType()->getBitWidth() <= 32,
           "third argument of [us][mul|div]_fix[_sat] must fit within 32 bits");

    if (ID == Intrinsic::smul_fix || ID == Intrinsic::smul_fix_sat ||
        ID == Intrinsic::sdiv_fix || ID == Intrinsic::sdiv_fix_sat) {
      Assert(
          Op3->getZExtValue() < Op1->getType()->getScalarSizeInBits(),
          "the scale of s[mul|div]_fix[_sat] must be less than the width of "
          "the operands");
    } else {
      Assert(Op3->getZExtValue() <= Op1->getType()->getScalarSizeInBits(),
             "the scale of u[mul|div]_fix[_sat] must be less than or equal "
             "to the width of the operands");
    }
    break;
  }
  case Intrinsic::lround:
  case Intrinsic::llround:
  case Intrinsic::lrint:
  case Intrinsic::llrint: {
    Type *ValTy = Call.getArgOperand(0)->getType();
    Type *ResultTy = Call.getType();
    Assert(!ValTy->isVectorTy() && !ResultTy->isVectorTy(),
           "Intrinsic does not support vectors", &Call);
    break;
  }
  case Intrinsic::bswap: {
    Type *Ty = Call.getType();
    unsigned Size = Ty->getScalarSizeInBits();
    Assert(Size % 16 == 0, "bswap must be an even number of bytes", &Call);
    break;
  }
  case Intrinsic::invariant_start: {
    ConstantInt *InvariantSize = dyn_cast<ConstantInt>(Call.getArgOperand(0));
    Assert(InvariantSize &&
               (!InvariantSize->isNegative() || InvariantSize->isMinusOne()),
           "invariant_start parameter must be -1, 0 or a positive number",
           &Call);
    break;
  }
  case Intrinsic::matrix_multiply:
  case Intrinsic::matrix_transpose:
  case Intrinsic::matrix_column_major_load:
  case Intrinsic::matrix_column_major_store: {
    Function *IF = Call.getCalledFunction();
    ConstantInt *Stride = nullptr;
    ConstantInt *NumRows;
    ConstantInt *NumColumns;
    VectorType *ResultTy;
    Type *Op0ElemTy = nullptr;
    Type *Op1ElemTy = nullptr;
    switch (ID) {
    case Intrinsic::matrix_multiply:
      NumRows = cast<ConstantInt>(Call.getArgOperand(2));
      NumColumns = cast<ConstantInt>(Call.getArgOperand(4));
      ResultTy = cast<VectorType>(Call.getType());
      Op0ElemTy =
          cast<VectorType>(Call.getArgOperand(0)->getType())->getElementType();
      Op1ElemTy =
          cast<VectorType>(Call.getArgOperand(1)->getType())->getElementType();
      break;
    case Intrinsic::matrix_transpose:
      NumRows = cast<ConstantInt>(Call.getArgOperand(1));
      NumColumns = cast<ConstantInt>(Call.getArgOperand(2));
      ResultTy = cast<VectorType>(Call.getType());
      Op0ElemTy =
          cast<VectorType>(Call.getArgOperand(0)->getType())->getElementType();
      break;
    case Intrinsic::matrix_column_major_load: {
      Stride = dyn_cast<ConstantInt>(Call.getArgOperand(1));
      NumRows = cast<ConstantInt>(Call.getArgOperand(3));
      NumColumns = cast<ConstantInt>(Call.getArgOperand(4));
      ResultTy = cast<VectorType>(Call.getType());

      PointerType *Op0PtrTy =
          cast<PointerType>(Call.getArgOperand(0)->getType());
      if (!Op0PtrTy->isOpaque())
        Op0ElemTy = Op0PtrTy->getElementType();
      break;
    }
    case Intrinsic::matrix_column_major_store: {
      Stride = dyn_cast<ConstantInt>(Call.getArgOperand(2));
      NumRows = cast<ConstantInt>(Call.getArgOperand(4));
      NumColumns = cast<ConstantInt>(Call.getArgOperand(5));
      ResultTy = cast<VectorType>(Call.getArgOperand(0)->getType());
      Op0ElemTy =
          cast<VectorType>(Call.getArgOperand(0)->getType())->getElementType();

      PointerType *Op1PtrTy =
          cast<PointerType>(Call.getArgOperand(1)->getType());
      if (!Op1PtrTy->isOpaque())
        Op1ElemTy = Op1PtrTy->getElementType();
      break;
    }
    default:
      llvm_unreachable("unexpected intrinsic");
    }

    Assert(ResultTy->getElementType()->isIntegerTy() ||
           ResultTy->getElementType()->isFloatingPointTy(),
           "Result type must be an integer or floating-point type!", IF);

    if (Op0ElemTy)
      Assert(ResultTy->getElementType() == Op0ElemTy,
             "Vector element type mismatch of the result and first operand "
             "vector!", IF);

    if (Op1ElemTy)
      Assert(ResultTy->getElementType() == Op1ElemTy,
             "Vector element type mismatch of the result and second operand "
             "vector!", IF);

    Assert(cast<FixedVectorType>(ResultTy)->getNumElements() ==
               NumRows->getZExtValue() * NumColumns->getZExtValue(),
           "Result of a matrix operation does not fit in the returned vector!");

    if (Stride)
      Assert(Stride->getZExtValue() >= NumRows->getZExtValue(),
             "Stride must be greater or equal than the number of rows!", IF);

    break;
  }
  case Intrinsic::experimental_stepvector: {
    VectorType *VecTy = dyn_cast<VectorType>(Call.getType());
    Assert(VecTy && VecTy->getScalarType()->isIntegerTy() &&
               VecTy->getScalarSizeInBits() >= 8,
           "experimental_stepvector only supported for vectors of integers "
           "with a bitwidth of at least 8.",
           &Call);
    break;
  }
  case Intrinsic::experimental_vector_insert: {
    Value *Vec = Call.getArgOperand(0);
    Value *SubVec = Call.getArgOperand(1);
    Value *Idx = Call.getArgOperand(2);
    unsigned IdxN = cast<ConstantInt>(Idx)->getZExtValue();

    VectorType *VecTy = cast<VectorType>(Vec->getType());
    VectorType *SubVecTy = cast<VectorType>(SubVec->getType());

    ElementCount VecEC = VecTy->getElementCount();
    ElementCount SubVecEC = SubVecTy->getElementCount();
    Assert(VecTy->getElementType() == SubVecTy->getElementType(),
           "experimental_vector_insert parameters must have the same element "
           "type.",
           &Call);
    Assert(IdxN % SubVecEC.getKnownMinValue() == 0,
           "experimental_vector_insert index must be a constant multiple of "
           "the subvector's known minimum vector length.");

    // If this insertion is not the 'mixed' case where a fixed vector is
    // inserted into a scalable vector, ensure that the insertion of the
    // subvector does not overrun the parent vector.
    if (VecEC.isScalable() == SubVecEC.isScalable()) {
      Assert(
          IdxN < VecEC.getKnownMinValue() &&
              IdxN + SubVecEC.getKnownMinValue() <= VecEC.getKnownMinValue(),
          "subvector operand of experimental_vector_insert would overrun the "
          "vector being inserted into.");
    }
    break;
  }
  case Intrinsic::experimental_vector_extract: {
    Value *Vec = Call.getArgOperand(0);
    Value *Idx = Call.getArgOperand(1);
    unsigned IdxN = cast<ConstantInt>(Idx)->getZExtValue();

    VectorType *ResultTy = cast<VectorType>(Call.getType());
    VectorType *VecTy = cast<VectorType>(Vec->getType());

    ElementCount VecEC = VecTy->getElementCount();
    ElementCount ResultEC = ResultTy->getElementCount();

    Assert(ResultTy->getElementType() == VecTy->getElementType(),
           "experimental_vector_extract result must have the same element "
           "type as the input vector.",
           &Call);
    Assert(IdxN % ResultEC.getKnownMinValue() == 0,
           "experimental_vector_extract index must be a constant multiple of "
           "the result type's known minimum vector length.");

    // If this extraction is not the 'mixed' case where a fixed vector is is
    // extracted from a scalable vector, ensure that the extraction does not
    // overrun the parent vector.
    if (VecEC.isScalable() == ResultEC.isScalable()) {
      Assert(IdxN < VecEC.getKnownMinValue() &&
                 IdxN + ResultEC.getKnownMinValue() <= VecEC.getKnownMinValue(),
             "experimental_vector_extract would overrun.");
    }
    break;
  }
  case Intrinsic::experimental_noalias_scope_decl: {
    NoAliasScopeDecls.push_back(cast<IntrinsicInst>(&Call));
    break;
  }
  case Intrinsic::preserve_array_access_index:
  case Intrinsic::preserve_struct_access_index: {
    Type *ElemTy = Call.getAttributes().getParamElementType(0);
    Assert(ElemTy,
           "Intrinsic requires elementtype attribute on first argument.",
           &Call);
    break;
  }
  };
}

/// Carefully grab the subprogram from a local scope.
///
/// This carefully grabs the subprogram from a local scope, avoiding the
/// built-in assertions that would typically fire.
static DISubprogram *getSubprogram(Metadata *LocalScope) {
  if (!LocalScope)
    return nullptr;

  if (auto *SP = dyn_cast<DISubprogram>(LocalScope))
    return SP;

  if (auto *LB = dyn_cast<DILexicalBlockBase>(LocalScope))
    return getSubprogram(LB->getRawScope());

  // Just return null; broken scope chains are checked elsewhere.
  assert(!isa<DILocalScope>(LocalScope) && "Unknown type of local scope");
  return nullptr;
}

void Verifier::visitConstrainedFPIntrinsic(ConstrainedFPIntrinsic &FPI) {
  unsigned NumOperands;
  bool HasRoundingMD;
  switch (FPI.getIntrinsicID()) {
#define INSTRUCTION(NAME, NARG, ROUND_MODE, INTRINSIC)                         \
  case Intrinsic::INTRINSIC:                                                   \
    NumOperands = NARG;                                                        \
    HasRoundingMD = ROUND_MODE;                                                \
    break;
#include "llvm/IR/ConstrainedOps.def"
  default:
    llvm_unreachable("Invalid constrained FP intrinsic!");
  }
  NumOperands += (1 + HasRoundingMD);
  // Compare intrinsics carry an extra predicate metadata operand.
  if (isa<ConstrainedFPCmpIntrinsic>(FPI))
    NumOperands += 1;
  Assert((FPI.arg_size() == NumOperands),
         "invalid arguments for constrained FP intrinsic", &FPI);

  switch (FPI.getIntrinsicID()) {
  case Intrinsic::experimental_constrained_lrint:
  case Intrinsic::experimental_constrained_llrint: {
    Type *ValTy = FPI.getArgOperand(0)->getType();
    Type *ResultTy = FPI.getType();
    Assert(!ValTy->isVectorTy() && !ResultTy->isVectorTy(),
           "Intrinsic does not support vectors", &FPI);
  }
    break;

  case Intrinsic::experimental_constrained_lround:
  case Intrinsic::experimental_constrained_llround: {
    Type *ValTy = FPI.getArgOperand(0)->getType();
    Type *ResultTy = FPI.getType();
    Assert(!ValTy->isVectorTy() && !ResultTy->isVectorTy(),
           "Intrinsic does not support vectors", &FPI);
    break;
  }

  case Intrinsic::experimental_constrained_fcmp:
  case Intrinsic::experimental_constrained_fcmps: {
    auto Pred = cast<ConstrainedFPCmpIntrinsic>(&FPI)->getPredicate();
    Assert(CmpInst::isFPPredicate(Pred),
           "invalid predicate for constrained FP comparison intrinsic", &FPI);
    break;
  }

  case Intrinsic::experimental_constrained_fptosi:
  case Intrinsic::experimental_constrained_fptoui: {
    Value *Operand = FPI.getArgOperand(0);
    uint64_t NumSrcElem = 0;
    Assert(Operand->getType()->isFPOrFPVectorTy(),
           "Intrinsic first argument must be floating point", &FPI);
    if (auto *OperandT = dyn_cast<VectorType>(Operand->getType())) {
      NumSrcElem = cast<FixedVectorType>(OperandT)->getNumElements();
    }

    Operand = &FPI;
    Assert((NumSrcElem > 0) == Operand->getType()->isVectorTy(),
           "Intrinsic first argument and result disagree on vector use", &FPI);
    Assert(Operand->getType()->isIntOrIntVectorTy(),
           "Intrinsic result must be an integer", &FPI);
    if (auto *OperandT = dyn_cast<VectorType>(Operand->getType())) {
      Assert(NumSrcElem == cast<FixedVectorType>(OperandT)->getNumElements(),
             "Intrinsic first argument and result vector lengths must be equal",
             &FPI);
    }
  }
    break;

  case Intrinsic::experimental_constrained_sitofp:
  case Intrinsic::experimental_constrained_uitofp: {
    Value *Operand = FPI.getArgOperand(0);
    uint64_t NumSrcElem = 0;
    Assert(Operand->getType()->isIntOrIntVectorTy(),
           "Intrinsic first argument must be integer", &FPI);
    if (auto *OperandT = dyn_cast<VectorType>(Operand->getType())) {
      NumSrcElem = cast<FixedVectorType>(OperandT)->getNumElements();
    }

    Operand = &FPI;
    Assert((NumSrcElem > 0) == Operand->getType()->isVectorTy(),
           "Intrinsic first argument and result disagree on vector use", &FPI);
    Assert(Operand->getType()->isFPOrFPVectorTy(),
           "Intrinsic result must be a floating point", &FPI);
    if (auto *OperandT = dyn_cast<VectorType>(Operand->getType())) {
      Assert(NumSrcElem == cast<FixedVectorType>(OperandT)->getNumElements(),
             "Intrinsic first argument and result vector lengths must be equal",
             &FPI);
    }
  } break;

  case Intrinsic::experimental_constrained_fptrunc:
  case Intrinsic::experimental_constrained_fpext: {
    Value *Operand = FPI.getArgOperand(0);
    Type *OperandTy = Operand->getType();
    Value *Result = &FPI;
    Type *ResultTy = Result->getType();
    Assert(OperandTy->isFPOrFPVectorTy(),
           "Intrinsic first argument must be FP or FP vector", &FPI);
    Assert(ResultTy->isFPOrFPVectorTy(),
           "Intrinsic result must be FP or FP vector", &FPI);
    Assert(OperandTy->isVectorTy() == ResultTy->isVectorTy(),
           "Intrinsic first argument and result disagree on vector use", &FPI);
    if (OperandTy->isVectorTy()) {
      Assert(cast<FixedVectorType>(OperandTy)->getNumElements() ==
                 cast<FixedVectorType>(ResultTy)->getNumElements(),
             "Intrinsic first argument and result vector lengths must be equal",
             &FPI);
    }
    if (FPI.getIntrinsicID() == Intrinsic::experimental_constrained_fptrunc) {
      Assert(OperandTy->getScalarSizeInBits() > ResultTy->getScalarSizeInBits(),
             "Intrinsic first argument's type must be larger than result type",
             &FPI);
    } else {
      Assert(OperandTy->getScalarSizeInBits() < ResultTy->getScalarSizeInBits(),
             "Intrinsic first argument's type must be smaller than result type",
             &FPI);
    }
  }
    break;

  default:
    break;
  }

  // If a non-metadata argument is passed in a metadata slot then the
  // error will be caught earlier when the incorrect argument doesn't
  // match the specification in the intrinsic call table. Thus, no
  // argument type check is needed here.

  Assert(FPI.getExceptionBehavior().hasValue(),
         "invalid exception behavior argument", &FPI);
  if (HasRoundingMD) {
    Assert(FPI.getRoundingMode().hasValue(),
           "invalid rounding mode argument", &FPI);
  }
}

void Verifier::visitDbgIntrinsic(StringRef Kind, DbgVariableIntrinsic &DII) {
  if (DebugInfoVersion)
    AssertDI(*DebugInfoVersion == DEBUG_METADATA_VERSION,
             "debug intrinsic incompatible with Debug Info Version", &DII,
             *DebugInfoVersion);
  auto *MD = DII.getRawLocation();
  AssertDI(isa<ValueAsMetadata>(MD) || isa<DIArgList>(MD) ||
               (isa<MDNode>(MD) && !cast<MDNode>(MD)->getNumOperands()),
           "invalid llvm.dbg." + Kind + " intrinsic address/value", &DII, MD);
  AssertDI(isa<DILocalVariable>(DII.getRawVariable()),
         "invalid llvm.dbg." + Kind + " intrinsic variable", &DII,
         DII.getRawVariable());
  AssertDI(isa<DIExpression>(DII.getRawExpression()),
         "invalid llvm.dbg." + Kind + " intrinsic expression", &DII,
         DII.getRawExpression());

  // Ignore broken !dbg attachments; they're checked elsewhere.
  if (MDNode *N = DII.getDebugLoc().getAsMDNode())
    if (!isa<DILocation>(N))
      return;

  BasicBlock *BB = DII.getParent();
  Function *F = BB ? BB->getParent() : nullptr;

  // The scopes for variables and !dbg attachments must agree.
  DILocalVariable *Var = DII.getVariable();
  DILocation *Loc = DII.getDebugLoc();
  AssertDI(Loc, "llvm.dbg." + Kind + " intrinsic requires a !dbg attachment",
           &DII, BB, F);

  DISubprogram *VarSP = getSubprogram(Var->getRawScope());
  DISubprogram *LocSP = getSubprogram(Loc->getRawScope());
  if (!VarSP || !LocSP)
    return; // Broken scope chains are checked elsewhere.

  AssertDI(VarSP == LocSP, "mismatched subprogram between llvm.dbg." + Kind +
                               " variable and !dbg attachment",
           &DII, BB, F, Var, Var->getScope()->getSubprogram(), Loc,
           Loc->getScope()->getSubprogram());

  // This check is redundant with one in visitLocalVariable().
  AssertDI(isType(Var->getRawType()), "invalid type ref", Var,
           Var->getRawType());
  verifyFnArgs(DII);
}

void Verifier::visitDbgLabelIntrinsic(StringRef Kind, DbgLabelInst &DLI) {
  AssertDI(isa<DILabel>(DLI.getRawLabel()),
         "invalid llvm.dbg." + Kind + " intrinsic variable", &DLI,
         DLI.getRawLabel());

  // Ignore broken !dbg attachments; they're checked elsewhere.
  if (MDNode *N = DLI.getDebugLoc().getAsMDNode())
    if (!isa<DILocation>(N))
      return;

  BasicBlock *BB = DLI.getParent();
  Function *F = BB ? BB->getParent() : nullptr;

  // The scopes for variables and !dbg attachments must agree.
  DILabel *Label = DLI.getLabel();
  DILocation *Loc = DLI.getDebugLoc();
  Assert(Loc, "llvm.dbg." + Kind + " intrinsic requires a !dbg attachment",
         &DLI, BB, F);

  DISubprogram *LabelSP = getSubprogram(Label->getRawScope());
  DISubprogram *LocSP = getSubprogram(Loc->getRawScope());
  if (!LabelSP || !LocSP)
    return;

  AssertDI(LabelSP == LocSP, "mismatched subprogram between llvm.dbg." + Kind +
                             " label and !dbg attachment",
           &DLI, BB, F, Label, Label->getScope()->getSubprogram(), Loc,
           Loc->getScope()->getSubprogram());
}

void Verifier::verifyFragmentExpression(const DbgVariableIntrinsic &I) {
  DILocalVariable *V = dyn_cast_or_null<DILocalVariable>(I.getRawVariable());
  DIExpression *E = dyn_cast_or_null<DIExpression>(I.getRawExpression());

  // We don't know whether this intrinsic verified correctly.
  if (!V || !E || !E->isValid())
    return;

  // Nothing to do if this isn't a DW_OP_LLVM_fragment expression.
  auto Fragment = E->getFragmentInfo();
  if (!Fragment)
    return;

  // The frontend helps out GDB by emitting the members of local anonymous
  // unions as artificial local variables with shared storage. When SROA splits
  // the storage for artificial local variables that are smaller than the entire
  // union, the overhang piece will be outside of the allotted space for the
  // variable and this check fails.
  // FIXME: Remove this check as soon as clang stops doing this; it hides bugs.
  if (V->isArtificial())
    return;

  verifyFragmentExpression(*V, *Fragment, &I);
}

template <typename ValueOrMetadata>
void Verifier::verifyFragmentExpression(const DIVariable &V,
                                        DIExpression::FragmentInfo Fragment,
                                        ValueOrMetadata *Desc) {
  // If there's no size, the type is broken, but that should be checked
  // elsewhere.
  auto VarSize = V.getSizeInBits();
  if (!VarSize)
    return;

  unsigned FragSize = Fragment.SizeInBits;
  unsigned FragOffset = Fragment.OffsetInBits;
  AssertDI(FragSize + FragOffset <= *VarSize,
         "fragment is larger than or outside of variable", Desc, &V);
  AssertDI(FragSize != *VarSize, "fragment covers entire variable", Desc, &V);
}

void Verifier::visitDbgDefKillIntrinsic(StringRef Kind,
                                        DbgDefKillIntrinsic &DDI) {
  if (DebugInfoVersion)
    AssertDI(*DebugInfoVersion == DEBUG_METADATA_VERSION_HETEROGENEOUS_DWARF,
             "debug intrinsic incompatible with Debug Info Version", &DDI,
             *DebugInfoVersion);
  AssertDI(isa<DILifetime>(DDI.getRawLifetime()),
           "invalid llvm.dbg." + Kind + " intrinsic lifetime", &DDI,
           DDI.getRawLifetime());
  if (DbgDefInst *D = dyn_cast<DbgDefInst>(&DDI)) {
    AssertDI(isa<ValueAsMetadata>(D->getRawReferrer()),
             "invalid llvm.dbg.def intrinsic referrer", D, D->getRawReferrer());
    AssertDI(DefinedDebugLifetimes.insert(D->getLifetime()).second,
             "invalid llvm.dbg.def refers to an already-defined lifetime",
             D->getLifetime());
  }
}

void Verifier::verifyFnArgs(const DbgVariableIntrinsic &I) {
  // This function does not take the scope of noninlined function arguments into
  // account. Don't run it if current function is nodebug, because it may
  // contain inlined debug intrinsics.
  if (!HasDebugInfo)
    return;

  // For performance reasons only check non-inlined ones.
  if (I.getDebugLoc()->getInlinedAt())
    return;

  DILocalVariable *Var = I.getVariable();
  AssertDI(Var, "dbg intrinsic without variable");

  unsigned ArgNo = Var->getArg();
  if (!ArgNo)
    return;

  // Verify there are no duplicate function argument debug info entries.
  // These will cause hard-to-debug assertions in the DWARF backend.
  if (DebugFnArgs.size() < ArgNo)
    DebugFnArgs.resize(ArgNo, nullptr);

  auto *Prev = DebugFnArgs[ArgNo - 1];
  DebugFnArgs[ArgNo - 1] = Var;
  AssertDI(!Prev || (Prev == Var), "conflicting debug info for argument", &I,
           Prev, Var);
}

void Verifier::verifyNotEntryValue(const DbgVariableIntrinsic &I) {
  DIExpression *E = dyn_cast_or_null<DIExpression>(I.getRawExpression());

  // We don't know whether this intrinsic verified correctly.
  if (!E || !E->isValid())
    return;

  AssertDI(!E->isEntryValue(), "Entry values are only allowed in MIR", &I);
}

void Verifier::verifyCompileUnits() {
  // When more than one Module is imported into the same context, such as during
  // an LTO build before linking the modules, ODR type uniquing may cause types
  // to point to a different CU. This check does not make sense in this case.
  if (M.getContext().isODRUniquingDebugTypes())
    return;
  auto *CUs = M.getNamedMetadata("llvm.dbg.cu");
  SmallPtrSet<const Metadata *, 2> Listed;
  if (CUs)
    Listed.insert(CUs->op_begin(), CUs->op_end());
  for (auto *CU : CUVisited)
    AssertDI(Listed.count(CU), "DICompileUnit not listed in llvm.dbg.cu", CU);
  CUVisited.clear();
}

void Verifier::verifyDeoptimizeCallingConvs() {
  if (DeoptimizeDeclarations.empty())
    return;

  const Function *First = DeoptimizeDeclarations[0];
  for (auto *F : makeArrayRef(DeoptimizeDeclarations).slice(1)) {
    Assert(First->getCallingConv() == F->getCallingConv(),
           "All llvm.experimental.deoptimize declarations must have the same "
           "calling convention",
           First, F);
  }
}

void Verifier::verifyAttachedCallBundle(const CallBase &Call,
                                        const OperandBundleUse &BU) {
  FunctionType *FTy = Call.getFunctionType();

  Assert((FTy->getReturnType()->isPointerTy() ||
          (Call.doesNotReturn() && FTy->getReturnType()->isVoidTy())),
         "a call with operand bundle \"clang.arc.attachedcall\" must call a "
         "function returning a pointer or a non-returning function that has a "
         "void return type",
         Call);

  Assert((BU.Inputs.empty() ||
          (BU.Inputs.size() == 1 && isa<Function>(BU.Inputs.front()))),
         "operand bundle \"clang.arc.attachedcall\" can take either no "
         "arguments or one function as an argument",
         Call);

  if (BU.Inputs.empty())
    return;

  auto *Fn = cast<Function>(BU.Inputs.front());
  Intrinsic::ID IID = Fn->getIntrinsicID();

  if (IID) {
    Assert((IID == Intrinsic::objc_retainAutoreleasedReturnValue ||
            IID == Intrinsic::objc_unsafeClaimAutoreleasedReturnValue),
           "invalid function argument", Call);
  } else {
    StringRef FnName = Fn->getName();
    Assert((FnName == "objc_retainAutoreleasedReturnValue" ||
            FnName == "objc_unsafeClaimAutoreleasedReturnValue"),
           "invalid function argument", Call);
  }
}

void Verifier::verifySourceDebugInfo(const DICompileUnit &U, const DIFile &F) {
  bool HasSource = F.getSource().hasValue();
  if (!HasSourceDebugInfo.count(&U))
    HasSourceDebugInfo[&U] = HasSource;
  AssertDI(HasSource == HasSourceDebugInfo[&U],
           "inconsistent use of embedded source");
}

void Verifier::verifyNoAliasScopeDecl() {
  if (NoAliasScopeDecls.empty())
    return;

  // only a single scope must be declared at a time.
  for (auto *II : NoAliasScopeDecls) {
    assert(II->getIntrinsicID() == Intrinsic::experimental_noalias_scope_decl &&
           "Not a llvm.experimental.noalias.scope.decl ?");
    const auto *ScopeListMV = dyn_cast<MetadataAsValue>(
        II->getOperand(Intrinsic::NoAliasScopeDeclScopeArg));
    Assert(ScopeListMV != nullptr,
           "llvm.experimental.noalias.scope.decl must have a MetadataAsValue "
           "argument",
           II);

    const auto *ScopeListMD = dyn_cast<MDNode>(ScopeListMV->getMetadata());
    Assert(ScopeListMD != nullptr, "!id.scope.list must point to an MDNode",
           II);
    Assert(ScopeListMD->getNumOperands() == 1,
           "!id.scope.list must point to a list with a single scope", II);
    visitAliasScopeListMetadata(ScopeListMD);
  }

  // Only check the domination rule when requested. Once all passes have been
  // adapted this option can go away.
  if (!VerifyNoAliasScopeDomination)
    return;

  // Now sort the intrinsics based on the scope MDNode so that declarations of
  // the same scopes are next to each other.
  auto GetScope = [](IntrinsicInst *II) {
    const auto *ScopeListMV = cast<MetadataAsValue>(
        II->getOperand(Intrinsic::NoAliasScopeDeclScopeArg));
    return &cast<MDNode>(ScopeListMV->getMetadata())->getOperand(0);
  };

  // We are sorting on MDNode pointers here. For valid input IR this is ok.
  // TODO: Sort on Metadata ID to avoid non-deterministic error messages.
  auto Compare = [GetScope](IntrinsicInst *Lhs, IntrinsicInst *Rhs) {
    return GetScope(Lhs) < GetScope(Rhs);
  };

  llvm::sort(NoAliasScopeDecls, Compare);

  // Go over the intrinsics and check that for the same scope, they are not
  // dominating each other.
  auto ItCurrent = NoAliasScopeDecls.begin();
  while (ItCurrent != NoAliasScopeDecls.end()) {
    auto CurScope = GetScope(*ItCurrent);
    auto ItNext = ItCurrent;
    do {
      ++ItNext;
    } while (ItNext != NoAliasScopeDecls.end() &&
             GetScope(*ItNext) == CurScope);

    // [ItCurrent, ItNext) represents the declarations for the same scope.
    // Ensure they are not dominating each other.. but only if it is not too
    // expensive.
    if (ItNext - ItCurrent < 32)
      for (auto *I : llvm::make_range(ItCurrent, ItNext))
        for (auto *J : llvm::make_range(ItCurrent, ItNext))
          if (I != J)
            Assert(!DT.dominates(I, J),
                   "llvm.experimental.noalias.scope.decl dominates another one "
                   "with the same scope",
                   I);
    ItCurrent = ItNext;
  }
}

//===----------------------------------------------------------------------===//
//  Implement the public interfaces to this file...
//===----------------------------------------------------------------------===//

bool llvm::verifyFunction(const Function &f, raw_ostream *OS) {
  Function &F = const_cast<Function &>(f);

  // Don't use a raw_null_ostream.  Printing IR is expensive.
  Verifier V(OS, /*ShouldTreatBrokenDebugInfoAsError=*/true, *f.getParent());

  // Note that this function's return value is inverted from what you would
  // expect of a function called "verify".
  return !V.verify(F);
}

bool llvm::verifyModule(const Module &M, raw_ostream *OS,
                        bool *BrokenDebugInfo) {
  // Don't use a raw_null_ostream.  Printing IR is expensive.
  Verifier V(OS, /*ShouldTreatBrokenDebugInfoAsError=*/!BrokenDebugInfo, M);

  bool Broken = false;
  for (const Function &F : M)
    Broken |= !V.verify(F);

  Broken |= !V.verify();
  if (BrokenDebugInfo)
    *BrokenDebugInfo = V.hasBrokenDebugInfo();
  // Note that this function's return value is inverted from what you would
  // expect of a function called "verify".
  return Broken;
}

namespace {

struct VerifierLegacyPass : public FunctionPass {
  static char ID;

  std::unique_ptr<Verifier> V;
  bool FatalErrors = true;

  VerifierLegacyPass() : FunctionPass(ID) {
    initializeVerifierLegacyPassPass(*PassRegistry::getPassRegistry());
  }
  explicit VerifierLegacyPass(bool FatalErrors)
      : FunctionPass(ID),
        FatalErrors(FatalErrors) {
    initializeVerifierLegacyPassPass(*PassRegistry::getPassRegistry());
  }

  bool doInitialization(Module &M) override {
    V = std::make_unique<Verifier>(
        &dbgs(), /*ShouldTreatBrokenDebugInfoAsError=*/false, M);
    return false;
  }

  bool runOnFunction(Function &F) override {
    if (!V->verify(F) && FatalErrors) {
      errs() << "in function " << F.getName() << '\n';
      report_fatal_error("Broken function found, compilation aborted!");
    }
    return false;
  }

  bool doFinalization(Module &M) override {
    bool HasErrors = false;
    for (Function &F : M)
      if (F.isDeclaration())
        HasErrors |= !V->verify(F);

    HasErrors |= !V->verify();
    if (FatalErrors && (HasErrors || V->hasBrokenDebugInfo()))
      report_fatal_error("Broken module found, compilation aborted!");
    return false;
  }

  void getAnalysisUsage(AnalysisUsage &AU) const override {
    AU.setPreservesAll();
  }
};

} // end anonymous namespace

/// Helper to issue failure from the TBAA verification
template <typename... Tys> void TBAAVerifier::CheckFailed(Tys &&... Args) {
  if (Diagnostic)
    return Diagnostic->CheckFailed(Args...);
}

#define AssertTBAA(C, ...)                                                     \
  do {                                                                         \
    if (!(C)) {                                                                \
      CheckFailed(__VA_ARGS__);                                                \
      return false;                                                            \
    }                                                                          \
  } while (false)

/// Verify that \p BaseNode can be used as the "base type" in the struct-path
/// TBAA scheme.  This means \p BaseNode is either a scalar node, or a
/// struct-type node describing an aggregate data structure (like a struct).
TBAAVerifier::TBAABaseNodeSummary
TBAAVerifier::verifyTBAABaseNode(Instruction &I, const MDNode *BaseNode,
                                 bool IsNewFormat) {
  if (BaseNode->getNumOperands() < 2) {
    CheckFailed("Base nodes must have at least two operands", &I, BaseNode);
    return {true, ~0u};
  }

  auto Itr = TBAABaseNodes.find(BaseNode);
  if (Itr != TBAABaseNodes.end())
    return Itr->second;

  auto Result = verifyTBAABaseNodeImpl(I, BaseNode, IsNewFormat);
  auto InsertResult = TBAABaseNodes.insert({BaseNode, Result});
  (void)InsertResult;
  assert(InsertResult.second && "We just checked!");
  return Result;
}

TBAAVerifier::TBAABaseNodeSummary
TBAAVerifier::verifyTBAABaseNodeImpl(Instruction &I, const MDNode *BaseNode,
                                     bool IsNewFormat) {
  const TBAAVerifier::TBAABaseNodeSummary InvalidNode = {true, ~0u};

  if (BaseNode->getNumOperands() == 2) {
    // Scalar nodes can only be accessed at offset 0.
    return isValidScalarTBAANode(BaseNode)
               ? TBAAVerifier::TBAABaseNodeSummary({false, 0})
               : InvalidNode;
  }

  if (IsNewFormat) {
    if (BaseNode->getNumOperands() % 3 != 0) {
      CheckFailed("Access tag nodes must have the number of operands that is a "
                  "multiple of 3!", BaseNode);
      return InvalidNode;
    }
  } else {
    if (BaseNode->getNumOperands() % 2 != 1) {
      CheckFailed("Struct tag nodes must have an odd number of operands!",
                  BaseNode);
      return InvalidNode;
    }
  }

  // Check the type size field.
  if (IsNewFormat) {
    auto *TypeSizeNode = mdconst::dyn_extract_or_null<ConstantInt>(
        BaseNode->getOperand(1));
    if (!TypeSizeNode) {
      CheckFailed("Type size nodes must be constants!", &I, BaseNode);
      return InvalidNode;
    }
  }

  // Check the type name field. In the new format it can be anything.
  if (!IsNewFormat && !isa<MDString>(BaseNode->getOperand(0))) {
    CheckFailed("Struct tag nodes have a string as their first operand",
                BaseNode);
    return InvalidNode;
  }

  bool Failed = false;

  Optional<APInt> PrevOffset;
  unsigned BitWidth = ~0u;

  // We've already checked that BaseNode is not a degenerate root node with one
  // operand in \c verifyTBAABaseNode, so this loop should run at least once.
  unsigned FirstFieldOpNo = IsNewFormat ? 3 : 1;
  unsigned NumOpsPerField = IsNewFormat ? 3 : 2;
  for (unsigned Idx = FirstFieldOpNo; Idx < BaseNode->getNumOperands();
           Idx += NumOpsPerField) {
    const MDOperand &FieldTy = BaseNode->getOperand(Idx);
    const MDOperand &FieldOffset = BaseNode->getOperand(Idx + 1);
    if (!isa<MDNode>(FieldTy)) {
      CheckFailed("Incorrect field entry in struct type node!", &I, BaseNode);
      Failed = true;
      continue;
    }

    auto *OffsetEntryCI =
        mdconst::dyn_extract_or_null<ConstantInt>(FieldOffset);
    if (!OffsetEntryCI) {
      CheckFailed("Offset entries must be constants!", &I, BaseNode);
      Failed = true;
      continue;
    }

    if (BitWidth == ~0u)
      BitWidth = OffsetEntryCI->getBitWidth();

    if (OffsetEntryCI->getBitWidth() != BitWidth) {
      CheckFailed(
          "Bitwidth between the offsets and struct type entries must match", &I,
          BaseNode);
      Failed = true;
      continue;
    }

    // NB! As far as I can tell, we generate a non-strictly increasing offset
    // sequence only from structs that have zero size bit fields.  When
    // recursing into a contained struct in \c getFieldNodeFromTBAABaseNode we
    // pick the field lexically the latest in struct type metadata node.  This
    // mirrors the actual behavior of the alias analysis implementation.
    bool IsAscending =
        !PrevOffset || PrevOffset->ule(OffsetEntryCI->getValue());

    if (!IsAscending) {
      CheckFailed("Offsets must be increasing!", &I, BaseNode);
      Failed = true;
    }

    PrevOffset = OffsetEntryCI->getValue();

    if (IsNewFormat) {
      auto *MemberSizeNode = mdconst::dyn_extract_or_null<ConstantInt>(
          BaseNode->getOperand(Idx + 2));
      if (!MemberSizeNode) {
        CheckFailed("Member size entries must be constants!", &I, BaseNode);
        Failed = true;
        continue;
      }
    }
  }

  return Failed ? InvalidNode
                : TBAAVerifier::TBAABaseNodeSummary(false, BitWidth);
}

static bool IsRootTBAANode(const MDNode *MD) {
  return MD->getNumOperands() < 2;
}

static bool IsScalarTBAANodeImpl(const MDNode *MD,
                                 SmallPtrSetImpl<const MDNode *> &Visited) {
  if (MD->getNumOperands() != 2 && MD->getNumOperands() != 3)
    return false;

  if (!isa<MDString>(MD->getOperand(0)))
    return false;

  if (MD->getNumOperands() == 3) {
    auto *Offset = mdconst::dyn_extract<ConstantInt>(MD->getOperand(2));
    if (!(Offset && Offset->isZero() && isa<MDString>(MD->getOperand(0))))
      return false;
  }

  auto *Parent = dyn_cast_or_null<MDNode>(MD->getOperand(1));
  return Parent && Visited.insert(Parent).second &&
         (IsRootTBAANode(Parent) || IsScalarTBAANodeImpl(Parent, Visited));
}

bool TBAAVerifier::isValidScalarTBAANode(const MDNode *MD) {
  auto ResultIt = TBAAScalarNodes.find(MD);
  if (ResultIt != TBAAScalarNodes.end())
    return ResultIt->second;

  SmallPtrSet<const MDNode *, 4> Visited;
  bool Result = IsScalarTBAANodeImpl(MD, Visited);
  auto InsertResult = TBAAScalarNodes.insert({MD, Result});
  (void)InsertResult;
  assert(InsertResult.second && "Just checked!");

  return Result;
}

/// Returns the field node at the offset \p Offset in \p BaseNode.  Update \p
/// Offset in place to be the offset within the field node returned.
///
/// We assume we've okayed \p BaseNode via \c verifyTBAABaseNode.
MDNode *TBAAVerifier::getFieldNodeFromTBAABaseNode(Instruction &I,
                                                   const MDNode *BaseNode,
                                                   APInt &Offset,
                                                   bool IsNewFormat) {
  assert(BaseNode->getNumOperands() >= 2 && "Invalid base node!");

  // Scalar nodes have only one possible "field" -- their parent in the access
  // hierarchy.  Offset must be zero at this point, but our caller is supposed
  // to Assert that.
  if (BaseNode->getNumOperands() == 2)
    return cast<MDNode>(BaseNode->getOperand(1));

  unsigned FirstFieldOpNo = IsNewFormat ? 3 : 1;
  unsigned NumOpsPerField = IsNewFormat ? 3 : 2;
  for (unsigned Idx = FirstFieldOpNo; Idx < BaseNode->getNumOperands();
           Idx += NumOpsPerField) {
    auto *OffsetEntryCI =
        mdconst::extract<ConstantInt>(BaseNode->getOperand(Idx + 1));
    if (OffsetEntryCI->getValue().ugt(Offset)) {
      if (Idx == FirstFieldOpNo) {
        CheckFailed("Could not find TBAA parent in struct type node", &I,
                    BaseNode, &Offset);
        return nullptr;
      }

      unsigned PrevIdx = Idx - NumOpsPerField;
      auto *PrevOffsetEntryCI =
          mdconst::extract<ConstantInt>(BaseNode->getOperand(PrevIdx + 1));
      Offset -= PrevOffsetEntryCI->getValue();
      return cast<MDNode>(BaseNode->getOperand(PrevIdx));
    }
  }

  unsigned LastIdx = BaseNode->getNumOperands() - NumOpsPerField;
  auto *LastOffsetEntryCI = mdconst::extract<ConstantInt>(
      BaseNode->getOperand(LastIdx + 1));
  Offset -= LastOffsetEntryCI->getValue();
  return cast<MDNode>(BaseNode->getOperand(LastIdx));
}

static bool isNewFormatTBAATypeNode(llvm::MDNode *Type) {
  if (!Type || Type->getNumOperands() < 3)
    return false;

  // In the new format type nodes shall have a reference to the parent type as
  // its first operand.
  return isa_and_nonnull<MDNode>(Type->getOperand(0));
}

bool TBAAVerifier::visitTBAAMetadata(Instruction &I, const MDNode *MD) {
  AssertTBAA(isa<LoadInst>(I) || isa<StoreInst>(I) || isa<CallInst>(I) ||
                 isa<VAArgInst>(I) || isa<AtomicRMWInst>(I) ||
                 isa<AtomicCmpXchgInst>(I),
             "This instruction shall not have a TBAA access tag!", &I);

  bool IsStructPathTBAA =
      isa<MDNode>(MD->getOperand(0)) && MD->getNumOperands() >= 3;

  AssertTBAA(
      IsStructPathTBAA,
      "Old-style TBAA is no longer allowed, use struct-path TBAA instead", &I);

  MDNode *BaseNode = dyn_cast_or_null<MDNode>(MD->getOperand(0));
  MDNode *AccessType = dyn_cast_or_null<MDNode>(MD->getOperand(1));

  bool IsNewFormat = isNewFormatTBAATypeNode(AccessType);

  if (IsNewFormat) {
    AssertTBAA(MD->getNumOperands() == 4 || MD->getNumOperands() == 5,
               "Access tag metadata must have either 4 or 5 operands", &I, MD);
  } else {
    AssertTBAA(MD->getNumOperands() < 5,
               "Struct tag metadata must have either 3 or 4 operands", &I, MD);
  }

  // Check the access size field.
  if (IsNewFormat) {
    auto *AccessSizeNode = mdconst::dyn_extract_or_null<ConstantInt>(
        MD->getOperand(3));
    AssertTBAA(AccessSizeNode, "Access size field must be a constant", &I, MD);
  }

  // Check the immutability flag.
  unsigned ImmutabilityFlagOpNo = IsNewFormat ? 4 : 3;
  if (MD->getNumOperands() == ImmutabilityFlagOpNo + 1) {
    auto *IsImmutableCI = mdconst::dyn_extract_or_null<ConstantInt>(
        MD->getOperand(ImmutabilityFlagOpNo));
    AssertTBAA(IsImmutableCI,
               "Immutability tag on struct tag metadata must be a constant",
               &I, MD);
    AssertTBAA(
        IsImmutableCI->isZero() || IsImmutableCI->isOne(),
        "Immutability part of the struct tag metadata must be either 0 or 1",
        &I, MD);
  }

  AssertTBAA(BaseNode && AccessType,
             "Malformed struct tag metadata: base and access-type "
             "should be non-null and point to Metadata nodes",
             &I, MD, BaseNode, AccessType);

  if (!IsNewFormat) {
    AssertTBAA(isValidScalarTBAANode(AccessType),
               "Access type node must be a valid scalar type", &I, MD,
               AccessType);
  }

  auto *OffsetCI = mdconst::dyn_extract_or_null<ConstantInt>(MD->getOperand(2));
  AssertTBAA(OffsetCI, "Offset must be constant integer", &I, MD);

  APInt Offset = OffsetCI->getValue();
  bool SeenAccessTypeInPath = false;

  SmallPtrSet<MDNode *, 4> StructPath;

  for (/* empty */; BaseNode && !IsRootTBAANode(BaseNode);
       BaseNode = getFieldNodeFromTBAABaseNode(I, BaseNode, Offset,
                                               IsNewFormat)) {
    if (!StructPath.insert(BaseNode).second) {
      CheckFailed("Cycle detected in struct path", &I, MD);
      return false;
    }

    bool Invalid;
    unsigned BaseNodeBitWidth;
    std::tie(Invalid, BaseNodeBitWidth) = verifyTBAABaseNode(I, BaseNode,
                                                             IsNewFormat);

    // If the base node is invalid in itself, then we've already printed all the
    // errors we wanted to print.
    if (Invalid)
      return false;

    SeenAccessTypeInPath |= BaseNode == AccessType;

    if (isValidScalarTBAANode(BaseNode) || BaseNode == AccessType)
      AssertTBAA(Offset == 0, "Offset not zero at the point of scalar access",
                 &I, MD, &Offset);

    AssertTBAA(BaseNodeBitWidth == Offset.getBitWidth() ||
                   (BaseNodeBitWidth == 0 && Offset == 0) ||
                   (IsNewFormat && BaseNodeBitWidth == ~0u),
               "Access bit-width not the same as description bit-width", &I, MD,
               BaseNodeBitWidth, Offset.getBitWidth());

    if (IsNewFormat && SeenAccessTypeInPath)
      break;
  }

  AssertTBAA(SeenAccessTypeInPath, "Did not see access type in access path!",
             &I, MD);
  return true;
}

char VerifierLegacyPass::ID = 0;
INITIALIZE_PASS(VerifierLegacyPass, "verify", "Module Verifier", false, false)

FunctionPass *llvm::createVerifierPass(bool FatalErrors) {
  return new VerifierLegacyPass(FatalErrors);
}

AnalysisKey VerifierAnalysis::Key;
VerifierAnalysis::Result VerifierAnalysis::run(Module &M,
                                               ModuleAnalysisManager &) {
  Result Res;
  Res.IRBroken = llvm::verifyModule(M, &dbgs(), &Res.DebugInfoBroken);
  return Res;
}

VerifierAnalysis::Result VerifierAnalysis::run(Function &F,
                                               FunctionAnalysisManager &) {
  return { llvm::verifyFunction(F, &dbgs()), false };
}

PreservedAnalyses VerifierPass::run(Module &M, ModuleAnalysisManager &AM) {
  auto Res = AM.getResult<VerifierAnalysis>(M);
  if (FatalErrors && (Res.IRBroken || Res.DebugInfoBroken))
    report_fatal_error("Broken module found, compilation aborted!");

  return PreservedAnalyses::all();
}

PreservedAnalyses VerifierPass::run(Function &F, FunctionAnalysisManager &AM) {
  auto res = AM.getResult<VerifierAnalysis>(F);
  if (res.IRBroken && FatalErrors)
    report_fatal_error("Broken function found, compilation aborted!");

  return PreservedAnalyses::all();
}<|MERGE_RESOLUTION|>--- conflicted
+++ resolved
@@ -885,7 +885,6 @@
   Assert(&MD.getContext() == &Context,
          "MDNode context does not match Module context!", &MD);
 
-<<<<<<< HEAD
   if (DebugInfoVersion) {
     unsigned V = *DebugInfoVersion;
     switch (MD.getMetadataID()) {
@@ -903,15 +902,6 @@
       break;
     }
   }
-
-  // Makes sure when a scope operand is a ODR type, the ODR type uniquing does
-  // not create invalid debug metadata.
-  // TODO: check that the non-ODR-type scope operand is valid.
-  verifyODRTypeAsScopeOperand<DIType>(MD);
-  verifyODRTypeAsScopeOperand<DILocalScope>(MD);
-
-=======
->>>>>>> 1f35d7b5
   switch (MD.getMetadataID()) {
   default:
     llvm_unreachable("Invalid MDNode subclass");
