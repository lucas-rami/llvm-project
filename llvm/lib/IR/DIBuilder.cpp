--- conflicted
+++ resolved
@@ -297,10 +297,7 @@
 
 DIDerivedType *DIBuilder::createQualifiedType(unsigned Tag, DIType *FromTy) {
   return DIDerivedType::get(VMContext, Tag, "", nullptr, 0, nullptr, FromTy, 0,
-<<<<<<< HEAD
-                            0, 0, std::nullopt, dwarf::DW_MSPACE_LLVM_none,
-=======
-                            0, 0, std::nullopt, std::nullopt, DINode::FlagZero);
+                            0, 0, std::nullopt, dwarf::DW_MSPACE_LLVM_none, std::nullopt, DINode::FlagZero);
 }
 
 DIDerivedType *DIBuilder::createPtrAuthQualifiedType(
@@ -309,11 +306,11 @@
     bool AuthenticatesNullValues) {
   return DIDerivedType::get(VMContext, dwarf::DW_TAG_LLVM_ptrauth_type, "",
                             nullptr, 0, nullptr, FromTy, 0, 0, 0, std::nullopt,
+                            dwarf::DW_MSPACE_LLVM_none, 
                             std::optional<DIDerivedType::PtrAuthData>(
                                 std::in_place, Key, IsAddressDiscriminated,
                                 ExtraDiscriminator, IsaPointer,
                                 AuthenticatesNullValues),
->>>>>>> 9f6b6636
                             DINode::FlagZero);
 }
 
@@ -326,11 +323,7 @@
   // FIXME: Why is there a name here?
   return DIDerivedType::get(VMContext, dwarf::DW_TAG_pointer_type, Name,
                             nullptr, 0, nullptr, PointeeTy, SizeInBits,
-<<<<<<< HEAD
-                            AlignInBits, 0, DWARFAddressSpace, DWARFMemorySpace,
-=======
-                            AlignInBits, 0, DWARFAddressSpace, std::nullopt,
->>>>>>> 9f6b6636
+                            AlignInBits, 0, DWARFAddressSpace, DWARFMemorySpace, std::nullopt,
                             DINode::FlagZero, nullptr, Annotations);
 }
 
@@ -341,13 +334,8 @@
                                                   DINode::DIFlags Flags) {
   return DIDerivedType::get(VMContext, dwarf::DW_TAG_ptr_to_member_type, "",
                             nullptr, 0, nullptr, PointeeTy, SizeInBits,
-<<<<<<< HEAD
                             AlignInBits, 0, std::nullopt,
-                            dwarf::DW_MSPACE_LLVM_none, Flags, Base);
-=======
-                            AlignInBits, 0, std::nullopt, std::nullopt, Flags,
-                            Base);
->>>>>>> 9f6b6636
+                            dwarf::DW_MSPACE_LLVM_none, std::nullopt, Flags, Base);
 }
 
 DIDerivedType *DIBuilder::createReferenceType(
@@ -356,11 +344,7 @@
 
   assert(RTy && "Unable to create reference type");
   return DIDerivedType::get(VMContext, Tag, "", nullptr, 0, nullptr, RTy,
-<<<<<<< HEAD
-                            SizeInBits, AlignInBits, 0, DWARFAddressSpace, MS,
-=======
-                            SizeInBits, AlignInBits, 0, DWARFAddressSpace, {},
->>>>>>> 9f6b6636
+                            SizeInBits, AlignInBits, 0, DWARFAddressSpace, MS, {},
                             DINode::FlagZero);
 }
 
@@ -371,26 +355,16 @@
                                         DINodeArray Annotations) {
   return DIDerivedType::get(VMContext, dwarf::DW_TAG_typedef, Name, File,
                             LineNo, getNonCompileUnitScope(Context), Ty, 0,
-<<<<<<< HEAD
-                            AlignInBits, 0, std::nullopt, dwarf::DW_MSPACE_LLVM_none,
+                            AlignInBits, 0, std::nullopt, dwarf::DW_MSPACE_LLVM_none, std::nullopt, 
                             Flags, nullptr, Annotations);
-=======
-                            AlignInBits, 0, std::nullopt, std::nullopt, Flags,
-                            nullptr, Annotations);
->>>>>>> 9f6b6636
 }
 
 DIDerivedType *DIBuilder::createFriend(DIType *Ty, DIType *FriendTy) {
   assert(Ty && "Invalid type!");
   assert(FriendTy && "Invalid friend type!");
   return DIDerivedType::get(VMContext, dwarf::DW_TAG_friend, "", nullptr, 0, Ty,
-<<<<<<< HEAD
                             FriendTy, 0, 0, 0, std::nullopt,
-                            dwarf::DW_MSPACE_LLVM_none, DINode::FlagZero);
-=======
-                            FriendTy, 0, 0, 0, std::nullopt, std::nullopt,
-                            DINode::FlagZero);
->>>>>>> 9f6b6636
+                            dwarf::DW_MSPACE_LLVM_none, std::nullopt, DINode::FlagZero);
 }
 
 DIDerivedType *DIBuilder::createInheritance(DIType *Ty, DIType *BaseTy,
@@ -402,28 +376,17 @@
       ConstantInt::get(IntegerType::get(VMContext, 32), VBPtrOffset));
   return DIDerivedType::get(VMContext, dwarf::DW_TAG_inheritance, "", nullptr,
                             0, Ty, BaseTy, 0, 0, BaseOffset, std::nullopt,
-<<<<<<< HEAD
-                            dwarf::DW_MSPACE_LLVM_none, Flags, ExtraData);
-=======
-                            std::nullopt, Flags, ExtraData);
->>>>>>> 9f6b6636
+                            dwarf::DW_MSPACE_LLVM_none, std::nullopt, Flags, ExtraData);
 }
 
 DIDerivedType *DIBuilder::createMemberType(
     DIScope *Scope, StringRef Name, DIFile *File, unsigned LineNumber,
     uint64_t SizeInBits, uint32_t AlignInBits, uint64_t OffsetInBits,
     DINode::DIFlags Flags, DIType *Ty, DINodeArray Annotations) {
-<<<<<<< HEAD
   return DIDerivedType::get(
       VMContext, dwarf::DW_TAG_member, Name, File, LineNumber,
       getNonCompileUnitScope(Scope), Ty, SizeInBits, AlignInBits, OffsetInBits,
-      std::nullopt, dwarf::DW_MSPACE_LLVM_none, Flags, nullptr, Annotations);
-=======
-  return DIDerivedType::get(VMContext, dwarf::DW_TAG_member, Name, File,
-                            LineNumber, getNonCompileUnitScope(Scope), Ty,
-                            SizeInBits, AlignInBits, OffsetInBits, std::nullopt,
-                            std::nullopt, Flags, nullptr, Annotations);
->>>>>>> 9f6b6636
+      std::nullopt, dwarf::DW_MSPACE_LLVM_none, std::nullopt, Flags, nullptr, Annotations);
 }
 
 static ConstantAsMetadata *getConstantOrNull(Constant *C) {
@@ -436,18 +399,11 @@
     DIScope *Scope, StringRef Name, DIFile *File, unsigned LineNumber,
     uint64_t SizeInBits, uint32_t AlignInBits, uint64_t OffsetInBits,
     Constant *Discriminant, DINode::DIFlags Flags, DIType *Ty) {
-<<<<<<< HEAD
   return DIDerivedType::get(VMContext, dwarf::DW_TAG_member, Name, File,
                             LineNumber, getNonCompileUnitScope(Scope), Ty,
                             SizeInBits, AlignInBits, OffsetInBits, std::nullopt,
-                            dwarf::DW_MSPACE_LLVM_none, Flags,
+                            dwarf::DW_MSPACE_LLVM_none, std::nullopt, Flags,
                             getConstantOrNull(Discriminant));
-=======
-  return DIDerivedType::get(
-      VMContext, dwarf::DW_TAG_member, Name, File, LineNumber,
-      getNonCompileUnitScope(Scope), Ty, SizeInBits, AlignInBits, OffsetInBits,
-      std::nullopt, std::nullopt, Flags, getConstantOrNull(Discriminant));
->>>>>>> 9f6b6636
 }
 
 DIDerivedType *DIBuilder::createBitFieldMemberType(
@@ -458,11 +414,7 @@
   return DIDerivedType::get(
       VMContext, dwarf::DW_TAG_member, Name, File, LineNumber,
       getNonCompileUnitScope(Scope), Ty, SizeInBits, /*AlignInBits=*/0,
-<<<<<<< HEAD
-      OffsetInBits, std::nullopt, dwarf::DW_MSPACE_LLVM_none, Flags,
-=======
-      OffsetInBits, std::nullopt, std::nullopt, Flags,
->>>>>>> 9f6b6636
+      OffsetInBits, std::nullopt, dwarf::DW_MSPACE_LLVM_none, std::nullopt, Flags,
       ConstantAsMetadata::get(ConstantInt::get(IntegerType::get(VMContext, 64),
                                                StorageOffsetInBits)),
       Annotations);
@@ -476,13 +428,8 @@
   Flags |= DINode::FlagStaticMember;
   return DIDerivedType::get(VMContext, Tag, Name, File, LineNumber,
                             getNonCompileUnitScope(Scope), Ty, 0, AlignInBits,
-<<<<<<< HEAD
-                            0, std::nullopt, dwarf::DW_MSPACE_LLVM_none,
+                            0, std::nullopt, dwarf::DW_MSPACE_LLVM_none, std::nullopt, 
                             Flags, getConstantOrNull(Val));
-=======
-                            0, std::nullopt, std::nullopt, Flags,
-                            getConstantOrNull(Val));
->>>>>>> 9f6b6636
 }
 
 DIDerivedType *
@@ -493,11 +440,7 @@
   return DIDerivedType::get(VMContext, dwarf::DW_TAG_member, Name, File,
                             LineNumber, getNonCompileUnitScope(File), Ty,
                             SizeInBits, AlignInBits, OffsetInBits, std::nullopt,
-<<<<<<< HEAD
-                            dwarf::DW_MSPACE_LLVM_none, Flags, PropertyNode);
-=======
-                            std::nullopt, Flags, PropertyNode);
->>>>>>> 9f6b6636
+                            dwarf::DW_MSPACE_LLVM_none, std::nullopt, Flags, PropertyNode);
 }
 
 DIObjCProperty *
@@ -635,11 +578,7 @@
   auto *R = DIDerivedType::get(VMContext, dwarf::DW_TAG_set_type, Name, File,
                                LineNo, getNonCompileUnitScope(Scope), Ty,
                                SizeInBits, AlignInBits, 0, std::nullopt,
-<<<<<<< HEAD
-                               dwarf::DW_MSPACE_LLVM_none, DINode::FlagZero);
-=======
-                               std::nullopt, DINode::FlagZero);
->>>>>>> 9f6b6636
+                               dwarf::DW_MSPACE_LLVM_none, std::nullopt, DINode::FlagZero);
   trackIfUnresolved(R);
   return R;
 }
