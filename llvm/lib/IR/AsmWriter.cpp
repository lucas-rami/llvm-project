//===- AsmWriter.cpp - Printing LLVM as an assembly file ------------------===//
//
// Part of the LLVM Project, under the Apache License v2.0 with LLVM Exceptions.
// See https://llvm.org/LICENSE.txt for license information.
// SPDX-License-Identifier: Apache-2.0 WITH LLVM-exception
//
//===----------------------------------------------------------------------===//
//
// This library implements `print` family of functions in classes like
// Module, Function, Value, etc. In-memory representation of those classes is
// converted to IR strings.
//
// Note that these routines must be extremely tolerant of various errors in the
// LLVM code, because it can be used for debugging transformations.
//
//===----------------------------------------------------------------------===//

#include "llvm/ADT/APFloat.h"
#include "llvm/ADT/APInt.h"
#include "llvm/ADT/ArrayRef.h"
#include "llvm/ADT/DenseMap.h"
#include "llvm/ADT/STLExtras.h"
#include "llvm/ADT/SetVector.h"
#include "llvm/ADT/SmallPtrSet.h"
#include "llvm/ADT/SmallString.h"
#include "llvm/ADT/SmallVector.h"
#include "llvm/ADT/StringExtras.h"
#include "llvm/ADT/StringRef.h"
#include "llvm/ADT/iterator_range.h"
#include "llvm/BinaryFormat/Dwarf.h"
#include "llvm/Config/llvm-config.h"
#include "llvm/IR/Argument.h"
#include "llvm/IR/AssemblyAnnotationWriter.h"
#include "llvm/IR/Attributes.h"
#include "llvm/IR/BasicBlock.h"
#include "llvm/IR/CFG.h"
#include "llvm/IR/CallingConv.h"
#include "llvm/IR/Comdat.h"
#include "llvm/IR/Constant.h"
#include "llvm/IR/Constants.h"
#include "llvm/IR/DebugInfoMetadata.h"
#include "llvm/IR/DebugProgramInstruction.h"
#include "llvm/IR/DerivedTypes.h"
#include "llvm/IR/Function.h"
#include "llvm/IR/GlobalAlias.h"
#include "llvm/IR/GlobalIFunc.h"
#include "llvm/IR/GlobalObject.h"
#include "llvm/IR/GlobalValue.h"
#include "llvm/IR/GlobalVariable.h"
#include "llvm/IR/IRPrintingPasses.h"
#include "llvm/IR/InlineAsm.h"
#include "llvm/IR/InstrTypes.h"
#include "llvm/IR/Instruction.h"
#include "llvm/IR/Instructions.h"
#include "llvm/IR/IntrinsicInst.h"
#include "llvm/IR/LLVMContext.h"
#include "llvm/IR/Metadata.h"
#include "llvm/IR/Module.h"
#include "llvm/IR/ModuleSlotTracker.h"
#include "llvm/IR/ModuleSummaryIndex.h"
#include "llvm/IR/Operator.h"
#include "llvm/IR/Type.h"
#include "llvm/IR/TypeFinder.h"
#include "llvm/IR/TypedPointerType.h"
#include "llvm/IR/Use.h"
#include "llvm/IR/User.h"
#include "llvm/IR/Value.h"
#include "llvm/Support/AtomicOrdering.h"
#include "llvm/Support/Casting.h"
#include "llvm/Support/Compiler.h"
#include "llvm/Support/Debug.h"
#include "llvm/Support/ErrorHandling.h"
#include "llvm/Support/Format.h"
#include "llvm/Support/FormattedStream.h"
#include "llvm/Support/SaveAndRestore.h"
#include "llvm/Support/raw_ostream.h"
#include <algorithm>
#include <cassert>
#include <cctype>
#include <cstddef>
#include <cstdint>
#include <iterator>
#include <memory>
#include <optional>
#include <string>
#include <tuple>
#include <utility>
#include <vector>

using namespace llvm;

// Make virtual table appear in this compilation unit.
AssemblyAnnotationWriter::~AssemblyAnnotationWriter() = default;

//===----------------------------------------------------------------------===//
// Helper Functions
//===----------------------------------------------------------------------===//

using OrderMap = MapVector<const Value *, unsigned>;

using UseListOrderMap =
    DenseMap<const Function *, MapVector<const Value *, std::vector<unsigned>>>;

/// Look for a value that might be wrapped as metadata, e.g. a value in a
/// metadata operand. Returns the input value as-is if it is not wrapped.
static const Value *skipMetadataWrapper(const Value *V) {
  if (const auto *MAV = dyn_cast<MetadataAsValue>(V))
    if (const auto *VAM = dyn_cast<ValueAsMetadata>(MAV->getMetadata()))
      return VAM->getValue();
  return V;
}

static void orderValue(const Value *V, OrderMap &OM) {
  if (OM.lookup(V))
    return;

  if (const Constant *C = dyn_cast<Constant>(V))
    if (C->getNumOperands() && !isa<GlobalValue>(C))
      for (const Value *Op : C->operands())
        if (!isa<BasicBlock>(Op) && !isa<GlobalValue>(Op))
          orderValue(Op, OM);

  // Note: we cannot cache this lookup above, since inserting into the map
  // changes the map's size, and thus affects the other IDs.
  unsigned ID = OM.size() + 1;
  OM[V] = ID;
}

static OrderMap orderModule(const Module *M) {
  OrderMap OM;

  for (const GlobalVariable &G : M->globals()) {
    if (G.hasInitializer())
      if (!isa<GlobalValue>(G.getInitializer()))
        orderValue(G.getInitializer(), OM);
    orderValue(&G, OM);
  }
  for (const GlobalAlias &A : M->aliases()) {
    if (!isa<GlobalValue>(A.getAliasee()))
      orderValue(A.getAliasee(), OM);
    orderValue(&A, OM);
  }
  for (const GlobalIFunc &I : M->ifuncs()) {
    if (!isa<GlobalValue>(I.getResolver()))
      orderValue(I.getResolver(), OM);
    orderValue(&I, OM);
  }
  for (const Function &F : *M) {
    for (const Use &U : F.operands())
      if (!isa<GlobalValue>(U.get()))
        orderValue(U.get(), OM);

    orderValue(&F, OM);

    if (F.isDeclaration())
      continue;

    for (const Argument &A : F.args())
      orderValue(&A, OM);
    for (const BasicBlock &BB : F) {
      orderValue(&BB, OM);
      for (const Instruction &I : BB) {
        for (const Value *Op : I.operands()) {
          Op = skipMetadataWrapper(Op);
          if ((isa<Constant>(*Op) && !isa<GlobalValue>(*Op)) ||
              isa<InlineAsm>(*Op))
            orderValue(Op, OM);
        }
        orderValue(&I, OM);
      }
    }
  }
  return OM;
}

static std::vector<unsigned>
predictValueUseListOrder(const Value *V, unsigned ID, const OrderMap &OM) {
  // Predict use-list order for this one.
  using Entry = std::pair<const Use *, unsigned>;
  SmallVector<Entry, 64> List;
  for (const Use &U : V->uses())
    // Check if this user will be serialized.
    if (OM.lookup(U.getUser()))
      List.push_back(std::make_pair(&U, List.size()));

  if (List.size() < 2)
    // We may have lost some users.
    return {};

  // When referencing a value before its declaration, a temporary value is
  // created, which will later be RAUWed with the actual value. This reverses
  // the use list. This happens for all values apart from basic blocks.
  bool GetsReversed = !isa<BasicBlock>(V);
  if (auto *BA = dyn_cast<BlockAddress>(V))
    ID = OM.lookup(BA->getBasicBlock());
  llvm::sort(List, [&](const Entry &L, const Entry &R) {
    const Use *LU = L.first;
    const Use *RU = R.first;
    if (LU == RU)
      return false;

    auto LID = OM.lookup(LU->getUser());
    auto RID = OM.lookup(RU->getUser());

    // If ID is 4, then expect: 7 6 5 1 2 3.
    if (LID < RID) {
      if (GetsReversed)
        if (RID <= ID)
          return true;
      return false;
    }
    if (RID < LID) {
      if (GetsReversed)
        if (LID <= ID)
          return false;
      return true;
    }

    // LID and RID are equal, so we have different operands of the same user.
    // Assume operands are added in order for all instructions.
    if (GetsReversed)
      if (LID <= ID)
        return LU->getOperandNo() < RU->getOperandNo();
    return LU->getOperandNo() > RU->getOperandNo();
  });

  if (llvm::is_sorted(List, llvm::less_second()))
    // Order is already correct.
    return {};

  // Store the shuffle.
  std::vector<unsigned> Shuffle(List.size());
  for (size_t I = 0, E = List.size(); I != E; ++I)
    Shuffle[I] = List[I].second;
  return Shuffle;
}

static UseListOrderMap predictUseListOrder(const Module *M) {
  OrderMap OM = orderModule(M);
  UseListOrderMap ULOM;
  for (const auto &Pair : OM) {
    const Value *V = Pair.first;
    if (V->use_empty() || std::next(V->use_begin()) == V->use_end())
      continue;

    std::vector<unsigned> Shuffle =
        predictValueUseListOrder(V, Pair.second, OM);
    if (Shuffle.empty())
      continue;

    const Function *F = nullptr;
    if (auto *I = dyn_cast<Instruction>(V))
      F = I->getFunction();
    if (auto *A = dyn_cast<Argument>(V))
      F = A->getParent();
    if (auto *BB = dyn_cast<BasicBlock>(V))
      F = BB->getParent();
    ULOM[F][V] = std::move(Shuffle);
  }
  return ULOM;
}

static const Module *getModuleFromVal(const Value *V) {
  if (const Argument *MA = dyn_cast<Argument>(V))
    return MA->getParent() ? MA->getParent()->getParent() : nullptr;

  if (const BasicBlock *BB = dyn_cast<BasicBlock>(V))
    return BB->getParent() ? BB->getParent()->getParent() : nullptr;

  if (const Instruction *I = dyn_cast<Instruction>(V)) {
    const Function *M = I->getParent() ? I->getParent()->getParent() : nullptr;
    return M ? M->getParent() : nullptr;
  }

  if (const GlobalValue *GV = dyn_cast<GlobalValue>(V))
    return GV->getParent();

  if (const auto *MAV = dyn_cast<MetadataAsValue>(V)) {
    for (const User *U : MAV->users())
      if (isa<Instruction>(U))
        if (const Module *M = getModuleFromVal(U))
          return M;
    return nullptr;
  }

  return nullptr;
}

static const Module *getModuleFromDPI(const DPMarker *Marker) {
  const Function *M =
      Marker->getParent() ? Marker->getParent()->getParent() : nullptr;
  return M ? M->getParent() : nullptr;
}

static const Module *getModuleFromDPI(const DPValue *DPV) {
  return getModuleFromDPI(DPV->getMarker());
}

static void PrintCallingConv(unsigned cc, raw_ostream &Out) {
  switch (cc) {
  default:                         Out << "cc" << cc; break;
  case CallingConv::Fast:          Out << "fastcc"; break;
  case CallingConv::Cold:          Out << "coldcc"; break;
  case CallingConv::AnyReg:        Out << "anyregcc"; break;
  case CallingConv::PreserveMost:  Out << "preserve_mostcc"; break;
  case CallingConv::PreserveAll:   Out << "preserve_allcc"; break;
  case CallingConv::CXX_FAST_TLS:  Out << "cxx_fast_tlscc"; break;
  case CallingConv::GHC:           Out << "ghccc"; break;
  case CallingConv::Tail:          Out << "tailcc"; break;
  case CallingConv::GRAAL:         Out << "graalcc"; break;
  case CallingConv::CFGuard_Check: Out << "cfguard_checkcc"; break;
  case CallingConv::X86_StdCall:   Out << "x86_stdcallcc"; break;
  case CallingConv::X86_FastCall:  Out << "x86_fastcallcc"; break;
  case CallingConv::X86_ThisCall:  Out << "x86_thiscallcc"; break;
  case CallingConv::X86_RegCall:   Out << "x86_regcallcc"; break;
  case CallingConv::X86_VectorCall:Out << "x86_vectorcallcc"; break;
  case CallingConv::Intel_OCL_BI:  Out << "intel_ocl_bicc"; break;
  case CallingConv::ARM_APCS:      Out << "arm_apcscc"; break;
  case CallingConv::ARM_AAPCS:     Out << "arm_aapcscc"; break;
  case CallingConv::ARM_AAPCS_VFP: Out << "arm_aapcs_vfpcc"; break;
  case CallingConv::AArch64_VectorCall: Out << "aarch64_vector_pcs"; break;
  case CallingConv::AArch64_SVE_VectorCall:
    Out << "aarch64_sve_vector_pcs";
    break;
  case CallingConv::AArch64_SME_ABI_Support_Routines_PreserveMost_From_X0:
    Out << "aarch64_sme_preservemost_from_x0";
    break;
  case CallingConv::AArch64_SME_ABI_Support_Routines_PreserveMost_From_X2:
    Out << "aarch64_sme_preservemost_from_x2";
    break;
  case CallingConv::MSP430_INTR:   Out << "msp430_intrcc"; break;
  case CallingConv::AVR_INTR:      Out << "avr_intrcc "; break;
  case CallingConv::AVR_SIGNAL:    Out << "avr_signalcc "; break;
  case CallingConv::PTX_Kernel:    Out << "ptx_kernel"; break;
  case CallingConv::PTX_Device:    Out << "ptx_device"; break;
  case CallingConv::X86_64_SysV:   Out << "x86_64_sysvcc"; break;
  case CallingConv::Win64:         Out << "win64cc"; break;
  case CallingConv::SPIR_FUNC:     Out << "spir_func"; break;
  case CallingConv::SPIR_KERNEL:   Out << "spir_kernel"; break;
  case CallingConv::Swift:         Out << "swiftcc"; break;
  case CallingConv::SwiftTail:     Out << "swifttailcc"; break;
  case CallingConv::X86_INTR:      Out << "x86_intrcc"; break;
  case CallingConv::DUMMY_HHVM:
    Out << "hhvmcc";
    break;
  case CallingConv::DUMMY_HHVM_C:
    Out << "hhvm_ccc";
    break;
  case CallingConv::AMDGPU_VS:     Out << "amdgpu_vs"; break;
  case CallingConv::AMDGPU_LS:     Out << "amdgpu_ls"; break;
  case CallingConv::AMDGPU_HS:     Out << "amdgpu_hs"; break;
  case CallingConv::AMDGPU_ES:     Out << "amdgpu_es"; break;
  case CallingConv::AMDGPU_GS:     Out << "amdgpu_gs"; break;
  case CallingConv::AMDGPU_PS:     Out << "amdgpu_ps"; break;
  case CallingConv::AMDGPU_CS:     Out << "amdgpu_cs"; break;
  case CallingConv::AMDGPU_CS_Chain:
    Out << "amdgpu_cs_chain";
    break;
  case CallingConv::AMDGPU_CS_ChainPreserve:
    Out << "amdgpu_cs_chain_preserve";
    break;
  case CallingConv::AMDGPU_KERNEL: Out << "amdgpu_kernel"; break;
  case CallingConv::AMDGPU_Gfx:    Out << "amdgpu_gfx"; break;
  case CallingConv::M68k_RTD:      Out << "m68k_rtdcc"; break;
  }
}

enum PrefixType {
  GlobalPrefix,
  ComdatPrefix,
  LabelPrefix,
  LocalPrefix,
  NoPrefix
};

void llvm::printLLVMNameWithoutPrefix(raw_ostream &OS, StringRef Name) {
  assert(!Name.empty() && "Cannot get empty name!");

  // Scan the name to see if it needs quotes first.
  bool NeedsQuotes = isdigit(static_cast<unsigned char>(Name[0]));
  if (!NeedsQuotes) {
    for (unsigned char C : Name) {
      // By making this unsigned, the value passed in to isalnum will always be
      // in the range 0-255.  This is important when building with MSVC because
      // its implementation will assert.  This situation can arise when dealing
      // with UTF-8 multibyte characters.
      if (!isalnum(static_cast<unsigned char>(C)) && C != '-' && C != '.' &&
          C != '_') {
        NeedsQuotes = true;
        break;
      }
    }
  }

  // If we didn't need any quotes, just write out the name in one blast.
  if (!NeedsQuotes) {
    OS << Name;
    return;
  }

  // Okay, we need quotes.  Output the quotes and escape any scary characters as
  // needed.
  OS << '"';
  printEscapedString(Name, OS);
  OS << '"';
}

/// Turn the specified name into an 'LLVM name', which is either prefixed with %
/// (if the string only contains simple characters) or is surrounded with ""'s
/// (if it has special chars in it). Print it out.
static void PrintLLVMName(raw_ostream &OS, StringRef Name, PrefixType Prefix) {
  switch (Prefix) {
  case NoPrefix:
    break;
  case GlobalPrefix:
    OS << '@';
    break;
  case ComdatPrefix:
    OS << '$';
    break;
  case LabelPrefix:
    break;
  case LocalPrefix:
    OS << '%';
    break;
  }
  printLLVMNameWithoutPrefix(OS, Name);
}

/// Turn the specified name into an 'LLVM name', which is either prefixed with %
/// (if the string only contains simple characters) or is surrounded with ""'s
/// (if it has special chars in it). Print it out.
static void PrintLLVMName(raw_ostream &OS, const Value *V) {
  PrintLLVMName(OS, V->getName(),
                isa<GlobalValue>(V) ? GlobalPrefix : LocalPrefix);
}

static void PrintShuffleMask(raw_ostream &Out, Type *Ty, ArrayRef<int> Mask) {
  Out << ", <";
  if (isa<ScalableVectorType>(Ty))
    Out << "vscale x ";
  Out << Mask.size() << " x i32> ";
  bool FirstElt = true;
  if (all_of(Mask, [](int Elt) { return Elt == 0; })) {
    Out << "zeroinitializer";
  } else if (all_of(Mask, [](int Elt) { return Elt == PoisonMaskElem; })) {
    Out << "poison";
  } else {
    Out << "<";
    for (int Elt : Mask) {
      if (FirstElt)
        FirstElt = false;
      else
        Out << ", ";
      Out << "i32 ";
      if (Elt == PoisonMaskElem)
        Out << "poison";
      else
        Out << Elt;
    }
    Out << ">";
  }
}

namespace {

class TypePrinting {
public:
  TypePrinting(const Module *M = nullptr) : DeferredM(M) {}

  TypePrinting(const TypePrinting &) = delete;
  TypePrinting &operator=(const TypePrinting &) = delete;

  /// The named types that are used by the current module.
  TypeFinder &getNamedTypes();

  /// The numbered types, number to type mapping.
  std::vector<StructType *> &getNumberedTypes();

  bool empty();

  void print(Type *Ty, raw_ostream &OS);

  void printStructBody(StructType *Ty, raw_ostream &OS);

private:
  void incorporateTypes();

  /// A module to process lazily when needed. Set to nullptr as soon as used.
  const Module *DeferredM;

  TypeFinder NamedTypes;

  // The numbered types, along with their value.
  DenseMap<StructType *, unsigned> Type2Number;

  std::vector<StructType *> NumberedTypes;
};

} // end anonymous namespace

TypeFinder &TypePrinting::getNamedTypes() {
  incorporateTypes();
  return NamedTypes;
}

std::vector<StructType *> &TypePrinting::getNumberedTypes() {
  incorporateTypes();

  // We know all the numbers that each type is used and we know that it is a
  // dense assignment. Convert the map to an index table, if it's not done
  // already (judging from the sizes):
  if (NumberedTypes.size() == Type2Number.size())
    return NumberedTypes;

  NumberedTypes.resize(Type2Number.size());
  for (const auto &P : Type2Number) {
    assert(P.second < NumberedTypes.size() && "Didn't get a dense numbering?");
    assert(!NumberedTypes[P.second] && "Didn't get a unique numbering?");
    NumberedTypes[P.second] = P.first;
  }
  return NumberedTypes;
}

bool TypePrinting::empty() {
  incorporateTypes();
  return NamedTypes.empty() && Type2Number.empty();
}

void TypePrinting::incorporateTypes() {
  if (!DeferredM)
    return;

  NamedTypes.run(*DeferredM, false);
  DeferredM = nullptr;

  // The list of struct types we got back includes all the struct types, split
  // the unnamed ones out to a numbering and remove the anonymous structs.
  unsigned NextNumber = 0;

  std::vector<StructType *>::iterator NextToUse = NamedTypes.begin();
  for (StructType *STy : NamedTypes) {
    // Ignore anonymous types.
    if (STy->isLiteral())
      continue;

    if (STy->getName().empty())
      Type2Number[STy] = NextNumber++;
    else
      *NextToUse++ = STy;
  }

  NamedTypes.erase(NextToUse, NamedTypes.end());
}

/// Write the specified type to the specified raw_ostream, making use of type
/// names or up references to shorten the type name where possible.
void TypePrinting::print(Type *Ty, raw_ostream &OS) {
  switch (Ty->getTypeID()) {
  case Type::VoidTyID:      OS << "void"; return;
  case Type::HalfTyID:      OS << "half"; return;
  case Type::BFloatTyID:    OS << "bfloat"; return;
  case Type::FloatTyID:     OS << "float"; return;
  case Type::DoubleTyID:    OS << "double"; return;
  case Type::X86_FP80TyID:  OS << "x86_fp80"; return;
  case Type::FP128TyID:     OS << "fp128"; return;
  case Type::PPC_FP128TyID: OS << "ppc_fp128"; return;
  case Type::LabelTyID:     OS << "label"; return;
  case Type::MetadataTyID:  OS << "metadata"; return;
  case Type::X86_MMXTyID:   OS << "x86_mmx"; return;
  case Type::X86_AMXTyID:   OS << "x86_amx"; return;
  case Type::TokenTyID:     OS << "token"; return;
  case Type::IntegerTyID:
    OS << 'i' << cast<IntegerType>(Ty)->getBitWidth();
    return;

  case Type::FunctionTyID: {
    FunctionType *FTy = cast<FunctionType>(Ty);
    print(FTy->getReturnType(), OS);
    OS << " (";
    ListSeparator LS;
    for (Type *Ty : FTy->params()) {
      OS << LS;
      print(Ty, OS);
    }
    if (FTy->isVarArg())
      OS << LS << "...";
    OS << ')';
    return;
  }
  case Type::StructTyID: {
    StructType *STy = cast<StructType>(Ty);

    if (STy->isLiteral())
      return printStructBody(STy, OS);

    if (!STy->getName().empty())
      return PrintLLVMName(OS, STy->getName(), LocalPrefix);

    incorporateTypes();
    const auto I = Type2Number.find(STy);
    if (I != Type2Number.end())
      OS << '%' << I->second;
    else  // Not enumerated, print the hex address.
      OS << "%\"type " << STy << '\"';
    return;
  }
  case Type::PointerTyID: {
    PointerType *PTy = cast<PointerType>(Ty);
    OS << "ptr";
    if (unsigned AddressSpace = PTy->getAddressSpace())
      OS << " addrspace(" << AddressSpace << ')';
    return;
  }
  case Type::ArrayTyID: {
    ArrayType *ATy = cast<ArrayType>(Ty);
    OS << '[' << ATy->getNumElements() << " x ";
    print(ATy->getElementType(), OS);
    OS << ']';
    return;
  }
  case Type::FixedVectorTyID:
  case Type::ScalableVectorTyID: {
    VectorType *PTy = cast<VectorType>(Ty);
    ElementCount EC = PTy->getElementCount();
    OS << "<";
    if (EC.isScalable())
      OS << "vscale x ";
    OS << EC.getKnownMinValue() << " x ";
    print(PTy->getElementType(), OS);
    OS << '>';
    return;
  }
  case Type::TypedPointerTyID: {
    TypedPointerType *TPTy = cast<TypedPointerType>(Ty);
    OS << "typedptr(" << *TPTy->getElementType() << ", "
       << TPTy->getAddressSpace() << ")";
    return;
  }
  case Type::TargetExtTyID:
    TargetExtType *TETy = cast<TargetExtType>(Ty);
    OS << "target(\"";
    printEscapedString(Ty->getTargetExtName(), OS);
    OS << "\"";
    for (Type *Inner : TETy->type_params())
      OS << ", " << *Inner;
    for (unsigned IntParam : TETy->int_params())
      OS << ", " << IntParam;
    OS << ")";
    return;
  }
  llvm_unreachable("Invalid TypeID");
}

void TypePrinting::printStructBody(StructType *STy, raw_ostream &OS) {
  if (STy->isOpaque()) {
    OS << "opaque";
    return;
  }

  if (STy->isPacked())
    OS << '<';

  if (STy->getNumElements() == 0) {
    OS << "{}";
  } else {
    OS << "{ ";
    ListSeparator LS;
    for (Type *Ty : STy->elements()) {
      OS << LS;
      print(Ty, OS);
    }

    OS << " }";
  }
  if (STy->isPacked())
    OS << '>';
}

AbstractSlotTrackerStorage::~AbstractSlotTrackerStorage() = default;

namespace llvm {

//===----------------------------------------------------------------------===//
// SlotTracker Class: Enumerate slot numbers for unnamed values
//===----------------------------------------------------------------------===//
/// This class provides computation of slot numbers for LLVM Assembly writing.
///
class SlotTracker : public AbstractSlotTrackerStorage {
public:
  /// ValueMap - A mapping of Values to slot numbers.
  using ValueMap = DenseMap<const Value *, unsigned>;

private:
  /// TheModule - The module for which we are holding slot numbers.
  const Module* TheModule;

  /// TheFunction - The function for which we are holding slot numbers.
  const Function* TheFunction = nullptr;
  bool FunctionProcessed = false;
  bool ShouldInitializeAllMetadata;

  std::function<void(AbstractSlotTrackerStorage *, const Module *, bool)>
      ProcessModuleHookFn;
  std::function<void(AbstractSlotTrackerStorage *, const Function *, bool)>
      ProcessFunctionHookFn;

  /// The summary index for which we are holding slot numbers.
  const ModuleSummaryIndex *TheIndex = nullptr;

  /// mMap - The slot map for the module level data.
  ValueMap mMap;
  unsigned mNext = 0;

  /// fMap - The slot map for the function level data.
  ValueMap fMap;
  unsigned fNext = 0;

  /// mdnMap - Map for MDNodes.
  DenseMap<const MDNode*, unsigned> mdnMap;
  unsigned mdnNext = 0;

  /// asMap - The slot map for attribute sets.
  DenseMap<AttributeSet, unsigned> asMap;
  unsigned asNext = 0;

  /// ModulePathMap - The slot map for Module paths used in the summary index.
  StringMap<unsigned> ModulePathMap;
  unsigned ModulePathNext = 0;

  /// GUIDMap - The slot map for GUIDs used in the summary index.
  DenseMap<GlobalValue::GUID, unsigned> GUIDMap;
  unsigned GUIDNext = 0;

  /// TypeIdMap - The slot map for type ids used in the summary index.
  StringMap<unsigned> TypeIdMap;
  unsigned TypeIdNext = 0;

public:
  /// Construct from a module.
  ///
  /// If \c ShouldInitializeAllMetadata, initializes all metadata in all
  /// functions, giving correct numbering for metadata referenced only from
  /// within a function (even if no functions have been initialized).
  explicit SlotTracker(const Module *M,
                       bool ShouldInitializeAllMetadata = false);

  /// Construct from a function, starting out in incorp state.
  ///
  /// If \c ShouldInitializeAllMetadata, initializes all metadata in all
  /// functions, giving correct numbering for metadata referenced only from
  /// within a function (even if no functions have been initialized).
  explicit SlotTracker(const Function *F,
                       bool ShouldInitializeAllMetadata = false);

  /// Construct from a module summary index.
  explicit SlotTracker(const ModuleSummaryIndex *Index);

  SlotTracker(const SlotTracker &) = delete;
  SlotTracker &operator=(const SlotTracker &) = delete;

  ~SlotTracker() = default;

  void setProcessHook(
      std::function<void(AbstractSlotTrackerStorage *, const Module *, bool)>);
  void setProcessHook(std::function<void(AbstractSlotTrackerStorage *,
                                         const Function *, bool)>);

  unsigned getNextMetadataSlot() override { return mdnNext; }

  void createMetadataSlot(const MDNode *N) override;

  /// Return the slot number of the specified value in it's type
  /// plane.  If something is not in the SlotTracker, return -1.
  int getLocalSlot(const Value *V);
  int getGlobalSlot(const GlobalValue *V);
  int getMetadataSlot(const MDNode *N) override;
  int getAttributeGroupSlot(AttributeSet AS);
  int getModulePathSlot(StringRef Path);
  int getGUIDSlot(GlobalValue::GUID GUID);
  int getTypeIdSlot(StringRef Id);

  /// If you'd like to deal with a function instead of just a module, use
  /// this method to get its data into the SlotTracker.
  void incorporateFunction(const Function *F) {
    TheFunction = F;
    FunctionProcessed = false;
  }

  const Function *getFunction() const { return TheFunction; }

  /// After calling incorporateFunction, use this method to remove the
  /// most recently incorporated function from the SlotTracker. This
  /// will reset the state of the machine back to just the module contents.
  void purgeFunction();

  /// MDNode map iterators.
  using mdn_iterator = DenseMap<const MDNode*, unsigned>::iterator;

  mdn_iterator mdn_begin() { return mdnMap.begin(); }
  mdn_iterator mdn_end() { return mdnMap.end(); }
  unsigned mdn_size() const { return mdnMap.size(); }
  bool mdn_empty() const { return mdnMap.empty(); }

  /// AttributeSet map iterators.
  using as_iterator = DenseMap<AttributeSet, unsigned>::iterator;

  as_iterator as_begin()   { return asMap.begin(); }
  as_iterator as_end()     { return asMap.end(); }
  unsigned as_size() const { return asMap.size(); }
  bool as_empty() const    { return asMap.empty(); }

  /// GUID map iterators.
  using guid_iterator = DenseMap<GlobalValue::GUID, unsigned>::iterator;

  /// These functions do the actual initialization.
  inline void initializeIfNeeded();
  int initializeIndexIfNeeded();

  // Implementation Details
private:
  /// CreateModuleSlot - Insert the specified GlobalValue* into the slot table.
  void CreateModuleSlot(const GlobalValue *V);

  /// CreateMetadataSlot - Insert the specified MDNode* into the slot table.
  void CreateMetadataSlot(const MDNode *N);

  /// CreateFunctionSlot - Insert the specified Value* into the slot table.
  void CreateFunctionSlot(const Value *V);

  /// Insert the specified AttributeSet into the slot table.
  void CreateAttributeSetSlot(AttributeSet AS);

  inline void CreateModulePathSlot(StringRef Path);
  void CreateGUIDSlot(GlobalValue::GUID GUID);
  void CreateTypeIdSlot(StringRef Id);

  /// Add all of the module level global variables (and their initializers)
  /// and function declarations, but not the contents of those functions.
  void processModule();
  // Returns number of allocated slots
  int processIndex();

  /// Add all of the functions arguments, basic blocks, and instructions.
  void processFunction();

  /// Add the metadata directly attached to a GlobalObject.
  void processGlobalObjectMetadata(const GlobalObject &GO);

  /// Add all of the metadata from a function.
  void processFunctionMetadata(const Function &F);

  /// Add all of the metadata from an instruction.
  void processInstructionMetadata(const Instruction &I);
};

} // end namespace llvm

ModuleSlotTracker::ModuleSlotTracker(SlotTracker &Machine, const Module *M,
                                     const Function *F)
    : M(M), F(F), Machine(&Machine) {}

ModuleSlotTracker::ModuleSlotTracker(const Module *M,
                                     bool ShouldInitializeAllMetadata)
    : ShouldCreateStorage(M),
      ShouldInitializeAllMetadata(ShouldInitializeAllMetadata), M(M) {}

ModuleSlotTracker::~ModuleSlotTracker() = default;

SlotTracker *ModuleSlotTracker::getMachine() {
  if (!ShouldCreateStorage)
    return Machine;

  ShouldCreateStorage = false;
  MachineStorage =
      std::make_unique<SlotTracker>(M, ShouldInitializeAllMetadata);
  Machine = MachineStorage.get();
  if (ProcessModuleHookFn)
    Machine->setProcessHook(ProcessModuleHookFn);
  if (ProcessFunctionHookFn)
    Machine->setProcessHook(ProcessFunctionHookFn);
  return Machine;
}

void ModuleSlotTracker::incorporateFunction(const Function &F) {
  // Using getMachine() may lazily create the slot tracker.
  if (!getMachine())
    return;

  // Nothing to do if this is the right function already.
  if (this->F == &F)
    return;
  if (this->F)
    Machine->purgeFunction();
  Machine->incorporateFunction(&F);
  this->F = &F;
}

int ModuleSlotTracker::getLocalSlot(const Value *V) {
  assert(F && "No function incorporated");
  return Machine->getLocalSlot(V);
}

void ModuleSlotTracker::setProcessHook(
    std::function<void(AbstractSlotTrackerStorage *, const Module *, bool)>
        Fn) {
  ProcessModuleHookFn = Fn;
}

void ModuleSlotTracker::setProcessHook(
    std::function<void(AbstractSlotTrackerStorage *, const Function *, bool)>
        Fn) {
  ProcessFunctionHookFn = Fn;
}

static SlotTracker *createSlotTracker(const Value *V) {
  if (const Argument *FA = dyn_cast<Argument>(V))
    return new SlotTracker(FA->getParent());

  if (const Instruction *I = dyn_cast<Instruction>(V))
    if (I->getParent())
      return new SlotTracker(I->getParent()->getParent());

  if (const BasicBlock *BB = dyn_cast<BasicBlock>(V))
    return new SlotTracker(BB->getParent());

  if (const GlobalVariable *GV = dyn_cast<GlobalVariable>(V))
    return new SlotTracker(GV->getParent());

  if (const GlobalAlias *GA = dyn_cast<GlobalAlias>(V))
    return new SlotTracker(GA->getParent());

  if (const GlobalIFunc *GIF = dyn_cast<GlobalIFunc>(V))
    return new SlotTracker(GIF->getParent());

  if (const Function *Func = dyn_cast<Function>(V))
    return new SlotTracker(Func);

  return nullptr;
}

#if 0
#define ST_DEBUG(X) dbgs() << X
#else
#define ST_DEBUG(X)
#endif

// Module level constructor. Causes the contents of the Module (sans functions)
// to be added to the slot table.
SlotTracker::SlotTracker(const Module *M, bool ShouldInitializeAllMetadata)
    : TheModule(M), ShouldInitializeAllMetadata(ShouldInitializeAllMetadata) {}

// Function level constructor. Causes the contents of the Module and the one
// function provided to be added to the slot table.
SlotTracker::SlotTracker(const Function *F, bool ShouldInitializeAllMetadata)
    : TheModule(F ? F->getParent() : nullptr), TheFunction(F),
      ShouldInitializeAllMetadata(ShouldInitializeAllMetadata) {}

SlotTracker::SlotTracker(const ModuleSummaryIndex *Index)
    : TheModule(nullptr), ShouldInitializeAllMetadata(false), TheIndex(Index) {}

inline void SlotTracker::initializeIfNeeded() {
  if (TheModule) {
    processModule();
    TheModule = nullptr; ///< Prevent re-processing next time we're called.
  }

  if (TheFunction && !FunctionProcessed)
    processFunction();
}

int SlotTracker::initializeIndexIfNeeded() {
  if (!TheIndex)
    return 0;
  int NumSlots = processIndex();
  TheIndex = nullptr; ///< Prevent re-processing next time we're called.
  return NumSlots;
}

// Iterate through all the global variables, functions, and global
// variable initializers and create slots for them.
void SlotTracker::processModule() {
  ST_DEBUG("begin processModule!\n");

  // Add all of the unnamed global variables to the value table.
  for (const GlobalVariable &Var : TheModule->globals()) {
    if (!Var.hasName())
      CreateModuleSlot(&Var);
    processGlobalObjectMetadata(Var);
    auto Attrs = Var.getAttributes();
    if (Attrs.hasAttributes())
      CreateAttributeSetSlot(Attrs);
  }

  for (const GlobalAlias &A : TheModule->aliases()) {
    if (!A.hasName())
      CreateModuleSlot(&A);
  }

  for (const GlobalIFunc &I : TheModule->ifuncs()) {
    if (!I.hasName())
      CreateModuleSlot(&I);
  }

  // Add metadata used by named metadata.
  for (const NamedMDNode &NMD : TheModule->named_metadata()) {
    for (unsigned i = 0, e = NMD.getNumOperands(); i != e; ++i)
      CreateMetadataSlot(NMD.getOperand(i));
  }

  for (const Function &F : *TheModule) {
    if (!F.hasName())
      // Add all the unnamed functions to the table.
      CreateModuleSlot(&F);

    if (ShouldInitializeAllMetadata)
      processFunctionMetadata(F);

    // Add all the function attributes to the table.
    // FIXME: Add attributes of other objects?
    AttributeSet FnAttrs = F.getAttributes().getFnAttrs();
    if (FnAttrs.hasAttributes())
      CreateAttributeSetSlot(FnAttrs);
  }

  if (ProcessModuleHookFn)
    ProcessModuleHookFn(this, TheModule, ShouldInitializeAllMetadata);

  ST_DEBUG("end processModule!\n");
}

// Process the arguments, basic blocks, and instructions  of a function.
void SlotTracker::processFunction() {
  ST_DEBUG("begin processFunction!\n");
  fNext = 0;

  // Process function metadata if it wasn't hit at the module-level.
  if (!ShouldInitializeAllMetadata)
    processFunctionMetadata(*TheFunction);

  // Add all the function arguments with no names.
  for(Function::const_arg_iterator AI = TheFunction->arg_begin(),
      AE = TheFunction->arg_end(); AI != AE; ++AI)
    if (!AI->hasName())
      CreateFunctionSlot(&*AI);

  ST_DEBUG("Inserting Instructions:\n");

  // Add all of the basic blocks and instructions with no names.
  for (auto &BB : *TheFunction) {
    if (!BB.hasName())
      CreateFunctionSlot(&BB);

    for (auto &I : BB) {
      if (!I.getType()->isVoidTy() && !I.hasName())
        CreateFunctionSlot(&I);

      // We allow direct calls to any llvm.foo function here, because the
      // target may not be linked into the optimizer.
      if (const auto *Call = dyn_cast<CallBase>(&I)) {
        // Add all the call attributes to the table.
        AttributeSet Attrs = Call->getAttributes().getFnAttrs();
        if (Attrs.hasAttributes())
          CreateAttributeSetSlot(Attrs);
      }
    }
  }

  if (ProcessFunctionHookFn)
    ProcessFunctionHookFn(this, TheFunction, ShouldInitializeAllMetadata);

  FunctionProcessed = true;

  ST_DEBUG("end processFunction!\n");
}

// Iterate through all the GUID in the index and create slots for them.
int SlotTracker::processIndex() {
  ST_DEBUG("begin processIndex!\n");
  assert(TheIndex);

  // The first block of slots are just the module ids, which start at 0 and are
  // assigned consecutively. Since the StringMap iteration order isn't
  // guaranteed, order by path string before assigning slots.
  std::vector<StringRef> ModulePaths;
  for (auto &[ModPath, _] : TheIndex->modulePaths())
    ModulePaths.push_back(ModPath);
  llvm::sort(ModulePaths.begin(), ModulePaths.end());
  for (auto &ModPath : ModulePaths)
    CreateModulePathSlot(ModPath);

  // Start numbering the GUIDs after the module ids.
  GUIDNext = ModulePathNext;

  for (auto &GlobalList : *TheIndex)
    CreateGUIDSlot(GlobalList.first);

  for (auto &TId : TheIndex->typeIdCompatibleVtableMap())
    CreateGUIDSlot(GlobalValue::getGUID(TId.first));

  // Start numbering the TypeIds after the GUIDs.
  TypeIdNext = GUIDNext;
  for (const auto &TID : TheIndex->typeIds())
    CreateTypeIdSlot(TID.second.first);

  ST_DEBUG("end processIndex!\n");
  return TypeIdNext;
}

void SlotTracker::processGlobalObjectMetadata(const GlobalObject &GO) {
  SmallVector<std::pair<unsigned, MDNode *>, 4> MDs;
  GO.getAllMetadata(MDs);
  for (auto &MD : MDs)
    CreateMetadataSlot(MD.second);
}

void SlotTracker::processFunctionMetadata(const Function &F) {
  processGlobalObjectMetadata(F);
  for (auto &BB : F) {
    for (auto &I : BB)
      processInstructionMetadata(I);
  }
}

void SlotTracker::processInstructionMetadata(const Instruction &I) {
  // Process metadata used directly by intrinsics.
  if (const CallInst *CI = dyn_cast<CallInst>(&I))
    if (Function *F = CI->getCalledFunction())
      if (F->isIntrinsic())
        for (auto &Op : I.operands())
          if (auto *V = dyn_cast_or_null<MetadataAsValue>(Op))
            if (MDNode *N = dyn_cast<MDNode>(V->getMetadata()))
              CreateMetadataSlot(N);

  // Process metadata attached to this instruction.
  SmallVector<std::pair<unsigned, MDNode *>, 4> MDs;
  I.getAllMetadata(MDs);
  for (auto &MD : MDs)
    CreateMetadataSlot(MD.second);
}

/// Clean up after incorporating a function. This is the only way to get out of
/// the function incorporation state that affects get*Slot/Create*Slot. Function
/// incorporation state is indicated by TheFunction != 0.
void SlotTracker::purgeFunction() {
  ST_DEBUG("begin purgeFunction!\n");
  fMap.clear(); // Simply discard the function level map
  TheFunction = nullptr;
  FunctionProcessed = false;
  ST_DEBUG("end purgeFunction!\n");
}

/// getGlobalSlot - Get the slot number of a global value.
int SlotTracker::getGlobalSlot(const GlobalValue *V) {
  // Check for uninitialized state and do lazy initialization.
  initializeIfNeeded();

  // Find the value in the module map
  ValueMap::iterator MI = mMap.find(V);
  return MI == mMap.end() ? -1 : (int)MI->second;
}

void SlotTracker::setProcessHook(
    std::function<void(AbstractSlotTrackerStorage *, const Module *, bool)>
        Fn) {
  ProcessModuleHookFn = Fn;
}

void SlotTracker::setProcessHook(
    std::function<void(AbstractSlotTrackerStorage *, const Function *, bool)>
        Fn) {
  ProcessFunctionHookFn = Fn;
}

/// getMetadataSlot - Get the slot number of a MDNode.
void SlotTracker::createMetadataSlot(const MDNode *N) { CreateMetadataSlot(N); }

/// getMetadataSlot - Get the slot number of a MDNode.
int SlotTracker::getMetadataSlot(const MDNode *N) {
  // Check for uninitialized state and do lazy initialization.
  initializeIfNeeded();

  // Find the MDNode in the module map
  mdn_iterator MI = mdnMap.find(N);
  return MI == mdnMap.end() ? -1 : (int)MI->second;
}

/// getLocalSlot - Get the slot number for a value that is local to a function.
int SlotTracker::getLocalSlot(const Value *V) {
  assert(!isa<Constant>(V) && "Can't get a constant or global slot with this!");

  // Check for uninitialized state and do lazy initialization.
  initializeIfNeeded();

  ValueMap::iterator FI = fMap.find(V);
  return FI == fMap.end() ? -1 : (int)FI->second;
}

int SlotTracker::getAttributeGroupSlot(AttributeSet AS) {
  // Check for uninitialized state and do lazy initialization.
  initializeIfNeeded();

  // Find the AttributeSet in the module map.
  as_iterator AI = asMap.find(AS);
  return AI == asMap.end() ? -1 : (int)AI->second;
}

int SlotTracker::getModulePathSlot(StringRef Path) {
  // Check for uninitialized state and do lazy initialization.
  initializeIndexIfNeeded();

  // Find the Module path in the map
  auto I = ModulePathMap.find(Path);
  return I == ModulePathMap.end() ? -1 : (int)I->second;
}

int SlotTracker::getGUIDSlot(GlobalValue::GUID GUID) {
  // Check for uninitialized state and do lazy initialization.
  initializeIndexIfNeeded();

  // Find the GUID in the map
  guid_iterator I = GUIDMap.find(GUID);
  return I == GUIDMap.end() ? -1 : (int)I->second;
}

int SlotTracker::getTypeIdSlot(StringRef Id) {
  // Check for uninitialized state and do lazy initialization.
  initializeIndexIfNeeded();

  // Find the TypeId string in the map
  auto I = TypeIdMap.find(Id);
  return I == TypeIdMap.end() ? -1 : (int)I->second;
}

/// CreateModuleSlot - Insert the specified GlobalValue* into the slot table.
void SlotTracker::CreateModuleSlot(const GlobalValue *V) {
  assert(V && "Can't insert a null Value into SlotTracker!");
  assert(!V->getType()->isVoidTy() && "Doesn't need a slot!");
  assert(!V->hasName() && "Doesn't need a slot!");

  unsigned DestSlot = mNext++;
  mMap[V] = DestSlot;

  ST_DEBUG("  Inserting value [" << V->getType() << "] = " << V << " slot=" <<
           DestSlot << " [");
  // G = Global, F = Function, A = Alias, I = IFunc, o = other
  ST_DEBUG((isa<GlobalVariable>(V) ? 'G' :
            (isa<Function>(V) ? 'F' :
             (isa<GlobalAlias>(V) ? 'A' :
              (isa<GlobalIFunc>(V) ? 'I' : 'o')))) << "]\n");
}

/// CreateSlot - Create a new slot for the specified value if it has no name.
void SlotTracker::CreateFunctionSlot(const Value *V) {
  assert(!V->getType()->isVoidTy() && !V->hasName() && "Doesn't need a slot!");

  unsigned DestSlot = fNext++;
  fMap[V] = DestSlot;

  // G = Global, F = Function, o = other
  ST_DEBUG("  Inserting value [" << V->getType() << "] = " << V << " slot=" <<
           DestSlot << " [o]\n");
}

/// CreateModuleSlot - Insert the specified MDNode* into the slot table.
void SlotTracker::CreateMetadataSlot(const MDNode *N) {
  assert(N && "Can't insert a null Value into SlotTracker!");

<<<<<<< HEAD
  // Don't make slots for DIExpressions or DIArgLists. We just print them inline
  // everywhere.
  if (isa<DIExpression>(N) || isa<DIExpr>(N) || isa<DIArgList>(N))
=======
  // Don't make slots for DIExpressions. We just print them inline everywhere.
  if (isa<DIExpression>(N))
>>>>>>> a05e736d
    return;

  unsigned DestSlot = mdnNext;
  if (!mdnMap.insert(std::make_pair(N, DestSlot)).second)
    return;
  ++mdnNext;

  // Recursively add any MDNodes referenced by operands.
  for (unsigned i = 0, e = N->getNumOperands(); i != e; ++i)
    if (const MDNode *Op = dyn_cast_or_null<MDNode>(N->getOperand(i)))
      CreateMetadataSlot(Op);
}

void SlotTracker::CreateAttributeSetSlot(AttributeSet AS) {
  assert(AS.hasAttributes() && "Doesn't need a slot!");

  as_iterator I = asMap.find(AS);
  if (I != asMap.end())
    return;

  unsigned DestSlot = asNext++;
  asMap[AS] = DestSlot;
}

/// Create a new slot for the specified Module
void SlotTracker::CreateModulePathSlot(StringRef Path) {
  ModulePathMap[Path] = ModulePathNext++;
}

/// Create a new slot for the specified GUID
void SlotTracker::CreateGUIDSlot(GlobalValue::GUID GUID) {
  GUIDMap[GUID] = GUIDNext++;
}

/// Create a new slot for the specified Id
void SlotTracker::CreateTypeIdSlot(StringRef Id) {
  TypeIdMap[Id] = TypeIdNext++;
}

namespace {
/// Common instances used by most of the printer functions.
struct AsmWriterContext {
  TypePrinting *TypePrinter = nullptr;
  SlotTracker *Machine = nullptr;
  const Module *Context = nullptr;

  AsmWriterContext(TypePrinting *TP, SlotTracker *ST, const Module *M = nullptr)
      : TypePrinter(TP), Machine(ST), Context(M) {}

  static AsmWriterContext &getEmpty() {
    static AsmWriterContext EmptyCtx(nullptr, nullptr);
    return EmptyCtx;
  }

  /// A callback that will be triggered when the underlying printer
  /// prints a Metadata as operand.
  virtual void onWriteMetadataAsOperand(const Metadata *) {}

  virtual ~AsmWriterContext() = default;
};
} // end anonymous namespace

//===----------------------------------------------------------------------===//
// AsmWriter Implementation
//===----------------------------------------------------------------------===//

static void WriteAsOperandInternal(raw_ostream &Out, const Value *V,
                                   AsmWriterContext &WriterCtx);

static void WriteAsOperandInternal(raw_ostream &Out, const Metadata *MD,
                                   AsmWriterContext &WriterCtx,
                                   bool FromValue = false);

static void WriteOptimizationInfo(raw_ostream &Out, const User *U) {
  if (const FPMathOperator *FPO = dyn_cast<const FPMathOperator>(U))
    Out << FPO->getFastMathFlags();

  if (const OverflowingBinaryOperator *OBO =
        dyn_cast<OverflowingBinaryOperator>(U)) {
    if (OBO->hasNoUnsignedWrap())
      Out << " nuw";
    if (OBO->hasNoSignedWrap())
      Out << " nsw";
  } else if (const PossiblyExactOperator *Div =
               dyn_cast<PossiblyExactOperator>(U)) {
    if (Div->isExact())
      Out << " exact";
  } else if (const GEPOperator *GEP = dyn_cast<GEPOperator>(U)) {
    if (GEP->isInBounds())
      Out << " inbounds";
  } else if (const auto *NNI = dyn_cast<PossiblyNonNegInst>(U)) {
    if (NNI->hasNonNeg())
      Out << " nneg";
  }
}

static void WriteConstantInternal(raw_ostream &Out, const Constant *CV,
                                  AsmWriterContext &WriterCtx) {
  if (const ConstantInt *CI = dyn_cast<ConstantInt>(CV)) {
    if (CI->getType()->isIntegerTy(1)) {
      Out << (CI->getZExtValue() ? "true" : "false");
      return;
    }
    Out << CI->getValue();
    return;
  }

  if (const ConstantFP *CFP = dyn_cast<ConstantFP>(CV)) {
    const APFloat &APF = CFP->getValueAPF();
    if (&APF.getSemantics() == &APFloat::IEEEsingle() ||
        &APF.getSemantics() == &APFloat::IEEEdouble()) {
      // We would like to output the FP constant value in exponential notation,
      // but we cannot do this if doing so will lose precision.  Check here to
      // make sure that we only output it in exponential format if we can parse
      // the value back and get the same value.
      //
      bool ignored;
      bool isDouble = &APF.getSemantics() == &APFloat::IEEEdouble();
      bool isInf = APF.isInfinity();
      bool isNaN = APF.isNaN();
      if (!isInf && !isNaN) {
        double Val = APF.convertToDouble();
        SmallString<128> StrVal;
        APF.toString(StrVal, 6, 0, false);
        // Check to make sure that the stringized number is not some string like
        // "Inf" or NaN, that atof will accept, but the lexer will not.  Check
        // that the string matches the "[-+]?[0-9]" regex.
        //
        assert((isDigit(StrVal[0]) || ((StrVal[0] == '-' || StrVal[0] == '+') &&
                                       isDigit(StrVal[1]))) &&
               "[-+]?[0-9] regex does not match!");
        // Reparse stringized version!
        if (APFloat(APFloat::IEEEdouble(), StrVal).convertToDouble() == Val) {
          Out << StrVal;
          return;
        }
      }
      // Otherwise we could not reparse it to exactly the same value, so we must
      // output the string in hexadecimal format!  Note that loading and storing
      // floating point types changes the bits of NaNs on some hosts, notably
      // x86, so we must not use these types.
      static_assert(sizeof(double) == sizeof(uint64_t),
                    "assuming that double is 64 bits!");
      APFloat apf = APF;
      // Floats are represented in ASCII IR as double, convert.
      // FIXME: We should allow 32-bit hex float and remove this.
      if (!isDouble) {
        // A signaling NaN is quieted on conversion, so we need to recreate the
        // expected value after convert (quiet bit of the payload is clear).
        bool IsSNAN = apf.isSignaling();
        apf.convert(APFloat::IEEEdouble(), APFloat::rmNearestTiesToEven,
                    &ignored);
        if (IsSNAN) {
          APInt Payload = apf.bitcastToAPInt();
          apf = APFloat::getSNaN(APFloat::IEEEdouble(), apf.isNegative(),
                                 &Payload);
        }
      }
      Out << format_hex(apf.bitcastToAPInt().getZExtValue(), 0, /*Upper=*/true);
      return;
    }

    // Either half, bfloat or some form of long double.
    // These appear as a magic letter identifying the type, then a
    // fixed number of hex digits.
    Out << "0x";
    APInt API = APF.bitcastToAPInt();
    if (&APF.getSemantics() == &APFloat::x87DoubleExtended()) {
      Out << 'K';
      Out << format_hex_no_prefix(API.getHiBits(16).getZExtValue(), 4,
                                  /*Upper=*/true);
      Out << format_hex_no_prefix(API.getLoBits(64).getZExtValue(), 16,
                                  /*Upper=*/true);
      return;
    } else if (&APF.getSemantics() == &APFloat::IEEEquad()) {
      Out << 'L';
      Out << format_hex_no_prefix(API.getLoBits(64).getZExtValue(), 16,
                                  /*Upper=*/true);
      Out << format_hex_no_prefix(API.getHiBits(64).getZExtValue(), 16,
                                  /*Upper=*/true);
    } else if (&APF.getSemantics() == &APFloat::PPCDoubleDouble()) {
      Out << 'M';
      Out << format_hex_no_prefix(API.getLoBits(64).getZExtValue(), 16,
                                  /*Upper=*/true);
      Out << format_hex_no_prefix(API.getHiBits(64).getZExtValue(), 16,
                                  /*Upper=*/true);
    } else if (&APF.getSemantics() == &APFloat::IEEEhalf()) {
      Out << 'H';
      Out << format_hex_no_prefix(API.getZExtValue(), 4,
                                  /*Upper=*/true);
    } else if (&APF.getSemantics() == &APFloat::BFloat()) {
      Out << 'R';
      Out << format_hex_no_prefix(API.getZExtValue(), 4,
                                  /*Upper=*/true);
    } else
      llvm_unreachable("Unsupported floating point type");
    return;
  }

  if (isa<ConstantAggregateZero>(CV) || isa<ConstantTargetNone>(CV)) {
    Out << "zeroinitializer";
    return;
  }

  if (const BlockAddress *BA = dyn_cast<BlockAddress>(CV)) {
    Out << "blockaddress(";
    WriteAsOperandInternal(Out, BA->getFunction(), WriterCtx);
    Out << ", ";
    WriteAsOperandInternal(Out, BA->getBasicBlock(), WriterCtx);
    Out << ")";
    return;
  }

  if (const auto *Equiv = dyn_cast<DSOLocalEquivalent>(CV)) {
    Out << "dso_local_equivalent ";
    WriteAsOperandInternal(Out, Equiv->getGlobalValue(), WriterCtx);
    return;
  }

  if (const auto *NC = dyn_cast<NoCFIValue>(CV)) {
    Out << "no_cfi ";
    WriteAsOperandInternal(Out, NC->getGlobalValue(), WriterCtx);
    return;
  }

  if (const ConstantArray *CA = dyn_cast<ConstantArray>(CV)) {
    Type *ETy = CA->getType()->getElementType();
    Out << '[';
    WriterCtx.TypePrinter->print(ETy, Out);
    Out << ' ';
    WriteAsOperandInternal(Out, CA->getOperand(0), WriterCtx);
    for (unsigned i = 1, e = CA->getNumOperands(); i != e; ++i) {
      Out << ", ";
      WriterCtx.TypePrinter->print(ETy, Out);
      Out << ' ';
      WriteAsOperandInternal(Out, CA->getOperand(i), WriterCtx);
    }
    Out << ']';
    return;
  }

  if (const ConstantDataArray *CA = dyn_cast<ConstantDataArray>(CV)) {
    // As a special case, print the array as a string if it is an array of
    // i8 with ConstantInt values.
    if (CA->isString()) {
      Out << "c\"";
      printEscapedString(CA->getAsString(), Out);
      Out << '"';
      return;
    }

    Type *ETy = CA->getType()->getElementType();
    Out << '[';
    WriterCtx.TypePrinter->print(ETy, Out);
    Out << ' ';
    WriteAsOperandInternal(Out, CA->getElementAsConstant(0), WriterCtx);
    for (unsigned i = 1, e = CA->getNumElements(); i != e; ++i) {
      Out << ", ";
      WriterCtx.TypePrinter->print(ETy, Out);
      Out << ' ';
      WriteAsOperandInternal(Out, CA->getElementAsConstant(i), WriterCtx);
    }
    Out << ']';
    return;
  }

  if (const ConstantStruct *CS = dyn_cast<ConstantStruct>(CV)) {
    if (CS->getType()->isPacked())
      Out << '<';
    Out << '{';
    unsigned N = CS->getNumOperands();
    if (N) {
      Out << ' ';
      WriterCtx.TypePrinter->print(CS->getOperand(0)->getType(), Out);
      Out << ' ';

      WriteAsOperandInternal(Out, CS->getOperand(0), WriterCtx);

      for (unsigned i = 1; i < N; i++) {
        Out << ", ";
        WriterCtx.TypePrinter->print(CS->getOperand(i)->getType(), Out);
        Out << ' ';

        WriteAsOperandInternal(Out, CS->getOperand(i), WriterCtx);
      }
      Out << ' ';
    }

    Out << '}';
    if (CS->getType()->isPacked())
      Out << '>';
    return;
  }

  if (isa<ConstantVector>(CV) || isa<ConstantDataVector>(CV)) {
    auto *CVVTy = cast<FixedVectorType>(CV->getType());
    Type *ETy = CVVTy->getElementType();
    Out << '<';
    WriterCtx.TypePrinter->print(ETy, Out);
    Out << ' ';
    WriteAsOperandInternal(Out, CV->getAggregateElement(0U), WriterCtx);
    for (unsigned i = 1, e = CVVTy->getNumElements(); i != e; ++i) {
      Out << ", ";
      WriterCtx.TypePrinter->print(ETy, Out);
      Out << ' ';
      WriteAsOperandInternal(Out, CV->getAggregateElement(i), WriterCtx);
    }
    Out << '>';
    return;
  }

  if (isa<ConstantPointerNull>(CV)) {
    Out << "null";
    return;
  }

  if (isa<ConstantTokenNone>(CV)) {
    Out << "none";
    return;
  }

  if (isa<PoisonValue>(CV)) {
    Out << "poison";
    return;
  }

  if (isa<UndefValue>(CV)) {
    Out << "undef";
    return;
  }

  if (const ConstantExpr *CE = dyn_cast<ConstantExpr>(CV)) {
    Out << CE->getOpcodeName();
    WriteOptimizationInfo(Out, CE);
    if (CE->isCompare())
      Out << ' ' << static_cast<CmpInst::Predicate>(CE->getPredicate());
    Out << " (";

    std::optional<unsigned> InRangeOp;
    if (const GEPOperator *GEP = dyn_cast<GEPOperator>(CE)) {
      WriterCtx.TypePrinter->print(GEP->getSourceElementType(), Out);
      Out << ", ";
      InRangeOp = GEP->getInRangeIndex();
      if (InRangeOp)
        ++*InRangeOp;
    }

    for (User::const_op_iterator OI=CE->op_begin(); OI != CE->op_end(); ++OI) {
      if (InRangeOp && unsigned(OI - CE->op_begin()) == *InRangeOp)
        Out << "inrange ";
      WriterCtx.TypePrinter->print((*OI)->getType(), Out);
      Out << ' ';
      WriteAsOperandInternal(Out, *OI, WriterCtx);
      if (OI+1 != CE->op_end())
        Out << ", ";
    }

    if (CE->isCast()) {
      Out << " to ";
      WriterCtx.TypePrinter->print(CE->getType(), Out);
    }

    if (CE->getOpcode() == Instruction::ShuffleVector)
      PrintShuffleMask(Out, CE->getType(), CE->getShuffleMask());

    Out << ')';
    return;
  }

  Out << "<placeholder or erroneous Constant>";
}

static void writeMDTuple(raw_ostream &Out, const MDTuple *Node,
                         AsmWriterContext &WriterCtx) {
  Out << "!{";
  for (unsigned mi = 0, me = Node->getNumOperands(); mi != me; ++mi) {
    const Metadata *MD = Node->getOperand(mi);
    if (!MD)
      Out << "null";
    else if (auto *MDV = dyn_cast<ValueAsMetadata>(MD)) {
      Value *V = MDV->getValue();
      WriterCtx.TypePrinter->print(V->getType(), Out);
      Out << ' ';
      WriteAsOperandInternal(Out, V, WriterCtx);
    } else {
      WriteAsOperandInternal(Out, MD, WriterCtx);
      WriterCtx.onWriteMetadataAsOperand(MD);
    }
    if (mi + 1 != me)
      Out << ", ";
  }

  Out << "}";
}

namespace {

struct FieldSeparator {
  bool Skip = true;
  const char *Sep;

  FieldSeparator(const char *Sep = ", ") : Sep(Sep) {}
};

raw_ostream &operator<<(raw_ostream &OS, FieldSeparator &FS) {
  if (FS.Skip) {
    FS.Skip = false;
    return OS;
  }
  return OS << FS.Sep;
}

struct MDFieldPrinter {
  raw_ostream &Out;
  FieldSeparator FS;
  AsmWriterContext &WriterCtx;

  explicit MDFieldPrinter(raw_ostream &Out)
      : Out(Out), WriterCtx(AsmWriterContext::getEmpty()) {}
  MDFieldPrinter(raw_ostream &Out, AsmWriterContext &Ctx)
      : Out(Out), WriterCtx(Ctx) {}

  void printTag(const DINode *N);
  void printMacinfoType(const DIMacroNode *N);
  void printChecksum(const DIFile::ChecksumInfo<StringRef> &N);
  void printString(StringRef Name, StringRef Value,
                   bool ShouldSkipEmpty = true);
  void printMetadata(StringRef Name, const Metadata *MD,
                     bool ShouldSkipNull = true);
  template <class IntTy>
  void printInt(StringRef Name, IntTy Int, bool ShouldSkipZero = true);
  void printAPInt(StringRef Name, const APInt &Int, bool IsUnsigned,
                  bool ShouldSkipZero);
  void printBool(StringRef Name, bool Value,
                 std::optional<bool> Default = std::nullopt);
  void printDIFlags(StringRef Name, DINode::DIFlags Flags);
  void printDISPFlags(StringRef Name, DISubprogram::DISPFlags Flags);
  template <class IntTy, class Stringifier>
  void printDwarfEnum(StringRef Name, IntTy Value, Stringifier toString,
                      bool ShouldSkipZero = true);
  void printEmissionKind(StringRef Name, DICompileUnit::DebugEmissionKind EK);
  void printNameTableKind(StringRef Name,
                          DICompileUnit::DebugNameTableKind NTK);
  void printMemorySpace(StringRef Name, dwarf::MemorySpace MS);
  template <class RangeT> void printMetadataList(StringRef Name, RangeT Range);
};

} // end anonymous namespace

void MDFieldPrinter::printTag(const DINode *N) {
  Out << FS << "tag: ";
  auto Tag = dwarf::TagString(N->getTag());
  if (!Tag.empty())
    Out << Tag;
  else
    Out << N->getTag();
}

void MDFieldPrinter::printMacinfoType(const DIMacroNode *N) {
  Out << FS << "type: ";
  auto Type = dwarf::MacinfoString(N->getMacinfoType());
  if (!Type.empty())
    Out << Type;
  else
    Out << N->getMacinfoType();
}

void MDFieldPrinter::printChecksum(
    const DIFile::ChecksumInfo<StringRef> &Checksum) {
  Out << FS << "checksumkind: " << Checksum.getKindAsString();
  printString("checksum", Checksum.Value, /* ShouldSkipEmpty */ false);
}

void MDFieldPrinter::printString(StringRef Name, StringRef Value,
                                 bool ShouldSkipEmpty) {
  if (ShouldSkipEmpty && Value.empty())
    return;

  Out << FS << Name << ": \"";
  printEscapedString(Value, Out);
  Out << "\"";
}

static void writeMetadataAsOperand(raw_ostream &Out, const Metadata *MD,
                                   AsmWriterContext &WriterCtx) {
  if (!MD) {
    Out << "null";
    return;
  }
  WriteAsOperandInternal(Out, MD, WriterCtx);
  WriterCtx.onWriteMetadataAsOperand(MD);
}

void MDFieldPrinter::printMetadata(StringRef Name, const Metadata *MD,
                                   bool ShouldSkipNull) {
  if (ShouldSkipNull && !MD)
    return;

  Out << FS << Name << ": ";
  writeMetadataAsOperand(Out, MD, WriterCtx);
}

template <class IntTy>
void MDFieldPrinter::printInt(StringRef Name, IntTy Int, bool ShouldSkipZero) {
  if (ShouldSkipZero && !Int)
    return;

  Out << FS << Name << ": " << Int;
}

void MDFieldPrinter::printAPInt(StringRef Name, const APInt &Int,
                                bool IsUnsigned, bool ShouldSkipZero) {
  if (ShouldSkipZero && Int.isZero())
    return;

  Out << FS << Name << ": ";
  Int.print(Out, !IsUnsigned);
}

void MDFieldPrinter::printBool(StringRef Name, bool Value,
                               std::optional<bool> Default) {
  if (Default && Value == *Default)
    return;
  Out << FS << Name << ": " << (Value ? "true" : "false");
}

void MDFieldPrinter::printDIFlags(StringRef Name, DINode::DIFlags Flags) {
  if (!Flags)
    return;

  Out << FS << Name << ": ";

  SmallVector<DINode::DIFlags, 8> SplitFlags;
  auto Extra = DINode::splitFlags(Flags, SplitFlags);

  FieldSeparator FlagsFS(" | ");
  for (auto F : SplitFlags) {
    auto StringF = DINode::getFlagString(F);
    assert(!StringF.empty() && "Expected valid flag");
    Out << FlagsFS << StringF;
  }
  if (Extra || SplitFlags.empty())
    Out << FlagsFS << Extra;
}

void MDFieldPrinter::printDISPFlags(StringRef Name,
                                    DISubprogram::DISPFlags Flags) {
  // Always print this field, because no flags in the IR at all will be
  // interpreted as old-style isDefinition: true.
  Out << FS << Name << ": ";

  if (!Flags) {
    Out << 0;
    return;
  }

  SmallVector<DISubprogram::DISPFlags, 8> SplitFlags;
  auto Extra = DISubprogram::splitFlags(Flags, SplitFlags);

  FieldSeparator FlagsFS(" | ");
  for (auto F : SplitFlags) {
    auto StringF = DISubprogram::getFlagString(F);
    assert(!StringF.empty() && "Expected valid flag");
    Out << FlagsFS << StringF;
  }
  if (Extra || SplitFlags.empty())
    Out << FlagsFS << Extra;
}

void MDFieldPrinter::printEmissionKind(StringRef Name,
                                       DICompileUnit::DebugEmissionKind EK) {
  Out << FS << Name << ": " << DICompileUnit::emissionKindString(EK);
}

void MDFieldPrinter::printMemorySpace(StringRef Name, dwarf::MemorySpace MS) {
  if (MS == dwarf::DW_MSPACE_LLVM_none)
    return;

  StringRef MSStr = dwarf::MemorySpaceString(MS);

  Out << FS << Name << ": ";
  if (MSStr.empty()) {
    Out << static_cast<unsigned>(MS);
  } else {
    Out << MSStr;
  }
}

void MDFieldPrinter::printNameTableKind(StringRef Name,
                                        DICompileUnit::DebugNameTableKind NTK) {
  if (NTK == DICompileUnit::DebugNameTableKind::Default)
    return;
  Out << FS << Name << ": " << DICompileUnit::nameTableKindString(NTK);
}

template <class RangeT>
void MDFieldPrinter::printMetadataList(StringRef Name, RangeT Range) {
  if (Range.begin() == Range.end())
    return;
  Out << FS << Name << ": {";
  FieldSeparator IFS;
  for (const auto &I : Range) {
    Out << IFS;
    writeMetadataAsOperand(Out, I, WriterCtx);
  }
  Out << "}";
}

template <class IntTy, class Stringifier>
void MDFieldPrinter::printDwarfEnum(StringRef Name, IntTy Value,
                                    Stringifier toString, bool ShouldSkipZero) {
  if (!Value)
    return;

  Out << FS << Name << ": ";
  auto S = toString(Value);
  if (!S.empty())
    Out << S;
  else
    Out << Value;
}

static void writeGenericDINode(raw_ostream &Out, const GenericDINode *N,
                               AsmWriterContext &WriterCtx) {
  Out << "!GenericDINode(";
  MDFieldPrinter Printer(Out, WriterCtx);
  Printer.printTag(N);
  Printer.printString("header", N->getHeader());
  Printer.printMetadataList("operands", N->dwarf_operands());
  Out << ")";
}

static void writeDILocation(raw_ostream &Out, const DILocation *DL,
                            AsmWriterContext &WriterCtx) {
  Out << "!DILocation(";
  MDFieldPrinter Printer(Out, WriterCtx);
  // Always output the line, since 0 is a relevant and important value for it.
  Printer.printInt("line", DL->getLine(), /* ShouldSkipZero */ false);
  Printer.printInt("column", DL->getColumn());
  Printer.printMetadata("scope", DL->getRawScope(), /* ShouldSkipNull */ false);
  Printer.printMetadata("inlinedAt", DL->getRawInlinedAt());
  Printer.printBool("isImplicitCode", DL->isImplicitCode(),
                    /* Default */ false);
  Out << ")";
}

static void writeDIAssignID(raw_ostream &Out, const DIAssignID *DL,
                            AsmWriterContext &WriterCtx) {
  Out << "!DIAssignID()";
  MDFieldPrinter Printer(Out, WriterCtx);
}

static void writeDISubrange(raw_ostream &Out, const DISubrange *N,
                            AsmWriterContext &WriterCtx) {
  Out << "!DISubrange(";
  MDFieldPrinter Printer(Out, WriterCtx);

  auto *Count = N->getRawCountNode();
  if (auto *CE = dyn_cast_or_null<ConstantAsMetadata>(Count)) {
    auto *CV = cast<ConstantInt>(CE->getValue());
    Printer.printInt("count", CV->getSExtValue(),
                     /* ShouldSkipZero */ false);
  } else
    Printer.printMetadata("count", Count, /*ShouldSkipNull */ true);

  // A lowerBound of constant 0 should not be skipped, since it is different
  // from an unspecified lower bound (= nullptr).
  auto *LBound = N->getRawLowerBound();
  if (auto *LE = dyn_cast_or_null<ConstantAsMetadata>(LBound)) {
    auto *LV = cast<ConstantInt>(LE->getValue());
    Printer.printInt("lowerBound", LV->getSExtValue(),
                     /* ShouldSkipZero */ false);
  } else
    Printer.printMetadata("lowerBound", LBound, /*ShouldSkipNull */ true);

  auto *UBound = N->getRawUpperBound();
  if (auto *UE = dyn_cast_or_null<ConstantAsMetadata>(UBound)) {
    auto *UV = cast<ConstantInt>(UE->getValue());
    Printer.printInt("upperBound", UV->getSExtValue(),
                     /* ShouldSkipZero */ false);
  } else
    Printer.printMetadata("upperBound", UBound, /*ShouldSkipNull */ true);

  auto *Stride = N->getRawStride();
  if (auto *SE = dyn_cast_or_null<ConstantAsMetadata>(Stride)) {
    auto *SV = cast<ConstantInt>(SE->getValue());
    Printer.printInt("stride", SV->getSExtValue(), /* ShouldSkipZero */ false);
  } else
    Printer.printMetadata("stride", Stride, /*ShouldSkipNull */ true);

  Out << ")";
}

static void writeDIGenericSubrange(raw_ostream &Out, const DIGenericSubrange *N,
                                   AsmWriterContext &WriterCtx) {
  Out << "!DIGenericSubrange(";
  MDFieldPrinter Printer(Out, WriterCtx);

  auto IsConstant = [&](Metadata *Bound) -> bool {
    if (auto *BE = dyn_cast_or_null<DIExpression>(Bound)) {
      return BE->isConstant() &&
             DIExpression::SignedOrUnsignedConstant::SignedConstant ==
                 *BE->isConstant();
    }
    return false;
  };

  auto GetConstant = [&](Metadata *Bound) -> int64_t {
    assert(IsConstant(Bound) && "Expected constant");
    auto *BE = dyn_cast_or_null<DIExpression>(Bound);
    return static_cast<int64_t>(BE->getElement(1));
  };

  auto *Count = N->getRawCountNode();
  if (IsConstant(Count))
    Printer.printInt("count", GetConstant(Count),
                     /* ShouldSkipZero */ false);
  else
    Printer.printMetadata("count", Count, /*ShouldSkipNull */ true);

  auto *LBound = N->getRawLowerBound();
  if (IsConstant(LBound))
    Printer.printInt("lowerBound", GetConstant(LBound),
                     /* ShouldSkipZero */ false);
  else
    Printer.printMetadata("lowerBound", LBound, /*ShouldSkipNull */ true);

  auto *UBound = N->getRawUpperBound();
  if (IsConstant(UBound))
    Printer.printInt("upperBound", GetConstant(UBound),
                     /* ShouldSkipZero */ false);
  else
    Printer.printMetadata("upperBound", UBound, /*ShouldSkipNull */ true);

  auto *Stride = N->getRawStride();
  if (IsConstant(Stride))
    Printer.printInt("stride", GetConstant(Stride),
                     /* ShouldSkipZero */ false);
  else
    Printer.printMetadata("stride", Stride, /*ShouldSkipNull */ true);

  Out << ")";
}

static void writeDIEnumerator(raw_ostream &Out, const DIEnumerator *N,
                              AsmWriterContext &) {
  Out << "!DIEnumerator(";
  MDFieldPrinter Printer(Out);
  Printer.printString("name", N->getName(), /* ShouldSkipEmpty */ false);
  Printer.printAPInt("value", N->getValue(), N->isUnsigned(),
                     /*ShouldSkipZero=*/false);
  if (N->isUnsigned())
    Printer.printBool("isUnsigned", true);
  Out << ")";
}

static void writeDIBasicType(raw_ostream &Out, const DIBasicType *N,
                             AsmWriterContext &) {
  Out << "!DIBasicType(";
  MDFieldPrinter Printer(Out);
  if (N->getTag() != dwarf::DW_TAG_base_type)
    Printer.printTag(N);
  Printer.printString("name", N->getName());
  Printer.printInt("size", N->getSizeInBits());
  Printer.printInt("align", N->getAlignInBits());
  Printer.printDwarfEnum("encoding", N->getEncoding(),
                         dwarf::AttributeEncodingString);
  Printer.printDIFlags("flags", N->getFlags());
  Out << ")";
}

static void writeDIStringType(raw_ostream &Out, const DIStringType *N,
                              AsmWriterContext &WriterCtx) {
  Out << "!DIStringType(";
  MDFieldPrinter Printer(Out, WriterCtx);
  if (N->getTag() != dwarf::DW_TAG_string_type)
    Printer.printTag(N);
  Printer.printString("name", N->getName());
  Printer.printMetadata("stringLength", N->getRawStringLength());
  Printer.printMetadata("stringLengthExpression", N->getRawStringLengthExp());
  Printer.printMetadata("stringLocationExpression",
                        N->getRawStringLocationExp());
  Printer.printInt("size", N->getSizeInBits());
  Printer.printInt("align", N->getAlignInBits());
  Printer.printDwarfEnum("encoding", N->getEncoding(),
                         dwarf::AttributeEncodingString);
  Out << ")";
}

static void writeDIDerivedType(raw_ostream &Out, const DIDerivedType *N,
                               AsmWriterContext &WriterCtx) {
  Out << "!DIDerivedType(";
  MDFieldPrinter Printer(Out, WriterCtx);
  Printer.printTag(N);
  Printer.printString("name", N->getName());
  Printer.printMetadata("scope", N->getRawScope());
  Printer.printMetadata("file", N->getRawFile());
  Printer.printInt("line", N->getLine());
  Printer.printMetadata("baseType", N->getRawBaseType(),
                        /* ShouldSkipNull */ false);
  Printer.printInt("size", N->getSizeInBits());
  Printer.printInt("align", N->getAlignInBits());
  Printer.printInt("offset", N->getOffsetInBits());
  Printer.printDIFlags("flags", N->getFlags());
  Printer.printMetadata("extraData", N->getRawExtraData());
  if (const auto &DWARFAddressSpace = N->getDWARFAddressSpace())
    Printer.printInt("addressSpace", *DWARFAddressSpace,
                     /* ShouldSkipZero */ false);
  Printer.printMemorySpace("memorySpace", N->getDWARFMemorySpace());
  Printer.printMetadata("annotations", N->getRawAnnotations());
  Out << ")";
}

static void writeDICompositeType(raw_ostream &Out, const DICompositeType *N,
                                 AsmWriterContext &WriterCtx) {
  Out << "!DICompositeType(";
  MDFieldPrinter Printer(Out, WriterCtx);
  Printer.printTag(N);
  Printer.printString("name", N->getName());
  Printer.printMetadata("scope", N->getRawScope());
  Printer.printMetadata("file", N->getRawFile());
  Printer.printInt("line", N->getLine());
  Printer.printMetadata("baseType", N->getRawBaseType());
  Printer.printInt("size", N->getSizeInBits());
  Printer.printInt("align", N->getAlignInBits());
  Printer.printInt("offset", N->getOffsetInBits());
  Printer.printDIFlags("flags", N->getFlags());
  Printer.printMetadata("elements", N->getRawElements());
  Printer.printDwarfEnum("runtimeLang", N->getRuntimeLang(),
                         dwarf::LanguageString);
  Printer.printMetadata("vtableHolder", N->getRawVTableHolder());
  Printer.printMetadata("templateParams", N->getRawTemplateParams());
  Printer.printString("identifier", N->getIdentifier());
  Printer.printMetadata("discriminator", N->getRawDiscriminator());
  Printer.printMetadata("dataLocation", N->getRawDataLocation());
  Printer.printMetadata("associated", N->getRawAssociated());
  Printer.printMetadata("allocated", N->getRawAllocated());
  if (auto *RankConst = N->getRankConst())
    Printer.printInt("rank", RankConst->getSExtValue(),
                     /* ShouldSkipZero */ false);
  else
    Printer.printMetadata("rank", N->getRawRank(), /*ShouldSkipNull */ true);
  Printer.printMetadata("annotations", N->getRawAnnotations());
  Out << ")";
}

static void writeDISubroutineType(raw_ostream &Out, const DISubroutineType *N,
                                  AsmWriterContext &WriterCtx) {
  Out << "!DISubroutineType(";
  MDFieldPrinter Printer(Out, WriterCtx);
  Printer.printDIFlags("flags", N->getFlags());
  Printer.printDwarfEnum("cc", N->getCC(), dwarf::ConventionString);
  Printer.printMetadata("types", N->getRawTypeArray(),
                        /* ShouldSkipNull */ false);
  Out << ")";
}

static void writeDIFile(raw_ostream &Out, const DIFile *N, AsmWriterContext &) {
  Out << "!DIFile(";
  MDFieldPrinter Printer(Out);
  Printer.printString("filename", N->getFilename(),
                      /* ShouldSkipEmpty */ false);
  Printer.printString("directory", N->getDirectory(),
                      /* ShouldSkipEmpty */ false);
  // Print all values for checksum together, or not at all.
  if (N->getChecksum())
    Printer.printChecksum(*N->getChecksum());
  Printer.printString("source", N->getSource().value_or(StringRef()),
                      /* ShouldSkipEmpty */ true);
  Out << ")";
}

static void writeDICompileUnit(raw_ostream &Out, const DICompileUnit *N,
                               AsmWriterContext &WriterCtx) {
  Out << "!DICompileUnit(";
  MDFieldPrinter Printer(Out, WriterCtx);
  Printer.printDwarfEnum("language", N->getSourceLanguage(),
                         dwarf::LanguageString, /* ShouldSkipZero */ false);
  Printer.printMetadata("file", N->getRawFile(), /* ShouldSkipNull */ false);
  Printer.printString("producer", N->getProducer());
  Printer.printBool("isOptimized", N->isOptimized());
  Printer.printString("flags", N->getFlags());
  Printer.printInt("runtimeVersion", N->getRuntimeVersion(),
                   /* ShouldSkipZero */ false);
  Printer.printString("splitDebugFilename", N->getSplitDebugFilename());
  Printer.printEmissionKind("emissionKind", N->getEmissionKind());
  Printer.printMetadata("enums", N->getRawEnumTypes());
  Printer.printMetadata("retainedTypes", N->getRawRetainedTypes());
  Printer.printMetadata("globals", N->getRawGlobalVariables());
  Printer.printMetadata("imports", N->getRawImportedEntities());
  Printer.printMetadata("macros", N->getRawMacros());
  Printer.printInt("dwoId", N->getDWOId());
  Printer.printBool("splitDebugInlining", N->getSplitDebugInlining(), true);
  Printer.printBool("debugInfoForProfiling", N->getDebugInfoForProfiling(),
                    false);
  Printer.printNameTableKind("nameTableKind", N->getNameTableKind());
  Printer.printBool("rangesBaseAddress", N->getRangesBaseAddress(), false);
  Printer.printString("sysroot", N->getSysRoot());
  Printer.printString("sdk", N->getSDK());
  Out << ")";
}

static void writeDISubprogram(raw_ostream &Out, const DISubprogram *N,
                              AsmWriterContext &WriterCtx) {
  Out << "!DISubprogram(";
  MDFieldPrinter Printer(Out, WriterCtx);
  Printer.printString("name", N->getName());
  Printer.printString("linkageName", N->getLinkageName());
  Printer.printMetadata("scope", N->getRawScope(), /* ShouldSkipNull */ false);
  Printer.printMetadata("file", N->getRawFile());
  Printer.printInt("line", N->getLine());
  Printer.printMetadata("type", N->getRawType());
  Printer.printInt("scopeLine", N->getScopeLine());
  Printer.printMetadata("containingType", N->getRawContainingType());
  if (N->getVirtuality() != dwarf::DW_VIRTUALITY_none ||
      N->getVirtualIndex() != 0)
    Printer.printInt("virtualIndex", N->getVirtualIndex(), false);
  Printer.printInt("thisAdjustment", N->getThisAdjustment());
  Printer.printDIFlags("flags", N->getFlags());
  Printer.printDISPFlags("spFlags", N->getSPFlags());
  Printer.printMetadata("unit", N->getRawUnit());
  Printer.printMetadata("templateParams", N->getRawTemplateParams());
  Printer.printMetadata("declaration", N->getRawDeclaration());
  Printer.printMetadata("retainedNodes", N->getRawRetainedNodes());
  Printer.printMetadata("thrownTypes", N->getRawThrownTypes());
  Printer.printMetadata("annotations", N->getRawAnnotations());
  Printer.printString("targetFuncName", N->getTargetFuncName());
  Out << ")";
}

static void writeDILexicalBlock(raw_ostream &Out, const DILexicalBlock *N,
                                AsmWriterContext &WriterCtx) {
  Out << "!DILexicalBlock(";
  MDFieldPrinter Printer(Out, WriterCtx);
  Printer.printMetadata("scope", N->getRawScope(), /* ShouldSkipNull */ false);
  Printer.printMetadata("file", N->getRawFile());
  Printer.printInt("line", N->getLine());
  Printer.printInt("column", N->getColumn());
  Out << ")";
}

static void writeDILexicalBlockFile(raw_ostream &Out,
                                    const DILexicalBlockFile *N,
                                    AsmWriterContext &WriterCtx) {
  Out << "!DILexicalBlockFile(";
  MDFieldPrinter Printer(Out, WriterCtx);
  Printer.printMetadata("scope", N->getRawScope(), /* ShouldSkipNull */ false);
  Printer.printMetadata("file", N->getRawFile());
  Printer.printInt("discriminator", N->getDiscriminator(),
                   /* ShouldSkipZero */ false);
  Out << ")";
}

static void writeDINamespace(raw_ostream &Out, const DINamespace *N,
                             AsmWriterContext &WriterCtx) {
  Out << "!DINamespace(";
  MDFieldPrinter Printer(Out, WriterCtx);
  Printer.printString("name", N->getName());
  Printer.printMetadata("scope", N->getRawScope(), /* ShouldSkipNull */ false);
  Printer.printBool("exportSymbols", N->getExportSymbols(), false);
  Out << ")";
}

static void writeDICommonBlock(raw_ostream &Out, const DICommonBlock *N,
                               AsmWriterContext &WriterCtx) {
  Out << "!DICommonBlock(";
  MDFieldPrinter Printer(Out, WriterCtx);
  Printer.printMetadata("scope", N->getRawScope(), false);
  Printer.printMetadata("declaration", N->getRawDecl(), false);
  Printer.printString("name", N->getName());
  Printer.printMetadata("file", N->getRawFile());
  Printer.printInt("line", N->getLineNo());
  Out << ")";
}

static void writeDIMacro(raw_ostream &Out, const DIMacro *N,
                         AsmWriterContext &WriterCtx) {
  Out << "!DIMacro(";
  MDFieldPrinter Printer(Out, WriterCtx);
  Printer.printMacinfoType(N);
  Printer.printInt("line", N->getLine());
  Printer.printString("name", N->getName());
  Printer.printString("value", N->getValue());
  Out << ")";
}

static void writeDIMacroFile(raw_ostream &Out, const DIMacroFile *N,
                             AsmWriterContext &WriterCtx) {
  Out << "!DIMacroFile(";
  MDFieldPrinter Printer(Out, WriterCtx);
  Printer.printInt("line", N->getLine());
  Printer.printMetadata("file", N->getRawFile(), /* ShouldSkipNull */ false);
  Printer.printMetadata("nodes", N->getRawElements());
  Out << ")";
}

static void writeDIModule(raw_ostream &Out, const DIModule *N,
                          AsmWriterContext &WriterCtx) {
  Out << "!DIModule(";
  MDFieldPrinter Printer(Out, WriterCtx);
  Printer.printMetadata("scope", N->getRawScope(), /* ShouldSkipNull */ false);
  Printer.printString("name", N->getName());
  Printer.printString("configMacros", N->getConfigurationMacros());
  Printer.printString("includePath", N->getIncludePath());
  Printer.printString("apinotes", N->getAPINotesFile());
  Printer.printMetadata("file", N->getRawFile());
  Printer.printInt("line", N->getLineNo());
  Printer.printBool("isDecl", N->getIsDecl(), /* Default */ false);
  Out << ")";
}

static void writeDITemplateTypeParameter(raw_ostream &Out,
                                         const DITemplateTypeParameter *N,
                                         AsmWriterContext &WriterCtx) {
  Out << "!DITemplateTypeParameter(";
  MDFieldPrinter Printer(Out, WriterCtx);
  Printer.printString("name", N->getName());
  Printer.printMetadata("type", N->getRawType(), /* ShouldSkipNull */ false);
  Printer.printBool("defaulted", N->isDefault(), /* Default= */ false);
  Out << ")";
}

static void writeDITemplateValueParameter(raw_ostream &Out,
                                          const DITemplateValueParameter *N,
                                          AsmWriterContext &WriterCtx) {
  Out << "!DITemplateValueParameter(";
  MDFieldPrinter Printer(Out, WriterCtx);
  if (N->getTag() != dwarf::DW_TAG_template_value_parameter)
    Printer.printTag(N);
  Printer.printString("name", N->getName());
  Printer.printMetadata("type", N->getRawType());
  Printer.printBool("defaulted", N->isDefault(), /* Default= */ false);
  Printer.printMetadata("value", N->getValue(), /* ShouldSkipNull */ false);
  Out << ")";
}

static void writeDIGlobalVariable(raw_ostream &Out, const DIGlobalVariable *N,
                                  AsmWriterContext &WriterCtx) {
  Out << "!DIGlobalVariable(";
  MDFieldPrinter Printer(Out, WriterCtx);
  Printer.printString("name", N->getName());
  Printer.printString("linkageName", N->getLinkageName());
  Printer.printMetadata("scope", N->getRawScope(), /* ShouldSkipNull */ false);
  Printer.printMetadata("file", N->getRawFile());
  Printer.printInt("line", N->getLine());
  Printer.printMetadata("type", N->getRawType());
  Printer.printBool("isLocal", N->isLocalToUnit());
  Printer.printBool("isDefinition", N->isDefinition());
  Printer.printMetadata("declaration", N->getRawStaticDataMemberDeclaration());
  Printer.printMetadata("templateParams", N->getRawTemplateParams());
  Printer.printMemorySpace("memorySpace", N->getDWARFMemorySpace());
  Printer.printInt("align", N->getAlignInBits());
  Printer.printMetadata("annotations", N->getRawAnnotations());
  Out << ")";
}

static void writeDILocalVariable(raw_ostream &Out, const DILocalVariable *N,
                                 AsmWriterContext &WriterCtx) {
  Out << "!DILocalVariable(";
  MDFieldPrinter Printer(Out, WriterCtx);
  Printer.printString("name", N->getName());
  Printer.printInt("arg", N->getArg());
  Printer.printMetadata("scope", N->getRawScope(), /* ShouldSkipNull */ false);
  Printer.printMetadata("file", N->getRawFile());
  Printer.printInt("line", N->getLine());
  Printer.printMetadata("type", N->getRawType());
  Printer.printDIFlags("flags", N->getFlags());
  Printer.printMemorySpace("memorySpace", N->getDWARFMemorySpace());
  Printer.printInt("align", N->getAlignInBits());
  Printer.printMetadata("annotations", N->getRawAnnotations());
  Out << ")";
}

static void writeDIFragment(raw_ostream &Out, const DIFragment *N,
                            AsmWriterContext &WriterCtx) {
  Out << "!DIFragment()";
}

static void writeDILabel(raw_ostream &Out, const DILabel *N,
                         AsmWriterContext &WriterCtx) {
  Out << "!DILabel(";
  MDFieldPrinter Printer(Out, WriterCtx);
  Printer.printMetadata("scope", N->getRawScope(), /* ShouldSkipNull */ false);
  Printer.printString("name", N->getName());
  Printer.printMetadata("file", N->getRawFile());
  Printer.printInt("line", N->getLine());
  Out << ")";
}

static void writeDIExpression(raw_ostream &Out, const DIExpression *N,
                              AsmWriterContext &WriterCtx) {
  Out << "!DIExpression(";
  FieldSeparator FS;
  if (N->isValid()) {
    for (const DIExpression::ExprOperand &Op : N->expr_ops()) {
      auto OpStr = dwarf::OperationEncodingString(Op.getOp());
      assert(!OpStr.empty() && "Expected valid opcode");

      Out << FS << OpStr;
      if (Op.getOp() == dwarf::DW_OP_LLVM_convert) {
        Out << FS << Op.getArg(0);
        Out << FS << dwarf::AttributeEncodingString(Op.getArg(1));
      } else {
        for (unsigned A = 0, AE = Op.getNumArgs(); A != AE; ++A)
          Out << FS << Op.getArg(A);
      }
    }
  } else {
    for (const auto &I : N->getElements())
      Out << FS << I;
  }
  Out << ")";
}

static void writeDIArgList(raw_ostream &Out, const DIArgList *N,
                           AsmWriterContext &WriterCtx,
                           bool FromValue = false) {
  assert(FromValue &&
         "Unexpected DIArgList metadata outside of value argument");
  Out << "!DIArgList(";
  FieldSeparator FS;
  MDFieldPrinter Printer(Out, WriterCtx);
  for (Metadata *Arg : N->getArgs()) {
    Out << FS;
    WriteAsOperandInternal(Out, Arg, WriterCtx, true);
  }
  Out << ")";
}

static void writeDIExpr(raw_ostream &Out, const DIExpr *N,
                        AsmWriterContext &WriterCtx) {
  assert(WriterCtx.TypePrinter && "DIExpr require TypePrinting!");
  FieldSeparator FS;
  Out << "!DIExpr(";
  for (auto &&Op : N->builder()) {
    Out << FS << DIOp::getAsmName(Op) << '(';
    std::visit(makeVisitor(
#define HANDLE_OP0(NAME) [](DIOp::NAME) {},
#include "llvm/IR/DIExprOps.def"
#undef HANDLE_OP0
              [&](DIOp::Referrer Referrer) {
                WriterCtx.TypePrinter->print(Referrer.getResultType(), Out);
              },
              [&](DIOp::Arg Arg) {
                Out << Arg.getIndex() << ", ";
                WriterCtx.TypePrinter->print(Arg.getResultType(), Out);
              },
              [&](DIOp::TypeObject TypeObject) {
                WriterCtx.TypePrinter->print(TypeObject.getResultType(), Out);
              },
              [&](DIOp::Constant Constant) {
                WriterCtx.TypePrinter->print(
                    Constant.getLiteralValue()->getType(), Out);
                Out << ' ';
                WriteConstantInternal(Out, Constant.getLiteralValue(),
                                      WriterCtx);
              },
              [&](DIOp::Convert Convert) {
                WriterCtx.TypePrinter->print(Convert.getResultType(), Out);
              },
              [&](DIOp::Reinterpret Reinterpret) {
                WriterCtx.TypePrinter->print(Reinterpret.getResultType(), Out);
              },
              [&](DIOp::BitOffset BitOffset) {
                WriterCtx.TypePrinter->print(BitOffset.getResultType(), Out);
              },
              [&](DIOp::ByteOffset ByteOffset) {
                WriterCtx.TypePrinter->print(ByteOffset.getResultType(), Out);
              },
              [&](DIOp::Composite Composite) {
                Out << Composite.getCount() << ", ";
                WriterCtx.TypePrinter->print(Composite.getResultType(), Out);
              },
              [&](DIOp::Extend Extend) { Out << Extend.getCount(); },
              [&](DIOp::AddrOf AddrOf) { Out << AddrOf.getAddressSpace(); },
              [&](DIOp::Deref Deref) {
                WriterCtx.TypePrinter->print(Deref.getResultType(), Out);
              },
              [&](DIOp::PushLane PushLane) {
                WriterCtx.TypePrinter->print(PushLane.getResultType(), Out);
              }),
          Op);
    Out << ')';
  }
  Out << ')';
}

static void writeDIGlobalVariableExpression(raw_ostream &Out,
                                            const DIGlobalVariableExpression *N,
                                            AsmWriterContext &WriterCtx) {
  Out << "!DIGlobalVariableExpression(";
  MDFieldPrinter Printer(Out, WriterCtx);
  Printer.printMetadata("var", N->getVariable());
  Printer.printMetadata("expr", N->getExpression());
  Out << ")";
}

static void writeDIObjCProperty(raw_ostream &Out, const DIObjCProperty *N,
                                AsmWriterContext &WriterCtx) {
  Out << "!DIObjCProperty(";
  MDFieldPrinter Printer(Out, WriterCtx);
  Printer.printString("name", N->getName());
  Printer.printMetadata("file", N->getRawFile());
  Printer.printInt("line", N->getLine());
  Printer.printString("setter", N->getSetterName());
  Printer.printString("getter", N->getGetterName());
  Printer.printInt("attributes", N->getAttributes());
  Printer.printMetadata("type", N->getRawType());
  Out << ")";
}

static void writeDIImportedEntity(raw_ostream &Out, const DIImportedEntity *N,
                                  AsmWriterContext &WriterCtx) {
  Out << "!DIImportedEntity(";
  MDFieldPrinter Printer(Out, WriterCtx);
  Printer.printTag(N);
  Printer.printString("name", N->getName());
  Printer.printMetadata("scope", N->getRawScope(), /* ShouldSkipNull */ false);
  Printer.printMetadata("entity", N->getRawEntity());
  Printer.printMetadata("file", N->getRawFile());
  Printer.printInt("line", N->getLine());
  Printer.printMetadata("elements", N->getRawElements());
  Out << ")";
}

static void writeDILifetime(raw_ostream &Out, const DILifetime *N,
                            AsmWriterContext &WriterCtx) {
  Out << "!DILifetime(";
  MDFieldPrinter Printer(Out, WriterCtx);
  Printer.printMetadata("object", N->getRawObject());
  Printer.printMetadata("location", N->getRawLocation());
  Printer.printMetadataList("argObjects", N->rawArgObjects());
  Out << ")";
}

static void WriteMDNodeBodyInternal(raw_ostream &Out, const MDNode *Node,
                                    AsmWriterContext &Ctx) {
  if (Node->isDistinct())
    Out << "distinct ";
  else if (Node->isTemporary())
    Out << "<temporary!> "; // Handle broken code.

  switch (Node->getMetadataID()) {
  default:
    llvm_unreachable("Expected uniquable MDNode");
#define HANDLE_MDNODE_LEAF(CLASS)                                              \
  case Metadata::CLASS##Kind:                                                  \
    write##CLASS(Out, cast<CLASS>(Node), Ctx);                                 \
    break;
#include "llvm/IR/Metadata.def"
  }
}

// Full implementation of printing a Value as an operand with support for
// TypePrinting, etc.
static void WriteAsOperandInternal(raw_ostream &Out, const Value *V,
                                   AsmWriterContext &WriterCtx) {
  if (V->hasName()) {
    PrintLLVMName(Out, V);
    return;
  }

  const Constant *CV = dyn_cast<Constant>(V);
  if (CV && !isa<GlobalValue>(CV)) {
    assert(WriterCtx.TypePrinter && "Constants require TypePrinting!");
    WriteConstantInternal(Out, CV, WriterCtx);
    return;
  }

  if (const InlineAsm *IA = dyn_cast<InlineAsm>(V)) {
    Out << "asm ";
    if (IA->hasSideEffects())
      Out << "sideeffect ";
    if (IA->isAlignStack())
      Out << "alignstack ";
    // We don't emit the AD_ATT dialect as it's the assumed default.
    if (IA->getDialect() == InlineAsm::AD_Intel)
      Out << "inteldialect ";
    if (IA->canThrow())
      Out << "unwind ";
    Out << '"';
    printEscapedString(IA->getAsmString(), Out);
    Out << "\", \"";
    printEscapedString(IA->getConstraintString(), Out);
    Out << '"';
    return;
  }

  if (auto *MD = dyn_cast<MetadataAsValue>(V)) {
    WriteAsOperandInternal(Out, MD->getMetadata(), WriterCtx,
                           /* FromValue */ true);
    return;
  }

  char Prefix = '%';
  int Slot;
  auto *Machine = WriterCtx.Machine;
  // If we have a SlotTracker, use it.
  if (Machine) {
    if (const GlobalValue *GV = dyn_cast<GlobalValue>(V)) {
      Slot = Machine->getGlobalSlot(GV);
      Prefix = '@';
    } else {
      Slot = Machine->getLocalSlot(V);

      // If the local value didn't succeed, then we may be referring to a value
      // from a different function.  Translate it, as this can happen when using
      // address of blocks.
      if (Slot == -1)
        if ((Machine = createSlotTracker(V))) {
          Slot = Machine->getLocalSlot(V);
          delete Machine;
        }
    }
  } else if ((Machine = createSlotTracker(V))) {
    // Otherwise, create one to get the # and then destroy it.
    if (const GlobalValue *GV = dyn_cast<GlobalValue>(V)) {
      Slot = Machine->getGlobalSlot(GV);
      Prefix = '@';
    } else {
      Slot = Machine->getLocalSlot(V);
    }
    delete Machine;
    Machine = nullptr;
  } else {
    Slot = -1;
  }

  if (Slot != -1)
    Out << Prefix << Slot;
  else
    Out << "<badref>";
}

static void WriteAsOperandInternal(raw_ostream &Out, const Metadata *MD,
                                   AsmWriterContext &WriterCtx,
                                   bool FromValue) {
  // Write DIExpressions and DIArgLists inline when used as a value. Improves
  // readability of debug info intrinsics.
  if (const DIExpression *Expr = dyn_cast<DIExpression>(MD)) {
    writeDIExpression(Out, Expr, WriterCtx);
    return;
  }
  if (const DIExpr *Expr = dyn_cast<DIExpr>(MD)) {
    writeDIExpr(Out, Expr, WriterCtx);
    return;
  }
  if (const DIArgList *ArgList = dyn_cast<DIArgList>(MD)) {
    writeDIArgList(Out, ArgList, WriterCtx, FromValue);
    return;
  }

  if (const MDNode *N = dyn_cast<MDNode>(MD)) {
    std::unique_ptr<SlotTracker> MachineStorage;
    SaveAndRestore SARMachine(WriterCtx.Machine);
    if (!WriterCtx.Machine) {
      MachineStorage = std::make_unique<SlotTracker>(WriterCtx.Context);
      WriterCtx.Machine = MachineStorage.get();
    }
    int Slot = WriterCtx.Machine->getMetadataSlot(N);
    if (Slot == -1) {
      if (const DILocation *Loc = dyn_cast<DILocation>(N)) {
        writeDILocation(Out, Loc, WriterCtx);
        return;
      }
      // Give the pointer value instead of "badref", since this comes up all
      // the time when debugging.
      Out << "<" << N << ">";
    } else
      Out << '!' << Slot;
    return;
  }

  if (const MDString *MDS = dyn_cast<MDString>(MD)) {
    Out << "!\"";
    printEscapedString(MDS->getString(), Out);
    Out << '"';
    return;
  }

  auto *V = cast<ValueAsMetadata>(MD);
  assert(WriterCtx.TypePrinter && "TypePrinter required for metadata values");
  assert((FromValue || !isa<LocalAsMetadata>(V)) &&
         "Unexpected function-local metadata outside of value argument");

  WriterCtx.TypePrinter->print(V->getValue()->getType(), Out);
  Out << ' ';
  WriteAsOperandInternal(Out, V->getValue(), WriterCtx);
}

namespace {

class AssemblyWriter {
  formatted_raw_ostream &Out;
  const Module *TheModule = nullptr;
  const ModuleSummaryIndex *TheIndex = nullptr;
  std::unique_ptr<SlotTracker> SlotTrackerStorage;
  SlotTracker &Machine;
  TypePrinting TypePrinter;
  AssemblyAnnotationWriter *AnnotationWriter = nullptr;
  SetVector<const Comdat *> Comdats;
  bool IsForDebug;
  bool ShouldPreserveUseListOrder;
  UseListOrderMap UseListOrders;
  SmallVector<StringRef, 8> MDNames;
  /// Synchronization scope names registered with LLVMContext.
  SmallVector<StringRef, 8> SSNs;
  DenseMap<const GlobalValueSummary *, GlobalValue::GUID> SummaryToGUIDMap;

public:
  /// Construct an AssemblyWriter with an external SlotTracker
  AssemblyWriter(formatted_raw_ostream &o, SlotTracker &Mac, const Module *M,
                 AssemblyAnnotationWriter *AAW, bool IsForDebug,
                 bool ShouldPreserveUseListOrder = false);

  AssemblyWriter(formatted_raw_ostream &o, SlotTracker &Mac,
                 const ModuleSummaryIndex *Index, bool IsForDebug);

  AsmWriterContext getContext() {
    return AsmWriterContext(&TypePrinter, &Machine, TheModule);
  }

  void printMDNodeBody(const MDNode *MD);
  void printNamedMDNode(const NamedMDNode *NMD);

  void printModule(const Module *M);

  void writeOperand(const Value *Op, bool PrintType);
  void writeParamOperand(const Value *Operand, AttributeSet Attrs);
  void writeOperandBundles(const CallBase *Call);
  void writeSyncScope(const LLVMContext &Context,
                      SyncScope::ID SSID);
  void writeAtomic(const LLVMContext &Context,
                   AtomicOrdering Ordering,
                   SyncScope::ID SSID);
  void writeAtomicCmpXchg(const LLVMContext &Context,
                          AtomicOrdering SuccessOrdering,
                          AtomicOrdering FailureOrdering,
                          SyncScope::ID SSID);

  void writeAllMDNodes();
  void writeMDNode(unsigned Slot, const MDNode *Node);
  void writeAttribute(const Attribute &Attr, bool InAttrGroup = false);
  void writeAttributeSet(const AttributeSet &AttrSet, bool InAttrGroup = false);
  void writeAllAttributeGroups();

  void printTypeIdentities();
  void printGlobal(const GlobalVariable *GV);
  void printAlias(const GlobalAlias *GA);
  void printIFunc(const GlobalIFunc *GI);
  void printComdat(const Comdat *C);
  void printFunction(const Function *F);
  void printArgument(const Argument *FA, AttributeSet Attrs);
  void printBasicBlock(const BasicBlock *BB);
  void printInstructionLine(const Instruction &I);
  void printInstruction(const Instruction &I);
  void printDPMarker(const DPMarker &DPI);
  void printDPValue(const DPValue &DPI);

  void printUseListOrder(const Value *V, const std::vector<unsigned> &Shuffle);
  void printUseLists(const Function *F);

  void printModuleSummaryIndex();
  void printSummaryInfo(unsigned Slot, const ValueInfo &VI);
  void printSummary(const GlobalValueSummary &Summary);
  void printAliasSummary(const AliasSummary *AS);
  void printGlobalVarSummary(const GlobalVarSummary *GS);
  void printFunctionSummary(const FunctionSummary *FS);
  void printTypeIdSummary(const TypeIdSummary &TIS);
  void printTypeIdCompatibleVtableSummary(const TypeIdCompatibleVtableInfo &TI);
  void printTypeTestResolution(const TypeTestResolution &TTRes);
  void printArgs(const std::vector<uint64_t> &Args);
  void printWPDRes(const WholeProgramDevirtResolution &WPDRes);
  void printTypeIdInfo(const FunctionSummary::TypeIdInfo &TIDInfo);
  void printVFuncId(const FunctionSummary::VFuncId VFId);
  void
  printNonConstVCalls(const std::vector<FunctionSummary::VFuncId> &VCallList,
                      const char *Tag);
  void
  printConstVCalls(const std::vector<FunctionSummary::ConstVCall> &VCallList,
                   const char *Tag);

private:
  /// Print out metadata attachments.
  void printMetadataAttachments(
      const SmallVectorImpl<std::pair<unsigned, MDNode *>> &MDs,
      StringRef Separator);

  // printInfoComment - Print a little comment after the instruction indicating
  // which slot it occupies.
  void printInfoComment(const Value &V);

  // printGCRelocateComment - print comment after call to the gc.relocate
  // intrinsic indicating base and derived pointer names.
  void printGCRelocateComment(const GCRelocateInst &Relocate);
};

} // end anonymous namespace

AssemblyWriter::AssemblyWriter(formatted_raw_ostream &o, SlotTracker &Mac,
                               const Module *M, AssemblyAnnotationWriter *AAW,
                               bool IsForDebug, bool ShouldPreserveUseListOrder)
    : Out(o), TheModule(M), Machine(Mac), TypePrinter(M), AnnotationWriter(AAW),
      IsForDebug(IsForDebug),
      ShouldPreserveUseListOrder(ShouldPreserveUseListOrder) {
  if (!TheModule)
    return;
  for (const GlobalObject &GO : TheModule->global_objects())
    if (const Comdat *C = GO.getComdat())
      Comdats.insert(C);
}

AssemblyWriter::AssemblyWriter(formatted_raw_ostream &o, SlotTracker &Mac,
                               const ModuleSummaryIndex *Index, bool IsForDebug)
    : Out(o), TheIndex(Index), Machine(Mac), TypePrinter(/*Module=*/nullptr),
      IsForDebug(IsForDebug), ShouldPreserveUseListOrder(false) {}

void AssemblyWriter::writeOperand(const Value *Operand, bool PrintType) {
  if (!Operand) {
    Out << "<null operand!>";
    return;
  }
  if (PrintType) {
    TypePrinter.print(Operand->getType(), Out);
    Out << ' ';
  }
  auto WriterCtx = getContext();
  WriteAsOperandInternal(Out, Operand, WriterCtx);
}

void AssemblyWriter::writeSyncScope(const LLVMContext &Context,
                                    SyncScope::ID SSID) {
  switch (SSID) {
  case SyncScope::System: {
    break;
  }
  default: {
    if (SSNs.empty())
      Context.getSyncScopeNames(SSNs);

    Out << " syncscope(\"";
    printEscapedString(SSNs[SSID], Out);
    Out << "\")";
    break;
  }
  }
}

void AssemblyWriter::writeAtomic(const LLVMContext &Context,
                                 AtomicOrdering Ordering,
                                 SyncScope::ID SSID) {
  if (Ordering == AtomicOrdering::NotAtomic)
    return;

  writeSyncScope(Context, SSID);
  Out << " " << toIRString(Ordering);
}

void AssemblyWriter::writeAtomicCmpXchg(const LLVMContext &Context,
                                        AtomicOrdering SuccessOrdering,
                                        AtomicOrdering FailureOrdering,
                                        SyncScope::ID SSID) {
  assert(SuccessOrdering != AtomicOrdering::NotAtomic &&
         FailureOrdering != AtomicOrdering::NotAtomic);

  writeSyncScope(Context, SSID);
  Out << " " << toIRString(SuccessOrdering);
  Out << " " << toIRString(FailureOrdering);
}

void AssemblyWriter::writeParamOperand(const Value *Operand,
                                       AttributeSet Attrs) {
  if (!Operand) {
    Out << "<null operand!>";
    return;
  }

  // Print the type
  TypePrinter.print(Operand->getType(), Out);
  // Print parameter attributes list
  if (Attrs.hasAttributes()) {
    Out << ' ';
    writeAttributeSet(Attrs);
  }
  Out << ' ';
  // Print the operand
  auto WriterCtx = getContext();
  WriteAsOperandInternal(Out, Operand, WriterCtx);
}

void AssemblyWriter::writeOperandBundles(const CallBase *Call) {
  if (!Call->hasOperandBundles())
    return;

  Out << " [ ";

  bool FirstBundle = true;
  for (unsigned i = 0, e = Call->getNumOperandBundles(); i != e; ++i) {
    OperandBundleUse BU = Call->getOperandBundleAt(i);

    if (!FirstBundle)
      Out << ", ";
    FirstBundle = false;

    Out << '"';
    printEscapedString(BU.getTagName(), Out);
    Out << '"';

    Out << '(';

    bool FirstInput = true;
    auto WriterCtx = getContext();
    for (const auto &Input : BU.Inputs) {
      if (!FirstInput)
        Out << ", ";
      FirstInput = false;

      if (Input == nullptr)
        Out << "<null operand bundle!>";
      else {
        TypePrinter.print(Input->getType(), Out);
        Out << " ";
        WriteAsOperandInternal(Out, Input, WriterCtx);
      }
    }

    Out << ')';
  }

  Out << " ]";
}

void AssemblyWriter::printModule(const Module *M) {
  Machine.initializeIfNeeded();

  if (ShouldPreserveUseListOrder)
    UseListOrders = predictUseListOrder(M);

  if (!M->getModuleIdentifier().empty() &&
      // Don't print the ID if it will start a new line (which would
      // require a comment char before it).
      M->getModuleIdentifier().find('\n') == std::string::npos)
    Out << "; ModuleID = '" << M->getModuleIdentifier() << "'\n";

  if (!M->getSourceFileName().empty()) {
    Out << "source_filename = \"";
    printEscapedString(M->getSourceFileName(), Out);
    Out << "\"\n";
  }

  const std::string &DL = M->getDataLayoutStr();
  if (!DL.empty())
    Out << "target datalayout = \"" << DL << "\"\n";
  if (!M->getTargetTriple().empty())
    Out << "target triple = \"" << M->getTargetTriple() << "\"\n";

  if (!M->getModuleInlineAsm().empty()) {
    Out << '\n';

    // Split the string into lines, to make it easier to read the .ll file.
    StringRef Asm = M->getModuleInlineAsm();
    do {
      StringRef Front;
      std::tie(Front, Asm) = Asm.split('\n');

      // We found a newline, print the portion of the asm string from the
      // last newline up to this newline.
      Out << "module asm \"";
      printEscapedString(Front, Out);
      Out << "\"\n";
    } while (!Asm.empty());
  }

  printTypeIdentities();

  // Output all comdats.
  if (!Comdats.empty())
    Out << '\n';
  for (const Comdat *C : Comdats) {
    printComdat(C);
    if (C != Comdats.back())
      Out << '\n';
  }

  // Output all globals.
  if (!M->global_empty()) Out << '\n';
  for (const GlobalVariable &GV : M->globals()) {
    printGlobal(&GV); Out << '\n';
  }

  // Output all aliases.
  if (!M->alias_empty()) Out << "\n";
  for (const GlobalAlias &GA : M->aliases())
    printAlias(&GA);

  // Output all ifuncs.
  if (!M->ifunc_empty()) Out << "\n";
  for (const GlobalIFunc &GI : M->ifuncs())
    printIFunc(&GI);

  // Output all of the functions.
  for (const Function &F : *M) {
    Out << '\n';
    printFunction(&F);
  }

  // Output global use-lists.
  printUseLists(nullptr);

  // Output all attribute groups.
  if (!Machine.as_empty()) {
    Out << '\n';
    writeAllAttributeGroups();
  }

  // Output named metadata.
  if (!M->named_metadata_empty()) Out << '\n';

  for (const NamedMDNode &Node : M->named_metadata())
    printNamedMDNode(&Node);

  // Output metadata.
  if (!Machine.mdn_empty()) {
    Out << '\n';
    writeAllMDNodes();
  }
}

void AssemblyWriter::printModuleSummaryIndex() {
  assert(TheIndex);
  int NumSlots = Machine.initializeIndexIfNeeded();

  Out << "\n";

  // Print module path entries. To print in order, add paths to a vector
  // indexed by module slot.
  std::vector<std::pair<std::string, ModuleHash>> moduleVec;
  std::string RegularLTOModuleName =
      ModuleSummaryIndex::getRegularLTOModuleName();
  moduleVec.resize(TheIndex->modulePaths().size());
  for (auto &[ModPath, ModHash] : TheIndex->modulePaths())
    moduleVec[Machine.getModulePathSlot(ModPath)] = std::make_pair(
        // An empty module path is a special entry for a regular LTO module
        // created during the thin link.
        ModPath.empty() ? RegularLTOModuleName : std::string(ModPath), ModHash);

  unsigned i = 0;
  for (auto &ModPair : moduleVec) {
    Out << "^" << i++ << " = module: (";
    Out << "path: \"";
    printEscapedString(ModPair.first, Out);
    Out << "\", hash: (";
    FieldSeparator FS;
    for (auto Hash : ModPair.second)
      Out << FS << Hash;
    Out << "))\n";
  }

  // FIXME: Change AliasSummary to hold a ValueInfo instead of summary pointer
  // for aliasee (then update BitcodeWriter.cpp and remove get/setAliaseeGUID).
  for (auto &GlobalList : *TheIndex) {
    auto GUID = GlobalList.first;
    for (auto &Summary : GlobalList.second.SummaryList)
      SummaryToGUIDMap[Summary.get()] = GUID;
  }

  // Print the global value summary entries.
  for (auto &GlobalList : *TheIndex) {
    auto GUID = GlobalList.first;
    auto VI = TheIndex->getValueInfo(GlobalList);
    printSummaryInfo(Machine.getGUIDSlot(GUID), VI);
  }

  // Print the TypeIdMap entries.
  for (const auto &TID : TheIndex->typeIds()) {
    Out << "^" << Machine.getTypeIdSlot(TID.second.first)
        << " = typeid: (name: \"" << TID.second.first << "\"";
    printTypeIdSummary(TID.second.second);
    Out << ") ; guid = " << TID.first << "\n";
  }

  // Print the TypeIdCompatibleVtableMap entries.
  for (auto &TId : TheIndex->typeIdCompatibleVtableMap()) {
    auto GUID = GlobalValue::getGUID(TId.first);
    Out << "^" << Machine.getGUIDSlot(GUID)
        << " = typeidCompatibleVTable: (name: \"" << TId.first << "\"";
    printTypeIdCompatibleVtableSummary(TId.second);
    Out << ") ; guid = " << GUID << "\n";
  }

  // Don't emit flags when it's not really needed (value is zero by default).
  if (TheIndex->getFlags()) {
    Out << "^" << NumSlots << " = flags: " << TheIndex->getFlags() << "\n";
    ++NumSlots;
  }

  Out << "^" << NumSlots << " = blockcount: " << TheIndex->getBlockCount()
      << "\n";
}

static const char *
getWholeProgDevirtResKindName(WholeProgramDevirtResolution::Kind K) {
  switch (K) {
  case WholeProgramDevirtResolution::Indir:
    return "indir";
  case WholeProgramDevirtResolution::SingleImpl:
    return "singleImpl";
  case WholeProgramDevirtResolution::BranchFunnel:
    return "branchFunnel";
  }
  llvm_unreachable("invalid WholeProgramDevirtResolution kind");
}

static const char *getWholeProgDevirtResByArgKindName(
    WholeProgramDevirtResolution::ByArg::Kind K) {
  switch (K) {
  case WholeProgramDevirtResolution::ByArg::Indir:
    return "indir";
  case WholeProgramDevirtResolution::ByArg::UniformRetVal:
    return "uniformRetVal";
  case WholeProgramDevirtResolution::ByArg::UniqueRetVal:
    return "uniqueRetVal";
  case WholeProgramDevirtResolution::ByArg::VirtualConstProp:
    return "virtualConstProp";
  }
  llvm_unreachable("invalid WholeProgramDevirtResolution::ByArg kind");
}

static const char *getTTResKindName(TypeTestResolution::Kind K) {
  switch (K) {
  case TypeTestResolution::Unknown:
    return "unknown";
  case TypeTestResolution::Unsat:
    return "unsat";
  case TypeTestResolution::ByteArray:
    return "byteArray";
  case TypeTestResolution::Inline:
    return "inline";
  case TypeTestResolution::Single:
    return "single";
  case TypeTestResolution::AllOnes:
    return "allOnes";
  }
  llvm_unreachable("invalid TypeTestResolution kind");
}

void AssemblyWriter::printTypeTestResolution(const TypeTestResolution &TTRes) {
  Out << "typeTestRes: (kind: " << getTTResKindName(TTRes.TheKind)
      << ", sizeM1BitWidth: " << TTRes.SizeM1BitWidth;

  // The following fields are only used if the target does not support the use
  // of absolute symbols to store constants. Print only if non-zero.
  if (TTRes.AlignLog2)
    Out << ", alignLog2: " << TTRes.AlignLog2;
  if (TTRes.SizeM1)
    Out << ", sizeM1: " << TTRes.SizeM1;
  if (TTRes.BitMask)
    // BitMask is uint8_t which causes it to print the corresponding char.
    Out << ", bitMask: " << (unsigned)TTRes.BitMask;
  if (TTRes.InlineBits)
    Out << ", inlineBits: " << TTRes.InlineBits;

  Out << ")";
}

void AssemblyWriter::printTypeIdSummary(const TypeIdSummary &TIS) {
  Out << ", summary: (";
  printTypeTestResolution(TIS.TTRes);
  if (!TIS.WPDRes.empty()) {
    Out << ", wpdResolutions: (";
    FieldSeparator FS;
    for (auto &WPDRes : TIS.WPDRes) {
      Out << FS;
      Out << "(offset: " << WPDRes.first << ", ";
      printWPDRes(WPDRes.second);
      Out << ")";
    }
    Out << ")";
  }
  Out << ")";
}

void AssemblyWriter::printTypeIdCompatibleVtableSummary(
    const TypeIdCompatibleVtableInfo &TI) {
  Out << ", summary: (";
  FieldSeparator FS;
  for (auto &P : TI) {
    Out << FS;
    Out << "(offset: " << P.AddressPointOffset << ", ";
    Out << "^" << Machine.getGUIDSlot(P.VTableVI.getGUID());
    Out << ")";
  }
  Out << ")";
}

void AssemblyWriter::printArgs(const std::vector<uint64_t> &Args) {
  Out << "args: (";
  FieldSeparator FS;
  for (auto arg : Args) {
    Out << FS;
    Out << arg;
  }
  Out << ")";
}

void AssemblyWriter::printWPDRes(const WholeProgramDevirtResolution &WPDRes) {
  Out << "wpdRes: (kind: ";
  Out << getWholeProgDevirtResKindName(WPDRes.TheKind);

  if (WPDRes.TheKind == WholeProgramDevirtResolution::SingleImpl)
    Out << ", singleImplName: \"" << WPDRes.SingleImplName << "\"";

  if (!WPDRes.ResByArg.empty()) {
    Out << ", resByArg: (";
    FieldSeparator FS;
    for (auto &ResByArg : WPDRes.ResByArg) {
      Out << FS;
      printArgs(ResByArg.first);
      Out << ", byArg: (kind: ";
      Out << getWholeProgDevirtResByArgKindName(ResByArg.second.TheKind);
      if (ResByArg.second.TheKind ==
              WholeProgramDevirtResolution::ByArg::UniformRetVal ||
          ResByArg.second.TheKind ==
              WholeProgramDevirtResolution::ByArg::UniqueRetVal)
        Out << ", info: " << ResByArg.second.Info;

      // The following fields are only used if the target does not support the
      // use of absolute symbols to store constants. Print only if non-zero.
      if (ResByArg.second.Byte || ResByArg.second.Bit)
        Out << ", byte: " << ResByArg.second.Byte
            << ", bit: " << ResByArg.second.Bit;

      Out << ")";
    }
    Out << ")";
  }
  Out << ")";
}

static const char *getSummaryKindName(GlobalValueSummary::SummaryKind SK) {
  switch (SK) {
  case GlobalValueSummary::AliasKind:
    return "alias";
  case GlobalValueSummary::FunctionKind:
    return "function";
  case GlobalValueSummary::GlobalVarKind:
    return "variable";
  }
  llvm_unreachable("invalid summary kind");
}

void AssemblyWriter::printAliasSummary(const AliasSummary *AS) {
  Out << ", aliasee: ";
  // The indexes emitted for distributed backends may not include the
  // aliasee summary (only if it is being imported directly). Handle
  // that case by just emitting "null" as the aliasee.
  if (AS->hasAliasee())
    Out << "^" << Machine.getGUIDSlot(SummaryToGUIDMap[&AS->getAliasee()]);
  else
    Out << "null";
}

void AssemblyWriter::printGlobalVarSummary(const GlobalVarSummary *GS) {
  auto VTableFuncs = GS->vTableFuncs();
  Out << ", varFlags: (readonly: " << GS->VarFlags.MaybeReadOnly << ", "
      << "writeonly: " << GS->VarFlags.MaybeWriteOnly << ", "
      << "constant: " << GS->VarFlags.Constant;
  if (!VTableFuncs.empty())
    Out << ", "
        << "vcall_visibility: " << GS->VarFlags.VCallVisibility;
  Out << ")";

  if (!VTableFuncs.empty()) {
    Out << ", vTableFuncs: (";
    FieldSeparator FS;
    for (auto &P : VTableFuncs) {
      Out << FS;
      Out << "(virtFunc: ^" << Machine.getGUIDSlot(P.FuncVI.getGUID())
          << ", offset: " << P.VTableOffset;
      Out << ")";
    }
    Out << ")";
  }
}

static std::string getLinkageName(GlobalValue::LinkageTypes LT) {
  switch (LT) {
  case GlobalValue::ExternalLinkage:
    return "external";
  case GlobalValue::PrivateLinkage:
    return "private";
  case GlobalValue::InternalLinkage:
    return "internal";
  case GlobalValue::LinkOnceAnyLinkage:
    return "linkonce";
  case GlobalValue::LinkOnceODRLinkage:
    return "linkonce_odr";
  case GlobalValue::WeakAnyLinkage:
    return "weak";
  case GlobalValue::WeakODRLinkage:
    return "weak_odr";
  case GlobalValue::CommonLinkage:
    return "common";
  case GlobalValue::AppendingLinkage:
    return "appending";
  case GlobalValue::ExternalWeakLinkage:
    return "extern_weak";
  case GlobalValue::AvailableExternallyLinkage:
    return "available_externally";
  }
  llvm_unreachable("invalid linkage");
}

// When printing the linkage types in IR where the ExternalLinkage is
// not printed, and other linkage types are expected to be printed with
// a space after the name.
static std::string getLinkageNameWithSpace(GlobalValue::LinkageTypes LT) {
  if (LT == GlobalValue::ExternalLinkage)
    return "";
  return getLinkageName(LT) + " ";
}

static const char *getVisibilityName(GlobalValue::VisibilityTypes Vis) {
  switch (Vis) {
  case GlobalValue::DefaultVisibility:
    return "default";
  case GlobalValue::HiddenVisibility:
    return "hidden";
  case GlobalValue::ProtectedVisibility:
    return "protected";
  }
  llvm_unreachable("invalid visibility");
}

void AssemblyWriter::printFunctionSummary(const FunctionSummary *FS) {
  Out << ", insts: " << FS->instCount();
  if (FS->fflags().anyFlagSet())
    Out << ", " << FS->fflags();

  if (!FS->calls().empty()) {
    Out << ", calls: (";
    FieldSeparator IFS;
    for (auto &Call : FS->calls()) {
      Out << IFS;
      Out << "(callee: ^" << Machine.getGUIDSlot(Call.first.getGUID());
      if (Call.second.getHotness() != CalleeInfo::HotnessType::Unknown)
        Out << ", hotness: " << getHotnessName(Call.second.getHotness());
      else if (Call.second.RelBlockFreq)
        Out << ", relbf: " << Call.second.RelBlockFreq;
      Out << ")";
    }
    Out << ")";
  }

  if (const auto *TIdInfo = FS->getTypeIdInfo())
    printTypeIdInfo(*TIdInfo);

  // The AllocationType identifiers capture the profiled context behavior
  // reaching a specific static allocation site (possibly cloned).
  auto AllocTypeName = [](uint8_t Type) -> const char * {
    switch (Type) {
    case (uint8_t)AllocationType::None:
      return "none";
    case (uint8_t)AllocationType::NotCold:
      return "notcold";
    case (uint8_t)AllocationType::Cold:
      return "cold";
    case (uint8_t)AllocationType::Hot:
      return "hot";
    }
    llvm_unreachable("Unexpected alloc type");
  };

  if (!FS->allocs().empty()) {
    Out << ", allocs: (";
    FieldSeparator AFS;
    for (auto &AI : FS->allocs()) {
      Out << AFS;
      Out << "(versions: (";
      FieldSeparator VFS;
      for (auto V : AI.Versions) {
        Out << VFS;
        Out << AllocTypeName(V);
      }
      Out << "), memProf: (";
      FieldSeparator MIBFS;
      for (auto &MIB : AI.MIBs) {
        Out << MIBFS;
        Out << "(type: " << AllocTypeName((uint8_t)MIB.AllocType);
        Out << ", stackIds: (";
        FieldSeparator SIDFS;
        for (auto Id : MIB.StackIdIndices) {
          Out << SIDFS;
          Out << TheIndex->getStackIdAtIndex(Id);
        }
        Out << "))";
      }
      Out << "))";
    }
    Out << ")";
  }

  if (!FS->callsites().empty()) {
    Out << ", callsites: (";
    FieldSeparator SNFS;
    for (auto &CI : FS->callsites()) {
      Out << SNFS;
      if (CI.Callee)
        Out << "(callee: ^" << Machine.getGUIDSlot(CI.Callee.getGUID());
      else
        Out << "(callee: null";
      Out << ", clones: (";
      FieldSeparator VFS;
      for (auto V : CI.Clones) {
        Out << VFS;
        Out << V;
      }
      Out << "), stackIds: (";
      FieldSeparator SIDFS;
      for (auto Id : CI.StackIdIndices) {
        Out << SIDFS;
        Out << TheIndex->getStackIdAtIndex(Id);
      }
      Out << "))";
    }
    Out << ")";
  }

  auto PrintRange = [&](const ConstantRange &Range) {
    Out << "[" << Range.getSignedMin() << ", " << Range.getSignedMax() << "]";
  };

  if (!FS->paramAccesses().empty()) {
    Out << ", params: (";
    FieldSeparator IFS;
    for (auto &PS : FS->paramAccesses()) {
      Out << IFS;
      Out << "(param: " << PS.ParamNo;
      Out << ", offset: ";
      PrintRange(PS.Use);
      if (!PS.Calls.empty()) {
        Out << ", calls: (";
        FieldSeparator IFS;
        for (auto &Call : PS.Calls) {
          Out << IFS;
          Out << "(callee: ^" << Machine.getGUIDSlot(Call.Callee.getGUID());
          Out << ", param: " << Call.ParamNo;
          Out << ", offset: ";
          PrintRange(Call.Offsets);
          Out << ")";
        }
        Out << ")";
      }
      Out << ")";
    }
    Out << ")";
  }
}

void AssemblyWriter::printTypeIdInfo(
    const FunctionSummary::TypeIdInfo &TIDInfo) {
  Out << ", typeIdInfo: (";
  FieldSeparator TIDFS;
  if (!TIDInfo.TypeTests.empty()) {
    Out << TIDFS;
    Out << "typeTests: (";
    FieldSeparator FS;
    for (auto &GUID : TIDInfo.TypeTests) {
      auto TidIter = TheIndex->typeIds().equal_range(GUID);
      if (TidIter.first == TidIter.second) {
        Out << FS;
        Out << GUID;
        continue;
      }
      // Print all type id that correspond to this GUID.
      for (auto It = TidIter.first; It != TidIter.second; ++It) {
        Out << FS;
        auto Slot = Machine.getTypeIdSlot(It->second.first);
        assert(Slot != -1);
        Out << "^" << Slot;
      }
    }
    Out << ")";
  }
  if (!TIDInfo.TypeTestAssumeVCalls.empty()) {
    Out << TIDFS;
    printNonConstVCalls(TIDInfo.TypeTestAssumeVCalls, "typeTestAssumeVCalls");
  }
  if (!TIDInfo.TypeCheckedLoadVCalls.empty()) {
    Out << TIDFS;
    printNonConstVCalls(TIDInfo.TypeCheckedLoadVCalls, "typeCheckedLoadVCalls");
  }
  if (!TIDInfo.TypeTestAssumeConstVCalls.empty()) {
    Out << TIDFS;
    printConstVCalls(TIDInfo.TypeTestAssumeConstVCalls,
                     "typeTestAssumeConstVCalls");
  }
  if (!TIDInfo.TypeCheckedLoadConstVCalls.empty()) {
    Out << TIDFS;
    printConstVCalls(TIDInfo.TypeCheckedLoadConstVCalls,
                     "typeCheckedLoadConstVCalls");
  }
  Out << ")";
}

void AssemblyWriter::printVFuncId(const FunctionSummary::VFuncId VFId) {
  auto TidIter = TheIndex->typeIds().equal_range(VFId.GUID);
  if (TidIter.first == TidIter.second) {
    Out << "vFuncId: (";
    Out << "guid: " << VFId.GUID;
    Out << ", offset: " << VFId.Offset;
    Out << ")";
    return;
  }
  // Print all type id that correspond to this GUID.
  FieldSeparator FS;
  for (auto It = TidIter.first; It != TidIter.second; ++It) {
    Out << FS;
    Out << "vFuncId: (";
    auto Slot = Machine.getTypeIdSlot(It->second.first);
    assert(Slot != -1);
    Out << "^" << Slot;
    Out << ", offset: " << VFId.Offset;
    Out << ")";
  }
}

void AssemblyWriter::printNonConstVCalls(
    const std::vector<FunctionSummary::VFuncId> &VCallList, const char *Tag) {
  Out << Tag << ": (";
  FieldSeparator FS;
  for (auto &VFuncId : VCallList) {
    Out << FS;
    printVFuncId(VFuncId);
  }
  Out << ")";
}

void AssemblyWriter::printConstVCalls(
    const std::vector<FunctionSummary::ConstVCall> &VCallList,
    const char *Tag) {
  Out << Tag << ": (";
  FieldSeparator FS;
  for (auto &ConstVCall : VCallList) {
    Out << FS;
    Out << "(";
    printVFuncId(ConstVCall.VFunc);
    if (!ConstVCall.Args.empty()) {
      Out << ", ";
      printArgs(ConstVCall.Args);
    }
    Out << ")";
  }
  Out << ")";
}

void AssemblyWriter::printSummary(const GlobalValueSummary &Summary) {
  GlobalValueSummary::GVFlags GVFlags = Summary.flags();
  GlobalValue::LinkageTypes LT = (GlobalValue::LinkageTypes)GVFlags.Linkage;
  Out << getSummaryKindName(Summary.getSummaryKind()) << ": ";
  Out << "(module: ^" << Machine.getModulePathSlot(Summary.modulePath())
      << ", flags: (";
  Out << "linkage: " << getLinkageName(LT);
  Out << ", visibility: "
      << getVisibilityName((GlobalValue::VisibilityTypes)GVFlags.Visibility);
  Out << ", notEligibleToImport: " << GVFlags.NotEligibleToImport;
  Out << ", live: " << GVFlags.Live;
  Out << ", dsoLocal: " << GVFlags.DSOLocal;
  Out << ", canAutoHide: " << GVFlags.CanAutoHide;
  Out << ")";

  if (Summary.getSummaryKind() == GlobalValueSummary::AliasKind)
    printAliasSummary(cast<AliasSummary>(&Summary));
  else if (Summary.getSummaryKind() == GlobalValueSummary::FunctionKind)
    printFunctionSummary(cast<FunctionSummary>(&Summary));
  else
    printGlobalVarSummary(cast<GlobalVarSummary>(&Summary));

  auto RefList = Summary.refs();
  if (!RefList.empty()) {
    Out << ", refs: (";
    FieldSeparator FS;
    for (auto &Ref : RefList) {
      Out << FS;
      if (Ref.isReadOnly())
        Out << "readonly ";
      else if (Ref.isWriteOnly())
        Out << "writeonly ";
      Out << "^" << Machine.getGUIDSlot(Ref.getGUID());
    }
    Out << ")";
  }

  Out << ")";
}

void AssemblyWriter::printSummaryInfo(unsigned Slot, const ValueInfo &VI) {
  Out << "^" << Slot << " = gv: (";
  if (!VI.name().empty())
    Out << "name: \"" << VI.name() << "\"";
  else
    Out << "guid: " << VI.getGUID();
  if (!VI.getSummaryList().empty()) {
    Out << ", summaries: (";
    FieldSeparator FS;
    for (auto &Summary : VI.getSummaryList()) {
      Out << FS;
      printSummary(*Summary);
    }
    Out << ")";
  }
  Out << ")";
  if (!VI.name().empty())
    Out << " ; guid = " << VI.getGUID();
  Out << "\n";
}

static void printMetadataIdentifier(StringRef Name,
                                    formatted_raw_ostream &Out) {
  if (Name.empty()) {
    Out << "<empty name> ";
  } else {
    if (isalpha(static_cast<unsigned char>(Name[0])) || Name[0] == '-' ||
        Name[0] == '$' || Name[0] == '.' || Name[0] == '_')
      Out << Name[0];
    else
      Out << '\\' << hexdigit(Name[0] >> 4) << hexdigit(Name[0] & 0x0F);
    for (unsigned i = 1, e = Name.size(); i != e; ++i) {
      unsigned char C = Name[i];
      if (isalnum(static_cast<unsigned char>(C)) || C == '-' || C == '$' ||
          C == '.' || C == '_')
        Out << C;
      else
        Out << '\\' << hexdigit(C >> 4) << hexdigit(C & 0x0F);
    }
  }
}

void AssemblyWriter::printNamedMDNode(const NamedMDNode *NMD) {
  AsmWriterContext WriterCtx(&TypePrinter, &Machine, NMD->getParent());
  Out << '!';
  printMetadataIdentifier(NMD->getName(), Out);
  Out << " = !{";
  for (unsigned i = 0, e = NMD->getNumOperands(); i != e; ++i) {
    if (i)
      Out << ", ";

    // Write DIExpressions inline.
    // FIXME: Ban DIExpressions in NamedMDNodes, they will serve no purpose.
    MDNode *Op = NMD->getOperand(i);
    if (auto *Expr = dyn_cast<DIExpression>(Op)) {
      writeDIExpression(Out, Expr, AsmWriterContext::getEmpty());
      continue;
    }
    if (auto *Expr = dyn_cast<DIExpr>(Op)) {
      writeDIExpr(Out, Expr, WriterCtx);
      continue;
    }

    int Slot = Machine.getMetadataSlot(Op);
    if (Slot == -1)
      Out << "<badref>";
    else
      Out << '!' << Slot;
  }
  Out << "}\n";
}

static void PrintVisibility(GlobalValue::VisibilityTypes Vis,
                            formatted_raw_ostream &Out) {
  switch (Vis) {
  case GlobalValue::DefaultVisibility: break;
  case GlobalValue::HiddenVisibility:    Out << "hidden "; break;
  case GlobalValue::ProtectedVisibility: Out << "protected "; break;
  }
}

static void PrintDSOLocation(const GlobalValue &GV,
                             formatted_raw_ostream &Out) {
  if (GV.isDSOLocal() && !GV.isImplicitDSOLocal())
    Out << "dso_local ";
}

static void PrintDLLStorageClass(GlobalValue::DLLStorageClassTypes SCT,
                                 formatted_raw_ostream &Out) {
  switch (SCT) {
  case GlobalValue::DefaultStorageClass: break;
  case GlobalValue::DLLImportStorageClass: Out << "dllimport "; break;
  case GlobalValue::DLLExportStorageClass: Out << "dllexport "; break;
  }
}

static void PrintThreadLocalModel(GlobalVariable::ThreadLocalMode TLM,
                                  formatted_raw_ostream &Out) {
  switch (TLM) {
    case GlobalVariable::NotThreadLocal:
      break;
    case GlobalVariable::GeneralDynamicTLSModel:
      Out << "thread_local ";
      break;
    case GlobalVariable::LocalDynamicTLSModel:
      Out << "thread_local(localdynamic) ";
      break;
    case GlobalVariable::InitialExecTLSModel:
      Out << "thread_local(initialexec) ";
      break;
    case GlobalVariable::LocalExecTLSModel:
      Out << "thread_local(localexec) ";
      break;
  }
}

static StringRef getUnnamedAddrEncoding(GlobalVariable::UnnamedAddr UA) {
  switch (UA) {
  case GlobalVariable::UnnamedAddr::None:
    return "";
  case GlobalVariable::UnnamedAddr::Local:
    return "local_unnamed_addr";
  case GlobalVariable::UnnamedAddr::Global:
    return "unnamed_addr";
  }
  llvm_unreachable("Unknown UnnamedAddr");
}

static void maybePrintComdat(formatted_raw_ostream &Out,
                             const GlobalObject &GO) {
  const Comdat *C = GO.getComdat();
  if (!C)
    return;

  if (isa<GlobalVariable>(GO))
    Out << ',';
  Out << " comdat";

  if (GO.getName() == C->getName())
    return;

  Out << '(';
  PrintLLVMName(Out, C->getName(), ComdatPrefix);
  Out << ')';
}

void AssemblyWriter::printGlobal(const GlobalVariable *GV) {
  if (GV->isMaterializable())
    Out << "; Materializable\n";

  AsmWriterContext WriterCtx(&TypePrinter, &Machine, GV->getParent());
  WriteAsOperandInternal(Out, GV, WriterCtx);
  Out << " = ";

  if (!GV->hasInitializer() && GV->hasExternalLinkage())
    Out << "external ";

  Out << getLinkageNameWithSpace(GV->getLinkage());
  PrintDSOLocation(*GV, Out);
  PrintVisibility(GV->getVisibility(), Out);
  PrintDLLStorageClass(GV->getDLLStorageClass(), Out);
  PrintThreadLocalModel(GV->getThreadLocalMode(), Out);
  StringRef UA = getUnnamedAddrEncoding(GV->getUnnamedAddr());
  if (!UA.empty())
      Out << UA << ' ';

  if (unsigned AddressSpace = GV->getType()->getAddressSpace())
    Out << "addrspace(" << AddressSpace << ") ";
  if (GV->isExternallyInitialized()) Out << "externally_initialized ";
  Out << (GV->isConstant() ? "constant " : "global ");
  TypePrinter.print(GV->getValueType(), Out);

  if (GV->hasInitializer()) {
    Out << ' ';
    writeOperand(GV->getInitializer(), false);
  }

  if (GV->hasSection()) {
    Out << ", section \"";
    printEscapedString(GV->getSection(), Out);
    Out << '"';
  }
  if (GV->hasPartition()) {
    Out << ", partition \"";
    printEscapedString(GV->getPartition(), Out);
    Out << '"';
  }

  using SanitizerMetadata = llvm::GlobalValue::SanitizerMetadata;
  if (GV->hasSanitizerMetadata()) {
    SanitizerMetadata MD = GV->getSanitizerMetadata();
    if (MD.NoAddress)
      Out << ", no_sanitize_address";
    if (MD.NoHWAddress)
      Out << ", no_sanitize_hwaddress";
    if (MD.Memtag)
      Out << ", sanitize_memtag";
    if (MD.IsDynInit)
      Out << ", sanitize_address_dyninit";
  }

  maybePrintComdat(Out, *GV);
  if (MaybeAlign A = GV->getAlign())
    Out << ", align " << A->value();

  SmallVector<std::pair<unsigned, MDNode *>, 4> MDs;
  GV->getAllMetadata(MDs);
  printMetadataAttachments(MDs, ", ");

  auto Attrs = GV->getAttributes();
  if (Attrs.hasAttributes())
    Out << " #" << Machine.getAttributeGroupSlot(Attrs);

  printInfoComment(*GV);
}

void AssemblyWriter::printAlias(const GlobalAlias *GA) {
  if (GA->isMaterializable())
    Out << "; Materializable\n";

  AsmWriterContext WriterCtx(&TypePrinter, &Machine, GA->getParent());
  WriteAsOperandInternal(Out, GA, WriterCtx);
  Out << " = ";

  Out << getLinkageNameWithSpace(GA->getLinkage());
  PrintDSOLocation(*GA, Out);
  PrintVisibility(GA->getVisibility(), Out);
  PrintDLLStorageClass(GA->getDLLStorageClass(), Out);
  PrintThreadLocalModel(GA->getThreadLocalMode(), Out);
  StringRef UA = getUnnamedAddrEncoding(GA->getUnnamedAddr());
  if (!UA.empty())
      Out << UA << ' ';

  Out << "alias ";

  TypePrinter.print(GA->getValueType(), Out);
  Out << ", ";

  if (const Constant *Aliasee = GA->getAliasee()) {
    writeOperand(Aliasee, !isa<ConstantExpr>(Aliasee));
  } else {
    TypePrinter.print(GA->getType(), Out);
    Out << " <<NULL ALIASEE>>";
  }

  if (GA->hasPartition()) {
    Out << ", partition \"";
    printEscapedString(GA->getPartition(), Out);
    Out << '"';
  }

  printInfoComment(*GA);
  Out << '\n';
}

void AssemblyWriter::printIFunc(const GlobalIFunc *GI) {
  if (GI->isMaterializable())
    Out << "; Materializable\n";

  AsmWriterContext WriterCtx(&TypePrinter, &Machine, GI->getParent());
  WriteAsOperandInternal(Out, GI, WriterCtx);
  Out << " = ";

  Out << getLinkageNameWithSpace(GI->getLinkage());
  PrintDSOLocation(*GI, Out);
  PrintVisibility(GI->getVisibility(), Out);

  Out << "ifunc ";

  TypePrinter.print(GI->getValueType(), Out);
  Out << ", ";

  if (const Constant *Resolver = GI->getResolver()) {
    writeOperand(Resolver, !isa<ConstantExpr>(Resolver));
  } else {
    TypePrinter.print(GI->getType(), Out);
    Out << " <<NULL RESOLVER>>";
  }

  if (GI->hasPartition()) {
    Out << ", partition \"";
    printEscapedString(GI->getPartition(), Out);
    Out << '"';
  }

  printInfoComment(*GI);
  Out << '\n';
}

void AssemblyWriter::printComdat(const Comdat *C) {
  C->print(Out);
}

void AssemblyWriter::printTypeIdentities() {
  if (TypePrinter.empty())
    return;

  Out << '\n';

  // Emit all numbered types.
  auto &NumberedTypes = TypePrinter.getNumberedTypes();
  for (unsigned I = 0, E = NumberedTypes.size(); I != E; ++I) {
    Out << '%' << I << " = type ";

    // Make sure we print out at least one level of the type structure, so
    // that we do not get %2 = type %2
    TypePrinter.printStructBody(NumberedTypes[I], Out);
    Out << '\n';
  }

  auto &NamedTypes = TypePrinter.getNamedTypes();
  for (StructType *NamedType : NamedTypes) {
    PrintLLVMName(Out, NamedType->getName(), LocalPrefix);
    Out << " = type ";

    // Make sure we print out at least one level of the type structure, so
    // that we do not get %FILE = type %FILE
    TypePrinter.printStructBody(NamedType, Out);
    Out << '\n';
  }
}

/// printFunction - Print all aspects of a function.
void AssemblyWriter::printFunction(const Function *F) {
  bool ConvertBack = F->IsNewDbgInfoFormat;
  if (ConvertBack)
    const_cast<Function *>(F)->convertFromNewDbgValues();
  if (AnnotationWriter) AnnotationWriter->emitFunctionAnnot(F, Out);

  if (F->isMaterializable())
    Out << "; Materializable\n";

  const AttributeList &Attrs = F->getAttributes();
  if (Attrs.hasFnAttrs()) {
    AttributeSet AS = Attrs.getFnAttrs();
    std::string AttrStr;

    for (const Attribute &Attr : AS) {
      if (!Attr.isStringAttribute()) {
        if (!AttrStr.empty()) AttrStr += ' ';
        AttrStr += Attr.getAsString();
      }
    }

    if (!AttrStr.empty())
      Out << "; Function Attrs: " << AttrStr << '\n';
  }

  Machine.incorporateFunction(F);

  if (F->isDeclaration()) {
    Out << "declare";
    SmallVector<std::pair<unsigned, MDNode *>, 4> MDs;
    F->getAllMetadata(MDs);
    printMetadataAttachments(MDs, " ");
    Out << ' ';
  } else
    Out << "define ";

  Out << getLinkageNameWithSpace(F->getLinkage());
  PrintDSOLocation(*F, Out);
  PrintVisibility(F->getVisibility(), Out);
  PrintDLLStorageClass(F->getDLLStorageClass(), Out);

  // Print the calling convention.
  if (F->getCallingConv() != CallingConv::C) {
    PrintCallingConv(F->getCallingConv(), Out);
    Out << " ";
  }

  FunctionType *FT = F->getFunctionType();
  if (Attrs.hasRetAttrs())
    Out << Attrs.getAsString(AttributeList::ReturnIndex) << ' ';
  TypePrinter.print(F->getReturnType(), Out);
  AsmWriterContext WriterCtx(&TypePrinter, &Machine, F->getParent());
  Out << ' ';
  WriteAsOperandInternal(Out, F, WriterCtx);
  Out << '(';

  // Loop over the arguments, printing them...
  if (F->isDeclaration() && !IsForDebug) {
    // We're only interested in the type here - don't print argument names.
    for (unsigned I = 0, E = FT->getNumParams(); I != E; ++I) {
      // Insert commas as we go... the first arg doesn't get a comma
      if (I)
        Out << ", ";
      // Output type...
      TypePrinter.print(FT->getParamType(I), Out);

      AttributeSet ArgAttrs = Attrs.getParamAttrs(I);
      if (ArgAttrs.hasAttributes()) {
        Out << ' ';
        writeAttributeSet(ArgAttrs);
      }
    }
  } else {
    // The arguments are meaningful here, print them in detail.
    for (const Argument &Arg : F->args()) {
      // Insert commas as we go... the first arg doesn't get a comma
      if (Arg.getArgNo() != 0)
        Out << ", ";
      printArgument(&Arg, Attrs.getParamAttrs(Arg.getArgNo()));
    }
  }

  // Finish printing arguments...
  if (FT->isVarArg()) {
    if (FT->getNumParams()) Out << ", ";
    Out << "...";  // Output varargs portion of signature!
  }
  Out << ')';
  StringRef UA = getUnnamedAddrEncoding(F->getUnnamedAddr());
  if (!UA.empty())
    Out << ' ' << UA;
  // We print the function address space if it is non-zero or if we are writing
  // a module with a non-zero program address space or if there is no valid
  // Module* so that the file can be parsed without the datalayout string.
  const Module *Mod = F->getParent();
  if (F->getAddressSpace() != 0 || !Mod ||
      Mod->getDataLayout().getProgramAddressSpace() != 0)
    Out << " addrspace(" << F->getAddressSpace() << ")";
  if (Attrs.hasFnAttrs())
    Out << " #" << Machine.getAttributeGroupSlot(Attrs.getFnAttrs());
  if (F->hasSection()) {
    Out << " section \"";
    printEscapedString(F->getSection(), Out);
    Out << '"';
  }
  if (F->hasPartition()) {
    Out << " partition \"";
    printEscapedString(F->getPartition(), Out);
    Out << '"';
  }
  maybePrintComdat(Out, *F);
  if (MaybeAlign A = F->getAlign())
    Out << " align " << A->value();
  if (F->hasGC())
    Out << " gc \"" << F->getGC() << '"';
  if (F->hasPrefixData()) {
    Out << " prefix ";
    writeOperand(F->getPrefixData(), true);
  }
  if (F->hasPrologueData()) {
    Out << " prologue ";
    writeOperand(F->getPrologueData(), true);
  }
  if (F->hasPersonalityFn()) {
    Out << " personality ";
    writeOperand(F->getPersonalityFn(), /*PrintType=*/true);
  }

  if (F->isDeclaration()) {
    Out << '\n';
  } else {
    SmallVector<std::pair<unsigned, MDNode *>, 4> MDs;
    F->getAllMetadata(MDs);
    printMetadataAttachments(MDs, " ");

    Out << " {";
    // Output all of the function's basic blocks.
    for (const BasicBlock &BB : *F)
      printBasicBlock(&BB);

    // Output the function's use-lists.
    printUseLists(F);

    Out << "}\n";
  }

  if (ConvertBack)
    const_cast<Function *>(F)->convertToNewDbgValues();
  Machine.purgeFunction();
}

/// printArgument - This member is called for every argument that is passed into
/// the function.  Simply print it out
void AssemblyWriter::printArgument(const Argument *Arg, AttributeSet Attrs) {
  // Output type...
  TypePrinter.print(Arg->getType(), Out);

  // Output parameter attributes list
  if (Attrs.hasAttributes()) {
    Out << ' ';
    writeAttributeSet(Attrs);
  }

  // Output name, if available...
  if (Arg->hasName()) {
    Out << ' ';
    PrintLLVMName(Out, Arg);
  } else {
    int Slot = Machine.getLocalSlot(Arg);
    assert(Slot != -1 && "expect argument in function here");
    Out << " %" << Slot;
  }
}

/// printBasicBlock - This member is called for each basic block in a method.
void AssemblyWriter::printBasicBlock(const BasicBlock *BB) {
  bool IsEntryBlock = BB->getParent() && BB->isEntryBlock();
  if (BB->hasName()) {              // Print out the label if it exists...
    Out << "\n";
    PrintLLVMName(Out, BB->getName(), LabelPrefix);
    Out << ':';
  } else if (!IsEntryBlock) {
    Out << "\n";
    int Slot = Machine.getLocalSlot(BB);
    if (Slot != -1)
      Out << Slot << ":";
    else
      Out << "<badref>:";
  }

  if (!IsEntryBlock) {
    // Output predecessors for the block.
    Out.PadToColumn(50);
    Out << ";";
    const_pred_iterator PI = pred_begin(BB), PE = pred_end(BB);

    if (PI == PE) {
      Out << " No predecessors!";
    } else {
      Out << " preds = ";
      writeOperand(*PI, false);
      for (++PI; PI != PE; ++PI) {
        Out << ", ";
        writeOperand(*PI, false);
      }
    }
  }

  Out << "\n";

  if (AnnotationWriter) AnnotationWriter->emitBasicBlockStartAnnot(BB, Out);

  // Output all of the instructions in the basic block...
  for (const Instruction &I : *BB) {
    printInstructionLine(I);
  }

  if (AnnotationWriter) AnnotationWriter->emitBasicBlockEndAnnot(BB, Out);
}

/// printInstructionLine - Print an instruction and a newline character.
void AssemblyWriter::printInstructionLine(const Instruction &I) {
  printInstruction(I);
  Out << '\n';
}

/// printGCRelocateComment - print comment after call to the gc.relocate
/// intrinsic indicating base and derived pointer names.
void AssemblyWriter::printGCRelocateComment(const GCRelocateInst &Relocate) {
  Out << " ; (";
  writeOperand(Relocate.getBasePtr(), false);
  Out << ", ";
  writeOperand(Relocate.getDerivedPtr(), false);
  Out << ")";
}

/// printInfoComment - Print a little comment after the instruction indicating
/// which slot it occupies.
void AssemblyWriter::printInfoComment(const Value &V) {
  if (const auto *Relocate = dyn_cast<GCRelocateInst>(&V))
    printGCRelocateComment(*Relocate);

  if (AnnotationWriter) {
    AnnotationWriter->printInfoComment(V, Out);
  } else if (const Instruction *I = dyn_cast<Instruction>(&V)) {
    if (I->DbgMarker) {
      // In the new, experimental DPValue representation of debug-info, print
      // out which instructions have DPMarkers and where they are.
      Out << "; dbgmarker @ " << I->DbgMarker;
    }
  }
}

static void maybePrintCallAddrSpace(const Value *Operand, const Instruction *I,
                                    raw_ostream &Out) {
  // We print the address space of the call if it is non-zero.
  if (Operand == nullptr) {
    Out << " <cannot get addrspace!>";
    return;
  }
  unsigned CallAddrSpace = Operand->getType()->getPointerAddressSpace();
  bool PrintAddrSpace = CallAddrSpace != 0;
  if (!PrintAddrSpace) {
    const Module *Mod = getModuleFromVal(I);
    // We also print it if it is zero but not equal to the program address space
    // or if we can't find a valid Module* to make it possible to parse
    // the resulting file even without a datalayout string.
    if (!Mod || Mod->getDataLayout().getProgramAddressSpace() != 0)
      PrintAddrSpace = true;
  }
  if (PrintAddrSpace)
    Out << " addrspace(" << CallAddrSpace << ")";
}

// This member is called for each Instruction in a function..
void AssemblyWriter::printInstruction(const Instruction &I) {
  if (AnnotationWriter) AnnotationWriter->emitInstructionAnnot(&I, Out);

  // Print out indentation for an instruction.
  Out << "  ";

  // Print out name if it exists...
  if (I.hasName()) {
    PrintLLVMName(Out, &I);
    Out << " = ";
  } else if (!I.getType()->isVoidTy()) {
    // Print out the def slot taken.
    int SlotNum = Machine.getLocalSlot(&I);
    if (SlotNum == -1)
      Out << "<badref> = ";
    else
      Out << '%' << SlotNum << " = ";
  }

  if (const CallInst *CI = dyn_cast<CallInst>(&I)) {
    if (CI->isMustTailCall())
      Out << "musttail ";
    else if (CI->isTailCall())
      Out << "tail ";
    else if (CI->isNoTailCall())
      Out << "notail ";
  }

  // Print out the opcode...
  Out << I.getOpcodeName();

  // If this is an atomic load or store, print out the atomic marker.
  if ((isa<LoadInst>(I)  && cast<LoadInst>(I).isAtomic()) ||
      (isa<StoreInst>(I) && cast<StoreInst>(I).isAtomic()))
    Out << " atomic";

  if (isa<AtomicCmpXchgInst>(I) && cast<AtomicCmpXchgInst>(I).isWeak())
    Out << " weak";

  // If this is a volatile operation, print out the volatile marker.
  if ((isa<LoadInst>(I)  && cast<LoadInst>(I).isVolatile()) ||
      (isa<StoreInst>(I) && cast<StoreInst>(I).isVolatile()) ||
      (isa<AtomicCmpXchgInst>(I) && cast<AtomicCmpXchgInst>(I).isVolatile()) ||
      (isa<AtomicRMWInst>(I) && cast<AtomicRMWInst>(I).isVolatile()))
    Out << " volatile";

  // Print out optimization information.
  WriteOptimizationInfo(Out, &I);

  // Print out the compare instruction predicates
  if (const CmpInst *CI = dyn_cast<CmpInst>(&I))
    Out << ' ' << CI->getPredicate();

  // Print out the atomicrmw operation
  if (const AtomicRMWInst *RMWI = dyn_cast<AtomicRMWInst>(&I))
    Out << ' ' << AtomicRMWInst::getOperationName(RMWI->getOperation());

  // Print out the type of the operands...
  const Value *Operand = I.getNumOperands() ? I.getOperand(0) : nullptr;

  // Special case conditional branches to swizzle the condition out to the front
  if (isa<BranchInst>(I) && cast<BranchInst>(I).isConditional()) {
    const BranchInst &BI(cast<BranchInst>(I));
    Out << ' ';
    writeOperand(BI.getCondition(), true);
    Out << ", ";
    writeOperand(BI.getSuccessor(0), true);
    Out << ", ";
    writeOperand(BI.getSuccessor(1), true);

  } else if (isa<SwitchInst>(I)) {
    const SwitchInst& SI(cast<SwitchInst>(I));
    // Special case switch instruction to get formatting nice and correct.
    Out << ' ';
    writeOperand(SI.getCondition(), true);
    Out << ", ";
    writeOperand(SI.getDefaultDest(), true);
    Out << " [";
    for (auto Case : SI.cases()) {
      Out << "\n    ";
      writeOperand(Case.getCaseValue(), true);
      Out << ", ";
      writeOperand(Case.getCaseSuccessor(), true);
    }
    Out << "\n  ]";
  } else if (isa<IndirectBrInst>(I)) {
    // Special case indirectbr instruction to get formatting nice and correct.
    Out << ' ';
    writeOperand(Operand, true);
    Out << ", [";

    for (unsigned i = 1, e = I.getNumOperands(); i != e; ++i) {
      if (i != 1)
        Out << ", ";
      writeOperand(I.getOperand(i), true);
    }
    Out << ']';
  } else if (const PHINode *PN = dyn_cast<PHINode>(&I)) {
    Out << ' ';
    TypePrinter.print(I.getType(), Out);
    Out << ' ';

    for (unsigned op = 0, Eop = PN->getNumIncomingValues(); op < Eop; ++op) {
      if (op) Out << ", ";
      Out << "[ ";
      writeOperand(PN->getIncomingValue(op), false); Out << ", ";
      writeOperand(PN->getIncomingBlock(op), false); Out << " ]";
    }
  } else if (const ExtractValueInst *EVI = dyn_cast<ExtractValueInst>(&I)) {
    Out << ' ';
    writeOperand(I.getOperand(0), true);
    for (unsigned i : EVI->indices())
      Out << ", " << i;
  } else if (const InsertValueInst *IVI = dyn_cast<InsertValueInst>(&I)) {
    Out << ' ';
    writeOperand(I.getOperand(0), true); Out << ", ";
    writeOperand(I.getOperand(1), true);
    for (unsigned i : IVI->indices())
      Out << ", " << i;
  } else if (const LandingPadInst *LPI = dyn_cast<LandingPadInst>(&I)) {
    Out << ' ';
    TypePrinter.print(I.getType(), Out);
    if (LPI->isCleanup() || LPI->getNumClauses() != 0)
      Out << '\n';

    if (LPI->isCleanup())
      Out << "          cleanup";

    for (unsigned i = 0, e = LPI->getNumClauses(); i != e; ++i) {
      if (i != 0 || LPI->isCleanup()) Out << "\n";
      if (LPI->isCatch(i))
        Out << "          catch ";
      else
        Out << "          filter ";

      writeOperand(LPI->getClause(i), true);
    }
  } else if (const auto *CatchSwitch = dyn_cast<CatchSwitchInst>(&I)) {
    Out << " within ";
    writeOperand(CatchSwitch->getParentPad(), /*PrintType=*/false);
    Out << " [";
    unsigned Op = 0;
    for (const BasicBlock *PadBB : CatchSwitch->handlers()) {
      if (Op > 0)
        Out << ", ";
      writeOperand(PadBB, /*PrintType=*/true);
      ++Op;
    }
    Out << "] unwind ";
    if (const BasicBlock *UnwindDest = CatchSwitch->getUnwindDest())
      writeOperand(UnwindDest, /*PrintType=*/true);
    else
      Out << "to caller";
  } else if (const auto *FPI = dyn_cast<FuncletPadInst>(&I)) {
    Out << " within ";
    writeOperand(FPI->getParentPad(), /*PrintType=*/false);
    Out << " [";
    for (unsigned Op = 0, NumOps = FPI->arg_size(); Op < NumOps; ++Op) {
      if (Op > 0)
        Out << ", ";
      writeOperand(FPI->getArgOperand(Op), /*PrintType=*/true);
    }
    Out << ']';
  } else if (isa<ReturnInst>(I) && !Operand) {
    Out << " void";
  } else if (const auto *CRI = dyn_cast<CatchReturnInst>(&I)) {
    Out << " from ";
    writeOperand(CRI->getOperand(0), /*PrintType=*/false);

    Out << " to ";
    writeOperand(CRI->getOperand(1), /*PrintType=*/true);
  } else if (const auto *CRI = dyn_cast<CleanupReturnInst>(&I)) {
    Out << " from ";
    writeOperand(CRI->getOperand(0), /*PrintType=*/false);

    Out << " unwind ";
    if (CRI->hasUnwindDest())
      writeOperand(CRI->getOperand(1), /*PrintType=*/true);
    else
      Out << "to caller";
  } else if (const CallInst *CI = dyn_cast<CallInst>(&I)) {
    // Print the calling convention being used.
    if (CI->getCallingConv() != CallingConv::C) {
      Out << " ";
      PrintCallingConv(CI->getCallingConv(), Out);
    }

    Operand = CI->getCalledOperand();
    FunctionType *FTy = CI->getFunctionType();
    Type *RetTy = FTy->getReturnType();
    const AttributeList &PAL = CI->getAttributes();

    if (PAL.hasRetAttrs())
      Out << ' ' << PAL.getAsString(AttributeList::ReturnIndex);

    // Only print addrspace(N) if necessary:
    maybePrintCallAddrSpace(Operand, &I, Out);

    // If possible, print out the short form of the call instruction.  We can
    // only do this if the first argument is a pointer to a nonvararg function,
    // and if the return type is not a pointer to a function.
    Out << ' ';
    TypePrinter.print(FTy->isVarArg() ? FTy : RetTy, Out);
    Out << ' ';
    writeOperand(Operand, false);
    Out << '(';
    for (unsigned op = 0, Eop = CI->arg_size(); op < Eop; ++op) {
      if (op > 0)
        Out << ", ";
      writeParamOperand(CI->getArgOperand(op), PAL.getParamAttrs(op));
    }

    // Emit an ellipsis if this is a musttail call in a vararg function.  This
    // is only to aid readability, musttail calls forward varargs by default.
    if (CI->isMustTailCall() && CI->getParent() &&
        CI->getParent()->getParent() &&
        CI->getParent()->getParent()->isVarArg()) {
      if (CI->arg_size() > 0)
        Out << ", ";
      Out << "...";
    }

    Out << ')';
    if (PAL.hasFnAttrs())
      Out << " #" << Machine.getAttributeGroupSlot(PAL.getFnAttrs());

    writeOperandBundles(CI);
  } else if (const InvokeInst *II = dyn_cast<InvokeInst>(&I)) {
    Operand = II->getCalledOperand();
    FunctionType *FTy = II->getFunctionType();
    Type *RetTy = FTy->getReturnType();
    const AttributeList &PAL = II->getAttributes();

    // Print the calling convention being used.
    if (II->getCallingConv() != CallingConv::C) {
      Out << " ";
      PrintCallingConv(II->getCallingConv(), Out);
    }

    if (PAL.hasRetAttrs())
      Out << ' ' << PAL.getAsString(AttributeList::ReturnIndex);

    // Only print addrspace(N) if necessary:
    maybePrintCallAddrSpace(Operand, &I, Out);

    // If possible, print out the short form of the invoke instruction. We can
    // only do this if the first argument is a pointer to a nonvararg function,
    // and if the return type is not a pointer to a function.
    //
    Out << ' ';
    TypePrinter.print(FTy->isVarArg() ? FTy : RetTy, Out);
    Out << ' ';
    writeOperand(Operand, false);
    Out << '(';
    for (unsigned op = 0, Eop = II->arg_size(); op < Eop; ++op) {
      if (op)
        Out << ", ";
      writeParamOperand(II->getArgOperand(op), PAL.getParamAttrs(op));
    }

    Out << ')';
    if (PAL.hasFnAttrs())
      Out << " #" << Machine.getAttributeGroupSlot(PAL.getFnAttrs());

    writeOperandBundles(II);

    Out << "\n          to ";
    writeOperand(II->getNormalDest(), true);
    Out << " unwind ";
    writeOperand(II->getUnwindDest(), true);
  } else if (const CallBrInst *CBI = dyn_cast<CallBrInst>(&I)) {
    Operand = CBI->getCalledOperand();
    FunctionType *FTy = CBI->getFunctionType();
    Type *RetTy = FTy->getReturnType();
    const AttributeList &PAL = CBI->getAttributes();

    // Print the calling convention being used.
    if (CBI->getCallingConv() != CallingConv::C) {
      Out << " ";
      PrintCallingConv(CBI->getCallingConv(), Out);
    }

    if (PAL.hasRetAttrs())
      Out << ' ' << PAL.getAsString(AttributeList::ReturnIndex);

    // If possible, print out the short form of the callbr instruction. We can
    // only do this if the first argument is a pointer to a nonvararg function,
    // and if the return type is not a pointer to a function.
    //
    Out << ' ';
    TypePrinter.print(FTy->isVarArg() ? FTy : RetTy, Out);
    Out << ' ';
    writeOperand(Operand, false);
    Out << '(';
    for (unsigned op = 0, Eop = CBI->arg_size(); op < Eop; ++op) {
      if (op)
        Out << ", ";
      writeParamOperand(CBI->getArgOperand(op), PAL.getParamAttrs(op));
    }

    Out << ')';
    if (PAL.hasFnAttrs())
      Out << " #" << Machine.getAttributeGroupSlot(PAL.getFnAttrs());

    writeOperandBundles(CBI);

    Out << "\n          to ";
    writeOperand(CBI->getDefaultDest(), true);
    Out << " [";
    for (unsigned i = 0, e = CBI->getNumIndirectDests(); i != e; ++i) {
      if (i != 0)
        Out << ", ";
      writeOperand(CBI->getIndirectDest(i), true);
    }
    Out << ']';
  } else if (const AllocaInst *AI = dyn_cast<AllocaInst>(&I)) {
    Out << ' ';
    if (AI->isUsedWithInAlloca())
      Out << "inalloca ";
    if (AI->isSwiftError())
      Out << "swifterror ";
    TypePrinter.print(AI->getAllocatedType(), Out);

    // Explicitly write the array size if the code is broken, if it's an array
    // allocation, or if the type is not canonical for scalar allocations.  The
    // latter case prevents the type from mutating when round-tripping through
    // assembly.
    if (!AI->getArraySize() || AI->isArrayAllocation() ||
        !AI->getArraySize()->getType()->isIntegerTy(32)) {
      Out << ", ";
      writeOperand(AI->getArraySize(), true);
    }
    if (MaybeAlign A = AI->getAlign()) {
      Out << ", align " << A->value();
    }

    unsigned AddrSpace = AI->getAddressSpace();
    if (AddrSpace != 0) {
      Out << ", addrspace(" << AddrSpace << ')';
    }
  } else if (isa<CastInst>(I)) {
    if (Operand) {
      Out << ' ';
      writeOperand(Operand, true);   // Work with broken code
    }
    Out << " to ";
    TypePrinter.print(I.getType(), Out);
  } else if (isa<VAArgInst>(I)) {
    if (Operand) {
      Out << ' ';
      writeOperand(Operand, true);   // Work with broken code
    }
    Out << ", ";
    TypePrinter.print(I.getType(), Out);
  } else if (Operand) {   // Print the normal way.
    if (const auto *GEP = dyn_cast<GetElementPtrInst>(&I)) {
      Out << ' ';
      TypePrinter.print(GEP->getSourceElementType(), Out);
      Out << ',';
    } else if (const auto *LI = dyn_cast<LoadInst>(&I)) {
      Out << ' ';
      TypePrinter.print(LI->getType(), Out);
      Out << ',';
    }

    // PrintAllTypes - Instructions who have operands of all the same type
    // omit the type from all but the first operand.  If the instruction has
    // different type operands (for example br), then they are all printed.
    bool PrintAllTypes = false;
    Type *TheType = Operand->getType();

    // Select, Store, ShuffleVector, CmpXchg and AtomicRMW always print all
    // types.
    if (isa<SelectInst>(I) || isa<StoreInst>(I) || isa<ShuffleVectorInst>(I) ||
        isa<ReturnInst>(I) || isa<AtomicCmpXchgInst>(I) ||
        isa<AtomicRMWInst>(I)) {
      PrintAllTypes = true;
    } else {
      for (unsigned i = 1, E = I.getNumOperands(); i != E; ++i) {
        Operand = I.getOperand(i);
        // note that Operand shouldn't be null, but the test helps make dump()
        // more tolerant of malformed IR
        if (Operand && Operand->getType() != TheType) {
          PrintAllTypes = true;    // We have differing types!  Print them all!
          break;
        }
      }
    }

    if (!PrintAllTypes) {
      Out << ' ';
      TypePrinter.print(TheType, Out);
    }

    Out << ' ';
    for (unsigned i = 0, E = I.getNumOperands(); i != E; ++i) {
      if (i) Out << ", ";
      writeOperand(I.getOperand(i), PrintAllTypes);
    }
  }

  // Print atomic ordering/alignment for memory operations
  if (const LoadInst *LI = dyn_cast<LoadInst>(&I)) {
    if (LI->isAtomic())
      writeAtomic(LI->getContext(), LI->getOrdering(), LI->getSyncScopeID());
    if (MaybeAlign A = LI->getAlign())
      Out << ", align " << A->value();
  } else if (const StoreInst *SI = dyn_cast<StoreInst>(&I)) {
    if (SI->isAtomic())
      writeAtomic(SI->getContext(), SI->getOrdering(), SI->getSyncScopeID());
    if (MaybeAlign A = SI->getAlign())
      Out << ", align " << A->value();
  } else if (const AtomicCmpXchgInst *CXI = dyn_cast<AtomicCmpXchgInst>(&I)) {
    writeAtomicCmpXchg(CXI->getContext(), CXI->getSuccessOrdering(),
                       CXI->getFailureOrdering(), CXI->getSyncScopeID());
    Out << ", align " << CXI->getAlign().value();
  } else if (const AtomicRMWInst *RMWI = dyn_cast<AtomicRMWInst>(&I)) {
    writeAtomic(RMWI->getContext(), RMWI->getOrdering(),
                RMWI->getSyncScopeID());
    Out << ", align " << RMWI->getAlign().value();
  } else if (const FenceInst *FI = dyn_cast<FenceInst>(&I)) {
    writeAtomic(FI->getContext(), FI->getOrdering(), FI->getSyncScopeID());
  } else if (const ShuffleVectorInst *SVI = dyn_cast<ShuffleVectorInst>(&I)) {
    PrintShuffleMask(Out, SVI->getType(), SVI->getShuffleMask());
  }

  // Print Metadata info.
  SmallVector<std::pair<unsigned, MDNode *>, 4> InstMD;
  I.getAllMetadata(InstMD);
  printMetadataAttachments(InstMD, ", ");

  // Print a nice comment.
  printInfoComment(I);
}

void AssemblyWriter::printDPMarker(const DPMarker &Marker) {
  // There's no formal representation of a DPMarker -- print purely as a
  // debugging aid.
  for (const DPValue &DPI2 : Marker.StoredDPValues) {
    printDPValue(DPI2);
    Out << "\n";
  }

  Out << "  DPMarker -> { ";
  printInstruction(*Marker.MarkedInstr);
  Out << " }";
  return;
}

void AssemblyWriter::printDPValue(const DPValue &Value) {
  // There's no formal representation of a DPValue -- print purely as a
  // debugging aid.
  Out << "  DPValue { ";
  auto WriterCtx = getContext();
  WriteAsOperandInternal(Out, Value.getRawLocation(), WriterCtx, true);
  Out << ", ";
  WriteAsOperandInternal(Out, Value.getVariable(), WriterCtx, true);
  Out << ", ";
  WriteAsOperandInternal(Out, Value.getExpression(), WriterCtx, true);
  Out << ", ";
  WriteAsOperandInternal(Out, Value.getDebugLoc().get(), WriterCtx, true);
  Out << " marker @" << Value.getMarker();
  Out << " }";
}

void AssemblyWriter::printMetadataAttachments(
    const SmallVectorImpl<std::pair<unsigned, MDNode *>> &MDs,
    StringRef Separator) {
  if (MDs.empty())
    return;

  if (MDNames.empty())
    MDs[0].second->getContext().getMDKindNames(MDNames);

  auto WriterCtx = getContext();
  for (const auto &I : MDs) {
    unsigned Kind = I.first;
    Out << Separator;
    if (Kind < MDNames.size()) {
      Out << "!";
      printMetadataIdentifier(MDNames[Kind], Out);
    } else
      Out << "!<unknown kind #" << Kind << ">";
    Out << ' ';
    WriteAsOperandInternal(Out, I.second, WriterCtx);
  }
}

void AssemblyWriter::writeMDNode(unsigned Slot, const MDNode *Node) {
  Out << '!' << Slot << " = ";
  printMDNodeBody(Node);
  Out << "\n";
}

void AssemblyWriter::writeAllMDNodes() {
  SmallVector<const MDNode *, 16> Nodes;
  Nodes.resize(Machine.mdn_size());
  for (auto &I : llvm::make_range(Machine.mdn_begin(), Machine.mdn_end()))
    Nodes[I.second] = cast<MDNode>(I.first);

  for (unsigned i = 0, e = Nodes.size(); i != e; ++i) {
    writeMDNode(i, Nodes[i]);
  }
}

void AssemblyWriter::printMDNodeBody(const MDNode *Node) {
  auto WriterCtx = getContext();
  WriteMDNodeBodyInternal(Out, Node, WriterCtx);
}

void AssemblyWriter::writeAttribute(const Attribute &Attr, bool InAttrGroup) {
  if (!Attr.isTypeAttribute()) {
    Out << Attr.getAsString(InAttrGroup);
    return;
  }

  Out << Attribute::getNameFromAttrKind(Attr.getKindAsEnum());
  if (Type *Ty = Attr.getValueAsType()) {
    Out << '(';
    TypePrinter.print(Ty, Out);
    Out << ')';
  }
}

void AssemblyWriter::writeAttributeSet(const AttributeSet &AttrSet,
                                       bool InAttrGroup) {
  bool FirstAttr = true;
  for (const auto &Attr : AttrSet) {
    if (!FirstAttr)
      Out << ' ';
    writeAttribute(Attr, InAttrGroup);
    FirstAttr = false;
  }
}

void AssemblyWriter::writeAllAttributeGroups() {
  std::vector<std::pair<AttributeSet, unsigned>> asVec;
  asVec.resize(Machine.as_size());

  for (auto &I : llvm::make_range(Machine.as_begin(), Machine.as_end()))
    asVec[I.second] = I;

  for (const auto &I : asVec)
    Out << "attributes #" << I.second << " = { "
        << I.first.getAsString(true) << " }\n";
}

void AssemblyWriter::printUseListOrder(const Value *V,
                                       const std::vector<unsigned> &Shuffle) {
  bool IsInFunction = Machine.getFunction();
  if (IsInFunction)
    Out << "  ";

  Out << "uselistorder";
  if (const BasicBlock *BB = IsInFunction ? nullptr : dyn_cast<BasicBlock>(V)) {
    Out << "_bb ";
    writeOperand(BB->getParent(), false);
    Out << ", ";
    writeOperand(BB, false);
  } else {
    Out << " ";
    writeOperand(V, true);
  }
  Out << ", { ";

  assert(Shuffle.size() >= 2 && "Shuffle too small");
  Out << Shuffle[0];
  for (unsigned I = 1, E = Shuffle.size(); I != E; ++I)
    Out << ", " << Shuffle[I];
  Out << " }\n";
}

void AssemblyWriter::printUseLists(const Function *F) {
  auto It = UseListOrders.find(F);
  if (It == UseListOrders.end())
    return;

  Out << "\n; uselistorder directives\n";
  for (const auto &Pair : It->second)
    printUseListOrder(Pair.first, Pair.second);
}

//===----------------------------------------------------------------------===//
//                       External Interface declarations
//===----------------------------------------------------------------------===//

void Function::print(raw_ostream &ROS, AssemblyAnnotationWriter *AAW,
                     bool ShouldPreserveUseListOrder,
                     bool IsForDebug) const {
  SlotTracker SlotTable(this->getParent());
  formatted_raw_ostream OS(ROS);
  AssemblyWriter W(OS, SlotTable, this->getParent(), AAW,
                   IsForDebug,
                   ShouldPreserveUseListOrder);
  W.printFunction(this);
}

void BasicBlock::print(raw_ostream &ROS, AssemblyAnnotationWriter *AAW,
                     bool ShouldPreserveUseListOrder,
                     bool IsForDebug) const {
  SlotTracker SlotTable(this->getParent());
  formatted_raw_ostream OS(ROS);
  AssemblyWriter W(OS, SlotTable, this->getModule(), AAW,
                   IsForDebug,
                   ShouldPreserveUseListOrder);
  W.printBasicBlock(this);
}

void Module::print(raw_ostream &ROS, AssemblyAnnotationWriter *AAW,
                   bool ShouldPreserveUseListOrder, bool IsForDebug) const {
  // RemoveDIs: always print with debug-info in intrinsic format.
  bool ConvertAfter = IsNewDbgInfoFormat;
  if (IsNewDbgInfoFormat)
    const_cast<Module *>(this)->convertFromNewDbgValues();

  SlotTracker SlotTable(this);
  formatted_raw_ostream OS(ROS);
  AssemblyWriter W(OS, SlotTable, this, AAW, IsForDebug,
                   ShouldPreserveUseListOrder);
  W.printModule(this);

  if (ConvertAfter)
    const_cast<Module *>(this)->convertToNewDbgValues();
}

void NamedMDNode::print(raw_ostream &ROS, bool IsForDebug) const {
  SlotTracker SlotTable(getParent());
  formatted_raw_ostream OS(ROS);
  AssemblyWriter W(OS, SlotTable, getParent(), nullptr, IsForDebug);
  W.printNamedMDNode(this);
}

void NamedMDNode::print(raw_ostream &ROS, ModuleSlotTracker &MST,
                        bool IsForDebug) const {
  std::optional<SlotTracker> LocalST;
  SlotTracker *SlotTable;
  if (auto *ST = MST.getMachine())
    SlotTable = ST;
  else {
    LocalST.emplace(getParent());
    SlotTable = &*LocalST;
  }

  formatted_raw_ostream OS(ROS);
  AssemblyWriter W(OS, *SlotTable, getParent(), nullptr, IsForDebug);
  W.printNamedMDNode(this);
}

void Comdat::print(raw_ostream &ROS, bool /*IsForDebug*/) const {
  PrintLLVMName(ROS, getName(), ComdatPrefix);
  ROS << " = comdat ";

  switch (getSelectionKind()) {
  case Comdat::Any:
    ROS << "any";
    break;
  case Comdat::ExactMatch:
    ROS << "exactmatch";
    break;
  case Comdat::Largest:
    ROS << "largest";
    break;
  case Comdat::NoDeduplicate:
    ROS << "nodeduplicate";
    break;
  case Comdat::SameSize:
    ROS << "samesize";
    break;
  }

  ROS << '\n';
}

void Type::print(raw_ostream &OS, bool /*IsForDebug*/, bool NoDetails) const {
  TypePrinting TP;
  TP.print(const_cast<Type*>(this), OS);

  if (NoDetails)
    return;

  // If the type is a named struct type, print the body as well.
  if (StructType *STy = dyn_cast<StructType>(const_cast<Type*>(this)))
    if (!STy->isLiteral()) {
      OS << " = type ";
      TP.printStructBody(STy, OS);
    }
}

static bool isReferencingMDNode(const Instruction &I) {
  if (const auto *CI = dyn_cast<CallInst>(&I))
    if (Function *F = CI->getCalledFunction())
      if (F->isIntrinsic())
        for (auto &Op : I.operands())
          if (auto *V = dyn_cast_or_null<MetadataAsValue>(Op))
            if (isa<MDNode>(V->getMetadata()))
              return true;
  return false;
}

void DPMarker::print(raw_ostream &ROS, bool IsForDebug) const {

  ModuleSlotTracker MST(getModuleFromDPI(this), true);
  print(ROS, MST, IsForDebug);
}

void DPValue::print(raw_ostream &ROS, bool IsForDebug) const {

  ModuleSlotTracker MST(getModuleFromDPI(this), true);
  print(ROS, MST, IsForDebug);
}

void DPMarker::print(raw_ostream &ROS, ModuleSlotTracker &MST,
                     bool IsForDebug) const {
  // There's no formal representation of a DPMarker -- print purely as a
  // debugging aid.
  formatted_raw_ostream OS(ROS);
  SlotTracker EmptySlotTable(static_cast<const Module *>(nullptr));
  SlotTracker &SlotTable =
      MST.getMachine() ? *MST.getMachine() : EmptySlotTable;
  auto incorporateFunction = [&](const Function *F) {
    if (F)
      MST.incorporateFunction(*F);
  };
  incorporateFunction(getParent() ? getParent()->getParent() : nullptr);
  AssemblyWriter W(OS, SlotTable, getModuleFromDPI(this), nullptr, IsForDebug);
  W.printDPMarker(*this);
}

void DPValue::print(raw_ostream &ROS, ModuleSlotTracker &MST,
                    bool IsForDebug) const {
  // There's no formal representation of a DPValue -- print purely as a
  // debugging aid.
  formatted_raw_ostream OS(ROS);
  SlotTracker EmptySlotTable(static_cast<const Module *>(nullptr));
  SlotTracker &SlotTable =
      MST.getMachine() ? *MST.getMachine() : EmptySlotTable;
  auto incorporateFunction = [&](const Function *F) {
    if (F)
      MST.incorporateFunction(*F);
  };
  incorporateFunction(Marker->getParent() ? Marker->getParent()->getParent()
                                          : nullptr);
  AssemblyWriter W(OS, SlotTable, getModuleFromDPI(this), nullptr, IsForDebug);
  W.printDPValue(*this);
}

void Value::print(raw_ostream &ROS, bool IsForDebug) const {
  bool ShouldInitializeAllMetadata = false;
  if (auto *I = dyn_cast<Instruction>(this))
    ShouldInitializeAllMetadata = isReferencingMDNode(*I);
  else if (isa<Function>(this) || isa<MetadataAsValue>(this))
    ShouldInitializeAllMetadata = true;

  ModuleSlotTracker MST(getModuleFromVal(this), ShouldInitializeAllMetadata);
  print(ROS, MST, IsForDebug);
}

void Value::print(raw_ostream &ROS, ModuleSlotTracker &MST,
                  bool IsForDebug) const {
  formatted_raw_ostream OS(ROS);
  SlotTracker EmptySlotTable(static_cast<const Module *>(nullptr));
  SlotTracker &SlotTable =
      MST.getMachine() ? *MST.getMachine() : EmptySlotTable;
  auto incorporateFunction = [&](const Function *F) {
    if (F)
      MST.incorporateFunction(*F);
  };

  if (const Instruction *I = dyn_cast<Instruction>(this)) {
    incorporateFunction(I->getParent() ? I->getParent()->getParent() : nullptr);
    AssemblyWriter W(OS, SlotTable, getModuleFromVal(I), nullptr, IsForDebug);
    W.printInstruction(*I);
  } else if (const BasicBlock *BB = dyn_cast<BasicBlock>(this)) {
    incorporateFunction(BB->getParent());
    AssemblyWriter W(OS, SlotTable, getModuleFromVal(BB), nullptr, IsForDebug);
    W.printBasicBlock(BB);
  } else if (const GlobalValue *GV = dyn_cast<GlobalValue>(this)) {
    AssemblyWriter W(OS, SlotTable, GV->getParent(), nullptr, IsForDebug);
    if (const GlobalVariable *V = dyn_cast<GlobalVariable>(GV))
      W.printGlobal(V);
    else if (const Function *F = dyn_cast<Function>(GV))
      W.printFunction(F);
    else if (const GlobalAlias *A = dyn_cast<GlobalAlias>(GV))
      W.printAlias(A);
    else if (const GlobalIFunc *I = dyn_cast<GlobalIFunc>(GV))
      W.printIFunc(I);
    else
      llvm_unreachable("Unknown GlobalValue to print out!");
  } else if (const MetadataAsValue *V = dyn_cast<MetadataAsValue>(this)) {
    V->getMetadata()->print(ROS, MST, getModuleFromVal(V));
  } else if (const Constant *C = dyn_cast<Constant>(this)) {
    TypePrinting TypePrinter;
    TypePrinter.print(C->getType(), OS);
    OS << ' ';
    AsmWriterContext WriterCtx(&TypePrinter, MST.getMachine());
    WriteConstantInternal(OS, C, WriterCtx);
  } else if (isa<InlineAsm>(this) || isa<Argument>(this)) {
    this->printAsOperand(OS, /* PrintType */ true, MST);
  } else {
    llvm_unreachable("Unknown value to print out!");
  }
}

/// Print without a type, skipping the TypePrinting object.
///
/// \return \c true iff printing was successful.
static bool printWithoutType(const Value &V, raw_ostream &O,
                             SlotTracker *Machine, const Module *M) {
  if (V.hasName() || isa<GlobalValue>(V) ||
      (!isa<Constant>(V) && !isa<MetadataAsValue>(V))) {
    AsmWriterContext WriterCtx(nullptr, Machine, M);
    WriteAsOperandInternal(O, &V, WriterCtx);
    return true;
  }
  return false;
}

static void printAsOperandImpl(const Value &V, raw_ostream &O, bool PrintType,
                               ModuleSlotTracker &MST) {
  TypePrinting TypePrinter(MST.getModule());
  if (PrintType) {
    TypePrinter.print(V.getType(), O);
    O << ' ';
  }

  AsmWriterContext WriterCtx(&TypePrinter, MST.getMachine(), MST.getModule());
  WriteAsOperandInternal(O, &V, WriterCtx);
}

void Value::printAsOperand(raw_ostream &O, bool PrintType,
                           const Module *M) const {
  if (!M)
    M = getModuleFromVal(this);

  if (!PrintType)
    if (printWithoutType(*this, O, nullptr, M))
      return;

  SlotTracker Machine(
      M, /* ShouldInitializeAllMetadata */ isa<MetadataAsValue>(this));
  ModuleSlotTracker MST(Machine, M);
  printAsOperandImpl(*this, O, PrintType, MST);
}

void Value::printAsOperand(raw_ostream &O, bool PrintType,
                           ModuleSlotTracker &MST) const {
  if (!PrintType)
    if (printWithoutType(*this, O, MST.getMachine(), MST.getModule()))
      return;

  printAsOperandImpl(*this, O, PrintType, MST);
}

/// Recursive version of printMetadataImpl.
static void printMetadataImplRec(raw_ostream &ROS, const Metadata &MD,
                                 AsmWriterContext &WriterCtx) {
  formatted_raw_ostream OS(ROS);
  WriteAsOperandInternal(OS, &MD, WriterCtx, /* FromValue */ true);

  auto *N = dyn_cast<MDNode>(&MD);
<<<<<<< HEAD
  if (!N || isa<DIExpression>(MD) || isa<DIExpr>(MD) || isa<DIArgList>(MD))
=======
  if (!N || isa<DIExpression>(MD))
>>>>>>> a05e736d
    return;

  OS << " = ";
  WriteMDNodeBodyInternal(OS, N, WriterCtx);
}

namespace {
struct MDTreeAsmWriterContext : public AsmWriterContext {
  unsigned Level;
  // {Level, Printed string}
  using EntryTy = std::pair<unsigned, std::string>;
  SmallVector<EntryTy, 4> Buffer;

  // Used to break the cycle in case there is any.
  SmallPtrSet<const Metadata *, 4> Visited;

  raw_ostream &MainOS;

  MDTreeAsmWriterContext(TypePrinting *TP, SlotTracker *ST, const Module *M,
                         raw_ostream &OS, const Metadata *InitMD)
      : AsmWriterContext(TP, ST, M), Level(0U), Visited({InitMD}), MainOS(OS) {}

  void onWriteMetadataAsOperand(const Metadata *MD) override {
    if (!Visited.insert(MD).second)
      return;

    std::string Str;
    raw_string_ostream SS(Str);
    ++Level;
    // A placeholder entry to memorize the correct
    // position in buffer.
    Buffer.emplace_back(std::make_pair(Level, ""));
    unsigned InsertIdx = Buffer.size() - 1;

    printMetadataImplRec(SS, *MD, *this);
    Buffer[InsertIdx].second = std::move(SS.str());
    --Level;
  }

  ~MDTreeAsmWriterContext() {
    for (const auto &Entry : Buffer) {
      MainOS << "\n";
      unsigned NumIndent = Entry.first * 2U;
      MainOS.indent(NumIndent) << Entry.second;
    }
  }
};
} // end anonymous namespace

static void printMetadataImpl(raw_ostream &ROS, const Metadata &MD,
                              ModuleSlotTracker &MST, const Module *M,
                              bool OnlyAsOperand, bool PrintAsTree = false) {
  formatted_raw_ostream OS(ROS);

  TypePrinting TypePrinter(M);

  std::unique_ptr<AsmWriterContext> WriterCtx;
  if (PrintAsTree && !OnlyAsOperand)
    WriterCtx = std::make_unique<MDTreeAsmWriterContext>(
        &TypePrinter, MST.getMachine(), M, OS, &MD);
  else
    WriterCtx =
        std::make_unique<AsmWriterContext>(&TypePrinter, MST.getMachine(), M);

  WriteAsOperandInternal(OS, &MD, *WriterCtx, /* FromValue */ true);

  auto *N = dyn_cast<MDNode>(&MD);
<<<<<<< HEAD
  if (OnlyAsOperand || !N || isa<DIExpression>(MD) || isa<DIExpr>(MD) ||
      isa<DIArgList>(MD))
=======
  if (OnlyAsOperand || !N || isa<DIExpression>(MD))
>>>>>>> a05e736d
    return;

  OS << " = ";
  WriteMDNodeBodyInternal(OS, N, *WriterCtx);
}

void Metadata::printAsOperand(raw_ostream &OS, const Module *M) const {
  ModuleSlotTracker MST(M, isa<MDNode>(this));
  printMetadataImpl(OS, *this, MST, M, /* OnlyAsOperand */ true);
}

void Metadata::printAsOperand(raw_ostream &OS, ModuleSlotTracker &MST,
                              const Module *M) const {
  printMetadataImpl(OS, *this, MST, M, /* OnlyAsOperand */ true);
}

void Metadata::print(raw_ostream &OS, const Module *M,
                     bool /*IsForDebug*/) const {
  ModuleSlotTracker MST(M, isa<MDNode>(this));
  printMetadataImpl(OS, *this, MST, M, /* OnlyAsOperand */ false);
}

void Metadata::print(raw_ostream &OS, ModuleSlotTracker &MST,
                     const Module *M, bool /*IsForDebug*/) const {
  printMetadataImpl(OS, *this, MST, M, /* OnlyAsOperand */ false);
}

void MDNode::printTree(raw_ostream &OS, const Module *M) const {
  ModuleSlotTracker MST(M, true);
  printMetadataImpl(OS, *this, MST, M, /* OnlyAsOperand */ false,
                    /*PrintAsTree=*/true);
}

void MDNode::printTree(raw_ostream &OS, ModuleSlotTracker &MST,
                       const Module *M) const {
  printMetadataImpl(OS, *this, MST, M, /* OnlyAsOperand */ false,
                    /*PrintAsTree=*/true);
}

void ModuleSummaryIndex::print(raw_ostream &ROS, bool IsForDebug) const {
  SlotTracker SlotTable(this);
  formatted_raw_ostream OS(ROS);
  AssemblyWriter W(OS, SlotTable, this, IsForDebug);
  W.printModuleSummaryIndex();
}

void ModuleSlotTracker::collectMDNodes(MachineMDNodeListType &L, unsigned LB,
                                       unsigned UB) const {
  SlotTracker *ST = MachineStorage.get();
  if (!ST)
    return;

  for (auto &I : llvm::make_range(ST->mdn_begin(), ST->mdn_end()))
    if (I.second >= LB && I.second < UB)
      L.push_back(std::make_pair(I.second, I.first));
}

#if !defined(NDEBUG) || defined(LLVM_ENABLE_DUMP)
// Value::dump - allow easy printing of Values from the debugger.
LLVM_DUMP_METHOD
void Value::dump() const { print(dbgs(), /*IsForDebug=*/true); dbgs() << '\n'; }

// Value::dump - allow easy printing of Values from the debugger.
LLVM_DUMP_METHOD
void DPMarker::dump() const { print(dbgs(), /*IsForDebug=*/true); dbgs() << '\n'; }

// Value::dump - allow easy printing of Values from the debugger.
LLVM_DUMP_METHOD
void DPValue::dump() const { print(dbgs(), /*IsForDebug=*/true); dbgs() << '\n'; }

// Type::dump - allow easy printing of Types from the debugger.
LLVM_DUMP_METHOD
void Type::dump() const { print(dbgs(), /*IsForDebug=*/true); dbgs() << '\n'; }

// Module::dump() - Allow printing of Modules from the debugger.
LLVM_DUMP_METHOD
void Module::dump() const {
  print(dbgs(), nullptr,
        /*ShouldPreserveUseListOrder=*/false, /*IsForDebug=*/true);
}

// Allow printing of Comdats from the debugger.
LLVM_DUMP_METHOD
void Comdat::dump() const { print(dbgs(), /*IsForDebug=*/true); }

// NamedMDNode::dump() - Allow printing of NamedMDNodes from the debugger.
LLVM_DUMP_METHOD
void NamedMDNode::dump() const { print(dbgs(), /*IsForDebug=*/true); }

LLVM_DUMP_METHOD
void Metadata::dump() const { dump(nullptr); }

LLVM_DUMP_METHOD
void Metadata::dump(const Module *M) const {
  print(dbgs(), M, /*IsForDebug=*/true);
  dbgs() << '\n';
}

LLVM_DUMP_METHOD
void MDNode::dumpTree() const { dumpTree(nullptr); }

LLVM_DUMP_METHOD
void MDNode::dumpTree(const Module *M) const {
  printTree(dbgs(), M);
  dbgs() << '\n';
}

// Allow printing of ModuleSummaryIndex from the debugger.
LLVM_DUMP_METHOD
void ModuleSummaryIndex::dump() const { print(dbgs(), /*IsForDebug=*/true); }
#endif<|MERGE_RESOLUTION|>--- conflicted
+++ resolved
@@ -1266,14 +1266,8 @@
 void SlotTracker::CreateMetadataSlot(const MDNode *N) {
   assert(N && "Can't insert a null Value into SlotTracker!");
 
-<<<<<<< HEAD
-  // Don't make slots for DIExpressions or DIArgLists. We just print them inline
-  // everywhere.
-  if (isa<DIExpression>(N) || isa<DIExpr>(N) || isa<DIArgList>(N))
-=======
   // Don't make slots for DIExpressions. We just print them inline everywhere.
-  if (isa<DIExpression>(N))
->>>>>>> a05e736d
+  if (isa<DIExpression>(N) || isa<DIExpr>(N))
     return;
 
   unsigned DestSlot = mdnNext;
@@ -5028,11 +5022,7 @@
   WriteAsOperandInternal(OS, &MD, WriterCtx, /* FromValue */ true);
 
   auto *N = dyn_cast<MDNode>(&MD);
-<<<<<<< HEAD
-  if (!N || isa<DIExpression>(MD) || isa<DIExpr>(MD) || isa<DIArgList>(MD))
-=======
-  if (!N || isa<DIExpression>(MD))
->>>>>>> a05e736d
+  if (!N || isa<DIExpression>(MD) || isa<DIExpr>(N))
     return;
 
   OS << " = ";
@@ -5100,12 +5090,7 @@
   WriteAsOperandInternal(OS, &MD, *WriterCtx, /* FromValue */ true);
 
   auto *N = dyn_cast<MDNode>(&MD);
-<<<<<<< HEAD
-  if (OnlyAsOperand || !N || isa<DIExpression>(MD) || isa<DIExpr>(MD) ||
-      isa<DIArgList>(MD))
-=======
-  if (OnlyAsOperand || !N || isa<DIExpression>(MD))
->>>>>>> a05e736d
+  if (OnlyAsOperand || !N || isa<DIExpression>(MD) || isa<DIExpr>(N))
     return;
 
   OS << " = ";
