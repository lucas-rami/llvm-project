//===- DebugInfo.cpp - Debug Information Helper Classes -------------------===//
//
// Part of the LLVM Project, under the Apache License v2.0 with LLVM Exceptions.
// See https://llvm.org/LICENSE.txt for license information.
// SPDX-License-Identifier: Apache-2.0 WITH LLVM-exception
//
//===----------------------------------------------------------------------===//
//
// This file implements the helper classes used to build and interpret debug
// information in LLVM IR form.
//
//===----------------------------------------------------------------------===//

#include "llvm-c/DebugInfo.h"
#include "LLVMContextImpl.h"
#include "llvm/ADT/DenseMap.h"
#include "llvm/ADT/DenseSet.h"
#include "llvm/ADT/STLExtras.h"
#include "llvm/ADT/SmallPtrSet.h"
#include "llvm/ADT/SmallVector.h"
#include "llvm/ADT/StringRef.h"
#include "llvm/BinaryFormat/Dwarf.h"
#include "llvm/IR/BasicBlock.h"
#include "llvm/IR/Constants.h"
#include "llvm/IR/DIBuilder.h"
#include "llvm/IR/DebugInfo.h"
#include "llvm/IR/DebugInfoMetadata.h"
#include "llvm/IR/DebugLoc.h"
#include "llvm/IR/Function.h"
#include "llvm/IR/GVMaterializer.h"
#include "llvm/IR/Instruction.h"
#include "llvm/IR/IntrinsicInst.h"
#include "llvm/IR/LLVMContext.h"
#include "llvm/IR/Metadata.h"
#include "llvm/IR/Module.h"
#include "llvm/IR/PassManager.h"
#include "llvm/Support/Casting.h"
#include <algorithm>
#include <cassert>
#include <optional>
#include <utility>

using namespace llvm;
using namespace llvm::at;
using namespace llvm::dwarf;

TinyPtrVector<DbgDeclareInst *> llvm::FindDbgDeclareUses(Value *V) {
  // This function is hot. Check whether the value has any metadata to avoid a
  // DenseMap lookup.
  if (!V->isUsedByMetadata())
    return {};
  auto *L = LocalAsMetadata::getIfExists(V);
  if (!L)
    return {};
  auto *MDV = MetadataAsValue::getIfExists(V->getContext(), L);
  if (!MDV)
    return {};

  TinyPtrVector<DbgDeclareInst *> Declares;
  for (User *U : MDV->users()) {
    if (auto *DDI = dyn_cast<DbgDeclareInst>(U))
      Declares.push_back(DDI);
  }

  return Declares;
}

template <typename IntrinsicT>
static void findDbgIntrinsics(SmallVectorImpl<IntrinsicT *> &Result, Value *V) {
  // This function is hot. Check whether the value has any metadata to avoid a
  // DenseMap lookup.
  if (!V->isUsedByMetadata())
    return;

  LLVMContext &Ctx = V->getContext();
  // TODO: If this value appears multiple times in a DIArgList, we should still
  // only add the owning DbgValueInst once; use this set to track ArgListUsers.
  // This behaviour can be removed when we can automatically remove duplicates.
  // V will also appear twice in a dbg.assign if its used in the both the value
  // and address components.
  SmallPtrSet<IntrinsicT *, 4> EncounteredIntrinsics;

  /// Append IntrinsicT users of MetadataAsValue(MD).
  auto AppendUsers = [&Ctx, &EncounteredIntrinsics, &Result](Metadata *MD) {
    if (auto *MDV = MetadataAsValue::getIfExists(Ctx, MD)) {
      for (User *U : MDV->users())
        if (IntrinsicT *DVI = dyn_cast<IntrinsicT>(U))
          if (EncounteredIntrinsics.insert(DVI).second)
            Result.push_back(DVI);
    }
  };

  if (auto *L = LocalAsMetadata::getIfExists(V)) {
    AppendUsers(L);
    for (Metadata *AL : L->getAllArgListUsers())
      AppendUsers(AL);
  }
}

void llvm::findDbgValues(SmallVectorImpl<DbgValueInst *> &DbgValues, Value *V) {
  findDbgIntrinsics<DbgValueInst>(DbgValues, V);
}

void llvm::findDbgUsers(SmallVectorImpl<DbgVariableIntrinsic *> &DbgUsers,
                        Value *V) {
  findDbgIntrinsics<DbgVariableIntrinsic>(DbgUsers, V);
}

DISubprogram *llvm::getDISubprogram(const MDNode *Scope) {
  if (auto *LocalScope = dyn_cast_or_null<DILocalScope>(Scope))
    return LocalScope->getSubprogram();
  return nullptr;
}

DebugLoc llvm::getDebugValueLoc(DbgVariableIntrinsic *DII) {
  // Original dbg.declare must have a location.
  const DebugLoc &DeclareLoc = DII->getDebugLoc();
  MDNode *Scope = DeclareLoc.getScope();
  DILocation *InlinedAt = DeclareLoc.getInlinedAt();
  // Because no machine insts can come from debug intrinsics, only the scope
  // and inlinedAt is significant. Zero line numbers are used in case this
  // DebugLoc leaks into any adjacent instructions. Produce an unknown location
  // with the correct scope / inlinedAt fields.
  return DILocation::get(DII->getContext(), 0, 0, Scope, InlinedAt);
}

//===----------------------------------------------------------------------===//
// DebugInfoFinder implementations.
//===----------------------------------------------------------------------===//

void DebugInfoFinder::reset() {
  CUs.clear();
  SPs.clear();
  GVs.clear();
  HGVs.clear();
  TYs.clear();
  Scopes.clear();
  NodesSeen.clear();
}

void DebugInfoFinder::processModule(const Module &M) {
  for (auto *CU : M.debug_compile_units())
    processCompileUnit(CU);
  for (auto &F : M.functions()) {
    if (auto *SP = cast_or_null<DISubprogram>(F.getSubprogram()))
      processSubprogram(SP);
    // There could be subprograms from inlined functions referenced from
    // instructions only. Walk the function to find them.
    for (const BasicBlock &BB : F)
      for (const Instruction &I : BB)
        processInstruction(M, I);
  }
}

void DebugInfoFinder::processCompileUnit(DICompileUnit *CU) {
  if (!addCompileUnit(CU))
    return;
  for (auto *DIG : CU->getGlobalVariables()) {
    if (!addGlobalVariable(DIG))
      continue;
    auto *GV = DIG->getVariable();
    processScope(GV->getScope());
    processType(GV->getType());
  }
  for (auto *ET : CU->getEnumTypes())
    processType(ET);
  for (auto *RT : CU->getRetainedTypes())
    if (auto *T = dyn_cast<DIType>(RT))
      processType(T);
    else
      processSubprogram(cast<DISubprogram>(RT));
  for (auto *Import : CU->getImportedEntities()) {
    auto *Entity = Import->getEntity();
    if (auto *T = dyn_cast<DIType>(Entity))
      processType(T);
    else if (auto *SP = dyn_cast<DISubprogram>(Entity))
      processSubprogram(SP);
    else if (auto *NS = dyn_cast<DINamespace>(Entity))
      processScope(NS->getScope());
    else if (auto *M = dyn_cast<DIModule>(Entity))
      processScope(M->getScope());
  }
}

void DebugInfoFinder::processInstruction(const Module &M,
                                         const Instruction &I) {
  if (auto *DVI = dyn_cast<DbgVariableIntrinsic>(&I))
    processVariable(M, *DVI);
  else if (auto *DDKI = dyn_cast<DbgDefKillIntrinsic>(&I))
    processLifetime(DDKI->getLifetime());

  if (auto DbgLoc = I.getDebugLoc())
    processLocation(M, DbgLoc.get());
}

void DebugInfoFinder::processLocation(const Module &M, const DILocation *Loc) {
  if (!Loc)
    return;
  processScope(Loc->getScope());
  processLocation(M, Loc->getInlinedAt());
}

void DebugInfoFinder::processType(DIType *DT) {
  if (!addType(DT))
    return;
  processScope(DT->getScope());
  if (auto *ST = dyn_cast<DISubroutineType>(DT)) {
    for (DIType *Ref : ST->getTypeArray())
      processType(Ref);
    return;
  }
  if (auto *DCT = dyn_cast<DICompositeType>(DT)) {
    processType(DCT->getBaseType());
    for (Metadata *D : DCT->getElements()) {
      if (auto *T = dyn_cast<DIType>(D))
        processType(T);
      else if (auto *SP = dyn_cast<DISubprogram>(D))
        processSubprogram(SP);
    }
    return;
  }
  if (auto *DDT = dyn_cast<DIDerivedType>(DT)) {
    processType(DDT->getBaseType());
  }
}

void DebugInfoFinder::processScope(DIScope *Scope) {
  if (!Scope)
    return;
  if (auto *Ty = dyn_cast<DIType>(Scope)) {
    processType(Ty);
    return;
  }
  if (auto *CU = dyn_cast<DICompileUnit>(Scope)) {
    addCompileUnit(CU);
    return;
  }
  if (auto *SP = dyn_cast<DISubprogram>(Scope)) {
    processSubprogram(SP);
    return;
  }
  if (!addScope(Scope))
    return;
  if (auto *LB = dyn_cast<DILexicalBlockBase>(Scope)) {
    processScope(LB->getScope());
  } else if (auto *NS = dyn_cast<DINamespace>(Scope)) {
    processScope(NS->getScope());
  } else if (auto *M = dyn_cast<DIModule>(Scope)) {
    processScope(M->getScope());
  }
}

void DebugInfoFinder::processSubprogram(DISubprogram *SP) {
  if (!addSubprogram(SP))
    return;
  processScope(SP->getScope());
  // Some of the users, e.g. CloneFunctionInto / CloneModule, need to set up a
  // ValueMap containing identity mappings for all of the DICompileUnit's, not
  // just DISubprogram's, referenced from anywhere within the Function being
  // cloned prior to calling MapMetadata / RemapInstruction to avoid their
  // duplication later as DICompileUnit's are also directly referenced by
  // llvm.dbg.cu list. Thefore we need to collect DICompileUnit's here as well.
  // Also, DICompileUnit's may reference DISubprogram's too and therefore need
  // to be at least looked through.
  processCompileUnit(SP->getUnit());
  processType(SP->getType());
  for (auto *Element : SP->getTemplateParams()) {
    if (auto *TType = dyn_cast<DITemplateTypeParameter>(Element)) {
      processType(TType->getType());
    } else if (auto *TVal = dyn_cast<DITemplateValueParameter>(Element)) {
      processType(TVal->getType());
    }
  }
}

void DebugInfoFinder::processVariable(const Module &M,
                                      const DbgVariableIntrinsic &DVI) {
  auto *N = dyn_cast<MDNode>(DVI.getVariable());
  if (!N)
    return;

  auto *DV = dyn_cast<DILocalVariable>(N);
  if (!DV)
    return;

  if (!NodesSeen.insert(DV).second)
    return;
  processScope(DV->getScope());
  processType(DV->getType());
}

void DebugInfoFinder::processLifetime(DILifetime *DL) {
  if (!DL)
    return;
  processObject(DL->getObject());
  for (auto *DO : DL->argObjects())
    processObject(DO);
}

void DebugInfoFinder::processObject(DIObject *DO) {
  if (!DO)
    return;
  if (auto *DGV = dyn_cast<DIGlobalVariable>(DO))
    HGVs.push_back(DGV);
}

bool DebugInfoFinder::addType(DIType *DT) {
  if (!DT)
    return false;

  if (!NodesSeen.insert(DT).second)
    return false;

  TYs.push_back(const_cast<DIType *>(DT));
  return true;
}

bool DebugInfoFinder::addCompileUnit(DICompileUnit *CU) {
  if (!CU)
    return false;
  if (!NodesSeen.insert(CU).second)
    return false;

  CUs.push_back(CU);
  return true;
}

bool DebugInfoFinder::addGlobalVariable(DIGlobalVariableExpression *DIG) {
  if (!NodesSeen.insert(DIG).second)
    return false;

  GVs.push_back(DIG);
  return true;
}

bool DebugInfoFinder::addSubprogram(DISubprogram *SP) {
  if (!SP)
    return false;

  if (!NodesSeen.insert(SP).second)
    return false;

  SPs.push_back(SP);
  return true;
}

bool DebugInfoFinder::addScope(DIScope *Scope) {
  if (!Scope)
    return false;
  // FIXME: Ocaml binding generates a scope with no content, we treat it
  // as null for now.
  if (Scope->getNumOperands() == 0)
    return false;
  if (!NodesSeen.insert(Scope).second)
    return false;
  Scopes.push_back(Scope);
  return true;
}

static MDNode *updateLoopMetadataDebugLocationsImpl(
    MDNode *OrigLoopID, function_ref<Metadata *(Metadata *)> Updater) {
  assert(OrigLoopID && OrigLoopID->getNumOperands() > 0 &&
         "Loop ID needs at least one operand");
  assert(OrigLoopID && OrigLoopID->getOperand(0).get() == OrigLoopID &&
         "Loop ID should refer to itself");

  // Save space for the self-referential LoopID.
  SmallVector<Metadata *, 4> MDs = {nullptr};

  for (unsigned i = 1; i < OrigLoopID->getNumOperands(); ++i) {
    Metadata *MD = OrigLoopID->getOperand(i);
    if (!MD)
      MDs.push_back(nullptr);
    else if (Metadata *NewMD = Updater(MD))
      MDs.push_back(NewMD);
  }

  MDNode *NewLoopID = MDNode::getDistinct(OrigLoopID->getContext(), MDs);
  // Insert the self-referential LoopID.
  NewLoopID->replaceOperandWith(0, NewLoopID);
  return NewLoopID;
}

void llvm::updateLoopMetadataDebugLocations(
    Instruction &I, function_ref<Metadata *(Metadata *)> Updater) {
  MDNode *OrigLoopID = I.getMetadata(LLVMContext::MD_loop);
  if (!OrigLoopID)
    return;
  MDNode *NewLoopID = updateLoopMetadataDebugLocationsImpl(OrigLoopID, Updater);
  I.setMetadata(LLVMContext::MD_loop, NewLoopID);
}

/// Return true if a node is a DILocation or if a DILocation is
/// indirectly referenced by one of the node's children.
static bool isDILocationReachable(SmallPtrSetImpl<Metadata *> &Visited,
                                  SmallPtrSetImpl<Metadata *> &Reachable,
                                  Metadata *MD) {
  MDNode *N = dyn_cast_or_null<MDNode>(MD);
  if (!N)
    return false;
  if (isa<DILocation>(N) || Reachable.count(N))
    return true;
  if (!Visited.insert(N).second)
    return false;
  for (auto &OpIt : N->operands()) {
    Metadata *Op = OpIt.get();
    if (isDILocationReachable(Visited, Reachable, Op)) {
      // Don't return just yet as we want to visit all MD's children to
      // initialize DILocationReachable in stripDebugLocFromLoopID
      Reachable.insert(N);
    }
  }
  return Reachable.count(N);
}

static bool isAllDILocation(SmallPtrSetImpl<Metadata *> &Visited,
                            SmallPtrSetImpl<Metadata *> &AllDILocation,
                            const SmallPtrSetImpl<Metadata *> &DIReachable,
                            Metadata *MD) {
  MDNode *N = dyn_cast_or_null<MDNode>(MD);
  if (!N)
    return false;
  if (isa<DILocation>(N) || AllDILocation.count(N))
    return true;
  if (!DIReachable.count(N))
    return false;
  if (!Visited.insert(N).second)
    return false;
  for (auto &OpIt : N->operands()) {
    Metadata *Op = OpIt.get();
    if (Op == MD)
      continue;
    if (!isAllDILocation(Visited, AllDILocation, DIReachable, Op)) {
      return false;
    }
  }
  AllDILocation.insert(N);
  return true;
}

static Metadata *
stripLoopMDLoc(const SmallPtrSetImpl<Metadata *> &AllDILocation,
               const SmallPtrSetImpl<Metadata *> &DIReachable, Metadata *MD) {
  if (isa<DILocation>(MD) || AllDILocation.count(MD))
    return nullptr;

  if (!DIReachable.count(MD))
    return MD;

  MDNode *N = dyn_cast_or_null<MDNode>(MD);
  if (!N)
    return MD;

  SmallVector<Metadata *, 4> Args;
  bool HasSelfRef = false;
  for (unsigned i = 0; i < N->getNumOperands(); ++i) {
    Metadata *A = N->getOperand(i);
    if (!A) {
      Args.push_back(nullptr);
    } else if (A == MD) {
      assert(i == 0 && "expected i==0 for self-reference");
      HasSelfRef = true;
      Args.push_back(nullptr);
    } else if (Metadata *NewArg =
                   stripLoopMDLoc(AllDILocation, DIReachable, A)) {
      Args.push_back(NewArg);
    }
  }
  if (Args.empty() || (HasSelfRef && Args.size() == 1))
    return nullptr;

  MDNode *NewMD = N->isDistinct() ? MDNode::getDistinct(N->getContext(), Args)
                                  : MDNode::get(N->getContext(), Args);
  if (HasSelfRef)
    NewMD->replaceOperandWith(0, NewMD);
  return NewMD;
}

static MDNode *stripDebugLocFromLoopID(MDNode *N) {
  assert(!N->operands().empty() && "Missing self reference?");
  SmallPtrSet<Metadata *, 8> Visited, DILocationReachable, AllDILocation;
  // If we already visited N, there is nothing to do.
  if (!Visited.insert(N).second)
    return N;

  // If there is no debug location, we do not have to rewrite this
  // MDNode. This loop also initializes DILocationReachable, later
  // needed by updateLoopMetadataDebugLocationsImpl; the use of
  // count_if avoids an early exit.
  if (!llvm::count_if(llvm::drop_begin(N->operands()),
                     [&Visited, &DILocationReachable](const MDOperand &Op) {
                       return isDILocationReachable(
                                  Visited, DILocationReachable, Op.get());
                     }))
    return N;

  Visited.clear();
  // If there is only the debug location without any actual loop metadata, we
  // can remove the metadata.
  if (llvm::all_of(llvm::drop_begin(N->operands()),
                   [&Visited, &AllDILocation,
                    &DILocationReachable](const MDOperand &Op) {
                     return isAllDILocation(Visited, AllDILocation,
                                            DILocationReachable, Op.get());
                   }))
    return nullptr;

  return updateLoopMetadataDebugLocationsImpl(
      N, [&AllDILocation, &DILocationReachable](Metadata *MD) -> Metadata * {
        return stripLoopMDLoc(AllDILocation, DILocationReachable, MD);
      });
}

bool llvm::stripDebugInfo(Function &F) {
  bool Changed = false;
  if (F.hasMetadata(LLVMContext::MD_dbg)) {
    Changed = true;
    F.setSubprogram(nullptr);
  }

  DenseMap<MDNode *, MDNode *> LoopIDsMap;
  for (BasicBlock &BB : F) {
    for (Instruction &I : llvm::make_early_inc_range(BB)) {
      if (isa<DbgInfoIntrinsic>(&I)) {
        I.eraseFromParent();
        Changed = true;
        continue;
      }
      if (I.getDebugLoc()) {
        Changed = true;
        I.setDebugLoc(DebugLoc());
      }
      if (auto *LoopID = I.getMetadata(LLVMContext::MD_loop)) {
        auto *NewLoopID = LoopIDsMap.lookup(LoopID);
        if (!NewLoopID)
          NewLoopID = LoopIDsMap[LoopID] = stripDebugLocFromLoopID(LoopID);
        if (NewLoopID != LoopID)
          I.setMetadata(LLVMContext::MD_loop, NewLoopID);
      }
      // Strip other attachments that are or use debug info.
      if (I.hasMetadataOtherThanDebugLoc()) {
        // Heapallocsites point into the DIType system.
        I.setMetadata("heapallocsite", nullptr);
        // DIAssignID are debug info metadata primitives.
        I.setMetadata(LLVMContext::MD_DIAssignID, nullptr);
      }
    }
  }
  return Changed;
}

bool llvm::StripDebugInfo(Module &M) {
  bool Changed = false;

  for (NamedMDNode &NMD : llvm::make_early_inc_range(M.named_metadata())) {
    // We're stripping debug info, and without them, coverage information
    // doesn't quite make sense.
    if (NMD.getName().startswith("llvm.dbg.") ||
        NMD.getName() == "llvm.gcov") {
      NMD.eraseFromParent();
      Changed = true;
    }
  }

  for (Function &F : M)
    Changed |= stripDebugInfo(F);

  for (auto &GV : M.globals()) {
    Changed |= GV.eraseMetadata(LLVMContext::MD_dbg);
  }

  if (GVMaterializer *Materializer = M.getMaterializer())
    Materializer->setStripDebugInfo();

  return Changed;
}

namespace {

/// Helper class to downgrade -g metadata to -gline-tables-only metadata.
class DebugTypeInfoRemoval {
  DenseMap<Metadata *, Metadata *> Replacements;

public:
  /// The (void)() type.
  MDNode *EmptySubroutineType;

private:
  /// Remember what linkage name we originally had before stripping. If we end
  /// up making two subprograms identical who originally had different linkage
  /// names, then we need to make one of them distinct, to avoid them getting
  /// uniqued. Maps the new node to the old linkage name.
  DenseMap<DISubprogram *, StringRef> NewToLinkageName;

  // TODO: Remember the distinct subprogram we created for a given linkage name,
  // so that we can continue to unique whenever possible. Map <newly created
  // node, old linkage name> to the first (possibly distinct) mdsubprogram
  // created for that combination. This is not strictly needed for correctness,
  // but can cut down on the number of MDNodes and let us diff cleanly with the
  // output of -gline-tables-only.

public:
  DebugTypeInfoRemoval(LLVMContext &C)
      : EmptySubroutineType(DISubroutineType::get(C, DINode::FlagZero, 0,
                                                  MDNode::get(C, {}))) {}

  Metadata *map(Metadata *M) {
    if (!M)
      return nullptr;
    auto Replacement = Replacements.find(M);
    if (Replacement != Replacements.end())
      return Replacement->second;

    return M;
  }
  MDNode *mapNode(Metadata *N) { return dyn_cast_or_null<MDNode>(map(N)); }

  /// Recursively remap N and all its referenced children. Does a DF post-order
  /// traversal, so as to remap bottoms up.
  void traverseAndRemap(MDNode *N) { traverse(N); }

private:
  // Create a new DISubprogram, to replace the one given.
  DISubprogram *getReplacementSubprogram(DISubprogram *MDS) {
    auto *FileAndScope = cast_or_null<DIFile>(map(MDS->getFile()));
    StringRef LinkageName = MDS->getName().empty() ? MDS->getLinkageName() : "";
    DISubprogram *Declaration = nullptr;
    auto *Type = cast_or_null<DISubroutineType>(map(MDS->getType()));
    DIType *ContainingType =
        cast_or_null<DIType>(map(MDS->getContainingType()));
    auto *Unit = cast_or_null<DICompileUnit>(map(MDS->getUnit()));
    auto Variables = nullptr;
    auto TemplateParams = nullptr;

    // Make a distinct DISubprogram, for situations that warrent it.
    auto distinctMDSubprogram = [&]() {
      return DISubprogram::getDistinct(
          MDS->getContext(), FileAndScope, MDS->getName(), LinkageName,
          FileAndScope, MDS->getLine(), Type, MDS->getScopeLine(),
          ContainingType, MDS->getVirtualIndex(), MDS->getThisAdjustment(),
          MDS->getFlags(), MDS->getSPFlags(), Unit, TemplateParams, Declaration,
          Variables);
    };

    if (MDS->isDistinct())
      return distinctMDSubprogram();

    auto *NewMDS = DISubprogram::get(
        MDS->getContext(), FileAndScope, MDS->getName(), LinkageName,
        FileAndScope, MDS->getLine(), Type, MDS->getScopeLine(), ContainingType,
        MDS->getVirtualIndex(), MDS->getThisAdjustment(), MDS->getFlags(),
        MDS->getSPFlags(), Unit, TemplateParams, Declaration, Variables);

    StringRef OldLinkageName = MDS->getLinkageName();

    // See if we need to make a distinct one.
    auto OrigLinkage = NewToLinkageName.find(NewMDS);
    if (OrigLinkage != NewToLinkageName.end()) {
      if (OrigLinkage->second == OldLinkageName)
        // We're good.
        return NewMDS;

      // Otherwise, need to make a distinct one.
      // TODO: Query the map to see if we already have one.
      return distinctMDSubprogram();
    }

    NewToLinkageName.insert({NewMDS, MDS->getLinkageName()});
    return NewMDS;
  }

  /// Create a new compile unit, to replace the one given
  DICompileUnit *getReplacementCU(DICompileUnit *CU) {
    // Drop skeleton CUs.
    if (CU->getDWOId())
      return nullptr;

    auto *File = cast_or_null<DIFile>(map(CU->getFile()));
    MDTuple *EnumTypes = nullptr;
    MDTuple *RetainedTypes = nullptr;
    MDTuple *GlobalVariables = nullptr;
    MDTuple *ImportedEntities = nullptr;
    return DICompileUnit::getDistinct(
        CU->getContext(), CU->getSourceLanguage(), File, CU->getProducer(),
        CU->isOptimized(), CU->getFlags(), CU->getRuntimeVersion(),
        CU->getSplitDebugFilename(), DICompileUnit::LineTablesOnly, EnumTypes,
        RetainedTypes, GlobalVariables, ImportedEntities, CU->getMacros(),
        CU->getDWOId(), CU->getSplitDebugInlining(),
        CU->getDebugInfoForProfiling(), CU->getNameTableKind(),
        CU->getRangesBaseAddress(), CU->getSysRoot(), CU->getSDK());
  }

  DILocation *getReplacementMDLocation(DILocation *MLD) {
    auto *Scope = map(MLD->getScope());
    auto *InlinedAt = map(MLD->getInlinedAt());
    if (MLD->isDistinct())
      return DILocation::getDistinct(MLD->getContext(), MLD->getLine(),
                                     MLD->getColumn(), Scope, InlinedAt);
    return DILocation::get(MLD->getContext(), MLD->getLine(), MLD->getColumn(),
                           Scope, InlinedAt);
  }

  /// Create a new generic MDNode, to replace the one given
  MDNode *getReplacementMDNode(MDNode *N) {
    SmallVector<Metadata *, 8> Ops;
    Ops.reserve(N->getNumOperands());
    for (auto &I : N->operands())
      if (I)
        Ops.push_back(map(I));
    auto *Ret = MDNode::get(N->getContext(), Ops);
    return Ret;
  }

  /// Attempt to re-map N to a newly created node.
  void remap(MDNode *N) {
    if (Replacements.count(N))
      return;

    auto doRemap = [&](MDNode *N) -> MDNode * {
      if (!N)
        return nullptr;
      if (auto *MDSub = dyn_cast<DISubprogram>(N)) {
        remap(MDSub->getUnit());
        return getReplacementSubprogram(MDSub);
      }
      if (isa<DISubroutineType>(N))
        return EmptySubroutineType;
      if (auto *CU = dyn_cast<DICompileUnit>(N))
        return getReplacementCU(CU);
      if (isa<DIFile>(N))
        return N;
      if (auto *MDLB = dyn_cast<DILexicalBlockBase>(N))
        // Remap to our referenced scope (recursively).
        return mapNode(MDLB->getScope());
      if (auto *MLD = dyn_cast<DILocation>(N))
        return getReplacementMDLocation(MLD);

      // Otherwise, if we see these, just drop them now. Not strictly necessary,
      // but this speeds things up a little.
      if (isa<DINode>(N))
        return nullptr;

      return getReplacementMDNode(N);
    };
    Replacements[N] = doRemap(N);
  }

  /// Do the remapping traversal.
  void traverse(MDNode *);
};

} // end anonymous namespace

void DebugTypeInfoRemoval::traverse(MDNode *N) {
  if (!N || Replacements.count(N))
    return;

  // To avoid cycles, as well as for efficiency sake, we will sometimes prune
  // parts of the graph.
  auto prune = [](MDNode *Parent, MDNode *Child) {
    if (auto *MDS = dyn_cast<DISubprogram>(Parent))
      return Child == MDS->getRetainedNodes().get();
    return false;
  };

  SmallVector<MDNode *, 16> ToVisit;
  DenseSet<MDNode *> Opened;

  // Visit each node starting at N in post order, and map them.
  ToVisit.push_back(N);
  while (!ToVisit.empty()) {
    auto *N = ToVisit.back();
    if (!Opened.insert(N).second) {
      // Close it.
      remap(N);
      ToVisit.pop_back();
      continue;
    }
    for (auto &I : N->operands())
      if (auto *MDN = dyn_cast_or_null<MDNode>(I))
        if (!Opened.count(MDN) && !Replacements.count(MDN) && !prune(N, MDN) &&
            !isa<DICompileUnit>(MDN))
          ToVisit.push_back(MDN);
  }
}

bool llvm::stripNonLineTableDebugInfo(Module &M) {
  bool Changed = false;

  // First off, delete the debug intrinsics.
  auto RemoveUses = [&](StringRef Name) {
    if (auto *DbgVal = M.getFunction(Name)) {
      while (!DbgVal->use_empty())
        cast<Instruction>(DbgVal->user_back())->eraseFromParent();
      DbgVal->eraseFromParent();
      Changed = true;
    }
  };
  RemoveUses("llvm.dbg.declare");
  RemoveUses("llvm.dbg.label");
  RemoveUses("llvm.dbg.value");

  // Delete non-CU debug info named metadata nodes.
  for (auto NMI = M.named_metadata_begin(), NME = M.named_metadata_end();
       NMI != NME;) {
    NamedMDNode *NMD = &*NMI;
    ++NMI;
    // Specifically keep dbg.cu around.
    if (NMD->getName() == "llvm.dbg.cu")
      continue;
  }

  // Drop all dbg attachments from global variables.
  for (auto &GV : M.globals())
    GV.eraseMetadata(LLVMContext::MD_dbg);

  DebugTypeInfoRemoval Mapper(M.getContext());
  auto remap = [&](MDNode *Node) -> MDNode * {
    if (!Node)
      return nullptr;
    Mapper.traverseAndRemap(Node);
    auto *NewNode = Mapper.mapNode(Node);
    Changed |= Node != NewNode;
    Node = NewNode;
    return NewNode;
  };

  // Rewrite the DebugLocs to be equivalent to what
  // -gline-tables-only would have created.
  for (auto &F : M) {
    if (auto *SP = F.getSubprogram()) {
      Mapper.traverseAndRemap(SP);
      auto *NewSP = cast<DISubprogram>(Mapper.mapNode(SP));
      Changed |= SP != NewSP;
      F.setSubprogram(NewSP);
    }
    for (auto &BB : F) {
      for (auto &I : BB) {
        auto remapDebugLoc = [&](const DebugLoc &DL) -> DebugLoc {
          auto *Scope = DL.getScope();
          MDNode *InlinedAt = DL.getInlinedAt();
          Scope = remap(Scope);
          InlinedAt = remap(InlinedAt);
          return DILocation::get(M.getContext(), DL.getLine(), DL.getCol(),
                                 Scope, InlinedAt);
        };

        if (I.getDebugLoc() != DebugLoc())
          I.setDebugLoc(remapDebugLoc(I.getDebugLoc()));

        // Remap DILocations in llvm.loop attachments.
        updateLoopMetadataDebugLocations(I, [&](Metadata *MD) -> Metadata * {
          if (auto *Loc = dyn_cast_or_null<DILocation>(MD))
            return remapDebugLoc(Loc).get();
          return MD;
        });

        // Strip heapallocsite attachments, they point into the DIType system.
        if (I.hasMetadataOtherThanDebugLoc())
          I.setMetadata("heapallocsite", nullptr);
      }
    }
  }

  // Create a new llvm.dbg.cu, which is equivalent to the one
  // -gline-tables-only would have created.
  for (auto &NMD : M.named_metadata()) {
    SmallVector<MDNode *, 8> Ops;
    for (MDNode *Op : NMD.operands())
      Ops.push_back(remap(Op));

    if (!Changed)
      continue;

    NMD.clearOperands();
    for (auto *Op : Ops)
      if (Op)
        NMD.addOperand(Op);
  }
  return Changed;
}

unsigned llvm::getDebugMetadataVersionFromModule(const Module &M) {
  if (auto *Val = mdconst::dyn_extract_or_null<ConstantInt>(
          M.getModuleFlag("Debug Info Version")))
    return Val->getZExtValue();
  return 0;
}

<<<<<<< HEAD
bool llvm::isHeterogeneousDebug(const Module &M) {
  return getDebugMetadataVersionFromModule(M) ==
         DEBUG_METADATA_VERSION_HETEROGENEOUS_DWARF;
}

void Instruction::applyMergedLocation(const DILocation *LocA,
                                      const DILocation *LocB) {
=======
void Instruction::applyMergedLocation(DILocation *LocA, DILocation *LocB) {
>>>>>>> 579812c0
  setDebugLoc(DILocation::getMergedLocation(LocA, LocB));
}

void Instruction::mergeDIAssignID(
    ArrayRef<const Instruction *> SourceInstructions) {
  // Replace all uses (and attachments) of all the DIAssignIDs
  // on SourceInstructions with a single merged value.
  assert(getFunction() && "Uninserted instruction merged");
  // Collect up the DIAssignID tags.
  SmallVector<DIAssignID *, 4> IDs;
  for (const Instruction *I : SourceInstructions) {
    if (auto *MD = I->getMetadata(LLVMContext::MD_DIAssignID))
      IDs.push_back(cast<DIAssignID>(MD));
    assert(getFunction() == I->getFunction() &&
           "Merging with instruction from another function not allowed");
  }

  // Add this instruction's DIAssignID too, if it has one.
  if (auto *MD = getMetadata(LLVMContext::MD_DIAssignID))
    IDs.push_back(cast<DIAssignID>(MD));

  if (IDs.empty())
    return; // No DIAssignID tags to process.

  DIAssignID *MergeID = IDs[0];
  for (auto It = std::next(IDs.begin()), End = IDs.end(); It != End; ++It) {
    if (*It != MergeID)
      at::RAUW(*It, MergeID);
  }
  setMetadata(LLVMContext::MD_DIAssignID, MergeID);
}

void Instruction::updateLocationAfterHoist() { dropLocation(); }

void Instruction::dropLocation() {
  const DebugLoc &DL = getDebugLoc();
  if (!DL)
    return;

  // If this isn't a call, drop the location to allow a location from a
  // preceding instruction to propagate.
  bool MayLowerToCall = false;
  if (isa<CallBase>(this)) {
    auto *II = dyn_cast<IntrinsicInst>(this);
    MayLowerToCall =
        !II || IntrinsicInst::mayLowerToFunctionCall(II->getIntrinsicID());
  }

  if (!MayLowerToCall) {
    setDebugLoc(DebugLoc());
    return;
  }

  // Set a line 0 location for calls to preserve scope information in case
  // inlining occurs.
  DISubprogram *SP = getFunction()->getSubprogram();
  if (SP)
    // If a function scope is available, set it on the line 0 location. When
    // hoisting a call to a predecessor block, using the function scope avoids
    // making it look like the callee was reached earlier than it should be.
    setDebugLoc(DILocation::get(getContext(), 0, 0, SP));
  else
    // The parent function has no scope. Go ahead and drop the location. If
    // the parent function is inlined, and the callee has a subprogram, the
    // inliner will attach a location to the call.
    //
    // One alternative is to set a line 0 location with the existing scope and
    // inlinedAt info. The location might be sensitive to when inlining occurs.
    setDebugLoc(DebugLoc());
}

//===----------------------------------------------------------------------===//
// LLVM C API implementations.
//===----------------------------------------------------------------------===//

static unsigned map_from_llvmDWARFsourcelanguage(LLVMDWARFSourceLanguage lang) {
  switch (lang) {
#define HANDLE_DW_LANG(ID, NAME, LOWER_BOUND, VERSION, VENDOR)                 \
  case LLVMDWARFSourceLanguage##NAME:                                          \
    return ID;
#include "llvm/BinaryFormat/Dwarf.def"
#undef HANDLE_DW_LANG
  }
  llvm_unreachable("Unhandled Tag");
}

template <typename DIT> DIT *unwrapDI(LLVMMetadataRef Ref) {
  return (DIT *)(Ref ? unwrap<MDNode>(Ref) : nullptr);
}

static DINode::DIFlags map_from_llvmDIFlags(LLVMDIFlags Flags) {
  return static_cast<DINode::DIFlags>(Flags);
}

static LLVMDIFlags map_to_llvmDIFlags(DINode::DIFlags Flags) {
  return static_cast<LLVMDIFlags>(Flags);
}

static MemorySpace map_to_llvmMSPACE(LLVMDWARFMemorySpace MS) {
  switch (MS) {
#define HANDLE_DW_MSPACE(ID, NAME)                                             \
  case ID:                                                                     \
    return DW_MSPACE_LLVM_##NAME;
#include "llvm/BinaryFormat/Dwarf.def"
  default:
    if (MemorySpace::DW_MSPACE_LLVM_lo_user <= MS &&
        MS <= MemorySpace::DW_MSPACE_LLVM_hi_user)
      return static_cast<MemorySpace>(MS);
    break;
  }
  llvm_unreachable("LLVMDWARFMemorySpace out-of-range");
}

static DISubprogram::DISPFlags
pack_into_DISPFlags(bool IsLocalToUnit, bool IsDefinition, bool IsOptimized) {
  return DISubprogram::toSPFlags(IsLocalToUnit, IsDefinition, IsOptimized);
}

unsigned LLVMDebugMetadataVersion() {
  return DEBUG_METADATA_VERSION;
}

LLVMDIBuilderRef LLVMCreateDIBuilderDisallowUnresolved(LLVMModuleRef M) {
  return wrap(new DIBuilder(*unwrap(M), false));
}

LLVMDIBuilderRef LLVMCreateDIBuilder(LLVMModuleRef M) {
  return wrap(new DIBuilder(*unwrap(M)));
}

unsigned LLVMGetModuleDebugMetadataVersion(LLVMModuleRef M) {
  return getDebugMetadataVersionFromModule(*unwrap(M));
}

LLVMBool LLVMStripModuleDebugInfo(LLVMModuleRef M) {
  return StripDebugInfo(*unwrap(M));
}

void LLVMDisposeDIBuilder(LLVMDIBuilderRef Builder) {
  delete unwrap(Builder);
}

void LLVMDIBuilderFinalize(LLVMDIBuilderRef Builder) {
  unwrap(Builder)->finalize();
}

void LLVMDIBuilderFinalizeSubprogram(LLVMDIBuilderRef Builder,
                                     LLVMMetadataRef subprogram) {
  unwrap(Builder)->finalizeSubprogram(unwrapDI<DISubprogram>(subprogram));
}

LLVMMetadataRef LLVMDIBuilderCreateCompileUnit(
    LLVMDIBuilderRef Builder, LLVMDWARFSourceLanguage Lang,
    LLVMMetadataRef FileRef, const char *Producer, size_t ProducerLen,
    LLVMBool isOptimized, const char *Flags, size_t FlagsLen,
    unsigned RuntimeVer, const char *SplitName, size_t SplitNameLen,
    LLVMDWARFEmissionKind Kind, unsigned DWOId, LLVMBool SplitDebugInlining,
    LLVMBool DebugInfoForProfiling, const char *SysRoot, size_t SysRootLen,
    const char *SDK, size_t SDKLen) {
  auto File = unwrapDI<DIFile>(FileRef);

  return wrap(unwrap(Builder)->createCompileUnit(
      map_from_llvmDWARFsourcelanguage(Lang), File,
      StringRef(Producer, ProducerLen), isOptimized, StringRef(Flags, FlagsLen),
      RuntimeVer, StringRef(SplitName, SplitNameLen),
      static_cast<DICompileUnit::DebugEmissionKind>(Kind), DWOId,
      SplitDebugInlining, DebugInfoForProfiling,
      DICompileUnit::DebugNameTableKind::Default, false,
      StringRef(SysRoot, SysRootLen), StringRef(SDK, SDKLen)));
}

LLVMMetadataRef
LLVMDIBuilderCreateFile(LLVMDIBuilderRef Builder, const char *Filename,
                        size_t FilenameLen, const char *Directory,
                        size_t DirectoryLen) {
  return wrap(unwrap(Builder)->createFile(StringRef(Filename, FilenameLen),
                                          StringRef(Directory, DirectoryLen)));
}

LLVMMetadataRef
LLVMDIBuilderCreateModule(LLVMDIBuilderRef Builder, LLVMMetadataRef ParentScope,
                          const char *Name, size_t NameLen,
                          const char *ConfigMacros, size_t ConfigMacrosLen,
                          const char *IncludePath, size_t IncludePathLen,
                          const char *APINotesFile, size_t APINotesFileLen) {
  return wrap(unwrap(Builder)->createModule(
      unwrapDI<DIScope>(ParentScope), StringRef(Name, NameLen),
      StringRef(ConfigMacros, ConfigMacrosLen),
      StringRef(IncludePath, IncludePathLen),
      StringRef(APINotesFile, APINotesFileLen)));
}

LLVMMetadataRef LLVMDIBuilderCreateNameSpace(LLVMDIBuilderRef Builder,
                                             LLVMMetadataRef ParentScope,
                                             const char *Name, size_t NameLen,
                                             LLVMBool ExportSymbols) {
  return wrap(unwrap(Builder)->createNameSpace(
      unwrapDI<DIScope>(ParentScope), StringRef(Name, NameLen), ExportSymbols));
}

LLVMMetadataRef LLVMDIBuilderCreateFunction(
    LLVMDIBuilderRef Builder, LLVMMetadataRef Scope, const char *Name,
    size_t NameLen, const char *LinkageName, size_t LinkageNameLen,
    LLVMMetadataRef File, unsigned LineNo, LLVMMetadataRef Ty,
    LLVMBool IsLocalToUnit, LLVMBool IsDefinition,
    unsigned ScopeLine, LLVMDIFlags Flags, LLVMBool IsOptimized) {
  return wrap(unwrap(Builder)->createFunction(
      unwrapDI<DIScope>(Scope), {Name, NameLen}, {LinkageName, LinkageNameLen},
      unwrapDI<DIFile>(File), LineNo, unwrapDI<DISubroutineType>(Ty), ScopeLine,
      map_from_llvmDIFlags(Flags),
      pack_into_DISPFlags(IsLocalToUnit, IsDefinition, IsOptimized), nullptr,
      nullptr, nullptr));
}


LLVMMetadataRef LLVMDIBuilderCreateLexicalBlock(
    LLVMDIBuilderRef Builder, LLVMMetadataRef Scope,
    LLVMMetadataRef File, unsigned Line, unsigned Col) {
  return wrap(unwrap(Builder)->createLexicalBlock(unwrapDI<DIScope>(Scope),
                                                  unwrapDI<DIFile>(File),
                                                  Line, Col));
}

LLVMMetadataRef
LLVMDIBuilderCreateLexicalBlockFile(LLVMDIBuilderRef Builder,
                                    LLVMMetadataRef Scope,
                                    LLVMMetadataRef File,
                                    unsigned Discriminator) {
  return wrap(unwrap(Builder)->createLexicalBlockFile(unwrapDI<DIScope>(Scope),
                                                      unwrapDI<DIFile>(File),
                                                      Discriminator));
}

LLVMMetadataRef
LLVMDIBuilderCreateImportedModuleFromNamespace(LLVMDIBuilderRef Builder,
                                               LLVMMetadataRef Scope,
                                               LLVMMetadataRef NS,
                                               LLVMMetadataRef File,
                                               unsigned Line) {
  return wrap(unwrap(Builder)->createImportedModule(unwrapDI<DIScope>(Scope),
                                                    unwrapDI<DINamespace>(NS),
                                                    unwrapDI<DIFile>(File),
                                                    Line));
}

LLVMMetadataRef LLVMDIBuilderCreateImportedModuleFromAlias(
    LLVMDIBuilderRef Builder, LLVMMetadataRef Scope,
    LLVMMetadataRef ImportedEntity, LLVMMetadataRef File, unsigned Line,
    LLVMMetadataRef *Elements, unsigned NumElements) {
  auto Elts =
      (NumElements > 0)
          ? unwrap(Builder)->getOrCreateArray({unwrap(Elements), NumElements})
          : nullptr;
  return wrap(unwrap(Builder)->createImportedModule(
      unwrapDI<DIScope>(Scope), unwrapDI<DIImportedEntity>(ImportedEntity),
      unwrapDI<DIFile>(File), Line, Elts));
}

LLVMMetadataRef LLVMDIBuilderCreateImportedModuleFromModule(
    LLVMDIBuilderRef Builder, LLVMMetadataRef Scope, LLVMMetadataRef M,
    LLVMMetadataRef File, unsigned Line, LLVMMetadataRef *Elements,
    unsigned NumElements) {
  auto Elts =
      (NumElements > 0)
          ? unwrap(Builder)->getOrCreateArray({unwrap(Elements), NumElements})
          : nullptr;
  return wrap(unwrap(Builder)->createImportedModule(
      unwrapDI<DIScope>(Scope), unwrapDI<DIModule>(M), unwrapDI<DIFile>(File),
      Line, Elts));
}

LLVMMetadataRef LLVMDIBuilderCreateImportedDeclaration(
    LLVMDIBuilderRef Builder, LLVMMetadataRef Scope, LLVMMetadataRef Decl,
    LLVMMetadataRef File, unsigned Line, const char *Name, size_t NameLen,
    LLVMMetadataRef *Elements, unsigned NumElements) {
  auto Elts =
      (NumElements > 0)
          ? unwrap(Builder)->getOrCreateArray({unwrap(Elements), NumElements})
          : nullptr;
  return wrap(unwrap(Builder)->createImportedDeclaration(
      unwrapDI<DIScope>(Scope), unwrapDI<DINode>(Decl), unwrapDI<DIFile>(File),
      Line, {Name, NameLen}, Elts));
}

LLVMMetadataRef
LLVMDIBuilderCreateDebugLocation(LLVMContextRef Ctx, unsigned Line,
                                 unsigned Column, LLVMMetadataRef Scope,
                                 LLVMMetadataRef InlinedAt) {
  return wrap(DILocation::get(*unwrap(Ctx), Line, Column, unwrap(Scope),
                              unwrap(InlinedAt)));
}

unsigned LLVMDILocationGetLine(LLVMMetadataRef Location) {
  return unwrapDI<DILocation>(Location)->getLine();
}

unsigned LLVMDILocationGetColumn(LLVMMetadataRef Location) {
  return unwrapDI<DILocation>(Location)->getColumn();
}

LLVMMetadataRef LLVMDILocationGetScope(LLVMMetadataRef Location) {
  return wrap(unwrapDI<DILocation>(Location)->getScope());
}

LLVMMetadataRef LLVMDILocationGetInlinedAt(LLVMMetadataRef Location) {
  return wrap(unwrapDI<DILocation>(Location)->getInlinedAt());
}

LLVMMetadataRef LLVMDIScopeGetFile(LLVMMetadataRef Scope) {
  return wrap(unwrapDI<DIScope>(Scope)->getFile());
}

const char *LLVMDIFileGetDirectory(LLVMMetadataRef File, unsigned *Len) {
  auto Dir = unwrapDI<DIFile>(File)->getDirectory();
  *Len = Dir.size();
  return Dir.data();
}

const char *LLVMDIFileGetFilename(LLVMMetadataRef File, unsigned *Len) {
  auto Name = unwrapDI<DIFile>(File)->getFilename();
  *Len = Name.size();
  return Name.data();
}

const char *LLVMDIFileGetSource(LLVMMetadataRef File, unsigned *Len) {
  if (auto Src = unwrapDI<DIFile>(File)->getSource()) {
    *Len = Src->size();
    return Src->data();
  }
  *Len = 0;
  return "";
}

LLVMMetadataRef LLVMDIBuilderCreateMacro(LLVMDIBuilderRef Builder,
                                         LLVMMetadataRef ParentMacroFile,
                                         unsigned Line,
                                         LLVMDWARFMacinfoRecordType RecordType,
                                         const char *Name, size_t NameLen,
                                         const char *Value, size_t ValueLen) {
  return wrap(
      unwrap(Builder)->createMacro(unwrapDI<DIMacroFile>(ParentMacroFile), Line,
                                   static_cast<MacinfoRecordType>(RecordType),
                                   {Name, NameLen}, {Value, ValueLen}));
}

LLVMMetadataRef
LLVMDIBuilderCreateTempMacroFile(LLVMDIBuilderRef Builder,
                                 LLVMMetadataRef ParentMacroFile, unsigned Line,
                                 LLVMMetadataRef File) {
  return wrap(unwrap(Builder)->createTempMacroFile(
      unwrapDI<DIMacroFile>(ParentMacroFile), Line, unwrapDI<DIFile>(File)));
}

LLVMMetadataRef LLVMDIBuilderCreateEnumerator(LLVMDIBuilderRef Builder,
                                              const char *Name, size_t NameLen,
                                              int64_t Value,
                                              LLVMBool IsUnsigned) {
  return wrap(unwrap(Builder)->createEnumerator({Name, NameLen}, Value,
                                                IsUnsigned != 0));
}

LLVMMetadataRef LLVMDIBuilderCreateEnumerationType(
  LLVMDIBuilderRef Builder, LLVMMetadataRef Scope, const char *Name,
  size_t NameLen, LLVMMetadataRef File, unsigned LineNumber,
  uint64_t SizeInBits, uint32_t AlignInBits, LLVMMetadataRef *Elements,
  unsigned NumElements, LLVMMetadataRef ClassTy) {
auto Elts = unwrap(Builder)->getOrCreateArray({unwrap(Elements),
                                               NumElements});
return wrap(unwrap(Builder)->createEnumerationType(
    unwrapDI<DIScope>(Scope), {Name, NameLen}, unwrapDI<DIFile>(File),
    LineNumber, SizeInBits, AlignInBits, Elts, unwrapDI<DIType>(ClassTy)));
}

LLVMMetadataRef LLVMDIBuilderCreateUnionType(
  LLVMDIBuilderRef Builder, LLVMMetadataRef Scope, const char *Name,
  size_t NameLen, LLVMMetadataRef File, unsigned LineNumber,
  uint64_t SizeInBits, uint32_t AlignInBits, LLVMDIFlags Flags,
  LLVMMetadataRef *Elements, unsigned NumElements, unsigned RunTimeLang,
  const char *UniqueId, size_t UniqueIdLen) {
  auto Elts = unwrap(Builder)->getOrCreateArray({unwrap(Elements),
                                                 NumElements});
  return wrap(unwrap(Builder)->createUnionType(
     unwrapDI<DIScope>(Scope), {Name, NameLen}, unwrapDI<DIFile>(File),
     LineNumber, SizeInBits, AlignInBits, map_from_llvmDIFlags(Flags),
     Elts, RunTimeLang, {UniqueId, UniqueIdLen}));
}


LLVMMetadataRef
LLVMDIBuilderCreateArrayType(LLVMDIBuilderRef Builder, uint64_t Size,
                             uint32_t AlignInBits, LLVMMetadataRef Ty,
                             LLVMMetadataRef *Subscripts,
                             unsigned NumSubscripts) {
  auto Subs = unwrap(Builder)->getOrCreateArray({unwrap(Subscripts),
                                                 NumSubscripts});
  return wrap(unwrap(Builder)->createArrayType(Size, AlignInBits,
                                               unwrapDI<DIType>(Ty), Subs));
}

LLVMMetadataRef
LLVMDIBuilderCreateVectorType(LLVMDIBuilderRef Builder, uint64_t Size,
                              uint32_t AlignInBits, LLVMMetadataRef Ty,
                              LLVMMetadataRef *Subscripts,
                              unsigned NumSubscripts) {
  auto Subs = unwrap(Builder)->getOrCreateArray({unwrap(Subscripts),
                                                 NumSubscripts});
  return wrap(unwrap(Builder)->createVectorType(Size, AlignInBits,
                                                unwrapDI<DIType>(Ty), Subs));
}

LLVMMetadataRef
LLVMDIBuilderCreateBasicType(LLVMDIBuilderRef Builder, const char *Name,
                             size_t NameLen, uint64_t SizeInBits,
                             LLVMDWARFTypeEncoding Encoding,
                             LLVMDIFlags Flags) {
  return wrap(unwrap(Builder)->createBasicType({Name, NameLen},
                                               SizeInBits, Encoding,
                                               map_from_llvmDIFlags(Flags)));
}

LLVMMetadataRef LLVMDIBuilderCreatePointerType(
    LLVMDIBuilderRef Builder, LLVMMetadataRef PointeeTy, uint64_t SizeInBits,
    uint32_t AlignInBits, unsigned AddressSpace, LLVMDWARFMemorySpace MS,
    const char *Name, size_t NameLen) {
  return wrap(unwrap(Builder)->createPointerType(
      unwrapDI<DIType>(PointeeTy), SizeInBits, AlignInBits, AddressSpace,
      map_to_llvmMSPACE(MS), {Name, NameLen}));
}

LLVMMetadataRef LLVMDIBuilderCreateStructType(
    LLVMDIBuilderRef Builder, LLVMMetadataRef Scope, const char *Name,
    size_t NameLen, LLVMMetadataRef File, unsigned LineNumber,
    uint64_t SizeInBits, uint32_t AlignInBits, LLVMDIFlags Flags,
    LLVMMetadataRef DerivedFrom, LLVMMetadataRef *Elements,
    unsigned NumElements, unsigned RunTimeLang, LLVMMetadataRef VTableHolder,
    const char *UniqueId, size_t UniqueIdLen) {
  auto Elts = unwrap(Builder)->getOrCreateArray({unwrap(Elements),
                                                 NumElements});
  return wrap(unwrap(Builder)->createStructType(
      unwrapDI<DIScope>(Scope), {Name, NameLen}, unwrapDI<DIFile>(File),
      LineNumber, SizeInBits, AlignInBits, map_from_llvmDIFlags(Flags),
      unwrapDI<DIType>(DerivedFrom), Elts, RunTimeLang,
      unwrapDI<DIType>(VTableHolder), {UniqueId, UniqueIdLen}));
}

LLVMMetadataRef LLVMDIBuilderCreateMemberType(
    LLVMDIBuilderRef Builder, LLVMMetadataRef Scope, const char *Name,
    size_t NameLen, LLVMMetadataRef File, unsigned LineNo, uint64_t SizeInBits,
    uint32_t AlignInBits, uint64_t OffsetInBits, LLVMDIFlags Flags,
    LLVMMetadataRef Ty) {
  return wrap(unwrap(Builder)->createMemberType(unwrapDI<DIScope>(Scope),
      {Name, NameLen}, unwrapDI<DIFile>(File), LineNo, SizeInBits, AlignInBits,
      OffsetInBits, map_from_llvmDIFlags(Flags), unwrapDI<DIType>(Ty)));
}

LLVMMetadataRef
LLVMDIBuilderCreateUnspecifiedType(LLVMDIBuilderRef Builder, const char *Name,
                                   size_t NameLen) {
  return wrap(unwrap(Builder)->createUnspecifiedType({Name, NameLen}));
}

LLVMMetadataRef
LLVMDIBuilderCreateStaticMemberType(
    LLVMDIBuilderRef Builder, LLVMMetadataRef Scope, const char *Name,
    size_t NameLen, LLVMMetadataRef File, unsigned LineNumber,
    LLVMMetadataRef Type, LLVMDIFlags Flags, LLVMValueRef ConstantVal,
    uint32_t AlignInBits) {
  return wrap(unwrap(Builder)->createStaticMemberType(
                  unwrapDI<DIScope>(Scope), {Name, NameLen},
                  unwrapDI<DIFile>(File), LineNumber, unwrapDI<DIType>(Type),
                  map_from_llvmDIFlags(Flags), unwrap<Constant>(ConstantVal),
                  AlignInBits));
}

LLVMMetadataRef
LLVMDIBuilderCreateObjCIVar(LLVMDIBuilderRef Builder,
                            const char *Name, size_t NameLen,
                            LLVMMetadataRef File, unsigned LineNo,
                            uint64_t SizeInBits, uint32_t AlignInBits,
                            uint64_t OffsetInBits, LLVMDIFlags Flags,
                            LLVMMetadataRef Ty, LLVMMetadataRef PropertyNode) {
  return wrap(unwrap(Builder)->createObjCIVar(
                  {Name, NameLen}, unwrapDI<DIFile>(File), LineNo,
                  SizeInBits, AlignInBits, OffsetInBits,
                  map_from_llvmDIFlags(Flags), unwrapDI<DIType>(Ty),
                  unwrapDI<MDNode>(PropertyNode)));
}

LLVMMetadataRef
LLVMDIBuilderCreateObjCProperty(LLVMDIBuilderRef Builder,
                                const char *Name, size_t NameLen,
                                LLVMMetadataRef File, unsigned LineNo,
                                const char *GetterName, size_t GetterNameLen,
                                const char *SetterName, size_t SetterNameLen,
                                unsigned PropertyAttributes,
                                LLVMMetadataRef Ty) {
  return wrap(unwrap(Builder)->createObjCProperty(
                  {Name, NameLen}, unwrapDI<DIFile>(File), LineNo,
                  {GetterName, GetterNameLen}, {SetterName, SetterNameLen},
                  PropertyAttributes, unwrapDI<DIType>(Ty)));
}

LLVMMetadataRef
LLVMDIBuilderCreateObjectPointerType(LLVMDIBuilderRef Builder,
                                     LLVMMetadataRef Type) {
  return wrap(unwrap(Builder)->createObjectPointerType(unwrapDI<DIType>(Type)));
}

LLVMMetadataRef
LLVMDIBuilderCreateTypedef(LLVMDIBuilderRef Builder, LLVMMetadataRef Type,
                           const char *Name, size_t NameLen,
                           LLVMMetadataRef File, unsigned LineNo,
                           LLVMMetadataRef Scope, uint32_t AlignInBits) {
  return wrap(unwrap(Builder)->createTypedef(
      unwrapDI<DIType>(Type), {Name, NameLen}, unwrapDI<DIFile>(File), LineNo,
      unwrapDI<DIScope>(Scope), AlignInBits));
}

LLVMMetadataRef
LLVMDIBuilderCreateInheritance(LLVMDIBuilderRef Builder,
                               LLVMMetadataRef Ty, LLVMMetadataRef BaseTy,
                               uint64_t BaseOffset, uint32_t VBPtrOffset,
                               LLVMDIFlags Flags) {
  return wrap(unwrap(Builder)->createInheritance(
                  unwrapDI<DIType>(Ty), unwrapDI<DIType>(BaseTy),
                  BaseOffset, VBPtrOffset, map_from_llvmDIFlags(Flags)));
}

LLVMMetadataRef
LLVMDIBuilderCreateForwardDecl(
    LLVMDIBuilderRef Builder, unsigned Tag, const char *Name,
    size_t NameLen, LLVMMetadataRef Scope, LLVMMetadataRef File, unsigned Line,
    unsigned RuntimeLang, uint64_t SizeInBits, uint32_t AlignInBits,
    const char *UniqueIdentifier, size_t UniqueIdentifierLen) {
  return wrap(unwrap(Builder)->createForwardDecl(
                  Tag, {Name, NameLen}, unwrapDI<DIScope>(Scope),
                  unwrapDI<DIFile>(File), Line, RuntimeLang, SizeInBits,
                  AlignInBits, {UniqueIdentifier, UniqueIdentifierLen}));
}

LLVMMetadataRef
LLVMDIBuilderCreateReplaceableCompositeType(
    LLVMDIBuilderRef Builder, unsigned Tag, const char *Name,
    size_t NameLen, LLVMMetadataRef Scope, LLVMMetadataRef File, unsigned Line,
    unsigned RuntimeLang, uint64_t SizeInBits, uint32_t AlignInBits,
    LLVMDIFlags Flags, const char *UniqueIdentifier,
    size_t UniqueIdentifierLen) {
  return wrap(unwrap(Builder)->createReplaceableCompositeType(
                  Tag, {Name, NameLen}, unwrapDI<DIScope>(Scope),
                  unwrapDI<DIFile>(File), Line, RuntimeLang, SizeInBits,
                  AlignInBits, map_from_llvmDIFlags(Flags),
                  {UniqueIdentifier, UniqueIdentifierLen}));
}

LLVMMetadataRef
LLVMDIBuilderCreateQualifiedType(LLVMDIBuilderRef Builder, unsigned Tag,
                                 LLVMMetadataRef Type) {
  return wrap(unwrap(Builder)->createQualifiedType(Tag,
                                                   unwrapDI<DIType>(Type)));
}

LLVMMetadataRef LLVMDIBuilderCreateReferenceType(LLVMDIBuilderRef Builder,
                                                 unsigned Tag,
                                                 LLVMMetadataRef Type,
                                                 unsigned AddressSpace,
                                                 LLVMDWARFMemorySpace MS) {
  return wrap(unwrap(Builder)->createReferenceType(
      Tag, unwrapDI<DIType>(Type), 0, 0, AddressSpace, map_to_llvmMSPACE(MS)));
}

LLVMMetadataRef
LLVMDIBuilderCreateNullPtrType(LLVMDIBuilderRef Builder) {
  return wrap(unwrap(Builder)->createNullPtrType());
}

LLVMMetadataRef
LLVMDIBuilderCreateMemberPointerType(LLVMDIBuilderRef Builder,
                                     LLVMMetadataRef PointeeType,
                                     LLVMMetadataRef ClassType,
                                     uint64_t SizeInBits,
                                     uint32_t AlignInBits,
                                     LLVMDIFlags Flags) {
  return wrap(unwrap(Builder)->createMemberPointerType(
                  unwrapDI<DIType>(PointeeType),
                  unwrapDI<DIType>(ClassType), AlignInBits, SizeInBits,
                  map_from_llvmDIFlags(Flags)));
}

LLVMMetadataRef
LLVMDIBuilderCreateBitFieldMemberType(LLVMDIBuilderRef Builder,
                                      LLVMMetadataRef Scope,
                                      const char *Name, size_t NameLen,
                                      LLVMMetadataRef File, unsigned LineNumber,
                                      uint64_t SizeInBits,
                                      uint64_t OffsetInBits,
                                      uint64_t StorageOffsetInBits,
                                      LLVMDIFlags Flags, LLVMMetadataRef Type) {
  return wrap(unwrap(Builder)->createBitFieldMemberType(
                  unwrapDI<DIScope>(Scope), {Name, NameLen},
                  unwrapDI<DIFile>(File), LineNumber,
                  SizeInBits, OffsetInBits, StorageOffsetInBits,
                  map_from_llvmDIFlags(Flags), unwrapDI<DIType>(Type)));
}

LLVMMetadataRef LLVMDIBuilderCreateClassType(LLVMDIBuilderRef Builder,
    LLVMMetadataRef Scope, const char *Name, size_t NameLen,
    LLVMMetadataRef File, unsigned LineNumber, uint64_t SizeInBits,
    uint32_t AlignInBits, uint64_t OffsetInBits, LLVMDIFlags Flags,
    LLVMMetadataRef DerivedFrom,
    LLVMMetadataRef *Elements, unsigned NumElements,
    LLVMMetadataRef VTableHolder, LLVMMetadataRef TemplateParamsNode,
    const char *UniqueIdentifier, size_t UniqueIdentifierLen) {
  auto Elts = unwrap(Builder)->getOrCreateArray({unwrap(Elements),
                                                 NumElements});
  return wrap(unwrap(Builder)->createClassType(
                  unwrapDI<DIScope>(Scope), {Name, NameLen},
                  unwrapDI<DIFile>(File), LineNumber,
                  SizeInBits, AlignInBits, OffsetInBits,
                  map_from_llvmDIFlags(Flags), unwrapDI<DIType>(DerivedFrom),
                  Elts, unwrapDI<DIType>(VTableHolder),
                  unwrapDI<MDNode>(TemplateParamsNode),
                  {UniqueIdentifier, UniqueIdentifierLen}));
}

LLVMMetadataRef
LLVMDIBuilderCreateArtificialType(LLVMDIBuilderRef Builder,
                                  LLVMMetadataRef Type) {
  return wrap(unwrap(Builder)->createArtificialType(unwrapDI<DIType>(Type)));
}

uint16_t LLVMGetDINodeTag(LLVMMetadataRef MD) {
  return unwrapDI<DINode>(MD)->getTag();
}

const char *LLVMDITypeGetName(LLVMMetadataRef DType, size_t *Length) {
  StringRef Str = unwrap<DIType>(DType)->getName();
  *Length = Str.size();
  return Str.data();
}

uint64_t LLVMDITypeGetSizeInBits(LLVMMetadataRef DType) {
  return unwrapDI<DIType>(DType)->getSizeInBits();
}

uint64_t LLVMDITypeGetOffsetInBits(LLVMMetadataRef DType) {
  return unwrapDI<DIType>(DType)->getOffsetInBits();
}

uint32_t LLVMDITypeGetAlignInBits(LLVMMetadataRef DType) {
  return unwrapDI<DIType>(DType)->getAlignInBits();
}

unsigned LLVMDITypeGetLine(LLVMMetadataRef DType) {
  return unwrapDI<DIType>(DType)->getLine();
}

LLVMDIFlags LLVMDITypeGetFlags(LLVMMetadataRef DType) {
  return map_to_llvmDIFlags(unwrapDI<DIType>(DType)->getFlags());
}

LLVMMetadataRef LLVMDIBuilderGetOrCreateTypeArray(LLVMDIBuilderRef Builder,
                                                  LLVMMetadataRef *Types,
                                                  size_t Length) {
  return wrap(
      unwrap(Builder)->getOrCreateTypeArray({unwrap(Types), Length}).get());
}

LLVMMetadataRef
LLVMDIBuilderCreateSubroutineType(LLVMDIBuilderRef Builder,
                                  LLVMMetadataRef File,
                                  LLVMMetadataRef *ParameterTypes,
                                  unsigned NumParameterTypes,
                                  LLVMDIFlags Flags) {
  auto Elts = unwrap(Builder)->getOrCreateTypeArray({unwrap(ParameterTypes),
                                                     NumParameterTypes});
  return wrap(unwrap(Builder)->createSubroutineType(
    Elts, map_from_llvmDIFlags(Flags)));
}

LLVMMetadataRef LLVMDIBuilderCreateExpression(LLVMDIBuilderRef Builder,
                                              uint64_t *Addr, size_t Length) {
  return wrap(
      unwrap(Builder)->createExpression(ArrayRef<uint64_t>(Addr, Length)));
}

LLVMMetadataRef
LLVMDIBuilderCreateConstantValueExpression(LLVMDIBuilderRef Builder,
                                           uint64_t Value) {
  return wrap(unwrap(Builder)->createConstantValueExpression(Value));
}

LLVMMetadataRef LLVMDIBuilderCreateGlobalVariableExpression(
    LLVMDIBuilderRef Builder, LLVMMetadataRef Scope, const char *Name,
    size_t NameLen, const char *Linkage, size_t LinkLen, LLVMMetadataRef File,
    unsigned LineNo, LLVMMetadataRef Ty, LLVMBool LocalToUnit,
    LLVMMetadataRef Expr, LLVMMetadataRef Decl, LLVMDWARFMemorySpace MS,
    uint32_t AlignInBits) {
  return wrap(unwrap(Builder)->createGlobalVariableExpression(
      unwrapDI<DIScope>(Scope), {Name, NameLen}, {Linkage, LinkLen},
      unwrapDI<DIFile>(File), LineNo, unwrapDI<DIType>(Ty), LocalToUnit, true,
      unwrap<DIExpression>(Expr), unwrapDI<MDNode>(Decl), nullptr,
      map_to_llvmMSPACE(MS), AlignInBits));
}

LLVMMetadataRef LLVMDIGlobalVariableExpressionGetVariable(LLVMMetadataRef GVE) {
  return wrap(unwrapDI<DIGlobalVariableExpression>(GVE)->getVariable());
}

LLVMMetadataRef LLVMDIGlobalVariableExpressionGetExpression(
    LLVMMetadataRef GVE) {
  return wrap(unwrapDI<DIGlobalVariableExpression>(GVE)->getExpression());
}

LLVMMetadataRef LLVMDIVariableGetFile(LLVMMetadataRef Var) {
  return wrap(unwrapDI<DIVariable>(Var)->getFile());
}

LLVMMetadataRef LLVMDIVariableGetScope(LLVMMetadataRef Var) {
  return wrap(unwrapDI<DIVariable>(Var)->getScope());
}

unsigned LLVMDIVariableGetLine(LLVMMetadataRef Var) {
  return unwrapDI<DIVariable>(Var)->getLine();
}

LLVMMetadataRef LLVMTemporaryMDNode(LLVMContextRef Ctx, LLVMMetadataRef *Data,
                                    size_t Count) {
  return wrap(
      MDTuple::getTemporary(*unwrap(Ctx), {unwrap(Data), Count}).release());
}

void LLVMDisposeTemporaryMDNode(LLVMMetadataRef TempNode) {
  MDNode::deleteTemporary(unwrapDI<MDNode>(TempNode));
}

void LLVMMetadataReplaceAllUsesWith(LLVMMetadataRef TargetMetadata,
                                    LLVMMetadataRef Replacement) {
  auto *Node = unwrapDI<MDNode>(TargetMetadata);
  Node->replaceAllUsesWith(unwrap(Replacement));
  MDNode::deleteTemporary(Node);
}

LLVMMetadataRef LLVMDIBuilderCreateTempGlobalVariableFwdDecl(
    LLVMDIBuilderRef Builder, LLVMMetadataRef Scope, const char *Name,
    size_t NameLen, const char *Linkage, size_t LnkLen, LLVMMetadataRef File,
    unsigned LineNo, LLVMMetadataRef Ty, LLVMBool LocalToUnit,
    LLVMMetadataRef Decl, LLVMDWARFMemorySpace MS, uint32_t AlignInBits) {
  return wrap(unwrap(Builder)->createTempGlobalVariableFwdDecl(
      unwrapDI<DIScope>(Scope), {Name, NameLen}, {Linkage, LnkLen},
      unwrapDI<DIFile>(File), LineNo, unwrapDI<DIType>(Ty), LocalToUnit,
      unwrapDI<MDNode>(Decl), nullptr, map_to_llvmMSPACE(MS), AlignInBits));
}

LLVMValueRef
LLVMDIBuilderInsertDeclareBefore(LLVMDIBuilderRef Builder, LLVMValueRef Storage,
                                 LLVMMetadataRef VarInfo, LLVMMetadataRef Expr,
                                 LLVMMetadataRef DL, LLVMValueRef Instr) {
  return wrap(unwrap(Builder)->insertDeclare(
                  unwrap(Storage), unwrap<DILocalVariable>(VarInfo),
                  unwrap<DIExpression>(Expr), unwrap<DILocation>(DL),
                  unwrap<Instruction>(Instr)));
}

LLVMValueRef LLVMDIBuilderInsertDeclareAtEnd(
    LLVMDIBuilderRef Builder, LLVMValueRef Storage, LLVMMetadataRef VarInfo,
    LLVMMetadataRef Expr, LLVMMetadataRef DL, LLVMBasicBlockRef Block) {
  return wrap(unwrap(Builder)->insertDeclare(
                  unwrap(Storage), unwrap<DILocalVariable>(VarInfo),
                  unwrap<DIExpression>(Expr), unwrap<DILocation>(DL),
                  unwrap(Block)));
}

LLVMValueRef LLVMDIBuilderInsertDbgValueBefore(LLVMDIBuilderRef Builder,
                                               LLVMValueRef Val,
                                               LLVMMetadataRef VarInfo,
                                               LLVMMetadataRef Expr,
                                               LLVMMetadataRef DebugLoc,
                                               LLVMValueRef Instr) {
  return wrap(unwrap(Builder)->insertDbgValueIntrinsic(
                  unwrap(Val), unwrap<DILocalVariable>(VarInfo),
                  unwrap<DIExpression>(Expr), unwrap<DILocation>(DebugLoc),
                  unwrap<Instruction>(Instr)));
}

LLVMValueRef LLVMDIBuilderInsertDbgValueAtEnd(LLVMDIBuilderRef Builder,
                                              LLVMValueRef Val,
                                              LLVMMetadataRef VarInfo,
                                              LLVMMetadataRef Expr,
                                              LLVMMetadataRef DebugLoc,
                                              LLVMBasicBlockRef Block) {
  return wrap(unwrap(Builder)->insertDbgValueIntrinsic(
                  unwrap(Val), unwrap<DILocalVariable>(VarInfo),
                  unwrap<DIExpression>(Expr), unwrap<DILocation>(DebugLoc),
                  unwrap(Block)));
}

LLVMMetadataRef LLVMDIBuilderCreateAutoVariable(
    LLVMDIBuilderRef Builder, LLVMMetadataRef Scope, const char *Name,
    size_t NameLen, LLVMMetadataRef File, unsigned LineNo, LLVMMetadataRef Ty,
    LLVMBool AlwaysPreserve, LLVMDIFlags Flags, LLVMDWARFMemorySpace MS,
    uint32_t AlignInBits) {
  return wrap(unwrap(Builder)->createAutoVariable(
      unwrap<DIScope>(Scope), {Name, NameLen}, unwrap<DIFile>(File), LineNo,
      unwrap<DIType>(Ty), AlwaysPreserve, map_from_llvmDIFlags(Flags),
      map_to_llvmMSPACE(MS), AlignInBits));
}

LLVMMetadataRef LLVMDIBuilderCreateParameterVariable(
    LLVMDIBuilderRef Builder, LLVMMetadataRef Scope, const char *Name,
    size_t NameLen, unsigned ArgNo, LLVMMetadataRef File, unsigned LineNo,
    LLVMMetadataRef Ty, LLVMBool AlwaysPreserve, LLVMDIFlags Flags) {
  return wrap(unwrap(Builder)->createParameterVariable(
                  unwrap<DIScope>(Scope), {Name, NameLen}, ArgNo, unwrap<DIFile>(File),
                  LineNo, unwrap<DIType>(Ty), AlwaysPreserve,
                  map_from_llvmDIFlags(Flags)));
}

LLVMMetadataRef LLVMDIBuilderGetOrCreateSubrange(LLVMDIBuilderRef Builder,
                                                 int64_t Lo, int64_t Count) {
  return wrap(unwrap(Builder)->getOrCreateSubrange(Lo, Count));
}

LLVMMetadataRef LLVMDIBuilderGetOrCreateArray(LLVMDIBuilderRef Builder,
                                              LLVMMetadataRef *Data,
                                              size_t Length) {
  Metadata **DataValue = unwrap(Data);
  return wrap(unwrap(Builder)->getOrCreateArray({DataValue, Length}).get());
}

LLVMMetadataRef LLVMGetSubprogram(LLVMValueRef Func) {
  return wrap(unwrap<Function>(Func)->getSubprogram());
}

void LLVMSetSubprogram(LLVMValueRef Func, LLVMMetadataRef SP) {
  unwrap<Function>(Func)->setSubprogram(unwrap<DISubprogram>(SP));
}

unsigned LLVMDISubprogramGetLine(LLVMMetadataRef Subprogram) {
  return unwrapDI<DISubprogram>(Subprogram)->getLine();
}

LLVMMetadataRef LLVMInstructionGetDebugLoc(LLVMValueRef Inst) {
  return wrap(unwrap<Instruction>(Inst)->getDebugLoc().getAsMDNode());
}

void LLVMInstructionSetDebugLoc(LLVMValueRef Inst, LLVMMetadataRef Loc) {
  if (Loc)
    unwrap<Instruction>(Inst)->setDebugLoc(DebugLoc(unwrap<MDNode>(Loc)));
  else
    unwrap<Instruction>(Inst)->setDebugLoc(DebugLoc());
}

LLVMMetadataKind LLVMGetMetadataKind(LLVMMetadataRef Metadata) {
  switch(unwrap(Metadata)->getMetadataID()) {
#define HANDLE_METADATA_LEAF(CLASS) \
  case Metadata::CLASS##Kind: \
    return (LLVMMetadataKind)LLVM##CLASS##MetadataKind;
#include "llvm/IR/Metadata.def"
  default:
    return (LLVMMetadataKind)LLVMGenericDINodeMetadataKind;
  }
}

AssignmentInstRange at::getAssignmentInsts(DIAssignID *ID) {
  assert(ID && "Expected non-null ID");
  LLVMContext &Ctx = ID->getContext();
  auto &Map = Ctx.pImpl->AssignmentIDToInstrs;

  auto MapIt = Map.find(ID);
  if (MapIt == Map.end())
    return make_range(nullptr, nullptr);

  return make_range(MapIt->second.begin(), MapIt->second.end());
}

AssignmentMarkerRange at::getAssignmentMarkers(DIAssignID *ID) {
  assert(ID && "Expected non-null ID");
  LLVMContext &Ctx = ID->getContext();

  auto *IDAsValue = MetadataAsValue::getIfExists(Ctx, ID);

  // The ID is only used wrapped in MetadataAsValue(ID), so lets check that
  // one of those already exists first.
  if (!IDAsValue)
    return make_range(Value::user_iterator(), Value::user_iterator());

  return make_range(IDAsValue->user_begin(), IDAsValue->user_end());
}

void at::deleteAssignmentMarkers(const Instruction *Inst) {
  auto Range = getAssignmentMarkers(Inst);
  if (Range.empty())
    return;
  SmallVector<DbgAssignIntrinsic *> ToDelete(Range.begin(), Range.end());
  for (auto *DAI : ToDelete)
    DAI->eraseFromParent();
}

void at::RAUW(DIAssignID *Old, DIAssignID *New) {
  // Replace MetadataAsValue uses.
  if (auto *OldIDAsValue =
          MetadataAsValue::getIfExists(Old->getContext(), Old)) {
    auto *NewIDAsValue = MetadataAsValue::get(Old->getContext(), New);
    OldIDAsValue->replaceAllUsesWith(NewIDAsValue);
  }

  // Replace attachments.
  AssignmentInstRange InstRange = getAssignmentInsts(Old);
  // Use intermediate storage for the instruction ptrs because the
  // getAssignmentInsts range iterators will be invalidated by adding and
  // removing DIAssignID attachments.
  SmallVector<Instruction *> InstVec(InstRange.begin(), InstRange.end());
  for (auto *I : InstVec)
    I->setMetadata(LLVMContext::MD_DIAssignID, New);
}

void at::deleteAll(Function *F) {
  SmallVector<DbgAssignIntrinsic *, 12> ToDelete;
  for (BasicBlock &BB : *F) {
    for (Instruction &I : BB) {
      if (auto *DAI = dyn_cast<DbgAssignIntrinsic>(&I))
        ToDelete.push_back(DAI);
      else
        I.setMetadata(LLVMContext::MD_DIAssignID, nullptr);
    }
  }
  for (auto *DAI : ToDelete)
    DAI->eraseFromParent();
}

bool at::calculateFragmentIntersect(
    const DataLayout &DL, const Value *Dest, uint64_t SliceOffsetInBits,
    uint64_t SliceSizeInBits, const DbgAssignIntrinsic *DAI,
    std::optional<DIExpression::FragmentInfo> &Result) {
  // There are multiple offsets at play in this function, so let's break it
  // down. Starting with how variables may be stored in allocas:
  //
  //   1 Simplest case: variable is alloca sized and starts at offset 0.
  //   2 Variable is larger than the alloca: the alloca holds just a part of it.
  //   3 Variable is smaller than the alloca: the alloca may hold multiple
  //   variables.
  //
  // Imagine we have a store to the entire alloca. In case (3) the store
  // affects bits outside of the bounds of each variable. In case (2), where
  // the alloca holds the Xth bit to the Yth bit of a variable, the
  // zero-offset store doesn't represent an assignment at offset zero to the
  // variable. It is an assignment to offset X.
  //
  // # Example 1
  // Obviously, not all stores are alloca-sized and have zero offset. Imagine
  // the lower 32 bits of this store are dead and are going to be DSEd:
  //
  //    store i64 %v, ptr %dest, !DIAssignID !1
  //    dbg.assign(..., !DIExpression(fragment, 128, 32), !1, %dest,
  //               !DIExpression(DW_OP_plus_uconst, 4))
  //
  // Goal: Given our dead bits at offset:0 size:32 for the store, determine the
  // part of the variable, which fits in the fragment expressed by the
  // dbg.assign, that has been killed, if any.
  //
  //     calculateFragmentIntersect(..., SliceOffsetInBits=0,
  //                 SliceSizeInBits=32, Dest=%dest, DAI=dbg.assign)
  //
  // Drawing the store (s) in memory followed by the shortened version ($),
  // then the dbg.assign (d), with the fragment information on a seperate scale
  // underneath:
  //
  // Memory
  // offset
  //   from
  //   dest 0      63
  //        |      |
  //       s[######] - Original stores 64 bits to Dest.
  //       $----[##] - DSE says the lower 32 bits are dead, to be removed.
  //       d    [##] - DAI's address-modifying expression adds 4 bytes to dest.
  // Variable   |  |
  // Fragment   128|
  //  Offsets      159
  //
  // The answer is achieved in a few steps:
  // 1. Add the fragment offset to the store offset:
  //      SliceOffsetInBits:0 + VarFrag.OffsetInBits:128 = 128
  //
  // 2. Subtract the address-modifying expression offset plus difference
  //    between d.address and dest:
  //      128 - (expression_offset:32 + (d.address - dest):0) = 96
  //
  // 3. That offset along with the store size (32) represents the bits of the
  //    variable that'd be affected by the store. Call it SliceOfVariable.
  //    Intersect that with DAI's fragment info:
  //      SliceOfVariable ∩ DAI_fragment = none
  //
  // In this case: none of the dead bits of the store affect DAI.
  //
  // # Example 2
  // Similar example with the same goal. This time the upper 16 bits
  // of the store are going to be DSE'd.
  //
  //    store i64 %v, ptr %dest, !DIAssignID !1
  //    dbg.assign(..., !DIExpression(fragment, 128, 32), !1, %dest,
  //               !DIExpression(DW_OP_plus_uconst, 4))
  //
  //     calculateFragmentIntersect(..., SliceOffsetInBits=48,
  //                 SliceSizeInBits=16, Dest=%dest, DAI=dbg.assign)
  //
  // Memory
  // offset
  //   from
  //   dest 0      63
  //        |      |
  //       s[######] - Original stores 64 bits to Dest.
  //       $[####]-- - DSE says the upper 16 bits are dead, to be removed.
  //       d    [##] - DAI's address-modifying expression adds 4 bytes to dest.
  // Variable   |  |
  // Fragment   128|
  //  Offsets      159
  //
  // Using the same steps in the first example:
  // 1. SliceOffsetInBits:48 + VarFrag.OffsetInBits:128 = 176
  // 2. 176 - (expression_offset:32 + (d.address - dest):0) = 144
  // 3. SliceOfVariable offset = 144, size = 16:
  //      SliceOfVariable ∩ DAI_fragment = (offset: 144, size: 16)
  // SliceOfVariable tells us the bits of the variable described by DAI that are
  // affected by the DSE.
  if (DAI->isKillAddress())
    return false;

  DIExpression::FragmentInfo VarFrag = DAI->getFragmentOrEntireVariable();
  if (VarFrag.SizeInBits == 0)
    return false; // Variable size is unknown.

  // Calculate the difference between Dest and the dbg.assign address +
  // address-modifying expression.
  int64_t PointerOffsetInBits;
  {
    auto DestOffsetInBytes = DAI->getAddress()->getPointerOffsetFrom(Dest, DL);
    if (!DestOffsetInBytes)
      return false; // Can't calculate difference in addresses.

    int64_t ExprOffsetInBytes;
    if (!DAI->getAddressExpression()->extractIfOffset(ExprOffsetInBytes))
      return false;

    int64_t PointerOffsetInBytes = *DestOffsetInBytes + ExprOffsetInBytes;
    PointerOffsetInBits = PointerOffsetInBytes * 8;
  }

  // Adjust the slice offset so that we go from describing the a slice
  // of memory to a slice of the variable.
  int64_t NewOffsetInBits =
      SliceOffsetInBits + VarFrag.OffsetInBits - PointerOffsetInBits;
  if (NewOffsetInBits < 0)
    return false; // Fragment offsets can only be positive.
  DIExpression::FragmentInfo SliceOfVariable(SliceSizeInBits, NewOffsetInBits);
  // Intersect the variable slice with DAI's fragment to trim it down to size.
  DIExpression::FragmentInfo TrimmedSliceOfVariable =
      DIExpression::FragmentInfo::intersect(SliceOfVariable, VarFrag);
  if (TrimmedSliceOfVariable == VarFrag)
    Result = std::nullopt;
  else
    Result = TrimmedSliceOfVariable;
  return true;
}

/// Collect constant properies (base, size, offset) of \p StoreDest.
/// Return std::nullopt if any properties are not constants.
static std::optional<AssignmentInfo>
getAssignmentInfoImpl(const DataLayout &DL, const Value *StoreDest,
                      TypeSize SizeInBits) {
  if (SizeInBits.isScalable())
    return std::nullopt;
  APInt GEPOffset(DL.getIndexTypeSizeInBits(StoreDest->getType()), 0);
  const Value *Base = StoreDest->stripAndAccumulateConstantOffsets(
      DL, GEPOffset, /*AllowNonInbounds*/ true);
  uint64_t OffsetInBytes = GEPOffset.getLimitedValue();
  // Check for overflow.
  if (OffsetInBytes == UINT64_MAX)
    return std::nullopt;
  if (const auto *Alloca = dyn_cast<AllocaInst>(Base))
    return AssignmentInfo(DL, Alloca, OffsetInBytes * 8, SizeInBits);
  return std::nullopt;
}

std::optional<AssignmentInfo> at::getAssignmentInfo(const DataLayout &DL,
                                                    const MemIntrinsic *I) {
  const Value *StoreDest = I->getRawDest();
  // Assume 8 bit bytes.
  auto *ConstLengthInBytes = dyn_cast<ConstantInt>(I->getLength());
  if (!ConstLengthInBytes)
    // We can't use a non-const size, bail.
    return std::nullopt;
  uint64_t SizeInBits = 8 * ConstLengthInBytes->getZExtValue();
  return getAssignmentInfoImpl(DL, StoreDest, TypeSize::getFixed(SizeInBits));
}

std::optional<AssignmentInfo> at::getAssignmentInfo(const DataLayout &DL,
                                                    const StoreInst *SI) {
  TypeSize SizeInBits = DL.getTypeSizeInBits(SI->getValueOperand()->getType());
  return getAssignmentInfoImpl(DL, SI->getPointerOperand(), SizeInBits);
}

std::optional<AssignmentInfo> at::getAssignmentInfo(const DataLayout &DL,
                                                    const AllocaInst *AI) {
  TypeSize SizeInBits = DL.getTypeSizeInBits(AI->getAllocatedType());
  return getAssignmentInfoImpl(DL, AI, SizeInBits);
}

/// Returns nullptr if the assignment shouldn't be attributed to this variable.
static CallInst *emitDbgAssign(AssignmentInfo Info, Value *Val, Value *Dest,
                               Instruction &StoreLikeInst,
                               const VarRecord &VarRec, DIBuilder &DIB) {
  auto *ID = StoreLikeInst.getMetadata(LLVMContext::MD_DIAssignID);
  assert(ID && "Store instruction must have DIAssignID metadata");
  (void)ID;

  const uint64_t StoreStartBit = Info.OffsetInBits;
  const uint64_t StoreEndBit = Info.OffsetInBits + Info.SizeInBits;

  uint64_t FragStartBit = StoreStartBit;
  uint64_t FragEndBit = StoreEndBit;

  bool StoreToWholeVariable = Info.StoreToWholeAlloca;
  if (auto Size = VarRec.Var->getSizeInBits()) {
    // NOTE: trackAssignments doesn't understand base expressions yet, so all
    // variables that reach here are guaranteed to start at offset 0 in the
    // alloca.
    const uint64_t VarStartBit = 0;
    const uint64_t VarEndBit = *Size;

    // FIXME: trim FragStartBit when nonzero VarStartBit is supported.
    FragEndBit = std::min(FragEndBit, VarEndBit);

    // Discard stores to bits outside this variable.
    if (FragStartBit >= FragEndBit)
      return nullptr;

    StoreToWholeVariable = FragStartBit <= VarStartBit && FragEndBit >= *Size;
  }

  DIExpression *Expr =
      DIExpression::get(StoreLikeInst.getContext(), std::nullopt);
  if (!StoreToWholeVariable) {
    auto R = DIExpression::createFragmentExpression(Expr, FragStartBit,
                                                    FragEndBit - FragStartBit);
    assert(R.has_value() && "failed to create fragment expression");
    Expr = *R;
  }
  DIExpression *AddrExpr =
      DIExpression::get(StoreLikeInst.getContext(), std::nullopt);
  return DIB.insertDbgAssign(&StoreLikeInst, Val, VarRec.Var, Expr, Dest,
                             AddrExpr, VarRec.DL);
}

#undef DEBUG_TYPE // Silence redefinition warning (from ConstantsContext.h).
#define DEBUG_TYPE "assignment-tracking"

void at::trackAssignments(Function::iterator Start, Function::iterator End,
                          const StorageToVarsMap &Vars, const DataLayout &DL,
                          bool DebugPrints) {
  // Early-exit if there are no interesting variables.
  if (Vars.empty())
    return;

  auto &Ctx = Start->getContext();
  auto &Module = *Start->getModule();

  // Undef type doesn't matter, so long as it isn't void. Let's just use i1.
  auto *Undef = UndefValue::get(Type::getInt1Ty(Ctx));
  DIBuilder DIB(Module, /*AllowUnresolved*/ false);

  // Scan the instructions looking for stores to local variables' storage.
  LLVM_DEBUG(errs() << "# Scanning instructions\n");
  for (auto BBI = Start; BBI != End; ++BBI) {
    for (Instruction &I : *BBI) {

      std::optional<AssignmentInfo> Info;
      Value *ValueComponent = nullptr;
      Value *DestComponent = nullptr;
      if (auto *AI = dyn_cast<AllocaInst>(&I)) {
        // We want to track the variable's stack home from its alloca's
        // position onwards so we treat it as an assignment (where the stored
        // value is Undef).
        Info = getAssignmentInfo(DL, AI);
        ValueComponent = Undef;
        DestComponent = AI;
      } else if (auto *SI = dyn_cast<StoreInst>(&I)) {
        Info = getAssignmentInfo(DL, SI);
        ValueComponent = SI->getValueOperand();
        DestComponent = SI->getPointerOperand();
      } else if (auto *MI = dyn_cast<MemTransferInst>(&I)) {
        Info = getAssignmentInfo(DL, MI);
        // May not be able to represent this value easily.
        ValueComponent = Undef;
        DestComponent = MI->getOperand(0);
      } else if (auto *MI = dyn_cast<MemSetInst>(&I)) {
        Info = getAssignmentInfo(DL, MI);
        // If we're zero-initing we can state the assigned value is zero,
        // otherwise use undef.
        auto *ConstValue = dyn_cast<ConstantInt>(MI->getOperand(1));
        if (ConstValue && ConstValue->isZero())
          ValueComponent = ConstValue;
        else
          ValueComponent = Undef;
        DestComponent = MI->getOperand(0);
      } else {
        // Not a store-like instruction.
        continue;
      }

      assert(ValueComponent && DestComponent);
      LLVM_DEBUG(errs() << "SCAN: Found store-like: " << I << "\n");

      // Check if getAssignmentInfo failed to understand this store.
      if (!Info.has_value()) {
        LLVM_DEBUG(
            errs()
            << " | SKIP: Untrackable store (e.g. through non-const gep)\n");
        continue;
      }
      LLVM_DEBUG(errs() << " | BASE: " << *Info->Base << "\n");

      //  Check if the store destination is a local variable with debug info.
      auto LocalIt = Vars.find(Info->Base);
      if (LocalIt == Vars.end()) {
        LLVM_DEBUG(
            errs()
            << " | SKIP: Base address not associated with local variable\n");
        continue;
      }

      DIAssignID *ID =
          cast_or_null<DIAssignID>(I.getMetadata(LLVMContext::MD_DIAssignID));
      if (!ID) {
        ID = DIAssignID::getDistinct(Ctx);
        I.setMetadata(LLVMContext::MD_DIAssignID, ID);
      }

      for (const VarRecord &R : LocalIt->second) {
        auto *Assign =
            emitDbgAssign(*Info, ValueComponent, DestComponent, I, R, DIB);
        (void)Assign;
        LLVM_DEBUG(if (Assign) errs() << " > INSERT: " << *Assign << "\n");
      }
    }
  }
}

bool AssignmentTrackingPass::runOnFunction(Function &F) {
  // No value in assignment tracking without optimisations.
  if (F.hasFnAttribute(Attribute::OptimizeNone))
    return /*Changed*/ false;

  bool Changed = false;
  auto *DL = &F.getParent()->getDataLayout();
  // Collect a map of {backing storage : dbg.declares} (currently "backing
  // storage" is limited to Allocas). We'll use this to find dbg.declares to
  // delete after running `trackAssignments`.
  DenseMap<const AllocaInst *, SmallPtrSet<DbgDeclareInst *, 2>> DbgDeclares;
  // Create another similar map of {storage : variables} that we'll pass to
  // trackAssignments.
  StorageToVarsMap Vars;
  for (auto &BB : F) {
    for (auto &I : BB) {
      DbgDeclareInst *DDI = dyn_cast<DbgDeclareInst>(&I);
      if (!DDI)
        continue;
      // FIXME: trackAssignments doesn't let you specify any modifiers to the
      // variable (e.g. fragment) or location (e.g. offset), so we have to
      // leave dbg.declares with non-empty expressions in place.
      if (DDI->getExpression()->getNumElements() != 0)
        continue;
      if (!DDI->getAddress())
        continue;
      if (AllocaInst *Alloca =
              dyn_cast<AllocaInst>(DDI->getAddress()->stripPointerCasts())) {
        // FIXME: Skip VLAs for now (let these variables use dbg.declares).
        if (!Alloca->isStaticAlloca())
          continue;
        // Similarly, skip scalable vectors (use dbg.declares instead).
        if (auto Sz = Alloca->getAllocationSize(*DL); Sz && Sz->isScalable())
          continue;
        DbgDeclares[Alloca].insert(DDI);
        Vars[Alloca].insert(VarRecord(DDI));
      }
    }
  }

  // FIXME: Locals can be backed by caller allocas (sret, byval).
  // Note: trackAssignments doesn't respect dbg.declare's IR positions (as it
  // doesn't "understand" dbg.declares). However, this doesn't appear to break
  // any rules given this description of dbg.declare from
  // llvm/docs/SourceLevelDebugging.rst:
  //
  //   It is not control-dependent, meaning that if a call to llvm.dbg.declare
  //   exists and has a valid location argument, that address is considered to
  //   be the true home of the variable across its entire lifetime.
  trackAssignments(F.begin(), F.end(), Vars, *DL);

  // Delete dbg.declares for variables now tracked with assignment tracking.
  for (auto &P : DbgDeclares) {
    const AllocaInst *Alloca = P.first;
    auto Markers = at::getAssignmentMarkers(Alloca);
    (void)Markers;
    for (DbgDeclareInst *DDI : P.second) {
      // Assert that the alloca that DDI uses is now linked to a dbg.assign
      // describing the same variable (i.e. check that this dbg.declare has
      // been replaced by a dbg.assign). Use DebugVariableAggregate to Discard
      // the fragment part because trackAssignments may alter the
      // fragment. e.g. if the alloca is smaller than the variable, then
      // trackAssignments will create an alloca-sized fragment for the
      // dbg.assign.
      assert(llvm::any_of(Markers, [DDI](DbgAssignIntrinsic *DAI) {
        return DebugVariableAggregate(DAI) == DebugVariableAggregate(DDI);
      }));
      // Delete DDI because the variable location is now tracked using
      // assignment tracking.
      DDI->eraseFromParent();
      Changed = true;
    }
  }
  return Changed;
}

static const char *AssignmentTrackingModuleFlag =
    "debug-info-assignment-tracking";

static void setAssignmentTrackingModuleFlag(Module &M) {
  M.setModuleFlag(Module::ModFlagBehavior::Max, AssignmentTrackingModuleFlag,
                  ConstantAsMetadata::get(
                      ConstantInt::get(Type::getInt1Ty(M.getContext()), 1)));
}

static bool getAssignmentTrackingModuleFlag(const Module &M) {
  Metadata *Value = M.getModuleFlag(AssignmentTrackingModuleFlag);
  return Value && !cast<ConstantAsMetadata>(Value)->getValue()->isZeroValue();
}

bool llvm::isAssignmentTrackingEnabled(const Module &M) {
  return getAssignmentTrackingModuleFlag(M);
}

PreservedAnalyses AssignmentTrackingPass::run(Function &F,
                                              FunctionAnalysisManager &AM) {
  if (!runOnFunction(F))
    return PreservedAnalyses::all();

  // Record that this module uses assignment tracking. It doesn't matter that
  // some functons in the module may not use it - the debug info in those
  // functions will still be handled properly.
  setAssignmentTrackingModuleFlag(*F.getParent());

  // Q: Can we return a less conservative set than just CFGAnalyses? Can we
  // return PreservedAnalyses::all()?
  PreservedAnalyses PA;
  PA.preserveSet<CFGAnalyses>();
  return PA;
}

PreservedAnalyses AssignmentTrackingPass::run(Module &M,
                                              ModuleAnalysisManager &AM) {
  bool Changed = false;
  for (auto &F : M)
    Changed |= runOnFunction(F);

  if (!Changed)
    return PreservedAnalyses::all();

  // Record that this module uses assignment tracking.
  setAssignmentTrackingModuleFlag(M);

  // Q: Can we return a less conservative set than just CFGAnalyses? Can we
  // return PreservedAnalyses::all()?
  PreservedAnalyses PA;
  PA.preserveSet<CFGAnalyses>();
  return PA;
}

#undef DEBUG_TYPE<|MERGE_RESOLUTION|>--- conflicted
+++ resolved
@@ -887,17 +887,12 @@
   return 0;
 }
 
-<<<<<<< HEAD
 bool llvm::isHeterogeneousDebug(const Module &M) {
   return getDebugMetadataVersionFromModule(M) ==
          DEBUG_METADATA_VERSION_HETEROGENEOUS_DWARF;
 }
 
-void Instruction::applyMergedLocation(const DILocation *LocA,
-                                      const DILocation *LocB) {
-=======
 void Instruction::applyMergedLocation(DILocation *LocA, DILocation *LocB) {
->>>>>>> 579812c0
   setDebugLoc(DILocation::getMergedLocation(LocA, LocB));
 }
 
