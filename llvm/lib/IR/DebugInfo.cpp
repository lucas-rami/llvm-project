--- conflicted
+++ resolved
@@ -225,13 +225,9 @@
 void DebugInfoFinder::processInstruction(const Module &M,
                                          const Instruction &I) {
   if (auto *DVI = dyn_cast<DbgVariableIntrinsic>(&I))
-<<<<<<< HEAD
-    processVariable(DVI->getVariable());
+    processVariable(M, DVI->getVariable());
   else if (auto *DDKI = dyn_cast<DbgDefKillIntrinsic>(&I))
     processLifetime(DDKI->getLifetime());
-=======
-    processVariable(M, DVI->getVariable());
->>>>>>> fb79f80b
 
   if (auto DbgLoc = I.getDebugLoc())
     processLocation(M, DbgLoc.get());
