--- conflicted
+++ resolved
@@ -32,16 +32,13 @@
                           "IBM MASS vector library"),
                clEnumValN(TargetLibraryInfoImpl::SVML, "SVML",
                           "Intel SVML library"),
-<<<<<<< HEAD
                // begin AOCC
                clEnumValN(TargetLibraryInfoImpl::AMDLIBM, "AMDLIBM",
-                          "AMD vector math library")));
+                          "AMD vector math library"),
                //end AOCC
 
-=======
                clEnumValN(TargetLibraryInfoImpl::SLEEFGNUABI, "sleefgnuabi",
                           "SIMD Library for Evaluating Elementary Functions")));
->>>>>>> 835cb9ff
 
 StringLiteral const TargetLibraryInfoImpl::StandardNames[LibFunc::NumLibFuncs] =
     {
