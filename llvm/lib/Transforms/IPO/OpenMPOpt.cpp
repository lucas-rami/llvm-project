--- conflicted
+++ resolved
@@ -3283,19 +3283,19 @@
               M, OMPRTL___kmpc_barrier_simple_spmd);
       OMPInfoCache.OMPBuilder.updateToLocation(InsertPointTy(
           RegionBarrierBB, RegionBarrierBB->getFirstInsertionPt()));
-<<<<<<< HEAD
+#if 1 //<<<<<<< HEAD
       if (BarrierFn.getFunctionType()->getParamType(0) != Ident->getType()) {
         Ident = OMPInfoCache.OMPBuilder.Builder.CreateAddrSpaceCast(
                              Ident, BarrierFn.getFunctionType()->getParamType(0));
       }
       OMPInfoCache.OMPBuilder.Builder.CreateCall(BarrierFn, {Ident, Tid})
           ->setDebugLoc(DL);
-=======
+#else //=======
       CallInst *Barrier =
           OMPInfoCache.OMPBuilder.Builder.CreateCall(BarrierFn, {Ident, Tid});
       Barrier->setDebugLoc(DL);
       OMPInfoCache.setCallingConvention(BarrierFn, Barrier);
->>>>>>> ce944327
+#endif //>>>>>>> ce94432702bf42a0b95a2693aa47177f37dd0bb3
 
       // Second barrier ensures workers have read broadcast values.
       if (HasBroadcastValues) {
@@ -3555,8 +3555,7 @@
 
     const DebugLoc &DLoc = KernelInitCB->getDebugLoc();
     ReturnInst::Create(Ctx, StateMachineFinishedBB)->setDebugLoc(DLoc);
-<<<<<<< HEAD
-=======
+#if 0
     InitBB->getTerminator()->eraseFromParent();
 
     Module &M = *Kernel->getParent();
@@ -3583,7 +3582,7 @@
     IsMainOrWorker->setDebugLoc(DLoc);
     BranchInst::Create(IsWorkerCheckBB, StateMachineFinishedBB, IsMainOrWorker,
                        InitBB);
->>>>>>> ce944327
+#endif // >>>>>>> ce94432702bf42a0b95a2693aa47177f37dd0bb3
 
     InitBB->getTerminator()->eraseFromParent();
     Instruction *IsWorker =
@@ -3615,19 +3614,19 @@
 
     FunctionCallee BarrierFn =
         OMPInfoCache.OMPBuilder.getOrCreateRuntimeFunction(
-<<<<<<< HEAD
+#if 1 //<<<<<<< HEAD
             M, OMPRTL___kmpc_workers_start_barriers);
 // FIXME: need to see if this hould be used for NVPTX ?
 //          M, OMPRTL___kmpc_barrier_simple_generic);
     CallInst::Create(BarrierFn, {Ident, GTid}, "", StateMachineBeginBB)
         ->setDebugLoc(DLoc);
-=======
+#else //=======
             M, OMPRTL___kmpc_barrier_simple_generic);
     CallInst *Barrier =
         CallInst::Create(BarrierFn, {Ident, GTid}, "", StateMachineBeginBB);
     OMPInfoCache.setCallingConvention(BarrierFn, Barrier);
     Barrier->setDebugLoc(DLoc);
->>>>>>> ce944327
+#endif //>>>>>>> ce94432702bf42a0b95a2693aa47177f37dd0bb3
 
     if (WorkFnAI->getType()->getPointerAddressSpace() !=
         (unsigned int)AddressSpace::Generic) {
