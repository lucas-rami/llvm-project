//===-- IPO/OpenMPOpt.cpp - Collection of OpenMP specific optimizations ---===//
//
// Part of the LLVM Project, under the Apache License v2.0 with LLVM Exceptions.
// See https://llvm.org/LICENSE.txt for license information.
// SPDX-License-Identifier: Apache-2.0 WITH LLVM-exception
// Modifications Copyright (c) 2022 Advanced Micro Devices, Inc. All rights reserved.
// Notified per clause 4(b) of the license.
//
//===----------------------------------------------------------------------===//
//
// OpenMP specific optimizations:
//
// - Deduplication of runtime calls, e.g., omp_get_thread_num.
// - Replacing globalized device memory with stack memory.
// - Replacing globalized device memory with shared memory.
// - Parallel region merging.
// - Transforming generic-mode device kernels to SPMD mode.
// - Specializing the state machine for generic-mode device kernels.
//
//===----------------------------------------------------------------------===//

#include "llvm/Transforms/IPO/OpenMPOpt.h"

#include "llvm/ADT/EnumeratedArray.h"
#include "llvm/ADT/PostOrderIterator.h"
#include "llvm/ADT/SetVector.h"
#include "llvm/ADT/Statistic.h"
#include "llvm/ADT/StringRef.h"
#include "llvm/Analysis/CallGraph.h"
#include "llvm/Analysis/CallGraphSCCPass.h"
#include "llvm/Analysis/MemoryLocation.h"
#include "llvm/Analysis/OptimizationRemarkEmitter.h"
#include "llvm/Analysis/ValueTracking.h"
#include "llvm/Frontend/OpenMP/OMPConstants.h"
#include "llvm/Frontend/OpenMP/OMPIRBuilder.h"
#include "llvm/IR/Assumptions.h"
#include "llvm/IR/Constants.h"
#include "llvm/IR/DiagnosticInfo.h"
#include "llvm/IR/GlobalValue.h"
#include "llvm/IR/GlobalVariable.h"
#include "llvm/IR/Instruction.h"
#include "llvm/IR/Instructions.h"
#include "llvm/IR/IntrinsicInst.h"
#include "llvm/IR/IntrinsicsAMDGPU.h"
#include "llvm/IR/IntrinsicsNVPTX.h"
#include "llvm/IR/LLVMContext.h"
#include "llvm/InitializePasses.h"
#include "llvm/Support/CommandLine.h"
#include "llvm/Support/Debug.h"
#include "llvm/Transforms/IPO/Attributor.h"
#include "llvm/Transforms/Utils/BasicBlockUtils.h"
#include "llvm/Transforms/Utils/CallGraphUpdater.h"

#include <algorithm>
#include <optional>

using namespace llvm;
using namespace omp;

#define DEBUG_TYPE "openmp-opt"

static cl::opt<bool> DisableOpenMPOptimizations(
    "openmp-opt-disable", cl::desc("Disable OpenMP specific optimizations."),
    cl::Hidden, cl::init(false));

static cl::opt<bool> EnableParallelRegionMerging(
    "openmp-opt-enable-merging",
    cl::desc("Enable the OpenMP region merging optimization."), cl::Hidden,
    cl::init(false));

static cl::opt<bool>
    DisableInternalization("openmp-opt-disable-internalization",
                           cl::desc("Disable function internalization."),
                           cl::Hidden, cl::init(false));

static cl::opt<bool> DeduceICVValues("openmp-deduce-icv-values",
                                     cl::init(false), cl::Hidden);
static cl::opt<bool> PrintICVValues("openmp-print-icv-values", cl::init(false),
                                    cl::Hidden);
static cl::opt<bool> PrintOpenMPKernels("openmp-print-gpu-kernels",
                                        cl::init(false), cl::Hidden);

static cl::opt<bool> HideMemoryTransferLatency(
    "openmp-hide-memory-transfer-latency",
    cl::desc("[WIP] Tries to hide the latency of host to device memory"
             " transfers"),
    cl::Hidden, cl::init(false));

static cl::opt<bool> DisableOpenMPOptDeglobalization(
    "openmp-opt-disable-deglobalization",
    cl::desc("Disable OpenMP optimizations involving deglobalization."),
    cl::Hidden, cl::init(false));

static cl::opt<bool> DisableOpenMPOptSPMDization(
    "openmp-opt-disable-spmdization",
    cl::desc("Disable OpenMP optimizations involving SPMD-ization."),
    cl::Hidden, cl::init(false));

static cl::opt<bool> DisableOpenMPOptFolding(
    "openmp-opt-disable-folding",
    cl::desc("Disable OpenMP optimizations involving folding."), cl::Hidden,
    cl::init(false));

static cl::opt<bool> DisableOpenMPOptStateMachineRewrite(
    "openmp-opt-disable-state-machine-rewrite",
    cl::desc("Disable OpenMP optimizations that replace the state machine."),
    cl::Hidden, cl::init(true));

static cl::opt<bool> DisableOpenMPOptBarrierElimination(
    "openmp-opt-disable-barrier-elimination",
    cl::desc("Disable OpenMP optimizations that eliminate barriers."),
    cl::Hidden, cl::init(false));

static cl::opt<bool> PrintModuleAfterOptimizations(
    "openmp-opt-print-module-after",
    cl::desc("Print the current module after OpenMP optimizations."),
    cl::Hidden, cl::init(false));

static cl::opt<bool> PrintModuleBeforeOptimizations(
    "openmp-opt-print-module-before",
    cl::desc("Print the current module before OpenMP optimizations."),
    cl::Hidden, cl::init(false));

static cl::opt<bool> AlwaysInlineDeviceFunctions(
    "openmp-opt-inline-device",
    cl::desc("Inline all applicible functions on the device."), cl::Hidden,
    cl::init(false));

static cl::opt<bool>
    EnableVerboseRemarks("openmp-opt-verbose-remarks",
                         cl::desc("Enables more verbose remarks."), cl::Hidden,
                         cl::init(false));

static cl::opt<unsigned>
    SetFixpointIterations("openmp-opt-max-iterations", cl::Hidden,
                          cl::desc("Maximal number of attributor iterations."),
                          cl::init(256));

static cl::opt<unsigned>
    SharedMemoryLimit("openmp-opt-shared-limit", cl::Hidden,
                      cl::desc("Maximum amount of shared memory to use."),
                      cl::init(std::numeric_limits<unsigned>::max()));

STATISTIC(NumOpenMPRuntimeCallsDeduplicated,
          "Number of OpenMP runtime calls deduplicated");
STATISTIC(NumOpenMPParallelRegionsDeleted,
          "Number of OpenMP parallel regions deleted");
STATISTIC(NumOpenMPRuntimeFunctionsIdentified,
          "Number of OpenMP runtime functions identified");
STATISTIC(NumOpenMPRuntimeFunctionUsesIdentified,
          "Number of OpenMP runtime function uses identified");
STATISTIC(NumOpenMPTargetRegionKernels,
          "Number of OpenMP target region entry points (=kernels) identified");
STATISTIC(NumOpenMPTargetRegionKernelsSPMD,
          "Number of OpenMP target region entry points (=kernels) executed in "
          "SPMD-mode instead of generic-mode");
STATISTIC(NumOpenMPTargetRegionKernelsWithoutStateMachine,
          "Number of OpenMP target region entry points (=kernels) executed in "
          "generic-mode without a state machines");
STATISTIC(NumOpenMPTargetRegionKernelsCustomStateMachineWithFallback,
          "Number of OpenMP target region entry points (=kernels) executed in "
          "generic-mode with customized state machines with fallback");
STATISTIC(NumOpenMPTargetRegionKernelsCustomStateMachineWithoutFallback,
          "Number of OpenMP target region entry points (=kernels) executed in "
          "generic-mode with customized state machines without fallback");
STATISTIC(
    NumOpenMPParallelRegionsReplacedInGPUStateMachine,
    "Number of OpenMP parallel regions replaced with ID in GPU state machines");
STATISTIC(NumOpenMPParallelRegionsMerged,
          "Number of OpenMP parallel regions merged");
STATISTIC(NumBytesMovedToSharedMemory,
          "Amount of memory pushed to shared memory");
STATISTIC(NumBarriersEliminated, "Number of redundant barriers eliminated");

#if !defined(NDEBUG)
static constexpr auto TAG = "[" DEBUG_TYPE "]";
#endif

namespace {

struct AAHeapToShared;

struct AAICVTracker;

/// OpenMP specific information. For now, stores RFIs and ICVs also needed for
/// Attributor runs.
struct OMPInformationCache : public InformationCache {
  OMPInformationCache(Module &M, AnalysisGetter &AG,
                      BumpPtrAllocator &Allocator, SetVector<Function *> *CGSCC,
                      KernelSet &Kernels)
      : InformationCache(M, AG, Allocator, CGSCC), OMPBuilder(M),
        Kernels(Kernels) {

    OMPBuilder.initialize();
    initializeRuntimeFunctions(M);
    initializeInternalControlVars();
  }

  /// Generic information that describes an internal control variable.
  struct InternalControlVarInfo {
    /// The kind, as described by InternalControlVar enum.
    InternalControlVar Kind;

    /// The name of the ICV.
    StringRef Name;

    /// Environment variable associated with this ICV.
    StringRef EnvVarName;

    /// Initial value kind.
    ICVInitValue InitKind;

    /// Initial value.
    ConstantInt *InitValue;

    /// Setter RTL function associated with this ICV.
    RuntimeFunction Setter;

    /// Getter RTL function associated with this ICV.
    RuntimeFunction Getter;

    /// RTL Function corresponding to the override clause of this ICV
    RuntimeFunction Clause;
  };

  /// Generic information that describes a runtime function
  struct RuntimeFunctionInfo {

    /// The kind, as described by the RuntimeFunction enum.
    RuntimeFunction Kind;

    /// The name of the function.
    StringRef Name;

    /// Flag to indicate a variadic function.
    bool IsVarArg;

    /// The return type of the function.
    Type *ReturnType;

    /// The argument types of the function.
    SmallVector<Type *, 8> ArgumentTypes;

    /// The declaration if available.
    Function *Declaration = nullptr;

    /// Uses of this runtime function per function containing the use.
    using UseVector = SmallVector<Use *, 16>;

    /// Clear UsesMap for runtime function.
    void clearUsesMap() { UsesMap.clear(); }

    /// Boolean conversion that is true if the runtime function was found.
    operator bool() const { return Declaration; }

    /// Return the vector of uses in function \p F.
    UseVector &getOrCreateUseVector(Function *F) {
      std::shared_ptr<UseVector> &UV = UsesMap[F];
      if (!UV)
        UV = std::make_shared<UseVector>();
      return *UV;
    }

    /// Return the vector of uses in function \p F or `nullptr` if there are
    /// none.
    const UseVector *getUseVector(Function &F) const {
      auto I = UsesMap.find(&F);
      if (I != UsesMap.end())
        return I->second.get();
      return nullptr;
    }

    /// Return how many functions contain uses of this runtime function.
    size_t getNumFunctionsWithUses() const { return UsesMap.size(); }

    /// Return the number of arguments (or the minimal number for variadic
    /// functions).
    size_t getNumArgs() const { return ArgumentTypes.size(); }

    /// Run the callback \p CB on each use and forget the use if the result is
    /// true. The callback will be fed the function in which the use was
    /// encountered as second argument.
    void foreachUse(SmallVectorImpl<Function *> &SCC,
                    function_ref<bool(Use &, Function &)> CB) {
      for (Function *F : SCC)
        foreachUse(CB, F);
    }

    /// Run the callback \p CB on each use within the function \p F and forget
    /// the use if the result is true.
    void foreachUse(function_ref<bool(Use &, Function &)> CB, Function *F) {
      SmallVector<unsigned, 8> ToBeDeleted;
      ToBeDeleted.clear();

      unsigned Idx = 0;
      UseVector &UV = getOrCreateUseVector(F);

      for (Use *U : UV) {
        if (CB(*U, *F))
          ToBeDeleted.push_back(Idx);
        ++Idx;
      }

      // Remove the to-be-deleted indices in reverse order as prior
      // modifications will not modify the smaller indices.
      while (!ToBeDeleted.empty()) {
        unsigned Idx = ToBeDeleted.pop_back_val();
        UV[Idx] = UV.back();
        UV.pop_back();
      }
    }

  private:
    /// Map from functions to all uses of this runtime function contained in
    /// them.
    DenseMap<Function *, std::shared_ptr<UseVector>> UsesMap;

  public:
    /// Iterators for the uses of this runtime function.
    decltype(UsesMap)::iterator begin() { return UsesMap.begin(); }
    decltype(UsesMap)::iterator end() { return UsesMap.end(); }
  };

  /// An OpenMP-IR-Builder instance
  OpenMPIRBuilder OMPBuilder;

  /// Map from runtime function kind to the runtime function description.
  EnumeratedArray<RuntimeFunctionInfo, RuntimeFunction,
                  RuntimeFunction::OMPRTL___last>
      RFIs;

  /// Map from function declarations/definitions to their runtime enum type.
  DenseMap<Function *, RuntimeFunction> RuntimeFunctionIDMap;

  /// Map from ICV kind to the ICV description.
  EnumeratedArray<InternalControlVarInfo, InternalControlVar,
                  InternalControlVar::ICV___last>
      ICVs;

  /// Helper to initialize all internal control variable information for those
  /// defined in OMPKinds.def.
  void initializeInternalControlVars() {
#define ICV_RT_SET(_Name, RTL)                                                 \
  {                                                                            \
    auto &ICV = ICVs[_Name];                                                   \
    ICV.Setter = RTL;                                                          \
  }
#define ICV_RT_GET(Name, RTL)                                                  \
  {                                                                            \
    auto &ICV = ICVs[Name];                                                    \
    ICV.Getter = RTL;                                                          \
  }
#define ICV_DATA_ENV(Enum, _Name, _EnvVarName, Init)                           \
  {                                                                            \
    auto &ICV = ICVs[Enum];                                                    \
    ICV.Name = _Name;                                                          \
    ICV.Kind = Enum;                                                           \
    ICV.InitKind = Init;                                                       \
    ICV.EnvVarName = _EnvVarName;                                              \
    switch (ICV.InitKind) {                                                    \
    case ICV_IMPLEMENTATION_DEFINED:                                           \
      ICV.InitValue = nullptr;                                                 \
      break;                                                                   \
    case ICV_ZERO:                                                             \
      ICV.InitValue = ConstantInt::get(                                        \
          Type::getInt32Ty(OMPBuilder.Int32->getContext()), 0);                \
      break;                                                                   \
    case ICV_FALSE:                                                            \
      ICV.InitValue = ConstantInt::getFalse(OMPBuilder.Int1->getContext());    \
      break;                                                                   \
    case ICV_LAST:                                                             \
      break;                                                                   \
    }                                                                          \
  }
#include "llvm/Frontend/OpenMP/OMPKinds.def"
  }

  /// Returns true if the function declaration \p F matches the runtime
  /// function types, that is, return type \p RTFRetType, and argument types
  /// \p RTFArgTypes.
  static bool declMatchesRTFTypes(Function *F, Type *RTFRetType,
                                  SmallVector<Type *, 8> &RTFArgTypes) {
    // TODO: We should output information to the user (under debug output
    //       and via remarks).

    if (!F)
      return false;
    if (F->getReturnType() != RTFRetType)
      return false;
    if (F->arg_size() != RTFArgTypes.size())
      return false;

    auto *RTFTyIt = RTFArgTypes.begin();
    for (Argument &Arg : F->args()) {
      if (Arg.getType() != *RTFTyIt)
        return false;

      ++RTFTyIt;
    }

    return true;
  }

  // Helper to collect all uses of the declaration in the UsesMap.
  unsigned collectUses(RuntimeFunctionInfo &RFI, bool CollectStats = true) {
    unsigned NumUses = 0;
    if (!RFI.Declaration)
      return NumUses;
    OMPBuilder.addAttributes(RFI.Kind, *RFI.Declaration);

    if (CollectStats) {
      NumOpenMPRuntimeFunctionsIdentified += 1;
      NumOpenMPRuntimeFunctionUsesIdentified += RFI.Declaration->getNumUses();
    }

    // TODO: We directly convert uses into proper calls and unknown uses.
    for (Use &U : RFI.Declaration->uses()) {
      if (Instruction *UserI = dyn_cast<Instruction>(U.getUser())) {
        if (ModuleSlice.empty() || ModuleSlice.count(UserI->getFunction())) {
          RFI.getOrCreateUseVector(UserI->getFunction()).push_back(&U);
          ++NumUses;
        }
      } else {
        RFI.getOrCreateUseVector(nullptr).push_back(&U);
        ++NumUses;
      }
    }
    return NumUses;
  }

  // Helper function to recollect uses of a runtime function.
  void recollectUsesForFunction(RuntimeFunction RTF) {
    auto &RFI = RFIs[RTF];
    RFI.clearUsesMap();
    collectUses(RFI, /*CollectStats*/ false);
  }

  // Helper function to recollect uses of all runtime functions.
  void recollectUses() {
    for (int Idx = 0; Idx < RFIs.size(); ++Idx)
      recollectUsesForFunction(static_cast<RuntimeFunction>(Idx));
  }

  // Helper function to inherit the calling convention of the function callee.
  void setCallingConvention(FunctionCallee Callee, CallInst *CI) {
    if (Function *Fn = dyn_cast<Function>(Callee.getCallee()))
      CI->setCallingConv(Fn->getCallingConv());
  }

  /// Helper to initialize all runtime function information for those defined
  /// in OpenMPKinds.def.
  void initializeRuntimeFunctions(Module &M) {

    // Helper macros for handling __VA_ARGS__ in OMP_RTL
#define OMP_TYPE(VarName, ...)                                                 \
  Type *VarName = OMPBuilder.VarName;                                          \
  (void)VarName;

#define OMP_ARRAY_TYPE(VarName, ...)                                           \
  ArrayType *VarName##Ty = OMPBuilder.VarName##Ty;                             \
  (void)VarName##Ty;                                                           \
  PointerType *VarName##PtrTy = OMPBuilder.VarName##PtrTy;                     \
  (void)VarName##PtrTy;

#define OMP_FUNCTION_TYPE(VarName, ...)                                        \
  FunctionType *VarName = OMPBuilder.VarName;                                  \
  (void)VarName;                                                               \
  PointerType *VarName##Ptr = OMPBuilder.VarName##Ptr;                         \
  (void)VarName##Ptr;

#define OMP_STRUCT_TYPE(VarName, ...)                                          \
  StructType *VarName = OMPBuilder.VarName;                                    \
  (void)VarName;                                                               \
  PointerType *VarName##Ptr = OMPBuilder.VarName##Ptr;                         \
  (void)VarName##Ptr;

#define OMP_RTL(_Enum, _Name, _IsVarArg, _ReturnType, ...)                     \
  {                                                                            \
    SmallVector<Type *, 8> ArgsTypes({__VA_ARGS__});                           \
    Function *F = M.getFunction(_Name);                                        \
    RTLFunctions.insert(F);                                                    \
    if (declMatchesRTFTypes(F, OMPBuilder._ReturnType, ArgsTypes)) {           \
      RuntimeFunctionIDMap[F] = _Enum;                                         \
      auto &RFI = RFIs[_Enum];                                                 \
      RFI.Kind = _Enum;                                                        \
      RFI.Name = _Name;                                                        \
      RFI.IsVarArg = _IsVarArg;                                                \
      RFI.ReturnType = OMPBuilder._ReturnType;                                 \
      RFI.ArgumentTypes = std::move(ArgsTypes);                                \
      RFI.Declaration = F;                                                     \
      unsigned NumUses = collectUses(RFI);                                     \
      (void)NumUses;                                                           \
      LLVM_DEBUG({                                                             \
        dbgs() << TAG << RFI.Name << (RFI.Declaration ? "" : " not")           \
               << " found\n";                                                  \
        if (RFI.Declaration)                                                   \
          dbgs() << TAG << "-> got " << NumUses << " uses in "                 \
                 << RFI.getNumFunctionsWithUses()                              \
                 << " different functions.\n";                                 \
      });                                                                      \
    }                                                                          \
  }
#include "llvm/Frontend/OpenMP/OMPKinds.def"

    // Remove the `noinline` attribute from `__kmpc`, `ompx::` and `omp_`
    // functions, except if `optnone` is present.
    if (isOpenMPDevice(M)) {
      for (Function &F : M) {
        for (StringRef Prefix : {"__kmpc", "_ZN4ompx", "omp_"})
          if (F.hasFnAttribute(Attribute::NoInline) &&
              F.getName().startswith(Prefix) &&
              !F.hasFnAttribute(Attribute::OptimizeNone))
            F.removeFnAttr(Attribute::NoInline);
      }
    }

    // TODO: We should attach the attributes defined in OMPKinds.def.
  }

  /// Collection of known kernels (\see Kernel) in the module.
  KernelSet &Kernels;

  /// Collection of known OpenMP runtime functions..
  DenseSet<const Function *> RTLFunctions;
};

template <typename Ty, bool InsertInvalidates = true>
struct BooleanStateWithSetVector : public BooleanState {
  bool contains(const Ty &Elem) const { return Set.contains(Elem); }
  bool insert(const Ty &Elem) {
    if (InsertInvalidates)
      BooleanState::indicatePessimisticFixpoint();
    return Set.insert(Elem);
  }

  const Ty &operator[](int Idx) const { return Set[Idx]; }
  bool operator==(const BooleanStateWithSetVector &RHS) const {
    return BooleanState::operator==(RHS) && Set == RHS.Set;
  }
  bool operator!=(const BooleanStateWithSetVector &RHS) const {
    return !(*this == RHS);
  }

  bool empty() const { return Set.empty(); }
  size_t size() const { return Set.size(); }

  /// "Clamp" this state with \p RHS.
  BooleanStateWithSetVector &operator^=(const BooleanStateWithSetVector &RHS) {
    BooleanState::operator^=(RHS);
    Set.insert(RHS.Set.begin(), RHS.Set.end());
    return *this;
  }

private:
  /// A set to keep track of elements.
  SetVector<Ty> Set;

public:
  typename decltype(Set)::iterator begin() { return Set.begin(); }
  typename decltype(Set)::iterator end() { return Set.end(); }
  typename decltype(Set)::const_iterator begin() const { return Set.begin(); }
  typename decltype(Set)::const_iterator end() const { return Set.end(); }
};

template <typename Ty, bool InsertInvalidates = true>
using BooleanStateWithPtrSetVector =
    BooleanStateWithSetVector<Ty *, InsertInvalidates>;

struct KernelInfoState : AbstractState {
  /// Flag to track if we reached a fixpoint.
  bool IsAtFixpoint = false;

  /// The parallel regions (identified by the outlined parallel functions) that
  /// can be reached from the associated function.
  BooleanStateWithPtrSetVector<Function, /* InsertInvalidates */ false>
      ReachedKnownParallelRegions;

  /// State to track what parallel region we might reach.
  BooleanStateWithPtrSetVector<CallBase> ReachedUnknownParallelRegions;

  /// State to track if we are in SPMD-mode, assumed or know, and why we decided
  /// we cannot be. If it is assumed, then RequiresFullRuntime should also be
  /// false.
  BooleanStateWithPtrSetVector<Instruction, false> SPMDCompatibilityTracker;

  /// The __kmpc_target_init call in this kernel, if any. If we find more than
  /// one we abort as the kernel is malformed.
  CallBase *KernelInitCB = nullptr;

  /// The __kmpc_target_deinit call in this kernel, if any. If we find more than
  /// one we abort as the kernel is malformed.
  CallBase *KernelDeinitCB = nullptr;

  /// Flag to indicate if the associated function is a kernel entry.
  bool IsKernelEntry = false;

  /// State to track what kernel entries can reach the associated function.
  BooleanStateWithPtrSetVector<Function, false> ReachingKernelEntries;

  /// State to indicate if we can track parallel level of the associated
  /// function. We will give up tracking if we encounter unknown caller or the
  /// caller is __kmpc_parallel_51.
  BooleanStateWithSetVector<uint8_t> ParallelLevels;

  /// Flag that indicates if the kernel has nested Parallelism
  bool NestedParallelism = false;

  /// Abstract State interface
  ///{

  KernelInfoState() = default;
  KernelInfoState(bool BestState) {
    if (!BestState)
      indicatePessimisticFixpoint();
  }

  /// See AbstractState::isValidState(...)
  bool isValidState() const override { return true; }

  /// See AbstractState::isAtFixpoint(...)
  bool isAtFixpoint() const override { return IsAtFixpoint; }

  /// See AbstractState::indicatePessimisticFixpoint(...)
  ChangeStatus indicatePessimisticFixpoint() override {
    IsAtFixpoint = true;
    ReachingKernelEntries.indicatePessimisticFixpoint();
    SPMDCompatibilityTracker.indicatePessimisticFixpoint();
    ReachedKnownParallelRegions.indicatePessimisticFixpoint();
    ReachedUnknownParallelRegions.indicatePessimisticFixpoint();
    return ChangeStatus::CHANGED;
  }

  /// See AbstractState::indicateOptimisticFixpoint(...)
  ChangeStatus indicateOptimisticFixpoint() override {
    IsAtFixpoint = true;
    ReachingKernelEntries.indicateOptimisticFixpoint();
    SPMDCompatibilityTracker.indicateOptimisticFixpoint();
    ReachedKnownParallelRegions.indicateOptimisticFixpoint();
    ReachedUnknownParallelRegions.indicateOptimisticFixpoint();
    return ChangeStatus::UNCHANGED;
  }

  /// Return the assumed state
  KernelInfoState &getAssumed() { return *this; }
  const KernelInfoState &getAssumed() const { return *this; }

  bool operator==(const KernelInfoState &RHS) const {
    if (SPMDCompatibilityTracker != RHS.SPMDCompatibilityTracker)
      return false;
    if (ReachedKnownParallelRegions != RHS.ReachedKnownParallelRegions)
      return false;
    if (ReachedUnknownParallelRegions != RHS.ReachedUnknownParallelRegions)
      return false;
    if (ReachingKernelEntries != RHS.ReachingKernelEntries)
      return false;
    return true;
  }

  /// Returns true if this kernel contains any OpenMP parallel regions.
  bool mayContainParallelRegion() {
    return !ReachedKnownParallelRegions.empty() ||
           !ReachedUnknownParallelRegions.empty();
  }

  /// Return empty set as the best state of potential values.
  static KernelInfoState getBestState() { return KernelInfoState(true); }

  static KernelInfoState getBestState(KernelInfoState &KIS) {
    return getBestState();
  }

  /// Return full set as the worst state of potential values.
  static KernelInfoState getWorstState() { return KernelInfoState(false); }

  /// "Clamp" this state with \p KIS.
  KernelInfoState operator^=(const KernelInfoState &KIS) {
    // Do not merge two different _init and _deinit call sites.
    if (KIS.KernelInitCB) {
      if (KernelInitCB && KernelInitCB != KIS.KernelInitCB)
        llvm_unreachable("Kernel that calls another kernel violates OpenMP-Opt "
                         "assumptions.");
      KernelInitCB = KIS.KernelInitCB;
    }
    if (KIS.KernelDeinitCB) {
      if (KernelDeinitCB && KernelDeinitCB != KIS.KernelDeinitCB)
        llvm_unreachable("Kernel that calls another kernel violates OpenMP-Opt "
                         "assumptions.");
      KernelDeinitCB = KIS.KernelDeinitCB;
    }
    SPMDCompatibilityTracker ^= KIS.SPMDCompatibilityTracker;
    ReachedKnownParallelRegions ^= KIS.ReachedKnownParallelRegions;
    ReachedUnknownParallelRegions ^= KIS.ReachedUnknownParallelRegions;
    NestedParallelism |= KIS.NestedParallelism;
    return *this;
  }

  KernelInfoState operator&=(const KernelInfoState &KIS) {
    return (*this ^= KIS);
  }

  ///}
};

/// Used to map the values physically (in the IR) stored in an offload
/// array, to a vector in memory.
struct OffloadArray {
  /// Physical array (in the IR).
  AllocaInst *Array = nullptr;
  /// Mapped values.
  SmallVector<Value *, 8> StoredValues;
  /// Last stores made in the offload array.
  SmallVector<StoreInst *, 8> LastAccesses;

  OffloadArray() = default;

  /// Initializes the OffloadArray with the values stored in \p Array before
  /// instruction \p Before is reached. Returns false if the initialization
  /// fails.
  /// This MUST be used immediately after the construction of the object.
  bool initialize(AllocaInst &Array, Instruction &Before) {
    if (!Array.getAllocatedType()->isArrayTy())
      return false;

    if (!getValues(Array, Before))
      return false;

    this->Array = &Array;
    return true;
  }

  static const unsigned DeviceIDArgNum = 1;
  static const unsigned BasePtrsArgNum = 3;
  static const unsigned PtrsArgNum = 4;
  static const unsigned SizesArgNum = 5;

private:
  /// Traverses the BasicBlock where \p Array is, collecting the stores made to
  /// \p Array, leaving StoredValues with the values stored before the
  /// instruction \p Before is reached.
  bool getValues(AllocaInst &Array, Instruction &Before) {
    // Initialize container.
    const uint64_t NumValues = Array.getAllocatedType()->getArrayNumElements();
    StoredValues.assign(NumValues, nullptr);
    LastAccesses.assign(NumValues, nullptr);

    // TODO: This assumes the instruction \p Before is in the same
    //  BasicBlock as Array. Make it general, for any control flow graph.
    BasicBlock *BB = Array.getParent();
    if (BB != Before.getParent())
      return false;

    const DataLayout &DL = Array.getModule()->getDataLayout();
    const unsigned int PointerSize = DL.getPointerSize();

    for (Instruction &I : *BB) {
      if (&I == &Before)
        break;

      if (!isa<StoreInst>(&I))
        continue;

      auto *S = cast<StoreInst>(&I);
      int64_t Offset = -1;
      auto *Dst =
          GetPointerBaseWithConstantOffset(S->getPointerOperand(), Offset, DL);
      if (Dst == &Array) {
        int64_t Idx = Offset / PointerSize;
        StoredValues[Idx] = getUnderlyingObject(S->getValueOperand());
        LastAccesses[Idx] = S;
      }
    }

    return isFilled();
  }

  /// Returns true if all values in StoredValues and
  /// LastAccesses are not nullptrs.
  bool isFilled() {
    const unsigned NumValues = StoredValues.size();
    for (unsigned I = 0; I < NumValues; ++I) {
      if (!StoredValues[I] || !LastAccesses[I])
        return false;
    }

    return true;
  }
};

struct OpenMPOpt {

  using OptimizationRemarkGetter =
      function_ref<OptimizationRemarkEmitter &(Function *)>;

  OpenMPOpt(SmallVectorImpl<Function *> &SCC, CallGraphUpdater &CGUpdater,
            OptimizationRemarkGetter OREGetter,
            OMPInformationCache &OMPInfoCache, Attributor &A)
      : M(*(*SCC.begin())->getParent()), SCC(SCC), CGUpdater(CGUpdater),
        OREGetter(OREGetter), OMPInfoCache(OMPInfoCache), A(A) {}

  /// Check if any remarks are enabled for openmp-opt
  bool remarksEnabled() {
    auto &Ctx = M.getContext();
    return Ctx.getDiagHandlerPtr()->isAnyRemarkEnabled(DEBUG_TYPE);
  }

  /// Run all OpenMP optimizations on the underlying SCC/ModuleSlice.
  bool run(bool IsModulePass) {
    if (SCC.empty())
      return false;

    bool Changed = false;

    LLVM_DEBUG(dbgs() << TAG << "Run on SCC with " << SCC.size()
                      << " functions in a slice with "
                      << OMPInfoCache.ModuleSlice.size() << " functions\n");

    if (IsModulePass) {
      Changed |= runAttributor(IsModulePass);

      // Recollect uses, in case Attributor deleted any.
      OMPInfoCache.recollectUses();

      // TODO: This should be folded into buildCustomStateMachine.
      Changed |= rewriteDeviceCodeStateMachine();

      if (remarksEnabled())
        analysisGlobalization();

      Changed |= eliminateBarriers();
    } else {
      if (PrintICVValues)
        printICVs();
      if (PrintOpenMPKernels)
        printKernels();

      Changed |= runAttributor(IsModulePass);

      // Recollect uses, in case Attributor deleted any.
      OMPInfoCache.recollectUses();

      Changed |= deleteParallelRegions();

      if (HideMemoryTransferLatency)
        Changed |= hideMemTransfersLatency();
      Changed |= deduplicateRuntimeCalls();
      if (EnableParallelRegionMerging) {
        if (mergeParallelRegions()) {
          deduplicateRuntimeCalls();
          Changed = true;
        }
      }

      Changed |= eliminateBarriers();
    }

    return Changed;
  }

  /// Print initial ICV values for testing.
  /// FIXME: This should be done from the Attributor once it is added.
  void printICVs() const {
    InternalControlVar ICVs[] = {ICV_nthreads, ICV_active_levels, ICV_cancel,
                                 ICV_proc_bind};

    for (Function *F : SCC) {
      for (auto ICV : ICVs) {
        auto ICVInfo = OMPInfoCache.ICVs[ICV];
        auto Remark = [&](OptimizationRemarkAnalysis ORA) {
          return ORA << "OpenMP ICV " << ore::NV("OpenMPICV", ICVInfo.Name)
                     << " Value: "
                     << (ICVInfo.InitValue
                             ? toString(ICVInfo.InitValue->getValue(), 10, true)
                             : "IMPLEMENTATION_DEFINED");
        };

        emitRemark<OptimizationRemarkAnalysis>(F, "OpenMPICVTracker", Remark);
      }
    }
  }

  /// Print OpenMP GPU kernels for testing.
  void printKernels() const {
    for (Function *F : SCC) {
      if (!OMPInfoCache.Kernels.count(F))
        continue;

      auto Remark = [&](OptimizationRemarkAnalysis ORA) {
        return ORA << "OpenMP GPU kernel "
                   << ore::NV("OpenMPGPUKernel", F->getName()) << "\n";
      };

      emitRemark<OptimizationRemarkAnalysis>(F, "OpenMPGPU", Remark);
    }
  }

  /// Return the call if \p U is a callee use in a regular call. If \p RFI is
  /// given it has to be the callee or a nullptr is returned.
  static CallInst *getCallIfRegularCall(
      Use &U, OMPInformationCache::RuntimeFunctionInfo *RFI = nullptr) {
    CallInst *CI = dyn_cast<CallInst>(U.getUser());
    if (CI && CI->isCallee(&U) && !CI->hasOperandBundles() &&
        (!RFI ||
         (RFI->Declaration && CI->getCalledFunction() == RFI->Declaration)))
      return CI;
    return nullptr;
  }

  /// Return the call if \p V is a regular call. If \p RFI is given it has to be
  /// the callee or a nullptr is returned.
  static CallInst *getCallIfRegularCall(
      Value &V, OMPInformationCache::RuntimeFunctionInfo *RFI = nullptr) {
    CallInst *CI = dyn_cast<CallInst>(&V);
    if (CI && !CI->hasOperandBundles() &&
        (!RFI ||
         (RFI->Declaration && CI->getCalledFunction() == RFI->Declaration)))
      return CI;
    return nullptr;
  }

private:
  /// Merge parallel regions when it is safe.
  bool mergeParallelRegions() {
    const unsigned CallbackCalleeOperand = 2;
    const unsigned CallbackFirstArgOperand = 3;
    using InsertPointTy = OpenMPIRBuilder::InsertPointTy;

    // Check if there are any __kmpc_fork_call calls to merge.
    OMPInformationCache::RuntimeFunctionInfo &RFI =
        OMPInfoCache.RFIs[OMPRTL___kmpc_fork_call];

    if (!RFI.Declaration)
      return false;

    // Unmergable calls that prevent merging a parallel region.
    OMPInformationCache::RuntimeFunctionInfo UnmergableCallsInfo[] = {
        OMPInfoCache.RFIs[OMPRTL___kmpc_push_proc_bind],
        OMPInfoCache.RFIs[OMPRTL___kmpc_push_num_threads],
    };

    bool Changed = false;
    LoopInfo *LI = nullptr;
    DominatorTree *DT = nullptr;

    SmallDenseMap<BasicBlock *, SmallPtrSet<Instruction *, 4>> BB2PRMap;

    BasicBlock *StartBB = nullptr, *EndBB = nullptr;
    auto BodyGenCB = [&](InsertPointTy AllocaIP, InsertPointTy CodeGenIP) {
      BasicBlock *CGStartBB = CodeGenIP.getBlock();
      BasicBlock *CGEndBB =
          SplitBlock(CGStartBB, &*CodeGenIP.getPoint(), DT, LI);
      assert(StartBB != nullptr && "StartBB should not be null");
      CGStartBB->getTerminator()->setSuccessor(0, StartBB);
      assert(EndBB != nullptr && "EndBB should not be null");
      EndBB->getTerminator()->setSuccessor(0, CGEndBB);
    };

    auto PrivCB = [&](InsertPointTy AllocaIP, InsertPointTy CodeGenIP, Value &,
                      Value &Inner, Value *&ReplacementValue) -> InsertPointTy {
      ReplacementValue = &Inner;
      return CodeGenIP;
    };

    auto FiniCB = [&](InsertPointTy CodeGenIP) {};

    /// Create a sequential execution region within a merged parallel region,
    /// encapsulated in a master construct with a barrier for synchronization.
    auto CreateSequentialRegion = [&](Function *OuterFn,
                                      BasicBlock *OuterPredBB,
                                      Instruction *SeqStartI,
                                      Instruction *SeqEndI) {
      // Isolate the instructions of the sequential region to a separate
      // block.
      BasicBlock *ParentBB = SeqStartI->getParent();
      BasicBlock *SeqEndBB =
          SplitBlock(ParentBB, SeqEndI->getNextNode(), DT, LI);
      BasicBlock *SeqAfterBB =
          SplitBlock(SeqEndBB, &*SeqEndBB->getFirstInsertionPt(), DT, LI);
      BasicBlock *SeqStartBB =
          SplitBlock(ParentBB, SeqStartI, DT, LI, nullptr, "seq.par.merged");

      assert(ParentBB->getUniqueSuccessor() == SeqStartBB &&
             "Expected a different CFG");
      const DebugLoc DL = ParentBB->getTerminator()->getDebugLoc();
      ParentBB->getTerminator()->eraseFromParent();

      auto BodyGenCB = [&](InsertPointTy AllocaIP, InsertPointTy CodeGenIP) {
        BasicBlock *CGStartBB = CodeGenIP.getBlock();
        BasicBlock *CGEndBB =
            SplitBlock(CGStartBB, &*CodeGenIP.getPoint(), DT, LI);
        assert(SeqStartBB != nullptr && "SeqStartBB should not be null");
        CGStartBB->getTerminator()->setSuccessor(0, SeqStartBB);
        assert(SeqEndBB != nullptr && "SeqEndBB should not be null");
        SeqEndBB->getTerminator()->setSuccessor(0, CGEndBB);
      };
      auto FiniCB = [&](InsertPointTy CodeGenIP) {};

      // Find outputs from the sequential region to outside users and
      // broadcast their values to them.
      for (Instruction &I : *SeqStartBB) {
        SmallPtrSet<Instruction *, 4> OutsideUsers;
        for (User *Usr : I.users()) {
          Instruction &UsrI = *cast<Instruction>(Usr);
          // Ignore outputs to LT intrinsics, code extraction for the merged
          // parallel region will fix them.
          if (UsrI.isLifetimeStartOrEnd())
            continue;

          if (UsrI.getParent() != SeqStartBB)
            OutsideUsers.insert(&UsrI);
        }

        if (OutsideUsers.empty())
          continue;

        // Emit an alloca in the outer region to store the broadcasted
        // value.
        const DataLayout &DL = M.getDataLayout();
        AllocaInst *AllocaI = new AllocaInst(
            I.getType(), DL.getAllocaAddrSpace(), nullptr,
            I.getName() + ".seq.output.alloc", &OuterFn->front().front());

        // Emit a store instruction in the sequential BB to update the
        // value.
        new StoreInst(&I, AllocaI, SeqStartBB->getTerminator());

        // Emit a load instruction and replace the use of the output value
        // with it.
        for (Instruction *UsrI : OutsideUsers) {
          LoadInst *LoadI = new LoadInst(
              I.getType(), AllocaI, I.getName() + ".seq.output.load", UsrI);
          UsrI->replaceUsesOfWith(&I, LoadI);
        }
      }

      OpenMPIRBuilder::LocationDescription Loc(
          InsertPointTy(ParentBB, ParentBB->end()), DL);
      InsertPointTy SeqAfterIP =
          OMPInfoCache.OMPBuilder.createMaster(Loc, BodyGenCB, FiniCB);

      OMPInfoCache.OMPBuilder.createBarrier(SeqAfterIP, OMPD_parallel);

      BranchInst::Create(SeqAfterBB, SeqAfterIP.getBlock());

      LLVM_DEBUG(dbgs() << TAG << "After sequential inlining " << *OuterFn
                        << "\n");
    };

    // Helper to merge the __kmpc_fork_call calls in MergableCIs. They are all
    // contained in BB and only separated by instructions that can be
    // redundantly executed in parallel. The block BB is split before the first
    // call (in MergableCIs) and after the last so the entire region we merge
    // into a single parallel region is contained in a single basic block
    // without any other instructions. We use the OpenMPIRBuilder to outline
    // that block and call the resulting function via __kmpc_fork_call.
    auto Merge = [&](const SmallVectorImpl<CallInst *> &MergableCIs,
                     BasicBlock *BB) {
      // TODO: Change the interface to allow single CIs expanded, e.g, to
      // include an outer loop.
      assert(MergableCIs.size() > 1 && "Assumed multiple mergable CIs");

      auto Remark = [&](OptimizationRemark OR) {
        OR << "Parallel region merged with parallel region"
           << (MergableCIs.size() > 2 ? "s" : "") << " at ";
        for (auto *CI : llvm::drop_begin(MergableCIs)) {
          OR << ore::NV("OpenMPParallelMerge", CI->getDebugLoc());
          if (CI != MergableCIs.back())
            OR << ", ";
        }
        return OR << ".";
      };

      emitRemark<OptimizationRemark>(MergableCIs.front(), "OMP150", Remark);

      Function *OriginalFn = BB->getParent();
      LLVM_DEBUG(dbgs() << TAG << "Merge " << MergableCIs.size()
                        << " parallel regions in " << OriginalFn->getName()
                        << "\n");

      // Isolate the calls to merge in a separate block.
      EndBB = SplitBlock(BB, MergableCIs.back()->getNextNode(), DT, LI);
      BasicBlock *AfterBB =
          SplitBlock(EndBB, &*EndBB->getFirstInsertionPt(), DT, LI);
      StartBB = SplitBlock(BB, MergableCIs.front(), DT, LI, nullptr,
                           "omp.par.merged");

      assert(BB->getUniqueSuccessor() == StartBB && "Expected a different CFG");
      const DebugLoc DL = BB->getTerminator()->getDebugLoc();
      BB->getTerminator()->eraseFromParent();

      // Create sequential regions for sequential instructions that are
      // in-between mergable parallel regions.
      for (auto *It = MergableCIs.begin(), *End = MergableCIs.end() - 1;
           It != End; ++It) {
        Instruction *ForkCI = *It;
        Instruction *NextForkCI = *(It + 1);

        // Continue if there are not in-between instructions.
        if (ForkCI->getNextNode() == NextForkCI)
          continue;

        CreateSequentialRegion(OriginalFn, BB, ForkCI->getNextNode(),
                               NextForkCI->getPrevNode());
      }

      OpenMPIRBuilder::LocationDescription Loc(InsertPointTy(BB, BB->end()),
                                               DL);
      IRBuilder<>::InsertPoint AllocaIP(
          &OriginalFn->getEntryBlock(),
          OriginalFn->getEntryBlock().getFirstInsertionPt());
      // Create the merged parallel region with default proc binding, to
      // avoid overriding binding settings, and without explicit cancellation.
      InsertPointTy AfterIP = OMPInfoCache.OMPBuilder.createParallel(
          Loc, AllocaIP, BodyGenCB, PrivCB, FiniCB, nullptr, nullptr,
          OMP_PROC_BIND_default, /* IsCancellable */ false);
      BranchInst::Create(AfterBB, AfterIP.getBlock());

      // Perform the actual outlining.
      OMPInfoCache.OMPBuilder.finalize(OriginalFn);

      Function *OutlinedFn = MergableCIs.front()->getCaller();

      // Replace the __kmpc_fork_call calls with direct calls to the outlined
      // callbacks.
      SmallVector<Value *, 8> Args;
      for (auto *CI : MergableCIs) {
        Value *Callee = CI->getArgOperand(CallbackCalleeOperand);
        FunctionType *FT = OMPInfoCache.OMPBuilder.ParallelTask;
        Args.clear();
        Args.push_back(OutlinedFn->getArg(0));
        Args.push_back(OutlinedFn->getArg(1));
        for (unsigned U = CallbackFirstArgOperand, E = CI->arg_size(); U < E;
             ++U)
          Args.push_back(CI->getArgOperand(U));

        CallInst *NewCI = CallInst::Create(FT, Callee, Args, "", CI);
        if (CI->getDebugLoc())
          NewCI->setDebugLoc(CI->getDebugLoc());

        // Forward parameter attributes from the callback to the callee.
        for (unsigned U = CallbackFirstArgOperand, E = CI->arg_size(); U < E;
             ++U)
          for (const Attribute &A : CI->getAttributes().getParamAttrs(U))
            NewCI->addParamAttr(
                U - (CallbackFirstArgOperand - CallbackCalleeOperand), A);

        // Emit an explicit barrier to replace the implicit fork-join barrier.
        if (CI != MergableCIs.back()) {
          // TODO: Remove barrier if the merged parallel region includes the
          // 'nowait' clause.
          OMPInfoCache.OMPBuilder.createBarrier(
              InsertPointTy(NewCI->getParent(),
                            NewCI->getNextNode()->getIterator()),
              OMPD_parallel);
        }

        CI->eraseFromParent();
      }

      assert(OutlinedFn != OriginalFn && "Outlining failed");
      CGUpdater.registerOutlinedFunction(*OriginalFn, *OutlinedFn);
      CGUpdater.reanalyzeFunction(*OriginalFn);

      NumOpenMPParallelRegionsMerged += MergableCIs.size();

      return true;
    };

    // Helper function that identifes sequences of
    // __kmpc_fork_call uses in a basic block.
    auto DetectPRsCB = [&](Use &U, Function &F) {
      CallInst *CI = getCallIfRegularCall(U, &RFI);
      BB2PRMap[CI->getParent()].insert(CI);

      return false;
    };

    BB2PRMap.clear();
    RFI.foreachUse(SCC, DetectPRsCB);
    SmallVector<SmallVector<CallInst *, 4>, 4> MergableCIsVector;
    // Find mergable parallel regions within a basic block that are
    // safe to merge, that is any in-between instructions can safely
    // execute in parallel after merging.
    // TODO: support merging across basic-blocks.
    for (auto &It : BB2PRMap) {
      auto &CIs = It.getSecond();
      if (CIs.size() < 2)
        continue;

      BasicBlock *BB = It.getFirst();
      SmallVector<CallInst *, 4> MergableCIs;

      /// Returns true if the instruction is mergable, false otherwise.
      /// A terminator instruction is unmergable by definition since merging
      /// works within a BB. Instructions before the mergable region are
      /// mergable if they are not calls to OpenMP runtime functions that may
      /// set different execution parameters for subsequent parallel regions.
      /// Instructions in-between parallel regions are mergable if they are not
      /// calls to any non-intrinsic function since that may call a non-mergable
      /// OpenMP runtime function.
      auto IsMergable = [&](Instruction &I, bool IsBeforeMergableRegion) {
        // We do not merge across BBs, hence return false (unmergable) if the
        // instruction is a terminator.
        if (I.isTerminator())
          return false;

        if (!isa<CallInst>(&I))
          return true;

        CallInst *CI = cast<CallInst>(&I);
        if (IsBeforeMergableRegion) {
          Function *CalledFunction = CI->getCalledFunction();
          if (!CalledFunction)
            return false;
          // Return false (unmergable) if the call before the parallel
          // region calls an explicit affinity (proc_bind) or number of
          // threads (num_threads) compiler-generated function. Those settings
          // may be incompatible with following parallel regions.
          // TODO: ICV tracking to detect compatibility.
          for (const auto &RFI : UnmergableCallsInfo) {
            if (CalledFunction == RFI.Declaration)
              return false;
          }
        } else {
          // Return false (unmergable) if there is a call instruction
          // in-between parallel regions when it is not an intrinsic. It
          // may call an unmergable OpenMP runtime function in its callpath.
          // TODO: Keep track of possible OpenMP calls in the callpath.
          if (!isa<IntrinsicInst>(CI))
            return false;
        }

        return true;
      };
      // Find maximal number of parallel region CIs that are safe to merge.
      for (auto It = BB->begin(), End = BB->end(); It != End;) {
        Instruction &I = *It;
        ++It;

        if (CIs.count(&I)) {
          MergableCIs.push_back(cast<CallInst>(&I));
          continue;
        }

        // Continue expanding if the instruction is mergable.
        if (IsMergable(I, MergableCIs.empty()))
          continue;

        // Forward the instruction iterator to skip the next parallel region
        // since there is an unmergable instruction which can affect it.
        for (; It != End; ++It) {
          Instruction &SkipI = *It;
          if (CIs.count(&SkipI)) {
            LLVM_DEBUG(dbgs() << TAG << "Skip parallel region " << SkipI
                              << " due to " << I << "\n");
            ++It;
            break;
          }
        }

        // Store mergable regions found.
        if (MergableCIs.size() > 1) {
          MergableCIsVector.push_back(MergableCIs);
          LLVM_DEBUG(dbgs() << TAG << "Found " << MergableCIs.size()
                            << " parallel regions in block " << BB->getName()
                            << " of function " << BB->getParent()->getName()
                            << "\n";);
        }

        MergableCIs.clear();
      }

      if (!MergableCIsVector.empty()) {
        Changed = true;

        for (auto &MergableCIs : MergableCIsVector)
          Merge(MergableCIs, BB);
        MergableCIsVector.clear();
      }
    }

    if (Changed) {
      /// Re-collect use for fork calls, emitted barrier calls, and
      /// any emitted master/end_master calls.
      OMPInfoCache.recollectUsesForFunction(OMPRTL___kmpc_fork_call);
      OMPInfoCache.recollectUsesForFunction(OMPRTL___kmpc_barrier);
      OMPInfoCache.recollectUsesForFunction(OMPRTL___kmpc_master);
      OMPInfoCache.recollectUsesForFunction(OMPRTL___kmpc_end_master);
    }

    return Changed;
  }

  /// Try to delete parallel regions if possible.
  bool deleteParallelRegions() {
    const unsigned CallbackCalleeOperand = 2;

    OMPInformationCache::RuntimeFunctionInfo &RFI =
        OMPInfoCache.RFIs[OMPRTL___kmpc_fork_call];

    if (!RFI.Declaration)
      return false;

    bool Changed = false;
    auto DeleteCallCB = [&](Use &U, Function &) {
      CallInst *CI = getCallIfRegularCall(U);
      if (!CI)
        return false;
      auto *Fn = dyn_cast<Function>(
          CI->getArgOperand(CallbackCalleeOperand)->stripPointerCasts());
      if (!Fn)
        return false;
      if (!Fn->onlyReadsMemory())
        return false;
      if (!Fn->hasFnAttribute(Attribute::WillReturn))
        return false;

      LLVM_DEBUG(dbgs() << TAG << "Delete read-only parallel region in "
                        << CI->getCaller()->getName() << "\n");

      auto Remark = [&](OptimizationRemark OR) {
        return OR << "Removing parallel region with no side-effects.";
      };
      emitRemark<OptimizationRemark>(CI, "OMP160", Remark);

      CGUpdater.removeCallSite(*CI);
      CI->eraseFromParent();
      Changed = true;
      ++NumOpenMPParallelRegionsDeleted;
      return true;
    };

    RFI.foreachUse(SCC, DeleteCallCB);

    return Changed;
  }

  /// Try to eliminate runtime calls by reusing existing ones.
  bool deduplicateRuntimeCalls() {
    bool Changed = false;

    RuntimeFunction DeduplicableRuntimeCallIDs[] = {
        OMPRTL_omp_get_num_threads,
        OMPRTL_omp_in_parallel,
        OMPRTL_omp_get_cancellation,
        OMPRTL_omp_get_thread_limit,
        OMPRTL_omp_get_supported_active_levels,
        OMPRTL_omp_get_level,
        OMPRTL_omp_get_ancestor_thread_num,
        OMPRTL_omp_get_team_size,
        OMPRTL_omp_get_active_level,
        OMPRTL_omp_in_final,
        OMPRTL_omp_get_proc_bind,
        OMPRTL_omp_get_num_places,
        OMPRTL_omp_get_num_procs,
        OMPRTL_omp_get_place_num,
        OMPRTL_omp_get_partition_num_places,
        OMPRTL_omp_get_partition_place_nums};

    // Global-tid is handled separately.
    SmallSetVector<Value *, 16> GTIdArgs;
    collectGlobalThreadIdArguments(GTIdArgs);
    LLVM_DEBUG(dbgs() << TAG << "Found " << GTIdArgs.size()
                      << " global thread ID arguments\n");

    for (Function *F : SCC) {
      for (auto DeduplicableRuntimeCallID : DeduplicableRuntimeCallIDs)
        Changed |= deduplicateRuntimeCalls(
            *F, OMPInfoCache.RFIs[DeduplicableRuntimeCallID]);

      // __kmpc_global_thread_num is special as we can replace it with an
      // argument in enough cases to make it worth trying.
      Value *GTIdArg = nullptr;
      for (Argument &Arg : F->args())
        if (GTIdArgs.count(&Arg)) {
          GTIdArg = &Arg;
          break;
        }
      Changed |= deduplicateRuntimeCalls(
          *F, OMPInfoCache.RFIs[OMPRTL___kmpc_global_thread_num], GTIdArg);
    }

    return Changed;
  }

  /// Tries to hide the latency of runtime calls that involve host to
  /// device memory transfers by splitting them into their "issue" and "wait"
  /// versions. The "issue" is moved upwards as much as possible. The "wait" is
  /// moved downards as much as possible. The "issue" issues the memory transfer
  /// asynchronously, returning a handle. The "wait" waits in the returned
  /// handle for the memory transfer to finish.
  bool hideMemTransfersLatency() {
    auto &RFI = OMPInfoCache.RFIs[OMPRTL___tgt_target_data_begin_mapper];
    bool Changed = false;
    auto SplitMemTransfers = [&](Use &U, Function &Decl) {
      auto *RTCall = getCallIfRegularCall(U, &RFI);
      if (!RTCall)
        return false;

      OffloadArray OffloadArrays[3];
      if (!getValuesInOffloadArrays(*RTCall, OffloadArrays))
        return false;

      LLVM_DEBUG(dumpValuesInOffloadArrays(OffloadArrays));

      // TODO: Check if can be moved upwards.
      bool WasSplit = false;
      Instruction *WaitMovementPoint = canBeMovedDownwards(*RTCall);
      if (WaitMovementPoint)
        WasSplit = splitTargetDataBeginRTC(*RTCall, *WaitMovementPoint);

      Changed |= WasSplit;
      return WasSplit;
    };
    RFI.foreachUse(SCC, SplitMemTransfers);

    return Changed;
  }

  /// Eliminates redundant, aligned barriers in OpenMP offloaded kernels.
  /// TODO: Make this an AA and expand it to work across blocks and functions.
  bool eliminateBarriers() {
    bool Changed = false;

    if (DisableOpenMPOptBarrierElimination)
      return /*Changed=*/false;

    if (OMPInfoCache.Kernels.empty())
      return /*Changed=*/false;

    enum ImplicitBarrierType { IBT_ENTRY, IBT_EXIT };

    class BarrierInfo {
      Instruction *I;
      enum ImplicitBarrierType Type;

    public:
      BarrierInfo(enum ImplicitBarrierType Type) : I(nullptr), Type(Type) {}
      BarrierInfo(Instruction &I) : I(&I) {}

      bool isImplicit() { return !I; }

      bool isImplicitEntry() { return isImplicit() && Type == IBT_ENTRY; }

      bool isImplicitExit() { return isImplicit() && Type == IBT_EXIT; }

      Instruction *getInstruction() { return I; }
    };

    for (Function *Kernel : OMPInfoCache.Kernels) {
      for (BasicBlock &BB : *Kernel) {
        SmallVector<BarrierInfo, 8> BarriersInBlock;
        SmallPtrSet<Instruction *, 8> BarriersToBeDeleted;

        // Add the kernel entry implicit barrier.
        if (&Kernel->getEntryBlock() == &BB)
          BarriersInBlock.push_back(IBT_ENTRY);

        // Find implicit and explicit aligned barriers in the same basic block.
        for (Instruction &I : BB) {
          if (isa<ReturnInst>(I)) {
            // Add the implicit barrier when exiting the kernel.
            BarriersInBlock.push_back(IBT_EXIT);
            continue;
          }
          CallBase *CB = dyn_cast<CallBase>(&I);
          if (!CB)
            continue;

          auto IsAlignBarrierCB = [&](CallBase &CB) {
            switch (CB.getIntrinsicID()) {
            case Intrinsic::nvvm_barrier0:
            case Intrinsic::nvvm_barrier0_and:
            case Intrinsic::nvvm_barrier0_or:
            case Intrinsic::nvvm_barrier0_popc:
              return true;
            default:
              break;
            }
            return hasAssumption(CB,
                                 KnownAssumptionString("ompx_aligned_barrier"));
          };

          if (IsAlignBarrierCB(*CB)) {
            // Add an explicit aligned barrier.
            BarriersInBlock.push_back(I);
          }
        }

        if (BarriersInBlock.size() <= 1)
          continue;

        // A barrier in a barrier pair is removeable if all instructions
        // between the barriers in the pair are side-effect free modulo the
        // barrier operation.
        auto IsBarrierRemoveable = [&Kernel](
                                       BarrierInfo *StartBI, BarrierInfo *EndBI,
                                       SmallVector<AssumeInst *> &Assumptions) {
          assert(
              !StartBI->isImplicitExit() &&
              "Expected start barrier to be other than a kernel exit barrier");
          assert(
              !EndBI->isImplicitEntry() &&
              "Expected end barrier to be other than a kernel entry barrier");
          // If StarBI instructions is null then this the implicit
          // kernel entry barrier, so iterate from the first instruction in the
          // entry block.
          Instruction *I = (StartBI->isImplicitEntry())
                               ? &Kernel->getEntryBlock().front()
                               : StartBI->getInstruction()->getNextNode();
          assert(I && "Expected non-null start instruction");
          Instruction *E = (EndBI->isImplicitExit())
                               ? I->getParent()->getTerminator()
                               : EndBI->getInstruction();
          assert(E && "Expected non-null end instruction");

          for (; I != E; I = I->getNextNode()) {
            if (!I->mayHaveSideEffects() && !I->mayReadFromMemory())
              continue;

            auto IsPotentiallyAffectedByBarrier =
                [](std::optional<MemoryLocation> Loc) {
                  const Value *Obj = (Loc && Loc->Ptr)
                                         ? getUnderlyingObject(Loc->Ptr)
                                         : nullptr;
                  if (!Obj) {
                    LLVM_DEBUG(
                        dbgs()
                        << "Access to unknown location requires barriers\n");
                    return true;
                  }
                  if (isa<UndefValue>(Obj))
                    return false;
                  if (isa<AllocaInst>(Obj))
                    return false;
                  if (auto *GV = dyn_cast<GlobalVariable>(Obj)) {
                    if (GV->isConstant())
                      return false;
                    if (GV->isThreadLocal())
                      return false;
                    if (GV->getAddressSpace() == (int)AddressSpace::Local)
                      return false;
                    if (GV->getAddressSpace() == (int)AddressSpace::Constant)
                      return false;
                  }
                  LLVM_DEBUG(dbgs() << "Access to '" << *Obj
                                    << "' requires barriers\n");
                  return true;
                };

            if (MemIntrinsic *MI = dyn_cast<MemIntrinsic>(I)) {
              std::optional<MemoryLocation> Loc =
                  MemoryLocation::getForDest(MI);
              if (IsPotentiallyAffectedByBarrier(Loc))
                return false;
              if (MemTransferInst *MTI = dyn_cast<MemTransferInst>(I)) {
                std::optional<MemoryLocation> Loc =
                    MemoryLocation::getForSource(MTI);
                if (IsPotentiallyAffectedByBarrier(Loc))
                  return false;
              }
              continue;
            }

            if (auto *AI = dyn_cast<AssumeInst>(I)) {
              Assumptions.push_back(AI);
              continue;
            }

            if (auto *LI = dyn_cast<LoadInst>(I))
              if (LI->hasMetadata(LLVMContext::MD_invariant_load))
                continue;

            std::optional<MemoryLocation> Loc = MemoryLocation::getOrNone(I);
            if (IsPotentiallyAffectedByBarrier(Loc))
              return false;
          }

          return true;
        };

        // Iterate barrier pairs and remove an explicit barrier if analysis
        // deems it removeable.
        for (auto *It = BarriersInBlock.begin(),
                  *End = BarriersInBlock.end() - 1;
             It != End; ++It) {

          BarrierInfo *StartBI = It;
          BarrierInfo *EndBI = (It + 1);

          // Cannot remove when both are implicit barriers, continue.
          if (StartBI->isImplicit() && EndBI->isImplicit())
            continue;

          SmallVector<AssumeInst *> Assumptions;
          if (!IsBarrierRemoveable(StartBI, EndBI, Assumptions))
            continue;

          assert(!(StartBI->isImplicit() && EndBI->isImplicit()) &&
                 "Expected at least one explicit barrier to remove.");

          for (auto *Assumption : Assumptions)
            Assumption->eraseFromParent();

          // Remove an explicit barrier, check first, then second.
          if (!StartBI->isImplicit()) {
            LLVM_DEBUG(dbgs() << "Remove start barrier "
                              << *StartBI->getInstruction() << "\n");
            BarriersToBeDeleted.insert(StartBI->getInstruction());
          } else {
            LLVM_DEBUG(dbgs() << "Remove end barrier "
                              << *EndBI->getInstruction() << "\n");
            BarriersToBeDeleted.insert(EndBI->getInstruction());
          }
        }

        if (BarriersToBeDeleted.empty())
          continue;

        Changed = true;
        for (Instruction *I : BarriersToBeDeleted) {
          ++NumBarriersEliminated;
          auto Remark = [&](OptimizationRemark OR) {
            return OR << "Redundant barrier eliminated.";
          };

          if (EnableVerboseRemarks)
            emitRemark<OptimizationRemark>(I, "OMP190", Remark);
          I->eraseFromParent();
        }
      }
    }

    return Changed;
  }

  void analysisGlobalization() {
    auto &RFI = OMPInfoCache.RFIs[OMPRTL___kmpc_alloc_shared];

    auto CheckGlobalization = [&](Use &U, Function &Decl) {
      if (CallInst *CI = getCallIfRegularCall(U, &RFI)) {
        auto Remark = [&](OptimizationRemarkMissed ORM) {
          return ORM
                 << "Found thread data sharing on the GPU. "
                 << "Expect degraded performance due to data globalization.";
        };
        emitRemark<OptimizationRemarkMissed>(CI, "OMP112", Remark);
      }

      return false;
    };

    RFI.foreachUse(SCC, CheckGlobalization);
  }

  /// Maps the values stored in the offload arrays passed as arguments to
  /// \p RuntimeCall into the offload arrays in \p OAs.
  bool getValuesInOffloadArrays(CallInst &RuntimeCall,
                                MutableArrayRef<OffloadArray> OAs) {
    assert(OAs.size() == 3 && "Need space for three offload arrays!");

    // A runtime call that involves memory offloading looks something like:
    // call void @__tgt_target_data_begin_mapper(arg0, arg1,
    //   i8** %offload_baseptrs, i8** %offload_ptrs, i64* %offload_sizes,
    // ...)
    // So, the idea is to access the allocas that allocate space for these
    // offload arrays, offload_baseptrs, offload_ptrs, offload_sizes.
    // Therefore:
    // i8** %offload_baseptrs.
    Value *BasePtrsArg =
        RuntimeCall.getArgOperand(OffloadArray::BasePtrsArgNum);
    // i8** %offload_ptrs.
    Value *PtrsArg = RuntimeCall.getArgOperand(OffloadArray::PtrsArgNum);
    // i8** %offload_sizes.
    Value *SizesArg = RuntimeCall.getArgOperand(OffloadArray::SizesArgNum);

    // Get values stored in **offload_baseptrs.
    auto *V = getUnderlyingObject(BasePtrsArg);
    if (!isa<AllocaInst>(V))
      return false;
    auto *BasePtrsArray = cast<AllocaInst>(V);
    if (!OAs[0].initialize(*BasePtrsArray, RuntimeCall))
      return false;

    // Get values stored in **offload_baseptrs.
    V = getUnderlyingObject(PtrsArg);
    if (!isa<AllocaInst>(V))
      return false;
    auto *PtrsArray = cast<AllocaInst>(V);
    if (!OAs[1].initialize(*PtrsArray, RuntimeCall))
      return false;

    // Get values stored in **offload_sizes.
    V = getUnderlyingObject(SizesArg);
    // If it's a [constant] global array don't analyze it.
    if (isa<GlobalValue>(V))
      return isa<Constant>(V);
    if (!isa<AllocaInst>(V))
      return false;

    auto *SizesArray = cast<AllocaInst>(V);
    if (!OAs[2].initialize(*SizesArray, RuntimeCall))
      return false;

    return true;
  }

  /// Prints the values in the OffloadArrays \p OAs using LLVM_DEBUG.
  /// For now this is a way to test that the function getValuesInOffloadArrays
  /// is working properly.
  /// TODO: Move this to a unittest when unittests are available for OpenMPOpt.
  void dumpValuesInOffloadArrays(ArrayRef<OffloadArray> OAs) {
    assert(OAs.size() == 3 && "There are three offload arrays to debug!");

    LLVM_DEBUG(dbgs() << TAG << " Successfully got offload values:\n");
    std::string ValuesStr;
    raw_string_ostream Printer(ValuesStr);
    std::string Separator = " --- ";

    for (auto *BP : OAs[0].StoredValues) {
      BP->print(Printer);
      Printer << Separator;
    }
    LLVM_DEBUG(dbgs() << "\t\toffload_baseptrs: " << Printer.str() << "\n");
    ValuesStr.clear();

    for (auto *P : OAs[1].StoredValues) {
      P->print(Printer);
      Printer << Separator;
    }
    LLVM_DEBUG(dbgs() << "\t\toffload_ptrs: " << Printer.str() << "\n");
    ValuesStr.clear();

    for (auto *S : OAs[2].StoredValues) {
      S->print(Printer);
      Printer << Separator;
    }
    LLVM_DEBUG(dbgs() << "\t\toffload_sizes: " << Printer.str() << "\n");
  }

  /// Returns the instruction where the "wait" counterpart \p RuntimeCall can be
  /// moved. Returns nullptr if the movement is not possible, or not worth it.
  Instruction *canBeMovedDownwards(CallInst &RuntimeCall) {
    // FIXME: This traverses only the BasicBlock where RuntimeCall is.
    //  Make it traverse the CFG.

    Instruction *CurrentI = &RuntimeCall;
    bool IsWorthIt = false;
    while ((CurrentI = CurrentI->getNextNode())) {

      // TODO: Once we detect the regions to be offloaded we should use the
      //  alias analysis manager to check if CurrentI may modify one of
      //  the offloaded regions.
      if (CurrentI->mayHaveSideEffects() || CurrentI->mayReadFromMemory()) {
        if (IsWorthIt)
          return CurrentI;

        return nullptr;
      }

      // FIXME: For now if we move it over anything without side effect
      //  is worth it.
      IsWorthIt = true;
    }

    // Return end of BasicBlock.
    return RuntimeCall.getParent()->getTerminator();
  }

  /// Splits \p RuntimeCall into its "issue" and "wait" counterparts.
  bool splitTargetDataBeginRTC(CallInst &RuntimeCall,
                               Instruction &WaitMovementPoint) {
    // Create stack allocated handle (__tgt_async_info) at the beginning of the
    // function. Used for storing information of the async transfer, allowing to
    // wait on it later.
    auto &IRBuilder = OMPInfoCache.OMPBuilder;
    Function *F = RuntimeCall.getCaller();
    BasicBlock &Entry = F->getEntryBlock();
    IRBuilder.Builder.SetInsertPoint(&Entry,
                                     Entry.getFirstNonPHIOrDbgOrAlloca());
    Value *Handle = IRBuilder.Builder.CreateAlloca(
        IRBuilder.AsyncInfo, /*ArraySize=*/nullptr, "handle");
    Handle =
        IRBuilder.Builder.CreateAddrSpaceCast(Handle, IRBuilder.AsyncInfoPtr);

    // Add "issue" runtime call declaration:
    // declare %struct.tgt_async_info @__tgt_target_data_begin_issue(i64, i32,
    //   i8**, i8**, i64*, i64*)
    FunctionCallee IssueDecl = IRBuilder.getOrCreateRuntimeFunction(
        M, OMPRTL___tgt_target_data_begin_mapper_issue);

    // Change RuntimeCall call site for its asynchronous version.
    SmallVector<Value *, 16> Args;
    for (auto &Arg : RuntimeCall.args())
      Args.push_back(Arg.get());
    Args.push_back(Handle);

    CallInst *IssueCallsite =
        CallInst::Create(IssueDecl, Args, /*NameStr=*/"", &RuntimeCall);
    OMPInfoCache.setCallingConvention(IssueDecl, IssueCallsite);
    RuntimeCall.eraseFromParent();

    // Add "wait" runtime call declaration:
    // declare void @__tgt_target_data_begin_wait(i64, %struct.__tgt_async_info)
    FunctionCallee WaitDecl = IRBuilder.getOrCreateRuntimeFunction(
        M, OMPRTL___tgt_target_data_begin_mapper_wait);

    Value *WaitParams[2] = {
        IssueCallsite->getArgOperand(
            OffloadArray::DeviceIDArgNum), // device_id.
        Handle                             // handle to wait on.
    };
    CallInst *WaitCallsite = CallInst::Create(
        WaitDecl, WaitParams, /*NameStr=*/"", &WaitMovementPoint);
    OMPInfoCache.setCallingConvention(WaitDecl, WaitCallsite);

    return true;
  }

  static Value *combinedIdentStruct(Value *CurrentIdent, Value *NextIdent,
                                    bool GlobalOnly, bool &SingleChoice) {
    if (CurrentIdent == NextIdent)
      return CurrentIdent;

    // TODO: Figure out how to actually combine multiple debug locations. For
    //       now we just keep an existing one if there is a single choice.
    if (!GlobalOnly || isa<GlobalValue>(NextIdent)) {
      SingleChoice = !CurrentIdent;
      return NextIdent;
    }
    return nullptr;
  }

  /// Return an `struct ident_t*` value that represents the ones used in the
  /// calls of \p RFI inside of \p F. If \p GlobalOnly is true, we will not
  /// return a local `struct ident_t*`. For now, if we cannot find a suitable
  /// return value we create one from scratch. We also do not yet combine
  /// information, e.g., the source locations, see combinedIdentStruct.
  Value *
  getCombinedIdentFromCallUsesIn(OMPInformationCache::RuntimeFunctionInfo &RFI,
                                 Function &F, bool GlobalOnly) {
    bool SingleChoice = true;
    Value *Ident = nullptr;
    auto CombineIdentStruct = [&](Use &U, Function &Caller) {
      CallInst *CI = getCallIfRegularCall(U, &RFI);
      if (!CI || &F != &Caller)
        return false;
      Ident = combinedIdentStruct(Ident, CI->getArgOperand(0),
                                  /* GlobalOnly */ true, SingleChoice);
      return false;
    };
    RFI.foreachUse(SCC, CombineIdentStruct);

    if (!Ident || !SingleChoice) {
      // The IRBuilder uses the insertion block to get to the module, this is
      // unfortunate but we work around it for now.
      if (!OMPInfoCache.OMPBuilder.getInsertionPoint().getBlock())
        OMPInfoCache.OMPBuilder.updateToLocation(OpenMPIRBuilder::InsertPointTy(
            &F.getEntryBlock(), F.getEntryBlock().begin()));
      // Create a fallback location if non was found.
      // TODO: Use the debug locations of the calls instead.
      uint32_t SrcLocStrSize;
      Constant *Loc =
          OMPInfoCache.OMPBuilder.getOrCreateDefaultSrcLocStr(SrcLocStrSize);
      Ident = OMPInfoCache.OMPBuilder.getOrCreateIdent(Loc, SrcLocStrSize);
    }
    return Ident;
  }

  /// Try to eliminate calls of \p RFI in \p F by reusing an existing one or
  /// \p ReplVal if given.
  bool deduplicateRuntimeCalls(Function &F,
                               OMPInformationCache::RuntimeFunctionInfo &RFI,
                               Value *ReplVal = nullptr) {
    auto *UV = RFI.getUseVector(F);
    if (!UV || UV->size() + (ReplVal != nullptr) < 2)
      return false;

    LLVM_DEBUG(
        dbgs() << TAG << "Deduplicate " << UV->size() << " uses of " << RFI.Name
               << (ReplVal ? " with an existing value\n" : "\n") << "\n");

    assert((!ReplVal || (isa<Argument>(ReplVal) &&
                         cast<Argument>(ReplVal)->getParent() == &F)) &&
           "Unexpected replacement value!");

    // TODO: Use dominance to find a good position instead.
    auto CanBeMoved = [this](CallBase &CB) {
      unsigned NumArgs = CB.arg_size();
      if (NumArgs == 0)
        return true;
      if (CB.getArgOperand(0)->getType() != OMPInfoCache.OMPBuilder.IdentPtr)
        return false;
      for (unsigned U = 1; U < NumArgs; ++U)
        if (isa<Instruction>(CB.getArgOperand(U)))
          return false;
      return true;
    };

    if (!ReplVal) {
      for (Use *U : *UV)
        if (CallInst *CI = getCallIfRegularCall(*U, &RFI)) {
          if (!CanBeMoved(*CI))
            continue;

          // If the function is a kernel, dedup will move
          // the runtime call right after the kernel init callsite. Otherwise,
          // it will move it to the beginning of the caller function.
          if (isKernel(F)) {
            auto &KernelInitRFI = OMPInfoCache.RFIs[OMPRTL___kmpc_target_init];
            auto *KernelInitUV = KernelInitRFI.getUseVector(F);

            if (KernelInitUV->empty())
              continue;

            assert(KernelInitUV->size() == 1 &&
                   "Expected a single __kmpc_target_init in kernel\n");

            CallInst *KernelInitCI =
                getCallIfRegularCall(*KernelInitUV->front(), &KernelInitRFI);
            assert(KernelInitCI &&
                   "Expected a call to __kmpc_target_init in kernel\n");

            CI->moveAfter(KernelInitCI);
          } else
            CI->moveBefore(&*F.getEntryBlock().getFirstInsertionPt());
          ReplVal = CI;
          break;
        }
      if (!ReplVal)
        return false;
    }

    // If we use a call as a replacement value we need to make sure the ident is
    // valid at the new location. For now we just pick a global one, either
    // existing and used by one of the calls, or created from scratch.
    if (CallBase *CI = dyn_cast<CallBase>(ReplVal)) {
      if (!CI->arg_empty() &&
          CI->getArgOperand(0)->getType() == OMPInfoCache.OMPBuilder.IdentPtr) {
        Value *Ident = getCombinedIdentFromCallUsesIn(RFI, F,
                                                      /* GlobalOnly */ true);
        CI->setArgOperand(0, Ident);
      }
    }

    bool Changed = false;
    auto ReplaceAndDeleteCB = [&](Use &U, Function &Caller) {
      CallInst *CI = getCallIfRegularCall(U, &RFI);
      if (!CI || CI == ReplVal || &F != &Caller)
        return false;
      assert(CI->getCaller() == &F && "Unexpected call!");

      auto Remark = [&](OptimizationRemark OR) {
        return OR << "OpenMP runtime call "
                  << ore::NV("OpenMPOptRuntime", RFI.Name) << " deduplicated.";
      };
      if (CI->getDebugLoc())
        emitRemark<OptimizationRemark>(CI, "OMP170", Remark);
      else
        emitRemark<OptimizationRemark>(&F, "OMP170", Remark);

      CGUpdater.removeCallSite(*CI);
      CI->replaceAllUsesWith(ReplVal);
      CI->eraseFromParent();
      ++NumOpenMPRuntimeCallsDeduplicated;
      Changed = true;
      return true;
    };
    RFI.foreachUse(SCC, ReplaceAndDeleteCB);

    return Changed;
  }

  /// Collect arguments that represent the global thread id in \p GTIdArgs.
  void collectGlobalThreadIdArguments(SmallSetVector<Value *, 16> &GTIdArgs) {
    // TODO: Below we basically perform a fixpoint iteration with a pessimistic
    //       initialization. We could define an AbstractAttribute instead and
    //       run the Attributor here once it can be run as an SCC pass.

    // Helper to check the argument \p ArgNo at all call sites of \p F for
    // a GTId.
    auto CallArgOpIsGTId = [&](Function &F, unsigned ArgNo, CallInst &RefCI) {
      if (!F.hasLocalLinkage())
        return false;
      for (Use &U : F.uses()) {
        if (CallInst *CI = getCallIfRegularCall(U)) {
          Value *ArgOp = CI->getArgOperand(ArgNo);
          if (CI == &RefCI || GTIdArgs.count(ArgOp) ||
              getCallIfRegularCall(
                  *ArgOp, &OMPInfoCache.RFIs[OMPRTL___kmpc_global_thread_num]))
            continue;
        }
        return false;
      }
      return true;
    };

    // Helper to identify uses of a GTId as GTId arguments.
    auto AddUserArgs = [&](Value &GTId) {
      for (Use &U : GTId.uses())
        if (CallInst *CI = dyn_cast<CallInst>(U.getUser()))
          if (CI->isArgOperand(&U))
            if (Function *Callee = CI->getCalledFunction())
              if (CallArgOpIsGTId(*Callee, U.getOperandNo(), *CI))
                GTIdArgs.insert(Callee->getArg(U.getOperandNo()));
    };

    // The argument users of __kmpc_global_thread_num calls are GTIds.
    OMPInformationCache::RuntimeFunctionInfo &GlobThreadNumRFI =
        OMPInfoCache.RFIs[OMPRTL___kmpc_global_thread_num];

    GlobThreadNumRFI.foreachUse(SCC, [&](Use &U, Function &F) {
      if (CallInst *CI = getCallIfRegularCall(U, &GlobThreadNumRFI))
        AddUserArgs(*CI);
      return false;
    });

    // Transitively search for more arguments by looking at the users of the
    // ones we know already. During the search the GTIdArgs vector is extended
    // so we cannot cache the size nor can we use a range based for.
    for (unsigned U = 0; U < GTIdArgs.size(); ++U)
      AddUserArgs(*GTIdArgs[U]);
  }

  /// Kernel (=GPU) optimizations and utility functions
  ///
  ///{{

  /// Check if \p F is a kernel, hence entry point for target offloading.
  bool isKernel(Function &F) { return OMPInfoCache.Kernels.count(&F); }

  /// Cache to remember the unique kernel for a function.
  DenseMap<Function *, std::optional<Kernel>> UniqueKernelMap;

  /// Find the unique kernel that will execute \p F, if any.
  Kernel getUniqueKernelFor(Function &F);

  /// Find the unique kernel that will execute \p I, if any.
  Kernel getUniqueKernelFor(Instruction &I) {
    return getUniqueKernelFor(*I.getFunction());
  }

  /// Rewrite the device (=GPU) code state machine create in non-SPMD mode in
  /// the cases we can avoid taking the address of a function.
  bool rewriteDeviceCodeStateMachine();

  ///
  ///}}

  /// Emit a remark generically
  ///
  /// This template function can be used to generically emit a remark. The
  /// RemarkKind should be one of the following:
  ///   - OptimizationRemark to indicate a successful optimization attempt
  ///   - OptimizationRemarkMissed to report a failed optimization attempt
  ///   - OptimizationRemarkAnalysis to provide additional information about an
  ///     optimization attempt
  ///
  /// The remark is built using a callback function provided by the caller that
  /// takes a RemarkKind as input and returns a RemarkKind.
  template <typename RemarkKind, typename RemarkCallBack>
  void emitRemark(Instruction *I, StringRef RemarkName,
                  RemarkCallBack &&RemarkCB) const {
    Function *F = I->getParent()->getParent();
    auto &ORE = OREGetter(F);

    if (RemarkName.startswith("OMP"))
      ORE.emit([&]() {
        return RemarkCB(RemarkKind(DEBUG_TYPE, RemarkName, I))
               << " [" << RemarkName << "]";
      });
    else
      ORE.emit(
          [&]() { return RemarkCB(RemarkKind(DEBUG_TYPE, RemarkName, I)); });
  }

  /// Emit a remark on a function.
  template <typename RemarkKind, typename RemarkCallBack>
  void emitRemark(Function *F, StringRef RemarkName,
                  RemarkCallBack &&RemarkCB) const {
    auto &ORE = OREGetter(F);

    if (RemarkName.startswith("OMP"))
      ORE.emit([&]() {
        return RemarkCB(RemarkKind(DEBUG_TYPE, RemarkName, F))
               << " [" << RemarkName << "]";
      });
    else
      ORE.emit(
          [&]() { return RemarkCB(RemarkKind(DEBUG_TYPE, RemarkName, F)); });
  }

  /// RAII struct to temporarily change an RTL function's linkage to external.
  /// This prevents it from being mistakenly removed by other optimizations.
  struct ExternalizationRAII {
    ExternalizationRAII(OMPInformationCache &OMPInfoCache,
                        RuntimeFunction RFKind)
        : Declaration(OMPInfoCache.RFIs[RFKind].Declaration) {
      if (!Declaration)
        return;

      LinkageType = Declaration->getLinkage();
      Declaration->setLinkage(GlobalValue::ExternalLinkage);
    }

    ~ExternalizationRAII() {
      if (!Declaration)
        return;

      Declaration->setLinkage(LinkageType);
    }

    Function *Declaration;
    GlobalValue::LinkageTypes LinkageType;
  };

  /// The underlying module.
  Module &M;

  /// The SCC we are operating on.
  SmallVectorImpl<Function *> &SCC;

  /// Callback to update the call graph, the first argument is a removed call,
  /// the second an optional replacement call.
  CallGraphUpdater &CGUpdater;

  /// Callback to get an OptimizationRemarkEmitter from a Function *
  OptimizationRemarkGetter OREGetter;

  /// OpenMP-specific information cache. Also Used for Attributor runs.
  OMPInformationCache &OMPInfoCache;

  /// Attributor instance.
  Attributor &A;

  /// Helper function to run Attributor on SCC.
  bool runAttributor(bool IsModulePass) {
    if (SCC.empty())
      return false;

    // Temporarily make these function have external linkage so the Attributor
    // doesn't remove them when we try to look them up later.
    ExternalizationRAII Parallel(OMPInfoCache, OMPRTL___kmpc_kernel_parallel);
    ExternalizationRAII EndParallel(OMPInfoCache,
                                    OMPRTL___kmpc_kernel_end_parallel);
    ExternalizationRAII BarrierSPMD(OMPInfoCache,
                                    OMPRTL___kmpc_barrier_simple_spmd);
    ExternalizationRAII BarrierGeneric(OMPInfoCache,
                                       OMPRTL___kmpc_barrier_simple_generic);
    ExternalizationRAII ThreadId(OMPInfoCache,
                                 OMPRTL___kmpc_get_hardware_thread_id_in_block);
    ExternalizationRAII NumThreads(
        OMPInfoCache, OMPRTL___kmpc_get_hardware_num_threads_in_block);
    ExternalizationRAII WarpSize(OMPInfoCache, OMPRTL___kmpc_get_warp_size);

    registerAAs(IsModulePass);

    ChangeStatus Changed = A.run();

    LLVM_DEBUG(dbgs() << "[Attributor] Done with " << SCC.size()
                      << " functions, result: " << Changed << ".\n");

    return Changed == ChangeStatus::CHANGED;
  }

  void registerFoldRuntimeCall(RuntimeFunction RF);

  /// Populate the Attributor with abstract attribute opportunities in the
  /// functions.
  void registerAAs(bool IsModulePass);

public:
  /// Callback to register AAs for live functions, including internal functions
  /// marked live during the traversal.
  static void registerAAsForFunction(Attributor &A, const Function &F);
};

Kernel OpenMPOpt::getUniqueKernelFor(Function &F) {
  if (!OMPInfoCache.ModuleSlice.empty() && !OMPInfoCache.ModuleSlice.count(&F))
    return nullptr;

  // Use a scope to keep the lifetime of the CachedKernel short.
  {
    std::optional<Kernel> &CachedKernel = UniqueKernelMap[&F];
    if (CachedKernel)
      return *CachedKernel;

    // TODO: We should use an AA to create an (optimistic and callback
    //       call-aware) call graph. For now we stick to simple patterns that
    //       are less powerful, basically the worst fixpoint.
    if (isKernel(F)) {
      CachedKernel = Kernel(&F);
      return *CachedKernel;
    }

    CachedKernel = nullptr;
    if (!F.hasLocalLinkage()) {

      // See https://openmp.llvm.org/remarks/OptimizationRemarks.html
      auto Remark = [&](OptimizationRemarkAnalysis ORA) {
        return ORA << "Potentially unknown OpenMP target region caller.";
      };
      emitRemark<OptimizationRemarkAnalysis>(&F, "OMP100", Remark);

      return nullptr;
    }
  }

  auto GetUniqueKernelForUse = [&](const Use &U) -> Kernel {
    if (auto *Cmp = dyn_cast<ICmpInst>(U.getUser())) {
      // Allow use in equality comparisons.
      if (Cmp->isEquality())
        return getUniqueKernelFor(*Cmp);
      return nullptr;
    }
    if (auto *CB = dyn_cast<CallBase>(U.getUser())) {
      // Allow direct calls.
      if (CB->isCallee(&U))
        return getUniqueKernelFor(*CB);

      OMPInformationCache::RuntimeFunctionInfo &KernelParallelRFI =
          OMPInfoCache.RFIs[OMPRTL___kmpc_parallel_51];
      // Allow the use in __kmpc_parallel_51 calls.
      if (OpenMPOpt::getCallIfRegularCall(*U.getUser(), &KernelParallelRFI))
        return getUniqueKernelFor(*CB);
      return nullptr;
    }
    // Disallow every other use.
    return nullptr;
  };

  // TODO: In the future we want to track more than just a unique kernel.
  SmallPtrSet<Kernel, 2> PotentialKernels;
  OMPInformationCache::foreachUse(F, [&](const Use &U) {
    PotentialKernels.insert(GetUniqueKernelForUse(U));
  });

  Kernel K = nullptr;
  if (PotentialKernels.size() == 1)
    K = *PotentialKernels.begin();

  // Cache the result.
  UniqueKernelMap[&F] = K;

  return K;
}

bool OpenMPOpt::rewriteDeviceCodeStateMachine() {
  OMPInformationCache::RuntimeFunctionInfo &KernelParallelRFI =
      OMPInfoCache.RFIs[OMPRTL___kmpc_parallel_51];

  bool Changed = false;
  if (!KernelParallelRFI)
    return Changed;

  // If we have disabled state machine changes, exit
  if (DisableOpenMPOptStateMachineRewrite)
    return Changed;

  for (Function *F : SCC) {

    // Check if the function is a use in a __kmpc_parallel_51 call at
    // all.
    bool UnknownUse = false;
    bool KernelParallelUse = false;
    unsigned NumDirectCalls = 0;

    SmallVector<Use *, 2> ToBeReplacedStateMachineUses;
    OMPInformationCache::foreachUse(*F, [&](Use &U) {
      if (auto *CB = dyn_cast<CallBase>(U.getUser()))
        if (CB->isCallee(&U)) {
          ++NumDirectCalls;
          return;
        }

      if (isa<ICmpInst>(U.getUser())) {
        ToBeReplacedStateMachineUses.push_back(&U);
        return;
      }

      // Find wrapper functions that represent parallel kernels.
      CallInst *CI =
          OpenMPOpt::getCallIfRegularCall(*U.getUser(), &KernelParallelRFI);
      const unsigned int WrapperFunctionArgNo = 6;
      if (!KernelParallelUse && CI &&
          CI->getArgOperandNo(&U) == WrapperFunctionArgNo) {
        KernelParallelUse = true;
        ToBeReplacedStateMachineUses.push_back(&U);
        return;
      }
      UnknownUse = true;
    });

    // Do not emit a remark if we haven't seen a __kmpc_parallel_51
    // use.
    if (!KernelParallelUse)
      continue;

    // If this ever hits, we should investigate.
    // TODO: Checking the number of uses is not a necessary restriction and
    // should be lifted.
    if (UnknownUse || NumDirectCalls != 1 ||
        ToBeReplacedStateMachineUses.size() > 2) {
      auto Remark = [&](OptimizationRemarkAnalysis ORA) {
        return ORA << "Parallel region is used in "
                   << (UnknownUse ? "unknown" : "unexpected")
                   << " ways. Will not attempt to rewrite the state machine.";
      };
      emitRemark<OptimizationRemarkAnalysis>(F, "OMP101", Remark);
      continue;
    }

    // Even if we have __kmpc_parallel_51 calls, we (for now) give
    // up if the function is not called from a unique kernel.
    Kernel K = getUniqueKernelFor(*F);
    if (!K) {
      auto Remark = [&](OptimizationRemarkAnalysis ORA) {
        return ORA << "Parallel region is not called from a unique kernel. "
                      "Will not attempt to rewrite the state machine.";
      };
      emitRemark<OptimizationRemarkAnalysis>(F, "OMP102", Remark);
      continue;
    }

    // We now know F is a parallel body function called only from the kernel K.
    // We also identified the state machine uses in which we replace the
    // function pointer by a new global symbol for identification purposes. This
    // ensures only direct calls to the function are left.

    Module &M = *F->getParent();
    Type *Int8Ty = Type::getInt8Ty(M.getContext());

    auto *ID = new GlobalVariable(
        M, Int8Ty, /* isConstant */ true, GlobalValue::PrivateLinkage,
        UndefValue::get(Int8Ty), F->getName() + ".ID");

    for (Use *U : ToBeReplacedStateMachineUses)
      U->set(ConstantExpr::getPointerBitCastOrAddrSpaceCast(
          ID, U->get()->getType()));

    ++NumOpenMPParallelRegionsReplacedInGPUStateMachine;

    Changed = true;
  }

  return Changed;
}

/// Abstract Attribute for tracking ICV values.
struct AAICVTracker : public StateWrapper<BooleanState, AbstractAttribute> {
  using Base = StateWrapper<BooleanState, AbstractAttribute>;
  AAICVTracker(const IRPosition &IRP, Attributor &A) : Base(IRP) {}

  void initialize(Attributor &A) override {
    Function *F = getAnchorScope();
    if (!F || !A.isFunctionIPOAmendable(*F))
      indicatePessimisticFixpoint();
  }

  /// Returns true if value is assumed to be tracked.
  bool isAssumedTracked() const { return getAssumed(); }

  /// Returns true if value is known to be tracked.
  bool isKnownTracked() const { return getAssumed(); }

  /// Create an abstract attribute biew for the position \p IRP.
  static AAICVTracker &createForPosition(const IRPosition &IRP, Attributor &A);

  /// Return the value with which \p I can be replaced for specific \p ICV.
  virtual std::optional<Value *> getReplacementValue(InternalControlVar ICV,
                                                     const Instruction *I,
                                                     Attributor &A) const {
    return std::nullopt;
  }

  /// Return an assumed unique ICV value if a single candidate is found. If
  /// there cannot be one, return a nullptr. If it is not clear yet, return
  /// std::nullopt.
  virtual std::optional<Value *>
  getUniqueReplacementValue(InternalControlVar ICV) const = 0;

  // Currently only nthreads is being tracked.
  // this array will only grow with time.
  InternalControlVar TrackableICVs[1] = {ICV_nthreads};

  /// See AbstractAttribute::getName()
  const std::string getName() const override { return "AAICVTracker"; }

  /// See AbstractAttribute::getIdAddr()
  const char *getIdAddr() const override { return &ID; }

  /// This function should return true if the type of the \p AA is AAICVTracker
  static bool classof(const AbstractAttribute *AA) {
    return (AA->getIdAddr() == &ID);
  }

  static const char ID;
};

struct AAICVTrackerFunction : public AAICVTracker {
  AAICVTrackerFunction(const IRPosition &IRP, Attributor &A)
      : AAICVTracker(IRP, A) {}

  // FIXME: come up with better string.
  const std::string getAsStr() const override { return "ICVTrackerFunction"; }

  // FIXME: come up with some stats.
  void trackStatistics() const override {}

  /// We don't manifest anything for this AA.
  ChangeStatus manifest(Attributor &A) override {
    return ChangeStatus::UNCHANGED;
  }

  // Map of ICV to their values at specific program point.
  EnumeratedArray<DenseMap<Instruction *, Value *>, InternalControlVar,
                  InternalControlVar::ICV___last>
      ICVReplacementValuesMap;

  ChangeStatus updateImpl(Attributor &A) override {
    ChangeStatus HasChanged = ChangeStatus::UNCHANGED;

    Function *F = getAnchorScope();

    auto &OMPInfoCache = static_cast<OMPInformationCache &>(A.getInfoCache());

    for (InternalControlVar ICV : TrackableICVs) {
      auto &SetterRFI = OMPInfoCache.RFIs[OMPInfoCache.ICVs[ICV].Setter];

      auto &ValuesMap = ICVReplacementValuesMap[ICV];
      auto TrackValues = [&](Use &U, Function &) {
        CallInst *CI = OpenMPOpt::getCallIfRegularCall(U);
        if (!CI)
          return false;

        // FIXME: handle setters with more that 1 arguments.
        /// Track new value.
        if (ValuesMap.insert(std::make_pair(CI, CI->getArgOperand(0))).second)
          HasChanged = ChangeStatus::CHANGED;

        return false;
      };

      auto CallCheck = [&](Instruction &I) {
        std::optional<Value *> ReplVal = getValueForCall(A, I, ICV);
        if (ReplVal && ValuesMap.insert(std::make_pair(&I, *ReplVal)).second)
          HasChanged = ChangeStatus::CHANGED;

        return true;
      };

      // Track all changes of an ICV.
      SetterRFI.foreachUse(TrackValues, F);

      bool UsedAssumedInformation = false;
      A.checkForAllInstructions(CallCheck, *this, {Instruction::Call},
                                UsedAssumedInformation,
                                /* CheckBBLivenessOnly */ true);

      /// TODO: Figure out a way to avoid adding entry in
      /// ICVReplacementValuesMap
      Instruction *Entry = &F->getEntryBlock().front();
      if (HasChanged == ChangeStatus::CHANGED && !ValuesMap.count(Entry))
        ValuesMap.insert(std::make_pair(Entry, nullptr));
    }

    return HasChanged;
  }

  /// Helper to check if \p I is a call and get the value for it if it is
  /// unique.
  std::optional<Value *> getValueForCall(Attributor &A, const Instruction &I,
                                         InternalControlVar &ICV) const {

    const auto *CB = dyn_cast<CallBase>(&I);
    if (!CB || CB->hasFnAttr("no_openmp") ||
        CB->hasFnAttr("no_openmp_routines"))
      return std::nullopt;

    auto &OMPInfoCache = static_cast<OMPInformationCache &>(A.getInfoCache());
    auto &GetterRFI = OMPInfoCache.RFIs[OMPInfoCache.ICVs[ICV].Getter];
    auto &SetterRFI = OMPInfoCache.RFIs[OMPInfoCache.ICVs[ICV].Setter];
    Function *CalledFunction = CB->getCalledFunction();

    // Indirect call, assume ICV changes.
    if (CalledFunction == nullptr)
      return nullptr;
    if (CalledFunction == GetterRFI.Declaration)
      return std::nullopt;
    if (CalledFunction == SetterRFI.Declaration) {
      if (ICVReplacementValuesMap[ICV].count(&I))
        return ICVReplacementValuesMap[ICV].lookup(&I);

      return nullptr;
    }

    // Since we don't know, assume it changes the ICV.
    if (CalledFunction->isDeclaration())
      return nullptr;

    const auto &ICVTrackingAA = A.getAAFor<AAICVTracker>(
        *this, IRPosition::callsite_returned(*CB), DepClassTy::REQUIRED);

    if (ICVTrackingAA.isAssumedTracked()) {
      std::optional<Value *> URV = ICVTrackingAA.getUniqueReplacementValue(ICV);
      if (!URV || (*URV && AA::isValidAtPosition(AA::ValueAndContext(**URV, I),
                                                 OMPInfoCache)))
        return URV;
    }

    // If we don't know, assume it changes.
    return nullptr;
  }

  // We don't check unique value for a function, so return std::nullopt.
  std::optional<Value *>
  getUniqueReplacementValue(InternalControlVar ICV) const override {
    return std::nullopt;
  }

  /// Return the value with which \p I can be replaced for specific \p ICV.
  std::optional<Value *> getReplacementValue(InternalControlVar ICV,
                                             const Instruction *I,
                                             Attributor &A) const override {
    const auto &ValuesMap = ICVReplacementValuesMap[ICV];
    if (ValuesMap.count(I))
      return ValuesMap.lookup(I);

    SmallVector<const Instruction *, 16> Worklist;
    SmallPtrSet<const Instruction *, 16> Visited;
    Worklist.push_back(I);

    std::optional<Value *> ReplVal;

    while (!Worklist.empty()) {
      const Instruction *CurrInst = Worklist.pop_back_val();
      if (!Visited.insert(CurrInst).second)
        continue;

      const BasicBlock *CurrBB = CurrInst->getParent();

      // Go up and look for all potential setters/calls that might change the
      // ICV.
      while ((CurrInst = CurrInst->getPrevNode())) {
        if (ValuesMap.count(CurrInst)) {
          std::optional<Value *> NewReplVal = ValuesMap.lookup(CurrInst);
          // Unknown value, track new.
          if (!ReplVal) {
            ReplVal = NewReplVal;
            break;
          }

          // If we found a new value, we can't know the icv value anymore.
          if (NewReplVal)
            if (ReplVal != NewReplVal)
              return nullptr;

          break;
        }

        std::optional<Value *> NewReplVal = getValueForCall(A, *CurrInst, ICV);
        if (!NewReplVal)
          continue;

        // Unknown value, track new.
        if (!ReplVal) {
          ReplVal = NewReplVal;
          break;
        }

        // if (NewReplVal.hasValue())
        // We found a new value, we can't know the icv value anymore.
        if (ReplVal != NewReplVal)
          return nullptr;
      }

      // If we are in the same BB and we have a value, we are done.
      if (CurrBB == I->getParent() && ReplVal)
        return ReplVal;

      // Go through all predecessors and add terminators for analysis.
      for (const BasicBlock *Pred : predecessors(CurrBB))
        if (const Instruction *Terminator = Pred->getTerminator())
          Worklist.push_back(Terminator);
    }

    return ReplVal;
  }
};

struct AAICVTrackerFunctionReturned : AAICVTracker {
  AAICVTrackerFunctionReturned(const IRPosition &IRP, Attributor &A)
      : AAICVTracker(IRP, A) {}

  // FIXME: come up with better string.
  const std::string getAsStr() const override {
    return "ICVTrackerFunctionReturned";
  }

  // FIXME: come up with some stats.
  void trackStatistics() const override {}

  /// We don't manifest anything for this AA.
  ChangeStatus manifest(Attributor &A) override {
    return ChangeStatus::UNCHANGED;
  }

  // Map of ICV to their values at specific program point.
  EnumeratedArray<std::optional<Value *>, InternalControlVar,
                  InternalControlVar::ICV___last>
      ICVReplacementValuesMap;

  /// Return the value with which \p I can be replaced for specific \p ICV.
  std::optional<Value *>
  getUniqueReplacementValue(InternalControlVar ICV) const override {
    return ICVReplacementValuesMap[ICV];
  }

  ChangeStatus updateImpl(Attributor &A) override {
    ChangeStatus Changed = ChangeStatus::UNCHANGED;
    const auto &ICVTrackingAA = A.getAAFor<AAICVTracker>(
        *this, IRPosition::function(*getAnchorScope()), DepClassTy::REQUIRED);

    if (!ICVTrackingAA.isAssumedTracked())
      return indicatePessimisticFixpoint();

    for (InternalControlVar ICV : TrackableICVs) {
      std::optional<Value *> &ReplVal = ICVReplacementValuesMap[ICV];
      std::optional<Value *> UniqueICVValue;

      auto CheckReturnInst = [&](Instruction &I) {
        std::optional<Value *> NewReplVal =
            ICVTrackingAA.getReplacementValue(ICV, &I, A);

        // If we found a second ICV value there is no unique returned value.
        if (UniqueICVValue && UniqueICVValue != NewReplVal)
          return false;

        UniqueICVValue = NewReplVal;

        return true;
      };

      bool UsedAssumedInformation = false;
      if (!A.checkForAllInstructions(CheckReturnInst, *this, {Instruction::Ret},
                                     UsedAssumedInformation,
                                     /* CheckBBLivenessOnly */ true))
        UniqueICVValue = nullptr;

      if (UniqueICVValue == ReplVal)
        continue;

      ReplVal = UniqueICVValue;
      Changed = ChangeStatus::CHANGED;
    }

    return Changed;
  }
};

struct AAICVTrackerCallSite : AAICVTracker {
  AAICVTrackerCallSite(const IRPosition &IRP, Attributor &A)
      : AAICVTracker(IRP, A) {}

  void initialize(Attributor &A) override {
    Function *F = getAnchorScope();
    if (!F || !A.isFunctionIPOAmendable(*F))
      indicatePessimisticFixpoint();

    // We only initialize this AA for getters, so we need to know which ICV it
    // gets.
    auto &OMPInfoCache = static_cast<OMPInformationCache &>(A.getInfoCache());
    for (InternalControlVar ICV : TrackableICVs) {
      auto ICVInfo = OMPInfoCache.ICVs[ICV];
      auto &Getter = OMPInfoCache.RFIs[ICVInfo.Getter];
      if (Getter.Declaration == getAssociatedFunction()) {
        AssociatedICV = ICVInfo.Kind;
        return;
      }
    }

    /// Unknown ICV.
    indicatePessimisticFixpoint();
  }

  ChangeStatus manifest(Attributor &A) override {
    if (!ReplVal || !*ReplVal)
      return ChangeStatus::UNCHANGED;

    A.changeAfterManifest(IRPosition::inst(*getCtxI()), **ReplVal);
    A.deleteAfterManifest(*getCtxI());

    return ChangeStatus::CHANGED;
  }

  // FIXME: come up with better string.
  const std::string getAsStr() const override { return "ICVTrackerCallSite"; }

  // FIXME: come up with some stats.
  void trackStatistics() const override {}

  InternalControlVar AssociatedICV;
  std::optional<Value *> ReplVal;

  ChangeStatus updateImpl(Attributor &A) override {
    const auto &ICVTrackingAA = A.getAAFor<AAICVTracker>(
        *this, IRPosition::function(*getAnchorScope()), DepClassTy::REQUIRED);

    // We don't have any information, so we assume it changes the ICV.
    if (!ICVTrackingAA.isAssumedTracked())
      return indicatePessimisticFixpoint();

    std::optional<Value *> NewReplVal =
        ICVTrackingAA.getReplacementValue(AssociatedICV, getCtxI(), A);

    if (ReplVal == NewReplVal)
      return ChangeStatus::UNCHANGED;

    ReplVal = NewReplVal;
    return ChangeStatus::CHANGED;
  }

  // Return the value with which associated value can be replaced for specific
  // \p ICV.
  std::optional<Value *>
  getUniqueReplacementValue(InternalControlVar ICV) const override {
    return ReplVal;
  }
};

struct AAICVTrackerCallSiteReturned : AAICVTracker {
  AAICVTrackerCallSiteReturned(const IRPosition &IRP, Attributor &A)
      : AAICVTracker(IRP, A) {}

  // FIXME: come up with better string.
  const std::string getAsStr() const override {
    return "ICVTrackerCallSiteReturned";
  }

  // FIXME: come up with some stats.
  void trackStatistics() const override {}

  /// We don't manifest anything for this AA.
  ChangeStatus manifest(Attributor &A) override {
    return ChangeStatus::UNCHANGED;
  }

  // Map of ICV to their values at specific program point.
  EnumeratedArray<std::optional<Value *>, InternalControlVar,
                  InternalControlVar::ICV___last>
      ICVReplacementValuesMap;

  /// Return the value with which associated value can be replaced for specific
  /// \p ICV.
  std::optional<Value *>
  getUniqueReplacementValue(InternalControlVar ICV) const override {
    return ICVReplacementValuesMap[ICV];
  }

  ChangeStatus updateImpl(Attributor &A) override {
    ChangeStatus Changed = ChangeStatus::UNCHANGED;
    const auto &ICVTrackingAA = A.getAAFor<AAICVTracker>(
        *this, IRPosition::returned(*getAssociatedFunction()),
        DepClassTy::REQUIRED);

    // We don't have any information, so we assume it changes the ICV.
    if (!ICVTrackingAA.isAssumedTracked())
      return indicatePessimisticFixpoint();

    for (InternalControlVar ICV : TrackableICVs) {
      std::optional<Value *> &ReplVal = ICVReplacementValuesMap[ICV];
      std::optional<Value *> NewReplVal =
          ICVTrackingAA.getUniqueReplacementValue(ICV);

      if (ReplVal == NewReplVal)
        continue;

      ReplVal = NewReplVal;
      Changed = ChangeStatus::CHANGED;
    }
    return Changed;
  }
};

struct AAExecutionDomainFunction : public AAExecutionDomain {
  AAExecutionDomainFunction(const IRPosition &IRP, Attributor &A)
      : AAExecutionDomain(IRP, A) {}

  const std::string getAsStr() const override {
    return "[AAExecutionDomain] " + std::to_string(SingleThreadedBBs.size()) +
           "/" + std::to_string(NumBBs) + " BBs thread 0 only.";
  }

  /// See AbstractAttribute::trackStatistics().
  void trackStatistics() const override {}

  void initialize(Attributor &A) override {
    Function *F = getAnchorScope();
    for (const auto &BB : *F)
      SingleThreadedBBs.insert(&BB);
    NumBBs = SingleThreadedBBs.size();
  }

  ChangeStatus manifest(Attributor &A) override {
    LLVM_DEBUG({
      for (const BasicBlock *BB : SingleThreadedBBs)
        dbgs() << TAG << " Basic block @" << getAnchorScope()->getName() << " "
               << BB->getName() << " is executed by a single thread.\n";
    });
    return ChangeStatus::UNCHANGED;
  }

  ChangeStatus updateImpl(Attributor &A) override;

  /// Check if an instruction is executed by a single thread.
  bool isExecutedByInitialThreadOnly(const Instruction &I) const override {
    return isExecutedByInitialThreadOnly(*I.getParent());
  }

  bool isExecutedByInitialThreadOnly(const BasicBlock &BB) const override {
    return isValidState() && SingleThreadedBBs.contains(&BB);
  }

  /// Set of basic blocks that are executed by a single thread.
  SmallSetVector<const BasicBlock *, 16> SingleThreadedBBs;

  /// Total number of basic blocks in this function.
  long unsigned NumBBs = 0;
};

ChangeStatus AAExecutionDomainFunction::updateImpl(Attributor &A) {
  Function *F = getAnchorScope();
  ReversePostOrderTraversal<Function *> RPOT(F);
  auto NumSingleThreadedBBs = SingleThreadedBBs.size();

  bool AllCallSitesKnown;
  auto PredForCallSite = [&](AbstractCallSite ACS) {
    const auto &ExecutionDomainAA = A.getAAFor<AAExecutionDomain>(
        *this, IRPosition::function(*ACS.getInstruction()->getFunction()),
        DepClassTy::REQUIRED);
    return ACS.isDirectCall() &&
           ExecutionDomainAA.isExecutedByInitialThreadOnly(
               *ACS.getInstruction());
  };

  if (!A.checkForAllCallSites(PredForCallSite, *this,
                              /* RequiresAllCallSites */ true,
                              AllCallSitesKnown))
    SingleThreadedBBs.remove(&F->getEntryBlock());

  auto &OMPInfoCache = static_cast<OMPInformationCache &>(A.getInfoCache());
  auto &RFI = OMPInfoCache.RFIs[OMPRTL___kmpc_target_init];

  // Check if the edge into the successor block contains a condition that only
  // lets the main thread execute it.
  auto IsInitialThreadOnly = [&](BranchInst *Edge, BasicBlock *SuccessorBB) {
    if (!Edge || !Edge->isConditional())
      return false;
    if (Edge->getSuccessor(0) != SuccessorBB)
      return false;

    auto *Cmp = dyn_cast<CmpInst>(Edge->getCondition());
    if (!Cmp || !Cmp->isTrueWhenEqual() || !Cmp->isEquality())
      return false;

    ConstantInt *C = dyn_cast<ConstantInt>(Cmp->getOperand(1));
    if (!C)
      return false;

    // Match: -1 == __kmpc_target_init (for non-SPMD kernels only!)
    if (C->isAllOnesValue()) {
      auto *CB = dyn_cast<CallBase>(Cmp->getOperand(0));
      CB = CB ? OpenMPOpt::getCallIfRegularCall(*CB, &RFI) : nullptr;
      if (!CB)
        return false;
      const int InitModeArgNo = 1;
      auto *ModeCI = dyn_cast<ConstantInt>(CB->getOperand(InitModeArgNo));
      return ModeCI && (ModeCI->getSExtValue() & OMP_TGT_EXEC_MODE_GENERIC);
    }

    if (C->isZero()) {
      // Match: 0 == llvm.nvvm.read.ptx.sreg.tid.x()
      if (auto *II = dyn_cast<IntrinsicInst>(Cmp->getOperand(0)))
        if (II->getIntrinsicID() == Intrinsic::nvvm_read_ptx_sreg_tid_x)
          return true;

      // Match: 0 == llvm.amdgcn.workitem.id.x()
      if (auto *II = dyn_cast<IntrinsicInst>(Cmp->getOperand(0)))
        if (II->getIntrinsicID() == Intrinsic::amdgcn_workitem_id_x)
          return true;
    }

    return false;
  };

  // Merge all the predecessor states into the current basic block. A basic
  // block is executed by a single thread if all of its predecessors are.
  auto MergePredecessorStates = [&](BasicBlock *BB) {
    if (pred_empty(BB))
      return SingleThreadedBBs.contains(BB);

    bool IsInitialThread = true;
    for (BasicBlock *PredBB : predecessors(BB)) {
      if (!IsInitialThreadOnly(dyn_cast<BranchInst>(PredBB->getTerminator()),
                               BB))
        IsInitialThread &= SingleThreadedBBs.contains(PredBB);
    }

    return IsInitialThread;
  };

  for (auto *BB : RPOT) {
    if (!MergePredecessorStates(BB))
      SingleThreadedBBs.remove(BB);
  }

  return (NumSingleThreadedBBs == SingleThreadedBBs.size())
             ? ChangeStatus::UNCHANGED
             : ChangeStatus::CHANGED;
}

/// Try to replace memory allocation calls called by a single thread with a
/// static buffer of shared memory.
struct AAHeapToShared : public StateWrapper<BooleanState, AbstractAttribute> {
  using Base = StateWrapper<BooleanState, AbstractAttribute>;
  AAHeapToShared(const IRPosition &IRP, Attributor &A) : Base(IRP) {}

  /// Create an abstract attribute view for the position \p IRP.
  static AAHeapToShared &createForPosition(const IRPosition &IRP,
                                           Attributor &A);

  /// Returns true if HeapToShared conversion is assumed to be possible.
  virtual bool isAssumedHeapToShared(CallBase &CB) const = 0;

  /// Returns true if HeapToShared conversion is assumed and the CB is a
  /// callsite to a free operation to be removed.
  virtual bool isAssumedHeapToSharedRemovedFree(CallBase &CB) const = 0;

  /// See AbstractAttribute::getName().
  const std::string getName() const override { return "AAHeapToShared"; }

  /// See AbstractAttribute::getIdAddr().
  const char *getIdAddr() const override { return &ID; }

  /// This function should return true if the type of the \p AA is
  /// AAHeapToShared.
  static bool classof(const AbstractAttribute *AA) {
    return (AA->getIdAddr() == &ID);
  }

  /// Unique ID (due to the unique address)
  static const char ID;
};

struct AAHeapToSharedFunction : public AAHeapToShared {
  AAHeapToSharedFunction(const IRPosition &IRP, Attributor &A)
      : AAHeapToShared(IRP, A) {}

  const std::string getAsStr() const override {
    return "[AAHeapToShared] " + std::to_string(MallocCalls.size()) +
           " malloc calls eligible.";
  }

  /// See AbstractAttribute::trackStatistics().
  void trackStatistics() const override {}

  /// This functions finds free calls that will be removed by the
  /// HeapToShared transformation.
  void findPotentialRemovedFreeCalls(Attributor &A) {
    auto &OMPInfoCache = static_cast<OMPInformationCache &>(A.getInfoCache());
    auto &FreeRFI = OMPInfoCache.RFIs[OMPRTL___kmpc_free_shared];

    PotentialRemovedFreeCalls.clear();
    // Update free call users of found malloc calls.
    for (CallBase *CB : MallocCalls) {
      SmallVector<CallBase *, 4> FreeCalls;
      for (auto *U : CB->users()) {
        CallBase *C = dyn_cast<CallBase>(U);
        if (C && C->getCalledFunction() == FreeRFI.Declaration)
          FreeCalls.push_back(C);
      }

      if (FreeCalls.size() != 1)
        continue;

      PotentialRemovedFreeCalls.insert(FreeCalls.front());
    }
  }

  void initialize(Attributor &A) override {
    if (DisableOpenMPOptDeglobalization) {
      indicatePessimisticFixpoint();
      return;
    }

    auto &OMPInfoCache = static_cast<OMPInformationCache &>(A.getInfoCache());
    auto &RFI = OMPInfoCache.RFIs[OMPRTL___kmpc_alloc_shared];
    if (!RFI.Declaration)
      return;

    Attributor::SimplifictionCallbackTy SCB =
        [](const IRPosition &, const AbstractAttribute *,
           bool &) -> std::optional<Value *> { return nullptr; };
    for (User *U : RFI.Declaration->users())
      if (CallBase *CB = dyn_cast<CallBase>(U)) {
        if (CB->getCaller() != getAnchorScope())
          continue;
        MallocCalls.insert(CB);
        A.registerSimplificationCallback(IRPosition::callsite_returned(*CB),
                                         SCB);
      }

    findPotentialRemovedFreeCalls(A);
  }

  bool isAssumedHeapToShared(CallBase &CB) const override {
    return isValidState() && MallocCalls.count(&CB);
  }

  bool isAssumedHeapToSharedRemovedFree(CallBase &CB) const override {
    return isValidState() && PotentialRemovedFreeCalls.count(&CB);
  }

  ChangeStatus manifest(Attributor &A) override {
    if (MallocCalls.empty())
      return ChangeStatus::UNCHANGED;

    auto &OMPInfoCache = static_cast<OMPInformationCache &>(A.getInfoCache());
    auto &FreeCall = OMPInfoCache.RFIs[OMPRTL___kmpc_free_shared];

    Function *F = getAnchorScope();
    auto *HS = A.lookupAAFor<AAHeapToStack>(IRPosition::function(*F), this,
                                            DepClassTy::OPTIONAL);

    ChangeStatus Changed = ChangeStatus::UNCHANGED;
    for (CallBase *CB : MallocCalls) {
      // Skip replacing this if HeapToStack has already claimed it.
      if (HS && HS->isAssumedHeapToStack(*CB))
        continue;

      // Find the unique free call to remove it.
      SmallVector<CallBase *, 4> FreeCalls;
      for (auto *U : CB->users()) {
        CallBase *C = dyn_cast<CallBase>(U);
        if (C && C->getCalledFunction() == FreeCall.Declaration)
          FreeCalls.push_back(C);
      }
      if (FreeCalls.size() != 1)
        continue;

      auto *AllocSize = cast<ConstantInt>(CB->getArgOperand(0));

      if (AllocSize->getZExtValue() + SharedMemoryUsed > SharedMemoryLimit) {
        LLVM_DEBUG(dbgs() << TAG << "Cannot replace call " << *CB
                          << " with shared memory."
                          << " Shared memory usage is limited to "
                          << SharedMemoryLimit << " bytes\n");
        continue;
      }

      LLVM_DEBUG(dbgs() << TAG << "Replace globalization call " << *CB
                        << " with " << AllocSize->getZExtValue()
                        << " bytes of shared memory\n");

      // Create a new shared memory buffer of the same size as the allocation
      // and replace all the uses of the original allocation with it.
      Module *M = CB->getModule();
      Type *Int8Ty = Type::getInt8Ty(M->getContext());
      Type *Int8ArrTy = ArrayType::get(Int8Ty, AllocSize->getZExtValue());
      auto *SharedMem = new GlobalVariable(
          *M, Int8ArrTy, /* IsConstant */ false, GlobalValue::InternalLinkage,
          UndefValue::get(Int8ArrTy), CB->getName() + "_shared", nullptr,
          GlobalValue::NotThreadLocal,
          static_cast<unsigned>(AddressSpace::Shared));
      auto *NewBuffer =
          ConstantExpr::getPointerCast(SharedMem, Int8Ty->getPointerTo());

      auto Remark = [&](OptimizationRemark OR) {
        return OR << "Replaced globalized variable with "
                  << ore::NV("SharedMemory", AllocSize->getZExtValue())
                  << ((AllocSize->getZExtValue() != 1) ? " bytes " : " byte ")
                  << "of shared memory.";
      };
      A.emitRemark<OptimizationRemark>(CB, "OMP111", Remark);

      MaybeAlign Alignment = CB->getRetAlign();
      assert(Alignment &&
             "HeapToShared on allocation without alignment attribute");
      SharedMem->setAlignment(MaybeAlign(Alignment));

      A.changeAfterManifest(IRPosition::callsite_returned(*CB), *NewBuffer);
      A.deleteAfterManifest(*CB);
      A.deleteAfterManifest(*FreeCalls.front());

      SharedMemoryUsed += AllocSize->getZExtValue();
      NumBytesMovedToSharedMemory = SharedMemoryUsed;
      Changed = ChangeStatus::CHANGED;
    }

    return Changed;
  }

  ChangeStatus updateImpl(Attributor &A) override {
    if (MallocCalls.empty())
      return indicatePessimisticFixpoint();
    auto &OMPInfoCache = static_cast<OMPInformationCache &>(A.getInfoCache());
    auto &RFI = OMPInfoCache.RFIs[OMPRTL___kmpc_alloc_shared];
    if (!RFI.Declaration)
      return ChangeStatus::UNCHANGED;

    Function *F = getAnchorScope();

    auto NumMallocCalls = MallocCalls.size();

    // Only consider malloc calls executed by a single thread with a constant.
    for (User *U : RFI.Declaration->users()) {
      if (CallBase *CB = dyn_cast<CallBase>(U)) {
        if (CB->getCaller() != F)
          continue;
        if (!isa<ConstantInt>(CB->getArgOperand(0))) {
          MallocCalls.remove(CB);
          continue;
        }
        const auto &ED = A.getAAFor<AAExecutionDomain>(
            *this, IRPosition::function(*F), DepClassTy::REQUIRED);
        if (!ED.isExecutedByInitialThreadOnly(*CB))
          MallocCalls.remove(CB);
      }
    }

    findPotentialRemovedFreeCalls(A);

    if (NumMallocCalls != MallocCalls.size())
      return ChangeStatus::CHANGED;

    return ChangeStatus::UNCHANGED;
  }

  /// Collection of all malloc calls in a function.
  SmallSetVector<CallBase *, 4> MallocCalls;
  /// Collection of potentially removed free calls in a function.
  SmallPtrSet<CallBase *, 4> PotentialRemovedFreeCalls;
  /// The total amount of shared memory that has been used for HeapToShared.
  unsigned SharedMemoryUsed = 0;
};

struct AAKernelInfo : public StateWrapper<KernelInfoState, AbstractAttribute> {
  using Base = StateWrapper<KernelInfoState, AbstractAttribute>;
  AAKernelInfo(const IRPosition &IRP, Attributor &A) : Base(IRP) {}

  /// Statistics are tracked as part of manifest for now.
  void trackStatistics() const override {}

  /// See AbstractAttribute::getAsStr()
  const std::string getAsStr() const override {
    if (!isValidState())
      return "<invalid>";
    return std::string(SPMDCompatibilityTracker.isAssumed() ? "SPMD"
                                                            : "generic") +
           std::string(SPMDCompatibilityTracker.isAtFixpoint() ? " [FIX]"
                                                               : "") +
           std::string(" #PRs: ") +
           (ReachedKnownParallelRegions.isValidState()
                ? std::to_string(ReachedKnownParallelRegions.size())
                : "<invalid>") +
           ", #Unknown PRs: " +
           (ReachedUnknownParallelRegions.isValidState()
                ? std::to_string(ReachedUnknownParallelRegions.size())
                : "<invalid>") +
           ", #Reaching Kernels: " +
           (ReachingKernelEntries.isValidState()
                ? std::to_string(ReachingKernelEntries.size())
                : "<invalid>");
  }

  /// Create an abstract attribute biew for the position \p IRP.
  static AAKernelInfo &createForPosition(const IRPosition &IRP, Attributor &A);

  /// See AbstractAttribute::getName()
  const std::string getName() const override { return "AAKernelInfo"; }

  /// See AbstractAttribute::getIdAddr()
  const char *getIdAddr() const override { return &ID; }

  /// This function should return true if the type of the \p AA is AAKernelInfo
  static bool classof(const AbstractAttribute *AA) {
    return (AA->getIdAddr() == &ID);
  }

  static const char ID;
};

/// The function kernel info abstract attribute, basically, what can we say
/// about a function with regards to the KernelInfoState.
struct AAKernelInfoFunction : AAKernelInfo {
  AAKernelInfoFunction(const IRPosition &IRP, Attributor &A)
      : AAKernelInfo(IRP, A) {}

  SmallPtrSet<Instruction *, 4> GuardedInstructions;

  SmallPtrSetImpl<Instruction *> &getGuardedInstructions() {
    return GuardedInstructions;
  }

  /// See AbstractAttribute::initialize(...).
  void initialize(Attributor &A) override {
    // This is a high-level transform that might change the constant arguments
    // of the init and dinit calls. We need to tell the Attributor about this
    // to avoid other parts using the current constant value for simpliication.
    auto &OMPInfoCache = static_cast<OMPInformationCache &>(A.getInfoCache());

    Function *Fn = getAnchorScope();

    OMPInformationCache::RuntimeFunctionInfo &InitRFI =
        OMPInfoCache.RFIs[OMPRTL___kmpc_target_init];
    OMPInformationCache::RuntimeFunctionInfo &DeinitRFI =
        OMPInfoCache.RFIs[OMPRTL___kmpc_target_deinit];

    // For kernels we perform more initialization work, first we find the init
    // and deinit calls.
    auto StoreCallBase = [](Use &U,
                            OMPInformationCache::RuntimeFunctionInfo &RFI,
                            CallBase *&Storage) {
      CallBase *CB = OpenMPOpt::getCallIfRegularCall(U, &RFI);
      assert(CB &&
             "Unexpected use of __kmpc_target_init or __kmpc_target_deinit!");
      assert(!Storage &&
             "Multiple uses of __kmpc_target_init or __kmpc_target_deinit!");
      Storage = CB;
      return false;
    };
    InitRFI.foreachUse(
        [&](Use &U, Function &) {
          StoreCallBase(U, InitRFI, KernelInitCB);
          return false;
        },
        Fn);
    DeinitRFI.foreachUse(
        [&](Use &U, Function &) {
          StoreCallBase(U, DeinitRFI, KernelDeinitCB);
          return false;
        },
        Fn);

    // Ignore kernels without initializers such as global constructors.
    if (!KernelInitCB || !KernelDeinitCB)
      return;

    // Add itself to the reaching kernel and set IsKernelEntry.
    ReachingKernelEntries.insert(Fn);
    IsKernelEntry = true;

    // For kernels we might need to initialize/finalize the IsSPMD state and
    // we need to register a simplification callback so that the Attributor
    // knows the constant arguments to __kmpc_target_init and
    // __kmpc_target_deinit might actually change.

    Attributor::SimplifictionCallbackTy StateMachineSimplifyCB =
        [&](const IRPosition &IRP, const AbstractAttribute *AA,
            bool &UsedAssumedInformation) -> std::optional<Value *> {
      // IRP represents the "use generic state machine" argument of an
      // __kmpc_target_init call. We will answer this one with the internal
      // state. As long as we are not in an invalid state, we will create a
      // custom state machine so the value should be a `i1 false`. If we are
      // in an invalid state, we won't change the value that is in the IR.
      if (!ReachedKnownParallelRegions.isValidState())
        return nullptr;
      // If we have disabled state machine rewrites, don't make a custom one.
      if (DisableOpenMPOptStateMachineRewrite)
        return nullptr;
      if (AA)
        A.recordDependence(*this, *AA, DepClassTy::OPTIONAL);
      UsedAssumedInformation = !isAtFixpoint();
      auto *FalseVal =
          ConstantInt::getBool(IRP.getAnchorValue().getContext(), false);
      return FalseVal;
    };

    Attributor::SimplifictionCallbackTy ModeSimplifyCB =
        [&](const IRPosition &IRP, const AbstractAttribute *AA,
            bool &UsedAssumedInformation) -> std::optional<Value *> {
      // IRP represents the "SPMDCompatibilityTracker" argument of an
      // __kmpc_target_init or
      // __kmpc_target_deinit call. We will answer this one with the internal
      // state.
      if (!SPMDCompatibilityTracker.isValidState())
        return nullptr;
      if (!SPMDCompatibilityTracker.isAtFixpoint()) {
        if (AA)
          A.recordDependence(*this, *AA, DepClassTy::OPTIONAL);
        UsedAssumedInformation = true;
      } else {
        UsedAssumedInformation = false;
      }
      auto *Val = ConstantInt::getSigned(
          IntegerType::getInt8Ty(IRP.getAnchorValue().getContext()),
          SPMDCompatibilityTracker.isAssumed() ? OMP_TGT_EXEC_MODE_SPMD
                                               : OMP_TGT_EXEC_MODE_GENERIC);
      return Val;
    };

    Attributor::SimplifictionCallbackTy IsGenericModeSimplifyCB =
        [&](const IRPosition &IRP, const AbstractAttribute *AA,
            bool &UsedAssumedInformation) -> std::optional<Value *> {
      // IRP represents the "RequiresFullRuntime" argument of an
      // __kmpc_target_init or __kmpc_target_deinit call. We will answer this
      // one with the internal state of the SPMDCompatibilityTracker, so if
      // generic then true, if SPMD then false.
      if (!SPMDCompatibilityTracker.isValidState())
        return nullptr;
      if (!SPMDCompatibilityTracker.isAtFixpoint()) {
        if (AA)
          A.recordDependence(*this, *AA, DepClassTy::OPTIONAL);
        UsedAssumedInformation = true;
      } else {
        UsedAssumedInformation = false;
      }
      auto *Val = ConstantInt::getBool(IRP.getAnchorValue().getContext(),
                                       !SPMDCompatibilityTracker.isAssumed());
      return Val;
    };

    constexpr const int InitModeArgNo = 1;
    constexpr const int DeinitModeArgNo = 1;
    constexpr const int InitUseStateMachineArgNo = 2;
    A.registerSimplificationCallback(
        IRPosition::callsite_argument(*KernelInitCB, InitUseStateMachineArgNo),
        StateMachineSimplifyCB);
    A.registerSimplificationCallback(
        IRPosition::callsite_argument(*KernelInitCB, InitModeArgNo),
        ModeSimplifyCB);
    A.registerSimplificationCallback(
        IRPosition::callsite_argument(*KernelDeinitCB, DeinitModeArgNo),
        ModeSimplifyCB);

    // Check if we know we are in SPMD-mode already.
    ConstantInt *ModeArg =
        dyn_cast<ConstantInt>(KernelInitCB->getArgOperand(InitModeArgNo));
    if (ModeArg && (ModeArg->getSExtValue() & OMP_TGT_EXEC_MODE_SPMD))
      SPMDCompatibilityTracker.indicateOptimisticFixpoint();
    // This is a generic region but SPMDization is disabled so stop tracking.
    else if (DisableOpenMPOptSPMDization)
      SPMDCompatibilityTracker.indicatePessimisticFixpoint();
  }

  /// Sanitize the string \p S such that it is a suitable global symbol name.
  static std::string sanitizeForGlobalName(std::string S) {
    std::replace_if(
        S.begin(), S.end(),
        [](const char C) {
          return !((C >= 'a' && C <= 'z') || (C >= 'A' && C <= 'Z') ||
                   (C >= '0' && C <= '9') || C == '_');
        },
        '.');
    return S;
  }

  /// Modify the IR based on the KernelInfoState as the fixpoint iteration is
  /// finished now.
  ChangeStatus manifest(Attributor &A) override {
    // If we are not looking at a kernel with __kmpc_target_init and
    // __kmpc_target_deinit call we cannot actually manifest the information.
    if (!KernelInitCB || !KernelDeinitCB)
      return ChangeStatus::UNCHANGED;

    /// Insert nested Parallelism global variable
    Function *Kernel = getAnchorScope();
    Module &M = *Kernel->getParent();
    Type *Int8Ty = Type::getInt8Ty(M.getContext());
    new GlobalVariable(M, Int8Ty, /* isConstant */ true,
                       GlobalValue::WeakAnyLinkage,
                       ConstantInt::get(Int8Ty, NestedParallelism ? 1 : 0),
                       Kernel->getName() + "_nested_parallelism");

    // If we can we change the execution mode to SPMD-mode otherwise we build a
    // custom state machine.
    ChangeStatus Changed = ChangeStatus::UNCHANGED;
    if (!changeToSPMDMode(A, Changed)) {
      if (!KernelInitCB->getCalledFunction()->isDeclaration())
        return buildCustomStateMachine(A);
    }

    return Changed;
  }

  void insertInstructionGuardsHelper(Attributor &A) {
    auto &OMPInfoCache = static_cast<OMPInformationCache &>(A.getInfoCache());

    auto CreateGuardedRegion = [&](Instruction *RegionStartI,
                                   Instruction *RegionEndI) {
      LoopInfo *LI = nullptr;
      DominatorTree *DT = nullptr;
      MemorySSAUpdater *MSU = nullptr;
      using InsertPointTy = OpenMPIRBuilder::InsertPointTy;

      BasicBlock *ParentBB = RegionStartI->getParent();
      Function *Fn = ParentBB->getParent();
      Module &M = *Fn->getParent();

      // Create all the blocks and logic.
      // ParentBB:
      //    goto RegionCheckTidBB
      // RegionCheckTidBB:
      //    Tid = __kmpc_hardware_thread_id()
      //    if (Tid != 0)
      //        goto RegionBarrierBB
      // RegionStartBB:
      //    <execute instructions guarded>
      //    goto RegionEndBB
      // RegionEndBB:
      //    <store escaping values to shared mem>
      //    goto RegionBarrierBB
      //  RegionBarrierBB:
      //    __kmpc_simple_barrier_spmd()
      //    // second barrier is omitted if lacking escaping values.
      //    <load escaping values from shared mem>
      //    __kmpc_simple_barrier_spmd()
      //    goto RegionExitBB
      // RegionExitBB:
      //    <execute rest of instructions>

      BasicBlock *RegionEndBB = SplitBlock(ParentBB, RegionEndI->getNextNode(),
                                           DT, LI, MSU, "region.guarded.end");
      BasicBlock *RegionBarrierBB =
          SplitBlock(RegionEndBB, &*RegionEndBB->getFirstInsertionPt(), DT, LI,
                     MSU, "region.barrier");
      BasicBlock *RegionExitBB =
          SplitBlock(RegionBarrierBB, &*RegionBarrierBB->getFirstInsertionPt(),
                     DT, LI, MSU, "region.exit");
      BasicBlock *RegionStartBB =
          SplitBlock(ParentBB, RegionStartI, DT, LI, MSU, "region.guarded");

      assert(ParentBB->getUniqueSuccessor() == RegionStartBB &&
             "Expected a different CFG");

      BasicBlock *RegionCheckTidBB = SplitBlock(
          ParentBB, ParentBB->getTerminator(), DT, LI, MSU, "region.check.tid");

      // Register basic blocks with the Attributor.
      A.registerManifestAddedBasicBlock(*RegionEndBB);
      A.registerManifestAddedBasicBlock(*RegionBarrierBB);
      A.registerManifestAddedBasicBlock(*RegionExitBB);
      A.registerManifestAddedBasicBlock(*RegionStartBB);
      A.registerManifestAddedBasicBlock(*RegionCheckTidBB);

      bool HasBroadcastValues = false;
      // Find escaping outputs from the guarded region to outside users and
      // broadcast their values to them.
      for (Instruction &I : *RegionStartBB) {
        SmallPtrSet<Instruction *, 4> OutsideUsers;
        for (User *Usr : I.users()) {
          Instruction &UsrI = *cast<Instruction>(Usr);
          if (UsrI.getParent() != RegionStartBB)
            OutsideUsers.insert(&UsrI);
        }

        if (OutsideUsers.empty())
          continue;

        HasBroadcastValues = true;

        // Emit a global variable in shared memory to store the broadcasted
        // value.
        auto *SharedMem = new GlobalVariable(
            M, I.getType(), /* IsConstant */ false,
            GlobalValue::InternalLinkage, UndefValue::get(I.getType()),
            sanitizeForGlobalName(
                (I.getName() + ".guarded.output.alloc").str()),
            nullptr, GlobalValue::NotThreadLocal,
            static_cast<unsigned>(AddressSpace::Shared));

        // Emit a store instruction to update the value.
        new StoreInst(&I, SharedMem, RegionEndBB->getTerminator());

        LoadInst *LoadI = new LoadInst(I.getType(), SharedMem,
                                       I.getName() + ".guarded.output.load",
                                       RegionBarrierBB->getTerminator());

        // Emit a load instruction and replace uses of the output value.
        for (Instruction *UsrI : OutsideUsers)
          UsrI->replaceUsesOfWith(&I, LoadI);
      }

      auto &OMPInfoCache = static_cast<OMPInformationCache &>(A.getInfoCache());

      // Go to tid check BB in ParentBB.
      const DebugLoc DL = ParentBB->getTerminator()->getDebugLoc();
      ParentBB->getTerminator()->eraseFromParent();
      OpenMPIRBuilder::LocationDescription Loc(
          InsertPointTy(ParentBB, ParentBB->end()), DL);
      OMPInfoCache.OMPBuilder.updateToLocation(Loc);
      uint32_t SrcLocStrSize;
      auto *SrcLocStr =
          OMPInfoCache.OMPBuilder.getOrCreateSrcLocStr(Loc, SrcLocStrSize);
      Value *Ident =
          OMPInfoCache.OMPBuilder.getOrCreateIdent(SrcLocStr, SrcLocStrSize);
      BranchInst::Create(RegionCheckTidBB, ParentBB)->setDebugLoc(DL);

      // Add check for Tid in RegionCheckTidBB
      RegionCheckTidBB->getTerminator()->eraseFromParent();
      OpenMPIRBuilder::LocationDescription LocRegionCheckTid(
          InsertPointTy(RegionCheckTidBB, RegionCheckTidBB->end()), DL);
      OMPInfoCache.OMPBuilder.updateToLocation(LocRegionCheckTid);
      FunctionCallee HardwareTidFn =
          OMPInfoCache.OMPBuilder.getOrCreateRuntimeFunction(
              M, OMPRTL___kmpc_get_hardware_thread_id_in_block);
      CallInst *Tid =
          OMPInfoCache.OMPBuilder.Builder.CreateCall(HardwareTidFn, {});
      Tid->setDebugLoc(DL);
      OMPInfoCache.setCallingConvention(HardwareTidFn, Tid);
      Value *TidCheck = OMPInfoCache.OMPBuilder.Builder.CreateIsNull(Tid);
      OMPInfoCache.OMPBuilder.Builder
          .CreateCondBr(TidCheck, RegionStartBB, RegionBarrierBB)
          ->setDebugLoc(DL);

      // First barrier for synchronization, ensures main thread has updated
      // values.
      FunctionCallee BarrierFn =
          OMPInfoCache.OMPBuilder.getOrCreateRuntimeFunction(
              M, OMPRTL___kmpc_barrier_simple_spmd);
      OMPInfoCache.OMPBuilder.updateToLocation(InsertPointTy(
          RegionBarrierBB, RegionBarrierBB->getFirstInsertionPt()));
      CallInst *Barrier =
          OMPInfoCache.OMPBuilder.Builder.CreateCall(BarrierFn, {Ident, Tid});
      Barrier->setDebugLoc(DL);
      OMPInfoCache.setCallingConvention(BarrierFn, Barrier);

      // Second barrier ensures workers have read broadcast values.
      if (HasBroadcastValues) {
        CallInst *Barrier = CallInst::Create(BarrierFn, {Ident, Tid}, "",
                                             RegionBarrierBB->getTerminator());
        Barrier->setDebugLoc(DL);
        OMPInfoCache.setCallingConvention(BarrierFn, Barrier);
      }
    };

    auto &AllocSharedRFI = OMPInfoCache.RFIs[OMPRTL___kmpc_alloc_shared];
    SmallPtrSet<BasicBlock *, 8> Visited;
    for (Instruction *GuardedI : SPMDCompatibilityTracker) {
      BasicBlock *BB = GuardedI->getParent();
      if (!Visited.insert(BB).second)
        continue;

      SmallVector<std::pair<Instruction *, Instruction *>> Reorders;
      Instruction *LastEffect = nullptr;
      BasicBlock::reverse_iterator IP = BB->rbegin(), IPEnd = BB->rend();
      while (++IP != IPEnd) {
        if (!IP->mayHaveSideEffects() && !IP->mayReadFromMemory())
          continue;
        Instruction *I = &*IP;
        if (OpenMPOpt::getCallIfRegularCall(*I, &AllocSharedRFI))
          continue;
        if (!I->user_empty() || !SPMDCompatibilityTracker.contains(I)) {
          LastEffect = nullptr;
          continue;
        }
        if (LastEffect)
          Reorders.push_back({I, LastEffect});
        LastEffect = &*IP;
      }
      for (auto &Reorder : Reorders)
        Reorder.first->moveBefore(Reorder.second);
    }

    SmallVector<std::pair<Instruction *, Instruction *>, 4> GuardedRegions;

    for (Instruction *GuardedI : SPMDCompatibilityTracker) {
      BasicBlock *BB = GuardedI->getParent();
      auto *CalleeAA = A.lookupAAFor<AAKernelInfo>(
          IRPosition::function(*GuardedI->getFunction()), nullptr,
          DepClassTy::NONE);
      assert(CalleeAA != nullptr && "Expected Callee AAKernelInfo");
      auto &CalleeAAFunction = *cast<AAKernelInfoFunction>(CalleeAA);
      // Continue if instruction is already guarded.
      if (CalleeAAFunction.getGuardedInstructions().contains(GuardedI))
        continue;

      Instruction *GuardedRegionStart = nullptr, *GuardedRegionEnd = nullptr;
      for (Instruction &I : *BB) {
        // If instruction I needs to be guarded update the guarded region
        // bounds.
        if (SPMDCompatibilityTracker.contains(&I)) {
          CalleeAAFunction.getGuardedInstructions().insert(&I);
          if (GuardedRegionStart)
            GuardedRegionEnd = &I;
          else
            GuardedRegionStart = GuardedRegionEnd = &I;

          continue;
        }

        // Instruction I does not need guarding, store
        // any region found and reset bounds.
        if (GuardedRegionStart) {
          GuardedRegions.push_back(
              std::make_pair(GuardedRegionStart, GuardedRegionEnd));
          GuardedRegionStart = nullptr;
          GuardedRegionEnd = nullptr;
        }
      }
    }

    for (auto &GR : GuardedRegions)
      CreateGuardedRegion(GR.first, GR.second);
  }

  void forceSingleThreadPerWorkgroupHelper(Attributor &A) {
    // Only allow 1 thread per workgroup to continue executing the user code.
    //
    //     InitCB = __kmpc_target_init(...)
    //     ThreadIdInBlock = __kmpc_get_hardware_thread_id_in_block();
    //     if (ThreadIdInBlock != 0) return;
    // UserCode:
    //     // user code
    //
    auto &Ctx = getAnchorValue().getContext();
    Function *Kernel = getAssociatedFunction();
    assert(Kernel && "Expected an associated function!");

    // Create block for user code to branch to from initial block.
    BasicBlock *InitBB = KernelInitCB->getParent();
    BasicBlock *UserCodeBB = InitBB->splitBasicBlock(
        KernelInitCB->getNextNode(), "main.thread.user_code");
    BasicBlock *ReturnBB =
        BasicBlock::Create(Ctx, "exit.threads", Kernel, UserCodeBB);

    // Register blocks with attributor:
    A.registerManifestAddedBasicBlock(*InitBB);
    A.registerManifestAddedBasicBlock(*UserCodeBB);
    A.registerManifestAddedBasicBlock(*ReturnBB);

    // Debug location:
    const DebugLoc &DLoc = KernelInitCB->getDebugLoc();
    ReturnInst::Create(Ctx, ReturnBB)->setDebugLoc(DLoc);
    InitBB->getTerminator()->eraseFromParent();

    // Prepare call to OMPRTL___kmpc_get_hardware_thread_id_in_block.
    Module &M = *Kernel->getParent();
    auto &OMPInfoCache = static_cast<OMPInformationCache &>(A.getInfoCache());
    FunctionCallee ThreadIdInBlockFn =
        OMPInfoCache.OMPBuilder.getOrCreateRuntimeFunction(
            M, OMPRTL___kmpc_get_hardware_thread_id_in_block);

    // Get thread ID in block.
    CallInst *ThreadIdInBlock =
        CallInst::Create(ThreadIdInBlockFn, "thread_id.in.block", InitBB);
    OMPInfoCache.setCallingConvention(ThreadIdInBlockFn, ThreadIdInBlock);
    ThreadIdInBlock->setDebugLoc(DLoc);

    // Eliminate all threads in the block with ID not equal to 0:
    Instruction *IsMainThread =
        ICmpInst::Create(ICmpInst::ICmp, CmpInst::ICMP_NE, ThreadIdInBlock,
                         ConstantInt::get(ThreadIdInBlock->getType(), 0),
                         "thread.is_main", InitBB);
    IsMainThread->setDebugLoc(DLoc);
    BranchInst::Create(ReturnBB, UserCodeBB, IsMainThread, InitBB);
  }

  bool changeToSPMDMode(Attributor &A, ChangeStatus &Changed) {
    auto &OMPInfoCache = static_cast<OMPInformationCache &>(A.getInfoCache());

    if (!SPMDCompatibilityTracker.isAssumed()) {
      for (Instruction *NonCompatibleI : SPMDCompatibilityTracker) {
        if (!NonCompatibleI)
          continue;

        // Skip diagnostics on calls to known OpenMP runtime functions for now.
        if (auto *CB = dyn_cast<CallBase>(NonCompatibleI))
          if (OMPInfoCache.RTLFunctions.contains(CB->getCalledFunction()))
            continue;

        auto Remark = [&](OptimizationRemarkAnalysis ORA) {
          ORA << "Value has potential side effects preventing SPMD-mode "
                 "execution";
          if (isa<CallBase>(NonCompatibleI)) {
            ORA << ". Add `__attribute__((assume(\"ompx_spmd_amenable\")))` to "
                   "the called function to override";
          }
          return ORA << ".";
        };
        A.emitRemark<OptimizationRemarkAnalysis>(NonCompatibleI, "OMP121",
                                                 Remark);

        LLVM_DEBUG(dbgs() << TAG << "SPMD-incompatible side-effect: "
                          << *NonCompatibleI << "\n");
      }

      return false;
    }

    // Get the actual kernel, could be the caller of the anchor scope if we have
    // a debug wrapper.
    Function *Kernel = getAnchorScope();
    if (Kernel->hasLocalLinkage()) {
      assert(Kernel->hasOneUse() && "Unexpected use of debug kernel wrapper.");
      auto *CB = cast<CallBase>(Kernel->user_back());
      Kernel = CB->getCaller();
    }
    assert(OMPInfoCache.Kernels.count(Kernel) && "Expected kernel function!");

    // Check if the kernel is already in SPMD mode, if so, return success.
    GlobalVariable *ExecMode = Kernel->getParent()->getGlobalVariable(
        (Kernel->getName() + "_exec_mode").str());
    assert(ExecMode && "Kernel without exec mode?");
    assert(ExecMode->getInitializer() && "ExecMode doesn't have initializer!");

    // Set the global exec mode flag to indicate SPMD-Generic mode.
    assert(isa<ConstantInt>(ExecMode->getInitializer()) &&
           "ExecMode is not an integer!");
    const int8_t ExecModeVal =
        cast<ConstantInt>(ExecMode->getInitializer())->getSExtValue();
    if (ExecModeVal != OMP_TGT_EXEC_MODE_GENERIC)
      return true;

    // We will now unconditionally modify the IR, indicate a change.
    Changed = ChangeStatus::CHANGED;

    // Do not use instruction guards when no parallel is present inside
    // the target region.
    if (mayContainParallelRegion())
      insertInstructionGuardsHelper(A);
    else
      forceSingleThreadPerWorkgroupHelper(A);

    // Adjust the global exec mode flag that tells the runtime what mode this
    // kernel is executed in.
    assert(ExecModeVal == OMP_TGT_EXEC_MODE_GENERIC &&
           "Initially non-SPMD kernel has SPMD exec mode!");
    ExecMode->setInitializer(
        ConstantInt::get(ExecMode->getInitializer()->getType(),
                         ExecModeVal | OMP_TGT_EXEC_MODE_GENERIC_SPMD));

    // Next rewrite the init and deinit calls to indicate we use SPMD-mode now.
    const int InitModeArgNo = 1;
    const int DeinitModeArgNo = 1;
    const int InitUseStateMachineArgNo = 2;

    auto &Ctx = getAnchorValue().getContext();
    A.changeUseAfterManifest(
        KernelInitCB->getArgOperandUse(InitModeArgNo),
        *ConstantInt::getSigned(IntegerType::getInt8Ty(Ctx),
                                OMP_TGT_EXEC_MODE_SPMD));
    A.changeUseAfterManifest(
        KernelInitCB->getArgOperandUse(InitUseStateMachineArgNo),
        *ConstantInt::getBool(Ctx, false));
    A.changeUseAfterManifest(
        KernelDeinitCB->getArgOperandUse(DeinitModeArgNo),
        *ConstantInt::getSigned(IntegerType::getInt8Ty(Ctx),
                                OMP_TGT_EXEC_MODE_SPMD));

    ++NumOpenMPTargetRegionKernelsSPMD;

    auto Remark = [&](OptimizationRemark OR) {
      return OR << "Transformed generic-mode kernel to SPMD-mode.";
    };
    A.emitRemark<OptimizationRemark>(KernelInitCB, "OMP120", Remark);
    return true;
  };

  ChangeStatus buildCustomStateMachine(Attributor &A) {
    // If we have disabled state machine rewrites, don't make a custom one
    if (DisableOpenMPOptStateMachineRewrite)
      return ChangeStatus::UNCHANGED;

    // Don't rewrite the state machine if we are not in a valid state.
    if (!ReachedKnownParallelRegions.isValidState())
      return ChangeStatus::UNCHANGED;

    const int InitModeArgNo = 1;
    const int InitUseStateMachineArgNo = 2;

    // Check if the current configuration is non-SPMD and generic state machine.
    // If we already have SPMD mode or a custom state machine we do not need to
    // go any further. If it is anything but a constant something is weird and
    // we give up.
    ConstantInt *UseStateMachine = dyn_cast<ConstantInt>(
        KernelInitCB->getArgOperand(InitUseStateMachineArgNo));
    ConstantInt *Mode =
        dyn_cast<ConstantInt>(KernelInitCB->getArgOperand(InitModeArgNo));

    // If we are stuck with generic mode, try to create a custom device (=GPU)
    // state machine which is specialized for the parallel regions that are
    // reachable by the kernel.
    if (!UseStateMachine || UseStateMachine->isZero() || !Mode ||
        (Mode->getSExtValue() & OMP_TGT_EXEC_MODE_SPMD))
      return ChangeStatus::UNCHANGED;

    // If not SPMD mode, indicate we use a custom state machine now.
    auto &Ctx = getAnchorValue().getContext();
    auto *FalseVal = ConstantInt::getBool(Ctx, false);
    A.changeUseAfterManifest(
        KernelInitCB->getArgOperandUse(InitUseStateMachineArgNo), *FalseVal);

    // If we don't actually need a state machine we are done here. This can
    // happen if there simply are no parallel regions. In the resulting kernel
    // all worker threads will simply exit right away, leaving the main thread
    // to do the work alone.
    if (!mayContainParallelRegion()) {
      ++NumOpenMPTargetRegionKernelsWithoutStateMachine;

      auto Remark = [&](OptimizationRemark OR) {
        return OR << "Removing unused state machine from generic-mode kernel.";
      };
      A.emitRemark<OptimizationRemark>(KernelInitCB, "OMP130", Remark);

      return ChangeStatus::CHANGED;
    }

    // Keep track in the statistics of our new shiny custom state machine.
    if (ReachedUnknownParallelRegions.empty()) {
      ++NumOpenMPTargetRegionKernelsCustomStateMachineWithoutFallback;

      auto Remark = [&](OptimizationRemark OR) {
        return OR << "Rewriting generic-mode kernel with a customized state "
                     "machine.";
      };
      A.emitRemark<OptimizationRemark>(KernelInitCB, "OMP131", Remark);
    } else {
      ++NumOpenMPTargetRegionKernelsCustomStateMachineWithFallback;

      auto Remark = [&](OptimizationRemarkAnalysis OR) {
        return OR << "Generic-mode kernel is executed with a customized state "
                     "machine that requires a fallback.";
      };
      A.emitRemark<OptimizationRemarkAnalysis>(KernelInitCB, "OMP132", Remark);

      // Tell the user why we ended up with a fallback.
      for (CallBase *UnknownParallelRegionCB : ReachedUnknownParallelRegions) {
        if (!UnknownParallelRegionCB)
          continue;
        auto Remark = [&](OptimizationRemarkAnalysis ORA) {
          return ORA << "Call may contain unknown parallel regions. Use "
                     << "`__attribute__((assume(\"omp_no_parallelism\")))` to "
                        "override.";
        };
        A.emitRemark<OptimizationRemarkAnalysis>(UnknownParallelRegionCB,
                                                 "OMP133", Remark);
      }
    }

    // Create all the blocks:
    //
    //                       InitCB = __kmpc_target_init(...)
    //                       BlockHwSize =
    //                         __kmpc_get_hardware_num_threads_in_block();
    //                       WarpSize = __kmpc_get_warp_size();
    //                       BlockSize = BlockHwSize - WarpSize;
    // IsWorkerCheckBB:      bool IsWorker = InitCB != -1;
    //                       if (IsWorker) {
    //                         if (InitCB >= BlockSize) return;
    // SMBeginBB:               __kmpc_barrier_simple_generic(...);
    //                         void *WorkFn;
    //                         bool Active = __kmpc_kernel_parallel(&WorkFn);
    //                         if (!WorkFn) return;
    // SMIsActiveCheckBB:       if (Active) {
    // SMIfCascadeCurrentBB:      if      (WorkFn == <ParFn0>)
    //                              ParFn0(...);
    // SMIfCascadeCurrentBB:      else if (WorkFn == <ParFn1>)
    //                              ParFn1(...);
    //                            ...
    // SMIfCascadeCurrentBB:      else
    //                              ((WorkFnTy*)WorkFn)(...);
    // SMEndParallelBB:           __kmpc_kernel_end_parallel(...);
    //                          }
    // SMDoneBB:                __kmpc_barrier_simple_generic(...);
    //                          goto SMBeginBB;
    //                       }
    // UserCodeEntryBB:      // user code
    //                       __kmpc_target_deinit(...)
    //
    Function *Kernel = getAssociatedFunction();
    assert(Kernel && "Expected an associated function!");

    BasicBlock *InitBB = KernelInitCB->getParent();
    BasicBlock *UserCodeEntryBB = InitBB->splitBasicBlock(
        KernelInitCB->getNextNode(), "thread.user_code.check");
    BasicBlock *IsWorkerCheckBB =
        BasicBlock::Create(Ctx, "is_worker_check", Kernel, UserCodeEntryBB);
    BasicBlock *StateMachineBeginBB = BasicBlock::Create(
        Ctx, "worker_state_machine.begin", Kernel, UserCodeEntryBB);
    BasicBlock *StateMachineFinishedBB = BasicBlock::Create(
        Ctx, "worker_state_machine.finished", Kernel, UserCodeEntryBB);
    BasicBlock *StateMachineIsActiveCheckBB = BasicBlock::Create(
        Ctx, "worker_state_machine.is_active.check", Kernel, UserCodeEntryBB);
    BasicBlock *StateMachineIfCascadeCurrentBB =
        BasicBlock::Create(Ctx, "worker_state_machine.parallel_region.check",
                           Kernel, UserCodeEntryBB);
    BasicBlock *StateMachineEndParallelBB =
        BasicBlock::Create(Ctx, "worker_state_machine.parallel_region.end",
                           Kernel, UserCodeEntryBB);
    BasicBlock *StateMachineDoneBarrierBB = BasicBlock::Create(
        Ctx, "worker_state_machine.done.barrier", Kernel, UserCodeEntryBB);
    A.registerManifestAddedBasicBlock(*InitBB);
    A.registerManifestAddedBasicBlock(*UserCodeEntryBB);
    A.registerManifestAddedBasicBlock(*IsWorkerCheckBB);
    A.registerManifestAddedBasicBlock(*StateMachineBeginBB);
    A.registerManifestAddedBasicBlock(*StateMachineFinishedBB);
    A.registerManifestAddedBasicBlock(*StateMachineIsActiveCheckBB);
    A.registerManifestAddedBasicBlock(*StateMachineIfCascadeCurrentBB);
    A.registerManifestAddedBasicBlock(*StateMachineEndParallelBB);
    A.registerManifestAddedBasicBlock(*StateMachineDoneBarrierBB);

    const DebugLoc &DLoc = KernelInitCB->getDebugLoc();
    ReturnInst::Create(Ctx, StateMachineFinishedBB)->setDebugLoc(DLoc);
    InitBB->getTerminator()->eraseFromParent();

    Instruction *IsWorker =
        ICmpInst::Create(ICmpInst::ICmp, llvm::CmpInst::ICMP_NE, KernelInitCB,
                         ConstantInt::get(KernelInitCB->getType(), -1),
                         "thread.is_worker", InitBB);
    IsWorker->setDebugLoc(DLoc);
    BranchInst::Create(IsWorkerCheckBB, UserCodeEntryBB, IsWorker, InitBB);

    Module &M = *Kernel->getParent();
    auto &OMPInfoCache = static_cast<OMPInformationCache &>(A.getInfoCache());
    FunctionCallee BlockHwSizeFn =
        OMPInfoCache.OMPBuilder.getOrCreateRuntimeFunction(
            M, OMPRTL___kmpc_get_hardware_num_threads_in_block);
    FunctionCallee WarpSizeFn =
        OMPInfoCache.OMPBuilder.getOrCreateRuntimeFunction(
            M, OMPRTL___kmpc_get_warp_size);
    CallInst *BlockHwSize =
        CallInst::Create(BlockHwSizeFn, "block.hw_size", IsWorkerCheckBB);
    OMPInfoCache.setCallingConvention(BlockHwSizeFn, BlockHwSize);
    BlockHwSize->setDebugLoc(DLoc);
    CallInst *WarpSize =
        CallInst::Create(WarpSizeFn, "warp.size", IsWorkerCheckBB);
    OMPInfoCache.setCallingConvention(WarpSizeFn, WarpSize);
    WarpSize->setDebugLoc(DLoc);
    Instruction *BlockSize = BinaryOperator::CreateSub(
        BlockHwSize, WarpSize, "block.size", IsWorkerCheckBB);
    BlockSize->setDebugLoc(DLoc);
    Instruction *IsMainOrWorker = ICmpInst::Create(
        ICmpInst::ICmp, llvm::CmpInst::ICMP_SLT, KernelInitCB, BlockSize,
        "thread.is_main_or_worker", IsWorkerCheckBB);
    IsMainOrWorker->setDebugLoc(DLoc);
    BranchInst::Create(StateMachineBeginBB, StateMachineFinishedBB,
                       IsMainOrWorker, IsWorkerCheckBB);

    // Create local storage for the work function pointer.
    const DataLayout &DL = M.getDataLayout();
    Type *VoidPtrTy = Type::getInt8PtrTy(Ctx);
    Instruction *WorkFnAI =
        new AllocaInst(VoidPtrTy, DL.getAllocaAddrSpace(), nullptr,
                       "worker.work_fn.addr", &Kernel->getEntryBlock().front());
    WorkFnAI->setDebugLoc(DLoc);

    OMPInfoCache.OMPBuilder.updateToLocation(
        OpenMPIRBuilder::LocationDescription(
            IRBuilder<>::InsertPoint(StateMachineBeginBB,
                                     StateMachineBeginBB->end()),
            DLoc));

    Value *Ident = KernelInitCB->getArgOperand(0);
    Value *GTid = KernelInitCB;

    FunctionCallee BarrierFn =
        OMPInfoCache.OMPBuilder.getOrCreateRuntimeFunction(
            M, OMPRTL___kmpc_barrier_simple_generic);
    CallInst *Barrier =
        CallInst::Create(BarrierFn, {Ident, GTid}, "", StateMachineBeginBB);
    OMPInfoCache.setCallingConvention(BarrierFn, Barrier);
    Barrier->setDebugLoc(DLoc);

    if (WorkFnAI->getType()->getPointerAddressSpace() !=
        (unsigned int)AddressSpace::Generic) {
      WorkFnAI = new AddrSpaceCastInst(
          WorkFnAI,
          PointerType::getWithSamePointeeType(
              cast<PointerType>(WorkFnAI->getType()),
              (unsigned int)AddressSpace::Generic),
          WorkFnAI->getName() + ".generic", StateMachineBeginBB);
      WorkFnAI->setDebugLoc(DLoc);
    }

    FunctionCallee KernelParallelFn =
        OMPInfoCache.OMPBuilder.getOrCreateRuntimeFunction(
            M, OMPRTL___kmpc_kernel_parallel);
    CallInst *IsActiveWorker = CallInst::Create(
        KernelParallelFn, {WorkFnAI}, "worker.is_active", StateMachineBeginBB);
    OMPInfoCache.setCallingConvention(KernelParallelFn, IsActiveWorker);
    IsActiveWorker->setDebugLoc(DLoc);
    Instruction *WorkFn = new LoadInst(VoidPtrTy, WorkFnAI, "worker.work_fn",
                                       StateMachineBeginBB);
    WorkFn->setDebugLoc(DLoc);

    FunctionType *ParallelRegionFnTy = FunctionType::get(
        Type::getVoidTy(Ctx), {Type::getInt16Ty(Ctx), Type::getInt32Ty(Ctx)},
        false);
    Value *WorkFnCast = BitCastInst::CreatePointerBitCastOrAddrSpaceCast(
        WorkFn, ParallelRegionFnTy->getPointerTo(), "worker.work_fn.addr_cast",
        StateMachineBeginBB);

    Instruction *IsDone =
        ICmpInst::Create(ICmpInst::ICmp, llvm::CmpInst::ICMP_EQ, WorkFn,
                         Constant::getNullValue(VoidPtrTy), "worker.is_done",
                         StateMachineBeginBB);
    IsDone->setDebugLoc(DLoc);
    BranchInst::Create(StateMachineFinishedBB, StateMachineIsActiveCheckBB,
                       IsDone, StateMachineBeginBB)
        ->setDebugLoc(DLoc);

    BranchInst::Create(StateMachineIfCascadeCurrentBB,
                       StateMachineDoneBarrierBB, IsActiveWorker,
                       StateMachineIsActiveCheckBB)
        ->setDebugLoc(DLoc);

    Value *ZeroArg =
        Constant::getNullValue(ParallelRegionFnTy->getParamType(0));

    // Now that we have most of the CFG skeleton it is time for the if-cascade
    // that checks the function pointer we got from the runtime against the
    // parallel regions we expect, if there are any.
    for (int I = 0, E = ReachedKnownParallelRegions.size(); I < E; ++I) {
      auto *ParallelRegion = ReachedKnownParallelRegions[I];
      BasicBlock *PRExecuteBB = BasicBlock::Create(
          Ctx, "worker_state_machine.parallel_region.execute", Kernel,
          StateMachineEndParallelBB);
      CallInst::Create(ParallelRegion, {ZeroArg, GTid}, "", PRExecuteBB)
          ->setDebugLoc(DLoc);
      BranchInst::Create(StateMachineEndParallelBB, PRExecuteBB)
          ->setDebugLoc(DLoc);

      BasicBlock *PRNextBB =
          BasicBlock::Create(Ctx, "worker_state_machine.parallel_region.check",
                             Kernel, StateMachineEndParallelBB);

      // Check if we need to compare the pointer at all or if we can just
      // call the parallel region function.
      Value *IsPR;
      if (I + 1 < E || !ReachedUnknownParallelRegions.empty()) {
        Instruction *CmpI = ICmpInst::Create(
            ICmpInst::ICmp, llvm::CmpInst::ICMP_EQ, WorkFnCast, ParallelRegion,
            "worker.check_parallel_region", StateMachineIfCascadeCurrentBB);
        CmpI->setDebugLoc(DLoc);
        IsPR = CmpI;
      } else {
        IsPR = ConstantInt::getTrue(Ctx);
      }

      BranchInst::Create(PRExecuteBB, PRNextBB, IsPR,
                         StateMachineIfCascadeCurrentBB)
          ->setDebugLoc(DLoc);
      StateMachineIfCascadeCurrentBB = PRNextBB;
    }

    // At the end of the if-cascade we place the indirect function pointer call
    // in case we might need it, that is if there can be parallel regions we
    // have not handled in the if-cascade above.
    if (!ReachedUnknownParallelRegions.empty()) {
      StateMachineIfCascadeCurrentBB->setName(
          "worker_state_machine.parallel_region.fallback.execute");
      CallInst::Create(ParallelRegionFnTy, WorkFnCast, {ZeroArg, GTid}, "",
                       StateMachineIfCascadeCurrentBB)
          ->setDebugLoc(DLoc);
    }
    BranchInst::Create(StateMachineEndParallelBB,
                       StateMachineIfCascadeCurrentBB)
        ->setDebugLoc(DLoc);

    FunctionCallee EndParallelFn =
        OMPInfoCache.OMPBuilder.getOrCreateRuntimeFunction(
            M, OMPRTL___kmpc_kernel_end_parallel);
    CallInst *EndParallel =
        CallInst::Create(EndParallelFn, {}, "", StateMachineEndParallelBB);
    OMPInfoCache.setCallingConvention(EndParallelFn, EndParallel);
    EndParallel->setDebugLoc(DLoc);
    BranchInst::Create(StateMachineDoneBarrierBB, StateMachineEndParallelBB)
        ->setDebugLoc(DLoc);

    CallInst::Create(BarrierFn, {Ident, GTid}, "", StateMachineDoneBarrierBB)
        ->setDebugLoc(DLoc);
    BranchInst::Create(StateMachineBeginBB, StateMachineDoneBarrierBB)
        ->setDebugLoc(DLoc);

    return ChangeStatus::CHANGED;
  }

  /// Fixpoint iteration update function. Will be called every time a dependence
  /// changed its state (and in the beginning).
  ChangeStatus updateImpl(Attributor &A) override {
    KernelInfoState StateBefore = getState();

    // Callback to check a read/write instruction.
    auto CheckRWInst = [&](Instruction &I) {
      // We handle calls later.
      if (isa<CallBase>(I))
        return true;
      // We only care about write effects.
      if (!I.mayWriteToMemory())
        return true;
      if (auto *SI = dyn_cast<StoreInst>(&I)) {
        const auto &UnderlyingObjsAA = A.getAAFor<AAUnderlyingObjects>(
            *this, IRPosition::value(*SI->getPointerOperand()),
            DepClassTy::OPTIONAL);
        auto &HS = A.getAAFor<AAHeapToStack>(
            *this, IRPosition::function(*I.getFunction()),
            DepClassTy::OPTIONAL);
        if (UnderlyingObjsAA.forallUnderlyingObjects([&](Value &Obj) {
              if (AA::isAssumedThreadLocalObject(A, Obj, *this))
                return true;
              // Check for AAHeapToStack moved objects which must not be
              // guarded.
              auto *CB = dyn_cast<CallBase>(&Obj);
              return CB && HS.isAssumedHeapToStack(*CB);
            }))
          return true;
      }

      // Insert instruction that needs guarding.
      SPMDCompatibilityTracker.insert(&I);
      return true;
    };

    bool UsedAssumedInformationInCheckRWInst = false;
    if (!SPMDCompatibilityTracker.isAtFixpoint())
      if (!A.checkForAllReadWriteInstructions(
              CheckRWInst, *this, UsedAssumedInformationInCheckRWInst))
        SPMDCompatibilityTracker.indicatePessimisticFixpoint();

    bool UsedAssumedInformationFromReachingKernels = false;
    if (!IsKernelEntry) {
      updateParallelLevels(A);

      bool AllReachingKernelsKnown = true;
      updateReachingKernelEntries(A, AllReachingKernelsKnown);
      UsedAssumedInformationFromReachingKernels = !AllReachingKernelsKnown;

      if (!ParallelLevels.isValidState())
        SPMDCompatibilityTracker.indicatePessimisticFixpoint();
      else if (!ReachingKernelEntries.isValidState())
        SPMDCompatibilityTracker.indicatePessimisticFixpoint();
      else if (!SPMDCompatibilityTracker.empty()) {
        // Check if all reaching kernels agree on the mode as we can otherwise
        // not guard instructions. We might not be sure about the mode so we
        // we cannot fix the internal spmd-zation state either.
        int SPMD = 0, Generic = 0;
        for (auto *Kernel : ReachingKernelEntries) {
          auto &CBAA = A.getAAFor<AAKernelInfo>(
              *this, IRPosition::function(*Kernel), DepClassTy::OPTIONAL);
          if (CBAA.SPMDCompatibilityTracker.isValidState() &&
              CBAA.SPMDCompatibilityTracker.isAssumed())
            ++SPMD;
          else
            ++Generic;
          if (!CBAA.SPMDCompatibilityTracker.isAtFixpoint())
            UsedAssumedInformationFromReachingKernels = true;
        }
        if (SPMD != 0 && Generic != 0)
          SPMDCompatibilityTracker.indicatePessimisticFixpoint();
      }
    }

    // Callback to check a call instruction.
    bool AllParallelRegionStatesWereFixed = true;
    bool AllSPMDStatesWereFixed = true;
    auto CheckCallInst = [&](Instruction &I) {
      auto &CB = cast<CallBase>(I);
      auto &CBAA = A.getAAFor<AAKernelInfo>(
          *this, IRPosition::callsite_function(CB), DepClassTy::OPTIONAL);
      getState() ^= CBAA.getState();
      AllSPMDStatesWereFixed &= CBAA.SPMDCompatibilityTracker.isAtFixpoint();
      AllParallelRegionStatesWereFixed &=
          CBAA.ReachedKnownParallelRegions.isAtFixpoint();
      AllParallelRegionStatesWereFixed &=
          CBAA.ReachedUnknownParallelRegions.isAtFixpoint();
      return true;
    };

    bool UsedAssumedInformationInCheckCallInst = false;
    if (!A.checkForAllCallLikeInstructions(
            CheckCallInst, *this, UsedAssumedInformationInCheckCallInst)) {
      LLVM_DEBUG(dbgs() << TAG
                        << "Failed to visit all call-like instructions!\n";);
      return indicatePessimisticFixpoint();
    }

    // If we haven't used any assumed information for the reached parallel
    // region states we can fix it.
    if (!UsedAssumedInformationInCheckCallInst &&
        AllParallelRegionStatesWereFixed) {
      ReachedKnownParallelRegions.indicateOptimisticFixpoint();
      ReachedUnknownParallelRegions.indicateOptimisticFixpoint();
    }

    // If we haven't used any assumed information for the SPMD state we can fix
    // it.
    if (!UsedAssumedInformationInCheckRWInst &&
        !UsedAssumedInformationInCheckCallInst &&
        !UsedAssumedInformationFromReachingKernels && AllSPMDStatesWereFixed)
      SPMDCompatibilityTracker.indicateOptimisticFixpoint();

    return StateBefore == getState() ? ChangeStatus::UNCHANGED
                                     : ChangeStatus::CHANGED;
  }

private:
  /// Update info regarding reaching kernels.
  void updateReachingKernelEntries(Attributor &A,
                                   bool &AllReachingKernelsKnown) {
    auto PredCallSite = [&](AbstractCallSite ACS) {
      Function *Caller = ACS.getInstruction()->getFunction();

      assert(Caller && "Caller is nullptr");

      auto &CAA = A.getOrCreateAAFor<AAKernelInfo>(
          IRPosition::function(*Caller), this, DepClassTy::REQUIRED);
      if (CAA.ReachingKernelEntries.isValidState()) {
        ReachingKernelEntries ^= CAA.ReachingKernelEntries;
        return true;
      }

      // We lost track of the caller of the associated function, any kernel
      // could reach now.
      ReachingKernelEntries.indicatePessimisticFixpoint();

      return true;
    };

    if (!A.checkForAllCallSites(PredCallSite, *this,
                                true /* RequireAllCallSites */,
                                AllReachingKernelsKnown))
      ReachingKernelEntries.indicatePessimisticFixpoint();
  }

  /// Update info regarding parallel levels.
  void updateParallelLevels(Attributor &A) {
    auto &OMPInfoCache = static_cast<OMPInformationCache &>(A.getInfoCache());
    OMPInformationCache::RuntimeFunctionInfo &Parallel51RFI =
        OMPInfoCache.RFIs[OMPRTL___kmpc_parallel_51];

    auto PredCallSite = [&](AbstractCallSite ACS) {
      Function *Caller = ACS.getInstruction()->getFunction();

      assert(Caller && "Caller is nullptr");

      auto &CAA =
          A.getOrCreateAAFor<AAKernelInfo>(IRPosition::function(*Caller));
      if (CAA.ParallelLevels.isValidState()) {
        // Any function that is called by `__kmpc_parallel_51` will not be
        // folded as the parallel level in the function is updated. In order to
        // get it right, all the analysis would depend on the implentation. That
        // said, if in the future any change to the implementation, the analysis
        // could be wrong. As a consequence, we are just conservative here.
        if (Caller == Parallel51RFI.Declaration) {
          ParallelLevels.indicatePessimisticFixpoint();
          return true;
        }

        ParallelLevels ^= CAA.ParallelLevels;

        return true;
      }

      // We lost track of the caller of the associated function, any kernel
      // could reach now.
      ParallelLevels.indicatePessimisticFixpoint();

      return true;
    };

    bool AllCallSitesKnown = true;
    if (!A.checkForAllCallSites(PredCallSite, *this,
                                true /* RequireAllCallSites */,
                                AllCallSitesKnown))
      ParallelLevels.indicatePessimisticFixpoint();
  }
};

/// The call site kernel info abstract attribute, basically, what can we say
/// about a call site with regards to the KernelInfoState. For now this simply
/// forwards the information from the callee.
struct AAKernelInfoCallSite : AAKernelInfo {
  AAKernelInfoCallSite(const IRPosition &IRP, Attributor &A)
      : AAKernelInfo(IRP, A) {}

  /// See AbstractAttribute::initialize(...).
  void initialize(Attributor &A) override {
    AAKernelInfo::initialize(A);

    CallBase &CB = cast<CallBase>(getAssociatedValue());
    Function *Callee = getAssociatedFunction();

    auto &AssumptionAA = A.getAAFor<AAAssumptionInfo>(
        *this, IRPosition::callsite_function(CB), DepClassTy::OPTIONAL);

    // Check for SPMD-mode assumptions.
    if (AssumptionAA.hasAssumption("ompx_spmd_amenable")) {
      SPMDCompatibilityTracker.indicateOptimisticFixpoint();
      indicateOptimisticFixpoint();
    }

    // First weed out calls we do not care about, that is readonly/readnone
    // calls, intrinsics, and "no_openmp" calls. Neither of these can reach a
    // parallel region or anything else we are looking for.
    if (!CB.mayWriteToMemory() || isa<IntrinsicInst>(CB)) {
      indicateOptimisticFixpoint();
      return;
    }

    // Next we check if we know the callee. If it is a known OpenMP function
    // we will handle them explicitly in the switch below. If it is not, we
    // will use an AAKernelInfo object on the callee to gather information and
    // merge that into the current state. The latter happens in the updateImpl.
    auto &OMPInfoCache = static_cast<OMPInformationCache &>(A.getInfoCache());
    const auto &It = OMPInfoCache.RuntimeFunctionIDMap.find(Callee);
    if (It == OMPInfoCache.RuntimeFunctionIDMap.end()) {
      // Unknown caller or declarations are not analyzable, we give up.
      if (!Callee || !A.isFunctionIPOAmendable(*Callee)) {

        // Unknown callees might contain parallel regions, except if they have
        // an appropriate assumption attached.
        if (!(AssumptionAA.hasAssumption("omp_no_openmp") ||
              AssumptionAA.hasAssumption("omp_no_parallelism")))
          ReachedUnknownParallelRegions.insert(&CB);

        // If SPMDCompatibilityTracker is not fixed, we need to give up on the
        // idea we can run something unknown in SPMD-mode.
        if (!SPMDCompatibilityTracker.isAtFixpoint()) {
          SPMDCompatibilityTracker.indicatePessimisticFixpoint();
          SPMDCompatibilityTracker.insert(&CB);
        }

        // We have updated the state for this unknown call properly, there won't
        // be any change so we indicate a fixpoint.
        indicateOptimisticFixpoint();
      }
      // If the callee is known and can be used in IPO, we will update the state
      // based on the callee state in updateImpl.
      return;
    }

    const unsigned int WrapperFunctionArgNo = 6;
    RuntimeFunction RF = It->getSecond();
    switch (RF) {
    // All the functions we know are compatible with SPMD mode.
    case OMPRTL___kmpc_is_spmd_exec_mode:
    case OMPRTL___kmpc_distribute_static_fini:
    case OMPRTL___kmpc_for_static_fini:
    case OMPRTL___kmpc_global_thread_num:
    case OMPRTL___kmpc_get_hardware_num_threads_in_block:
    case OMPRTL___kmpc_get_hardware_num_blocks:
    case OMPRTL___kmpc_single:
    case OMPRTL___kmpc_end_single:
    case OMPRTL___kmpc_master:
    case OMPRTL___kmpc_end_master:
    case OMPRTL___kmpc_barrier:
    case OMPRTL___kmpc_nvptx_parallel_reduce_nowait_v2:
    case OMPRTL___kmpc_nvptx_teams_reduce_nowait_v2:
    case OMPRTL___kmpc_nvptx_end_reduce_nowait:
      break;
    case OMPRTL___kmpc_distribute_static_init_4:
    case OMPRTL___kmpc_distribute_static_init_4u:
    case OMPRTL___kmpc_distribute_static_init_8:
    case OMPRTL___kmpc_distribute_static_init_8u:
    case OMPRTL___kmpc_for_static_init_4:
    case OMPRTL___kmpc_for_static_init_4u:
    case OMPRTL___kmpc_for_static_init_8:
    case OMPRTL___kmpc_for_static_init_8u: {
      // Check the schedule and allow static schedule in SPMD mode.
      unsigned ScheduleArgOpNo = 2;
      auto *ScheduleTypeCI =
          dyn_cast<ConstantInt>(CB.getArgOperand(ScheduleArgOpNo));
      unsigned ScheduleTypeVal =
          ScheduleTypeCI ? ScheduleTypeCI->getZExtValue() : 0;
      switch (OMPScheduleType(ScheduleTypeVal)) {
      case OMPScheduleType::UnorderedStatic:
      case OMPScheduleType::UnorderedStaticChunked:
      case OMPScheduleType::OrderedDistribute:
      case OMPScheduleType::OrderedDistributeChunked:
        break;
      default:
        SPMDCompatibilityTracker.indicatePessimisticFixpoint();
        SPMDCompatibilityTracker.insert(&CB);
        break;
      };
    } break;
    case OMPRTL___kmpc_target_init:
      KernelInitCB = &CB;
      break;
    case OMPRTL___kmpc_target_deinit:
      KernelDeinitCB = &CB;
      break;
    case OMPRTL___kmpc_parallel_51:
      if (auto *ParallelRegion = dyn_cast<Function>(
              CB.getArgOperand(WrapperFunctionArgNo)->stripPointerCasts())) {
        ReachedKnownParallelRegions.insert(ParallelRegion);
        /// Check nested parallelism
        auto &FnAA = A.getAAFor<AAKernelInfo>(
            *this, IRPosition::function(*ParallelRegion), DepClassTy::OPTIONAL);
        NestedParallelism |= !FnAA.getState().isValidState() ||
                             !FnAA.ReachedKnownParallelRegions.empty() ||
                             !FnAA.ReachedUnknownParallelRegions.empty();
        break;
      }
      // The condition above should usually get the parallel region function
      // pointer and record it. In the off chance it doesn't we assume the
      // worst.
      ReachedUnknownParallelRegions.insert(&CB);
      break;
    case OMPRTL___kmpc_omp_task:
      // We do not look into tasks right now, just give up.
      SPMDCompatibilityTracker.indicatePessimisticFixpoint();
      SPMDCompatibilityTracker.insert(&CB);
      ReachedUnknownParallelRegions.insert(&CB);
      break;
    case OMPRTL___kmpc_alloc_shared:
    case OMPRTL___kmpc_free_shared:
      // Return without setting a fixpoint, to be resolved in updateImpl.
      return;
    default:
      // Unknown OpenMP runtime calls cannot be executed in SPMD-mode,
      // generally. However, they do not hide parallel regions.
      SPMDCompatibilityTracker.indicatePessimisticFixpoint();
      SPMDCompatibilityTracker.insert(&CB);
      break;
    }
    // All other OpenMP runtime calls will not reach parallel regions so they
    // can be safely ignored for now. Since it is a known OpenMP runtime call we
    // have now modeled all effects and there is no need for any update.
    indicateOptimisticFixpoint();
  }

  ChangeStatus updateImpl(Attributor &A) override {
    // TODO: Once we have call site specific value information we can provide
    //       call site specific liveness information and then it makes
    //       sense to specialize attributes for call sites arguments instead of
    //       redirecting requests to the callee argument.
    Function *F = getAssociatedFunction();

    auto &OMPInfoCache = static_cast<OMPInformationCache &>(A.getInfoCache());
    const auto &It = OMPInfoCache.RuntimeFunctionIDMap.find(F);

    // If F is not a runtime function, propagate the AAKernelInfo of the callee.
    if (It == OMPInfoCache.RuntimeFunctionIDMap.end()) {
      const IRPosition &FnPos = IRPosition::function(*F);
      auto &FnAA = A.getAAFor<AAKernelInfo>(*this, FnPos, DepClassTy::REQUIRED);
      if (getState() == FnAA.getState())
        return ChangeStatus::UNCHANGED;
      getState() = FnAA.getState();
      return ChangeStatus::CHANGED;
    }

    // F is a runtime function that allocates or frees memory, check
    // AAHeapToStack and AAHeapToShared.
    KernelInfoState StateBefore = getState();
    assert((It->getSecond() == OMPRTL___kmpc_alloc_shared ||
            It->getSecond() == OMPRTL___kmpc_free_shared) &&
           "Expected a __kmpc_alloc_shared or __kmpc_free_shared runtime call");

    CallBase &CB = cast<CallBase>(getAssociatedValue());

    auto &HeapToStackAA = A.getAAFor<AAHeapToStack>(
        *this, IRPosition::function(*CB.getCaller()), DepClassTy::OPTIONAL);
    auto &HeapToSharedAA = A.getAAFor<AAHeapToShared>(
        *this, IRPosition::function(*CB.getCaller()), DepClassTy::OPTIONAL);

    RuntimeFunction RF = It->getSecond();

    switch (RF) {
    // If neither HeapToStack nor HeapToShared assume the call is removed,
    // assume SPMD incompatibility.
    case OMPRTL___kmpc_alloc_shared:
      if (!HeapToStackAA.isAssumedHeapToStack(CB) &&
          !HeapToSharedAA.isAssumedHeapToShared(CB))
        SPMDCompatibilityTracker.insert(&CB);
      break;
    case OMPRTL___kmpc_free_shared:
      if (!HeapToStackAA.isAssumedHeapToStackRemovedFree(CB) &&
          !HeapToSharedAA.isAssumedHeapToSharedRemovedFree(CB))
        SPMDCompatibilityTracker.insert(&CB);
      break;
    default:
      SPMDCompatibilityTracker.indicatePessimisticFixpoint();
      SPMDCompatibilityTracker.insert(&CB);
    }

    return StateBefore == getState() ? ChangeStatus::UNCHANGED
                                     : ChangeStatus::CHANGED;
  }
};

struct AAFoldRuntimeCall
    : public StateWrapper<BooleanState, AbstractAttribute> {
  using Base = StateWrapper<BooleanState, AbstractAttribute>;

  AAFoldRuntimeCall(const IRPosition &IRP, Attributor &A) : Base(IRP) {}

  /// Statistics are tracked as part of manifest for now.
  void trackStatistics() const override {}

  /// Create an abstract attribute biew for the position \p IRP.
  static AAFoldRuntimeCall &createForPosition(const IRPosition &IRP,
                                              Attributor &A);

  /// See AbstractAttribute::getName()
  const std::string getName() const override { return "AAFoldRuntimeCall"; }

  /// See AbstractAttribute::getIdAddr()
  const char *getIdAddr() const override { return &ID; }

  /// This function should return true if the type of the \p AA is
  /// AAFoldRuntimeCall
  static bool classof(const AbstractAttribute *AA) {
    return (AA->getIdAddr() == &ID);
  }

  static const char ID;
};

struct AAFoldRuntimeCallCallSiteReturned : AAFoldRuntimeCall {
  AAFoldRuntimeCallCallSiteReturned(const IRPosition &IRP, Attributor &A)
      : AAFoldRuntimeCall(IRP, A) {}

  /// See AbstractAttribute::getAsStr()
  const std::string getAsStr() const override {
    if (!isValidState())
      return "<invalid>";

    std::string Str("simplified value: ");

    if (!SimplifiedValue)
      return Str + std::string("none");

    if (!*SimplifiedValue)
      return Str + std::string("nullptr");

    if (ConstantInt *CI = dyn_cast<ConstantInt>(*SimplifiedValue))
      return Str + std::to_string(CI->getSExtValue());

    return Str + std::string("unknown");
  }

  void initialize(Attributor &A) override {
    if (DisableOpenMPOptFolding)
      indicatePessimisticFixpoint();

    Function *Callee = getAssociatedFunction();

    auto &OMPInfoCache = static_cast<OMPInformationCache &>(A.getInfoCache());
    const auto &It = OMPInfoCache.RuntimeFunctionIDMap.find(Callee);
    assert(It != OMPInfoCache.RuntimeFunctionIDMap.end() &&
           "Expected a known OpenMP runtime function");

    RFKind = It->getSecond();

    CallBase &CB = cast<CallBase>(getAssociatedValue());
    A.registerSimplificationCallback(
        IRPosition::callsite_returned(CB),
        [&](const IRPosition &IRP, const AbstractAttribute *AA,
            bool &UsedAssumedInformation) -> std::optional<Value *> {
          assert((isValidState() ||
                  (SimplifiedValue && *SimplifiedValue == nullptr)) &&
                 "Unexpected invalid state!");

          if (!isAtFixpoint()) {
            UsedAssumedInformation = true;
            if (AA)
              A.recordDependence(*this, *AA, DepClassTy::OPTIONAL);
          }
          return SimplifiedValue;
        });
  }

  ChangeStatus updateImpl(Attributor &A) override {
    ChangeStatus Changed = ChangeStatus::UNCHANGED;
    switch (RFKind) {
    case OMPRTL___kmpc_is_spmd_exec_mode:
      Changed |= foldIsSPMDExecMode(A);
      break;
    case OMPRTL___kmpc_parallel_level:
      Changed |= foldParallelLevel(A);
      break;
    case OMPRTL___kmpc_get_hardware_num_threads_in_block:
      Changed = Changed | foldKernelFnAttribute(A, "omp_target_thread_limit");
      break;
    case OMPRTL___kmpc_get_hardware_num_blocks:
      Changed = Changed | foldKernelFnAttribute(A, "omp_target_num_teams");
      break;
    default:
      llvm_unreachable("Unhandled OpenMP runtime function!");
    }

    return Changed;
  }

  ChangeStatus manifest(Attributor &A) override {
    ChangeStatus Changed = ChangeStatus::UNCHANGED;

    if (SimplifiedValue && *SimplifiedValue) {
      Instruction &I = *getCtxI();
      A.changeAfterManifest(IRPosition::inst(I), **SimplifiedValue);
      A.deleteAfterManifest(I);

      CallBase *CB = dyn_cast<CallBase>(&I);
      auto Remark = [&](OptimizationRemark OR) {
        if (auto *C = dyn_cast<ConstantInt>(*SimplifiedValue))
          return OR << "Replacing OpenMP runtime call "
                    << CB->getCalledFunction()->getName() << " with "
                    << ore::NV("FoldedValue", C->getZExtValue()) << ".";
        return OR << "Replacing OpenMP runtime call "
                  << CB->getCalledFunction()->getName() << ".";
      };

      if (CB && EnableVerboseRemarks)
        A.emitRemark<OptimizationRemark>(CB, "OMP180", Remark);

      LLVM_DEBUG(dbgs() << TAG << "Replacing runtime call: " << I << " with "
                        << **SimplifiedValue << "\n");

      Changed = ChangeStatus::CHANGED;
    }

    return Changed;
  }

  ChangeStatus indicatePessimisticFixpoint() override {
    SimplifiedValue = nullptr;
    return AAFoldRuntimeCall::indicatePessimisticFixpoint();
  }

private:
  /// Fold __kmpc_is_spmd_exec_mode into a constant if possible.
  ChangeStatus foldIsSPMDExecMode(Attributor &A) {
    std::optional<Value *> SimplifiedValueBefore = SimplifiedValue;

    unsigned AssumedSPMDCount = 0, KnownSPMDCount = 0;
    unsigned AssumedNonSPMDCount = 0, KnownNonSPMDCount = 0;
    auto &CallerKernelInfoAA = A.getAAFor<AAKernelInfo>(
        *this, IRPosition::function(*getAnchorScope()), DepClassTy::REQUIRED);

    if (!CallerKernelInfoAA.ReachingKernelEntries.isValidState())
      return indicatePessimisticFixpoint();

    for (Kernel K : CallerKernelInfoAA.ReachingKernelEntries) {
      auto &AA = A.getAAFor<AAKernelInfo>(*this, IRPosition::function(*K),
                                          DepClassTy::REQUIRED);

      if (!AA.isValidState()) {
        SimplifiedValue = nullptr;
        return indicatePessimisticFixpoint();
      }

      if (AA.SPMDCompatibilityTracker.isAssumed()) {
        if (AA.SPMDCompatibilityTracker.isAtFixpoint())
          ++KnownSPMDCount;
        else
          ++AssumedSPMDCount;
      } else {
        if (AA.SPMDCompatibilityTracker.isAtFixpoint())
          ++KnownNonSPMDCount;
        else
          ++AssumedNonSPMDCount;
      }
    }

    if ((AssumedSPMDCount + KnownSPMDCount) &&
        (AssumedNonSPMDCount + KnownNonSPMDCount))
      return indicatePessimisticFixpoint();

    auto &Ctx = getAnchorValue().getContext();
    if (KnownSPMDCount || AssumedSPMDCount) {
      assert(KnownNonSPMDCount == 0 && AssumedNonSPMDCount == 0 &&
             "Expected only SPMD kernels!");
      // All reaching kernels are in SPMD mode. Update all function calls to
      // __kmpc_is_spmd_exec_mode to 1.
      SimplifiedValue = ConstantInt::get(Type::getInt8Ty(Ctx), true);
    } else if (KnownNonSPMDCount || AssumedNonSPMDCount) {
      assert(KnownSPMDCount == 0 && AssumedSPMDCount == 0 &&
             "Expected only non-SPMD kernels!");
      // All reaching kernels are in non-SPMD mode. Update all function
      // calls to __kmpc_is_spmd_exec_mode to 0.
      SimplifiedValue = ConstantInt::get(Type::getInt8Ty(Ctx), false);
    } else {
      // We have empty reaching kernels, therefore we cannot tell if the
      // associated call site can be folded. At this moment, SimplifiedValue
      // must be none.
      assert(!SimplifiedValue && "SimplifiedValue should be none");
    }

    return SimplifiedValue == SimplifiedValueBefore ? ChangeStatus::UNCHANGED
                                                    : ChangeStatus::CHANGED;
  }

  /// Fold __kmpc_parallel_level into a constant if possible.
  ChangeStatus foldParallelLevel(Attributor &A) {
    std::optional<Value *> SimplifiedValueBefore = SimplifiedValue;

    auto &CallerKernelInfoAA = A.getAAFor<AAKernelInfo>(
        *this, IRPosition::function(*getAnchorScope()), DepClassTy::REQUIRED);

    if (!CallerKernelInfoAA.ParallelLevels.isValidState())
      return indicatePessimisticFixpoint();

    if (!CallerKernelInfoAA.ReachingKernelEntries.isValidState())
      return indicatePessimisticFixpoint();

    if (CallerKernelInfoAA.ReachingKernelEntries.empty()) {
      assert(!SimplifiedValue &&
             "SimplifiedValue should keep none at this point");
      return ChangeStatus::UNCHANGED;
    }

    unsigned AssumedSPMDCount = 0, KnownSPMDCount = 0;
    unsigned AssumedNonSPMDCount = 0, KnownNonSPMDCount = 0;
    for (Kernel K : CallerKernelInfoAA.ReachingKernelEntries) {
      auto &AA = A.getAAFor<AAKernelInfo>(*this, IRPosition::function(*K),
                                          DepClassTy::REQUIRED);
      if (!AA.SPMDCompatibilityTracker.isValidState())
        return indicatePessimisticFixpoint();

      if (AA.SPMDCompatibilityTracker.isAssumed()) {
        if (AA.SPMDCompatibilityTracker.isAtFixpoint())
          ++KnownSPMDCount;
        else
          ++AssumedSPMDCount;
      } else {
        if (AA.SPMDCompatibilityTracker.isAtFixpoint())
          ++KnownNonSPMDCount;
        else
          ++AssumedNonSPMDCount;
      }
    }

    if ((AssumedSPMDCount + KnownSPMDCount) &&
        (AssumedNonSPMDCount + KnownNonSPMDCount))
      return indicatePessimisticFixpoint();

    auto &Ctx = getAnchorValue().getContext();
    // If the caller can only be reached by SPMD kernel entries, the parallel
    // level is 1. Similarly, if the caller can only be reached by non-SPMD
    // kernel entries, it is 0.
    if (AssumedSPMDCount || KnownSPMDCount) {
      assert(KnownNonSPMDCount == 0 && AssumedNonSPMDCount == 0 &&
             "Expected only SPMD kernels!");
      SimplifiedValue = ConstantInt::get(Type::getInt8Ty(Ctx), 1);
    } else {
      assert(KnownSPMDCount == 0 && AssumedSPMDCount == 0 &&
             "Expected only non-SPMD kernels!");
      SimplifiedValue = ConstantInt::get(Type::getInt8Ty(Ctx), 0);
    }
    return SimplifiedValue == SimplifiedValueBefore ? ChangeStatus::UNCHANGED
                                                    : ChangeStatus::CHANGED;
  }

  ChangeStatus foldKernelFnAttribute(Attributor &A, llvm::StringRef Attr) {
    // Specialize only if all the calls agree with the attribute constant value
    int32_t CurrentAttrValue = -1;
    std::optional<Value *> SimplifiedValueBefore = SimplifiedValue;

    auto &CallerKernelInfoAA = A.getAAFor<AAKernelInfo>(
        *this, IRPosition::function(*getAnchorScope()), DepClassTy::REQUIRED);

    if (!CallerKernelInfoAA.ReachingKernelEntries.isValidState())
      return indicatePessimisticFixpoint();

    // Iterate over the kernels that reach this function
    for (Kernel K : CallerKernelInfoAA.ReachingKernelEntries) {
      int32_t NextAttrVal = K->getFnAttributeAsParsedInteger(Attr, -1);

      if (NextAttrVal == -1 ||
          (CurrentAttrValue != -1 && CurrentAttrValue != NextAttrVal))
        return indicatePessimisticFixpoint();
      CurrentAttrValue = NextAttrVal;
    }

    if (CurrentAttrValue != -1) {
      auto &Ctx = getAnchorValue().getContext();
      SimplifiedValue =
          ConstantInt::get(Type::getInt32Ty(Ctx), CurrentAttrValue);
    }
    return SimplifiedValue == SimplifiedValueBefore ? ChangeStatus::UNCHANGED
                                                    : ChangeStatus::CHANGED;
  }

  /// An optional value the associated value is assumed to fold to. That is, we
  /// assume the associated value (which is a call) can be replaced by this
  /// simplified value.
  std::optional<Value *> SimplifiedValue;

  /// The runtime function kind of the callee of the associated call site.
  RuntimeFunction RFKind;
};

} // namespace

/// Register folding callsite
void OpenMPOpt::registerFoldRuntimeCall(RuntimeFunction RF) {
  auto &RFI = OMPInfoCache.RFIs[RF];
  RFI.foreachUse(SCC, [&](Use &U, Function &F) {
    CallInst *CI = OpenMPOpt::getCallIfRegularCall(U, &RFI);
    if (!CI)
      return false;
    A.getOrCreateAAFor<AAFoldRuntimeCall>(
        IRPosition::callsite_returned(*CI), /* QueryingAA */ nullptr,
        DepClassTy::NONE, /* ForceUpdate */ false,
        /* UpdateAfterInit */ false);
    return false;
  });
}

void OpenMPOpt::registerAAs(bool IsModulePass) {
  if (SCC.empty())
    return;

  if (IsModulePass) {
    // Ensure we create the AAKernelInfo AAs first and without triggering an
    // update. This will make sure we register all value simplification
    // callbacks before any other AA has the chance to create an AAValueSimplify
    // or similar.
    auto CreateKernelInfoCB = [&](Use &, Function &Kernel) {
      A.getOrCreateAAFor<AAKernelInfo>(
          IRPosition::function(Kernel), /* QueryingAA */ nullptr,
          DepClassTy::NONE, /* ForceUpdate */ false,
          /* UpdateAfterInit */ false);
      return false;
    };
    OMPInformationCache::RuntimeFunctionInfo &InitRFI =
        OMPInfoCache.RFIs[OMPRTL___kmpc_target_init];
    InitRFI.foreachUse(SCC, CreateKernelInfoCB);

    registerFoldRuntimeCall(OMPRTL___kmpc_is_spmd_exec_mode);
    registerFoldRuntimeCall(OMPRTL___kmpc_parallel_level);
    registerFoldRuntimeCall(OMPRTL___kmpc_get_hardware_num_threads_in_block);
    registerFoldRuntimeCall(OMPRTL___kmpc_get_hardware_num_blocks);
  }

  // Create CallSite AA for all Getters.
  if (DeduceICVValues) {
    for (int Idx = 0; Idx < OMPInfoCache.ICVs.size() - 1; ++Idx) {
      auto ICVInfo = OMPInfoCache.ICVs[static_cast<InternalControlVar>(Idx)];

      auto &GetterRFI = OMPInfoCache.RFIs[ICVInfo.Getter];

      auto CreateAA = [&](Use &U, Function &Caller) {
        CallInst *CI = OpenMPOpt::getCallIfRegularCall(U, &GetterRFI);
        if (!CI)
          return false;

        auto &CB = cast<CallBase>(*CI);

        IRPosition CBPos = IRPosition::callsite_function(CB);
        A.getOrCreateAAFor<AAICVTracker>(CBPos);
        return false;
      };

      GetterRFI.foreachUse(SCC, CreateAA);
    }
  }

  // Create an ExecutionDomain AA for every function and a HeapToStack AA for
  // every function if there is a device kernel.
  if (!isOpenMPDevice(M))
    return;

  for (auto *F : SCC) {
    if (F->isDeclaration())
      continue;

<<<<<<< HEAD
    A.getOrCreateAAFor<AAExecutionDomain>(IRPosition::function(*F));
    if (!DisableOpenMPOptDeglobalization)
      A.getOrCreateAAFor<AAHeapToStack>(IRPosition::function(*F));

    for (auto &I : instructions(*F)) {
      if (auto *LI = dyn_cast<LoadInst>(&I)) {
        bool UsedAssumedInformation = false;
        // FIXME: This is causing some crashes in opt, comment out for now.
        //A.getAssumedSimplified(IRPosition::value(*LI), /* AA */ nullptr,
          //                     UsedAssumedInformation, AA::Interprocedural);
      } else if (auto *SI = dyn_cast<StoreInst>(&I)) {
        A.getOrCreateAAFor<AAIsDead>(IRPosition::value(*SI));
      }
=======
    // We look at internal functions only on-demand but if any use is not a
    // direct call or outside the current set of analyzed functions, we have
    // to do it eagerly.
    if (F->hasLocalLinkage()) {
      if (llvm::all_of(F->uses(), [this](const Use &U) {
            const auto *CB = dyn_cast<CallBase>(U.getUser());
            return CB && CB->isCallee(&U) &&
                   A.isRunOn(const_cast<Function *>(CB->getCaller()));
          }))
        continue;
    }
    registerAAsForFunction(A, *F);
  }
}

void OpenMPOpt::registerAAsForFunction(Attributor &A, const Function &F) {
  if (!DisableOpenMPOptDeglobalization)
    A.getOrCreateAAFor<AAHeapToShared>(IRPosition::function(F));
  A.getOrCreateAAFor<AAExecutionDomain>(IRPosition::function(F));
  if (!DisableOpenMPOptDeglobalization)
    A.getOrCreateAAFor<AAHeapToStack>(IRPosition::function(F));

  for (auto &I : instructions(F)) {
    if (auto *LI = dyn_cast<LoadInst>(&I)) {
      bool UsedAssumedInformation = false;
      A.getAssumedSimplified(IRPosition::value(*LI), /* AA */ nullptr,
                             UsedAssumedInformation, AA::Interprocedural);
    } else if (auto *SI = dyn_cast<StoreInst>(&I)) {
      A.getOrCreateAAFor<AAIsDead>(IRPosition::value(*SI));
>>>>>>> 8d2cc3b2
    }
  }
}

const char AAICVTracker::ID = 0;
const char AAKernelInfo::ID = 0;
const char AAExecutionDomain::ID = 0;
const char AAHeapToShared::ID = 0;
const char AAFoldRuntimeCall::ID = 0;

AAICVTracker &AAICVTracker::createForPosition(const IRPosition &IRP,
                                              Attributor &A) {
  AAICVTracker *AA = nullptr;
  switch (IRP.getPositionKind()) {
  case IRPosition::IRP_INVALID:
  case IRPosition::IRP_FLOAT:
  case IRPosition::IRP_ARGUMENT:
  case IRPosition::IRP_CALL_SITE_ARGUMENT:
    llvm_unreachable("ICVTracker can only be created for function position!");
  case IRPosition::IRP_RETURNED:
    AA = new (A.Allocator) AAICVTrackerFunctionReturned(IRP, A);
    break;
  case IRPosition::IRP_CALL_SITE_RETURNED:
    AA = new (A.Allocator) AAICVTrackerCallSiteReturned(IRP, A);
    break;
  case IRPosition::IRP_CALL_SITE:
    AA = new (A.Allocator) AAICVTrackerCallSite(IRP, A);
    break;
  case IRPosition::IRP_FUNCTION:
    AA = new (A.Allocator) AAICVTrackerFunction(IRP, A);
    break;
  }

  return *AA;
}

AAExecutionDomain &AAExecutionDomain::createForPosition(const IRPosition &IRP,
                                                        Attributor &A) {
  AAExecutionDomainFunction *AA = nullptr;
  switch (IRP.getPositionKind()) {
  case IRPosition::IRP_INVALID:
  case IRPosition::IRP_FLOAT:
  case IRPosition::IRP_ARGUMENT:
  case IRPosition::IRP_CALL_SITE_ARGUMENT:
  case IRPosition::IRP_RETURNED:
  case IRPosition::IRP_CALL_SITE_RETURNED:
  case IRPosition::IRP_CALL_SITE:
    llvm_unreachable(
        "AAExecutionDomain can only be created for function position!");
  case IRPosition::IRP_FUNCTION:
    AA = new (A.Allocator) AAExecutionDomainFunction(IRP, A);
    break;
  }

  return *AA;
}

AAHeapToShared &AAHeapToShared::createForPosition(const IRPosition &IRP,
                                                  Attributor &A) {
  AAHeapToSharedFunction *AA = nullptr;
  switch (IRP.getPositionKind()) {
  case IRPosition::IRP_INVALID:
  case IRPosition::IRP_FLOAT:
  case IRPosition::IRP_ARGUMENT:
  case IRPosition::IRP_CALL_SITE_ARGUMENT:
  case IRPosition::IRP_RETURNED:
  case IRPosition::IRP_CALL_SITE_RETURNED:
  case IRPosition::IRP_CALL_SITE:
    llvm_unreachable(
        "AAHeapToShared can only be created for function position!");
  case IRPosition::IRP_FUNCTION:
    AA = new (A.Allocator) AAHeapToSharedFunction(IRP, A);
    break;
  }

  return *AA;
}

AAKernelInfo &AAKernelInfo::createForPosition(const IRPosition &IRP,
                                              Attributor &A) {
  AAKernelInfo *AA = nullptr;
  switch (IRP.getPositionKind()) {
  case IRPosition::IRP_INVALID:
  case IRPosition::IRP_FLOAT:
  case IRPosition::IRP_ARGUMENT:
  case IRPosition::IRP_RETURNED:
  case IRPosition::IRP_CALL_SITE_RETURNED:
  case IRPosition::IRP_CALL_SITE_ARGUMENT:
    llvm_unreachable("KernelInfo can only be created for function position!");
  case IRPosition::IRP_CALL_SITE:
    AA = new (A.Allocator) AAKernelInfoCallSite(IRP, A);
    break;
  case IRPosition::IRP_FUNCTION:
    AA = new (A.Allocator) AAKernelInfoFunction(IRP, A);
    break;
  }

  return *AA;
}

AAFoldRuntimeCall &AAFoldRuntimeCall::createForPosition(const IRPosition &IRP,
                                                        Attributor &A) {
  AAFoldRuntimeCall *AA = nullptr;
  switch (IRP.getPositionKind()) {
  case IRPosition::IRP_INVALID:
  case IRPosition::IRP_FLOAT:
  case IRPosition::IRP_ARGUMENT:
  case IRPosition::IRP_RETURNED:
  case IRPosition::IRP_FUNCTION:
  case IRPosition::IRP_CALL_SITE:
  case IRPosition::IRP_CALL_SITE_ARGUMENT:
    llvm_unreachable("KernelInfo can only be created for call site position!");
  case IRPosition::IRP_CALL_SITE_RETURNED:
    AA = new (A.Allocator) AAFoldRuntimeCallCallSiteReturned(IRP, A);
    break;
  }

  return *AA;
}

PreservedAnalyses OpenMPOptPass::run(Module &M, ModuleAnalysisManager &AM) {
  if (!containsOpenMP(M))
    return PreservedAnalyses::all();
  if (DisableOpenMPOptimizations)
    return PreservedAnalyses::all();

  FunctionAnalysisManager &FAM =
      AM.getResult<FunctionAnalysisManagerModuleProxy>(M).getManager();
  KernelSet Kernels = getDeviceKernels(M);

  if (PrintModuleBeforeOptimizations)
    LLVM_DEBUG(dbgs() << TAG << "Module before OpenMPOpt Module Pass:\n" << M);

  auto IsCalled = [&](Function &F) {
    if (Kernels.contains(&F))
      return true;
    for (const User *U : F.users())
      if (!isa<BlockAddress>(U))
        return true;
    return false;
  };

  auto EmitRemark = [&](Function &F) {
    auto &ORE = FAM.getResult<OptimizationRemarkEmitterAnalysis>(F);
    ORE.emit([&]() {
      OptimizationRemarkAnalysis ORA(DEBUG_TYPE, "OMP140", &F);
      return ORA << "Could not internalize function. "
                 << "Some optimizations may not be possible. [OMP140]";
    });
  };

  // Create internal copies of each function if this is a kernel Module. This
  // allows iterprocedural passes to see every call edge.
  DenseMap<Function *, Function *> InternalizedMap;
  if (isOpenMPDevice(M)) {
    SmallPtrSet<Function *, 16> InternalizeFns;
    for (Function &F : M)
      if (!F.isDeclaration() && !Kernels.contains(&F) && IsCalled(F) &&
          !DisableInternalization) {
        if (Attributor::isInternalizable(F)) {
          InternalizeFns.insert(&F);
        } else if (!F.hasLocalLinkage() && !F.hasFnAttribute(Attribute::Cold)) {
          EmitRemark(F);
        }
      }

    Attributor::internalizeFunctions(InternalizeFns, InternalizedMap);
  }

  // Look at every function in the Module unless it was internalized.
  SetVector<Function *> Functions;
  SmallVector<Function *, 16> SCC;
  for (Function &F : M)
    if (!F.isDeclaration() && !InternalizedMap.lookup(&F)) {
      SCC.push_back(&F);
      Functions.insert(&F);
    }

  if (SCC.empty())
    return PreservedAnalyses::all();

  AnalysisGetter AG(FAM);

  auto OREGetter = [&FAM](Function *F) -> OptimizationRemarkEmitter & {
    return FAM.getResult<OptimizationRemarkEmitterAnalysis>(*F);
  };

  BumpPtrAllocator Allocator;
  CallGraphUpdater CGUpdater;

  OMPInformationCache InfoCache(M, AG, Allocator, /*CGSCC*/ nullptr, Kernels);

  unsigned MaxFixpointIterations =
      (isOpenMPDevice(M)) ? SetFixpointIterations : 32;

  AttributorConfig AC(CGUpdater);
  AC.DefaultInitializeLiveInternals = false;
  AC.IsModulePass = true;
  AC.RewriteSignatures = false;
  AC.MaxFixpointIterations = MaxFixpointIterations;
  AC.OREGetter = OREGetter;
  AC.PassName = DEBUG_TYPE;
  AC.InitializationCallback = OpenMPOpt::registerAAsForFunction;

  Attributor A(Functions, InfoCache, AC);

  OpenMPOpt OMPOpt(SCC, CGUpdater, OREGetter, InfoCache, A);
  bool Changed = OMPOpt.run(true);

  // Optionally inline device functions for potentially better performance.
  if (AlwaysInlineDeviceFunctions && isOpenMPDevice(M))
    for (Function &F : M)
      if (!F.isDeclaration() && !Kernels.contains(&F) &&
          !F.hasFnAttribute(Attribute::NoInline))
        F.addFnAttr(Attribute::AlwaysInline);

  if (PrintModuleAfterOptimizations)
    LLVM_DEBUG(dbgs() << TAG << "Module after OpenMPOpt Module Pass:\n" << M);

  if (Changed)
    return PreservedAnalyses::none();

  return PreservedAnalyses::all();
}

PreservedAnalyses OpenMPOptCGSCCPass::run(LazyCallGraph::SCC &C,
                                          CGSCCAnalysisManager &AM,
                                          LazyCallGraph &CG,
                                          CGSCCUpdateResult &UR) {
  if (!containsOpenMP(*C.begin()->getFunction().getParent()))
    return PreservedAnalyses::all();
  if (DisableOpenMPOptimizations)
    return PreservedAnalyses::all();

  SmallVector<Function *, 16> SCC;
  // If there are kernels in the module, we have to run on all SCC's.
  for (LazyCallGraph::Node &N : C) {
    Function *Fn = &N.getFunction();
    SCC.push_back(Fn);
  }

  if (SCC.empty())
    return PreservedAnalyses::all();

  Module &M = *C.begin()->getFunction().getParent();

  if (PrintModuleBeforeOptimizations)
    LLVM_DEBUG(dbgs() << TAG << "Module before OpenMPOpt CGSCC Pass:\n" << M);

  KernelSet Kernels = getDeviceKernels(M);

  FunctionAnalysisManager &FAM =
      AM.getResult<FunctionAnalysisManagerCGSCCProxy>(C, CG).getManager();

  AnalysisGetter AG(FAM);

  auto OREGetter = [&FAM](Function *F) -> OptimizationRemarkEmitter & {
    return FAM.getResult<OptimizationRemarkEmitterAnalysis>(*F);
  };

  BumpPtrAllocator Allocator;
  CallGraphUpdater CGUpdater;
  CGUpdater.initialize(CG, C, AM, UR);

  SetVector<Function *> Functions(SCC.begin(), SCC.end());
  OMPInformationCache InfoCache(*(Functions.back()->getParent()), AG, Allocator,
                                /*CGSCC*/ &Functions, Kernels);

  unsigned MaxFixpointIterations =
      (isOpenMPDevice(M)) ? SetFixpointIterations : 32;

  AttributorConfig AC(CGUpdater);
  AC.DefaultInitializeLiveInternals = false;
  AC.IsModulePass = false;
  AC.RewriteSignatures = false;
  AC.MaxFixpointIterations = MaxFixpointIterations;
  AC.OREGetter = OREGetter;
  AC.PassName = DEBUG_TYPE;
  AC.InitializationCallback = OpenMPOpt::registerAAsForFunction;

  Attributor A(Functions, InfoCache, AC);

  OpenMPOpt OMPOpt(SCC, CGUpdater, OREGetter, InfoCache, A);
  bool Changed = OMPOpt.run(false);

  if (PrintModuleAfterOptimizations)
    LLVM_DEBUG(dbgs() << TAG << "Module after OpenMPOpt CGSCC Pass:\n" << M);

  if (Changed)
    return PreservedAnalyses::none();

  return PreservedAnalyses::all();
}

KernelSet llvm::omp::getDeviceKernels(Module &M) {
  // TODO: Create a more cross-platform way of determining device kernels.
  NamedMDNode *MD = M.getNamedMetadata("nvvm.annotations");
  KernelSet Kernels;

  if (!MD)
    return Kernels;

  for (auto *Op : MD->operands()) {
    if (Op->getNumOperands() < 2)
      continue;
    MDString *KindID = dyn_cast<MDString>(Op->getOperand(1));
    if (!KindID || KindID->getString() != "kernel")
      continue;

    Function *KernelFn =
        mdconst::dyn_extract_or_null<Function>(Op->getOperand(0));
    if (!KernelFn)
      continue;

    ++NumOpenMPTargetRegionKernels;

    Kernels.insert(KernelFn);
  }

  return Kernels;
}

bool llvm::omp::containsOpenMP(Module &M) {
  Metadata *MD = M.getModuleFlag("openmp");
  if (!MD)
    return false;

  return true;
}

bool llvm::omp::isOpenMPDevice(Module &M) {
  Metadata *MD = M.getModuleFlag("openmp-device");
  if (!MD)
    return false;

  return true;
}<|MERGE_RESOLUTION|>--- conflicted
+++ resolved
@@ -4856,21 +4856,6 @@
     if (F->isDeclaration())
       continue;
 
-<<<<<<< HEAD
-    A.getOrCreateAAFor<AAExecutionDomain>(IRPosition::function(*F));
-    if (!DisableOpenMPOptDeglobalization)
-      A.getOrCreateAAFor<AAHeapToStack>(IRPosition::function(*F));
-
-    for (auto &I : instructions(*F)) {
-      if (auto *LI = dyn_cast<LoadInst>(&I)) {
-        bool UsedAssumedInformation = false;
-        // FIXME: This is causing some crashes in opt, comment out for now.
-        //A.getAssumedSimplified(IRPosition::value(*LI), /* AA */ nullptr,
-          //                     UsedAssumedInformation, AA::Interprocedural);
-      } else if (auto *SI = dyn_cast<StoreInst>(&I)) {
-        A.getOrCreateAAFor<AAIsDead>(IRPosition::value(*SI));
-      }
-=======
     // We look at internal functions only on-demand but if any use is not a
     // direct call or outside the current set of analyzed functions, we have
     // to do it eagerly.
@@ -4900,7 +4885,6 @@
                              UsedAssumedInformation, AA::Interprocedural);
     } else if (auto *SI = dyn_cast<StoreInst>(&I)) {
       A.getOrCreateAAFor<AAIsDead>(IRPosition::value(*SI));
->>>>>>> 8d2cc3b2
     }
   }
 }
