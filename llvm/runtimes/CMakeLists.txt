# TODO: This file assumes the Clang toolchain so it'd be better if it lived in
# Clang, except there already is clang/runtime directory which contains
# similar although simpler functionality. We should figure out how to merge
# the two files.

set(COMMON_CMAKE_ARGS "-DHAVE_LLVM_LIT=ON;-DCLANG_RESOURCE_DIR=${CLANG_RESOURCE_DIR}")
foreach(proj ${LLVM_ENABLE_RUNTIMES})
  set(proj_dir "${CMAKE_CURRENT_SOURCE_DIR}/../../${proj}")
  if(IS_DIRECTORY ${proj_dir} AND EXISTS ${proj_dir}/CMakeLists.txt)
    list(APPEND runtimes ${proj_dir})
  else()
    message(FATAL_ERROR "LLVM_ENABLE_RUNTIMES requests ${proj} but directory not found: ${proj_dir}")
  endif()
  string(TOUPPER "${proj}" canon_name)
  STRING(REGEX REPLACE "-" "_" canon_name ${canon_name})
  set(LLVM_EXTERNAL_${canon_name}_SOURCE_DIR "${CMAKE_CURRENT_SOURCE_DIR}/../../${proj}")
endforeach()

function(get_compiler_rt_path path)
  foreach(entry ${runtimes})
    get_filename_component(projName ${entry} NAME)
    if("${projName}" MATCHES "compiler-rt")
      set(${path} ${entry} PARENT_SCOPE)
      return()
    endif()
  endforeach()
endfunction()

include(LLVMExternalProjectUtils)

if(NOT LLVM_BUILD_RUNTIMES)
  set(EXTRA_ARGS EXCLUDE_FROM_ALL)
endif()

function(check_apple_target triple builtin_or_runtime)
  set(error "\
compiler-rt for Darwin builds for all platforms and architectures using a \
single configuration. Specify only a single darwin triple (e.g. x86_64-apple-darwin) \
in your targets list (and not a triple for a specific platform such as macos). \
You can use variables such as COMPILER_RT_ENABLE_IOS and DARWIN_ios_ARCHS to \
control the specific platforms and architectures to build.")

  set(seen_property ${builtin_or_runtime}_darwin_triple_seen)
  string(REPLACE "-" ";" triple_components ${triple})
  foreach(component ${triple_components})
    string(TOLOWER "${component}" component_lower)
    if(component_lower MATCHES "^darwin")
      get_property(darwin_triple_seen GLOBAL PROPERTY ${seen_property})
      if(darwin_triple_seen)
        message(FATAL_ERROR "${error}")
      endif()
      set_property(GLOBAL PROPERTY ${seen_property} YES)
      if(NOT RUNTIMES_BUILD_ALLOW_DARWIN)
        message(FATAL_ERROR "\
${error} Set RUNTIMES_BUILD_ALLOW_DARWIN to allow a single darwin triple.")
      endif()
    elseif(component_lower MATCHES "^ios|^macos|^tvos|^watchos")
      message(FATAL_ERROR "${error}")
    endif()
  endforeach()
endfunction()

macro(set_enable_per_target_runtime_dir)
  # May have been set by llvm/CMakeLists.txt.
  if (NOT DEFINED LLVM_ENABLE_PER_TARGET_RUNTIME_DIR)
    # AIX should fold 32-bit & 64-bit arch libraries into a single archive.
    if (LLVM_TARGET_TRIPLE MATCHES "aix")
      set(LLVM_ENABLE_PER_TARGET_RUNTIME_DIR OFF)
    else()
      set(LLVM_ENABLE_PER_TARGET_RUNTIME_DIR ON)
    endif()
  endif()
endmacro()

function(builtin_default_target compiler_rt_path)
  cmake_parse_arguments(ARG "" "" "DEPENDS" ${ARGN})

  set_enable_per_target_runtime_dir()

  llvm_ExternalProject_Add(builtins
                           ${compiler_rt_path}/lib/builtins
                           DEPENDS ${ARG_DEPENDS}
                           CMAKE_ARGS -DLLVM_LIBRARY_OUTPUT_INTDIR=${LLVM_LIBRARY_DIR}
                                      -DLLVM_RUNTIME_OUTPUT_INTDIR=${LLVM_TOOLS_BINARY_DIR}
                                      -DLLVM_DEFAULT_TARGET_TRIPLE=${LLVM_TARGET_TRIPLE}
                                      -DLLVM_ENABLE_PER_TARGET_RUNTIME_DIR=${LLVM_ENABLE_PER_TARGET_RUNTIME_DIR}
                                      -DCMAKE_C_COMPILER_WORKS=ON
                                      -DCMAKE_ASM_COMPILER_WORKS=ON
                                      ${COMMON_CMAKE_ARGS}
                                      ${BUILTINS_CMAKE_ARGS}
                           PASSTHROUGH_PREFIXES COMPILER_RT
                                                DARWIN
                                                SANITIZER
                           USE_TOOLCHAIN
                           TARGET_TRIPLE ${LLVM_TARGET_TRIPLE}
                           ${EXTRA_ARGS})
endfunction()

function(builtin_register_target compiler_rt_path name)
  cmake_parse_arguments(ARG "" "" "DEPENDS;CMAKE_ARGS;EXTRA_ARGS" ${ARGN})

  set(${name}_extra_args ${ARG_CMAKE_ARGS})
  get_cmake_property(variable_names VARIABLES)
  foreach(variable_name ${variable_names})
    string(FIND "${variable_name}" "BUILTINS_${name}" out)
    if("${out}" EQUAL 0)
      string(REPLACE "BUILTINS_${name}_" "" new_name ${variable_name})
      if(new_name STREQUAL CACHE_FILES)
        foreach(cache IN LISTS ${variable_name})
          list(APPEND ${name}_extra_args -C ${cache})
        endforeach()
      else()
        string(REPLACE ";" "|" new_value "${${variable_name}}")
        list(APPEND ${name}_extra_args "-D${new_name}=${new_value}")
      endif()
    endif()
  endforeach()

  llvm_ExternalProject_Add(builtins-${name}
                           ${compiler_rt_path}/lib/builtins
                           DEPENDS ${ARG_DEPENDS}
                           CMAKE_ARGS -DLLVM_LIBRARY_OUTPUT_INTDIR=${LLVM_LIBRARY_DIR}
                                      -DLLVM_RUNTIME_OUTPUT_INTDIR=${LLVM_TOOLS_BINARY_DIR}
                                      -DLLVM_ENABLE_PER_TARGET_RUNTIME_DIR=ON
                                      -DCMAKE_C_COMPILER_WORKS=ON
                                      -DCMAKE_ASM_COMPILER_WORKS=ON
                                      -DCOMPILER_RT_DEFAULT_TARGET_ONLY=ON
                                      ${COMMON_CMAKE_ARGS}
                                      ${${name}_extra_args}
                           USE_TOOLCHAIN
                           ${EXTRA_ARGS} ${ARG_EXTRA_ARGS})
endfunction()

# If compiler-rt is present we need to build the builtin libraries first. This
# is required because the other runtimes need the builtin libraries present
# before the just-built compiler can pass the configuration tests.
get_compiler_rt_path(compiler_rt_path)
if(compiler_rt_path)
  if(NOT LLVM_BUILTIN_TARGETS)
    builtin_default_target(${compiler_rt_path}
      DEPENDS clang-resource-headers)
  else()
    if("default" IN_LIST LLVM_BUILTIN_TARGETS)
      builtin_default_target(${compiler_rt_path}
        DEPENDS clang-resource-headers)
      list(REMOVE_ITEM LLVM_BUILTIN_TARGETS "default")
    else()
      add_custom_target(builtins)
      add_custom_target(install-builtins)
      add_custom_target(install-builtins-stripped)
    endif()

    foreach(target ${LLVM_BUILTIN_TARGETS})
      check_apple_target(${target} builtin)

      builtin_register_target(${compiler_rt_path} ${target}
        DEPENDS clang-resource-headers
        CMAKE_ARGS -DLLVM_DEFAULT_TARGET_TRIPLE=${target}
        EXTRA_ARGS TARGET_TRIPLE ${target})

      add_dependencies(builtins builtins-${target})
      add_dependencies(install-builtins install-builtins-${target})
      add_dependencies(install-builtins-stripped install-builtins-${target}-stripped)
    endforeach()
  endif()
  set(builtins_dep builtins)
  # We don't need to depend on the builtins if we're building instrumented
  # because the next stage will use the same compiler used to build this stage.
  if(NOT LLVM_BUILD_INSTRUMENTED AND CLANG_ENABLE_BOOTSTRAP)
    add_dependencies(clang-bootstrap-deps builtins)
  endif()
endif()

function(_get_runtime_name name out_var)
  string(FIND ${name} "lib" idx)
  if(idx EQUAL 0 AND NOT ${name} STREQUAL "libc")
    string(SUBSTRING ${name} 3 -1 name)
  endif()
  set(${out_var} ${name} PARENT_SCOPE)
endfunction()

# Create a list with the names of all the runtime projects in all uppercase and
# with dashes turned to underscores. This gives us the CMake variable `prefixes`
# for all variables that will apply to runtimes.
foreach(entry ${runtimes})
  get_filename_component(name ${entry} NAME)
  string(REPLACE "-" "_" canon_name ${name})
  string(TOUPPER ${canon_name} canon_name)
  list(APPEND prefixes ${canon_name})
  if (${canon_name} STREQUAL "OPENMP")
    list(APPEND prefixes "LIBOMP" "LIBOMPTARGET")
  endif()
  # Many compiler-rt options start with SANITIZER_ and DARWIN_ rather than
  # COMPILER_RT_, so when compiler-rt is enabled, consider both.
  if(canon_name STREQUAL "COMPILER_RT")
    list(APPEND prefixes SANITIZER DARWIN)
  endif()
  if(canon_name STREQUAL "LIBC")
    list(APPEND prefixes "LLVM_LIBC")
    list(APPEND prefixes "LIBC_")
    # The `libc` project may require '-DCUDAToolkit_ROOT' in GPU mode.
    if(LLVM_LIBC_GPU_BUILD)
      list(APPEND prefixes "CUDA")
    endif()
  endif()

  _get_runtime_name(${name} name)
  list(APPEND RUNTIME_NAMES ${name})
endforeach()

function(runtime_default_target)
  cmake_parse_arguments(ARG "" "" "DEPENDS;CMAKE_ARGS;PREFIXES" ${ARGN})

  include(${LLVM_BINARY_DIR}/runtimes/Components.cmake OPTIONAL)
  set(SUB_CHECK_TARGETS ${SUB_CHECK_TARGETS} PARENT_SCOPE)
  set_property(DIRECTORY APPEND PROPERTY CMAKE_CONFIGURE_DEPENDS ${LLVM_BINARY_DIR}/runtimes/Components.cmake)

  foreach(runtime_name ${RUNTIME_NAMES})
    list(APPEND extra_targets
      ${runtime_name}
      install-${runtime_name}
      install-${runtime_name}-stripped)
    if(LLVM_INCLUDE_TESTS)
      list(APPEND test_targets check-${runtime_name})
    endif()
  endforeach()
  foreach(component ${LLVM_RUNTIME_DISTRIBUTION_COMPONENTS})
    if(NOT ${component} IN_LIST SUB_COMPONENTS)
      list(APPEND extra_targets install-${component} install-${component}-stripped)
    endif()
  endforeach()

  if(LLVM_INCLUDE_TESTS)
    set_property(GLOBAL APPEND PROPERTY LLVM_ALL_LIT_TESTSUITES "@${LLVM_BINARY_DIR}/runtimes/runtimes-bins/lit.tests")
    list(APPEND test_targets runtimes-test-depends check-runtimes)
  endif()

  set_enable_per_target_runtime_dir()

  llvm_ExternalProject_Add(runtimes
                           ${CMAKE_CURRENT_SOURCE_DIR}/../../runtimes
                           DEPENDS ${ARG_DEPENDS}
                           # Builtins were built separately above
                           CMAKE_ARGS -DCOMPILER_RT_BUILD_BUILTINS=Off
                                      -DLLVM_INCLUDE_TESTS=${LLVM_INCLUDE_TESTS}
                                      -DLLVM_DEFAULT_TARGET_TRIPLE=${LLVM_TARGET_TRIPLE}
                                      -DLLVM_ENABLE_PROJECTS_USED=${LLVM_ENABLE_PROJECTS_USED}
                                      -DLLVM_ENABLE_PER_TARGET_RUNTIME_DIR=${LLVM_ENABLE_PER_TARGET_RUNTIME_DIR}
                                      -DLLVM_BUILD_TOOLS=${LLVM_BUILD_TOOLS}
                                      -DCMAKE_C_COMPILER_WORKS=ON
                                      -DCMAKE_CXX_COMPILER_WORKS=ON
                                      -DCMAKE_ASM_COMPILER_WORKS=ON
                                      ${COMMON_CMAKE_ARGS}
                                      ${RUNTIMES_CMAKE_ARGS}
                                      ${ARG_CMAKE_ARGS}
                           PASSTHROUGH_PREFIXES LLVM_ENABLE_RUNTIMES
                                                LLVM_USE_LINKER
                                                ${ARG_PREFIXES}
                           EXTRA_TARGETS ${extra_targets}
                                         ${test_targets}
                                         ${SUB_COMPONENTS}
                                         ${SUB_CHECK_TARGETS}
                                         ${SUB_INSTALL_TARGETS}
                           USE_TOOLCHAIN
                           TARGET_TRIPLE ${LLVM_TARGET_TRIPLE}
                           ${EXTRA_ARGS})
endfunction()

# runtime_register_target(name)
#   Utility function to register external runtime target.
function(runtime_register_target name)
  cmake_parse_arguments(ARG "" "BASE_NAME" "DEPENDS;CMAKE_ARGS;EXTRA_ARGS" ${ARGN})
  include(${LLVM_BINARY_DIR}/runtimes/${name}/Components.cmake OPTIONAL)
  set_property(DIRECTORY APPEND PROPERTY CMAKE_CONFIGURE_DEPENDS ${LLVM_BINARY_DIR}/runtimes/${name}/Components.cmake)

  set(runtime_names ${RUNTIME_NAMES})
  foreach(_name IN ITEMS ${ARG_BASE_NAME} ${name})
    if(RUNTIMES_${_name}_LLVM_ENABLE_RUNTIMES)
      set(runtime_names)
      foreach(entry ${RUNTIMES_${_name}_LLVM_ENABLE_RUNTIMES})
        _get_runtime_name(${entry} runtime_name)
        list(APPEND runtime_names ${runtime_name})
      endforeach()
    endif()
  endforeach()

  foreach(runtime_name ${runtime_names})
    set(${runtime_name}-${name} ${runtime_name})
    set(install-${runtime_name}-${name} install-${runtime_name})
    set(install-${runtime_name}-${name}-stripped install-${runtime_name}-stripped)
    list(APPEND ${name}_extra_targets ${runtime_name}-${name} install-${runtime_name}-${name} install-${runtime_name}-${name}-stripped)
    if(LLVM_INCLUDE_TESTS)
      set(check-${runtime_name}-${name} check-${runtime_name} )
      list(APPEND ${name}_test_targets check-${runtime_name}-${name})
    endif()
  endforeach()

  foreach(component IN LISTS SUB_COMPONENTS)
    set(${component}-${name} ${component})
    list(APPEND ${name}_extra_targets ${component}-${name})
  endforeach()

  foreach(target IN LISTS SUB_INSTALL_TARGETS)
    set(${target}-${name} ${target})
    set(${target}-${name}-stripped ${target}-stripped)
    list(APPEND ${name}_extra_targets ${target}-${name} ${target}-${name}-stripped)
  endforeach()

  foreach(component ${LLVM_RUNTIME_DISTRIBUTION_COMPONENTS})
    if(NOT component IN_LIST SUB_COMPONENTS)
      set(${component}-${name} ${component})
      set(install-${component}-${name} install-${component})
      set(install-${component}-${name}-stripped install-${component}-stripped)
      list(APPEND ${name}_extra_targets ${component}-${name} install-${component}-${name} install-${component}-${name}-stripped)
    endif()
  endforeach()

  if(LLVM_INCLUDE_TESTS)
    set_property(GLOBAL APPEND PROPERTY LLVM_ALL_LIT_TESTSUITES "@${LLVM_BINARY_DIR}/runtimes/runtimes-${name}-bins/lit.tests")
    set(runtimes-test-depends-${name} runtimes-test-depends)
    set(check-runtimes-${name} check-runtimes)
    list(APPEND ${name}_test_targets runtimes-test-depends-${name} check-runtimes-${name})
    list(APPEND test_targets ${${name}_test_targets})

    set(component_check_targets)
    foreach(component IN LISTS LLVM_RUNTIME_DISTRIBUTION_COMPONENTS)
      if(NOT "check-${component}" IN_LIST SUB_CHECK_TARGETS)
        list(APPEND component_check_targets "check-${component}")
      endif()
    endforeach()

    foreach(target IN LISTS SUB_CHECK_TARGETS component_check_targets)
      set(${target}-${name} ${target})
      list(APPEND ${name}_test_targets ${target}-${name})
      list(APPEND test_targets ${target}-${name})
    endforeach()
    set(test_targets "${test_targets}" PARENT_SCOPE)
  endif()

  set(${name}_extra_args ${ARG_CMAKE_ARGS})
  string(REPLACE ";" "|" LLVM_ENABLE_RUNTIMES_PASSTHROUGH "${LLVM_ENABLE_RUNTIMES}")
  list(APPEND ${name}_extra_args -DLLVM_ENABLE_RUNTIMES=${LLVM_ENABLE_RUNTIMES_PASSTHROUGH})
  list(APPEND ${name}_extra_args -DLLVM_USE_LINKER=${LLVM_USE_LINKER})

  get_cmake_property(variable_names VARIABLES)
  foreach(extra_name IN ITEMS ${ARG_BASE_NAME} ${name})
    foreach(variable_name ${variable_names})
      string(FIND "${variable_name}" "RUNTIMES_${extra_name}_" out)
      if("${out}" EQUAL 0)
        string(REPLACE "RUNTIMES_${extra_name}_" "" new_name ${variable_name})
        if(new_name STREQUAL CACHE_FILES)
          foreach(cache IN LISTS ${variable_name})
            list(APPEND ${name}_extra_args -C ${cache})
          endforeach()
        else()
          string(REPLACE ";" "|" new_value "${${variable_name}}")
          list(APPEND ${name}_extra_args "-D${new_name}=${new_value}")
        endif()
      endif()
    endforeach()
    foreach(variable_name ${${name}_extra_args})
      string(FIND "${variable_name}" "-DRUNTIMES_${extra_name}_" out)
      if("${out}" EQUAL 0)
        string(REPLACE "-DRUNTIMES_${extra_name}_" "" new_name ${variable_name})
        string(REPLACE ";" "|" new_value "${new_name}")
        list(APPEND ${name}_extra_args "-D${new_value}")
      endif()
    endforeach()
  endforeach()

  set_enable_per_target_runtime_dir()

  llvm_ExternalProject_Add(runtimes-${name}
                           ${CMAKE_CURRENT_SOURCE_DIR}/../../runtimes
                           DEPENDS ${ARG_DEPENDS}
                           # Builtins were built separately above
                           CMAKE_ARGS -DCOMPILER_RT_BUILD_BUILTINS=OFF
                                      -DLLVM_INCLUDE_TESTS=${LLVM_INCLUDE_TESTS}
                                      -DLLVM_ENABLE_PROJECTS_USED=${LLVM_ENABLE_PROJECTS_USED}
                                      -DLLVM_ENABLE_PER_TARGET_RUNTIME_DIR=${LLVM_ENABLE_PER_TARGET_RUNTIME_DIR}
                                      -DCMAKE_C_COMPILER_WORKS=ON
                                      -DCMAKE_CXX_COMPILER_WORKS=ON
                                      -DCMAKE_ASM_COMPILER_WORKS=ON
                                      -DCOMPILER_RT_DEFAULT_TARGET_ONLY=ON
                                      -DLLVM_RUNTIMES_TARGET=${name}
                                      ${COMMON_CMAKE_ARGS}
                                      ${${name}_extra_args}
                           EXTRA_TARGETS ${${name}_extra_targets}
                                         ${${name}_test_targets}
                           USE_TOOLCHAIN
                           ${EXTRA_ARGS} ${ARG_EXTRA_ARGS})

  add_dependencies(runtimes runtimes-${name})
  add_dependencies(runtimes-configure runtimes-${name}-configure)
  add_dependencies(install-runtimes install-runtimes-${name})
  add_dependencies(install-runtimes-stripped install-runtimes-${name}-stripped)
  if(LLVM_INCLUDE_TESTS)
    add_dependencies(check-runtimes check-runtimes-${name})
    add_dependencies(runtimes-test-depends runtimes-test-depends-${name})
  endif()
  foreach(runtime_name ${runtime_names})
    if(NOT TARGET ${runtime_name})
      add_custom_target(${runtime_name})
    endif()
    add_dependencies(${runtime_name} ${runtime_name}-${name})
    if(NOT TARGET install-${runtime_name})
      add_custom_target(install-${runtime_name})
    endif()
    add_dependencies(install-${runtime_name} install-${runtime_name}-${name})
    if(NOT TARGET install-${runtime_name}-stripped)
      add_custom_target(install-${runtime_name}-stripped)
    endif()
    add_dependencies(install-${runtime_name}-stripped install-${runtime_name}-${name}-stripped)
  endforeach()
  foreach(component ${LLVM_RUNTIME_DISTRIBUTION_COMPONENTS})
    add_dependencies(${component} ${component}-${name})
    add_dependencies(install-${component} install-${component}-${name})
    add_dependencies(install-${component}-stripped install-${component}-${name}-stripped)
  endforeach()
endfunction()

if(runtimes)
  # Create a runtimes target that uses this file as its top-level CMake file.
  # The runtimes target is a configuration of all the runtime libraries
  # together in a single CMake invocation.
  set(extra_deps "")
  if("openmp" IN_LIST LLVM_ENABLE_RUNTIMES)
    if(DEFINED LIBOMPTARGET_EXTERNAL_PROJECT_HSA_PATH AND DEFINED LIBOMPTARGET_EXTERNAL_PROJECT_THUNK_PATH)
      ExternalProject_Add(roct
        SOURCE_DIR ${LIBOMPTARGET_EXTERNAL_PROJECT_THUNK_PATH}
        DEPENDS clang llvm-link opt llvm-objcopy
        INSTALL_COMMAND ""
	CMAKE_ARGS -DCMAKE_PREFIX_PATH=${CMAKE_BINARY_DIR}/lib/cmake)
      ExternalProject_Add(rocr-runtime
        SOURCE_DIR ${LIBOMPTARGET_EXTERNAL_PROJECT_HSA_PATH}
        DEPENDS clang llvm-link opt llvm-objcopy roct
        INSTALL_COMMAND ""
	CMAKE_ARGS -DBUILD_SHARED_LIBS=ON -DCMAKE_PREFIX_PATH=${CMAKE_BINARY_DIR}/lib/cmake -DIMAGE_SUPPORT=OFF -DLLVM_RUNTIME_OPENMP=ON -DHSAKMT_SRC_PATH=${LIBOMPTARGET_EXTERNAL_PROJECT_THUNK_PATH})
        set(HSA_DEP rocr-runtime)
    endif()
    if("AMDGPU" IN_LIST LLVM_TARGETS_TO_BUILD)
      set(AMDGPU_ARCH_DEP amdgpu-arch)
    endif()
    if (${LLVM_TOOL_FLANG_BUILD})
      message(STATUS "Configuring build of omp_lib.mod and omp_lib_kinds.mod via flang-new")
      set(LIBOMP_FORTRAN_MODULES_COMPILER "${CMAKE_BINARY_DIR}/bin/flang-new")
      set(LIBOMP_MODULES_INSTALL_PATH "${CMAKE_INSTALL_INCLUDEDIR}/flang")
      # TODO: This is a workaround until flang becomes a first-class project
      # in llvm/CMakeList.txt.  Until then, this line ensures that flang-new is
      # built before "openmp" is built as a runtime project.
      list(APPEND extra_deps "flang-new")
    endif()
<<<<<<< HEAD
    foreach(dep opt llvm-link llvm-extract clang clang-offload-packager rocm-device-libs offload-arch amdgcn_hostexec_services ${HSA_DEP} ${AMDGPU_ARCH_DEP})
      if(TARGET ${dep} AND OPENMP_ENABLE_LIBOMPTARGET)
=======
    foreach(dep opt llvm-link llvm-extract clang clang-offload-packager)
      if(TARGET ${dep})
>>>>>>> f5ef9bd2
        list(APPEND extra_deps ${dep})
      endif()
    endforeach()
  endif()
  if("libc" IN_LIST LLVM_ENABLE_PROJECTS AND
      (LLVM_LIBC_FULL_BUILD OR LLVM_LIBC_GPU_BUILD))
    if(LIBC_HDRGEN_EXE)
      set(hdrgen_exe ${LIBC_HDRGEN_EXE})
    else()
      if(TARGET ${LIBC_TABLEGEN_EXE})
        set(hdrgen_exe $<TARGET_FILE:${LIBC_TABLEGEN_EXE}>)
      else()
        set(hdrgen_exe ${LIBC_TABLEGEN_EXE})
      endif()
      set(hdrgen_deps ${LIBC_TABLEGEN_TARGET})
    endif()
    if(NOT hdrgen_exe)
      message(FATAL_ERROR "libc-hdrgen executable missing")
    endif()
    list(APPEND libc_cmake_args "-DLIBC_HDRGEN_EXE=${hdrgen_exe}")
    list(APPEND extra_deps ${hdrgen_deps})
  endif()
  if(LLVM_LIBC_GPU_BUILD)
    list(APPEND libc_cmake_args "-DLLVM_LIBC_GPU_BUILD=ON")
    if("libc" IN_LIST RUNTIMES_amdgcn-amd-amdhsa_LLVM_ENABLE_RUNTIMES)
      if(TARGET amdhsa-loader)
        list(APPEND libc_cmake_args
             "-DRUNTIMES_amdgcn-amd-amdhsa_LIBC_GPU_LOADER_EXECUTABLE=$<TARGET_FILE:amdhsa-loader>")
        list(APPEND extra_deps amdhsa-loader amdgpu-arch)
      endif()
      list(APPEND libc_cmake_args "-DRUNTIMES_amdgcn-amd-amdhsa_LLVM_LIBC_FULL_BUILD=ON")
    endif()
    if("libc" IN_LIST RUNTIMES_nvptx64-nvidia-cuda_LLVM_ENABLE_RUNTIMES)
      if(TARGET nvptx-loader)
        list(APPEND libc_cmake_args
             "-DRUNTIMES_nvptx64-nvidia-cuda_LIBC_GPU_LOADER_EXECUTABLE=$<TARGET_FILE:nvptx-loader>")
        list(APPEND extra_deps nvptx-loader nvptx-arch)
      endif()
      list(APPEND libc_cmake_args "-DRUNTIMES_nvptx64-nvidia-cuda_LLVM_LIBC_FULL_BUILD=ON")
    endif()
    # The `libc` project may require '-DCUDAToolkit_ROOT' in GPU mode.
    if(CUDAToolkit_ROOT)
      list(APPEND libc_cmake_args "-DCUDAToolkit_ROOT=${CUDAToolkit_ROOT}")
    endif()
    if(TARGET clang-offload-packager)
      list(APPEND extra_deps clang-offload-packager)
    endif()
  endif()
  if(LLVM_LIBC_FULL_BUILD)
    list(APPEND libc_cmake_args "-DLLVM_LIBC_FULL_BUILD=ON")
  endif()
  if(NOT LLVM_RUNTIME_TARGETS)
    runtime_default_target(
      DEPENDS ${builtins_dep} ${extra_deps}
      CMAKE_ARGS ${libc_cmake_args}
      PREFIXES ${prefixes})
    set(test_targets check-runtimes)
  else()
    if("default" IN_LIST LLVM_RUNTIME_TARGETS)
      runtime_default_target(
        DEPENDS ${builtins_dep} ${extra_deps}
        CMAKE_ARGS ${libc_cmake_args}
        PREFIXES ${prefixes})
      list(REMOVE_ITEM LLVM_RUNTIME_TARGETS "default")
    else()
      add_custom_target(runtimes)
      add_custom_target(runtimes-configure)
      add_custom_target(install-runtimes)
      add_custom_target(install-runtimes-stripped)
      if(LLVM_INCLUDE_TESTS)
        add_custom_target(check-runtimes)
        add_custom_target(runtimes-test-depends)
        set(test_targets "")
      endif()
      if(LLVM_RUNTIME_DISTRIBUTION_COMPONENTS)
        foreach(component ${LLVM_RUNTIME_DISTRIBUTION_COMPONENTS})
          add_custom_target(${component})
          add_custom_target(install-${component})
          add_custom_target(install-${component}-stripped)
        endforeach()
      endif()
    endif()

    foreach(name ${LLVM_RUNTIME_TARGETS})
      if(builtins_dep)
        if (LLVM_BUILTIN_TARGETS)
          set(builtins_dep_name "${builtins_dep}-${name}")
        else()
          set(builtins_dep_name ${builtins_dep})
        endif()
      endif()

      check_apple_target(${name} runtime)

      runtime_register_target(${name}
        DEPENDS ${builtins_dep_name} ${extra_deps}
        CMAKE_ARGS -DLLVM_DEFAULT_TARGET_TRIPLE=${name} ${libc_cmake_args}
        EXTRA_ARGS TARGET_TRIPLE ${name})
    endforeach()

    foreach(multilib ${LLVM_RUNTIME_MULTILIBS})
      foreach(name ${LLVM_RUNTIME_MULTILIB_${multilib}_TARGETS})
        runtime_register_target(${name}+${multilib}
          DEPENDS runtimes-${name}
          CMAKE_ARGS -DLLVM_DEFAULT_TARGET_TRIPLE=${name}
                     -DLLVM_RUNTIMES_PREFIX=${name}/
                     -DLLVM_RUNTIMES_LIBDIR_SUBDIR=${multilib}
          BASE_NAME ${name}
          EXTRA_ARGS TARGET_TRIPLE ${name})
      endforeach()
    endforeach()
  endif()

  if(NOT LLVM_BUILD_INSTRUMENTED AND CLANG_ENABLE_BOOTSTRAP)
    # TODO: This is a hack needed because the libcxx headers are copied into the
    # build directory during configuration. Without that step the clang in the
    # build directory cannot find the C++ headers in certain configurations.
    # I need to build a mechanism for runtime projects to provide CMake code
    # that executes at LLVM configuration time to handle this case.
    add_dependencies(clang-bootstrap-deps runtimes-configure)
    # We need to add the runtimes as a dependency because compiler-rt can be
    # built as part of runtimes and we need the profile runtime for PGO
    add_dependencies(clang-bootstrap-deps runtimes)
  endif()

  if(LLVM_INCLUDE_TESTS)
    set_property(GLOBAL APPEND PROPERTY LLVM_ALL_ADDITIONAL_TEST_DEPENDS runtimes-test-depends)

    set(RUNTIMES_TEST_DEPENDS
        FileCheck
        count
        llvm-cov
        llvm-lto
        llvm-nm
        llvm-objdump
        llvm-profdata
        llvm-size
        llvm-xray
        not
        obj2yaml
        opt
        sancov
        sanstats
        llvm_gtest_main
        llvm_gtest
        split-file
      )
    foreach(target ${test_targets} ${SUB_CHECK_TARGETS})
      add_dependencies(${target} ${RUNTIMES_TEST_DEPENDS})
    endforeach()

    set_property(GLOBAL APPEND PROPERTY LLVM_ALL_ADDITIONAL_TEST_TARGETS runtimes ${RUNTIMES_TEST_DEPENDS})
  endif()
endif()<|MERGE_RESOLUTION|>--- conflicted
+++ resolved
@@ -450,13 +450,8 @@
       # built before "openmp" is built as a runtime project.
       list(APPEND extra_deps "flang-new")
     endif()
-<<<<<<< HEAD
     foreach(dep opt llvm-link llvm-extract clang clang-offload-packager rocm-device-libs offload-arch amdgcn_hostexec_services ${HSA_DEP} ${AMDGPU_ARCH_DEP})
       if(TARGET ${dep} AND OPENMP_ENABLE_LIBOMPTARGET)
-=======
-    foreach(dep opt llvm-link llvm-extract clang clang-offload-packager)
-      if(TARGET ${dep})
->>>>>>> f5ef9bd2
         list(APPEND extra_deps ${dep})
       endif()
     endforeach()
