//===-- llvm/ADT/Hashing.h - Utilities for hashing --------------*- C++ -*-===//
//
// Part of the LLVM Project, under the Apache License v2.0 with LLVM Exceptions.
// See https://llvm.org/LICENSE.txt for license information.
// SPDX-License-Identifier: Apache-2.0 WITH LLVM-exception
//
//===----------------------------------------------------------------------===//
//
// This file implements the newly proposed standard C++ interfaces for hashing
// arbitrary data and building hash functions for user-defined types. This
// interface was originally proposed in N3333[1] and is currently under review
// for inclusion in a future TR and/or standard.
//
// The primary interfaces provide are comprised of one type and three functions:
//
//  -- 'hash_code' class is an opaque type representing the hash code for some
//     data. It is the intended product of hashing, and can be used to implement
//     hash tables, checksumming, and other common uses of hashes. It is not an
//     integer type (although it can be converted to one) because it is risky
//     to assume much about the internals of a hash_code. In particular, each
//     execution of the program has a high probability of producing a different
//     hash_code for a given input. Thus their values are not stable to save or
//     persist, and should only be used during the execution for the
//     construction of hashing datastructures.
//
//  -- 'hash_value' is a function designed to be overloaded for each
//     user-defined type which wishes to be used within a hashing context. It
//     should be overloaded within the user-defined type's namespace and found
//     via ADL. Overloads for primitive types are provided by this library.
//
//  -- 'hash_combine' and 'hash_combine_range' are functions designed to aid
//      programmers in easily and intuitively combining a set of data into
//      a single hash_code for their object. They should only logically be used
//      within the implementation of a 'hash_value' routine or similar context.
//
// Note that 'hash_combine_range' contains very special logic for hashing
// a contiguous array of integers or pointers. This logic is *extremely* fast,
// on a modern Intel "Gainestown" Xeon (Nehalem uarch) @2.2 GHz, these were
// benchmarked at over 6.5 GiB/s for large keys, and <20 cycles/hash for keys
// under 32-bytes.
//
//===----------------------------------------------------------------------===//

#ifndef LLVM_ADT_HASHING_H
#define LLVM_ADT_HASHING_H

#include "llvm/Config/abi-breaking.h"
#include "llvm/Support/DataTypes.h"
#include "llvm/Support/ErrorHandling.h"
#include "llvm/Support/SwapByteOrder.h"
#include "llvm/Support/type_traits.h"
#include <algorithm>
#include <cassert>
#include <cstring>
#include <optional>
#include <string>
#include <tuple>
#include <utility>
#include <variant>

namespace llvm {
template <typename T, typename Enable> struct DenseMapInfo;

/// An opaque object representing a hash code.
///
/// This object represents the result of hashing some entity. It is intended to
/// be used to implement hashtables or other hashing-based data structures.
/// While it wraps and exposes a numeric value, this value should not be
/// trusted to be stable or predictable across processes or executions.
///
/// In order to obtain the hash_code for an object 'x':
/// \code
///   using llvm::hash_value;
///   llvm::hash_code code = hash_value(x);
/// \endcode
class hash_code {
  size_t value;

public:
  /// Default construct a hash_code.
  /// Note that this leaves the value uninitialized.
  hash_code() = default;

  /// Form a hash code directly from a numerical value.
  hash_code(size_t value) : value(value) {}

  /// Convert the hash code to its numerical value for use.
  /*explicit*/ operator size_t() const { return value; }

  friend bool operator==(const hash_code &lhs, const hash_code &rhs) {
    return lhs.value == rhs.value;
  }
  friend bool operator!=(const hash_code &lhs, const hash_code &rhs) {
    return lhs.value != rhs.value;
  }

  /// Allow a hash_code to be directly run through hash_value.
  friend size_t hash_value(const hash_code &code) { return code.value; }
};

/// Compute a hash_code for any integer value.
///
/// Note that this function is intended to compute the same hash_code for
/// a particular value without regard to the pre-promotion type. This is in
/// contrast to hash_combine which may produce different hash_codes for
/// differing argument types even if they would implicit promote to a common
/// type without changing the value.
template <typename T>
std::enable_if_t<is_integral_or_enum<T>::value, hash_code> hash_value(T value);

/// Compute a hash_code for a pointer's address.
///
/// N.B.: This hashes the *address*. Not the value and not the type.
template <typename T> hash_code hash_value(const T *ptr);

/// Compute a hash_code for a pair of objects.
template <typename T, typename U>
hash_code hash_value(const std::pair<T, U> &arg);

/// Compute a hash_code for a tuple.
template <typename... Ts>
hash_code hash_value(const std::tuple<Ts...> &arg);

/// Compute a hash_code for a standard string.
template <typename T>
hash_code hash_value(const std::basic_string<T> &arg);

/// Compute a hash_code for an optional.
template <typename T> hash_code hash_value(const std::optional<T> &arg);

<<<<<<< HEAD
/// Compute a hash_code for a variant.
template <typename... Ts> hash_code hash_value(const std::variant<Ts...> &arg);

/// Override the execution seed with a fixed value.
///
/// This hashing library uses a per-execution seed designed to change on each
/// run with high probability in order to ensure that the hash codes are not
/// attackable and to ensure that output which is intended to be stable does
/// not rely on the particulars of the hash codes produced.
///
/// That said, there are use cases where it is important to be able to
/// reproduce *exactly* a specific behavior. To that end, we provide a function
/// which will forcibly set the seed to a fixed value. This must be done at the
/// start of the program, before any hashes are computed. Also, it cannot be
/// undone. This makes it thread-hostile and very hard to use outside of
/// immediately on start of a simple program designed for reproducible
/// behavior.
void set_fixed_execution_hash_seed(uint64_t fixed_value);


=======
>>>>>>> d2c817df
// All of the implementation details of actually computing the various hash
// code values are held within this namespace. These routines are included in
// the header file mainly to allow inlining and constant propagation.
namespace hashing {
namespace detail {

inline uint64_t fetch64(const char *p) {
  uint64_t result;
  memcpy(&result, p, sizeof(result));
  if (sys::IsBigEndianHost)
    sys::swapByteOrder(result);
  return result;
}

inline uint32_t fetch32(const char *p) {
  uint32_t result;
  memcpy(&result, p, sizeof(result));
  if (sys::IsBigEndianHost)
    sys::swapByteOrder(result);
  return result;
}

/// Some primes between 2^63 and 2^64 for various uses.
static constexpr uint64_t k0 = 0xc3a5c85c97cb3127ULL;
static constexpr uint64_t k1 = 0xb492b66fbe98f273ULL;
static constexpr uint64_t k2 = 0x9ae16a3b2f90404fULL;
static constexpr uint64_t k3 = 0xc949d7c7509e6557ULL;

/// Bitwise right rotate.
/// Normally this will compile to a single instruction, especially if the
/// shift is a manifest constant.
inline uint64_t rotate(uint64_t val, size_t shift) {
  // Avoid shifting by 64: doing so yields an undefined result.
  return shift == 0 ? val : ((val >> shift) | (val << (64 - shift)));
}

inline uint64_t shift_mix(uint64_t val) {
  return val ^ (val >> 47);
}

inline uint64_t hash_16_bytes(uint64_t low, uint64_t high) {
  // Murmur-inspired hashing.
  const uint64_t kMul = 0x9ddfea08eb382d69ULL;
  uint64_t a = (low ^ high) * kMul;
  a ^= (a >> 47);
  uint64_t b = (high ^ a) * kMul;
  b ^= (b >> 47);
  b *= kMul;
  return b;
}

inline uint64_t hash_1to3_bytes(const char *s, size_t len, uint64_t seed) {
  uint8_t a = s[0];
  uint8_t b = s[len >> 1];
  uint8_t c = s[len - 1];
  uint32_t y = static_cast<uint32_t>(a) + (static_cast<uint32_t>(b) << 8);
  uint32_t z = static_cast<uint32_t>(len) + (static_cast<uint32_t>(c) << 2);
  return shift_mix(y * k2 ^ z * k3 ^ seed) * k2;
}

inline uint64_t hash_4to8_bytes(const char *s, size_t len, uint64_t seed) {
  uint64_t a = fetch32(s);
  return hash_16_bytes(len + (a << 3), seed ^ fetch32(s + len - 4));
}

inline uint64_t hash_9to16_bytes(const char *s, size_t len, uint64_t seed) {
  uint64_t a = fetch64(s);
  uint64_t b = fetch64(s + len - 8);
  return hash_16_bytes(seed ^ a, rotate(b + len, len)) ^ b;
}

inline uint64_t hash_17to32_bytes(const char *s, size_t len, uint64_t seed) {
  uint64_t a = fetch64(s) * k1;
  uint64_t b = fetch64(s + 8);
  uint64_t c = fetch64(s + len - 8) * k2;
  uint64_t d = fetch64(s + len - 16) * k0;
  return hash_16_bytes(llvm::rotr<uint64_t>(a - b, 43) +
                           llvm::rotr<uint64_t>(c ^ seed, 30) + d,
                       a + llvm::rotr<uint64_t>(b ^ k3, 20) - c + len + seed);
}

inline uint64_t hash_33to64_bytes(const char *s, size_t len, uint64_t seed) {
  uint64_t z = fetch64(s + 24);
  uint64_t a = fetch64(s) + (len + fetch64(s + len - 16)) * k0;
  uint64_t b = llvm::rotr<uint64_t>(a + z, 52);
  uint64_t c = llvm::rotr<uint64_t>(a, 37);
  a += fetch64(s + 8);
  c += llvm::rotr<uint64_t>(a, 7);
  a += fetch64(s + 16);
  uint64_t vf = a + z;
  uint64_t vs = b + llvm::rotr<uint64_t>(a, 31) + c;
  a = fetch64(s + 16) + fetch64(s + len - 32);
  z = fetch64(s + len - 8);
  b = llvm::rotr<uint64_t>(a + z, 52);
  c = llvm::rotr<uint64_t>(a, 37);
  a += fetch64(s + len - 24);
  c += llvm::rotr<uint64_t>(a, 7);
  a += fetch64(s + len - 16);
  uint64_t wf = a + z;
  uint64_t ws = b + llvm::rotr<uint64_t>(a, 31) + c;
  uint64_t r = shift_mix((vf + ws) * k2 + (wf + vs) * k0);
  return shift_mix((seed ^ (r * k0)) + vs) * k2;
}

inline uint64_t hash_short(const char *s, size_t length, uint64_t seed) {
  if (length >= 4 && length <= 8)
    return hash_4to8_bytes(s, length, seed);
  if (length > 8 && length <= 16)
    return hash_9to16_bytes(s, length, seed);
  if (length > 16 && length <= 32)
    return hash_17to32_bytes(s, length, seed);
  if (length > 32)
    return hash_33to64_bytes(s, length, seed);
  if (length != 0)
    return hash_1to3_bytes(s, length, seed);

  return k2 ^ seed;
}

/// The intermediate state used during hashing.
/// Currently, the algorithm for computing hash codes is based on CityHash and
/// keeps 56 bytes of arbitrary state.
struct hash_state {
  uint64_t h0 = 0, h1 = 0, h2 = 0, h3 = 0, h4 = 0, h5 = 0, h6 = 0;

  /// Create a new hash_state structure and initialize it based on the
  /// seed and the first 64-byte chunk.
  /// This effectively performs the initial mix.
  static hash_state create(const char *s, uint64_t seed) {
    hash_state state = {0,
                        seed,
                        hash_16_bytes(seed, k1),
                        llvm::rotr<uint64_t>(seed ^ k1, 49),
                        seed * k1,
                        shift_mix(seed),
                        0};
    state.h6 = hash_16_bytes(state.h4, state.h5);
    state.mix(s);
    return state;
  }

  /// Mix 32-bytes from the input sequence into the 16-bytes of 'a'
  /// and 'b', including whatever is already in 'a' and 'b'.
  static void mix_32_bytes(const char *s, uint64_t &a, uint64_t &b) {
    a += fetch64(s);
    uint64_t c = fetch64(s + 24);
    b = llvm::rotr<uint64_t>(b + a + c, 21);
    uint64_t d = a;
    a += fetch64(s + 8) + fetch64(s + 16);
    b += llvm::rotr<uint64_t>(a, 44) + d;
    a += c;
  }

  /// Mix in a 64-byte buffer of data.
  /// We mix all 64 bytes even when the chunk length is smaller, but we
  /// record the actual length.
  void mix(const char *s) {
    h0 = llvm::rotr<uint64_t>(h0 + h1 + h3 + fetch64(s + 8), 37) * k1;
    h1 = llvm::rotr<uint64_t>(h1 + h4 + fetch64(s + 48), 42) * k1;
    h0 ^= h6;
    h1 += h3 + fetch64(s + 40);
    h2 = llvm::rotr<uint64_t>(h2 + h5, 33) * k1;
    h3 = h4 * k1;
    h4 = h0 + h5;
    mix_32_bytes(s, h3, h4);
    h5 = h2 + h6;
    h6 = h1 + fetch64(s + 16);
    mix_32_bytes(s + 32, h5, h6);
    std::swap(h2, h0);
  }

  /// Compute the final 64-bit hash code value based on the current
  /// state and the length of bytes hashed.
  uint64_t finalize(size_t length) {
    return hash_16_bytes(hash_16_bytes(h3, h5) + shift_mix(h1) * k1 + h2,
                         hash_16_bytes(h4, h6) + shift_mix(length) * k1 + h0);
  }
};

/// In LLVM_ENABLE_ABI_BREAKING_CHECKS builds, the seed is non-deterministic
/// (address of a variable) to prevent having users depend on the particular
/// hash values. On platforms without ASLR, this is still likely
/// non-deterministic per build.
inline uint64_t get_execution_seed() {
  // Work around x86-64 negative offset folding for old Clang -fno-pic
  // https://reviews.llvm.org/D93931
#if LLVM_ENABLE_ABI_BREAKING_CHECKS &&                                         \
    (!defined(__clang__) || __clang_major__ > 11)
  static const char seed = 0;
  return static_cast<uint64_t>(reinterpret_cast<uintptr_t>(&seed));
#else
  return 0xff51afd7ed558ccdULL;
#endif
}


/// Trait to indicate whether a type's bits can be hashed directly.
///
/// A type trait which is true if we want to combine values for hashing by
/// reading the underlying data. It is false if values of this type must
/// first be passed to hash_value, and the resulting hash_codes combined.
//
// FIXME: We want to replace is_integral_or_enum and is_pointer here with
// a predicate which asserts that comparing the underlying storage of two
// values of the type for equality is equivalent to comparing the two values
// for equality. For all the platforms we care about, this holds for integers
// and pointers, but there are platforms where it doesn't and we would like to
// support user-defined types which happen to satisfy this property.
template <typename T> struct is_hashable_data
  : std::integral_constant<bool, ((is_integral_or_enum<T>::value ||
                                   std::is_pointer<T>::value) &&
                                  64 % sizeof(T) == 0)> {};

// Special case std::pair to detect when both types are viable and when there
// is no alignment-derived padding in the pair. This is a bit of a lie because
// std::pair isn't truly POD, but it's close enough in all reasonable
// implementations for our use case of hashing the underlying data.
template <typename T, typename U> struct is_hashable_data<std::pair<T, U> >
  : std::integral_constant<bool, (is_hashable_data<T>::value &&
                                  is_hashable_data<U>::value &&
                                  (sizeof(T) + sizeof(U)) ==
                                   sizeof(std::pair<T, U>))> {};

/// Helper to get the hashable data representation for a type.
/// This variant is enabled when the type itself can be used.
template <typename T>
std::enable_if_t<is_hashable_data<T>::value, T>
get_hashable_data(const T &value) {
  return value;
}
/// Helper to get the hashable data representation for a type.
/// This variant is enabled when we must first call hash_value and use the
/// result as our data.
template <typename T>
std::enable_if_t<!is_hashable_data<T>::value, size_t>
get_hashable_data(const T &value) {
  using ::llvm::hash_value;
  return hash_value(value);
}

/// Helper to store data from a value into a buffer and advance the
/// pointer into that buffer.
///
/// This routine first checks whether there is enough space in the provided
/// buffer, and if not immediately returns false. If there is space, it
/// copies the underlying bytes of value into the buffer, advances the
/// buffer_ptr past the copied bytes, and returns true.
template <typename T>
bool store_and_advance(char *&buffer_ptr, char *buffer_end, const T& value,
                       size_t offset = 0) {
  size_t store_size = sizeof(value) - offset;
  if (buffer_ptr + store_size > buffer_end)
    return false;
  const char *value_data = reinterpret_cast<const char *>(&value);
  memcpy(buffer_ptr, value_data + offset, store_size);
  buffer_ptr += store_size;
  return true;
}

/// Implement the combining of integral values into a hash_code.
///
/// This overload is selected when the value type of the iterator is
/// integral. Rather than computing a hash_code for each object and then
/// combining them, this (as an optimization) directly combines the integers.
template <typename InputIteratorT>
hash_code hash_combine_range_impl(InputIteratorT first, InputIteratorT last) {
  const uint64_t seed = get_execution_seed();
  char buffer[64], *buffer_ptr = buffer;
  char *const buffer_end = std::end(buffer);
  while (first != last && store_and_advance(buffer_ptr, buffer_end,
                                            get_hashable_data(*first)))
    ++first;
  if (first == last)
    return hash_short(buffer, buffer_ptr - buffer, seed);
  assert(buffer_ptr == buffer_end);

  hash_state state = state.create(buffer, seed);
  size_t length = 64;
  while (first != last) {
    // Fill up the buffer. We don't clear it, which re-mixes the last round
    // when only a partial 64-byte chunk is left.
    buffer_ptr = buffer;
    while (first != last && store_and_advance(buffer_ptr, buffer_end,
                                              get_hashable_data(*first)))
      ++first;

    // Rotate the buffer if we did a partial fill in order to simulate doing
    // a mix of the last 64-bytes. That is how the algorithm works when we
    // have a contiguous byte sequence, and we want to emulate that here.
    std::rotate(buffer, buffer_ptr, buffer_end);

    // Mix this chunk into the current state.
    state.mix(buffer);
    length += buffer_ptr - buffer;
  };

  return state.finalize(length);
}

/// Implement the combining of integral values into a hash_code.
///
/// This overload is selected when the value type of the iterator is integral
/// and when the input iterator is actually a pointer. Rather than computing
/// a hash_code for each object and then combining them, this (as an
/// optimization) directly combines the integers. Also, because the integers
/// are stored in contiguous memory, this routine avoids copying each value
/// and directly reads from the underlying memory.
template <typename ValueT>
std::enable_if_t<is_hashable_data<ValueT>::value, hash_code>
hash_combine_range_impl(ValueT *first, ValueT *last) {
  const uint64_t seed = get_execution_seed();
  const char *s_begin = reinterpret_cast<const char *>(first);
  const char *s_end = reinterpret_cast<const char *>(last);
  const size_t length = std::distance(s_begin, s_end);
  if (length <= 64)
    return hash_short(s_begin, length, seed);

  const char *s_aligned_end = s_begin + (length & ~63);
  hash_state state = state.create(s_begin, seed);
  s_begin += 64;
  while (s_begin != s_aligned_end) {
    state.mix(s_begin);
    s_begin += 64;
  }
  if (length & 63)
    state.mix(s_end - 64);

  return state.finalize(length);
}

} // namespace detail
} // namespace hashing


/// Compute a hash_code for a sequence of values.
///
/// This hashes a sequence of values. It produces the same hash_code as
/// 'hash_combine(a, b, c, ...)', but can run over arbitrary sized sequences
/// and is significantly faster given pointers and types which can be hashed as
/// a sequence of bytes.
template <typename InputIteratorT>
hash_code hash_combine_range(InputIteratorT first, InputIteratorT last) {
  return ::llvm::hashing::detail::hash_combine_range_impl(first, last);
}


// Implementation details for hash_combine.
namespace hashing {
namespace detail {

/// Helper class to manage the recursive combining of hash_combine
/// arguments.
///
/// This class exists to manage the state and various calls involved in the
/// recursive combining of arguments used in hash_combine. It is particularly
/// useful at minimizing the code in the recursive calls to ease the pain
/// caused by a lack of variadic functions.
struct hash_combine_recursive_helper {
  char buffer[64] = {};
  hash_state state;
  const uint64_t seed;

public:
  /// Construct a recursive hash combining helper.
  ///
  /// This sets up the state for a recursive hash combine, including getting
  /// the seed and buffer setup.
  hash_combine_recursive_helper()
    : seed(get_execution_seed()) {}

  /// Combine one chunk of data into the current in-flight hash.
  ///
  /// This merges one chunk of data into the hash. First it tries to buffer
  /// the data. If the buffer is full, it hashes the buffer into its
  /// hash_state, empties it, and then merges the new chunk in. This also
  /// handles cases where the data straddles the end of the buffer.
  template <typename T>
  char *combine_data(size_t &length, char *buffer_ptr, char *buffer_end, T data) {
    if (!store_and_advance(buffer_ptr, buffer_end, data)) {
      // Check for skew which prevents the buffer from being packed, and do
      // a partial store into the buffer to fill it. This is only a concern
      // with the variadic combine because that formation can have varying
      // argument types.
      size_t partial_store_size = buffer_end - buffer_ptr;
      memcpy(buffer_ptr, &data, partial_store_size);

      // If the store fails, our buffer is full and ready to hash. We have to
      // either initialize the hash state (on the first full buffer) or mix
      // this buffer into the existing hash state. Length tracks the *hashed*
      // length, not the buffered length.
      if (length == 0) {
        state = state.create(buffer, seed);
        length = 64;
      } else {
        // Mix this chunk into the current state and bump length up by 64.
        state.mix(buffer);
        length += 64;
      }
      // Reset the buffer_ptr to the head of the buffer for the next chunk of
      // data.
      buffer_ptr = buffer;

      // Try again to store into the buffer -- this cannot fail as we only
      // store types smaller than the buffer.
      if (!store_and_advance(buffer_ptr, buffer_end, data,
                             partial_store_size))
        llvm_unreachable("buffer smaller than stored type");
    }
    return buffer_ptr;
  }

  /// Recursive, variadic combining method.
  ///
  /// This function recurses through each argument, combining that argument
  /// into a single hash.
  template <typename T, typename ...Ts>
  hash_code combine(size_t length, char *buffer_ptr, char *buffer_end,
                    const T &arg, const Ts &...args) {
    buffer_ptr = combine_data(length, buffer_ptr, buffer_end, get_hashable_data(arg));

    // Recurse to the next argument.
    return combine(length, buffer_ptr, buffer_end, args...);
  }

  /// Base case for recursive, variadic combining.
  ///
  /// The base case when combining arguments recursively is reached when all
  /// arguments have been handled. It flushes the remaining buffer and
  /// constructs a hash_code.
  hash_code combine(size_t length, char *buffer_ptr, char *buffer_end) {
    // Check whether the entire set of values fit in the buffer. If so, we'll
    // use the optimized short hashing routine and skip state entirely.
    if (length == 0)
      return hash_short(buffer, buffer_ptr - buffer, seed);

    // Mix the final buffer, rotating it if we did a partial fill in order to
    // simulate doing a mix of the last 64-bytes. That is how the algorithm
    // works when we have a contiguous byte sequence, and we want to emulate
    // that here.
    std::rotate(buffer, buffer_ptr, buffer_end);

    // Mix this chunk into the current state.
    state.mix(buffer);
    length += buffer_ptr - buffer;

    return state.finalize(length);
  }
};

} // namespace detail
} // namespace hashing

/// Combine values into a single hash_code.
///
/// This routine accepts a varying number of arguments of any type. It will
/// attempt to combine them into a single hash_code. For user-defined types it
/// attempts to call a \see hash_value overload (via ADL) for the type. For
/// integer and pointer types it directly combines their data into the
/// resulting hash_code.
///
/// The result is suitable for returning from a user's hash_value
/// *implementation* for their user-defined type. Consumers of a type should
/// *not* call this routine, they should instead call 'hash_value'.
template <typename ...Ts> hash_code hash_combine(const Ts &...args) {
  // Recursively hash each argument using a helper class.
  ::llvm::hashing::detail::hash_combine_recursive_helper helper;
  return helper.combine(0, helper.buffer, helper.buffer + 64, args...);
}

// Implementation details for implementations of hash_value overloads provided
// here.
namespace hashing {
namespace detail {

/// Helper to hash the value of a single integer.
///
/// Overloads for smaller integer types are not provided to ensure consistent
/// behavior in the presence of integral promotions. Essentially,
/// "hash_value('4')" and "hash_value('0' + 4)" should be the same.
inline hash_code hash_integer_value(uint64_t value) {
  // Similar to hash_4to8_bytes but using a seed instead of length.
  const uint64_t seed = get_execution_seed();
  const char *s = reinterpret_cast<const char *>(&value);
  const uint64_t a = fetch32(s);
  return hash_16_bytes(seed + (a << 3), fetch32(s + 4));
}

} // namespace detail
} // namespace hashing

// Declared and documented above, but defined here so that any of the hashing
// infrastructure is available.
template <typename T>
std::enable_if_t<is_integral_or_enum<T>::value, hash_code> hash_value(T value) {
  return ::llvm::hashing::detail::hash_integer_value(
      static_cast<uint64_t>(value));
}

// Declared and documented above, but defined here so that any of the hashing
// infrastructure is available.
template <typename T> hash_code hash_value(const T *ptr) {
  return ::llvm::hashing::detail::hash_integer_value(
    reinterpret_cast<uintptr_t>(ptr));
}

// Declared and documented above, but defined here so that any of the hashing
// infrastructure is available.
template <typename T, typename U>
hash_code hash_value(const std::pair<T, U> &arg) {
  return hash_combine(arg.first, arg.second);
}

template <typename... Ts> hash_code hash_value(const std::tuple<Ts...> &arg) {
  return std::apply([](const auto &...xs) { return hash_combine(xs...); }, arg);
}

// Declared and documented above, but defined here so that any of the hashing
// infrastructure is available.
template <typename T>
hash_code hash_value(const std::basic_string<T> &arg) {
  return hash_combine_range(arg.begin(), arg.end());
}

template <typename T> hash_code hash_value(const std::optional<T> &arg) {
  return arg ? hash_combine(true, *arg) : hash_value(false);
}

template <typename... Ts> hash_code hash_value(const std::variant<Ts...> &arg) {
  return std::visit(
      [&](auto &&Alt) { return hash_combine(arg.index(), hash_value(Alt)); },
      arg);
}

template <> struct DenseMapInfo<hash_code, void> {
  static inline hash_code getEmptyKey() { return hash_code(-1); }
  static inline hash_code getTombstoneKey() { return hash_code(-2); }
  static unsigned getHashValue(hash_code val) {
    return static_cast<unsigned>(size_t(val));
  }
  static bool isEqual(hash_code LHS, hash_code RHS) { return LHS == RHS; }
};

} // namespace llvm

/// Implement std::hash so that hash_code can be used in STL containers.
namespace std {

template<>
struct hash<llvm::hash_code> {
  size_t operator()(llvm::hash_code const& Val) const {
    return Val;
  }
};

} // namespace std;

#endif<|MERGE_RESOLUTION|>--- conflicted
+++ resolved
@@ -128,29 +128,12 @@
 /// Compute a hash_code for an optional.
 template <typename T> hash_code hash_value(const std::optional<T> &arg);
 
-<<<<<<< HEAD
 /// Compute a hash_code for a variant.
 template <typename... Ts> hash_code hash_value(const std::variant<Ts...> &arg);
 
-/// Override the execution seed with a fixed value.
-///
-/// This hashing library uses a per-execution seed designed to change on each
-/// run with high probability in order to ensure that the hash codes are not
-/// attackable and to ensure that output which is intended to be stable does
-/// not rely on the particulars of the hash codes produced.
-///
-/// That said, there are use cases where it is important to be able to
-/// reproduce *exactly* a specific behavior. To that end, we provide a function
-/// which will forcibly set the seed to a fixed value. This must be done at the
-/// start of the program, before any hashes are computed. Also, it cannot be
-/// undone. This makes it thread-hostile and very hard to use outside of
-/// immediately on start of a simple program designed for reproducible
-/// behavior.
 void set_fixed_execution_hash_seed(uint64_t fixed_value);
 
 
-=======
->>>>>>> d2c817df
 // All of the implementation details of actually computing the various hash
 // code values are held within this namespace. These routines are included in
 // the header file mainly to allow inlining and constant propagation.
