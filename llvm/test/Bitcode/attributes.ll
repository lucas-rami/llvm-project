--- conflicted
+++ resolved
@@ -1,11 +1,5 @@
-<<<<<<< HEAD
-; RUN: llvm-as --opaque-pointers=0 < %s | llvm-dis --opaque-pointers=0 | FileCheck %s --check-prefixes=CHECK,CHECK-TYPED
-; RUN: llvm-as --opaque-pointers=0 -opaque-pointers < %s | llvm-dis --opaque-pointers=0 -opaque-pointers | FileCheck %s --check-prefixes=CHECK,CHECK-OPAQUE
-; RUN: verify-uselistorder --opaque-pointers=0 < %s
-=======
 ; RUN: llvm-as < %s | llvm-dis -opaque-pointers | FileCheck %s
 ; RUN: verify-uselistorder < %s
->>>>>>> 56ec7ce8
 ; PR12696
 
 define void @f1(i8 zeroext %0)
