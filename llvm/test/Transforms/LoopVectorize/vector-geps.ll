; NOTE: Assertions have been autogenerated by utils/update_test_checks.py
; RUN: opt < %s -loop-vectorize -force-vector-width=4 -force-vector-interleave=1 -instcombine -S | FileCheck %s

target datalayout = "e-m:e-i64:64-i128:128-n32:64-S128"

;
define void @vector_gep_stored(i32** %a, i32 *%b, i64 %n) {
; CHECK-LABEL: @vector_gep_stored(
; CHECK-NEXT:  entry:
; CHECK-NEXT:    [[TMP0:%.*]] = icmp sgt i64 [[N:%.*]], 1
; CHECK-NEXT:    [[SMAX:%.*]] = select i1 [[TMP0]], i64 [[N]], i64 1
; CHECK-NEXT:    [[MIN_ITERS_CHECK:%.*]] = icmp ult i64 [[SMAX]], 4
; CHECK-NEXT:    br i1 [[MIN_ITERS_CHECK]], label [[SCALAR_PH:%.*]], label [[VECTOR_PH:%.*]]
; CHECK:       vector.ph:
; CHECK-NEXT:    [[N_VEC:%.*]] = and i64 [[SMAX]], 9223372036854775804
; CHECK-NEXT:    br label [[VECTOR_BODY:%.*]]
; CHECK:       vector.body:
; CHECK-NEXT:    [[INDEX:%.*]] = phi i64 [ 0, [[VECTOR_PH]] ], [ [[INDEX_NEXT:%.*]], [[VECTOR_BODY]] ]
; CHECK-NEXT:    [[VEC_IND:%.*]] = phi <4 x i64> [ <i64 0, i64 1, i64 2, i64 3>, [[VECTOR_PH]] ], [ [[VEC_IND_NEXT:%.*]], [[VECTOR_BODY]] ]
; CHECK-NEXT:    [[TMP1:%.*]] = getelementptr inbounds i32, i32* [[B:%.*]], <4 x i64> [[VEC_IND]]
; CHECK-NEXT:    [[TMP2:%.*]] = getelementptr inbounds i32*, i32** [[A:%.*]], i64 [[INDEX]]
; CHECK-NEXT:    [[TMP3:%.*]] = bitcast i32** [[TMP2]] to <4 x i32*>*
; CHECK-NEXT:    store <4 x i32*> [[TMP1]], <4 x i32*>* [[TMP3]], align 8
; CHECK-NEXT:    [[INDEX_NEXT]] = add nuw i64 [[INDEX]], 4
; CHECK-NEXT:    [[VEC_IND_NEXT]] = add <4 x i64> [[VEC_IND]], <i64 4, i64 4, i64 4, i64 4>
; CHECK-NEXT:    [[TMP4:%.*]] = icmp eq i64 [[INDEX_NEXT]], [[N_VEC]]
; CHECK-NEXT:    br i1 [[TMP4]], label [[MIDDLE_BLOCK:%.*]], label [[VECTOR_BODY]], !llvm.loop [[LOOP0:![0-9]+]]
; CHECK:       middle.block:
; CHECK-NEXT:    [[CMP_N:%.*]] = icmp eq i64 [[SMAX]], [[N_VEC]]
; CHECK-NEXT:    br i1 [[CMP_N]], label [[FOR_END:%.*]], label [[SCALAR_PH]]
; CHECK:       scalar.ph:
; CHECK-NEXT:    [[BC_RESUME_VAL:%.*]] = phi i64 [ [[N_VEC]], [[MIDDLE_BLOCK]] ], [ 0, [[ENTRY:%.*]] ]
; CHECK-NEXT:    br label [[FOR_BODY:%.*]]
; CHECK:       for.body:
; CHECK-NEXT:    [[I:%.*]] = phi i64 [ [[I_NEXT:%.*]], [[FOR_BODY]] ], [ [[BC_RESUME_VAL]], [[SCALAR_PH]] ]
; CHECK-NEXT:    [[VAR0:%.*]] = getelementptr inbounds i32, i32* [[B]], i64 [[I]]
; CHECK-NEXT:    [[VAR1:%.*]] = getelementptr inbounds i32*, i32** [[A]], i64 [[I]]
; CHECK-NEXT:    store i32* [[VAR0]], i32** [[VAR1]], align 8
; CHECK-NEXT:    [[I_NEXT]] = add nuw nsw i64 [[I]], 1
; CHECK-NEXT:    [[COND:%.*]] = icmp slt i64 [[I_NEXT]], [[N]]
; CHECK-NEXT:    br i1 [[COND]], label [[FOR_BODY]], label [[FOR_END]], !llvm.loop [[LOOP2:![0-9]+]]
; CHECK:       for.end:
; CHECK-NEXT:    ret void
;
entry:
  br label %for.body

for.body:
  %i = phi i64 [ %i.next, %for.body ], [ 0, %entry ]
  %var0 = getelementptr inbounds i32, i32* %b, i64 %i
  %var1 = getelementptr inbounds i32*, i32** %a, i64 %i
  store i32* %var0, i32** %var1, align 8
  %i.next = add nuw nsw i64 %i, 1
  %cond = icmp slt i64 %i.next, %n
  br i1 %cond, label %for.body, label %for.end

for.end:
  ret void
}

;
define void @uniform_vector_gep_stored(i32** %a, i32 *%b, i64 %n) {
; CHECK-LABEL: @uniform_vector_gep_stored(
; CHECK-NEXT:  entry:
; CHECK-NEXT:    [[TMP0:%.*]] = icmp sgt i64 [[N:%.*]], 1
; CHECK-NEXT:    [[SMAX:%.*]] = select i1 [[TMP0]], i64 [[N]], i64 1
; CHECK-NEXT:    [[MIN_ITERS_CHECK:%.*]] = icmp ult i64 [[SMAX]], 4
; CHECK-NEXT:    br i1 [[MIN_ITERS_CHECK]], label [[SCALAR_PH:%.*]], label [[VECTOR_PH:%.*]]
; CHECK:       vector.ph:
; CHECK-NEXT:    [[N_VEC:%.*]] = and i64 [[SMAX]], 9223372036854775804
; CHECK-NEXT:    br label [[VECTOR_BODY:%.*]]
; CHECK:       vector.body:
; CHECK-NEXT:    [[INDEX:%.*]] = phi i64 [ 0, [[VECTOR_PH]] ], [ [[INDEX_NEXT:%.*]], [[VECTOR_BODY]] ]
<<<<<<< HEAD
; CHECK-NEXT:    [[TMP1:%.*]] = getelementptr inbounds i32, i32* [[B:%.*]], i64 1
; CHECK-NEXT:    [[DOTSPLATINSERT:%.*]] = insertelement <4 x i32*> poison, i32* [[TMP1]], i32 0
=======
; CHECK-NEXT:    [[TMP0:%.*]] = getelementptr inbounds i32, i32* [[B:%.*]], i64 1
; CHECK-NEXT:    [[DOTSPLATINSERT:%.*]] = insertelement <4 x i32*> poison, i32* [[TMP0]], i64 0
>>>>>>> cea81e95
; CHECK-NEXT:    [[DOTSPLAT:%.*]] = shufflevector <4 x i32*> [[DOTSPLATINSERT]], <4 x i32*> poison, <4 x i32> zeroinitializer
; CHECK-NEXT:    [[TMP2:%.*]] = getelementptr inbounds i32*, i32** [[A:%.*]], i64 [[INDEX]]
; CHECK-NEXT:    [[TMP3:%.*]] = bitcast i32** [[TMP2]] to <4 x i32*>*
; CHECK-NEXT:    store <4 x i32*> [[DOTSPLAT]], <4 x i32*>* [[TMP3]], align 8
; CHECK-NEXT:    [[INDEX_NEXT]] = add nuw i64 [[INDEX]], 4
; CHECK-NEXT:    [[TMP4:%.*]] = icmp eq i64 [[INDEX_NEXT]], [[N_VEC]]
; CHECK-NEXT:    br i1 [[TMP4]], label [[MIDDLE_BLOCK:%.*]], label [[VECTOR_BODY]], !llvm.loop [[LOOP4:![0-9]+]]
; CHECK:       middle.block:
; CHECK-NEXT:    [[CMP_N:%.*]] = icmp eq i64 [[SMAX]], [[N_VEC]]
; CHECK-NEXT:    br i1 [[CMP_N]], label [[FOR_END:%.*]], label [[SCALAR_PH]]
; CHECK:       scalar.ph:
; CHECK-NEXT:    [[BC_RESUME_VAL:%.*]] = phi i64 [ [[N_VEC]], [[MIDDLE_BLOCK]] ], [ 0, [[ENTRY:%.*]] ]
; CHECK-NEXT:    br label [[FOR_BODY:%.*]]
; CHECK:       for.body:
; CHECK-NEXT:    [[I:%.*]] = phi i64 [ [[I_NEXT:%.*]], [[FOR_BODY]] ], [ [[BC_RESUME_VAL]], [[SCALAR_PH]] ]
; CHECK-NEXT:    [[VAR0:%.*]] = getelementptr inbounds i32, i32* [[B]], i64 1
; CHECK-NEXT:    [[VAR1:%.*]] = getelementptr inbounds i32*, i32** [[A]], i64 [[I]]
; CHECK-NEXT:    store i32* [[VAR0]], i32** [[VAR1]], align 8
; CHECK-NEXT:    [[I_NEXT]] = add nuw nsw i64 [[I]], 1
; CHECK-NEXT:    [[COND:%.*]] = icmp slt i64 [[I_NEXT]], [[N]]
; CHECK-NEXT:    br i1 [[COND]], label [[FOR_BODY]], label [[FOR_END]], !llvm.loop [[LOOP5:![0-9]+]]
; CHECK:       for.end:
; CHECK-NEXT:    ret void
;
entry:
  br label %for.body

for.body:
  %i = phi i64 [ %i.next, %for.body ], [ 0, %entry ]
  %var0 = getelementptr inbounds i32, i32* %b, i64 1
  %var1 = getelementptr inbounds i32*, i32** %a, i64 %i
  store i32* %var0, i32** %var1, align 8
  %i.next = add nuw nsw i64 %i, 1
  %cond = icmp slt i64 %i.next, %n
  br i1 %cond, label %for.body, label %for.end

for.end:
  ret void
}<|MERGE_RESOLUTION|>--- conflicted
+++ resolved
@@ -71,13 +71,8 @@
 ; CHECK-NEXT:    br label [[VECTOR_BODY:%.*]]
 ; CHECK:       vector.body:
 ; CHECK-NEXT:    [[INDEX:%.*]] = phi i64 [ 0, [[VECTOR_PH]] ], [ [[INDEX_NEXT:%.*]], [[VECTOR_BODY]] ]
-<<<<<<< HEAD
 ; CHECK-NEXT:    [[TMP1:%.*]] = getelementptr inbounds i32, i32* [[B:%.*]], i64 1
-; CHECK-NEXT:    [[DOTSPLATINSERT:%.*]] = insertelement <4 x i32*> poison, i32* [[TMP1]], i32 0
-=======
-; CHECK-NEXT:    [[TMP0:%.*]] = getelementptr inbounds i32, i32* [[B:%.*]], i64 1
-; CHECK-NEXT:    [[DOTSPLATINSERT:%.*]] = insertelement <4 x i32*> poison, i32* [[TMP0]], i64 0
->>>>>>> cea81e95
+; CHECK-NEXT:    [[DOTSPLATINSERT:%.*]] = insertelement <4 x i32*> poison, i32* [[TMP1]], i64 0
 ; CHECK-NEXT:    [[DOTSPLAT:%.*]] = shufflevector <4 x i32*> [[DOTSPLATINSERT]], <4 x i32*> poison, <4 x i32> zeroinitializer
 ; CHECK-NEXT:    [[TMP2:%.*]] = getelementptr inbounds i32*, i32** [[A:%.*]], i64 [[INDEX]]
 ; CHECK-NEXT:    [[TMP3:%.*]] = bitcast i32** [[TMP2]] to <4 x i32*>*
