; NOTE: Assertions have been autogenerated by utils/update_test_checks.py
; REQUIRES: asserts
; RUN: opt < %s -loop-vectorize -force-vector-width=2 -force-vector-interleave=1 -instcombine -debug-only=loop-vectorize -disable-output -print-after=instcombine -enable-new-pm=0 2>&1 | FileCheck %s
; RUN: opt < %s -aa-pipeline=basic-aa -passes=loop-vectorize,instcombine -force-vector-width=2 -force-vector-interleave=1 -debug-only=loop-vectorize -disable-output -print-after=instcombine 2>&1 | FileCheck %s

target datalayout = "e-m:e-i64:64-i128:128-n32:64-S128"

;
define void @vector_gep(i32** %a, i32 *%b, i64 %n) {
; CHECK-LABEL: @vector_gep(
; CHECK-NEXT:  entry:
; CHECK-NEXT:    [[TMP0:%.*]] = icmp sgt i64 [[N:%.*]], 1
; CHECK-NEXT:    [[SMAX:%.*]] = select i1 [[TMP0]], i64 [[N]], i64 1
; CHECK-NEXT:    [[MIN_ITERS_CHECK:%.*]] = icmp ult i64 [[SMAX]], 2
; CHECK-NEXT:    br i1 [[MIN_ITERS_CHECK]], label [[SCALAR_PH:%.*]], label [[VECTOR_PH:%.*]]
; CHECK:       vector.ph:
; CHECK-NEXT:    [[N_VEC:%.*]] = and i64 [[SMAX]], 9223372036854775806
; CHECK-NEXT:    br label [[VECTOR_BODY:%.*]]
; CHECK:       vector.body:
; CHECK-NEXT:    [[INDEX:%.*]] = phi i64 [ 0, [[VECTOR_PH]] ], [ [[INDEX_NEXT:%.*]], [[VECTOR_BODY]] ]
; CHECK-NEXT:    [[VEC_IND:%.*]] = phi <2 x i64> [ <i64 0, i64 1>, [[VECTOR_PH]] ], [ [[VEC_IND_NEXT:%.*]], [[VECTOR_BODY]] ]
; CHECK-NEXT:    [[TMP1:%.*]] = getelementptr inbounds i32, i32* [[B:%.*]], <2 x i64> [[VEC_IND]]
; CHECK-NEXT:    [[TMP2:%.*]] = getelementptr inbounds i32*, i32** [[A:%.*]], i64 [[INDEX]]
; CHECK-NEXT:    [[TMP3:%.*]] = bitcast i32** [[TMP2]] to <2 x i32*>*
; CHECK-NEXT:    store <2 x i32*> [[TMP1]], <2 x i32*>* [[TMP3]], align 8
; CHECK-NEXT:    [[INDEX_NEXT]] = add nuw i64 [[INDEX]], 2
; CHECK-NEXT:    [[VEC_IND_NEXT]] = add <2 x i64> [[VEC_IND]], <i64 2, i64 2>
; CHECK-NEXT:    [[TMP4:%.*]] = icmp eq i64 [[INDEX_NEXT]], [[N_VEC]]
; CHECK-NEXT:    br i1 [[TMP4]], label [[MIDDLE_BLOCK:%.*]], label [[VECTOR_BODY]], !llvm.loop [[LOOP0:![0-9]+]]
; CHECK:       middle.block:
; CHECK-NEXT:    [[CMP_N:%.*]] = icmp eq i64 [[SMAX]], [[N_VEC]]
; CHECK-NEXT:    br i1 [[CMP_N]], label [[FOR_END:%.*]], label [[SCALAR_PH]]
; CHECK:       scalar.ph:
; CHECK-NEXT:    [[BC_RESUME_VAL:%.*]] = phi i64 [ [[N_VEC]], [[MIDDLE_BLOCK]] ], [ 0, [[ENTRY:%.*]] ]
; CHECK-NEXT:    br label [[FOR_BODY:%.*]]
; CHECK:       for.body:
; CHECK-NEXT:    [[I:%.*]] = phi i64 [ [[I_NEXT:%.*]], [[FOR_BODY]] ], [ [[BC_RESUME_VAL]], [[SCALAR_PH]] ]
; CHECK-NEXT:    [[VAR0:%.*]] = getelementptr inbounds i32, i32* [[B]], i64 [[I]]
; CHECK-NEXT:    [[VAR1:%.*]] = getelementptr inbounds i32*, i32** [[A]], i64 [[I]]
; CHECK-NEXT:    store i32* [[VAR0]], i32** [[VAR1]], align 8
; CHECK-NEXT:    [[I_NEXT]] = add nuw nsw i64 [[I]], 1
; CHECK-NEXT:    [[COND:%.*]] = icmp slt i64 [[I_NEXT]], [[N]]
; CHECK-NEXT:    br i1 [[COND]], label [[FOR_BODY]], label [[FOR_END]], !llvm.loop [[LOOP2:![0-9]+]]
; CHECK:       for.end:
; CHECK-NEXT:    ret void
;
entry:
  br label %for.body

for.body:
  %i = phi i64 [ %i.next, %for.body ], [ 0, %entry ]
  %var0 = getelementptr inbounds i32, i32* %b, i64 %i
  %var1 = getelementptr inbounds i32*, i32** %a, i64 %i
  store i32* %var0, i32** %var1, align 8
  %i.next = add nuw nsw i64 %i, 1
  %cond = icmp slt i64 %i.next, %n
  br i1 %cond, label %for.body, label %for.end

for.end:
  ret void
}

;
define void @scalar_store(i32** %a, i32 *%b, i64 %n) {
; CHECK-LABEL: @scalar_store(
; CHECK-NEXT:  entry:
; CHECK-NEXT:    [[TMP0:%.*]] = icmp sgt i64 [[N:%.*]], 2
; CHECK-NEXT:    [[SMAX:%.*]] = select i1 [[TMP0]], i64 [[N]], i64 2
; CHECK-NEXT:    [[TMP1:%.*]] = add nsw i64 [[SMAX]], -1
; CHECK-NEXT:    [[TMP2:%.*]] = lshr i64 [[TMP1]], 1
; CHECK-NEXT:    [[TMP3:%.*]] = add nuw nsw i64 [[TMP2]], 1
; CHECK-NEXT:    [[MIN_ITERS_CHECK:%.*]] = icmp ult i64 [[TMP1]], 2
; CHECK-NEXT:    br i1 [[MIN_ITERS_CHECK]], label [[SCALAR_PH:%.*]], label [[VECTOR_PH:%.*]]
; CHECK:       vector.ph:
; CHECK-NEXT:    [[N_VEC:%.*]] = and i64 [[TMP3]], 9223372036854775806
; CHECK-NEXT:    [[IND_END:%.*]] = shl nuw i64 [[N_VEC]], 1
; CHECK-NEXT:    br label [[VECTOR_BODY:%.*]]
; CHECK:       vector.body:
; CHECK-NEXT:    [[INDEX:%.*]] = phi i64 [ 0, [[VECTOR_PH]] ], [ [[INDEX_NEXT:%.*]], [[VECTOR_BODY]] ]
; CHECK-NEXT:    [[OFFSET_IDX:%.*]] = shl i64 [[INDEX]], 1
; CHECK-NEXT:    [[TMP4:%.*]] = or i64 [[OFFSET_IDX]], 2
; CHECK-NEXT:    [[TMP5:%.*]] = getelementptr inbounds i32, i32* [[B:%.*]], i64 [[OFFSET_IDX]]
; CHECK-NEXT:    [[TMP6:%.*]] = getelementptr inbounds i32, i32* [[B]], i64 [[TMP4]]
; CHECK-NEXT:    [[TMP7:%.*]] = getelementptr inbounds i32*, i32** [[A:%.*]], i64 [[OFFSET_IDX]]
; CHECK-NEXT:    [[TMP8:%.*]] = getelementptr inbounds i32*, i32** [[A]], i64 [[TMP4]]
; CHECK-NEXT:    store i32* [[TMP5]], i32** [[TMP7]], align 8
; CHECK-NEXT:    store i32* [[TMP6]], i32** [[TMP8]], align 8
; CHECK-NEXT:    [[INDEX_NEXT]] = add nuw i64 [[INDEX]], 2
; CHECK-NEXT:    [[TMP9:%.*]] = icmp eq i64 [[INDEX_NEXT]], [[N_VEC]]
; CHECK-NEXT:    br i1 [[TMP9]], label [[MIDDLE_BLOCK:%.*]], label [[VECTOR_BODY]], !llvm.loop [[LOOP4:![0-9]+]]
; CHECK:       middle.block:
; CHECK-NEXT:    [[CMP_N:%.*]] = icmp eq i64 [[TMP3]], [[N_VEC]]
; CHECK-NEXT:    br i1 [[CMP_N]], label [[FOR_END:%.*]], label [[SCALAR_PH]]
; CHECK:       scalar.ph:
; CHECK-NEXT:    [[BC_RESUME_VAL:%.*]] = phi i64 [ [[IND_END]], [[MIDDLE_BLOCK]] ], [ 0, [[ENTRY:%.*]] ]
; CHECK-NEXT:    br label [[FOR_BODY:%.*]]
; CHECK:       for.body:
; CHECK-NEXT:    [[I:%.*]] = phi i64 [ [[I_NEXT:%.*]], [[FOR_BODY]] ], [ [[BC_RESUME_VAL]], [[SCALAR_PH]] ]
; CHECK-NEXT:    [[VAR0:%.*]] = getelementptr inbounds i32, i32* [[B]], i64 [[I]]
; CHECK-NEXT:    [[VAR1:%.*]] = getelementptr inbounds i32*, i32** [[A]], i64 [[I]]
; CHECK-NEXT:    store i32* [[VAR0]], i32** [[VAR1]], align 8
; CHECK-NEXT:    [[I_NEXT]] = add nuw nsw i64 [[I]], 2
; CHECK-NEXT:    [[COND:%.*]] = icmp slt i64 [[I_NEXT]], [[N]]
; CHECK-NEXT:    br i1 [[COND]], label [[FOR_BODY]], label [[FOR_END]], !llvm.loop [[LOOP5:![0-9]+]]
; CHECK:       for.end:
; CHECK-NEXT:    ret void
;
entry:
  br label %for.body

for.body:
  %i = phi i64 [ %i.next, %for.body ], [ 0, %entry ]
  %var0 = getelementptr inbounds i32, i32* %b, i64 %i
  %var1 = getelementptr inbounds i32*, i32** %a, i64 %i
  store i32* %var0, i32** %var1, align 8
  %i.next = add nuw nsw i64 %i, 2
  %cond = icmp slt i64 %i.next, %n
  br i1 %cond, label %for.body, label %for.end

for.end:
  ret void
}

;
define void @expansion(i32** %a, i64 *%b, i64 %n) {
; CHECK-LABEL: @expansion(
; CHECK-NEXT:  entry:
; CHECK-NEXT:    [[TMP0:%.*]] = icmp sgt i64 [[N:%.*]], 2
; CHECK-NEXT:    [[SMAX:%.*]] = select i1 [[TMP0]], i64 [[N]], i64 2
; CHECK-NEXT:    [[TMP1:%.*]] = add nsw i64 [[SMAX]], -1
; CHECK-NEXT:    [[TMP2:%.*]] = lshr i64 [[TMP1]], 1
; CHECK-NEXT:    [[TMP3:%.*]] = add nuw nsw i64 [[TMP2]], 1
; CHECK-NEXT:    [[MIN_ITERS_CHECK:%.*]] = icmp ult i64 [[TMP1]], 2
; CHECK-NEXT:    br i1 [[MIN_ITERS_CHECK]], label [[SCALAR_PH:%.*]], label [[VECTOR_PH:%.*]]
; CHECK:       vector.ph:
; CHECK-NEXT:    [[N_VEC:%.*]] = and i64 [[TMP3]], 9223372036854775806
; CHECK-NEXT:    [[IND_END:%.*]] = shl nuw i64 [[N_VEC]], 1
; CHECK-NEXT:    br label [[VECTOR_BODY:%.*]]
; CHECK:       vector.body:
; CHECK-NEXT:    [[INDEX:%.*]] = phi i64 [ 0, [[VECTOR_PH]] ], [ [[INDEX_NEXT:%.*]], [[VECTOR_BODY]] ]
; CHECK-NEXT:    [[OFFSET_IDX:%.*]] = shl i64 [[INDEX]], 1
; CHECK-NEXT:    [[TMP4:%.*]] = or i64 [[OFFSET_IDX]], 2
; CHECK-NEXT:    [[TMP5:%.*]] = getelementptr inbounds i64, i64* [[B:%.*]], i64 [[OFFSET_IDX]]
; CHECK-NEXT:    [[TMP6:%.*]] = getelementptr inbounds i64, i64* [[B]], i64 [[TMP4]]
; CHECK-NEXT:    [[TMP7:%.*]] = getelementptr inbounds i32*, i32** [[A:%.*]], i64 [[OFFSET_IDX]]
; CHECK-NEXT:    [[TMP8:%.*]] = getelementptr inbounds i32*, i32** [[A]], i64 [[TMP4]]
; CHECK-NEXT:    [[TMP9:%.*]] = bitcast i32** [[TMP7]] to i64**
; CHECK-NEXT:    store i64* [[TMP5]], i64** [[TMP9]], align 8
; CHECK-NEXT:    [[TMP10:%.*]] = bitcast i32** [[TMP8]] to i64**
; CHECK-NEXT:    store i64* [[TMP6]], i64** [[TMP10]], align 8
; CHECK-NEXT:    [[INDEX_NEXT]] = add nuw i64 [[INDEX]], 2
; CHECK-NEXT:    [[TMP11:%.*]] = icmp eq i64 [[INDEX_NEXT]], [[N_VEC]]
; CHECK-NEXT:    br i1 [[TMP11]], label [[MIDDLE_BLOCK:%.*]], label [[VECTOR_BODY]], !llvm.loop [[LOOP6:![0-9]+]]
; CHECK:       middle.block:
; CHECK-NEXT:    [[CMP_N:%.*]] = icmp eq i64 [[TMP3]], [[N_VEC]]
; CHECK-NEXT:    br i1 [[CMP_N]], label [[FOR_END:%.*]], label [[SCALAR_PH]]
; CHECK:       scalar.ph:
; CHECK-NEXT:    [[BC_RESUME_VAL:%.*]] = phi i64 [ [[IND_END]], [[MIDDLE_BLOCK]] ], [ 0, [[ENTRY:%.*]] ]
; CHECK-NEXT:    br label [[FOR_BODY:%.*]]
; CHECK:       for.body:
; CHECK-NEXT:    [[I:%.*]] = phi i64 [ [[I_NEXT:%.*]], [[FOR_BODY]] ], [ [[BC_RESUME_VAL]], [[SCALAR_PH]] ]
; CHECK-NEXT:    [[VAR0:%.*]] = getelementptr inbounds i64, i64* [[B]], i64 [[I]]
; CHECK-NEXT:    [[VAR3:%.*]] = getelementptr inbounds i32*, i32** [[A]], i64 [[I]]
; CHECK-NEXT:    [[TMP12:%.*]] = bitcast i32** [[VAR3]] to i64**
; CHECK-NEXT:    store i64* [[VAR0]], i64** [[TMP12]], align 8
; CHECK-NEXT:    [[I_NEXT]] = add nuw nsw i64 [[I]], 2
; CHECK-NEXT:    [[COND:%.*]] = icmp slt i64 [[I_NEXT]], [[N]]
; CHECK-NEXT:    br i1 [[COND]], label [[FOR_BODY]], label [[FOR_END]], !llvm.loop [[LOOP7:![0-9]+]]
; CHECK:       for.end:
; CHECK-NEXT:    ret void
;
entry:
  br label %for.body

for.body:
  %i = phi i64 [ %i.next, %for.body ], [ 0, %entry ]
  %var0 = getelementptr inbounds i64, i64* %b, i64 %i
  %var1 = bitcast i64* %var0 to i32*
  %var2 = getelementptr inbounds i32*, i32** %a, i64 0
  %var3 = getelementptr inbounds i32*, i32** %var2, i64 %i
  store i32* %var1, i32** %var3, align 8
  %i.next = add nuw nsw i64 %i, 2
  %cond = icmp slt i64 %i.next, %n
  br i1 %cond, label %for.body, label %for.end

for.end:
  ret void
}

;
define void @no_gep_or_bitcast(i32** noalias %a, i64 %n) {
; CHECK-LABEL: @no_gep_or_bitcast(
; CHECK-NEXT:  entry:
; CHECK-NEXT:    [[TMP0:%.*]] = icmp sgt i64 [[N:%.*]], 1
; CHECK-NEXT:    [[SMAX:%.*]] = select i1 [[TMP0]], i64 [[N]], i64 1
; CHECK-NEXT:    [[MIN_ITERS_CHECK:%.*]] = icmp ult i64 [[SMAX]], 2
; CHECK-NEXT:    br i1 [[MIN_ITERS_CHECK]], label [[SCALAR_PH:%.*]], label [[VECTOR_PH:%.*]]
; CHECK:       vector.ph:
; CHECK-NEXT:    [[N_VEC:%.*]] = and i64 [[SMAX]], 9223372036854775806
; CHECK-NEXT:    br label [[VECTOR_BODY:%.*]]
; CHECK:       vector.body:
; CHECK-NEXT:    [[INDEX:%.*]] = phi i64 [ 0, [[VECTOR_PH]] ], [ [[INDEX_NEXT:%.*]], [[VECTOR_BODY]] ]
<<<<<<< HEAD
; CHECK-NEXT:    [[TMP1:%.*]] = getelementptr inbounds i32*, i32** [[A:%.*]], i64 [[INDEX]]
; CHECK-NEXT:    [[TMP2:%.*]] = bitcast i32** [[TMP1]] to <2 x i32*>*
; CHECK-NEXT:    [[WIDE_LOAD:%.*]] = load <2 x i32*>, <2 x i32*>* [[TMP2]], align 8
; CHECK-NEXT:    [[TMP3:%.*]] = extractelement <2 x i32*> [[WIDE_LOAD]], i32 0
=======
; CHECK-NEXT:    [[TMP0:%.*]] = getelementptr inbounds i32*, i32** [[A:%.*]], i64 [[INDEX]]
; CHECK-NEXT:    [[TMP1:%.*]] = bitcast i32** [[TMP0]] to <2 x i32*>*
; CHECK-NEXT:    [[WIDE_LOAD:%.*]] = load <2 x i32*>, <2 x i32*>* [[TMP1]], align 8
; CHECK-NEXT:    [[TMP2:%.*]] = extractelement <2 x i32*> [[WIDE_LOAD]], i64 0
; CHECK-NEXT:    store i32 0, i32* [[TMP2]], align 8
; CHECK-NEXT:    [[TMP3:%.*]] = extractelement <2 x i32*> [[WIDE_LOAD]], i64 1
>>>>>>> cea81e95
; CHECK-NEXT:    store i32 0, i32* [[TMP3]], align 8
; CHECK-NEXT:    [[TMP4:%.*]] = extractelement <2 x i32*> [[WIDE_LOAD]], i32 1
; CHECK-NEXT:    store i32 0, i32* [[TMP4]], align 8
; CHECK-NEXT:    [[INDEX_NEXT]] = add nuw i64 [[INDEX]], 2
; CHECK-NEXT:    [[TMP5:%.*]] = icmp eq i64 [[INDEX_NEXT]], [[N_VEC]]
; CHECK-NEXT:    br i1 [[TMP5]], label [[MIDDLE_BLOCK:%.*]], label [[VECTOR_BODY]], !llvm.loop [[LOOP8:![0-9]+]]
; CHECK:       middle.block:
; CHECK-NEXT:    [[CMP_N:%.*]] = icmp eq i64 [[SMAX]], [[N_VEC]]
; CHECK-NEXT:    br i1 [[CMP_N]], label [[FOR_END:%.*]], label [[SCALAR_PH]]
; CHECK:       scalar.ph:
; CHECK-NEXT:    [[BC_RESUME_VAL:%.*]] = phi i64 [ [[N_VEC]], [[MIDDLE_BLOCK]] ], [ 0, [[ENTRY:%.*]] ]
; CHECK-NEXT:    br label [[FOR_BODY:%.*]]
; CHECK:       for.body:
; CHECK-NEXT:    [[I:%.*]] = phi i64 [ [[I_NEXT:%.*]], [[FOR_BODY]] ], [ [[BC_RESUME_VAL]], [[SCALAR_PH]] ]
; CHECK-NEXT:    [[VAR0:%.*]] = getelementptr inbounds i32*, i32** [[A]], i64 [[I]]
; CHECK-NEXT:    [[VAR1:%.*]] = load i32*, i32** [[VAR0]], align 8
; CHECK-NEXT:    store i32 0, i32* [[VAR1]], align 8
; CHECK-NEXT:    [[I_NEXT]] = add nuw nsw i64 [[I]], 1
; CHECK-NEXT:    [[COND:%.*]] = icmp slt i64 [[I_NEXT]], [[N]]
; CHECK-NEXT:    br i1 [[COND]], label [[FOR_BODY]], label [[FOR_END]], !llvm.loop [[LOOP9:![0-9]+]]
; CHECK:       for.end:
; CHECK-NEXT:    ret void
;
entry:
  br label %for.body

for.body:
  %i = phi i64 [ %i.next, %for.body ], [ 0, %entry ]
  %var0 = getelementptr inbounds i32*, i32** %a, i64 %i
  %var1 = load i32*, i32** %var0, align 8
  store i32 0, i32* %var1, align 8
  %i.next = add nuw nsw i64 %i, 1
  %cond = icmp slt i64 %i.next, %n
  br i1 %cond, label %for.body, label %for.end

for.end:
  ret void
}<|MERGE_RESOLUTION|>--- conflicted
+++ resolved
@@ -200,21 +200,12 @@
 ; CHECK-NEXT:    br label [[VECTOR_BODY:%.*]]
 ; CHECK:       vector.body:
 ; CHECK-NEXT:    [[INDEX:%.*]] = phi i64 [ 0, [[VECTOR_PH]] ], [ [[INDEX_NEXT:%.*]], [[VECTOR_BODY]] ]
-<<<<<<< HEAD
 ; CHECK-NEXT:    [[TMP1:%.*]] = getelementptr inbounds i32*, i32** [[A:%.*]], i64 [[INDEX]]
 ; CHECK-NEXT:    [[TMP2:%.*]] = bitcast i32** [[TMP1]] to <2 x i32*>*
 ; CHECK-NEXT:    [[WIDE_LOAD:%.*]] = load <2 x i32*>, <2 x i32*>* [[TMP2]], align 8
-; CHECK-NEXT:    [[TMP3:%.*]] = extractelement <2 x i32*> [[WIDE_LOAD]], i32 0
-=======
-; CHECK-NEXT:    [[TMP0:%.*]] = getelementptr inbounds i32*, i32** [[A:%.*]], i64 [[INDEX]]
-; CHECK-NEXT:    [[TMP1:%.*]] = bitcast i32** [[TMP0]] to <2 x i32*>*
-; CHECK-NEXT:    [[WIDE_LOAD:%.*]] = load <2 x i32*>, <2 x i32*>* [[TMP1]], align 8
-; CHECK-NEXT:    [[TMP2:%.*]] = extractelement <2 x i32*> [[WIDE_LOAD]], i64 0
-; CHECK-NEXT:    store i32 0, i32* [[TMP2]], align 8
-; CHECK-NEXT:    [[TMP3:%.*]] = extractelement <2 x i32*> [[WIDE_LOAD]], i64 1
->>>>>>> cea81e95
+; CHECK-NEXT:    [[TMP3:%.*]] = extractelement <2 x i32*> [[WIDE_LOAD]], i64 0
 ; CHECK-NEXT:    store i32 0, i32* [[TMP3]], align 8
-; CHECK-NEXT:    [[TMP4:%.*]] = extractelement <2 x i32*> [[WIDE_LOAD]], i32 1
+; CHECK-NEXT:    [[TMP4:%.*]] = extractelement <2 x i32*> [[WIDE_LOAD]], i64 1
 ; CHECK-NEXT:    store i32 0, i32* [[TMP4]], align 8
 ; CHECK-NEXT:    [[INDEX_NEXT]] = add nuw i64 [[INDEX]], 2
 ; CHECK-NEXT:    [[TMP5:%.*]] = icmp eq i64 [[INDEX_NEXT]], [[N_VEC]]
