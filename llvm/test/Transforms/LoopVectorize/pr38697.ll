--- conflicted
+++ resolved
@@ -34,103 +34,12 @@
 ; CHECK-LABEL: @testCountIncrLoop(
 ; CHECK-NEXT:  entry:
 ; CHECK:       loop1.preheader:
-<<<<<<< HEAD
-; CHECK-NEXT:    [[CMP2:%.*]] = icmp sgt i32 [[COUNT:%.*]], 0
-; CHECK-NEXT:    [[CMP4:%.*]] = icmp slt i32 [[COUNT]], 8
-; CHECK-NEXT:    [[TMP0:%.*]] = shl i32 [[COUNT]], 1
-; CHECK-NEXT:    [[TMP1:%.*]] = icmp sgt i32 [[TMP0]], 8
-; CHECK-NEXT:    [[SMAX:%.*]] = select i1 [[TMP1]], i32 [[TMP0]], i32 8
-; CHECK-NEXT:    [[TMP2:%.*]] = sub i32 [[SMAX]], [[TMP0]]
-; CHECK-NEXT:    [[TMP3:%.*]] = icmp ult i32 [[TMP2]], 1
-; CHECK-NEXT:    [[UMIN:%.*]] = select i1 [[TMP3]], i32 [[TMP2]], i32 1
-; CHECK-NEXT:    [[TMP4:%.*]] = sub i32 [[SMAX]], [[UMIN]]
-; CHECK-NEXT:    [[TMP5:%.*]] = sub i32 [[TMP4]], [[TMP0]]
-; CHECK-NEXT:    br label [[LOOP1_BODY:%.*]]
-=======
 ; CHECK-NOT:     udiv
->>>>>>> b1ed2868
 ; CHECK:       loop1.body:
 ; CHECK:       while.cond.preheader:
 ; CHECK:       while.body.preheader:
-<<<<<<< HEAD
-; CHECK-NEXT:    [[TMP6:%.*]] = udiv i32 [[TMP5]], [[COUNT]]
-; CHECK-NEXT:    [[TMP7:%.*]] = add i32 [[UMIN]], [[TMP6]]
-; CHECK-NEXT:    [[TMP8:%.*]] = add i32 [[TMP7]], 1
-; CHECK-NEXT:    [[MIN_ITERS_CHECK:%.*]] = icmp ult i32 [[TMP8]], 4
-; CHECK-NEXT:    br i1 [[MIN_ITERS_CHECK]], label [[SCALAR_PH:%.*]], label [[VECTOR_PH:%.*]]
-; CHECK:       vector.ph:
-; CHECK-NEXT:    [[N_MOD_VF:%.*]] = urem i32 [[TMP8]], 4
-; CHECK-NEXT:    [[N_VEC:%.*]] = sub i32 [[TMP8]], [[N_MOD_VF]]
-; CHECK-NEXT:    [[TMP9:%.*]] = mul i32 [[N_VEC]], [[COUNT]]
-; CHECK-NEXT:    [[IND_END:%.*]] = add i32 [[COUNT]], [[TMP9]]
-; CHECK-NEXT:    [[DOTSPLATINSERT:%.*]] = insertelement <2 x i32> poison, i32 [[COUNT]], i32 0
-; CHECK-NEXT:    [[DOTSPLAT:%.*]] = shufflevector <2 x i32> [[DOTSPLATINSERT]], <2 x i32> poison, <2 x i32> zeroinitializer
-; CHECK-NEXT:    [[DOTSPLATINSERT1:%.*]] = insertelement <2 x i32> poison, i32 [[COUNT]], i32 0
-; CHECK-NEXT:    [[DOTSPLAT2:%.*]] = shufflevector <2 x i32> [[DOTSPLATINSERT1]], <2 x i32> poison, <2 x i32> zeroinitializer
-; CHECK-NEXT:    [[TMP10:%.*]] = mul <2 x i32> <i32 0, i32 1>, [[DOTSPLAT2]]
-; CHECK-NEXT:    [[INDUCTION:%.*]] = add <2 x i32> [[DOTSPLAT]], [[TMP10]]
-; CHECK-NEXT:    [[TMP11:%.*]] = mul i32 [[COUNT]], 2
-; CHECK-NEXT:    [[DOTSPLATINSERT3:%.*]] = insertelement <2 x i32> poison, i32 [[TMP11]], i32 0
-; CHECK-NEXT:    [[DOTSPLAT4:%.*]] = shufflevector <2 x i32> [[DOTSPLATINSERT3]], <2 x i32> poison, <2 x i32> zeroinitializer
-; CHECK-NEXT:    [[TMP12:%.*]] = insertelement <2 x i32> zeroinitializer, i32 [[VAL:%.*]], i32 0
-; CHECK-NEXT:    [[BROADCAST_SPLATINSERT:%.*]] = insertelement <2 x i32> poison, i32 [[VAL]], i32 0
-; CHECK-NEXT:    [[BROADCAST_SPLAT:%.*]] = shufflevector <2 x i32> [[BROADCAST_SPLATINSERT]], <2 x i32> poison, <2 x i32> zeroinitializer
-; CHECK-NEXT:    [[BROADCAST_SPLATINSERT7:%.*]] = insertelement <2 x i32> poison, i32 [[VAL]], i32 0
-; CHECK-NEXT:    [[BROADCAST_SPLAT8:%.*]] = shufflevector <2 x i32> [[BROADCAST_SPLATINSERT7]], <2 x i32> poison, <2 x i32> zeroinitializer
-; CHECK-NEXT:    br label [[VECTOR_BODY:%.*]]
-; CHECK:       vector.body:
-; CHECK-NEXT:    [[INDEX:%.*]] = phi i32 [ 0, [[VECTOR_PH]] ], [ [[INDEX_NEXT:%.*]], [[VECTOR_BODY]] ]
-; CHECK-NEXT:    [[VEC_IND:%.*]] = phi <2 x i32> [ [[INDUCTION]], [[VECTOR_PH]] ], [ [[VEC_IND_NEXT:%.*]], [[VECTOR_BODY]] ]
-; CHECK-NEXT:    [[VEC_PHI:%.*]] = phi <2 x i32> [ [[TMP12]], [[VECTOR_PH]] ], [ [[TMP15:%.*]], [[VECTOR_BODY]] ]
-; CHECK-NEXT:    [[VEC_PHI6:%.*]] = phi <2 x i32> [ zeroinitializer, [[VECTOR_PH]] ], [ [[TMP16:%.*]], [[VECTOR_BODY]] ]
-; CHECK-NEXT:    [[STEP_ADD:%.*]] = add <2 x i32> [[VEC_IND]], [[DOTSPLAT4]]
-; CHECK-NEXT:    [[TMP13:%.*]] = ashr <2 x i32> [[BROADCAST_SPLAT]], [[VEC_IND]]
-; CHECK-NEXT:    [[TMP14:%.*]] = ashr <2 x i32> [[BROADCAST_SPLAT8]], [[STEP_ADD]]
-; CHECK-NEXT:    [[TMP15]] = add <2 x i32> [[TMP13]], [[VEC_PHI]]
-; CHECK-NEXT:    [[TMP16]] = add <2 x i32> [[TMP14]], [[VEC_PHI6]]
-; CHECK-NEXT:    [[INDEX_NEXT]] = add nuw i32 [[INDEX]], 4
-; CHECK-NEXT:    [[VEC_IND_NEXT]] = add <2 x i32> [[STEP_ADD]], [[DOTSPLAT4]]
-; CHECK-NEXT:    [[TMP17:%.*]] = icmp eq i32 [[INDEX_NEXT]], [[N_VEC]]
-; CHECK-NEXT:    br i1 [[TMP17]], label [[MIDDLE_BLOCK:%.*]], label [[VECTOR_BODY]], !llvm.loop [[LOOP0:![0-9]+]]
-; CHECK:       middle.block:
-; CHECK-NEXT:    [[BIN_RDX:%.*]] = add <2 x i32> [[TMP16]], [[TMP15]]
-; CHECK-NEXT:    [[TMP18:%.*]] = call i32 @llvm.vector.reduce.add.v2i32(<2 x i32> [[BIN_RDX]])
-; CHECK-NEXT:    [[CMP_N:%.*]] = icmp eq i32 [[TMP8]], [[N_VEC]]
-; CHECK-NEXT:    br i1 [[CMP_N]], label [[WHILE_END_LOOPEXIT:%.*]], label [[SCALAR_PH]]
-; CHECK:       scalar.ph:
-; CHECK-NEXT:    [[BC_RESUME_VAL:%.*]] = phi i32 [ [[IND_END]], [[MIDDLE_BLOCK]] ], [ [[COUNT]], [[WHILE_BODY_PREHEADER]] ]
-; CHECK-NEXT:    [[BC_MERGE_RDX:%.*]] = phi i32 [ [[VAL]], [[WHILE_BODY_PREHEADER]] ], [ [[TMP18]], [[MIDDLE_BLOCK]] ]
-; CHECK-NEXT:    br label [[WHILE_BODY:%.*]]
-; CHECK:       while.body:
-; CHECK-NEXT:    [[TMP:%.*]] = phi i32 [ [[ADD3:%.*]], [[WHILE_BODY]] ], [ [[BC_RESUME_VAL]], [[SCALAR_PH]] ]
-; CHECK-NEXT:    [[RESULT_1:%.*]] = phi i32 [ [[ADD:%.*]], [[WHILE_BODY]] ], [ [[BC_MERGE_RDX]], [[SCALAR_PH]] ]
-; CHECK-NEXT:    [[SHR:%.*]] = ashr i32 [[VAL]], [[TMP]]
-; CHECK-NEXT:    [[ADD]] = add nsw i32 [[SHR]], [[RESULT_1]]
-; CHECK-NEXT:    [[ADD3]] = add nsw i32 [[TMP]], [[COUNT]]
-; CHECK-NEXT:    [[CMP3:%.*]] = icmp slt i32 [[ADD3]], 8
-; CHECK-NEXT:    br i1 [[CMP3]], label [[WHILE_BODY]], label [[WHILE_END_LOOPEXIT]], !llvm.loop [[LOOP2:![0-9]+]]
-; CHECK:       while.end.loopexit:
-; CHECK-NEXT:    [[ADD_LCSSA:%.*]] = phi i32 [ [[ADD]], [[WHILE_BODY]] ], [ [[TMP18]], [[MIDDLE_BLOCK]] ]
-; CHECK-NEXT:    br label [[WHILE_END]]
-; CHECK:       while.end:
-; CHECK-NEXT:    [[RESULT_0_LCSSA:%.*]] = phi i32 [ [[VAL]], [[WHILE_COND_PREHEADER]] ], [ [[ADD_LCSSA]], [[WHILE_END_LOOPEXIT]] ]
-; CHECK-NEXT:    [[CONV:%.*]] = trunc i32 [[RESULT_0_LCSSA]] to i8
-; CHECK-NEXT:    [[INC:%.*]] = add nsw i32 [[INX_1]], 1
-; CHECK-NEXT:    [[IDXPROM:%.*]] = sext i32 [[INX_1]] to i64
-; CHECK-NEXT:    [[ARRAYIDX:%.*]] = getelementptr inbounds i8, i8* [[PTR:%.*]], i64 [[IDXPROM]]
-; CHECK-NEXT:    store i8 [[CONV]], i8* [[ARRAYIDX]], align 1
-; CHECK-NEXT:    br label [[LOOP1_INC]]
-; CHECK:       loop1.inc:
-; CHECK-NEXT:    [[INX_2]] = phi i32 [ [[INC]], [[WHILE_END]] ], [ [[INX_1]], [[LOOP1_BODY]] ]
-; CHECK-NEXT:    [[OUTER_I_1]] = add nuw nsw i32 [[OUTER_I]], 1
-; CHECK-NEXT:    [[EXITCOND:%.*]] = icmp eq i32 [[OUTER_I_1]], [[LIM]]
-; CHECK-NEXT:    br i1 [[EXITCOND]], label [[EXIT_LOOPEXIT:%.*]], label [[LOOP1_BODY]]
-; CHECK:       exit.loopexit:
-; CHECK-NEXT:    br label [[EXIT]]
-=======
 ; CHECK-NEXT:    [[TMP1:%.*]] = udiv i32 [[TMP0:%.*]], [[COUNT:%.*]]
 ; CHECK:       vector.ph:
->>>>>>> b1ed2868
 ; CHECK:       exit:
 ; CHECK:         ret void
 ;
