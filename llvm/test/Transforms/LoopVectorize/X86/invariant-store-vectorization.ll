; NOTE: Assertions have been autogenerated by utils/update_test_checks.py
; RUN: opt -loop-vectorize -S -mattr=avx512f  -instcombine < %s | FileCheck %s

target datalayout = "e-m:e-i64:64-f80:128-n8:16:32:64-S128"
target triple = "x86_64-unknown-linux-gnu"

; first test checks that loop with a reduction and a uniform store gets
; vectorized.

define i32 @inv_val_store_to_inv_address_with_reduction(i32* %a, i64 %n, i32* %b) {
; CHECK-LABEL: @inv_val_store_to_inv_address_with_reduction(
; CHECK-NEXT:  iter.check:
; CHECK-NEXT:    [[NTRUNC:%.*]] = trunc i64 [[N:%.*]] to i32
<<<<<<< HEAD
; CHECK-NEXT:    [[TMP0:%.*]] = icmp sgt i64 [[N]], 1
; CHECK-NEXT:    [[SMAX6:%.*]] = select i1 [[TMP0]], i64 [[N]], i64 1
; CHECK-NEXT:    [[MIN_ITERS_CHECK:%.*]] = icmp ult i64 [[SMAX6]], 64
; CHECK-NEXT:    br i1 [[MIN_ITERS_CHECK]], label [[SCALAR_PH:%.*]], label [[VECTOR_MEMCHECK:%.*]]
=======
; CHECK-NEXT:    [[SMAX6:%.*]] = call i64 @llvm.smax.i64(i64 [[N]], i64 1)
; CHECK-NEXT:    [[MIN_ITERS_CHECK:%.*]] = icmp ult i64 [[SMAX6]], 8
; CHECK-NEXT:    br i1 [[MIN_ITERS_CHECK]], label [[VEC_EPILOG_SCALAR_PH:%.*]], label [[VECTOR_MEMCHECK:%.*]]
>>>>>>> ce944327
; CHECK:       vector.memcheck:
; CHECK-NEXT:    [[SCEVGEP:%.*]] = getelementptr i32, i32* [[A:%.*]], i64 1
; CHECK-NEXT:    [[TMP1:%.*]] = icmp sgt i64 [[N]], 1
; CHECK-NEXT:    [[SMAX:%.*]] = select i1 [[TMP1]], i64 [[N]], i64 1
; CHECK-NEXT:    [[SCEVGEP4:%.*]] = getelementptr i32, i32* [[B:%.*]], i64 [[SMAX]]
; CHECK-NEXT:    [[BOUND0:%.*]] = icmp ugt i32* [[SCEVGEP4]], [[A]]
; CHECK-NEXT:    [[BOUND1:%.*]] = icmp ugt i32* [[SCEVGEP]], [[B]]
; CHECK-NEXT:    [[FOUND_CONFLICT:%.*]] = and i1 [[BOUND0]], [[BOUND1]]
; CHECK-NEXT:    br i1 [[FOUND_CONFLICT]], label [[VEC_EPILOG_SCALAR_PH]], label [[VECTOR_MAIN_LOOP_ITER_CHECK:%.*]]
; CHECK:       vector.main.loop.iter.check:
; CHECK-NEXT:    [[MIN_ITERS_CHECK7:%.*]] = icmp ult i64 [[SMAX6]], 64
; CHECK-NEXT:    br i1 [[MIN_ITERS_CHECK7]], label [[VEC_EPILOG_PH:%.*]], label [[VECTOR_PH:%.*]]
; CHECK:       vector.ph:
; CHECK-NEXT:    [[N_VEC:%.*]] = and i64 [[SMAX6]], 9223372036854775744
; CHECK-NEXT:    br label [[VECTOR_BODY:%.*]]
; CHECK:       vector.body:
; CHECK-NEXT:    [[INDEX:%.*]] = phi i64 [ 0, [[VECTOR_PH]] ], [ [[INDEX_NEXT:%.*]], [[VECTOR_BODY]] ]
<<<<<<< HEAD
; CHECK-NEXT:    [[VEC_PHI:%.*]] = phi <16 x i32> [ zeroinitializer, [[VECTOR_PH]] ], [ [[TMP10:%.*]], [[VECTOR_BODY]] ]
; CHECK-NEXT:    [[VEC_PHI7:%.*]] = phi <16 x i32> [ zeroinitializer, [[VECTOR_PH]] ], [ [[TMP11:%.*]], [[VECTOR_BODY]] ]
; CHECK-NEXT:    [[VEC_PHI8:%.*]] = phi <16 x i32> [ zeroinitializer, [[VECTOR_PH]] ], [ [[TMP12:%.*]], [[VECTOR_BODY]] ]
; CHECK-NEXT:    [[VEC_PHI9:%.*]] = phi <16 x i32> [ zeroinitializer, [[VECTOR_PH]] ], [ [[TMP13:%.*]], [[VECTOR_BODY]] ]
; CHECK-NEXT:    [[TMP2:%.*]] = getelementptr inbounds i32, i32* [[B]], i64 [[INDEX]]
; CHECK-NEXT:    [[TMP3:%.*]] = bitcast i32* [[TMP2]] to <16 x i32>*
; CHECK-NEXT:    [[WIDE_LOAD:%.*]] = load <16 x i32>, <16 x i32>* [[TMP3]], align 8, !alias.scope !0
; CHECK-NEXT:    [[TMP4:%.*]] = getelementptr inbounds i32, i32* [[TMP2]], i64 16
; CHECK-NEXT:    [[TMP5:%.*]] = bitcast i32* [[TMP4]] to <16 x i32>*
; CHECK-NEXT:    [[WIDE_LOAD10:%.*]] = load <16 x i32>, <16 x i32>* [[TMP5]], align 8, !alias.scope !0
; CHECK-NEXT:    [[TMP6:%.*]] = getelementptr inbounds i32, i32* [[TMP2]], i64 32
; CHECK-NEXT:    [[TMP7:%.*]] = bitcast i32* [[TMP6]] to <16 x i32>*
; CHECK-NEXT:    [[WIDE_LOAD11:%.*]] = load <16 x i32>, <16 x i32>* [[TMP7]], align 8, !alias.scope !0
; CHECK-NEXT:    [[TMP8:%.*]] = getelementptr inbounds i32, i32* [[TMP2]], i64 48
; CHECK-NEXT:    [[TMP9:%.*]] = bitcast i32* [[TMP8]] to <16 x i32>*
; CHECK-NEXT:    [[WIDE_LOAD12:%.*]] = load <16 x i32>, <16 x i32>* [[TMP9]], align 8, !alias.scope !0
; CHECK-NEXT:    [[TMP10]] = add <16 x i32> [[VEC_PHI]], [[WIDE_LOAD]]
; CHECK-NEXT:    [[TMP11]] = add <16 x i32> [[VEC_PHI7]], [[WIDE_LOAD10]]
; CHECK-NEXT:    [[TMP12]] = add <16 x i32> [[VEC_PHI8]], [[WIDE_LOAD11]]
; CHECK-NEXT:    [[TMP13]] = add <16 x i32> [[VEC_PHI9]], [[WIDE_LOAD12]]
=======
; CHECK-NEXT:    [[VEC_PHI:%.*]] = phi <16 x i32> [ zeroinitializer, [[VECTOR_PH]] ], [ [[TMP8:%.*]], [[VECTOR_BODY]] ]
; CHECK-NEXT:    [[VEC_PHI8:%.*]] = phi <16 x i32> [ zeroinitializer, [[VECTOR_PH]] ], [ [[TMP9:%.*]], [[VECTOR_BODY]] ]
; CHECK-NEXT:    [[VEC_PHI9:%.*]] = phi <16 x i32> [ zeroinitializer, [[VECTOR_PH]] ], [ [[TMP10:%.*]], [[VECTOR_BODY]] ]
; CHECK-NEXT:    [[VEC_PHI10:%.*]] = phi <16 x i32> [ zeroinitializer, [[VECTOR_PH]] ], [ [[TMP11:%.*]], [[VECTOR_BODY]] ]
; CHECK-NEXT:    [[TMP0:%.*]] = getelementptr inbounds i32, i32* [[B]], i64 [[INDEX]]
; CHECK-NEXT:    [[TMP1:%.*]] = bitcast i32* [[TMP0]] to <16 x i32>*
; CHECK-NEXT:    [[WIDE_LOAD:%.*]] = load <16 x i32>, <16 x i32>* [[TMP1]], align 8, !alias.scope !0
; CHECK-NEXT:    [[TMP2:%.*]] = getelementptr inbounds i32, i32* [[TMP0]], i64 16
; CHECK-NEXT:    [[TMP3:%.*]] = bitcast i32* [[TMP2]] to <16 x i32>*
; CHECK-NEXT:    [[WIDE_LOAD11:%.*]] = load <16 x i32>, <16 x i32>* [[TMP3]], align 8, !alias.scope !0
; CHECK-NEXT:    [[TMP4:%.*]] = getelementptr inbounds i32, i32* [[TMP0]], i64 32
; CHECK-NEXT:    [[TMP5:%.*]] = bitcast i32* [[TMP4]] to <16 x i32>*
; CHECK-NEXT:    [[WIDE_LOAD12:%.*]] = load <16 x i32>, <16 x i32>* [[TMP5]], align 8, !alias.scope !0
; CHECK-NEXT:    [[TMP6:%.*]] = getelementptr inbounds i32, i32* [[TMP0]], i64 48
; CHECK-NEXT:    [[TMP7:%.*]] = bitcast i32* [[TMP6]] to <16 x i32>*
; CHECK-NEXT:    [[WIDE_LOAD13:%.*]] = load <16 x i32>, <16 x i32>* [[TMP7]], align 8, !alias.scope !0
; CHECK-NEXT:    [[TMP8]] = add <16 x i32> [[VEC_PHI]], [[WIDE_LOAD]]
; CHECK-NEXT:    [[TMP9]] = add <16 x i32> [[VEC_PHI8]], [[WIDE_LOAD11]]
; CHECK-NEXT:    [[TMP10]] = add <16 x i32> [[VEC_PHI9]], [[WIDE_LOAD12]]
; CHECK-NEXT:    [[TMP11]] = add <16 x i32> [[VEC_PHI10]], [[WIDE_LOAD13]]
>>>>>>> ce944327
; CHECK-NEXT:    store i32 [[NTRUNC]], i32* [[A]], align 4, !alias.scope !3, !noalias !0
; CHECK-NEXT:    [[INDEX_NEXT]] = add nuw i64 [[INDEX]], 64
; CHECK-NEXT:    [[TMP14:%.*]] = icmp eq i64 [[INDEX_NEXT]], [[N_VEC]]
; CHECK-NEXT:    br i1 [[TMP14]], label [[MIDDLE_BLOCK:%.*]], label [[VECTOR_BODY]], !llvm.loop [[LOOP5:![0-9]+]]
; CHECK:       middle.block:
<<<<<<< HEAD
; CHECK-NEXT:    [[BIN_RDX:%.*]] = add <16 x i32> [[TMP11]], [[TMP10]]
; CHECK-NEXT:    [[BIN_RDX13:%.*]] = add <16 x i32> [[TMP12]], [[BIN_RDX]]
; CHECK-NEXT:    [[BIN_RDX14:%.*]] = add <16 x i32> [[TMP13]], [[BIN_RDX13]]
; CHECK-NEXT:    [[TMP15:%.*]] = call i32 @llvm.vector.reduce.add.v16i32(<16 x i32> [[BIN_RDX14]])
; CHECK-NEXT:    [[CMP_N:%.*]] = icmp eq i64 [[SMAX6]], [[N_VEC]]
; CHECK-NEXT:    br i1 [[CMP_N]], label [[FOR_END:%.*]], label [[SCALAR_PH]]
; CHECK:       scalar.ph:
; CHECK-NEXT:    [[BC_RESUME_VAL:%.*]] = phi i64 [ [[N_VEC]], [[MIDDLE_BLOCK]] ], [ 0, [[ENTRY:%.*]] ], [ 0, [[VECTOR_MEMCHECK]] ]
; CHECK-NEXT:    [[BC_MERGE_RDX:%.*]] = phi i32 [ [[TMP15]], [[MIDDLE_BLOCK]] ], [ 0, [[ENTRY]] ], [ 0, [[VECTOR_MEMCHECK]] ]
=======
; CHECK-NEXT:    [[BIN_RDX:%.*]] = add <16 x i32> [[TMP9]], [[TMP8]]
; CHECK-NEXT:    [[BIN_RDX14:%.*]] = add <16 x i32> [[TMP10]], [[BIN_RDX]]
; CHECK-NEXT:    [[BIN_RDX15:%.*]] = add <16 x i32> [[TMP11]], [[BIN_RDX14]]
; CHECK-NEXT:    [[TMP13:%.*]] = call i32 @llvm.vector.reduce.add.v16i32(<16 x i32> [[BIN_RDX15]])
; CHECK-NEXT:    [[CMP_N:%.*]] = icmp eq i64 [[SMAX6]], [[N_VEC]]
; CHECK-NEXT:    br i1 [[CMP_N]], label [[FOR_END:%.*]], label [[VEC_EPILOG_ITER_CHECK:%.*]]
; CHECK:       vec.epilog.iter.check:
; CHECK-NEXT:    [[N_VEC_REMAINING:%.*]] = and i64 [[SMAX6]], 56
; CHECK-NEXT:    [[MIN_EPILOG_ITERS_CHECK:%.*]] = icmp eq i64 [[N_VEC_REMAINING]], 0
; CHECK-NEXT:    br i1 [[MIN_EPILOG_ITERS_CHECK]], label [[VEC_EPILOG_SCALAR_PH]], label [[VEC_EPILOG_PH]]
; CHECK:       vec.epilog.ph:
; CHECK-NEXT:    [[BC_MERGE_RDX:%.*]] = phi i32 [ 0, [[VECTOR_MAIN_LOOP_ITER_CHECK]] ], [ [[TMP13]], [[VEC_EPILOG_ITER_CHECK]] ]
; CHECK-NEXT:    [[VEC_EPILOG_RESUME_VAL:%.*]] = phi i64 [ 0, [[VECTOR_MAIN_LOOP_ITER_CHECK]] ], [ [[N_VEC]], [[VEC_EPILOG_ITER_CHECK]] ]
; CHECK-NEXT:    [[SMAX16:%.*]] = call i64 @llvm.smax.i64(i64 [[N]], i64 1)
; CHECK-NEXT:    [[N_VEC18:%.*]] = and i64 [[SMAX16]], 9223372036854775800
; CHECK-NEXT:    [[TMP14:%.*]] = insertelement <8 x i32> <i32 poison, i32 0, i32 0, i32 0, i32 0, i32 0, i32 0, i32 0>, i32 [[BC_MERGE_RDX]], i64 0
; CHECK-NEXT:    br label [[VEC_EPILOG_VECTOR_BODY:%.*]]
; CHECK:       vec.epilog.vector.body:
; CHECK-NEXT:    [[INDEX20:%.*]] = phi i64 [ [[VEC_EPILOG_RESUME_VAL]], [[VEC_EPILOG_PH]] ], [ [[INDEX_NEXT23:%.*]], [[VEC_EPILOG_VECTOR_BODY]] ]
; CHECK-NEXT:    [[VEC_PHI21:%.*]] = phi <8 x i32> [ [[TMP14]], [[VEC_EPILOG_PH]] ], [ [[TMP17:%.*]], [[VEC_EPILOG_VECTOR_BODY]] ]
; CHECK-NEXT:    [[TMP15:%.*]] = getelementptr inbounds i32, i32* [[B]], i64 [[INDEX20]]
; CHECK-NEXT:    [[TMP16:%.*]] = bitcast i32* [[TMP15]] to <8 x i32>*
; CHECK-NEXT:    [[WIDE_LOAD22:%.*]] = load <8 x i32>, <8 x i32>* [[TMP16]], align 8
; CHECK-NEXT:    [[TMP17]] = add <8 x i32> [[VEC_PHI21]], [[WIDE_LOAD22]]
; CHECK-NEXT:    store i32 [[NTRUNC]], i32* [[A]], align 4
; CHECK-NEXT:    [[INDEX_NEXT23]] = add nuw i64 [[INDEX20]], 8
; CHECK-NEXT:    [[TMP18:%.*]] = icmp eq i64 [[INDEX_NEXT23]], [[N_VEC18]]
; CHECK-NEXT:    br i1 [[TMP18]], label [[VEC_EPILOG_MIDDLE_BLOCK:%.*]], label [[VEC_EPILOG_VECTOR_BODY]], !llvm.loop [[LOOP7:![0-9]+]]
; CHECK:       vec.epilog.middle.block:
; CHECK-NEXT:    [[TMP19:%.*]] = call i32 @llvm.vector.reduce.add.v8i32(<8 x i32> [[TMP17]])
; CHECK-NEXT:    [[CMP_N19:%.*]] = icmp eq i64 [[SMAX16]], [[N_VEC18]]
; CHECK-NEXT:    br i1 [[CMP_N19]], label [[FOR_END_LOOPEXIT:%.*]], label [[VEC_EPILOG_SCALAR_PH]]
; CHECK:       vec.epilog.scalar.ph:
; CHECK-NEXT:    [[BC_RESUME_VAL:%.*]] = phi i64 [ [[N_VEC18]], [[VEC_EPILOG_MIDDLE_BLOCK]] ], [ [[N_VEC]], [[VEC_EPILOG_ITER_CHECK]] ], [ 0, [[VECTOR_MEMCHECK]] ], [ 0, [[ITER_CHECK:%.*]] ]
; CHECK-NEXT:    [[BC_MERGE_RDX24:%.*]] = phi i32 [ [[TMP19]], [[VEC_EPILOG_MIDDLE_BLOCK]] ], [ [[TMP13]], [[VEC_EPILOG_ITER_CHECK]] ], [ 0, [[VECTOR_MEMCHECK]] ], [ 0, [[ITER_CHECK]] ]
>>>>>>> ce944327
; CHECK-NEXT:    br label [[FOR_BODY:%.*]]
; CHECK:       for.body:
; CHECK-NEXT:    [[I:%.*]] = phi i64 [ [[I_NEXT:%.*]], [[FOR_BODY]] ], [ [[BC_RESUME_VAL]], [[VEC_EPILOG_SCALAR_PH]] ]
; CHECK-NEXT:    [[T0:%.*]] = phi i32 [ [[T3:%.*]], [[FOR_BODY]] ], [ [[BC_MERGE_RDX24]], [[VEC_EPILOG_SCALAR_PH]] ]
; CHECK-NEXT:    [[T1:%.*]] = getelementptr inbounds i32, i32* [[B]], i64 [[I]]
; CHECK-NEXT:    [[T2:%.*]] = load i32, i32* [[T1]], align 8
; CHECK-NEXT:    [[T3]] = add i32 [[T0]], [[T2]]
; CHECK-NEXT:    store i32 [[NTRUNC]], i32* [[A]], align 4
; CHECK-NEXT:    [[I_NEXT]] = add nuw nsw i64 [[I]], 1
; CHECK-NEXT:    [[COND:%.*]] = icmp slt i64 [[I_NEXT]], [[N]]
; CHECK-NEXT:    br i1 [[COND]], label [[FOR_BODY]], label [[FOR_END_LOOPEXIT]], !llvm.loop [[LOOP9:![0-9]+]]
; CHECK:       for.end.loopexit:
; CHECK-NEXT:    [[T3_LCSSA:%.*]] = phi i32 [ [[T3]], [[FOR_BODY]] ], [ [[TMP19]], [[VEC_EPILOG_MIDDLE_BLOCK]] ]
; CHECK-NEXT:    br label [[FOR_END]]
; CHECK:       for.end:
<<<<<<< HEAD
; CHECK-NEXT:    [[T4:%.*]] = phi i32 [ [[T3]], [[FOR_BODY]] ], [ [[TMP15]], [[MIDDLE_BLOCK]] ]
=======
; CHECK-NEXT:    [[T4:%.*]] = phi i32 [ [[TMP13]], [[MIDDLE_BLOCK]] ], [ [[T3_LCSSA]], [[FOR_END_LOOPEXIT]] ]
>>>>>>> ce944327
; CHECK-NEXT:    ret i32 [[T4]]
;
entry:
  %ntrunc = trunc i64 %n to i32
  br label %for.body

for.body:                                         ; preds = %for.body, %entry
  %i = phi i64 [ %i.next, %for.body ], [ 0, %entry ]
  %t0 = phi i32 [ %t3, %for.body ], [ 0, %entry ]
  %t1 = getelementptr inbounds i32, i32* %b, i64 %i
  %t2 = load i32, i32* %t1, align 8
  %t3 = add i32 %t0, %t2
  store i32 %ntrunc, i32* %a
  %i.next = add nuw nsw i64 %i, 1
  %cond = icmp slt i64 %i.next, %n
  br i1 %cond, label %for.body, label %for.end

for.end:                                          ; preds = %for.body
  %t4 = phi i32 [ %t3, %for.body ]
  ret i32 %t4
}

; Conditional store
; if (b[i] == k) a = ntrunc
define void @inv_val_store_to_inv_address_conditional(i32* %a, i64 %n, i32* %b, i32 %k) {
; CHECK-LABEL: @inv_val_store_to_inv_address_conditional(
; CHECK-NEXT:  iter.check:
; CHECK-NEXT:    [[NTRUNC:%.*]] = trunc i64 [[N:%.*]] to i32
; CHECK-NEXT:    [[TMP0:%.*]] = icmp sgt i64 [[N]], 1
; CHECK-NEXT:    [[SMAX6:%.*]] = select i1 [[TMP0]], i64 [[N]], i64 1
; CHECK-NEXT:    [[MIN_ITERS_CHECK:%.*]] = icmp ult i64 [[SMAX6]], 8
; CHECK-NEXT:    br i1 [[MIN_ITERS_CHECK]], label [[VEC_EPILOG_SCALAR_PH:%.*]], label [[VECTOR_MEMCHECK:%.*]]
; CHECK:       vector.memcheck:
; CHECK-NEXT:    [[TMP1:%.*]] = icmp sgt i64 [[N]], 1
; CHECK-NEXT:    [[SMAX:%.*]] = select i1 [[TMP1]], i64 [[N]], i64 1
; CHECK-NEXT:    [[SCEVGEP:%.*]] = getelementptr i32, i32* [[B:%.*]], i64 [[SMAX]]
; CHECK-NEXT:    [[SCEVGEP4:%.*]] = getelementptr i32, i32* [[A:%.*]], i64 1
; CHECK-NEXT:    [[BOUND0:%.*]] = icmp ugt i32* [[SCEVGEP4]], [[B]]
; CHECK-NEXT:    [[BOUND1:%.*]] = icmp ugt i32* [[SCEVGEP]], [[A]]
; CHECK-NEXT:    [[FOUND_CONFLICT:%.*]] = and i1 [[BOUND0]], [[BOUND1]]
; CHECK-NEXT:    br i1 [[FOUND_CONFLICT]], label [[VEC_EPILOG_SCALAR_PH]], label [[VECTOR_MAIN_LOOP_ITER_CHECK:%.*]]
; CHECK:       vector.main.loop.iter.check:
; CHECK-NEXT:    [[MIN_ITERS_CHECK7:%.*]] = icmp ult i64 [[SMAX6]], 16
; CHECK-NEXT:    br i1 [[MIN_ITERS_CHECK7]], label [[VEC_EPILOG_PH:%.*]], label [[VECTOR_PH:%.*]]
; CHECK:       vector.ph:
; CHECK-NEXT:    [[N_VEC:%.*]] = and i64 [[SMAX6]], 9223372036854775792
; CHECK-NEXT:    [[BROADCAST_SPLATINSERT:%.*]] = insertelement <16 x i32> poison, i32 [[K:%.*]], i64 0
; CHECK-NEXT:    [[BROADCAST_SPLAT:%.*]] = shufflevector <16 x i32> [[BROADCAST_SPLATINSERT]], <16 x i32> poison, <16 x i32> zeroinitializer
; CHECK-NEXT:    [[BROADCAST_SPLATINSERT8:%.*]] = insertelement <16 x i32> poison, i32 [[NTRUNC]], i64 0
; CHECK-NEXT:    [[BROADCAST_SPLAT9:%.*]] = shufflevector <16 x i32> [[BROADCAST_SPLATINSERT8]], <16 x i32> poison, <16 x i32> zeroinitializer
; CHECK-NEXT:    [[BROADCAST_SPLATINSERT10:%.*]] = insertelement <16 x i32*> poison, i32* [[A]], i64 0
; CHECK-NEXT:    [[BROADCAST_SPLAT11:%.*]] = shufflevector <16 x i32*> [[BROADCAST_SPLATINSERT10]], <16 x i32*> poison, <16 x i32> zeroinitializer
; CHECK-NEXT:    br label [[VECTOR_BODY:%.*]]
; CHECK:       vector.body:
; CHECK-NEXT:    [[INDEX:%.*]] = phi i64 [ 0, [[VECTOR_PH]] ], [ [[INDEX_NEXT:%.*]], [[VECTOR_BODY]] ]
<<<<<<< HEAD
; CHECK-NEXT:    [[TMP2:%.*]] = getelementptr inbounds i32, i32* [[B]], i64 [[INDEX]]
; CHECK-NEXT:    [[TMP3:%.*]] = bitcast i32* [[TMP2]] to <16 x i32>*
; CHECK-NEXT:    [[WIDE_LOAD:%.*]] = load <16 x i32>, <16 x i32>* [[TMP3]], align 8, !alias.scope !8, !noalias !11
; CHECK-NEXT:    [[TMP4:%.*]] = icmp eq <16 x i32> [[WIDE_LOAD]], [[BROADCAST_SPLAT]]
; CHECK-NEXT:    [[TMP5:%.*]] = bitcast i32* [[TMP2]] to <16 x i32>*
; CHECK-NEXT:    store <16 x i32> [[BROADCAST_SPLAT9]], <16 x i32>* [[TMP5]], align 4, !alias.scope !8, !noalias !11
; CHECK-NEXT:    call void @llvm.masked.scatter.v16i32.v16p0i32(<16 x i32> [[BROADCAST_SPLAT9]], <16 x i32*> [[BROADCAST_SPLAT11]], i32 4, <16 x i1> [[TMP4]]), !alias.scope !11
; CHECK-NEXT:    [[INDEX_NEXT]] = add nuw i64 [[INDEX]], 16
; CHECK-NEXT:    [[TMP6:%.*]] = icmp eq i64 [[INDEX_NEXT]], [[N_VEC]]
; CHECK-NEXT:    br i1 [[TMP6]], label [[MIDDLE_BLOCK:%.*]], label [[VECTOR_BODY]], !llvm.loop [[LOOP13:![0-9]+]]
=======
; CHECK-NEXT:    [[TMP0:%.*]] = getelementptr inbounds i32, i32* [[B]], i64 [[INDEX]]
; CHECK-NEXT:    [[TMP1:%.*]] = bitcast i32* [[TMP0]] to <16 x i32>*
; CHECK-NEXT:    [[WIDE_LOAD:%.*]] = load <16 x i32>, <16 x i32>* [[TMP1]], align 8, !alias.scope !10, !noalias !13
; CHECK-NEXT:    [[TMP2:%.*]] = icmp eq <16 x i32> [[WIDE_LOAD]], [[BROADCAST_SPLAT]]
; CHECK-NEXT:    [[TMP3:%.*]] = bitcast i32* [[TMP0]] to <16 x i32>*
; CHECK-NEXT:    store <16 x i32> [[BROADCAST_SPLAT9]], <16 x i32>* [[TMP3]], align 4, !alias.scope !10, !noalias !13
; CHECK-NEXT:    call void @llvm.masked.scatter.v16i32.v16p0i32(<16 x i32> [[BROADCAST_SPLAT9]], <16 x i32*> [[BROADCAST_SPLAT11]], i32 4, <16 x i1> [[TMP2]]), !alias.scope !13
; CHECK-NEXT:    [[INDEX_NEXT]] = add nuw i64 [[INDEX]], 16
; CHECK-NEXT:    [[TMP4:%.*]] = icmp eq i64 [[INDEX_NEXT]], [[N_VEC]]
; CHECK-NEXT:    br i1 [[TMP4]], label [[MIDDLE_BLOCK:%.*]], label [[VECTOR_BODY]], !llvm.loop [[LOOP15:![0-9]+]]
>>>>>>> ce944327
; CHECK:       middle.block:
; CHECK-NEXT:    [[CMP_N:%.*]] = icmp eq i64 [[SMAX6]], [[N_VEC]]
; CHECK-NEXT:    br i1 [[CMP_N]], label [[FOR_END:%.*]], label [[VEC_EPILOG_ITER_CHECK:%.*]]
; CHECK:       vec.epilog.iter.check:
; CHECK-NEXT:    [[N_VEC_REMAINING:%.*]] = and i64 [[SMAX6]], 8
; CHECK-NEXT:    [[MIN_EPILOG_ITERS_CHECK_NOT_NOT:%.*]] = icmp eq i64 [[N_VEC_REMAINING]], 0
; CHECK-NEXT:    br i1 [[MIN_EPILOG_ITERS_CHECK_NOT_NOT]], label [[VEC_EPILOG_SCALAR_PH]], label [[VEC_EPILOG_PH]]
; CHECK:       vec.epilog.ph:
; CHECK-NEXT:    [[VEC_EPILOG_RESUME_VAL:%.*]] = phi i64 [ [[N_VEC]], [[VEC_EPILOG_ITER_CHECK]] ], [ 0, [[VECTOR_MAIN_LOOP_ITER_CHECK]] ]
; CHECK-NEXT:    [[TMP7:%.*]] = icmp sgt i64 [[N]], 1
; CHECK-NEXT:    [[SMAX12:%.*]] = select i1 [[TMP7]], i64 [[N]], i64 1
; CHECK-NEXT:    [[N_VEC14:%.*]] = and i64 [[SMAX12]], 9223372036854775800
; CHECK-NEXT:    [[BROADCAST_SPLATINSERT18:%.*]] = insertelement <8 x i32> poison, i32 [[K]], i64 0
; CHECK-NEXT:    [[BROADCAST_SPLAT19:%.*]] = shufflevector <8 x i32> [[BROADCAST_SPLATINSERT18]], <8 x i32> poison, <8 x i32> zeroinitializer
; CHECK-NEXT:    [[BROADCAST_SPLATINSERT20:%.*]] = insertelement <8 x i32> poison, i32 [[NTRUNC]], i64 0
; CHECK-NEXT:    [[BROADCAST_SPLAT21:%.*]] = shufflevector <8 x i32> [[BROADCAST_SPLATINSERT20]], <8 x i32> poison, <8 x i32> zeroinitializer
; CHECK-NEXT:    [[BROADCAST_SPLATINSERT22:%.*]] = insertelement <8 x i32*> poison, i32* [[A]], i64 0
; CHECK-NEXT:    [[BROADCAST_SPLAT23:%.*]] = shufflevector <8 x i32*> [[BROADCAST_SPLATINSERT22]], <8 x i32*> poison, <8 x i32> zeroinitializer
; CHECK-NEXT:    br label [[VEC_EPILOG_VECTOR_BODY:%.*]]
; CHECK:       vec.epilog.vector.body:
; CHECK-NEXT:    [[INDEX16:%.*]] = phi i64 [ [[VEC_EPILOG_RESUME_VAL]], [[VEC_EPILOG_PH]] ], [ [[INDEX_NEXT24:%.*]], [[VEC_EPILOG_VECTOR_BODY]] ]
; CHECK-NEXT:    [[TMP8:%.*]] = getelementptr inbounds i32, i32* [[B]], i64 [[INDEX16]]
; CHECK-NEXT:    [[TMP9:%.*]] = bitcast i32* [[TMP8]] to <8 x i32>*
; CHECK-NEXT:    [[WIDE_LOAD17:%.*]] = load <8 x i32>, <8 x i32>* [[TMP9]], align 8
; CHECK-NEXT:    [[TMP10:%.*]] = icmp eq <8 x i32> [[WIDE_LOAD17]], [[BROADCAST_SPLAT19]]
; CHECK-NEXT:    [[TMP11:%.*]] = bitcast i32* [[TMP8]] to <8 x i32>*
; CHECK-NEXT:    store <8 x i32> [[BROADCAST_SPLAT21]], <8 x i32>* [[TMP11]], align 4
; CHECK-NEXT:    call void @llvm.masked.scatter.v8i32.v8p0i32(<8 x i32> [[BROADCAST_SPLAT21]], <8 x i32*> [[BROADCAST_SPLAT23]], i32 4, <8 x i1> [[TMP10]])
; CHECK-NEXT:    [[INDEX_NEXT24]] = add nuw i64 [[INDEX16]], 8
<<<<<<< HEAD
; CHECK-NEXT:    [[TMP12:%.*]] = icmp eq i64 [[INDEX_NEXT24]], [[N_VEC14]]
; CHECK-NEXT:    br i1 [[TMP12]], label [[VEC_EPILOG_MIDDLE_BLOCK:%.*]], label [[VEC_EPILOG_VECTOR_BODY]], !llvm.loop [[LOOP14:![0-9]+]]
=======
; CHECK-NEXT:    [[TMP9:%.*]] = icmp eq i64 [[INDEX_NEXT24]], [[N_VEC14]]
; CHECK-NEXT:    br i1 [[TMP9]], label [[VEC_EPILOG_MIDDLE_BLOCK:%.*]], label [[VEC_EPILOG_VECTOR_BODY]], !llvm.loop [[LOOP16:![0-9]+]]
>>>>>>> ce944327
; CHECK:       vec.epilog.middle.block:
; CHECK-NEXT:    [[CMP_N15:%.*]] = icmp eq i64 [[SMAX12]], [[N_VEC14]]
; CHECK-NEXT:    br i1 [[CMP_N15]], label [[FOR_END_LOOPEXIT:%.*]], label [[VEC_EPILOG_SCALAR_PH]]
; CHECK:       vec.epilog.scalar.ph:
; CHECK-NEXT:    [[BC_RESUME_VAL:%.*]] = phi i64 [ [[N_VEC14]], [[VEC_EPILOG_MIDDLE_BLOCK]] ], [ [[N_VEC]], [[VEC_EPILOG_ITER_CHECK]] ], [ 0, [[VECTOR_MEMCHECK]] ], [ 0, [[ITER_CHECK:%.*]] ]
; CHECK-NEXT:    br label [[FOR_BODY:%.*]]
; CHECK:       for.body:
; CHECK-NEXT:    [[I:%.*]] = phi i64 [ [[I_NEXT:%.*]], [[LATCH:%.*]] ], [ [[BC_RESUME_VAL]], [[VEC_EPILOG_SCALAR_PH]] ]
; CHECK-NEXT:    [[T1:%.*]] = getelementptr inbounds i32, i32* [[B]], i64 [[I]]
; CHECK-NEXT:    [[T2:%.*]] = load i32, i32* [[T1]], align 8
; CHECK-NEXT:    [[CMP:%.*]] = icmp eq i32 [[T2]], [[K]]
; CHECK-NEXT:    store i32 [[NTRUNC]], i32* [[T1]], align 4
; CHECK-NEXT:    br i1 [[CMP]], label [[COND_STORE:%.*]], label [[LATCH]]
; CHECK:       cond_store:
; CHECK-NEXT:    store i32 [[NTRUNC]], i32* [[A]], align 4
; CHECK-NEXT:    br label [[LATCH]]
; CHECK:       latch:
; CHECK-NEXT:    [[I_NEXT]] = add nuw nsw i64 [[I]], 1
; CHECK-NEXT:    [[COND:%.*]] = icmp slt i64 [[I_NEXT]], [[N]]
; CHECK-NEXT:    br i1 [[COND]], label [[FOR_BODY]], label [[FOR_END_LOOPEXIT]], !llvm.loop [[LOOP17:![0-9]+]]
; CHECK:       for.end.loopexit:
; CHECK-NEXT:    br label [[FOR_END]]
; CHECK:       for.end:
; CHECK-NEXT:    ret void
;
entry:
  %ntrunc = trunc i64 %n to i32
  br label %for.body

for.body:                                         ; preds = %for.body, %entry
  %i = phi i64 [ %i.next, %latch ], [ 0, %entry ]
  %t1 = getelementptr inbounds i32, i32* %b, i64 %i
  %t2 = load i32, i32* %t1, align 8
  %cmp = icmp eq i32 %t2, %k
  store i32 %ntrunc, i32* %t1
  br i1 %cmp, label %cond_store, label %latch

cond_store:
  store i32 %ntrunc, i32* %a
  br label %latch

latch:
  %i.next = add nuw nsw i64 %i, 1
  %cond = icmp slt i64 %i.next, %n
  br i1 %cond, label %for.body, label %for.end

for.end:                                          ; preds = %for.body
  ret void
}

define void @variant_val_store_to_inv_address_conditional(i32* %a, i64 %n, i32* %b, i32* %c, i32 %k) {
; CHECK-LABEL: @variant_val_store_to_inv_address_conditional(
; CHECK-NEXT:  iter.check:
; CHECK-NEXT:    [[NTRUNC:%.*]] = trunc i64 [[N:%.*]] to i32
; CHECK-NEXT:    [[TMP0:%.*]] = icmp sgt i64 [[N]], 1
; CHECK-NEXT:    [[SMAX16:%.*]] = select i1 [[TMP0]], i64 [[N]], i64 1
; CHECK-NEXT:    [[MIN_ITERS_CHECK:%.*]] = icmp ult i64 [[SMAX16]], 8
; CHECK-NEXT:    br i1 [[MIN_ITERS_CHECK]], label [[VEC_EPILOG_SCALAR_PH:%.*]], label [[VECTOR_MEMCHECK:%.*]]
; CHECK:       vector.memcheck:
; CHECK-NEXT:    [[TMP1:%.*]] = icmp sgt i64 [[N]], 1
; CHECK-NEXT:    [[SMAX:%.*]] = select i1 [[TMP1]], i64 [[N]], i64 1
; CHECK-NEXT:    [[SCEVGEP:%.*]] = getelementptr i32, i32* [[B:%.*]], i64 [[SMAX]]
; CHECK-NEXT:    [[SCEVGEP4:%.*]] = getelementptr i32, i32* [[A:%.*]], i64 1
; CHECK-NEXT:    [[SCEVGEP7:%.*]] = getelementptr i32, i32* [[C:%.*]], i64 [[SMAX]]
; CHECK-NEXT:    [[BOUND0:%.*]] = icmp ugt i32* [[SCEVGEP4]], [[B]]
; CHECK-NEXT:    [[BOUND1:%.*]] = icmp ugt i32* [[SCEVGEP]], [[A]]
; CHECK-NEXT:    [[FOUND_CONFLICT:%.*]] = and i1 [[BOUND0]], [[BOUND1]]
; CHECK-NEXT:    [[BOUND09:%.*]] = icmp ugt i32* [[SCEVGEP7]], [[B]]
; CHECK-NEXT:    [[BOUND110:%.*]] = icmp ugt i32* [[SCEVGEP]], [[C]]
; CHECK-NEXT:    [[FOUND_CONFLICT11:%.*]] = and i1 [[BOUND09]], [[BOUND110]]
; CHECK-NEXT:    [[CONFLICT_RDX:%.*]] = or i1 [[FOUND_CONFLICT]], [[FOUND_CONFLICT11]]
; CHECK-NEXT:    [[BOUND012:%.*]] = icmp ugt i32* [[SCEVGEP7]], [[A]]
; CHECK-NEXT:    [[BOUND113:%.*]] = icmp ugt i32* [[SCEVGEP4]], [[C]]
; CHECK-NEXT:    [[FOUND_CONFLICT14:%.*]] = and i1 [[BOUND012]], [[BOUND113]]
; CHECK-NEXT:    [[CONFLICT_RDX15:%.*]] = or i1 [[CONFLICT_RDX]], [[FOUND_CONFLICT14]]
; CHECK-NEXT:    br i1 [[CONFLICT_RDX15]], label [[VEC_EPILOG_SCALAR_PH]], label [[VECTOR_MAIN_LOOP_ITER_CHECK:%.*]]
; CHECK:       vector.main.loop.iter.check:
; CHECK-NEXT:    [[MIN_ITERS_CHECK17:%.*]] = icmp ult i64 [[SMAX16]], 16
; CHECK-NEXT:    br i1 [[MIN_ITERS_CHECK17]], label [[VEC_EPILOG_PH:%.*]], label [[VECTOR_PH:%.*]]
; CHECK:       vector.ph:
; CHECK-NEXT:    [[N_VEC:%.*]] = and i64 [[SMAX16]], 9223372036854775792
; CHECK-NEXT:    [[BROADCAST_SPLATINSERT:%.*]] = insertelement <16 x i32> poison, i32 [[K:%.*]], i64 0
; CHECK-NEXT:    [[BROADCAST_SPLAT:%.*]] = shufflevector <16 x i32> [[BROADCAST_SPLATINSERT]], <16 x i32> poison, <16 x i32> zeroinitializer
; CHECK-NEXT:    [[BROADCAST_SPLATINSERT18:%.*]] = insertelement <16 x i32> poison, i32 [[NTRUNC]], i64 0
; CHECK-NEXT:    [[BROADCAST_SPLAT19:%.*]] = shufflevector <16 x i32> [[BROADCAST_SPLATINSERT18]], <16 x i32> poison, <16 x i32> zeroinitializer
; CHECK-NEXT:    [[BROADCAST_SPLATINSERT20:%.*]] = insertelement <16 x i32*> poison, i32* [[A]], i64 0
; CHECK-NEXT:    [[BROADCAST_SPLAT21:%.*]] = shufflevector <16 x i32*> [[BROADCAST_SPLATINSERT20]], <16 x i32*> poison, <16 x i32> zeroinitializer
; CHECK-NEXT:    br label [[VECTOR_BODY:%.*]]
; CHECK:       vector.body:
; CHECK-NEXT:    [[INDEX:%.*]] = phi i64 [ 0, [[VECTOR_PH]] ], [ [[INDEX_NEXT:%.*]], [[VECTOR_BODY]] ]
<<<<<<< HEAD
; CHECK-NEXT:    [[TMP2:%.*]] = getelementptr inbounds i32, i32* [[B]], i64 [[INDEX]]
; CHECK-NEXT:    [[TMP3:%.*]] = bitcast i32* [[TMP2]] to <16 x i32>*
; CHECK-NEXT:    [[WIDE_LOAD:%.*]] = load <16 x i32>, <16 x i32>* [[TMP3]], align 8, !alias.scope !17, !noalias !20
; CHECK-NEXT:    [[TMP4:%.*]] = icmp eq <16 x i32> [[WIDE_LOAD]], [[BROADCAST_SPLAT]]
; CHECK-NEXT:    [[TMP5:%.*]] = bitcast i32* [[TMP2]] to <16 x i32>*
; CHECK-NEXT:    store <16 x i32> [[BROADCAST_SPLAT19]], <16 x i32>* [[TMP5]], align 4, !alias.scope !17, !noalias !20
; CHECK-NEXT:    [[TMP6:%.*]] = getelementptr i32, i32* [[C]], i64 [[INDEX]]
; CHECK-NEXT:    [[TMP7:%.*]] = bitcast i32* [[TMP6]] to <16 x i32>*
; CHECK-NEXT:    [[WIDE_MASKED_LOAD:%.*]] = call <16 x i32> @llvm.masked.load.v16i32.p0v16i32(<16 x i32>* [[TMP7]], i32 8, <16 x i1> [[TMP4]], <16 x i32> poison), !alias.scope !23
; CHECK-NEXT:    call void @llvm.masked.scatter.v16i32.v16p0i32(<16 x i32> [[WIDE_MASKED_LOAD]], <16 x i32*> [[BROADCAST_SPLAT21]], i32 4, <16 x i1> [[TMP4]]), !alias.scope !24, !noalias !23
; CHECK-NEXT:    [[INDEX_NEXT]] = add nuw i64 [[INDEX]], 16
; CHECK-NEXT:    [[TMP8:%.*]] = icmp eq i64 [[INDEX_NEXT]], [[N_VEC]]
; CHECK-NEXT:    br i1 [[TMP8]], label [[MIDDLE_BLOCK:%.*]], label [[VECTOR_BODY]], !llvm.loop [[LOOP25:![0-9]+]]
=======
; CHECK-NEXT:    [[TMP0:%.*]] = getelementptr inbounds i32, i32* [[B]], i64 [[INDEX]]
; CHECK-NEXT:    [[TMP1:%.*]] = bitcast i32* [[TMP0]] to <16 x i32>*
; CHECK-NEXT:    [[WIDE_LOAD:%.*]] = load <16 x i32>, <16 x i32>* [[TMP1]], align 8, !alias.scope !18, !noalias !21
; CHECK-NEXT:    [[TMP2:%.*]] = icmp eq <16 x i32> [[WIDE_LOAD]], [[BROADCAST_SPLAT]]
; CHECK-NEXT:    [[TMP3:%.*]] = bitcast i32* [[TMP0]] to <16 x i32>*
; CHECK-NEXT:    store <16 x i32> [[BROADCAST_SPLAT19]], <16 x i32>* [[TMP3]], align 4, !alias.scope !18, !noalias !21
; CHECK-NEXT:    [[TMP4:%.*]] = getelementptr i32, i32* [[C]], i64 [[INDEX]]
; CHECK-NEXT:    [[TMP5:%.*]] = bitcast i32* [[TMP4]] to <16 x i32>*
; CHECK-NEXT:    [[WIDE_MASKED_LOAD:%.*]] = call <16 x i32> @llvm.masked.load.v16i32.p0v16i32(<16 x i32>* [[TMP5]], i32 8, <16 x i1> [[TMP2]], <16 x i32> poison), !alias.scope !24
; CHECK-NEXT:    call void @llvm.masked.scatter.v16i32.v16p0i32(<16 x i32> [[WIDE_MASKED_LOAD]], <16 x i32*> [[BROADCAST_SPLAT21]], i32 4, <16 x i1> [[TMP2]]), !alias.scope !25, !noalias !24
; CHECK-NEXT:    [[INDEX_NEXT]] = add nuw i64 [[INDEX]], 16
; CHECK-NEXT:    [[TMP6:%.*]] = icmp eq i64 [[INDEX_NEXT]], [[N_VEC]]
; CHECK-NEXT:    br i1 [[TMP6]], label [[MIDDLE_BLOCK:%.*]], label [[VECTOR_BODY]], !llvm.loop [[LOOP26:![0-9]+]]
>>>>>>> ce944327
; CHECK:       middle.block:
; CHECK-NEXT:    [[CMP_N:%.*]] = icmp eq i64 [[SMAX16]], [[N_VEC]]
; CHECK-NEXT:    br i1 [[CMP_N]], label [[FOR_END:%.*]], label [[VEC_EPILOG_ITER_CHECK:%.*]]
; CHECK:       vec.epilog.iter.check:
; CHECK-NEXT:    [[N_VEC_REMAINING:%.*]] = and i64 [[SMAX16]], 8
; CHECK-NEXT:    [[MIN_EPILOG_ITERS_CHECK_NOT_NOT:%.*]] = icmp eq i64 [[N_VEC_REMAINING]], 0
; CHECK-NEXT:    br i1 [[MIN_EPILOG_ITERS_CHECK_NOT_NOT]], label [[VEC_EPILOG_SCALAR_PH]], label [[VEC_EPILOG_PH]]
; CHECK:       vec.epilog.ph:
; CHECK-NEXT:    [[VEC_EPILOG_RESUME_VAL:%.*]] = phi i64 [ [[N_VEC]], [[VEC_EPILOG_ITER_CHECK]] ], [ 0, [[VECTOR_MAIN_LOOP_ITER_CHECK]] ]
; CHECK-NEXT:    [[TMP9:%.*]] = icmp sgt i64 [[N]], 1
; CHECK-NEXT:    [[SMAX22:%.*]] = select i1 [[TMP9]], i64 [[N]], i64 1
; CHECK-NEXT:    [[N_VEC24:%.*]] = and i64 [[SMAX22]], 9223372036854775800
; CHECK-NEXT:    [[BROADCAST_SPLATINSERT28:%.*]] = insertelement <8 x i32> poison, i32 [[K]], i64 0
; CHECK-NEXT:    [[BROADCAST_SPLAT29:%.*]] = shufflevector <8 x i32> [[BROADCAST_SPLATINSERT28]], <8 x i32> poison, <8 x i32> zeroinitializer
; CHECK-NEXT:    [[BROADCAST_SPLATINSERT30:%.*]] = insertelement <8 x i32> poison, i32 [[NTRUNC]], i64 0
; CHECK-NEXT:    [[BROADCAST_SPLAT31:%.*]] = shufflevector <8 x i32> [[BROADCAST_SPLATINSERT30]], <8 x i32> poison, <8 x i32> zeroinitializer
; CHECK-NEXT:    [[BROADCAST_SPLATINSERT33:%.*]] = insertelement <8 x i32*> poison, i32* [[A]], i64 0
; CHECK-NEXT:    [[BROADCAST_SPLAT34:%.*]] = shufflevector <8 x i32*> [[BROADCAST_SPLATINSERT33]], <8 x i32*> poison, <8 x i32> zeroinitializer
; CHECK-NEXT:    br label [[VEC_EPILOG_VECTOR_BODY:%.*]]
; CHECK:       vec.epilog.vector.body:
; CHECK-NEXT:    [[INDEX26:%.*]] = phi i64 [ [[VEC_EPILOG_RESUME_VAL]], [[VEC_EPILOG_PH]] ], [ [[INDEX_NEXT35:%.*]], [[VEC_EPILOG_VECTOR_BODY]] ]
; CHECK-NEXT:    [[TMP10:%.*]] = getelementptr inbounds i32, i32* [[B]], i64 [[INDEX26]]
; CHECK-NEXT:    [[TMP11:%.*]] = bitcast i32* [[TMP10]] to <8 x i32>*
; CHECK-NEXT:    [[WIDE_LOAD27:%.*]] = load <8 x i32>, <8 x i32>* [[TMP11]], align 8
; CHECK-NEXT:    [[TMP12:%.*]] = icmp eq <8 x i32> [[WIDE_LOAD27]], [[BROADCAST_SPLAT29]]
; CHECK-NEXT:    [[TMP13:%.*]] = bitcast i32* [[TMP10]] to <8 x i32>*
; CHECK-NEXT:    store <8 x i32> [[BROADCAST_SPLAT31]], <8 x i32>* [[TMP13]], align 4
; CHECK-NEXT:    [[TMP14:%.*]] = getelementptr i32, i32* [[C]], i64 [[INDEX26]]
; CHECK-NEXT:    [[TMP15:%.*]] = bitcast i32* [[TMP14]] to <8 x i32>*
; CHECK-NEXT:    [[WIDE_MASKED_LOAD32:%.*]] = call <8 x i32> @llvm.masked.load.v8i32.p0v8i32(<8 x i32>* [[TMP15]], i32 8, <8 x i1> [[TMP12]], <8 x i32> poison)
; CHECK-NEXT:    call void @llvm.masked.scatter.v8i32.v8p0i32(<8 x i32> [[WIDE_MASKED_LOAD32]], <8 x i32*> [[BROADCAST_SPLAT34]], i32 4, <8 x i1> [[TMP12]])
; CHECK-NEXT:    [[INDEX_NEXT35]] = add nuw i64 [[INDEX26]], 8
<<<<<<< HEAD
; CHECK-NEXT:    [[TMP16:%.*]] = icmp eq i64 [[INDEX_NEXT35]], [[N_VEC24]]
; CHECK-NEXT:    br i1 [[TMP16]], label [[VEC_EPILOG_MIDDLE_BLOCK:%.*]], label [[VEC_EPILOG_VECTOR_BODY]], !llvm.loop [[LOOP26:![0-9]+]]
=======
; CHECK-NEXT:    [[TMP13:%.*]] = icmp eq i64 [[INDEX_NEXT35]], [[N_VEC24]]
; CHECK-NEXT:    br i1 [[TMP13]], label [[VEC_EPILOG_MIDDLE_BLOCK:%.*]], label [[VEC_EPILOG_VECTOR_BODY]], !llvm.loop [[LOOP27:![0-9]+]]
>>>>>>> ce944327
; CHECK:       vec.epilog.middle.block:
; CHECK-NEXT:    [[CMP_N25:%.*]] = icmp eq i64 [[SMAX22]], [[N_VEC24]]
; CHECK-NEXT:    br i1 [[CMP_N25]], label [[FOR_END_LOOPEXIT:%.*]], label [[VEC_EPILOG_SCALAR_PH]]
; CHECK:       vec.epilog.scalar.ph:
; CHECK-NEXT:    [[BC_RESUME_VAL:%.*]] = phi i64 [ [[N_VEC24]], [[VEC_EPILOG_MIDDLE_BLOCK]] ], [ [[N_VEC]], [[VEC_EPILOG_ITER_CHECK]] ], [ 0, [[VECTOR_MEMCHECK]] ], [ 0, [[ITER_CHECK:%.*]] ]
; CHECK-NEXT:    br label [[FOR_BODY:%.*]]
; CHECK:       for.body:
; CHECK-NEXT:    [[I:%.*]] = phi i64 [ [[I_NEXT:%.*]], [[LATCH:%.*]] ], [ [[BC_RESUME_VAL]], [[VEC_EPILOG_SCALAR_PH]] ]
; CHECK-NEXT:    [[T1:%.*]] = getelementptr inbounds i32, i32* [[B]], i64 [[I]]
; CHECK-NEXT:    [[T2:%.*]] = load i32, i32* [[T1]], align 8
; CHECK-NEXT:    [[CMP:%.*]] = icmp eq i32 [[T2]], [[K]]
; CHECK-NEXT:    store i32 [[NTRUNC]], i32* [[T1]], align 4
; CHECK-NEXT:    br i1 [[CMP]], label [[COND_STORE:%.*]], label [[LATCH]]
; CHECK:       cond_store:
; CHECK-NEXT:    [[T3:%.*]] = getelementptr inbounds i32, i32* [[C]], i64 [[I]]
; CHECK-NEXT:    [[T4:%.*]] = load i32, i32* [[T3]], align 8
; CHECK-NEXT:    store i32 [[T4]], i32* [[A]], align 4
; CHECK-NEXT:    br label [[LATCH]]
; CHECK:       latch:
; CHECK-NEXT:    [[I_NEXT]] = add nuw nsw i64 [[I]], 1
; CHECK-NEXT:    [[COND:%.*]] = icmp slt i64 [[I_NEXT]], [[N]]
; CHECK-NEXT:    br i1 [[COND]], label [[FOR_BODY]], label [[FOR_END_LOOPEXIT]], !llvm.loop [[LOOP28:![0-9]+]]
; CHECK:       for.end.loopexit:
; CHECK-NEXT:    br label [[FOR_END]]
; CHECK:       for.end:
; CHECK-NEXT:    ret void
;
entry:
  %ntrunc = trunc i64 %n to i32
  br label %for.body

for.body:                                         ; preds = %for.body, %entry
  %i = phi i64 [ %i.next, %latch ], [ 0, %entry ]
  %t1 = getelementptr inbounds i32, i32* %b, i64 %i
  %t2 = load i32, i32* %t1, align 8
  %cmp = icmp eq i32 %t2, %k
  store i32 %ntrunc, i32* %t1
  br i1 %cmp, label %cond_store, label %latch

cond_store:
  %t3 = getelementptr inbounds i32, i32* %c, i64 %i
  %t4 = load i32, i32* %t3, align 8
  store i32 %t4, i32* %a
  br label %latch

latch:
  %i.next = add nuw nsw i64 %i, 1
  %cond = icmp slt i64 %i.next, %n
  br i1 %cond, label %for.body, label %for.end

for.end:                                          ; preds = %for.body
  ret void
}<|MERGE_RESOLUTION|>--- conflicted
+++ resolved
@@ -11,16 +11,10 @@
 ; CHECK-LABEL: @inv_val_store_to_inv_address_with_reduction(
 ; CHECK-NEXT:  iter.check:
 ; CHECK-NEXT:    [[NTRUNC:%.*]] = trunc i64 [[N:%.*]] to i32
-<<<<<<< HEAD
 ; CHECK-NEXT:    [[TMP0:%.*]] = icmp sgt i64 [[N]], 1
 ; CHECK-NEXT:    [[SMAX6:%.*]] = select i1 [[TMP0]], i64 [[N]], i64 1
-; CHECK-NEXT:    [[MIN_ITERS_CHECK:%.*]] = icmp ult i64 [[SMAX6]], 64
-; CHECK-NEXT:    br i1 [[MIN_ITERS_CHECK]], label [[SCALAR_PH:%.*]], label [[VECTOR_MEMCHECK:%.*]]
-=======
-; CHECK-NEXT:    [[SMAX6:%.*]] = call i64 @llvm.smax.i64(i64 [[N]], i64 1)
 ; CHECK-NEXT:    [[MIN_ITERS_CHECK:%.*]] = icmp ult i64 [[SMAX6]], 8
 ; CHECK-NEXT:    br i1 [[MIN_ITERS_CHECK]], label [[VEC_EPILOG_SCALAR_PH:%.*]], label [[VECTOR_MEMCHECK:%.*]]
->>>>>>> ce944327
 ; CHECK:       vector.memcheck:
 ; CHECK-NEXT:    [[SCEVGEP:%.*]] = getelementptr i32, i32* [[A:%.*]], i64 1
 ; CHECK-NEXT:    [[TMP1:%.*]] = icmp sgt i64 [[N]], 1
@@ -38,69 +32,35 @@
 ; CHECK-NEXT:    br label [[VECTOR_BODY:%.*]]
 ; CHECK:       vector.body:
 ; CHECK-NEXT:    [[INDEX:%.*]] = phi i64 [ 0, [[VECTOR_PH]] ], [ [[INDEX_NEXT:%.*]], [[VECTOR_BODY]] ]
-<<<<<<< HEAD
 ; CHECK-NEXT:    [[VEC_PHI:%.*]] = phi <16 x i32> [ zeroinitializer, [[VECTOR_PH]] ], [ [[TMP10:%.*]], [[VECTOR_BODY]] ]
-; CHECK-NEXT:    [[VEC_PHI7:%.*]] = phi <16 x i32> [ zeroinitializer, [[VECTOR_PH]] ], [ [[TMP11:%.*]], [[VECTOR_BODY]] ]
-; CHECK-NEXT:    [[VEC_PHI8:%.*]] = phi <16 x i32> [ zeroinitializer, [[VECTOR_PH]] ], [ [[TMP12:%.*]], [[VECTOR_BODY]] ]
-; CHECK-NEXT:    [[VEC_PHI9:%.*]] = phi <16 x i32> [ zeroinitializer, [[VECTOR_PH]] ], [ [[TMP13:%.*]], [[VECTOR_BODY]] ]
+; CHECK-NEXT:    [[VEC_PHI8:%.*]] = phi <16 x i32> [ zeroinitializer, [[VECTOR_PH]] ], [ [[TMP11:%.*]], [[VECTOR_BODY]] ]
+; CHECK-NEXT:    [[VEC_PHI9:%.*]] = phi <16 x i32> [ zeroinitializer, [[VECTOR_PH]] ], [ [[TMP12:%.*]], [[VECTOR_BODY]] ]
+; CHECK-NEXT:    [[VEC_PHI10:%.*]] = phi <16 x i32> [ zeroinitializer, [[VECTOR_PH]] ], [ [[TMP13:%.*]], [[VECTOR_BODY]] ]
 ; CHECK-NEXT:    [[TMP2:%.*]] = getelementptr inbounds i32, i32* [[B]], i64 [[INDEX]]
 ; CHECK-NEXT:    [[TMP3:%.*]] = bitcast i32* [[TMP2]] to <16 x i32>*
 ; CHECK-NEXT:    [[WIDE_LOAD:%.*]] = load <16 x i32>, <16 x i32>* [[TMP3]], align 8, !alias.scope !0
 ; CHECK-NEXT:    [[TMP4:%.*]] = getelementptr inbounds i32, i32* [[TMP2]], i64 16
 ; CHECK-NEXT:    [[TMP5:%.*]] = bitcast i32* [[TMP4]] to <16 x i32>*
-; CHECK-NEXT:    [[WIDE_LOAD10:%.*]] = load <16 x i32>, <16 x i32>* [[TMP5]], align 8, !alias.scope !0
+; CHECK-NEXT:    [[WIDE_LOAD11:%.*]] = load <16 x i32>, <16 x i32>* [[TMP5]], align 8, !alias.scope !0
 ; CHECK-NEXT:    [[TMP6:%.*]] = getelementptr inbounds i32, i32* [[TMP2]], i64 32
 ; CHECK-NEXT:    [[TMP7:%.*]] = bitcast i32* [[TMP6]] to <16 x i32>*
-; CHECK-NEXT:    [[WIDE_LOAD11:%.*]] = load <16 x i32>, <16 x i32>* [[TMP7]], align 8, !alias.scope !0
+; CHECK-NEXT:    [[WIDE_LOAD12:%.*]] = load <16 x i32>, <16 x i32>* [[TMP7]], align 8, !alias.scope !0
 ; CHECK-NEXT:    [[TMP8:%.*]] = getelementptr inbounds i32, i32* [[TMP2]], i64 48
 ; CHECK-NEXT:    [[TMP9:%.*]] = bitcast i32* [[TMP8]] to <16 x i32>*
-; CHECK-NEXT:    [[WIDE_LOAD12:%.*]] = load <16 x i32>, <16 x i32>* [[TMP9]], align 8, !alias.scope !0
+; CHECK-NEXT:    [[WIDE_LOAD13:%.*]] = load <16 x i32>, <16 x i32>* [[TMP9]], align 8, !alias.scope !0
 ; CHECK-NEXT:    [[TMP10]] = add <16 x i32> [[VEC_PHI]], [[WIDE_LOAD]]
-; CHECK-NEXT:    [[TMP11]] = add <16 x i32> [[VEC_PHI7]], [[WIDE_LOAD10]]
-; CHECK-NEXT:    [[TMP12]] = add <16 x i32> [[VEC_PHI8]], [[WIDE_LOAD11]]
-; CHECK-NEXT:    [[TMP13]] = add <16 x i32> [[VEC_PHI9]], [[WIDE_LOAD12]]
-=======
-; CHECK-NEXT:    [[VEC_PHI:%.*]] = phi <16 x i32> [ zeroinitializer, [[VECTOR_PH]] ], [ [[TMP8:%.*]], [[VECTOR_BODY]] ]
-; CHECK-NEXT:    [[VEC_PHI8:%.*]] = phi <16 x i32> [ zeroinitializer, [[VECTOR_PH]] ], [ [[TMP9:%.*]], [[VECTOR_BODY]] ]
-; CHECK-NEXT:    [[VEC_PHI9:%.*]] = phi <16 x i32> [ zeroinitializer, [[VECTOR_PH]] ], [ [[TMP10:%.*]], [[VECTOR_BODY]] ]
-; CHECK-NEXT:    [[VEC_PHI10:%.*]] = phi <16 x i32> [ zeroinitializer, [[VECTOR_PH]] ], [ [[TMP11:%.*]], [[VECTOR_BODY]] ]
-; CHECK-NEXT:    [[TMP0:%.*]] = getelementptr inbounds i32, i32* [[B]], i64 [[INDEX]]
-; CHECK-NEXT:    [[TMP1:%.*]] = bitcast i32* [[TMP0]] to <16 x i32>*
-; CHECK-NEXT:    [[WIDE_LOAD:%.*]] = load <16 x i32>, <16 x i32>* [[TMP1]], align 8, !alias.scope !0
-; CHECK-NEXT:    [[TMP2:%.*]] = getelementptr inbounds i32, i32* [[TMP0]], i64 16
-; CHECK-NEXT:    [[TMP3:%.*]] = bitcast i32* [[TMP2]] to <16 x i32>*
-; CHECK-NEXT:    [[WIDE_LOAD11:%.*]] = load <16 x i32>, <16 x i32>* [[TMP3]], align 8, !alias.scope !0
-; CHECK-NEXT:    [[TMP4:%.*]] = getelementptr inbounds i32, i32* [[TMP0]], i64 32
-; CHECK-NEXT:    [[TMP5:%.*]] = bitcast i32* [[TMP4]] to <16 x i32>*
-; CHECK-NEXT:    [[WIDE_LOAD12:%.*]] = load <16 x i32>, <16 x i32>* [[TMP5]], align 8, !alias.scope !0
-; CHECK-NEXT:    [[TMP6:%.*]] = getelementptr inbounds i32, i32* [[TMP0]], i64 48
-; CHECK-NEXT:    [[TMP7:%.*]] = bitcast i32* [[TMP6]] to <16 x i32>*
-; CHECK-NEXT:    [[WIDE_LOAD13:%.*]] = load <16 x i32>, <16 x i32>* [[TMP7]], align 8, !alias.scope !0
-; CHECK-NEXT:    [[TMP8]] = add <16 x i32> [[VEC_PHI]], [[WIDE_LOAD]]
-; CHECK-NEXT:    [[TMP9]] = add <16 x i32> [[VEC_PHI8]], [[WIDE_LOAD11]]
-; CHECK-NEXT:    [[TMP10]] = add <16 x i32> [[VEC_PHI9]], [[WIDE_LOAD12]]
-; CHECK-NEXT:    [[TMP11]] = add <16 x i32> [[VEC_PHI10]], [[WIDE_LOAD13]]
->>>>>>> ce944327
+; CHECK-NEXT:    [[TMP11]] = add <16 x i32> [[VEC_PHI8]], [[WIDE_LOAD11]]
+; CHECK-NEXT:    [[TMP12]] = add <16 x i32> [[VEC_PHI9]], [[WIDE_LOAD12]]
+; CHECK-NEXT:    [[TMP13]] = add <16 x i32> [[VEC_PHI10]], [[WIDE_LOAD13]]
 ; CHECK-NEXT:    store i32 [[NTRUNC]], i32* [[A]], align 4, !alias.scope !3, !noalias !0
 ; CHECK-NEXT:    [[INDEX_NEXT]] = add nuw i64 [[INDEX]], 64
 ; CHECK-NEXT:    [[TMP14:%.*]] = icmp eq i64 [[INDEX_NEXT]], [[N_VEC]]
 ; CHECK-NEXT:    br i1 [[TMP14]], label [[MIDDLE_BLOCK:%.*]], label [[VECTOR_BODY]], !llvm.loop [[LOOP5:![0-9]+]]
 ; CHECK:       middle.block:
-<<<<<<< HEAD
 ; CHECK-NEXT:    [[BIN_RDX:%.*]] = add <16 x i32> [[TMP11]], [[TMP10]]
-; CHECK-NEXT:    [[BIN_RDX13:%.*]] = add <16 x i32> [[TMP12]], [[BIN_RDX]]
-; CHECK-NEXT:    [[BIN_RDX14:%.*]] = add <16 x i32> [[TMP13]], [[BIN_RDX13]]
-; CHECK-NEXT:    [[TMP15:%.*]] = call i32 @llvm.vector.reduce.add.v16i32(<16 x i32> [[BIN_RDX14]])
-; CHECK-NEXT:    [[CMP_N:%.*]] = icmp eq i64 [[SMAX6]], [[N_VEC]]
-; CHECK-NEXT:    br i1 [[CMP_N]], label [[FOR_END:%.*]], label [[SCALAR_PH]]
-; CHECK:       scalar.ph:
-; CHECK-NEXT:    [[BC_RESUME_VAL:%.*]] = phi i64 [ [[N_VEC]], [[MIDDLE_BLOCK]] ], [ 0, [[ENTRY:%.*]] ], [ 0, [[VECTOR_MEMCHECK]] ]
-; CHECK-NEXT:    [[BC_MERGE_RDX:%.*]] = phi i32 [ [[TMP15]], [[MIDDLE_BLOCK]] ], [ 0, [[ENTRY]] ], [ 0, [[VECTOR_MEMCHECK]] ]
-=======
-; CHECK-NEXT:    [[BIN_RDX:%.*]] = add <16 x i32> [[TMP9]], [[TMP8]]
-; CHECK-NEXT:    [[BIN_RDX14:%.*]] = add <16 x i32> [[TMP10]], [[BIN_RDX]]
-; CHECK-NEXT:    [[BIN_RDX15:%.*]] = add <16 x i32> [[TMP11]], [[BIN_RDX14]]
-; CHECK-NEXT:    [[TMP13:%.*]] = call i32 @llvm.vector.reduce.add.v16i32(<16 x i32> [[BIN_RDX15]])
+; CHECK-NEXT:    [[BIN_RDX14:%.*]] = add <16 x i32> [[TMP12]], [[BIN_RDX]]
+; CHECK-NEXT:    [[BIN_RDX15:%.*]] = add <16 x i32> [[TMP13]], [[BIN_RDX14]]
+; CHECK-NEXT:    [[TMP15:%.*]] = call i32 @llvm.vector.reduce.add.v16i32(<16 x i32> [[BIN_RDX15]])
 ; CHECK-NEXT:    [[CMP_N:%.*]] = icmp eq i64 [[SMAX6]], [[N_VEC]]
 ; CHECK-NEXT:    br i1 [[CMP_N]], label [[FOR_END:%.*]], label [[VEC_EPILOG_ITER_CHECK:%.*]]
 ; CHECK:       vec.epilog.iter.check:
@@ -108,31 +68,31 @@
 ; CHECK-NEXT:    [[MIN_EPILOG_ITERS_CHECK:%.*]] = icmp eq i64 [[N_VEC_REMAINING]], 0
 ; CHECK-NEXT:    br i1 [[MIN_EPILOG_ITERS_CHECK]], label [[VEC_EPILOG_SCALAR_PH]], label [[VEC_EPILOG_PH]]
 ; CHECK:       vec.epilog.ph:
-; CHECK-NEXT:    [[BC_MERGE_RDX:%.*]] = phi i32 [ 0, [[VECTOR_MAIN_LOOP_ITER_CHECK]] ], [ [[TMP13]], [[VEC_EPILOG_ITER_CHECK]] ]
+; CHECK-NEXT:    [[BC_MERGE_RDX:%.*]] = phi i32 [ 0, [[VECTOR_MAIN_LOOP_ITER_CHECK]] ], [ [[TMP15]], [[VEC_EPILOG_ITER_CHECK]] ]
 ; CHECK-NEXT:    [[VEC_EPILOG_RESUME_VAL:%.*]] = phi i64 [ 0, [[VECTOR_MAIN_LOOP_ITER_CHECK]] ], [ [[N_VEC]], [[VEC_EPILOG_ITER_CHECK]] ]
-; CHECK-NEXT:    [[SMAX16:%.*]] = call i64 @llvm.smax.i64(i64 [[N]], i64 1)
+; CHECK-NEXT:    [[TMP16:%.*]] = icmp sgt i64 [[N]], 1
+; CHECK-NEXT:    [[SMAX16:%.*]] = select i1 [[TMP16]], i64 [[N]], i64 1
 ; CHECK-NEXT:    [[N_VEC18:%.*]] = and i64 [[SMAX16]], 9223372036854775800
-; CHECK-NEXT:    [[TMP14:%.*]] = insertelement <8 x i32> <i32 poison, i32 0, i32 0, i32 0, i32 0, i32 0, i32 0, i32 0>, i32 [[BC_MERGE_RDX]], i64 0
+; CHECK-NEXT:    [[TMP17:%.*]] = insertelement <8 x i32> <i32 poison, i32 0, i32 0, i32 0, i32 0, i32 0, i32 0, i32 0>, i32 [[BC_MERGE_RDX]], i64 0
 ; CHECK-NEXT:    br label [[VEC_EPILOG_VECTOR_BODY:%.*]]
 ; CHECK:       vec.epilog.vector.body:
 ; CHECK-NEXT:    [[INDEX20:%.*]] = phi i64 [ [[VEC_EPILOG_RESUME_VAL]], [[VEC_EPILOG_PH]] ], [ [[INDEX_NEXT23:%.*]], [[VEC_EPILOG_VECTOR_BODY]] ]
-; CHECK-NEXT:    [[VEC_PHI21:%.*]] = phi <8 x i32> [ [[TMP14]], [[VEC_EPILOG_PH]] ], [ [[TMP17:%.*]], [[VEC_EPILOG_VECTOR_BODY]] ]
-; CHECK-NEXT:    [[TMP15:%.*]] = getelementptr inbounds i32, i32* [[B]], i64 [[INDEX20]]
-; CHECK-NEXT:    [[TMP16:%.*]] = bitcast i32* [[TMP15]] to <8 x i32>*
-; CHECK-NEXT:    [[WIDE_LOAD22:%.*]] = load <8 x i32>, <8 x i32>* [[TMP16]], align 8
-; CHECK-NEXT:    [[TMP17]] = add <8 x i32> [[VEC_PHI21]], [[WIDE_LOAD22]]
+; CHECK-NEXT:    [[VEC_PHI21:%.*]] = phi <8 x i32> [ [[TMP17]], [[VEC_EPILOG_PH]] ], [ [[TMP20:%.*]], [[VEC_EPILOG_VECTOR_BODY]] ]
+; CHECK-NEXT:    [[TMP18:%.*]] = getelementptr inbounds i32, i32* [[B]], i64 [[INDEX20]]
+; CHECK-NEXT:    [[TMP19:%.*]] = bitcast i32* [[TMP18]] to <8 x i32>*
+; CHECK-NEXT:    [[WIDE_LOAD22:%.*]] = load <8 x i32>, <8 x i32>* [[TMP19]], align 8
+; CHECK-NEXT:    [[TMP20]] = add <8 x i32> [[VEC_PHI21]], [[WIDE_LOAD22]]
 ; CHECK-NEXT:    store i32 [[NTRUNC]], i32* [[A]], align 4
 ; CHECK-NEXT:    [[INDEX_NEXT23]] = add nuw i64 [[INDEX20]], 8
-; CHECK-NEXT:    [[TMP18:%.*]] = icmp eq i64 [[INDEX_NEXT23]], [[N_VEC18]]
-; CHECK-NEXT:    br i1 [[TMP18]], label [[VEC_EPILOG_MIDDLE_BLOCK:%.*]], label [[VEC_EPILOG_VECTOR_BODY]], !llvm.loop [[LOOP7:![0-9]+]]
+; CHECK-NEXT:    [[TMP21:%.*]] = icmp eq i64 [[INDEX_NEXT23]], [[N_VEC18]]
+; CHECK-NEXT:    br i1 [[TMP21]], label [[VEC_EPILOG_MIDDLE_BLOCK:%.*]], label [[VEC_EPILOG_VECTOR_BODY]], !llvm.loop [[LOOP7:![0-9]+]]
 ; CHECK:       vec.epilog.middle.block:
-; CHECK-NEXT:    [[TMP19:%.*]] = call i32 @llvm.vector.reduce.add.v8i32(<8 x i32> [[TMP17]])
+; CHECK-NEXT:    [[TMP22:%.*]] = call i32 @llvm.vector.reduce.add.v8i32(<8 x i32> [[TMP20]])
 ; CHECK-NEXT:    [[CMP_N19:%.*]] = icmp eq i64 [[SMAX16]], [[N_VEC18]]
 ; CHECK-NEXT:    br i1 [[CMP_N19]], label [[FOR_END_LOOPEXIT:%.*]], label [[VEC_EPILOG_SCALAR_PH]]
 ; CHECK:       vec.epilog.scalar.ph:
 ; CHECK-NEXT:    [[BC_RESUME_VAL:%.*]] = phi i64 [ [[N_VEC18]], [[VEC_EPILOG_MIDDLE_BLOCK]] ], [ [[N_VEC]], [[VEC_EPILOG_ITER_CHECK]] ], [ 0, [[VECTOR_MEMCHECK]] ], [ 0, [[ITER_CHECK:%.*]] ]
-; CHECK-NEXT:    [[BC_MERGE_RDX24:%.*]] = phi i32 [ [[TMP19]], [[VEC_EPILOG_MIDDLE_BLOCK]] ], [ [[TMP13]], [[VEC_EPILOG_ITER_CHECK]] ], [ 0, [[VECTOR_MEMCHECK]] ], [ 0, [[ITER_CHECK]] ]
->>>>>>> ce944327
+; CHECK-NEXT:    [[BC_MERGE_RDX24:%.*]] = phi i32 [ [[TMP22]], [[VEC_EPILOG_MIDDLE_BLOCK]] ], [ [[TMP15]], [[VEC_EPILOG_ITER_CHECK]] ], [ 0, [[VECTOR_MEMCHECK]] ], [ 0, [[ITER_CHECK]] ]
 ; CHECK-NEXT:    br label [[FOR_BODY:%.*]]
 ; CHECK:       for.body:
 ; CHECK-NEXT:    [[I:%.*]] = phi i64 [ [[I_NEXT:%.*]], [[FOR_BODY]] ], [ [[BC_RESUME_VAL]], [[VEC_EPILOG_SCALAR_PH]] ]
@@ -145,14 +105,10 @@
 ; CHECK-NEXT:    [[COND:%.*]] = icmp slt i64 [[I_NEXT]], [[N]]
 ; CHECK-NEXT:    br i1 [[COND]], label [[FOR_BODY]], label [[FOR_END_LOOPEXIT]], !llvm.loop [[LOOP9:![0-9]+]]
 ; CHECK:       for.end.loopexit:
-; CHECK-NEXT:    [[T3_LCSSA:%.*]] = phi i32 [ [[T3]], [[FOR_BODY]] ], [ [[TMP19]], [[VEC_EPILOG_MIDDLE_BLOCK]] ]
+; CHECK-NEXT:    [[T3_LCSSA:%.*]] = phi i32 [ [[T3]], [[FOR_BODY]] ], [ [[TMP22]], [[VEC_EPILOG_MIDDLE_BLOCK]] ]
 ; CHECK-NEXT:    br label [[FOR_END]]
 ; CHECK:       for.end:
-<<<<<<< HEAD
-; CHECK-NEXT:    [[T4:%.*]] = phi i32 [ [[T3]], [[FOR_BODY]] ], [ [[TMP15]], [[MIDDLE_BLOCK]] ]
-=======
-; CHECK-NEXT:    [[T4:%.*]] = phi i32 [ [[TMP13]], [[MIDDLE_BLOCK]] ], [ [[T3_LCSSA]], [[FOR_END_LOOPEXIT]] ]
->>>>>>> ce944327
+; CHECK-NEXT:    [[T4:%.*]] = phi i32 [ [[TMP15]], [[MIDDLE_BLOCK]] ], [ [[T3_LCSSA]], [[FOR_END_LOOPEXIT]] ]
 ; CHECK-NEXT:    ret i32 [[T4]]
 ;
 entry:
@@ -208,29 +164,16 @@
 ; CHECK-NEXT:    br label [[VECTOR_BODY:%.*]]
 ; CHECK:       vector.body:
 ; CHECK-NEXT:    [[INDEX:%.*]] = phi i64 [ 0, [[VECTOR_PH]] ], [ [[INDEX_NEXT:%.*]], [[VECTOR_BODY]] ]
-<<<<<<< HEAD
 ; CHECK-NEXT:    [[TMP2:%.*]] = getelementptr inbounds i32, i32* [[B]], i64 [[INDEX]]
 ; CHECK-NEXT:    [[TMP3:%.*]] = bitcast i32* [[TMP2]] to <16 x i32>*
-; CHECK-NEXT:    [[WIDE_LOAD:%.*]] = load <16 x i32>, <16 x i32>* [[TMP3]], align 8, !alias.scope !8, !noalias !11
+; CHECK-NEXT:    [[WIDE_LOAD:%.*]] = load <16 x i32>, <16 x i32>* [[TMP3]], align 8, !alias.scope !10, !noalias !13
 ; CHECK-NEXT:    [[TMP4:%.*]] = icmp eq <16 x i32> [[WIDE_LOAD]], [[BROADCAST_SPLAT]]
 ; CHECK-NEXT:    [[TMP5:%.*]] = bitcast i32* [[TMP2]] to <16 x i32>*
-; CHECK-NEXT:    store <16 x i32> [[BROADCAST_SPLAT9]], <16 x i32>* [[TMP5]], align 4, !alias.scope !8, !noalias !11
-; CHECK-NEXT:    call void @llvm.masked.scatter.v16i32.v16p0i32(<16 x i32> [[BROADCAST_SPLAT9]], <16 x i32*> [[BROADCAST_SPLAT11]], i32 4, <16 x i1> [[TMP4]]), !alias.scope !11
+; CHECK-NEXT:    store <16 x i32> [[BROADCAST_SPLAT9]], <16 x i32>* [[TMP5]], align 4, !alias.scope !10, !noalias !13
+; CHECK-NEXT:    call void @llvm.masked.scatter.v16i32.v16p0i32(<16 x i32> [[BROADCAST_SPLAT9]], <16 x i32*> [[BROADCAST_SPLAT11]], i32 4, <16 x i1> [[TMP4]]), !alias.scope !13
 ; CHECK-NEXT:    [[INDEX_NEXT]] = add nuw i64 [[INDEX]], 16
 ; CHECK-NEXT:    [[TMP6:%.*]] = icmp eq i64 [[INDEX_NEXT]], [[N_VEC]]
-; CHECK-NEXT:    br i1 [[TMP6]], label [[MIDDLE_BLOCK:%.*]], label [[VECTOR_BODY]], !llvm.loop [[LOOP13:![0-9]+]]
-=======
-; CHECK-NEXT:    [[TMP0:%.*]] = getelementptr inbounds i32, i32* [[B]], i64 [[INDEX]]
-; CHECK-NEXT:    [[TMP1:%.*]] = bitcast i32* [[TMP0]] to <16 x i32>*
-; CHECK-NEXT:    [[WIDE_LOAD:%.*]] = load <16 x i32>, <16 x i32>* [[TMP1]], align 8, !alias.scope !10, !noalias !13
-; CHECK-NEXT:    [[TMP2:%.*]] = icmp eq <16 x i32> [[WIDE_LOAD]], [[BROADCAST_SPLAT]]
-; CHECK-NEXT:    [[TMP3:%.*]] = bitcast i32* [[TMP0]] to <16 x i32>*
-; CHECK-NEXT:    store <16 x i32> [[BROADCAST_SPLAT9]], <16 x i32>* [[TMP3]], align 4, !alias.scope !10, !noalias !13
-; CHECK-NEXT:    call void @llvm.masked.scatter.v16i32.v16p0i32(<16 x i32> [[BROADCAST_SPLAT9]], <16 x i32*> [[BROADCAST_SPLAT11]], i32 4, <16 x i1> [[TMP2]]), !alias.scope !13
-; CHECK-NEXT:    [[INDEX_NEXT]] = add nuw i64 [[INDEX]], 16
-; CHECK-NEXT:    [[TMP4:%.*]] = icmp eq i64 [[INDEX_NEXT]], [[N_VEC]]
-; CHECK-NEXT:    br i1 [[TMP4]], label [[MIDDLE_BLOCK:%.*]], label [[VECTOR_BODY]], !llvm.loop [[LOOP15:![0-9]+]]
->>>>>>> ce944327
+; CHECK-NEXT:    br i1 [[TMP6]], label [[MIDDLE_BLOCK:%.*]], label [[VECTOR_BODY]], !llvm.loop [[LOOP15:![0-9]+]]
 ; CHECK:       middle.block:
 ; CHECK-NEXT:    [[CMP_N:%.*]] = icmp eq i64 [[SMAX6]], [[N_VEC]]
 ; CHECK-NEXT:    br i1 [[CMP_N]], label [[FOR_END:%.*]], label [[VEC_EPILOG_ITER_CHECK:%.*]]
@@ -260,13 +203,8 @@
 ; CHECK-NEXT:    store <8 x i32> [[BROADCAST_SPLAT21]], <8 x i32>* [[TMP11]], align 4
 ; CHECK-NEXT:    call void @llvm.masked.scatter.v8i32.v8p0i32(<8 x i32> [[BROADCAST_SPLAT21]], <8 x i32*> [[BROADCAST_SPLAT23]], i32 4, <8 x i1> [[TMP10]])
 ; CHECK-NEXT:    [[INDEX_NEXT24]] = add nuw i64 [[INDEX16]], 8
-<<<<<<< HEAD
 ; CHECK-NEXT:    [[TMP12:%.*]] = icmp eq i64 [[INDEX_NEXT24]], [[N_VEC14]]
-; CHECK-NEXT:    br i1 [[TMP12]], label [[VEC_EPILOG_MIDDLE_BLOCK:%.*]], label [[VEC_EPILOG_VECTOR_BODY]], !llvm.loop [[LOOP14:![0-9]+]]
-=======
-; CHECK-NEXT:    [[TMP9:%.*]] = icmp eq i64 [[INDEX_NEXT24]], [[N_VEC14]]
-; CHECK-NEXT:    br i1 [[TMP9]], label [[VEC_EPILOG_MIDDLE_BLOCK:%.*]], label [[VEC_EPILOG_VECTOR_BODY]], !llvm.loop [[LOOP16:![0-9]+]]
->>>>>>> ce944327
+; CHECK-NEXT:    br i1 [[TMP12]], label [[VEC_EPILOG_MIDDLE_BLOCK:%.*]], label [[VEC_EPILOG_VECTOR_BODY]], !llvm.loop [[LOOP16:![0-9]+]]
 ; CHECK:       vec.epilog.middle.block:
 ; CHECK-NEXT:    [[CMP_N15:%.*]] = icmp eq i64 [[SMAX12]], [[N_VEC14]]
 ; CHECK-NEXT:    br i1 [[CMP_N15]], label [[FOR_END_LOOPEXIT:%.*]], label [[VEC_EPILOG_SCALAR_PH]]
@@ -357,35 +295,19 @@
 ; CHECK-NEXT:    br label [[VECTOR_BODY:%.*]]
 ; CHECK:       vector.body:
 ; CHECK-NEXT:    [[INDEX:%.*]] = phi i64 [ 0, [[VECTOR_PH]] ], [ [[INDEX_NEXT:%.*]], [[VECTOR_BODY]] ]
-<<<<<<< HEAD
 ; CHECK-NEXT:    [[TMP2:%.*]] = getelementptr inbounds i32, i32* [[B]], i64 [[INDEX]]
 ; CHECK-NEXT:    [[TMP3:%.*]] = bitcast i32* [[TMP2]] to <16 x i32>*
-; CHECK-NEXT:    [[WIDE_LOAD:%.*]] = load <16 x i32>, <16 x i32>* [[TMP3]], align 8, !alias.scope !17, !noalias !20
+; CHECK-NEXT:    [[WIDE_LOAD:%.*]] = load <16 x i32>, <16 x i32>* [[TMP3]], align 8, !alias.scope !18, !noalias !21
 ; CHECK-NEXT:    [[TMP4:%.*]] = icmp eq <16 x i32> [[WIDE_LOAD]], [[BROADCAST_SPLAT]]
 ; CHECK-NEXT:    [[TMP5:%.*]] = bitcast i32* [[TMP2]] to <16 x i32>*
-; CHECK-NEXT:    store <16 x i32> [[BROADCAST_SPLAT19]], <16 x i32>* [[TMP5]], align 4, !alias.scope !17, !noalias !20
+; CHECK-NEXT:    store <16 x i32> [[BROADCAST_SPLAT19]], <16 x i32>* [[TMP5]], align 4, !alias.scope !18, !noalias !21
 ; CHECK-NEXT:    [[TMP6:%.*]] = getelementptr i32, i32* [[C]], i64 [[INDEX]]
 ; CHECK-NEXT:    [[TMP7:%.*]] = bitcast i32* [[TMP6]] to <16 x i32>*
-; CHECK-NEXT:    [[WIDE_MASKED_LOAD:%.*]] = call <16 x i32> @llvm.masked.load.v16i32.p0v16i32(<16 x i32>* [[TMP7]], i32 8, <16 x i1> [[TMP4]], <16 x i32> poison), !alias.scope !23
-; CHECK-NEXT:    call void @llvm.masked.scatter.v16i32.v16p0i32(<16 x i32> [[WIDE_MASKED_LOAD]], <16 x i32*> [[BROADCAST_SPLAT21]], i32 4, <16 x i1> [[TMP4]]), !alias.scope !24, !noalias !23
+; CHECK-NEXT:    [[WIDE_MASKED_LOAD:%.*]] = call <16 x i32> @llvm.masked.load.v16i32.p0v16i32(<16 x i32>* [[TMP7]], i32 8, <16 x i1> [[TMP4]], <16 x i32> poison), !alias.scope !24
+; CHECK-NEXT:    call void @llvm.masked.scatter.v16i32.v16p0i32(<16 x i32> [[WIDE_MASKED_LOAD]], <16 x i32*> [[BROADCAST_SPLAT21]], i32 4, <16 x i1> [[TMP4]]), !alias.scope !25, !noalias !24
 ; CHECK-NEXT:    [[INDEX_NEXT]] = add nuw i64 [[INDEX]], 16
 ; CHECK-NEXT:    [[TMP8:%.*]] = icmp eq i64 [[INDEX_NEXT]], [[N_VEC]]
-; CHECK-NEXT:    br i1 [[TMP8]], label [[MIDDLE_BLOCK:%.*]], label [[VECTOR_BODY]], !llvm.loop [[LOOP25:![0-9]+]]
-=======
-; CHECK-NEXT:    [[TMP0:%.*]] = getelementptr inbounds i32, i32* [[B]], i64 [[INDEX]]
-; CHECK-NEXT:    [[TMP1:%.*]] = bitcast i32* [[TMP0]] to <16 x i32>*
-; CHECK-NEXT:    [[WIDE_LOAD:%.*]] = load <16 x i32>, <16 x i32>* [[TMP1]], align 8, !alias.scope !18, !noalias !21
-; CHECK-NEXT:    [[TMP2:%.*]] = icmp eq <16 x i32> [[WIDE_LOAD]], [[BROADCAST_SPLAT]]
-; CHECK-NEXT:    [[TMP3:%.*]] = bitcast i32* [[TMP0]] to <16 x i32>*
-; CHECK-NEXT:    store <16 x i32> [[BROADCAST_SPLAT19]], <16 x i32>* [[TMP3]], align 4, !alias.scope !18, !noalias !21
-; CHECK-NEXT:    [[TMP4:%.*]] = getelementptr i32, i32* [[C]], i64 [[INDEX]]
-; CHECK-NEXT:    [[TMP5:%.*]] = bitcast i32* [[TMP4]] to <16 x i32>*
-; CHECK-NEXT:    [[WIDE_MASKED_LOAD:%.*]] = call <16 x i32> @llvm.masked.load.v16i32.p0v16i32(<16 x i32>* [[TMP5]], i32 8, <16 x i1> [[TMP2]], <16 x i32> poison), !alias.scope !24
-; CHECK-NEXT:    call void @llvm.masked.scatter.v16i32.v16p0i32(<16 x i32> [[WIDE_MASKED_LOAD]], <16 x i32*> [[BROADCAST_SPLAT21]], i32 4, <16 x i1> [[TMP2]]), !alias.scope !25, !noalias !24
-; CHECK-NEXT:    [[INDEX_NEXT]] = add nuw i64 [[INDEX]], 16
-; CHECK-NEXT:    [[TMP6:%.*]] = icmp eq i64 [[INDEX_NEXT]], [[N_VEC]]
-; CHECK-NEXT:    br i1 [[TMP6]], label [[MIDDLE_BLOCK:%.*]], label [[VECTOR_BODY]], !llvm.loop [[LOOP26:![0-9]+]]
->>>>>>> ce944327
+; CHECK-NEXT:    br i1 [[TMP8]], label [[MIDDLE_BLOCK:%.*]], label [[VECTOR_BODY]], !llvm.loop [[LOOP26:![0-9]+]]
 ; CHECK:       middle.block:
 ; CHECK-NEXT:    [[CMP_N:%.*]] = icmp eq i64 [[SMAX16]], [[N_VEC]]
 ; CHECK-NEXT:    br i1 [[CMP_N]], label [[FOR_END:%.*]], label [[VEC_EPILOG_ITER_CHECK:%.*]]
@@ -418,13 +340,8 @@
 ; CHECK-NEXT:    [[WIDE_MASKED_LOAD32:%.*]] = call <8 x i32> @llvm.masked.load.v8i32.p0v8i32(<8 x i32>* [[TMP15]], i32 8, <8 x i1> [[TMP12]], <8 x i32> poison)
 ; CHECK-NEXT:    call void @llvm.masked.scatter.v8i32.v8p0i32(<8 x i32> [[WIDE_MASKED_LOAD32]], <8 x i32*> [[BROADCAST_SPLAT34]], i32 4, <8 x i1> [[TMP12]])
 ; CHECK-NEXT:    [[INDEX_NEXT35]] = add nuw i64 [[INDEX26]], 8
-<<<<<<< HEAD
 ; CHECK-NEXT:    [[TMP16:%.*]] = icmp eq i64 [[INDEX_NEXT35]], [[N_VEC24]]
-; CHECK-NEXT:    br i1 [[TMP16]], label [[VEC_EPILOG_MIDDLE_BLOCK:%.*]], label [[VEC_EPILOG_VECTOR_BODY]], !llvm.loop [[LOOP26:![0-9]+]]
-=======
-; CHECK-NEXT:    [[TMP13:%.*]] = icmp eq i64 [[INDEX_NEXT35]], [[N_VEC24]]
-; CHECK-NEXT:    br i1 [[TMP13]], label [[VEC_EPILOG_MIDDLE_BLOCK:%.*]], label [[VEC_EPILOG_VECTOR_BODY]], !llvm.loop [[LOOP27:![0-9]+]]
->>>>>>> ce944327
+; CHECK-NEXT:    br i1 [[TMP16]], label [[VEC_EPILOG_MIDDLE_BLOCK:%.*]], label [[VEC_EPILOG_VECTOR_BODY]], !llvm.loop [[LOOP27:![0-9]+]]
 ; CHECK:       vec.epilog.middle.block:
 ; CHECK-NEXT:    [[CMP_N25:%.*]] = icmp eq i64 [[SMAX22]], [[N_VEC24]]
 ; CHECK-NEXT:    br i1 [[CMP_N25]], label [[FOR_END_LOOPEXIT:%.*]], label [[VEC_EPILOG_SCALAR_PH]]
