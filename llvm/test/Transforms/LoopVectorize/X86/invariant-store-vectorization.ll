--- conflicted
+++ resolved
@@ -262,35 +262,19 @@
 ; CHECK-NEXT:    br label [[VECTOR_BODY:%.*]]
 ; CHECK:       vector.body:
 ; CHECK-NEXT:    [[INDEX:%.*]] = phi i64 [ 0, [[VECTOR_PH]] ], [ [[INDEX_NEXT:%.*]], [[VECTOR_BODY]] ]
-<<<<<<< HEAD
 ; CHECK-NEXT:    [[TMP2:%.*]] = getelementptr inbounds i32, i32* [[B]], i64 [[INDEX]]
 ; CHECK-NEXT:    [[TMP3:%.*]] = bitcast i32* [[TMP2]] to <16 x i32>*
-; CHECK-NEXT:    [[WIDE_LOAD:%.*]] = load <16 x i32>, <16 x i32>* [[TMP3]], align 8, !alias.scope !16, !noalias !19
+; CHECK-NEXT:    [[WIDE_LOAD:%.*]] = load <16 x i32>, <16 x i32>* [[TMP3]], align 8, !alias.scope !17, !noalias !20
 ; CHECK-NEXT:    [[TMP4:%.*]] = icmp eq <16 x i32> [[WIDE_LOAD]], [[BROADCAST_SPLAT]]
 ; CHECK-NEXT:    [[TMP5:%.*]] = bitcast i32* [[TMP2]] to <16 x i32>*
-; CHECK-NEXT:    store <16 x i32> [[BROADCAST_SPLAT19]], <16 x i32>* [[TMP5]], align 4, !alias.scope !16, !noalias !19
+; CHECK-NEXT:    store <16 x i32> [[BROADCAST_SPLAT19]], <16 x i32>* [[TMP5]], align 4, !alias.scope !17, !noalias !20
 ; CHECK-NEXT:    [[TMP6:%.*]] = getelementptr i32, i32* [[C]], i64 [[INDEX]]
 ; CHECK-NEXT:    [[TMP7:%.*]] = bitcast i32* [[TMP6]] to <16 x i32>*
-; CHECK-NEXT:    [[WIDE_MASKED_LOAD:%.*]] = call <16 x i32> @llvm.masked.load.v16i32.p0v16i32(<16 x i32>* [[TMP7]], i32 8, <16 x i1> [[TMP4]], <16 x i32> poison), !alias.scope !22
-; CHECK-NEXT:    call void @llvm.masked.scatter.v16i32.v16p0i32(<16 x i32> [[WIDE_MASKED_LOAD]], <16 x i32*> [[BROADCAST_SPLAT21]], i32 4, <16 x i1> [[TMP4]]), !alias.scope !23, !noalias !22
+; CHECK-NEXT:    [[WIDE_MASKED_LOAD:%.*]] = call <16 x i32> @llvm.masked.load.v16i32.p0v16i32(<16 x i32>* [[TMP7]], i32 8, <16 x i1> [[TMP4]], <16 x i32> poison), !alias.scope !23
+; CHECK-NEXT:    call void @llvm.masked.scatter.v16i32.v16p0i32(<16 x i32> [[WIDE_MASKED_LOAD]], <16 x i32*> [[BROADCAST_SPLAT21]], i32 4, <16 x i1> [[TMP4]]), !alias.scope !24, !noalias !23
 ; CHECK-NEXT:    [[INDEX_NEXT]] = add nuw i64 [[INDEX]], 16
 ; CHECK-NEXT:    [[TMP8:%.*]] = icmp eq i64 [[INDEX_NEXT]], [[N_VEC]]
-; CHECK-NEXT:    br i1 [[TMP8]], label [[MIDDLE_BLOCK:%.*]], label [[VECTOR_BODY]], !llvm.loop [[LOOP24:![0-9]+]]
-=======
-; CHECK-NEXT:    [[TMP0:%.*]] = getelementptr inbounds i32, i32* [[B]], i64 [[INDEX]]
-; CHECK-NEXT:    [[TMP1:%.*]] = bitcast i32* [[TMP0]] to <16 x i32>*
-; CHECK-NEXT:    [[WIDE_LOAD:%.*]] = load <16 x i32>, <16 x i32>* [[TMP1]], align 8, !alias.scope !17, !noalias !20
-; CHECK-NEXT:    [[TMP2:%.*]] = icmp eq <16 x i32> [[WIDE_LOAD]], [[BROADCAST_SPLAT]]
-; CHECK-NEXT:    [[TMP3:%.*]] = bitcast i32* [[TMP0]] to <16 x i32>*
-; CHECK-NEXT:    store <16 x i32> [[BROADCAST_SPLAT19]], <16 x i32>* [[TMP3]], align 4, !alias.scope !17, !noalias !20
-; CHECK-NEXT:    [[TMP4:%.*]] = getelementptr i32, i32* [[C]], i64 [[INDEX]]
-; CHECK-NEXT:    [[TMP5:%.*]] = bitcast i32* [[TMP4]] to <16 x i32>*
-; CHECK-NEXT:    [[WIDE_MASKED_LOAD:%.*]] = call <16 x i32> @llvm.masked.load.v16i32.p0v16i32(<16 x i32>* [[TMP5]], i32 8, <16 x i1> [[TMP2]], <16 x i32> poison), !alias.scope !23
-; CHECK-NEXT:    call void @llvm.masked.scatter.v16i32.v16p0i32(<16 x i32> [[WIDE_MASKED_LOAD]], <16 x i32*> [[BROADCAST_SPLAT21]], i32 4, <16 x i1> [[TMP2]]), !alias.scope !24, !noalias !23
-; CHECK-NEXT:    [[INDEX_NEXT]] = add nuw i64 [[INDEX]], 16
-; CHECK-NEXT:    [[TMP6:%.*]] = icmp eq i64 [[INDEX_NEXT]], [[N_VEC]]
-; CHECK-NEXT:    br i1 [[TMP6]], label [[MIDDLE_BLOCK:%.*]], label [[VECTOR_BODY]], !llvm.loop [[LOOP25:![0-9]+]]
->>>>>>> 5f782d25
+; CHECK-NEXT:    br i1 [[TMP8]], label [[MIDDLE_BLOCK:%.*]], label [[VECTOR_BODY]], !llvm.loop [[LOOP25:![0-9]+]]
 ; CHECK:       middle.block:
 ; CHECK-NEXT:    [[CMP_N:%.*]] = icmp eq i64 [[SMAX16]], [[N_VEC]]
 ; CHECK-NEXT:    br i1 [[CMP_N]], label [[FOR_END:%.*]], label [[VEC_EPILOG_ITER_CHECK:%.*]]
@@ -323,13 +307,8 @@
 ; CHECK-NEXT:    [[WIDE_MASKED_LOAD32:%.*]] = call <8 x i32> @llvm.masked.load.v8i32.p0v8i32(<8 x i32>* [[TMP15]], i32 8, <8 x i1> [[TMP12]], <8 x i32> poison)
 ; CHECK-NEXT:    call void @llvm.masked.scatter.v8i32.v8p0i32(<8 x i32> [[WIDE_MASKED_LOAD32]], <8 x i32*> [[BROADCAST_SPLAT34]], i32 4, <8 x i1> [[TMP12]])
 ; CHECK-NEXT:    [[INDEX_NEXT35]] = add nuw i64 [[INDEX26]], 8
-<<<<<<< HEAD
 ; CHECK-NEXT:    [[TMP16:%.*]] = icmp eq i64 [[INDEX_NEXT35]], [[N_VEC24]]
-; CHECK-NEXT:    br i1 [[TMP16]], label [[VEC_EPILOG_MIDDLE_BLOCK:%.*]], label [[VEC_EPILOG_VECTOR_BODY]], !llvm.loop [[LOOP25:![0-9]+]]
-=======
-; CHECK-NEXT:    [[TMP13:%.*]] = icmp eq i64 [[INDEX_NEXT35]], [[N_VEC24]]
-; CHECK-NEXT:    br i1 [[TMP13]], label [[VEC_EPILOG_MIDDLE_BLOCK:%.*]], label [[VEC_EPILOG_VECTOR_BODY]], !llvm.loop [[LOOP26:![0-9]+]]
->>>>>>> 5f782d25
+; CHECK-NEXT:    br i1 [[TMP16]], label [[VEC_EPILOG_MIDDLE_BLOCK:%.*]], label [[VEC_EPILOG_VECTOR_BODY]], !llvm.loop [[LOOP26:![0-9]+]]
 ; CHECK:       vec.epilog.middle.block:
 ; CHECK-NEXT:    [[CMP_N25:%.*]] = icmp eq i64 [[SMAX22]], [[N_VEC24]]
 ; CHECK-NEXT:    br i1 [[CMP_N25]], label [[FOR_END_LOOPEXIT:%.*]], label [[VEC_EPILOG_SCALAR_PH]]
