; NOTE: Assertions have been autogenerated by utils/update_test_checks.py
; RUN: opt < %s -loop-unroll -unroll-runtime=true -unroll-runtime-epilog=false -unroll-runtime-multi-exit=true -unroll-count=4  -verify-dom-info -S | FileCheck %s

; REQUIRES: asserts
; The tests below are for verifying dom tree after runtime unrolling
; with multiple exit/exiting blocks.

; We explicitly set the unroll count so that expensiveTripCount computation is allowed.

declare i1 @unknown(i32) readonly nounwind willreturn

; mergedexit block has edges from loop exit blocks.
define i64 @test1() {
; CHECK-LABEL: @test1(
; CHECK-NEXT:  entry:
; CHECK-NEXT:    br label [[PREHEADER:%.*]]
; CHECK:       preheader:
; CHECK-NEXT:    [[TRIP:%.*]] = zext i32 undef to i64
; CHECK-NEXT:    br label [[HEADER:%.*]]
; CHECK:       header:
; CHECK-NEXT:    [[IV:%.*]] = phi i64 [ 2, [[PREHEADER]] ], [ [[ADD_IV_3:%.*]], [[LATCH_3:%.*]] ]
; CHECK-NEXT:    [[ADD_IV:%.*]] = add nuw nsw i64 [[IV]], 2
; CHECK-NEXT:    [[CMP1:%.*]] = icmp ult i64 [[ADD_IV]], [[TRIP]]
; CHECK-NEXT:    br i1 [[CMP1]], label [[LATCH:%.*]], label [[HEADEREXIT:%.*]]
; CHECK:       latch:
; CHECK-NEXT:    [[SHFT:%.*]] = ashr i64 [[ADD_IV]], 1
; CHECK-NEXT:    [[CMP2:%.*]] = icmp ult i64 [[SHFT]], [[TRIP]]
; CHECK-NEXT:    br i1 [[CMP2]], label [[HEADER_1:%.*]], label [[LATCHEXIT:%.*]]
; CHECK:       header.1:
; CHECK-NEXT:    [[ADD_IV_1:%.*]] = add nuw nsw i64 [[ADD_IV]], 2
; CHECK-NEXT:    [[CMP1_1:%.*]] = icmp ult i64 [[ADD_IV_1]], [[TRIP]]
; CHECK-NEXT:    br i1 [[CMP1_1]], label [[LATCH_1:%.*]], label [[HEADEREXIT]]
; CHECK:       latch.1:
; CHECK-NEXT:    [[SHFT_1:%.*]] = ashr i64 [[ADD_IV_1]], 1
; CHECK-NEXT:    [[CMP2_1:%.*]] = icmp ult i64 [[SHFT_1]], [[TRIP]]
; CHECK-NEXT:    br i1 [[CMP2_1]], label [[HEADER_2:%.*]], label [[LATCHEXIT]]
; CHECK:       header.2:
; CHECK-NEXT:    [[ADD_IV_2:%.*]] = add nuw nsw i64 [[ADD_IV_1]], 2
; CHECK-NEXT:    [[CMP1_2:%.*]] = icmp ult i64 [[ADD_IV_2]], [[TRIP]]
; CHECK-NEXT:    br i1 [[CMP1_2]], label [[LATCH_2:%.*]], label [[HEADEREXIT]]
; CHECK:       latch.2:
; CHECK-NEXT:    [[SHFT_2:%.*]] = ashr i64 [[ADD_IV_2]], 1
; CHECK-NEXT:    [[CMP2_2:%.*]] = icmp ult i64 [[SHFT_2]], [[TRIP]]
; CHECK-NEXT:    br i1 [[CMP2_2]], label [[HEADER_3:%.*]], label [[LATCHEXIT]]
; CHECK:       header.3:
; CHECK-NEXT:    [[ADD_IV_3]] = add nuw nsw i64 [[ADD_IV_2]], 2
; CHECK-NEXT:    [[CMP1_3:%.*]] = icmp ult i64 [[ADD_IV_3]], [[TRIP]]
; CHECK-NEXT:    br i1 [[CMP1_3]], label [[LATCH_3]], label [[HEADEREXIT]]
; CHECK:       latch.3:
; CHECK-NEXT:    [[SHFT_3:%.*]] = ashr i64 [[ADD_IV_3]], 1
; CHECK-NEXT:    [[CMP2_3:%.*]] = icmp ult i64 [[SHFT_3]], [[TRIP]]
; CHECK-NEXT:    br i1 [[CMP2_3]], label [[HEADER]], label [[LATCHEXIT]], !llvm.loop [[LOOP0:![0-9]+]]
; CHECK:       headerexit:
; CHECK-NEXT:    [[ADDPHI:%.*]] = phi i64 [ [[ADD_IV]], [[HEADER]] ], [ [[ADD_IV_1]], [[HEADER_1]] ], [ [[ADD_IV_2]], [[HEADER_2]] ], [ [[ADD_IV_3]], [[HEADER_3]] ]
; CHECK-NEXT:    br label [[MERGEDEXIT:%.*]]
; CHECK:       latchexit:
; CHECK-NEXT:    [[SHFTPHI:%.*]] = phi i64 [ [[SHFT]], [[LATCH]] ], [ [[SHFT_1]], [[LATCH_1]] ], [ [[SHFT_2]], [[LATCH_2]] ], [ [[SHFT_3]], [[LATCH_3]] ]
; CHECK-NEXT:    br label [[MERGEDEXIT]]
; CHECK:       mergedexit:
; CHECK-NEXT:    [[RETVAL:%.*]] = phi i64 [ [[ADDPHI]], [[HEADEREXIT]] ], [ [[SHFTPHI]], [[LATCHEXIT]] ]
; CHECK-NEXT:    ret i64 [[RETVAL]]
;
entry:
  br label %preheader

preheader:                                              ; preds = %bb
  %trip = zext i32 undef to i64
  br label %header

header:                                              ; preds = %latch, %preheader
  %iv = phi i64 [ 2, %preheader ], [ %add.iv, %latch ]
  %add.iv = add nuw nsw i64 %iv, 2
  %cmp1 = icmp ult i64 %add.iv, %trip
  br i1 %cmp1, label %latch, label %headerexit

latch:                                             ; preds = %header
  %shft = ashr i64 %add.iv, 1
  %cmp2 = icmp ult i64 %shft, %trip
  br i1 %cmp2, label %header, label %latchexit

headerexit:                                              ; preds = %header
  %addphi = phi i64 [ %add.iv, %header ]
  br label %mergedexit

latchexit:                                              ; preds = %latch
  %shftphi = phi i64 [ %shft, %latch ]
  br label %mergedexit

mergedexit:                                              ; preds = %latchexit, %headerexit
  %retval = phi i64 [ %addphi, %headerexit ], [ %shftphi, %latchexit ]
  ret i64 %retval
}

; mergedexit has edges from loop exit blocks and a block outside the loop.
define  void @test2(i1 %cond, i32 %n) {
; CHECK-LABEL: @test2(
; CHECK-NEXT:  entry:
; CHECK-NEXT:    br i1 [[COND:%.*]], label [[PREHEADER:%.*]], label [[MERGEDEXIT:%.*]]
; CHECK:       preheader:
; CHECK-NEXT:    [[TRIP:%.*]] = zext i32 [[N:%.*]] to i64
; CHECK-NEXT:    br label [[HEADER:%.*]]
; CHECK:       header:
; CHECK-NEXT:    [[IV:%.*]] = phi i64 [ 2, [[PREHEADER]] ], [ [[ADD_IV_3:%.*]], [[LATCH_3:%.*]] ]
; CHECK-NEXT:    [[ADD_IV:%.*]] = add nuw nsw i64 [[IV]], 2
; CHECK-NEXT:    [[CMP1:%.*]] = icmp ult i64 [[ADD_IV]], [[TRIP]]
; CHECK-NEXT:    br i1 [[CMP1]], label [[LATCH:%.*]], label [[HEADEREXIT:%.*]]
; CHECK:       latch:
; CHECK-NEXT:    [[SHFT:%.*]] = ashr i64 [[ADD_IV]], 1
; CHECK-NEXT:    [[CMP2:%.*]] = icmp ult i64 [[SHFT]], [[TRIP]]
; CHECK-NEXT:    br i1 [[CMP2]], label [[HEADER_1:%.*]], label [[LATCHEXIT:%.*]]
; CHECK:       header.1:
; CHECK-NEXT:    [[ADD_IV_1:%.*]] = add nuw nsw i64 [[ADD_IV]], 2
; CHECK-NEXT:    [[CMP1_1:%.*]] = icmp ult i64 [[ADD_IV_1]], [[TRIP]]
; CHECK-NEXT:    br i1 [[CMP1_1]], label [[LATCH_1:%.*]], label [[HEADEREXIT]]
; CHECK:       latch.1:
; CHECK-NEXT:    [[SHFT_1:%.*]] = ashr i64 [[ADD_IV_1]], 1
; CHECK-NEXT:    [[CMP2_1:%.*]] = icmp ult i64 [[SHFT_1]], [[TRIP]]
; CHECK-NEXT:    br i1 [[CMP2_1]], label [[HEADER_2:%.*]], label [[LATCHEXIT]]
; CHECK:       header.2:
; CHECK-NEXT:    [[ADD_IV_2:%.*]] = add nuw nsw i64 [[ADD_IV_1]], 2
; CHECK-NEXT:    [[CMP1_2:%.*]] = icmp ult i64 [[ADD_IV_2]], [[TRIP]]
; CHECK-NEXT:    br i1 [[CMP1_2]], label [[LATCH_2:%.*]], label [[HEADEREXIT]]
; CHECK:       latch.2:
; CHECK-NEXT:    [[SHFT_2:%.*]] = ashr i64 [[ADD_IV_2]], 1
; CHECK-NEXT:    [[CMP2_2:%.*]] = icmp ult i64 [[SHFT_2]], [[TRIP]]
; CHECK-NEXT:    br i1 [[CMP2_2]], label [[HEADER_3:%.*]], label [[LATCHEXIT]]
; CHECK:       header.3:
; CHECK-NEXT:    [[ADD_IV_3]] = add nuw nsw i64 [[ADD_IV_2]], 2
; CHECK-NEXT:    [[CMP1_3:%.*]] = icmp ult i64 [[ADD_IV_3]], [[TRIP]]
; CHECK-NEXT:    br i1 [[CMP1_3]], label [[LATCH_3]], label [[HEADEREXIT]]
; CHECK:       latch.3:
; CHECK-NEXT:    [[SHFT_3:%.*]] = ashr i64 [[ADD_IV_3]], 1
; CHECK-NEXT:    [[CMP2_3:%.*]] = icmp ult i64 [[SHFT_3]], [[TRIP]]
; CHECK-NEXT:    br i1 [[CMP2_3]], label [[HEADER]], label [[LATCHEXIT]], !llvm.loop [[LOOP2:![0-9]+]]
; CHECK:       headerexit:
; CHECK-NEXT:    br label [[MERGEDEXIT]]
; CHECK:       latchexit:
; CHECK-NEXT:    br label [[MERGEDEXIT]]
; CHECK:       mergedexit:
; CHECK-NEXT:    ret void
;
entry:
  br i1 %cond, label %preheader, label %mergedexit

preheader:                                              ; preds = %entry
  %trip = zext i32 %n to i64
  br label %header

header:                                              ; preds = %latch, %preheader
  %iv = phi i64 [ 2, %preheader ], [ %add.iv, %latch ]
  %add.iv = add nuw nsw i64 %iv, 2
  %cmp1 = icmp ult i64 %add.iv, %trip
  br i1 %cmp1, label %latch, label %headerexit

latch:                                             ; preds = %header
  %shft = ashr i64 %add.iv, 1
  %cmp2 = icmp ult i64 %shft, %trip
  br i1 %cmp2, label %header, label %latchexit

headerexit:                                              ; preds = %header
  br label %mergedexit

latchexit:                                              ; preds = %latch
  br label %mergedexit

mergedexit:                                              ; preds = %latchexit, %headerexit, %entry
  ret void
}


; exitsucc is from loop exit block only.
define i64 @test3(i32 %n) {
; CHECK-LABEL: @test3(
; CHECK-NEXT:  entry:
; CHECK-NEXT:    br label [[PREHEADER:%.*]]
; CHECK:       preheader:
; CHECK-NEXT:    [[TRIP:%.*]] = zext i32 [[N:%.*]] to i64
; CHECK-NEXT:    br label [[HEADER:%.*]]
; CHECK:       header:
; CHECK-NEXT:    [[IV:%.*]] = phi i64 [ 2, [[PREHEADER]] ], [ [[ADD_IV_3:%.*]], [[LATCH_3:%.*]] ]
; CHECK-NEXT:    [[ADD_IV:%.*]] = add nuw nsw i64 [[IV]], 2
; CHECK-NEXT:    [[CMP1:%.*]] = icmp ult i64 [[ADD_IV]], [[TRIP]]
; CHECK-NEXT:    br i1 [[CMP1]], label [[LATCH:%.*]], label [[HEADEREXIT:%.*]]
; CHECK:       latch:
; CHECK-NEXT:    [[SHFT:%.*]] = ashr i64 [[ADD_IV]], 1
; CHECK-NEXT:    [[CMP2:%.*]] = icmp ult i64 [[SHFT]], [[TRIP]]
; CHECK-NEXT:    br i1 [[CMP2]], label [[HEADER_1:%.*]], label [[LATCHEXIT:%.*]]
; CHECK:       header.1:
; CHECK-NEXT:    [[ADD_IV_1:%.*]] = add nuw nsw i64 [[ADD_IV]], 2
; CHECK-NEXT:    [[CMP1_1:%.*]] = icmp ult i64 [[ADD_IV_1]], [[TRIP]]
; CHECK-NEXT:    br i1 [[CMP1_1]], label [[LATCH_1:%.*]], label [[HEADEREXIT]]
; CHECK:       latch.1:
; CHECK-NEXT:    [[SHFT_1:%.*]] = ashr i64 [[ADD_IV_1]], 1
; CHECK-NEXT:    [[CMP2_1:%.*]] = icmp ult i64 [[SHFT_1]], [[TRIP]]
; CHECK-NEXT:    br i1 [[CMP2_1]], label [[HEADER_2:%.*]], label [[LATCHEXIT]]
; CHECK:       header.2:
; CHECK-NEXT:    [[ADD_IV_2:%.*]] = add nuw nsw i64 [[ADD_IV_1]], 2
; CHECK-NEXT:    [[CMP1_2:%.*]] = icmp ult i64 [[ADD_IV_2]], [[TRIP]]
; CHECK-NEXT:    br i1 [[CMP1_2]], label [[LATCH_2:%.*]], label [[HEADEREXIT]]
; CHECK:       latch.2:
; CHECK-NEXT:    [[SHFT_2:%.*]] = ashr i64 [[ADD_IV_2]], 1
; CHECK-NEXT:    [[CMP2_2:%.*]] = icmp ult i64 [[SHFT_2]], [[TRIP]]
; CHECK-NEXT:    br i1 [[CMP2_2]], label [[HEADER_3:%.*]], label [[LATCHEXIT]]
; CHECK:       header.3:
; CHECK-NEXT:    [[ADD_IV_3]] = add nuw nsw i64 [[ADD_IV_2]], 2
; CHECK-NEXT:    [[CMP1_3:%.*]] = icmp ult i64 [[ADD_IV_3]], [[TRIP]]
; CHECK-NEXT:    br i1 [[CMP1_3]], label [[LATCH_3]], label [[HEADEREXIT]]
; CHECK:       latch.3:
; CHECK-NEXT:    [[SHFT_3:%.*]] = ashr i64 [[ADD_IV_3]], 1
; CHECK-NEXT:    [[CMP2_3:%.*]] = icmp ult i64 [[SHFT_3]], [[TRIP]]
; CHECK-NEXT:    br i1 [[CMP2_3]], label [[HEADER]], label [[LATCHEXIT]], !llvm.loop [[LOOP3:![0-9]+]]
; CHECK:       headerexit:
; CHECK-NEXT:    br label [[EXITSUCC:%.*]]
; CHECK:       latchexit:
; CHECK-NEXT:    [[SHFTPHI:%.*]] = phi i64 [ [[SHFT]], [[LATCH]] ], [ [[SHFT_1]], [[LATCH_1]] ], [ [[SHFT_2]], [[LATCH_2]] ], [ [[SHFT_3]], [[LATCH_3]] ]
; CHECK-NEXT:    ret i64 [[SHFTPHI]]
; CHECK:       exitsucc:
; CHECK-NEXT:    ret i64 96
;
entry:
  br label %preheader

preheader:                                              ; preds = %bb
  %trip = zext i32 %n to i64
  br label %header

header:                                              ; preds = %latch, %preheader
  %iv = phi i64 [ 2, %preheader ], [ %add.iv, %latch ]
  %add.iv = add nuw nsw i64 %iv, 2
  %cmp1 = icmp ult i64 %add.iv, %trip
  br i1 %cmp1, label %latch, label %headerexit

latch:                                             ; preds = %header
  %shft = ashr i64 %add.iv, 1
  %cmp2 = icmp ult i64 %shft, %trip
  br i1 %cmp2, label %header, label %latchexit

headerexit:                                              ; preds = %header
  br label %exitsucc

latchexit:                                              ; preds = %latch
  %shftphi = phi i64 [ %shft, %latch ]
  ret i64 %shftphi

exitsucc:                                              ; preds = %headerexit
  ret i64 96
}

; exit block (%default) has an exiting block and another exit block as predecessors.
define void @test4(i16 %c3) {
; CHECK-LABEL: @test4(
; CHECK-NEXT:  preheader:
; CHECK-NEXT:    [[C1:%.*]] = zext i32 undef to i64
; CHECK-NEXT:    [[TMP0:%.*]] = icmp ugt i64 [[C1]], 1
; CHECK-NEXT:    [[UMAX:%.*]] = select i1 [[TMP0]], i64 [[C1]], i64 1
; CHECK-NEXT:    [[TMP1:%.*]] = add nsw i64 [[UMAX]], -1
; CHECK-NEXT:    [[XTRAITER:%.*]] = and i64 [[UMAX]], 3
; CHECK-NEXT:    [[LCMP_MOD:%.*]] = icmp ne i64 [[XTRAITER]], 0
; CHECK-NEXT:    br i1 [[LCMP_MOD]], label [[HEADER_PROL_PREHEADER:%.*]], label [[HEADER_PROL_LOOPEXIT:%.*]]
; CHECK:       header.prol.preheader:
; CHECK-NEXT:    br label [[HEADER_PROL:%.*]]
; CHECK:       header.prol:
; CHECK-NEXT:    [[INDVARS_IV_PROL:%.*]] = phi i64 [ 0, [[HEADER_PROL_PREHEADER]] ], [ [[INDVARS_IV_NEXT_PROL:%.*]], [[LATCH_PROL:%.*]] ]
; CHECK-NEXT:    [[PROL_ITER:%.*]] = phi i64 [ 0, [[HEADER_PROL_PREHEADER]] ], [ [[PROL_ITER_NEXT:%.*]], [[LATCH_PROL]] ]
; CHECK-NEXT:    br label [[EXITING_PROL:%.*]]
; CHECK:       exiting.prol:
; CHECK-NEXT:    switch i16 [[C3:%.*]], label [[DEFAULT_LOOPEXIT_LOOPEXIT1:%.*]] [
; CHECK-NEXT:    i16 45, label [[OTHEREXIT_LOOPEXIT2:%.*]]
; CHECK-NEXT:    i16 95, label [[LATCH_PROL]]
; CHECK-NEXT:    ]
; CHECK:       latch.prol:
; CHECK-NEXT:    [[INDVARS_IV_NEXT_PROL]] = add nuw nsw i64 [[INDVARS_IV_PROL]], 1
; CHECK-NEXT:    [[C2_PROL:%.*]] = icmp ult i64 [[INDVARS_IV_NEXT_PROL]], [[C1]]
; CHECK-NEXT:    [[PROL_ITER_NEXT]] = add i64 [[PROL_ITER]], 1
; CHECK-NEXT:    [[PROL_ITER_CMP:%.*]] = icmp ne i64 [[PROL_ITER_NEXT]], [[XTRAITER]]
; CHECK-NEXT:    br i1 [[PROL_ITER_CMP]], label [[HEADER_PROL]], label [[HEADER_PROL_LOOPEXIT_UNR_LCSSA:%.*]], !llvm.loop [[LOOP4:![0-9]+]]
; CHECK:       header.prol.loopexit.unr-lcssa:
; CHECK-NEXT:    [[INDVARS_IV_UNR_PH:%.*]] = phi i64 [ [[INDVARS_IV_NEXT_PROL]], [[LATCH_PROL]] ]
; CHECK-NEXT:    br label [[HEADER_PROL_LOOPEXIT]]
; CHECK:       header.prol.loopexit:
; CHECK-NEXT:    [[INDVARS_IV_UNR:%.*]] = phi i64 [ 0, [[PREHEADER:%.*]] ], [ [[INDVARS_IV_UNR_PH]], [[HEADER_PROL_LOOPEXIT_UNR_LCSSA]] ]
; CHECK-NEXT:    [[TMP2:%.*]] = icmp ult i64 [[TMP1]], 3
; CHECK-NEXT:    br i1 [[TMP2]], label [[LATCHEXIT:%.*]], label [[PREHEADER_NEW:%.*]]
; CHECK:       preheader.new:
; CHECK-NEXT:    br label [[HEADER:%.*]]
; CHECK:       header:
; CHECK-NEXT:    [[INDVARS_IV:%.*]] = phi i64 [ [[INDVARS_IV_UNR]], [[PREHEADER_NEW]] ], [ [[INDVARS_IV_NEXT_3:%.*]], [[LATCH_3:%.*]] ]
; CHECK-NEXT:    br label [[EXITING:%.*]]
; CHECK:       exiting:
; CHECK-NEXT:    switch i16 [[C3]], label [[DEFAULT_LOOPEXIT_LOOPEXIT:%.*]] [
; CHECK-NEXT:    i16 45, label [[OTHEREXIT_LOOPEXIT:%.*]]
; CHECK-NEXT:    i16 95, label [[LATCH:%.*]]
; CHECK-NEXT:    ]
; CHECK:       latch:
; CHECK-NEXT:    [[INDVARS_IV_NEXT:%.*]] = add nuw nsw i64 [[INDVARS_IV]], 1
; CHECK-NEXT:    br label [[EXITING_1:%.*]]
; CHECK:       exiting.1:
; CHECK-NEXT:    switch i16 [[C3]], label [[DEFAULT_LOOPEXIT_LOOPEXIT]] [
; CHECK-NEXT:    i16 45, label [[OTHEREXIT_LOOPEXIT]]
; CHECK-NEXT:    i16 95, label [[LATCH_1:%.*]]
; CHECK-NEXT:    ]
; CHECK:       latch.1:
; CHECK-NEXT:    [[INDVARS_IV_NEXT_1:%.*]] = add nuw nsw i64 [[INDVARS_IV_NEXT]], 1
; CHECK-NEXT:    br label [[EXITING_2:%.*]]
; CHECK:       exiting.2:
; CHECK-NEXT:    switch i16 [[C3]], label [[DEFAULT_LOOPEXIT_LOOPEXIT]] [
; CHECK-NEXT:    i16 45, label [[OTHEREXIT_LOOPEXIT]]
; CHECK-NEXT:    i16 95, label [[LATCH_2:%.*]]
; CHECK-NEXT:    ]
; CHECK:       latch.2:
; CHECK-NEXT:    [[INDVARS_IV_NEXT_2:%.*]] = add nuw nsw i64 [[INDVARS_IV_NEXT_1]], 1
; CHECK-NEXT:    br label [[EXITING_3:%.*]]
; CHECK:       exiting.3:
; CHECK-NEXT:    switch i16 [[C3]], label [[DEFAULT_LOOPEXIT_LOOPEXIT]] [
; CHECK-NEXT:    i16 45, label [[OTHEREXIT_LOOPEXIT]]
; CHECK-NEXT:    i16 95, label [[LATCH_3]]
; CHECK-NEXT:    ]
; CHECK:       latch.3:
; CHECK-NEXT:    [[INDVARS_IV_NEXT_3]] = add nuw nsw i64 [[INDVARS_IV_NEXT_2]], 1
; CHECK-NEXT:    [[C2_3:%.*]] = icmp ult i64 [[INDVARS_IV_NEXT_3]], [[C1]]
; CHECK-NEXT:    br i1 [[C2_3]], label [[HEADER]], label [[LATCHEXIT_UNR_LCSSA:%.*]], !llvm.loop [[LOOP5:![0-9]+]]
; CHECK:       latchexit.unr-lcssa:
; CHECK-NEXT:    br label [[LATCHEXIT]]
; CHECK:       latchexit:
; CHECK-NEXT:    ret void
; CHECK:       default.loopexit.loopexit:
; CHECK-NEXT:    br label [[DEFAULT_LOOPEXIT:%.*]]
; CHECK:       default.loopexit.loopexit1:
; CHECK-NEXT:    br label [[DEFAULT_LOOPEXIT]]
; CHECK:       default.loopexit:
; CHECK-NEXT:    br label [[DEFAULT:%.*]]
; CHECK:       default:
; CHECK-NEXT:    ret void
; CHECK:       otherexit.loopexit:
; CHECK-NEXT:    br label [[OTHEREXIT:%.*]]
; CHECK:       otherexit.loopexit2:
; CHECK-NEXT:    br label [[OTHEREXIT]]
; CHECK:       otherexit:
; CHECK-NEXT:    br label [[DEFAULT]]
;
preheader:
  %c1 = zext i32 undef to i64
  br label %header

header:                                       ; preds = %latch, %preheader
  %indvars.iv = phi i64 [ 0, %preheader ], [ %indvars.iv.next, %latch ]
  br label %exiting

exiting:                                           ; preds = %header
  switch i16 %c3, label %default [
  i16 45, label %otherexit
  i16 95, label %latch
  ]

latch:                                          ; preds = %exiting
  %indvars.iv.next = add nuw nsw i64 %indvars.iv, 1
  %c2 = icmp ult i64 %indvars.iv.next, %c1
  br i1 %c2, label %header, label %latchexit

latchexit:                                          ; preds = %latch
  ret void

default:                                          ; preds = %otherexit, %exiting
  ret void

otherexit:                                           ; preds = %exiting
  br label %default
}

; exit block (%exitB) has an exiting block and another exit block as predecessors.
; exiting block comes from inner loop.
define void @test5() {
; CHECK-LABEL: @test5(
; CHECK-NEXT:  bb:
; CHECK-NEXT:    [[TMP:%.*]] = icmp sgt i32 undef, 79
; CHECK-NEXT:    br i1 [[TMP]], label [[OUTERLATCHEXIT:%.*]], label [[BB1:%.*]]
; CHECK:       bb1:
; CHECK-NEXT:    br i1 false, label [[OUTERH_PROL_PREHEADER:%.*]], label [[OUTERH_PROL_LOOPEXIT:%.*]]
; CHECK:       outerH.prol.preheader:
; CHECK-NEXT:    br label [[OUTERH_PROL:%.*]]
; CHECK:       outerH.prol:
; CHECK-NEXT:    [[TMP4_PROL:%.*]] = phi i32 [ [[TMP6_PROL:%.*]], [[OUTERLATCH_PROL:%.*]] ], [ undef, [[OUTERH_PROL_PREHEADER]] ]
; CHECK-NEXT:    [[PROL_ITER:%.*]] = phi i32 [ 0, [[OUTERH_PROL_PREHEADER]] ], [ [[PROL_ITER_NEXT:%.*]], [[OUTERLATCH_PROL]] ]
; CHECK-NEXT:    br label [[INNERH_PROL:%.*]]
; CHECK:       innerH.prol:
; CHECK-NEXT:    [[C1_PROL:%.*]] = call i1 @unknown(i32 0)
; CHECK-NEXT:    br i1 [[C1_PROL]], label [[INNEREXITING_PROL:%.*]], label [[OTHEREXITB_LOOPEXIT1:%.*]]
; CHECK:       innerexiting.prol:
; CHECK-NEXT:    [[C2_PROL:%.*]] = call i1 @unknown(i32 0)
; CHECK-NEXT:    br i1 [[C2_PROL]], label [[INNERLATCH_PROL:%.*]], label [[EXITB_LOOPEXIT_LOOPEXIT2:%.*]]
; CHECK:       innerLatch.prol:
; CHECK-NEXT:    br i1 false, label [[INNERH_1_PROL:%.*]], label [[OUTERLATCH_PROL]]
; CHECK:       innerH.1.prol:
; CHECK-NEXT:    [[C1_1_PROL:%.*]] = call i1 @unknown(i32 0)
; CHECK-NEXT:    br i1 [[C1_1_PROL]], label [[INNEREXITING_1_PROL:%.*]], label [[OTHEREXITB_LOOPEXIT1]]
; CHECK:       innerexiting.1.prol:
; CHECK-NEXT:    [[C2_1_PROL:%.*]] = call i1 @unknown(i32 0)
; CHECK-NEXT:    br i1 [[C2_1_PROL]], label [[INNERLATCH_1_PROL:%.*]], label [[EXITB_LOOPEXIT_LOOPEXIT2]]
; CHECK:       innerLatch.1.prol:
; CHECK-NEXT:    br i1 false, label [[INNERH_2_PROL:%.*]], label [[OUTERLATCH_PROL]]
; CHECK:       innerH.2.prol:
; CHECK-NEXT:    [[C1_2_PROL:%.*]] = call i1 @unknown(i32 0)
; CHECK-NEXT:    br i1 [[C1_2_PROL]], label [[INNEREXITING_2_PROL:%.*]], label [[OTHEREXITB_LOOPEXIT1]]
; CHECK:       innerexiting.2.prol:
; CHECK-NEXT:    [[C2_2_PROL:%.*]] = call i1 @unknown(i32 0)
; CHECK-NEXT:    br i1 [[C2_2_PROL]], label [[INNERLATCH_2_PROL:%.*]], label [[EXITB_LOOPEXIT_LOOPEXIT2]]
; CHECK:       innerLatch.2.prol:
; CHECK-NEXT:    br i1 false, label [[INNERH_3_PROL:%.*]], label [[OUTERLATCH_PROL]]
; CHECK:       innerH.3.prol:
; CHECK-NEXT:    [[C1_3_PROL:%.*]] = call i1 @unknown(i32 0)
; CHECK-NEXT:    br i1 [[C1_3_PROL]], label [[INNEREXITING_3_PROL:%.*]], label [[OTHEREXITB_LOOPEXIT1]]
; CHECK:       innerexiting.3.prol:
; CHECK-NEXT:    [[C2_3_PROL:%.*]] = call i1 @unknown(i32 0)
; CHECK-NEXT:    br i1 [[C2_3_PROL]], label [[INNERLATCH_3_PROL:%.*]], label [[EXITB_LOOPEXIT_LOOPEXIT2]]
; CHECK:       innerLatch.3.prol:
; CHECK-NEXT:    br i1 false, label [[INNERH_PROL]], label [[OUTERLATCH_PROL]], !llvm.loop [[LOOP6:![0-9]+]]
; CHECK:       outerLatch.prol:
; CHECK-NEXT:    [[TMP6_PROL]] = add i32 [[TMP4_PROL]], 1
; CHECK-NEXT:    [[TMP7_PROL:%.*]] = icmp sgt i32 [[TMP6_PROL]], 79
; CHECK-NEXT:    [[PROL_ITER_NEXT]] = add i32 [[PROL_ITER]], 1
; CHECK-NEXT:    [[PROL_ITER_CMP:%.*]] = icmp ne i32 [[PROL_ITER_NEXT]], 0
; CHECK-NEXT:    br i1 [[PROL_ITER_CMP]], label [[OUTERH_PROL]], label [[OUTERH_PROL_LOOPEXIT_UNR_LCSSA:%.*]], !llvm.loop [[LOOP7:![0-9]+]]
; CHECK:       outerH.prol.loopexit.unr-lcssa:
; CHECK-NEXT:    [[TMP4_UNR_PH:%.*]] = phi i32 [ [[TMP6_PROL]], [[OUTERLATCH_PROL]] ]
; CHECK-NEXT:    br label [[OUTERH_PROL_LOOPEXIT]]
; CHECK:       outerH.prol.loopexit:
; CHECK-NEXT:    [[TMP4_UNR:%.*]] = phi i32 [ undef, [[BB1]] ], [ [[TMP4_UNR_PH]], [[OUTERH_PROL_LOOPEXIT_UNR_LCSSA]] ]
; CHECK-NEXT:    br i1 false, label [[OUTERLATCHEXIT_LOOPEXIT:%.*]], label [[BB1_NEW:%.*]]
; CHECK:       bb1.new:
; CHECK-NEXT:    br label [[OUTERH:%.*]]
; CHECK:       outerH:
; CHECK-NEXT:    [[TMP4:%.*]] = phi i32 [ [[TMP4_UNR]], [[BB1_NEW]] ], [ [[TMP6_3:%.*]], [[OUTERLATCH_3:%.*]] ]
; CHECK-NEXT:    br label [[INNERH:%.*]]
; CHECK:       innerH:
; CHECK-NEXT:    [[C1:%.*]] = call i1 @unknown(i32 0)
; CHECK-NEXT:    br i1 [[C1]], label [[INNEREXITING:%.*]], label [[OTHEREXITB_LOOPEXIT_LOOPEXIT:%.*]]
; CHECK:       innerexiting:
; CHECK-NEXT:    [[C2:%.*]] = call i1 @unknown(i32 0)
; CHECK-NEXT:    br i1 [[C2]], label [[INNERLATCH:%.*]], label [[EXITB_LOOPEXIT_LOOPEXIT_LOOPEXIT:%.*]]
; CHECK:       innerLatch:
; CHECK-NEXT:    br i1 false, label [[INNERH_1:%.*]], label [[OUTERLATCH:%.*]]
; CHECK:       innerH.1:
; CHECK-NEXT:    [[C1_1:%.*]] = call i1 @unknown(i32 0)
; CHECK-NEXT:    br i1 [[C1_1]], label [[INNEREXITING_1:%.*]], label [[OTHEREXITB_LOOPEXIT_LOOPEXIT]]
; CHECK:       innerexiting.1:
; CHECK-NEXT:    [[C2_1:%.*]] = call i1 @unknown(i32 0)
; CHECK-NEXT:    br i1 [[C2_1]], label [[INNERLATCH_1:%.*]], label [[EXITB_LOOPEXIT_LOOPEXIT_LOOPEXIT]]
; CHECK:       innerLatch.1:
; CHECK-NEXT:    br i1 false, label [[INNERH_2:%.*]], label [[OUTERLATCH]]
; CHECK:       innerH.2:
; CHECK-NEXT:    [[C1_2:%.*]] = call i1 @unknown(i32 0)
; CHECK-NEXT:    br i1 [[C1_2]], label [[INNEREXITING_2:%.*]], label [[OTHEREXITB_LOOPEXIT_LOOPEXIT]]
; CHECK:       innerexiting.2:
; CHECK-NEXT:    [[C2_2:%.*]] = call i1 @unknown(i32 0)
; CHECK-NEXT:    br i1 [[C2_2]], label [[INNERLATCH_2:%.*]], label [[EXITB_LOOPEXIT_LOOPEXIT_LOOPEXIT]]
; CHECK:       innerLatch.2:
; CHECK-NEXT:    br i1 false, label [[INNERH_3:%.*]], label [[OUTERLATCH]]
; CHECK:       innerH.3:
; CHECK-NEXT:    [[C1_3:%.*]] = call i1 @unknown(i32 0)
; CHECK-NEXT:    br i1 [[C1_3]], label [[INNEREXITING_3:%.*]], label [[OTHEREXITB_LOOPEXIT_LOOPEXIT]]
; CHECK:       innerexiting.3:
; CHECK-NEXT:    [[C2_3:%.*]] = call i1 @unknown(i32 0)
; CHECK-NEXT:    br i1 [[C2_3]], label [[INNERLATCH_3:%.*]], label [[EXITB_LOOPEXIT_LOOPEXIT_LOOPEXIT]]
; CHECK:       innerLatch.3:
; CHECK-NEXT:    br i1 false, label [[INNERH]], label [[OUTERLATCH]], !llvm.loop [[LOOP6]]
; CHECK:       outerLatch:
; CHECK-NEXT:    [[TMP6:%.*]] = add i32 [[TMP4]], 1
; CHECK-NEXT:    br label [[INNERH_14:%.*]]
; CHECK:       innerH.14:
; CHECK-NEXT:    [[C1_13:%.*]] = call i1 @unknown(i32 0)
; CHECK-NEXT:    br i1 [[C1_13]], label [[INNEREXITING_16:%.*]], label [[OTHEREXITB_LOOPEXIT_LOOPEXIT18:%.*]]
; CHECK:       innerexiting.16:
; CHECK-NEXT:    [[C2_15:%.*]] = call i1 @unknown(i32 0)
; CHECK-NEXT:    br i1 [[C2_15]], label [[INNERLATCH_17:%.*]], label [[EXITB_LOOPEXIT_LOOPEXIT_LOOPEXIT19:%.*]]
; CHECK:       innerLatch.17:
; CHECK-NEXT:    br i1 false, label [[INNERH_1_1:%.*]], label [[OUTERLATCH_1:%.*]]
; CHECK:       innerH.1.1:
; CHECK-NEXT:    [[C1_1_1:%.*]] = call i1 @unknown(i32 0)
; CHECK-NEXT:    br i1 [[C1_1_1]], label [[INNEREXITING_1_1:%.*]], label [[OTHEREXITB_LOOPEXIT_LOOPEXIT18]]
; CHECK:       innerexiting.1.1:
; CHECK-NEXT:    [[C2_1_1:%.*]] = call i1 @unknown(i32 0)
; CHECK-NEXT:    br i1 [[C2_1_1]], label [[INNERLATCH_1_1:%.*]], label [[EXITB_LOOPEXIT_LOOPEXIT_LOOPEXIT19]]
; CHECK:       innerLatch.1.1:
; CHECK-NEXT:    br i1 false, label [[INNERH_2_1:%.*]], label [[OUTERLATCH_1]]
; CHECK:       innerH.2.1:
; CHECK-NEXT:    [[C1_2_1:%.*]] = call i1 @unknown(i32 0)
; CHECK-NEXT:    br i1 [[C1_2_1]], label [[INNEREXITING_2_1:%.*]], label [[OTHEREXITB_LOOPEXIT_LOOPEXIT18]]
; CHECK:       innerexiting.2.1:
; CHECK-NEXT:    [[C2_2_1:%.*]] = call i1 @unknown(i32 0)
; CHECK-NEXT:    br i1 [[C2_2_1]], label [[INNERLATCH_2_1:%.*]], label [[EXITB_LOOPEXIT_LOOPEXIT_LOOPEXIT19]]
; CHECK:       innerLatch.2.1:
; CHECK-NEXT:    br i1 false, label [[INNERH_3_1:%.*]], label [[OUTERLATCH_1]]
; CHECK:       innerH.3.1:
; CHECK-NEXT:    [[C1_3_1:%.*]] = call i1 @unknown(i32 0)
; CHECK-NEXT:    br i1 [[C1_3_1]], label [[INNEREXITING_3_1:%.*]], label [[OTHEREXITB_LOOPEXIT_LOOPEXIT18]]
; CHECK:       innerexiting.3.1:
; CHECK-NEXT:    [[C2_3_1:%.*]] = call i1 @unknown(i32 0)
; CHECK-NEXT:    br i1 [[C2_3_1]], label [[INNERLATCH_3_1:%.*]], label [[EXITB_LOOPEXIT_LOOPEXIT_LOOPEXIT19]]
; CHECK:       innerLatch.3.1:
; CHECK-NEXT:    br i1 false, label [[INNERH_14]], label [[OUTERLATCH_1]], !llvm.loop [[LOOP6]]
; CHECK:       outerLatch.1:
; CHECK-NEXT:    [[TMP6_1:%.*]] = add i32 [[TMP6]], 1
; CHECK-NEXT:    br label [[INNERH_29:%.*]]
; CHECK:       innerH.29:
; CHECK-NEXT:    [[C1_28:%.*]] = call i1 @unknown(i32 0)
; CHECK-NEXT:    br i1 [[C1_28]], label [[INNEREXITING_211:%.*]], label [[OTHEREXITB_LOOPEXIT_LOOPEXIT20:%.*]]
; CHECK:       innerexiting.211:
; CHECK-NEXT:    [[C2_210:%.*]] = call i1 @unknown(i32 0)
; CHECK-NEXT:    br i1 [[C2_210]], label [[INNERLATCH_212:%.*]], label [[EXITB_LOOPEXIT_LOOPEXIT_LOOPEXIT21:%.*]]
; CHECK:       innerLatch.212:
; CHECK-NEXT:    br i1 false, label [[INNERH_1_2:%.*]], label [[OUTERLATCH_2:%.*]]
; CHECK:       innerH.1.2:
; CHECK-NEXT:    [[C1_1_2:%.*]] = call i1 @unknown(i32 0)
; CHECK-NEXT:    br i1 [[C1_1_2]], label [[INNEREXITING_1_2:%.*]], label [[OTHEREXITB_LOOPEXIT_LOOPEXIT20]]
; CHECK:       innerexiting.1.2:
; CHECK-NEXT:    [[C2_1_2:%.*]] = call i1 @unknown(i32 0)
; CHECK-NEXT:    br i1 [[C2_1_2]], label [[INNERLATCH_1_2:%.*]], label [[EXITB_LOOPEXIT_LOOPEXIT_LOOPEXIT21]]
; CHECK:       innerLatch.1.2:
; CHECK-NEXT:    br i1 false, label [[INNERH_2_2:%.*]], label [[OUTERLATCH_2]]
; CHECK:       innerH.2.2:
; CHECK-NEXT:    [[C1_2_2:%.*]] = call i1 @unknown(i32 0)
; CHECK-NEXT:    br i1 [[C1_2_2]], label [[INNEREXITING_2_2:%.*]], label [[OTHEREXITB_LOOPEXIT_LOOPEXIT20]]
; CHECK:       innerexiting.2.2:
; CHECK-NEXT:    [[C2_2_2:%.*]] = call i1 @unknown(i32 0)
; CHECK-NEXT:    br i1 [[C2_2_2]], label [[INNERLATCH_2_2:%.*]], label [[EXITB_LOOPEXIT_LOOPEXIT_LOOPEXIT21]]
; CHECK:       innerLatch.2.2:
; CHECK-NEXT:    br i1 false, label [[INNERH_3_2:%.*]], label [[OUTERLATCH_2]]
; CHECK:       innerH.3.2:
; CHECK-NEXT:    [[C1_3_2:%.*]] = call i1 @unknown(i32 0)
; CHECK-NEXT:    br i1 [[C1_3_2]], label [[INNEREXITING_3_2:%.*]], label [[OTHEREXITB_LOOPEXIT_LOOPEXIT20]]
; CHECK:       innerexiting.3.2:
; CHECK-NEXT:    [[C2_3_2:%.*]] = call i1 @unknown(i32 0)
; CHECK-NEXT:    br i1 [[C2_3_2]], label [[INNERLATCH_3_2:%.*]], label [[EXITB_LOOPEXIT_LOOPEXIT_LOOPEXIT21]]
; CHECK:       innerLatch.3.2:
; CHECK-NEXT:    br i1 false, label [[INNERH_29]], label [[OUTERLATCH_2]], !llvm.loop [[LOOP6]]
; CHECK:       outerLatch.2:
; CHECK-NEXT:    [[TMP6_2:%.*]] = add i32 [[TMP6_1]], 1
; CHECK-NEXT:    br label [[INNERH_314:%.*]]
; CHECK:       innerH.314:
; CHECK-NEXT:    [[C1_313:%.*]] = call i1 @unknown(i32 0)
; CHECK-NEXT:    br i1 [[C1_313]], label [[INNEREXITING_316:%.*]], label [[OTHEREXITB_LOOPEXIT_LOOPEXIT22:%.*]]
; CHECK:       innerexiting.316:
; CHECK-NEXT:    [[C2_315:%.*]] = call i1 @unknown(i32 0)
; CHECK-NEXT:    br i1 [[C2_315]], label [[INNERLATCH_317:%.*]], label [[EXITB_LOOPEXIT_LOOPEXIT_LOOPEXIT23:%.*]]
; CHECK:       innerLatch.317:
; CHECK-NEXT:    br i1 false, label [[INNERH_1_3:%.*]], label [[OUTERLATCH_3]]
; CHECK:       innerH.1.3:
; CHECK-NEXT:    [[C1_1_3:%.*]] = call i1 @unknown(i32 0)
; CHECK-NEXT:    br i1 [[C1_1_3]], label [[INNEREXITING_1_3:%.*]], label [[OTHEREXITB_LOOPEXIT_LOOPEXIT22]]
; CHECK:       innerexiting.1.3:
; CHECK-NEXT:    [[C2_1_3:%.*]] = call i1 @unknown(i32 0)
; CHECK-NEXT:    br i1 [[C2_1_3]], label [[INNERLATCH_1_3:%.*]], label [[EXITB_LOOPEXIT_LOOPEXIT_LOOPEXIT23]]
; CHECK:       innerLatch.1.3:
; CHECK-NEXT:    br i1 false, label [[INNERH_2_3:%.*]], label [[OUTERLATCH_3]]
; CHECK:       innerH.2.3:
; CHECK-NEXT:    [[C1_2_3:%.*]] = call i1 @unknown(i32 0)
; CHECK-NEXT:    br i1 [[C1_2_3]], label [[INNEREXITING_2_3:%.*]], label [[OTHEREXITB_LOOPEXIT_LOOPEXIT22]]
; CHECK:       innerexiting.2.3:
; CHECK-NEXT:    [[C2_2_3:%.*]] = call i1 @unknown(i32 0)
; CHECK-NEXT:    br i1 [[C2_2_3]], label [[INNERLATCH_2_3:%.*]], label [[EXITB_LOOPEXIT_LOOPEXIT_LOOPEXIT23]]
; CHECK:       innerLatch.2.3:
; CHECK-NEXT:    br i1 false, label [[INNERH_3_3:%.*]], label [[OUTERLATCH_3]]
; CHECK:       innerH.3.3:
; CHECK-NEXT:    [[C1_3_3:%.*]] = call i1 @unknown(i32 0)
; CHECK-NEXT:    br i1 [[C1_3_3]], label [[INNEREXITING_3_3:%.*]], label [[OTHEREXITB_LOOPEXIT_LOOPEXIT22]]
; CHECK:       innerexiting.3.3:
; CHECK-NEXT:    [[C2_3_3:%.*]] = call i1 @unknown(i32 0)
; CHECK-NEXT:    br i1 [[C2_3_3]], label [[INNERLATCH_3_3:%.*]], label [[EXITB_LOOPEXIT_LOOPEXIT_LOOPEXIT23]]
; CHECK:       innerLatch.3.3:
; CHECK-NEXT:    br i1 false, label [[INNERH_314]], label [[OUTERLATCH_3]], !llvm.loop [[LOOP6]]
; CHECK:       outerLatch.3:
; CHECK-NEXT:    [[TMP6_3]] = add i32 [[TMP6_2]], 1
; CHECK-NEXT:    [[TMP7_3:%.*]] = icmp sgt i32 [[TMP6_3]], 79
; CHECK-NEXT:    br i1 [[TMP7_3]], label [[OUTERLATCHEXIT_LOOPEXIT_UNR_LCSSA:%.*]], label [[OUTERH]], !llvm.loop [[LOOP8:![0-9]+]]
; CHECK:       outerLatchExit.loopexit.unr-lcssa:
; CHECK-NEXT:    br label [[OUTERLATCHEXIT_LOOPEXIT]]
; CHECK:       outerLatchExit.loopexit:
; CHECK-NEXT:    br label [[OUTERLATCHEXIT]]
; CHECK:       outerLatchExit:
; CHECK-NEXT:    ret void
; CHECK:       exitB.loopexit.loopexit.loopexit:
; CHECK-NEXT:    br label [[EXITB_LOOPEXIT_LOOPEXIT:%.*]]
; CHECK:       exitB.loopexit.loopexit.loopexit19:
; CHECK-NEXT:    br label [[EXITB_LOOPEXIT_LOOPEXIT]]
; CHECK:       exitB.loopexit.loopexit.loopexit21:
; CHECK-NEXT:    br label [[EXITB_LOOPEXIT_LOOPEXIT]]
; CHECK:       exitB.loopexit.loopexit.loopexit23:
; CHECK-NEXT:    br label [[EXITB_LOOPEXIT_LOOPEXIT]]
; CHECK:       exitB.loopexit.loopexit:
; CHECK-NEXT:    br label [[EXITB_LOOPEXIT:%.*]]
; CHECK:       exitB.loopexit.loopexit2:
; CHECK-NEXT:    br label [[EXITB_LOOPEXIT]]
; CHECK:       exitB.loopexit:
; CHECK-NEXT:    br label [[EXITB:%.*]]
; CHECK:       exitB:
; CHECK-NEXT:    ret void
; CHECK:       otherexitB.loopexit.loopexit:
; CHECK-NEXT:    br label [[OTHEREXITB_LOOPEXIT:%.*]]
; CHECK:       otherexitB.loopexit.loopexit18:
; CHECK-NEXT:    br label [[OTHEREXITB_LOOPEXIT]]
; CHECK:       otherexitB.loopexit.loopexit20:
; CHECK-NEXT:    br label [[OTHEREXITB_LOOPEXIT]]
; CHECK:       otherexitB.loopexit.loopexit22:
; CHECK-NEXT:    br label [[OTHEREXITB_LOOPEXIT]]
; CHECK:       otherexitB.loopexit:
; CHECK-NEXT:    br label [[OTHEREXITB:%.*]]
; CHECK:       otherexitB.loopexit1:
; CHECK-NEXT:    br label [[OTHEREXITB]]
; CHECK:       otherexitB:
; CHECK-NEXT:    br label [[EXITB]]
;
bb:
  %tmp = icmp sgt i32 undef, 79
  br i1 %tmp, label %outerLatchExit, label %bb1

bb1:                                              ; preds = %bb
  br label %outerH

outerH:                                              ; preds = %outerLatch, %bb1
  %tmp4 = phi i32 [ %tmp6, %outerLatch ], [ undef, %bb1 ]
  br label %innerH

innerH:                                              ; preds = %innerLatch, %outerH
  %c1 = call i1 @unknown(i32 0)
  br i1 %c1, label %innerexiting, label %otherexitB

innerexiting:                                             ; preds = %innerH
  %c2 = call i1 @unknown(i32 0)
  br i1 %c2, label %innerLatch, label %exitB

innerLatch:                                             ; preds = %innerexiting
  %tmp13 = fcmp olt double undef, 2.000000e+00
  br i1 %tmp13, label %innerH, label %outerLatch

outerLatch:                                              ; preds = %innerLatch
  %tmp6 = add i32 %tmp4, 1
  %tmp7 = icmp sgt i32 %tmp6, 79
  br i1 %tmp7, label %outerLatchExit, label %outerH

outerLatchExit:                                              ; preds = %outerLatch, %bb
  ret void

exitB:                                             ; preds = %innerexiting, %otherexitB
  ret void

otherexitB:                                              ; preds = %innerH
  br label %exitB

}

; Blocks reachable from exits (not_zero44) have the IDom as the block within the loop (Header).
; Update the IDom to the preheader.
define void @test6(i64 %start) {
; CHECK-LABEL: @test6(
; CHECK-NEXT:  entry:
<<<<<<< HEAD
; CHECK-NEXT:    br i1 true, label [[HEADER_PROL_PREHEADER:%.*]], label [[HEADER_PROL_LOOPEXIT:%.*]]
=======
; CHECK-NEXT:    [[TMP0:%.*]] = add i64 [[START:%.*]], 2
; CHECK-NEXT:    [[SMAX:%.*]] = call i64 @llvm.smax.i64(i64 [[TMP0]], i64 616)
; CHECK-NEXT:    [[TMP1:%.*]] = add i64 [[SMAX]], -1
; CHECK-NEXT:    [[TMP2:%.*]] = sub i64 [[TMP1]], [[START]]
; CHECK-NEXT:    [[TMP3:%.*]] = lshr i64 [[TMP2]], 1
; CHECK-NEXT:    [[TMP4:%.*]] = add nuw i64 [[TMP3]], 1
; CHECK-NEXT:    [[XTRAITER:%.*]] = and i64 [[TMP4]], 3
; CHECK-NEXT:    [[LCMP_MOD:%.*]] = icmp ne i64 [[XTRAITER]], 0
; CHECK-NEXT:    br i1 [[LCMP_MOD]], label [[HEADER_PROL_PREHEADER:%.*]], label [[HEADER_PROL_LOOPEXIT:%.*]]
>>>>>>> 6a10bc70
; CHECK:       header.prol.preheader:
; CHECK-NEXT:    br label [[HEADER_PROL:%.*]]
; CHECK:       header.prol:
; CHECK-NEXT:    [[INDVARS_IV_PROL:%.*]] = phi i64 [ [[START]], [[HEADER_PROL_PREHEADER]] ], [ [[INDVARS_IV_NEXT_PROL:%.*]], [[LATCH_PROL:%.*]] ]
; CHECK-NEXT:    [[PROL_ITER:%.*]] = phi i64 [ 0, [[HEADER_PROL_PREHEADER]] ], [ [[PROL_ITER_NEXT:%.*]], [[LATCH_PROL]] ]
; CHECK-NEXT:    [[IV_I32_PROL:%.*]] = trunc i64 [[INDVARS_IV_PROL]] to i32
; CHECK-NEXT:    [[C1_PROL:%.*]] = call i1 @unknown(i32 [[IV_I32_PROL]])
; CHECK-NEXT:    br i1 [[C1_PROL]], label [[LATCH_PROL]], label [[OTHEREXIT_LOOPEXIT1:%.*]]
; CHECK:       latch.prol:
; CHECK-NEXT:    [[INDVARS_IV_NEXT_PROL]] = add nsw i64 [[INDVARS_IV_PROL]], 2
<<<<<<< HEAD
; CHECK-NEXT:    [[TMP0:%.*]] = icmp slt i64 [[INDVARS_IV_NEXT_PROL]], 616
=======
; CHECK-NEXT:    [[TMP5:%.*]] = icmp slt i64 [[INDVARS_IV_NEXT_PROL]], 616
>>>>>>> 6a10bc70
; CHECK-NEXT:    [[PROL_ITER_NEXT]] = add i64 [[PROL_ITER]], 1
; CHECK-NEXT:    [[PROL_ITER_CMP:%.*]] = icmp ne i64 [[PROL_ITER_NEXT]], 1
; CHECK-NEXT:    br i1 [[PROL_ITER_CMP]], label [[HEADER_PROL]], label [[HEADER_PROL_LOOPEXIT_UNR_LCSSA:%.*]], !llvm.loop [[LOOP9:![0-9]+]]
; CHECK:       header.prol.loopexit.unr-lcssa:
; CHECK-NEXT:    [[INDVARS_IV_UNR_PH:%.*]] = phi i64 [ [[INDVARS_IV_NEXT_PROL]], [[LATCH_PROL]] ]
; CHECK-NEXT:    br label [[HEADER_PROL_LOOPEXIT]]
; CHECK:       header.prol.loopexit:
<<<<<<< HEAD
; CHECK-NEXT:    [[INDVARS_IV_UNR:%.*]] = phi i64 [ undef, [[ENTRY:%.*]] ], [ [[INDVARS_IV_UNR_PH]], [[HEADER_PROL_LOOPEXIT_UNR_LCSSA]] ]
; CHECK-NEXT:    br i1 true, label [[LATCHEXIT:%.*]], label [[ENTRY_NEW:%.*]]
=======
; CHECK-NEXT:    [[INDVARS_IV_UNR:%.*]] = phi i64 [ [[START]], [[ENTRY:%.*]] ], [ [[INDVARS_IV_UNR_PH]], [[HEADER_PROL_LOOPEXIT_UNR_LCSSA]] ]
; CHECK-NEXT:    [[TMP6:%.*]] = icmp ult i64 [[TMP3]], 3
; CHECK-NEXT:    br i1 [[TMP6]], label [[LATCHEXIT:%.*]], label [[ENTRY_NEW:%.*]]
>>>>>>> 6a10bc70
; CHECK:       entry.new:
; CHECK-NEXT:    br label [[HEADER:%.*]]
; CHECK:       header:
; CHECK-NEXT:    [[INDVARS_IV:%.*]] = phi i64 [ [[INDVARS_IV_UNR]], [[ENTRY_NEW]] ], [ [[INDVARS_IV_NEXT_3:%.*]], [[LATCH_3:%.*]] ]
; CHECK-NEXT:    [[IV_I32:%.*]] = trunc i64 [[INDVARS_IV]] to i32
; CHECK-NEXT:    [[C1:%.*]] = call i1 @unknown(i32 [[IV_I32]])
; CHECK-NEXT:    br i1 [[C1]], label [[LATCH:%.*]], label [[OTHEREXIT_LOOPEXIT:%.*]]
; CHECK:       latch:
; CHECK-NEXT:    [[INDVARS_IV_NEXT:%.*]] = add nsw i64 [[INDVARS_IV]], 2
; CHECK-NEXT:    [[IV_I32_1:%.*]] = trunc i64 [[INDVARS_IV_NEXT]] to i32
; CHECK-NEXT:    [[C1_1:%.*]] = call i1 @unknown(i32 [[IV_I32_1]])
; CHECK-NEXT:    br i1 [[C1_1]], label [[LATCH_1:%.*]], label [[OTHEREXIT_LOOPEXIT]]
; CHECK:       latch.1:
; CHECK-NEXT:    [[INDVARS_IV_NEXT_1:%.*]] = add nsw i64 [[INDVARS_IV_NEXT]], 2
; CHECK-NEXT:    [[IV_I32_2:%.*]] = trunc i64 [[INDVARS_IV_NEXT_1]] to i32
; CHECK-NEXT:    [[C1_2:%.*]] = call i1 @unknown(i32 [[IV_I32_2]])
; CHECK-NEXT:    br i1 [[C1_2]], label [[LATCH_2:%.*]], label [[OTHEREXIT_LOOPEXIT]]
; CHECK:       latch.2:
; CHECK-NEXT:    [[INDVARS_IV_NEXT_2:%.*]] = add nsw i64 [[INDVARS_IV_NEXT_1]], 2
; CHECK-NEXT:    [[IV_I32_3:%.*]] = trunc i64 [[INDVARS_IV_NEXT_2]] to i32
; CHECK-NEXT:    [[C1_3:%.*]] = call i1 @unknown(i32 [[IV_I32_3]])
; CHECK-NEXT:    br i1 [[C1_3]], label [[LATCH_3]], label [[OTHEREXIT_LOOPEXIT]]
; CHECK:       latch.3:
; CHECK-NEXT:    [[INDVARS_IV_NEXT_3]] = add nsw i64 [[INDVARS_IV_NEXT_2]], 2
<<<<<<< HEAD
; CHECK-NEXT:    br i1 true, label [[HEADER]], label [[LATCHEXIT_UNR_LCSSA:%.*]], !llvm.loop [[LOOP10:![0-9]+]]
=======
; CHECK-NEXT:    [[TMP7:%.*]] = icmp slt i64 [[INDVARS_IV_NEXT_3]], 616
; CHECK-NEXT:    br i1 [[TMP7]], label [[HEADER]], label [[LATCHEXIT_UNR_LCSSA:%.*]], !llvm.loop [[LOOP10:![0-9]+]]
>>>>>>> 6a10bc70
; CHECK:       latchexit.unr-lcssa:
; CHECK-NEXT:    br label [[LATCHEXIT]]
; CHECK:       latchexit:
; CHECK-NEXT:    br label [[LATCHEXITSUCC:%.*]]
; CHECK:       otherexit.loopexit:
; CHECK-NEXT:    br label [[OTHEREXIT:%.*]]
; CHECK:       otherexit.loopexit1:
; CHECK-NEXT:    br label [[OTHEREXIT]]
; CHECK:       otherexit:
; CHECK-NEXT:    br label [[OTHEREXITSUCC:%.*]]
; CHECK:       otherexitsucc:
; CHECK-NEXT:    br label [[NOT_ZERO44:%.*]]
; CHECK:       not_zero44:
; CHECK-NEXT:    unreachable
; CHECK:       latchexitsucc:
; CHECK-NEXT:    br label [[NOT_ZERO44]]
;
entry:
  br label %header

header:                                          ; preds = %latch, %entry
  %indvars.iv = phi i64 [ %start, %entry ], [ %indvars.iv.next, %latch ]
  %iv.i32 = trunc i64 %indvars.iv to i32
  %c1 = call i1 @unknown(i32 %iv.i32)
  br i1 %c1, label %latch, label %otherexit

latch:                                         ; preds = %header
  %indvars.iv.next = add nsw i64 %indvars.iv, 2
  %0 = icmp slt i64 %indvars.iv.next, 616
  br i1 %0, label %header, label %latchexit

latchexit:                                          ; preds = %latch
  br label %latchexitsucc

otherexit:                                 ; preds = %header
  br label %otherexitsucc

otherexitsucc:                                          ; preds = %otherexit
  br label %not_zero44

not_zero44:                                       ; preds = %latchexitsucc, %otherexitsucc
  unreachable

latchexitsucc:                                      ; preds = %latchexit
  br label %not_zero44
}
<|MERGE_RESOLUTION|>--- conflicted
+++ resolved
@@ -653,19 +653,16 @@
 define void @test6(i64 %start) {
 ; CHECK-LABEL: @test6(
 ; CHECK-NEXT:  entry:
-<<<<<<< HEAD
-; CHECK-NEXT:    br i1 true, label [[HEADER_PROL_PREHEADER:%.*]], label [[HEADER_PROL_LOOPEXIT:%.*]]
-=======
 ; CHECK-NEXT:    [[TMP0:%.*]] = add i64 [[START:%.*]], 2
-; CHECK-NEXT:    [[SMAX:%.*]] = call i64 @llvm.smax.i64(i64 [[TMP0]], i64 616)
-; CHECK-NEXT:    [[TMP1:%.*]] = add i64 [[SMAX]], -1
-; CHECK-NEXT:    [[TMP2:%.*]] = sub i64 [[TMP1]], [[START]]
-; CHECK-NEXT:    [[TMP3:%.*]] = lshr i64 [[TMP2]], 1
-; CHECK-NEXT:    [[TMP4:%.*]] = add nuw i64 [[TMP3]], 1
-; CHECK-NEXT:    [[XTRAITER:%.*]] = and i64 [[TMP4]], 3
+; CHECK-NEXT:    [[TMP1:%.*]] = icmp sgt i64 [[TMP0]], 616
+; CHECK-NEXT:    [[SMAX:%.*]] = select i1 [[TMP1]], i64 [[TMP0]], i64 616
+; CHECK-NEXT:    [[TMP2:%.*]] = add i64 [[SMAX]], -1
+; CHECK-NEXT:    [[TMP3:%.*]] = sub i64 [[TMP2]], [[START]]
+; CHECK-NEXT:    [[TMP4:%.*]] = lshr i64 [[TMP3]], 1
+; CHECK-NEXT:    [[TMP5:%.*]] = add nuw i64 [[TMP4]], 1
+; CHECK-NEXT:    [[XTRAITER:%.*]] = and i64 [[TMP5]], 3
 ; CHECK-NEXT:    [[LCMP_MOD:%.*]] = icmp ne i64 [[XTRAITER]], 0
 ; CHECK-NEXT:    br i1 [[LCMP_MOD]], label [[HEADER_PROL_PREHEADER:%.*]], label [[HEADER_PROL_LOOPEXIT:%.*]]
->>>>>>> 6a10bc70
 ; CHECK:       header.prol.preheader:
 ; CHECK-NEXT:    br label [[HEADER_PROL:%.*]]
 ; CHECK:       header.prol:
@@ -676,26 +673,17 @@
 ; CHECK-NEXT:    br i1 [[C1_PROL]], label [[LATCH_PROL]], label [[OTHEREXIT_LOOPEXIT1:%.*]]
 ; CHECK:       latch.prol:
 ; CHECK-NEXT:    [[INDVARS_IV_NEXT_PROL]] = add nsw i64 [[INDVARS_IV_PROL]], 2
-<<<<<<< HEAD
-; CHECK-NEXT:    [[TMP0:%.*]] = icmp slt i64 [[INDVARS_IV_NEXT_PROL]], 616
-=======
-; CHECK-NEXT:    [[TMP5:%.*]] = icmp slt i64 [[INDVARS_IV_NEXT_PROL]], 616
->>>>>>> 6a10bc70
+; CHECK-NEXT:    [[TMP6:%.*]] = icmp slt i64 [[INDVARS_IV_NEXT_PROL]], 616
 ; CHECK-NEXT:    [[PROL_ITER_NEXT]] = add i64 [[PROL_ITER]], 1
-; CHECK-NEXT:    [[PROL_ITER_CMP:%.*]] = icmp ne i64 [[PROL_ITER_NEXT]], 1
+; CHECK-NEXT:    [[PROL_ITER_CMP:%.*]] = icmp ne i64 [[PROL_ITER_NEXT]], [[XTRAITER]]
 ; CHECK-NEXT:    br i1 [[PROL_ITER_CMP]], label [[HEADER_PROL]], label [[HEADER_PROL_LOOPEXIT_UNR_LCSSA:%.*]], !llvm.loop [[LOOP9:![0-9]+]]
 ; CHECK:       header.prol.loopexit.unr-lcssa:
 ; CHECK-NEXT:    [[INDVARS_IV_UNR_PH:%.*]] = phi i64 [ [[INDVARS_IV_NEXT_PROL]], [[LATCH_PROL]] ]
 ; CHECK-NEXT:    br label [[HEADER_PROL_LOOPEXIT]]
 ; CHECK:       header.prol.loopexit:
-<<<<<<< HEAD
-; CHECK-NEXT:    [[INDVARS_IV_UNR:%.*]] = phi i64 [ undef, [[ENTRY:%.*]] ], [ [[INDVARS_IV_UNR_PH]], [[HEADER_PROL_LOOPEXIT_UNR_LCSSA]] ]
-; CHECK-NEXT:    br i1 true, label [[LATCHEXIT:%.*]], label [[ENTRY_NEW:%.*]]
-=======
 ; CHECK-NEXT:    [[INDVARS_IV_UNR:%.*]] = phi i64 [ [[START]], [[ENTRY:%.*]] ], [ [[INDVARS_IV_UNR_PH]], [[HEADER_PROL_LOOPEXIT_UNR_LCSSA]] ]
-; CHECK-NEXT:    [[TMP6:%.*]] = icmp ult i64 [[TMP3]], 3
-; CHECK-NEXT:    br i1 [[TMP6]], label [[LATCHEXIT:%.*]], label [[ENTRY_NEW:%.*]]
->>>>>>> 6a10bc70
+; CHECK-NEXT:    [[TMP7:%.*]] = icmp ult i64 [[TMP4]], 3
+; CHECK-NEXT:    br i1 [[TMP7]], label [[LATCHEXIT:%.*]], label [[ENTRY_NEW:%.*]]
 ; CHECK:       entry.new:
 ; CHECK-NEXT:    br label [[HEADER:%.*]]
 ; CHECK:       header:
@@ -720,12 +708,8 @@
 ; CHECK-NEXT:    br i1 [[C1_3]], label [[LATCH_3]], label [[OTHEREXIT_LOOPEXIT]]
 ; CHECK:       latch.3:
 ; CHECK-NEXT:    [[INDVARS_IV_NEXT_3]] = add nsw i64 [[INDVARS_IV_NEXT_2]], 2
-<<<<<<< HEAD
-; CHECK-NEXT:    br i1 true, label [[HEADER]], label [[LATCHEXIT_UNR_LCSSA:%.*]], !llvm.loop [[LOOP10:![0-9]+]]
-=======
-; CHECK-NEXT:    [[TMP7:%.*]] = icmp slt i64 [[INDVARS_IV_NEXT_3]], 616
-; CHECK-NEXT:    br i1 [[TMP7]], label [[HEADER]], label [[LATCHEXIT_UNR_LCSSA:%.*]], !llvm.loop [[LOOP10:![0-9]+]]
->>>>>>> 6a10bc70
+; CHECK-NEXT:    [[TMP8:%.*]] = icmp slt i64 [[INDVARS_IV_NEXT_3]], 616
+; CHECK-NEXT:    br i1 [[TMP8]], label [[HEADER]], label [[LATCHEXIT_UNR_LCSSA:%.*]], !llvm.loop [[LOOP10:![0-9]+]]
 ; CHECK:       latchexit.unr-lcssa:
 ; CHECK-NEXT:    br label [[LATCHEXIT]]
 ; CHECK:       latchexit:
