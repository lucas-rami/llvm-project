--- conflicted
+++ resolved
@@ -12,11 +12,7 @@
 
 ;.
 ; AMDGPU: @[[ISSPMDMODE:[a-zA-Z0-9_$"\\.-]+]] = internal addrspace(3) global i32 undef
-<<<<<<< HEAD
-; AMDGPU: @[[__OMP_OFFLOADING_10302_B20A40E_MAIN_L4_KERNEL_ENVIRONMENT:[a-zA-Z0-9_$"\\.-]+]] = addrspace(1) constant [[STRUCT_KERNELENVIRONMENTTY:%.*]] { [[STRUCT_CONFIGURATIONENVIRONMENTTY_8:%.*]] { i8 1, i8 0, i8 1 }, ptr addrspacecast (ptr addrspace(1) null to ptr), ptr addrspacecast (ptr addrspace(1) null to ptr) }
-=======
-; AMDGPU: @[[__OMP_OFFLOADING_10302_B20A40E_MAIN_L4_KERNEL_ENVIRONMENT:[a-zA-Z0-9_$"\\.-]+]] = addrspace(1) constant [[STRUCT_KERNELENVIRONMENTTY:%.*]] { [[STRUCT_CONFIGURATIONENVIRONMENTTY_8:%.*]] { i8 0, i8 0, i8 1, i32 0, i32 0, i32 0, i32 0 }, ptr addrspacecast (ptr addrspace(1) null to ptr), ptr addrspacecast (ptr addrspace(1) null to ptr) }
->>>>>>> 574c5cc9
+; AMDGPU: @[[__OMP_OFFLOADING_10302_B20A40E_MAIN_L4_KERNEL_ENVIRONMENT:[a-zA-Z0-9_$"\\.-]+]] = addrspace(1) constant [[STRUCT_KERNELENVIRONMENTTY:%.*]] { [[STRUCT_CONFIGURATIONENVIRONMENTTY_8:%.*]] { i8 1, i8 0, i8 1, i32 0, i32 0, i32 0, i32 0 }, ptr addrspacecast (ptr addrspace(1) null to ptr), ptr addrspacecast (ptr addrspace(1) null to ptr) }
 ;.
 define i32 @fputs() {
 ; AMDGPU-LABEL: define {{[^@]+}}@fputs
