// RUN: llvm-tblgen -I %p/../../../include -gen-global-isel-combiner \
// RUN:     -combiners=MyCombiner -gicombiner-debug-cxxpreds %s | \
// RUN: FileCheck %s

include "llvm/Target/Target.td"
include "llvm/Target/GlobalISel/Combine.td"

def MyTargetISA : InstrInfo;
def MyTarget : Target { let InstructionSet = MyTargetISA; }

def MatchFooPerms: GICombinePatFrag<
    (outs root:$foo),
    (ins gi_imm:$cst),
    [
      (pattern (G_ZEXT $foo, $b), (G_TRUNC $b, $x):$dbg0),
      (pattern (G_TRUNC $foo, $z):$dbg1),
      (pattern (G_FPEXT $foo, $z):$dbg1)
    ]>;

def Test0 : GICombineRule<
  (defs root:$root),
  (match (MatchFooPerms $root, (i32 10))),
  (apply (COPY $root, (i32 0)))>;

def MyCombiner: GICombiner<"GenMyCombiner", [
  Test0
]>;

<<<<<<< HEAD
// CHECK:      const int64_t *GenMyCombiner::getMatchTable() const {
// CHECK-NEXT:   constexpr static int64_t MatchTable0[] = {
// CHECK-NEXT:     GIM_SwitchOpcode, /*MI*/0, /*[*/121, 184, /*)*//*default:*//*Label 3*/ 152,
// CHECK-NEXT:     /*TargetOpcode::G_TRUNC*//*Label 0*/ 68, 0, 0, 0, 0, 0, 0,
// CHECK-NEXT:     /*TargetOpcode::G_ZEXT*//*Label 1*/ 93, 0, 0, 0, 0, 0, 0, 0, 0, 0, 0, 0, 0, 0, 0, 0, 0, 0, 0, 0, 0, 0, 0, 0, 0, 0, 0, 0, 0, 0, 0, 0, 0, 0, 0, 0, 0, 0, 0, 0, 0, 0, 0, 0, 0, 0, 0, 0, 0, 0, 0, 0, 0, 0, 0,
// CHECK-NEXT:     /*TargetOpcode::G_FPEXT*//*Label 2*/ 127,
// CHECK-NEXT:     // Label 0: @68
// CHECK-NEXT:     GIM_Try, /*On fail goto*//*Label 4*/ 92, // Rule ID 1 //
// CHECK-NEXT:       GIM_CheckSimplePredicate, GICXXPred_Simple_IsRule0Enabled,
=======
// CHECK:      const uint8_t *GenMyCombiner::getMatchTable() const {
// CHECK-NEXT:   constexpr static uint8_t MatchTable0[] = {
// CHECK-NEXT:     GIM_SwitchOpcode, /*MI*/0, /*[*/GIMT_Encode2(119), GIMT_Encode2(182), /*)*//*default:*//*Label 3*/ GIMT_Encode4(380),
// CHECK-NEXT:     /*TargetOpcode::G_TRUNC*//*Label 0*/ GIMT_Encode4(262), GIMT_Encode4(0), GIMT_Encode4(0), GIMT_Encode4(0), GIMT_Encode4(0), GIMT_Encode4(0), GIMT_Encode4(0),
// CHECK-NEXT:     /*TargetOpcode::G_ZEXT*//*Label 1*/ GIMT_Encode4(298), GIMT_Encode4(0), GIMT_Encode4(0), GIMT_Encode4(0), GIMT_Encode4(0), GIMT_Encode4(0), GIMT_Encode4(0), GIMT_Encode4(0), GIMT_Encode4(0), GIMT_Encode4(0), GIMT_Encode4(0), GIMT_Encode4(0), GIMT_Encode4(0), GIMT_Encode4(0), GIMT_Encode4(0), GIMT_Encode4(0), GIMT_Encode4(0), GIMT_Encode4(0), GIMT_Encode4(0), GIMT_Encode4(0), GIMT_Encode4(0), GIMT_Encode4(0), GIMT_Encode4(0), GIMT_Encode4(0), GIMT_Encode4(0), GIMT_Encode4(0), GIMT_Encode4(0), GIMT_Encode4(0), GIMT_Encode4(0), GIMT_Encode4(0), GIMT_Encode4(0), GIMT_Encode4(0), GIMT_Encode4(0), GIMT_Encode4(0), GIMT_Encode4(0), GIMT_Encode4(0), GIMT_Encode4(0), GIMT_Encode4(0), GIMT_Encode4(0), GIMT_Encode4(0), GIMT_Encode4(0), GIMT_Encode4(0), GIMT_Encode4(0), GIMT_Encode4(0), GIMT_Encode4(0), GIMT_Encode4(0), GIMT_Encode4(0), GIMT_Encode4(0), GIMT_Encode4(0), GIMT_Encode4(0), GIMT_Encode4(0), GIMT_Encode4(0), GIMT_Encode4(0), GIMT_Encode4(0), GIMT_Encode4(0),
// CHECK-NEXT:     /*TargetOpcode::G_FPEXT*//*Label 2*/ GIMT_Encode4(344),
// CHECK-NEXT:     // Label 0: @262
// CHECK-NEXT:     GIM_Try, /*On fail goto*//*Label 4*/ GIMT_Encode4(297), // Rule ID 1 //
// CHECK-NEXT:       GIM_CheckSimplePredicate, GIMT_Encode2(GICXXPred_Simple_IsRule0Enabled),
>>>>>>> 6fe3cd54
// CHECK-NEXT:       // MIs[0] root
// CHECK-NEXT:       // No operand predicates
// CHECK-NEXT:       // MIs[0] __Test0_match_0.z
// CHECK-NEXT:       // No operand predicates
// CHECK-NEXT:       GIR_MakeTempReg, /*TempRegID*/0, /*TypeID*/GILLT_s32,
// CHECK-NEXT:       GIR_BuildConstant, /*TempRegID*/0, /*Val*/GIMT_Encode8(0),
// CHECK-NEXT:       // Combiner Rule #0: Test0 @ [__Test0_match_0[1]]
// CHECK-NEXT:       GIR_BuildMI, /*InsnID*/0, /*Opcode*/GIMT_Encode2(TargetOpcode::COPY),
// CHECK-NEXT:       GIR_Copy, /*NewInsnID*/0, /*OldInsnID*/0, /*OpIdx*/0, // root
// CHECK-NEXT:       GIR_AddSimpleTempRegister, /*InsnID*/0, /*TempRegID*/0,
// CHECK-NEXT:       GIR_EraseFromParent, /*InsnID*/0,
// CHECK-NEXT:       GIR_Done,
// CHECK-NEXT:     // Label 4: @297
// CHECK-NEXT:     GIM_Reject,
// CHECK-NEXT:     // Label 1: @298
// CHECK-NEXT:     GIM_Try, /*On fail goto*//*Label 5*/ GIMT_Encode4(343), // Rule ID 0 //
// CHECK-NEXT:       GIM_CheckSimplePredicate, GIMT_Encode2(GICXXPred_Simple_IsRule0Enabled),
// CHECK-NEXT:       // MIs[0] root
// CHECK-NEXT:       // No operand predicates
// CHECK-NEXT:       // MIs[0] __Test0_match_0.b
// CHECK-NEXT:       GIM_RecordInsnIgnoreCopies, /*DefineMI*/1, /*MI*/0, /*OpIdx*/1, // MIs[1]
// CHECK-NEXT:       GIM_CheckOpcode, /*MI*/1, GIMT_Encode2(TargetOpcode::G_TRUNC),
// CHECK-NEXT:       // MIs[1] __Test0_match_0.x
// CHECK-NEXT:       // No operand predicates
// CHECK-NEXT:       GIM_CheckIsSafeToFold, /*InsnID*/1,
// CHECK-NEXT:       GIR_MakeTempReg, /*TempRegID*/0, /*TypeID*/GILLT_s32,
// CHECK-NEXT:       GIR_BuildConstant, /*TempRegID*/0, /*Val*/GIMT_Encode8(0),
// CHECK-NEXT:       // Combiner Rule #0: Test0 @ [__Test0_match_0[0]]
// CHECK-NEXT:       GIR_BuildMI, /*InsnID*/0, /*Opcode*/GIMT_Encode2(TargetOpcode::COPY),
// CHECK-NEXT:       GIR_Copy, /*NewInsnID*/0, /*OldInsnID*/0, /*OpIdx*/0, // root
// CHECK-NEXT:       GIR_AddSimpleTempRegister, /*InsnID*/0, /*TempRegID*/0,
// CHECK-NEXT:       GIR_EraseFromParent, /*InsnID*/0,
// CHECK-NEXT:       GIR_Done,
// CHECK-NEXT:     // Label 5: @343
// CHECK-NEXT:     GIM_Reject,
// CHECK-NEXT:     // Label 2: @344
// CHECK-NEXT:     GIM_Try, /*On fail goto*//*Label 6*/ GIMT_Encode4(379), // Rule ID 2 //
// CHECK-NEXT:       GIM_CheckSimplePredicate, GIMT_Encode2(GICXXPred_Simple_IsRule0Enabled),
// CHECK-NEXT:       // MIs[0] root
// CHECK-NEXT:       // No operand predicates
// CHECK-NEXT:       // MIs[0] __Test0_match_0.z
// CHECK-NEXT:       // No operand predicates
// CHECK-NEXT:       GIR_MakeTempReg, /*TempRegID*/0, /*TypeID*/GILLT_s32,
// CHECK-NEXT:       GIR_BuildConstant, /*TempRegID*/0, /*Val*/GIMT_Encode8(0),
// CHECK-NEXT:       // Combiner Rule #0: Test0 @ [__Test0_match_0[2]]
// CHECK-NEXT:       GIR_BuildMI, /*InsnID*/0, /*Opcode*/GIMT_Encode2(TargetOpcode::COPY),
// CHECK-NEXT:       GIR_Copy, /*NewInsnID*/0, /*OldInsnID*/0, /*OpIdx*/0, // root
// CHECK-NEXT:       GIR_AddSimpleTempRegister, /*InsnID*/0, /*TempRegID*/0,
// CHECK-NEXT:       GIR_EraseFromParent, /*InsnID*/0,
// CHECK-NEXT:       GIR_Done,
// CHECK-NEXT:     // Label 6: @379
// CHECK-NEXT:     GIM_Reject,
// CHECK-NEXT:     // Label 3: @380
// CHECK-NEXT:     GIM_Reject,
// CHECK-NEXT:     }; // Size: 381 bytes
// CHECK-NEXT:   return MatchTable0;
// CHECK-NEXT: }<|MERGE_RESOLUTION|>--- conflicted
+++ resolved
@@ -26,27 +26,15 @@
   Test0
 ]>;
 
-<<<<<<< HEAD
-// CHECK:      const int64_t *GenMyCombiner::getMatchTable() const {
-// CHECK-NEXT:   constexpr static int64_t MatchTable0[] = {
-// CHECK-NEXT:     GIM_SwitchOpcode, /*MI*/0, /*[*/121, 184, /*)*//*default:*//*Label 3*/ 152,
-// CHECK-NEXT:     /*TargetOpcode::G_TRUNC*//*Label 0*/ 68, 0, 0, 0, 0, 0, 0,
-// CHECK-NEXT:     /*TargetOpcode::G_ZEXT*//*Label 1*/ 93, 0, 0, 0, 0, 0, 0, 0, 0, 0, 0, 0, 0, 0, 0, 0, 0, 0, 0, 0, 0, 0, 0, 0, 0, 0, 0, 0, 0, 0, 0, 0, 0, 0, 0, 0, 0, 0, 0, 0, 0, 0, 0, 0, 0, 0, 0, 0, 0, 0, 0, 0, 0, 0, 0,
-// CHECK-NEXT:     /*TargetOpcode::G_FPEXT*//*Label 2*/ 127,
-// CHECK-NEXT:     // Label 0: @68
-// CHECK-NEXT:     GIM_Try, /*On fail goto*//*Label 4*/ 92, // Rule ID 1 //
-// CHECK-NEXT:       GIM_CheckSimplePredicate, GICXXPred_Simple_IsRule0Enabled,
-=======
 // CHECK:      const uint8_t *GenMyCombiner::getMatchTable() const {
 // CHECK-NEXT:   constexpr static uint8_t MatchTable0[] = {
-// CHECK-NEXT:     GIM_SwitchOpcode, /*MI*/0, /*[*/GIMT_Encode2(119), GIMT_Encode2(182), /*)*//*default:*//*Label 3*/ GIMT_Encode4(380),
+// CHECK-NEXT:     GIM_SwitchOpcode, /*MI*/0, /*[*/GIMT_Encode2(121), GIMT_Encode2(184), /*)*//*default:*//*Label 3*/ GIMT_Encode4(380),
 // CHECK-NEXT:     /*TargetOpcode::G_TRUNC*//*Label 0*/ GIMT_Encode4(262), GIMT_Encode4(0), GIMT_Encode4(0), GIMT_Encode4(0), GIMT_Encode4(0), GIMT_Encode4(0), GIMT_Encode4(0),
 // CHECK-NEXT:     /*TargetOpcode::G_ZEXT*//*Label 1*/ GIMT_Encode4(298), GIMT_Encode4(0), GIMT_Encode4(0), GIMT_Encode4(0), GIMT_Encode4(0), GIMT_Encode4(0), GIMT_Encode4(0), GIMT_Encode4(0), GIMT_Encode4(0), GIMT_Encode4(0), GIMT_Encode4(0), GIMT_Encode4(0), GIMT_Encode4(0), GIMT_Encode4(0), GIMT_Encode4(0), GIMT_Encode4(0), GIMT_Encode4(0), GIMT_Encode4(0), GIMT_Encode4(0), GIMT_Encode4(0), GIMT_Encode4(0), GIMT_Encode4(0), GIMT_Encode4(0), GIMT_Encode4(0), GIMT_Encode4(0), GIMT_Encode4(0), GIMT_Encode4(0), GIMT_Encode4(0), GIMT_Encode4(0), GIMT_Encode4(0), GIMT_Encode4(0), GIMT_Encode4(0), GIMT_Encode4(0), GIMT_Encode4(0), GIMT_Encode4(0), GIMT_Encode4(0), GIMT_Encode4(0), GIMT_Encode4(0), GIMT_Encode4(0), GIMT_Encode4(0), GIMT_Encode4(0), GIMT_Encode4(0), GIMT_Encode4(0), GIMT_Encode4(0), GIMT_Encode4(0), GIMT_Encode4(0), GIMT_Encode4(0), GIMT_Encode4(0), GIMT_Encode4(0), GIMT_Encode4(0), GIMT_Encode4(0), GIMT_Encode4(0), GIMT_Encode4(0), GIMT_Encode4(0), GIMT_Encode4(0),
 // CHECK-NEXT:     /*TargetOpcode::G_FPEXT*//*Label 2*/ GIMT_Encode4(344),
 // CHECK-NEXT:     // Label 0: @262
 // CHECK-NEXT:     GIM_Try, /*On fail goto*//*Label 4*/ GIMT_Encode4(297), // Rule ID 1 //
 // CHECK-NEXT:       GIM_CheckSimplePredicate, GIMT_Encode2(GICXXPred_Simple_IsRule0Enabled),
->>>>>>> 6fe3cd54
 // CHECK-NEXT:       // MIs[0] root
 // CHECK-NEXT:       // No operand predicates
 // CHECK-NEXT:       // MIs[0] __Test0_match_0.z
