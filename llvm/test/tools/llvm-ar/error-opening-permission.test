## Unsupported on windows as marking files "unreadable"
## is non-trivial on windows.
# UNSUPPORTED: system-windows
<<<<<<< HEAD
# REQUIRES: jenkins-permissions-issue
=======
# REQUIRES: non-root-user
>>>>>>> 786cf76f

# RUN: rm -rf %t && mkdir -p %t
# RUN: echo file1 > %t/1.txt

## No Permission:
# RUN: llvm-ar rc %t/permission.b %t/1.txt
# RUN: chmod 100 %t/permission.b
# RUN: not llvm-ar p %t/permission.b 2>&1 | \
# RUN:   FileCheck %s --check-prefix=NO-PERMISSION -DARCHIVE=%t/permission.b -DMSG=%errc_EACCES

# NO-PERMISSION: error: unable to open '[[ARCHIVE]]': [[MSG]]<|MERGE_RESOLUTION|>--- conflicted
+++ resolved
@@ -1,11 +1,7 @@
 ## Unsupported on windows as marking files "unreadable"
 ## is non-trivial on windows.
 # UNSUPPORTED: system-windows
-<<<<<<< HEAD
-# REQUIRES: jenkins-permissions-issue
-=======
 # REQUIRES: non-root-user
->>>>>>> 786cf76f
 
 # RUN: rm -rf %t && mkdir -p %t
 # RUN: echo file1 > %t/1.txt
