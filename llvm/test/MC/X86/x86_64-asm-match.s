--- conflicted
+++ resolved
@@ -11,14 +11,9 @@
 // CHECK: Trying to match opcode PSHUFBrm
 // CHECK:   Matching formal operand class MCK_Mem128 against actual operand at index 1 (Memory: ModeSize=64,BaseReg=rip,Scale=1,Disp=CPI1_0): match success using generic matcher
 // CHECK:   Matching formal operand class MCK_FR16 against actual operand at index 2 (Reg:xmm1): match success using generic matcher
-<<<<<<< HEAD
-// CHECK:   Matching formal operand class InvalidMatchClass against actual operand at index 3: actual operand index out of range Opcode result: complete match, selecting this opcode
-// CHECK: AsmMatcher: found 2 encodings with mnemonic 'sha1rnds4'
-=======
 // CHECK:   Matching formal operand class InvalidMatchClass against actual operand at index 3: actual operand index out of range
 // CHECK:   Opcode result: complete match, selecting this opcode
 // CHECK: AsmMatcher: found 4 encodings with mnemonic 'sha1rnds4'
->>>>>>> 354adb44
 // CHECK: Trying to match opcode SHA1RNDS4rri
 // CHECK:   Matching formal operand class MCK_ImmUnsignedi8 against actual operand at index 1 (Imm:1): match success using generic matcher
 // CHECK:   Matching formal operand class MCK_FR16 against actual operand at index 2 (Reg:xmm1): match success using generic matcher
