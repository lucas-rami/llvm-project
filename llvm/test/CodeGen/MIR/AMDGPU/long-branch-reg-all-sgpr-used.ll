; RUN: llc -mtriple=amdgcn -verify-machineinstrs -amdgpu-s-branch-bits=5 -stop-after=branch-relaxation  %s -o - | FileCheck %s

; Test long branch reserved register pass when all
; SGPRs are used

; CHECK-LABEL: {{^}}name: long_branch_used_all_sgprs
; CHECK: machineFunctionInfo:
; CHECK-NEXT:   explicitKernArgSize: 12
; CHECK-NEXT:   maxKernArgAlign: 8
; CHECK-NEXT:   ldsSize:         0
; CHECK-NEXT:   gdsSize:         0
; CHECK-NEXT:   dynLDSAlign:     1
; CHECK-NEXT:   isEntryFunction: true
; CHECK-NEXT:   isChainFunction: false
; CHECK-NEXT:   noSignedZerosFPMath: false
; CHECK-NEXT:   memoryBound:     false
; CHECK-NEXT:   waveLimiter:     false
; CHECK-NEXT:   hasSpilledSGPRs: false
; CHECK-NEXT:   hasSpilledVGPRs: false
; CHECK-NEXT:   scratchRSrcReg:  '$sgpr96_sgpr97_sgpr98_sgpr99'
; CHECK-NEXT:   frameOffsetReg:  '$fp_reg'
; CHECK-NEXT:   stackPtrOffsetReg: '$sgpr32'
; CHECK-NEXT:   bytesInStackArgArea: 0
; CHECK-NEXT:   returnsVoid:     true
; CHECK-NEXT:   argumentInfo:
; CHECK-NEXT:     kernargSegmentPtr: { reg: '$sgpr0_sgpr1' }
; CHECK-NEXT:     workGroupIDX:    { reg: '$sgpr2' }
; CHECK-NEXT:     privateSegmentWaveByteOffset: { reg: '$sgpr3' }
; CHECK-NEXT:     workItemIDX:     { reg: '$vgpr0' }
; CHECK-NEXT:   psInputAddr:     0
; CHECK-NEXT:   psInputEnable:   0
; CHECK-NEXT:   mode:
; CHECK-NEXT:     ieee:            true
; CHECK-NEXT:     dx10-clamp:      true
; CHECK-NEXT:     fp32-input-denormals: true
; CHECK-NEXT:     fp32-output-denormals: true
; CHECK-NEXT:     fp64-fp16-input-denormals: true
; CHECK-NEXT:     fp64-fp16-output-denormals: true
; CHECK-NEXT:   highBitsOf32BitAddress: 0
; CHECK-NEXT:   occupancy:       5
; CHECK-NEXT:   scavengeFI:      '%stack.0'
; CHECK-NEXT:   vgprForAGPRCopy: ''
; CHECK-NEXT:   sgprForEXECCopy: '$sgpr100_sgpr101'
; CHECK-NEXT:   longBranchReservedReg: ''
; CHECK-NEXT: body:
  define amdgpu_kernel void @long_branch_used_all_sgprs(ptr addrspace(1) %arg, i32 %cnd) #0 {
  entry:
    %long_branch_used_all_sgprs.kernarg.segment = call nonnull align 16 dereferenceable(48) ptr addrspace(4) @llvm.amdgcn.kernarg.segment.ptr()
    %cnd.kernarg.offset = getelementptr inbounds i8, ptr addrspace(4) %long_branch_used_all_sgprs.kernarg.segment, i64 44, !amdgpu.uniform !0
    %cnd.load = load i32, ptr addrspace(4) %cnd.kernarg.offset, align 4, !invariant.load !0
    %sgpr0 = tail call i32 asm sideeffect "s_mov_b32 s0, 0", "={s0}"() #1
    %sgpr1 = tail call i32 asm sideeffect "s_mov_b32 s1, 0", "={s1}"() #1
    %sgpr2 = tail call i32 asm sideeffect "s_mov_b32 s2, 0", "={s2}"() #1
    %sgpr3 = tail call i32 asm sideeffect "s_mov_b32 s3, 0", "={s3}"() #1
    %sgpr4 = tail call i32 asm sideeffect "s_mov_b32 s4, 0", "={s4}"() #1
    %sgpr5 = tail call i32 asm sideeffect "s_mov_b32 s5, 0", "={s5}"() #1
    %sgpr6 = tail call i32 asm sideeffect "s_mov_b32 s6, 0", "={s6}"() #1
    %sgpr7 = tail call i32 asm sideeffect "s_mov_b32 s7, 0", "={s7}"() #1
    %sgpr8 = tail call i32 asm sideeffect "s_mov_b32 s8, 0", "={s8}"() #1
    %sgpr9 = tail call i32 asm sideeffect "s_mov_b32 s9, 0", "={s9}"() #1
    %sgpr10 = tail call i32 asm sideeffect "s_mov_b32 s10, 0", "={s10}"() #1
    %sgpr11 = tail call i32 asm sideeffect "s_mov_b32 s11, 0", "={s11}"() #1
    %sgpr12 = tail call i32 asm sideeffect "s_mov_b32 s12, 0", "={s12}"() #1
    %sgpr13 = tail call i32 asm sideeffect "s_mov_b32 s13, 0", "={s13}"() #1
    %sgpr14 = tail call i32 asm sideeffect "s_mov_b32 s14, 0", "={s14}"() #1
    %sgpr15 = tail call i32 asm sideeffect "s_mov_b32 s15, 0", "={s15}"() #1
    %sgpr16 = tail call i32 asm sideeffect "s_mov_b32 s16, 0", "={s16}"() #1
    %sgpr17 = tail call i32 asm sideeffect "s_mov_b32 s17, 0", "={s17}"() #1
    %sgpr18 = tail call i32 asm sideeffect "s_mov_b32 s18, 0", "={s18}"() #1
    %sgpr19 = tail call i32 asm sideeffect "s_mov_b32 s19, 0", "={s19}"() #1
    %sgpr20 = tail call i32 asm sideeffect "s_mov_b32 s20, 0", "={s20}"() #1
    %sgpr21 = tail call i32 asm sideeffect "s_mov_b32 s21, 0", "={s21}"() #1
    %sgpr22 = tail call i32 asm sideeffect "s_mov_b32 s22, 0", "={s22}"() #1
    %sgpr23 = tail call i32 asm sideeffect "s_mov_b32 s23, 0", "={s23}"() #1
    %sgpr24 = tail call i32 asm sideeffect "s_mov_b32 s24, 0", "={s24}"() #1
    %sgpr25 = tail call i32 asm sideeffect "s_mov_b32 s25, 0", "={s25}"() #1
    %sgpr26 = tail call i32 asm sideeffect "s_mov_b32 s26, 0", "={s26}"() #1
    %sgpr27 = tail call i32 asm sideeffect "s_mov_b32 s27, 0", "={s27}"() #1
    %sgpr28 = tail call i32 asm sideeffect "s_mov_b32 s28, 0", "={s28}"() #1
    %sgpr29 = tail call i32 asm sideeffect "s_mov_b32 s29, 0", "={s29}"() #1
    %sgpr30 = tail call i32 asm sideeffect "s_mov_b32 s30, 0", "={s30}"() #1
    %sgpr31 = tail call i32 asm sideeffect "s_mov_b32 s31, 0", "={s31}"() #1
    %sgpr32 = tail call i32 asm sideeffect "s_mov_b32 s32, 0", "={s32}"() #1
    %sgpr33 = tail call i32 asm sideeffect "s_mov_b32 s33, 0", "={s33}"() #1
    %sgpr34 = tail call i32 asm sideeffect "s_mov_b32 s34, 0", "={s34}"() #1
    %sgpr35 = tail call i32 asm sideeffect "s_mov_b32 s35, 0", "={s35}"() #1
    %sgpr36 = tail call i32 asm sideeffect "s_mov_b32 s36, 0", "={s36}"() #1
    %sgpr37 = tail call i32 asm sideeffect "s_mov_b32 s37, 0", "={s37}"() #1
    %sgpr38 = tail call i32 asm sideeffect "s_mov_b32 s38, 0", "={s38}"() #1
    %sgpr39 = tail call i32 asm sideeffect "s_mov_b32 s39, 0", "={s39}"() #1
    %sgpr40 = tail call i32 asm sideeffect "s_mov_b32 s40, 0", "={s40}"() #1
    %sgpr41 = tail call i32 asm sideeffect "s_mov_b32 s41, 0", "={s41}"() #1
    %sgpr42 = tail call i32 asm sideeffect "s_mov_b32 s42, 0", "={s42}"() #1
    %sgpr43 = tail call i32 asm sideeffect "s_mov_b32 s43, 0", "={s43}"() #1
    %sgpr44 = tail call i32 asm sideeffect "s_mov_b32 s44, 0", "={s44}"() #1
    %sgpr45 = tail call i32 asm sideeffect "s_mov_b32 s45, 0", "={s45}"() #1
    %sgpr46 = tail call i32 asm sideeffect "s_mov_b32 s46, 0", "={s46}"() #1
    %sgpr47 = tail call i32 asm sideeffect "s_mov_b32 s47, 0", "={s47}"() #1
    %sgpr48 = tail call i32 asm sideeffect "s_mov_b32 s48, 0", "={s48}"() #1
    %sgpr49 = tail call i32 asm sideeffect "s_mov_b32 s49, 0", "={s49}"() #1
    %sgpr50 = tail call i32 asm sideeffect "s_mov_b32 s50, 0", "={s50}"() #1
    %sgpr51 = tail call i32 asm sideeffect "s_mov_b32 s51, 0", "={s51}"() #1
    %sgpr52 = tail call i32 asm sideeffect "s_mov_b32 s52, 0", "={s52}"() #1
    %sgpr53 = tail call i32 asm sideeffect "s_mov_b32 s53, 0", "={s53}"() #1
    %sgpr54 = tail call i32 asm sideeffect "s_mov_b32 s54, 0", "={s54}"() #1
    %sgpr55 = tail call i32 asm sideeffect "s_mov_b32 s55, 0", "={s55}"() #1
    %sgpr56 = tail call i32 asm sideeffect "s_mov_b32 s56, 0", "={s56}"() #1
    %sgpr57 = tail call i32 asm sideeffect "s_mov_b32 s57, 0", "={s57}"() #1
    %sgpr58 = tail call i32 asm sideeffect "s_mov_b32 s58, 0", "={s58}"() #1
    %sgpr59 = tail call i32 asm sideeffect "s_mov_b32 s59, 0", "={s59}"() #1
    %sgpr60 = tail call i32 asm sideeffect "s_mov_b32 s60, 0", "={s60}"() #1
    %sgpr61 = tail call i32 asm sideeffect "s_mov_b32 s61, 0", "={s61}"() #1
    %sgpr62 = tail call i32 asm sideeffect "s_mov_b32 s62, 0", "={s62}"() #1
    %sgpr63 = tail call i32 asm sideeffect "s_mov_b32 s63, 0", "={s63}"() #1
    %sgpr64 = tail call i32 asm sideeffect "s_mov_b32 s64, 0", "={s64}"() #1
    %sgpr65 = tail call i32 asm sideeffect "s_mov_b32 s65, 0", "={s65}"() #1
    %sgpr66 = tail call i32 asm sideeffect "s_mov_b32 s66, 0", "={s66}"() #1
    %sgpr67 = tail call i32 asm sideeffect "s_mov_b32 s67, 0", "={s67}"() #1
    %sgpr68 = tail call i32 asm sideeffect "s_mov_b32 s68, 0", "={s68}"() #1
    %sgpr69 = tail call i32 asm sideeffect "s_mov_b32 s69, 0", "={s69}"() #1
    %sgpr70 = tail call i32 asm sideeffect "s_mov_b32 s70, 0", "={s70}"() #1
    %sgpr71 = tail call i32 asm sideeffect "s_mov_b32 s71, 0", "={s71}"() #1
    %sgpr72 = tail call i32 asm sideeffect "s_mov_b32 s72, 0", "={s72}"() #1
    %sgpr73 = tail call i32 asm sideeffect "s_mov_b32 s73, 0", "={s73}"() #1
    %sgpr74 = tail call i32 asm sideeffect "s_mov_b32 s74, 0", "={s74}"() #1
    %sgpr75 = tail call i32 asm sideeffect "s_mov_b32 s75, 0", "={s75}"() #1
    %sgpr76 = tail call i32 asm sideeffect "s_mov_b32 s76, 0", "={s76}"() #1
    %sgpr77 = tail call i32 asm sideeffect "s_mov_b32 s77, 0", "={s77}"() #1
    %sgpr78 = tail call i32 asm sideeffect "s_mov_b32 s78, 0", "={s78}"() #1
    %sgpr79 = tail call i32 asm sideeffect "s_mov_b32 s79, 0", "={s79}"() #1
    %sgpr80 = tail call i32 asm sideeffect "s_mov_b32 s80, 0", "={s80}"() #1
    %sgpr81 = tail call i32 asm sideeffect "s_mov_b32 s81, 0", "={s81}"() #1
    %sgpr82 = tail call i32 asm sideeffect "s_mov_b32 s82, 0", "={s82}"() #1
    %sgpr83 = tail call i32 asm sideeffect "s_mov_b32 s83, 0", "={s83}"() #1
    %sgpr84 = tail call i32 asm sideeffect "s_mov_b32 s84, 0", "={s84}"() #1
    %sgpr85 = tail call i32 asm sideeffect "s_mov_b32 s85, 0", "={s85}"() #1
    %sgpr86 = tail call i32 asm sideeffect "s_mov_b32 s86, 0", "={s86}"() #1
    %sgpr87 = tail call i32 asm sideeffect "s_mov_b32 s87, 0", "={s87}"() #1
    %sgpr88 = tail call i32 asm sideeffect "s_mov_b32 s88, 0", "={s88}"() #1
    %sgpr89 = tail call i32 asm sideeffect "s_mov_b32 s89, 0", "={s89}"() #1
    %sgpr90 = tail call i32 asm sideeffect "s_mov_b32 s90, 0", "={s90}"() #1
    %sgpr91 = tail call i32 asm sideeffect "s_mov_b32 s91, 0", "={s91}"() #1
    %sgpr92 = tail call i32 asm sideeffect "s_mov_b32 s92, 0", "={s92}"() #1
    %sgpr93 = tail call i32 asm sideeffect "s_mov_b32 s93, 0", "={s93}"() #1
    %sgpr94 = tail call i32 asm sideeffect "s_mov_b32 s94, 0", "={s94}"() #1
    %sgpr95 = tail call i32 asm sideeffect "s_mov_b32 s95, 0", "={s95}"() #1
    %sgpr96 = tail call i32 asm sideeffect "s_mov_b32 s96, 0", "={s96}"() #1
    %sgpr97 = tail call i32 asm sideeffect "s_mov_b32 s97, 0", "={s97}"() #1
    %sgpr98 = tail call i32 asm sideeffect "s_mov_b32 s98, 0", "={s98}"() #1
    %sgpr99 = tail call i32 asm sideeffect "s_mov_b32 s99, 0", "={s99}"() #1
    %sgpr100 = tail call i32 asm sideeffect "s_mov_b32 s100, 0", "={s100}"() #1
    %sgpr101 = tail call i32 asm sideeffect "s_mov_b32 s101, 0", "={s101}"() #1
    %vcc_lo = tail call i32 asm sideeffect "s_mov_b32 $0, 0", "={vcc_lo}"() #1
    %vcc_hi = tail call i32 asm sideeffect "s_mov_b32 $0, 0", "={vcc_hi}"() #1
    %cmp = icmp ne i32 %cnd.load, 0
    br i1 %cmp, label %bb2, label %bb3, !amdgpu.uniform !0

  bb2:                                              ; preds = %entry
    call void asm sideeffect "v_nop_e64\0A    v_nop_e64\0A    v_nop_e64\0A    v_nop_e64\0A    v_nop_e64\0A    v_nop_e64\0A    v_nop_e64\0A    v_nop_e64", ""() #1
    br label %bb3, !amdgpu.uniform !0

  bb3:                                              ; preds = %bb2, %entry
    tail call void asm sideeffect "; reg use $0", "{s0}"(i32 %sgpr0) #1
    tail call void asm sideeffect "; reg use $0", "{s1}"(i32 %sgpr1) #1
    tail call void asm sideeffect "; reg use $0", "{s2}"(i32 %sgpr2) #1
    tail call void asm sideeffect "; reg use $0", "{s3}"(i32 %sgpr3) #1
    tail call void asm sideeffect "; reg use $0", "{s4}"(i32 %sgpr4) #1
    tail call void asm sideeffect "; reg use $0", "{s5}"(i32 %sgpr5) #1
    tail call void asm sideeffect "; reg use $0", "{s6}"(i32 %sgpr6) #1
    tail call void asm sideeffect "; reg use $0", "{s7}"(i32 %sgpr7) #1
    tail call void asm sideeffect "; reg use $0", "{s8}"(i32 %sgpr8) #1
    tail call void asm sideeffect "; reg use $0", "{s9}"(i32 %sgpr9) #1
    tail call void asm sideeffect "; reg use $0", "{s10}"(i32 %sgpr10) #1
    tail call void asm sideeffect "; reg use $0", "{s11}"(i32 %sgpr11) #1
    tail call void asm sideeffect "; reg use $0", "{s12}"(i32 %sgpr12) #1
    tail call void asm sideeffect "; reg use $0", "{s13}"(i32 %sgpr13) #1
    tail call void asm sideeffect "; reg use $0", "{s14}"(i32 %sgpr14) #1
    tail call void asm sideeffect "; reg use $0", "{s15}"(i32 %sgpr15) #1
    tail call void asm sideeffect "; reg use $0", "{s16}"(i32 %sgpr16) #1
    tail call void asm sideeffect "; reg use $0", "{s17}"(i32 %sgpr17) #1
    tail call void asm sideeffect "; reg use $0", "{s18}"(i32 %sgpr18) #1
    tail call void asm sideeffect "; reg use $0", "{s19}"(i32 %sgpr19) #1
    tail call void asm sideeffect "; reg use $0", "{s20}"(i32 %sgpr20) #1
    tail call void asm sideeffect "; reg use $0", "{s21}"(i32 %sgpr21) #1
    tail call void asm sideeffect "; reg use $0", "{s22}"(i32 %sgpr22) #1
    tail call void asm sideeffect "; reg use $0", "{s23}"(i32 %sgpr23) #1
    tail call void asm sideeffect "; reg use $0", "{s24}"(i32 %sgpr24) #1
    tail call void asm sideeffect "; reg use $0", "{s25}"(i32 %sgpr25) #1
    tail call void asm sideeffect "; reg use $0", "{s26}"(i32 %sgpr26) #1
    tail call void asm sideeffect "; reg use $0", "{s27}"(i32 %sgpr27) #1
    tail call void asm sideeffect "; reg use $0", "{s28}"(i32 %sgpr28) #1
    tail call void asm sideeffect "; reg use $0", "{s29}"(i32 %sgpr29) #1
    tail call void asm sideeffect "; reg use $0", "{s30}"(i32 %sgpr30) #1
    tail call void asm sideeffect "; reg use $0", "{s31}"(i32 %sgpr31) #1
    tail call void asm sideeffect "; reg use $0", "{s32}"(i32 %sgpr32) #1
    tail call void asm sideeffect "; reg use $0", "{s33}"(i32 %sgpr33) #1
    tail call void asm sideeffect "; reg use $0", "{s34}"(i32 %sgpr34) #1
    tail call void asm sideeffect "; reg use $0", "{s35}"(i32 %sgpr35) #1
    tail call void asm sideeffect "; reg use $0", "{s36}"(i32 %sgpr36) #1
    tail call void asm sideeffect "; reg use $0", "{s37}"(i32 %sgpr37) #1
    tail call void asm sideeffect "; reg use $0", "{s38}"(i32 %sgpr38) #1
    tail call void asm sideeffect "; reg use $0", "{s39}"(i32 %sgpr39) #1
    tail call void asm sideeffect "; reg use $0", "{s40}"(i32 %sgpr40) #1
    tail call void asm sideeffect "; reg use $0", "{s41}"(i32 %sgpr41) #1
    tail call void asm sideeffect "; reg use $0", "{s42}"(i32 %sgpr42) #1
    tail call void asm sideeffect "; reg use $0", "{s43}"(i32 %sgpr43) #1
    tail call void asm sideeffect "; reg use $0", "{s44}"(i32 %sgpr44) #1
    tail call void asm sideeffect "; reg use $0", "{s45}"(i32 %sgpr45) #1
    tail call void asm sideeffect "; reg use $0", "{s46}"(i32 %sgpr46) #1
    tail call void asm sideeffect "; reg use $0", "{s47}"(i32 %sgpr47) #1
    tail call void asm sideeffect "; reg use $0", "{s48}"(i32 %sgpr48) #1
    tail call void asm sideeffect "; reg use $0", "{s49}"(i32 %sgpr49) #1
    tail call void asm sideeffect "; reg use $0", "{s50}"(i32 %sgpr50) #1
    tail call void asm sideeffect "; reg use $0", "{s51}"(i32 %sgpr51) #1
    tail call void asm sideeffect "; reg use $0", "{s52}"(i32 %sgpr52) #1
    tail call void asm sideeffect "; reg use $0", "{s53}"(i32 %sgpr53) #1
    tail call void asm sideeffect "; reg use $0", "{s54}"(i32 %sgpr54) #1
    tail call void asm sideeffect "; reg use $0", "{s55}"(i32 %sgpr55) #1
    tail call void asm sideeffect "; reg use $0", "{s56}"(i32 %sgpr56) #1
    tail call void asm sideeffect "; reg use $0", "{s57}"(i32 %sgpr57) #1
    tail call void asm sideeffect "; reg use $0", "{s58}"(i32 %sgpr58) #1
    tail call void asm sideeffect "; reg use $0", "{s59}"(i32 %sgpr59) #1
    tail call void asm sideeffect "; reg use $0", "{s60}"(i32 %sgpr60) #1
    tail call void asm sideeffect "; reg use $0", "{s61}"(i32 %sgpr61) #1
    tail call void asm sideeffect "; reg use $0", "{s62}"(i32 %sgpr62) #1
    tail call void asm sideeffect "; reg use $0", "{s63}"(i32 %sgpr63) #1
    tail call void asm sideeffect "; reg use $0", "{s64}"(i32 %sgpr64) #1
    tail call void asm sideeffect "; reg use $0", "{s65}"(i32 %sgpr65) #1
    tail call void asm sideeffect "; reg use $0", "{s66}"(i32 %sgpr66) #1
    tail call void asm sideeffect "; reg use $0", "{s67}"(i32 %sgpr67) #1
    tail call void asm sideeffect "; reg use $0", "{s68}"(i32 %sgpr68) #1
    tail call void asm sideeffect "; reg use $0", "{s69}"(i32 %sgpr69) #1
    tail call void asm sideeffect "; reg use $0", "{s70}"(i32 %sgpr70) #1
    tail call void asm sideeffect "; reg use $0", "{s71}"(i32 %sgpr71) #1
    tail call void asm sideeffect "; reg use $0", "{s72}"(i32 %sgpr72) #1
    tail call void asm sideeffect "; reg use $0", "{s73}"(i32 %sgpr73) #1
    tail call void asm sideeffect "; reg use $0", "{s74}"(i32 %sgpr74) #1
    tail call void asm sideeffect "; reg use $0", "{s75}"(i32 %sgpr75) #1
    tail call void asm sideeffect "; reg use $0", "{s76}"(i32 %sgpr76) #1
    tail call void asm sideeffect "; reg use $0", "{s77}"(i32 %sgpr77) #1
    tail call void asm sideeffect "; reg use $0", "{s78}"(i32 %sgpr78) #1
    tail call void asm sideeffect "; reg use $0", "{s79}"(i32 %sgpr79) #1
    tail call void asm sideeffect "; reg use $0", "{s80}"(i32 %sgpr80) #1
    tail call void asm sideeffect "; reg use $0", "{s81}"(i32 %sgpr81) #1
    tail call void asm sideeffect "; reg use $0", "{s82}"(i32 %sgpr82) #1
    tail call void asm sideeffect "; reg use $0", "{s83}"(i32 %sgpr83) #1
    tail call void asm sideeffect "; reg use $0", "{s84}"(i32 %sgpr84) #1
    tail call void asm sideeffect "; reg use $0", "{s85}"(i32 %sgpr85) #1
    tail call void asm sideeffect "; reg use $0", "{s86}"(i32 %sgpr86) #1
    tail call void asm sideeffect "; reg use $0", "{s87}"(i32 %sgpr87) #1
    tail call void asm sideeffect "; reg use $0", "{s88}"(i32 %sgpr88) #1
    tail call void asm sideeffect "; reg use $0", "{s89}"(i32 %sgpr89) #1
    tail call void asm sideeffect "; reg use $0", "{s90}"(i32 %sgpr90) #1
    tail call void asm sideeffect "; reg use $0", "{s91}"(i32 %sgpr91) #1
    tail call void asm sideeffect "; reg use $0", "{s92}"(i32 %sgpr92) #1
    tail call void asm sideeffect "; reg use $0", "{s93}"(i32 %sgpr93) #1
    tail call void asm sideeffect "; reg use $0", "{s94}"(i32 %sgpr94) #1
    tail call void asm sideeffect "; reg use $0", "{s95}"(i32 %sgpr95) #1
    tail call void asm sideeffect "; reg use $0", "{s96}"(i32 %sgpr96) #1
    tail call void asm sideeffect "; reg use $0", "{s97}"(i32 %sgpr97) #1
    tail call void asm sideeffect "; reg use $0", "{s98}"(i32 %sgpr98) #1
    tail call void asm sideeffect "; reg use $0", "{s99}"(i32 %sgpr99) #1
    tail call void asm sideeffect "; reg use $0", "{s100}"(i32 %sgpr100) #1
    tail call void asm sideeffect "; reg use $0", "{s101}"(i32 %sgpr101) #1
    tail call void asm sideeffect "; reg use $0", "{vcc_lo}"(i32 %vcc_lo) #1
    tail call void asm sideeffect "; reg use $0", "{vcc_hi}"(i32 %vcc_hi) #1
    ret void
  }

; Function Attrs: nocallback nofree nosync nounwind speculatable willreturn memory(none)
; CHECK-LABEL: {{^}}name: long_branch_high_num_sgprs_used
; CHECK: machineFunctionInfo:
; CHECK-NEXT:   explicitKernArgSize: 12
; CHECK-NEXT:   maxKernArgAlign: 8
; CHECK-NEXT:   ldsSize:         0
; CHECK-NEXT:   gdsSize:         0
; CHECK-NEXT:   dynLDSAlign:     1
; CHECK-NEXT:   isEntryFunction: true
; CHECK-NEXT:   isChainFunction: false
; CHECK-NEXT:   noSignedZerosFPMath: false
; CHECK-NEXT:   memoryBound:     false
; CHECK-NEXT:   waveLimiter:     false
; CHECK-NEXT:   hasSpilledSGPRs: false
; CHECK-NEXT:   hasSpilledVGPRs: false
; CHECK-NEXT:   scratchRSrcReg:  '$sgpr96_sgpr97_sgpr98_sgpr99'
; CHECK-NEXT:   frameOffsetReg:  '$fp_reg'
; CHECK-NEXT:   stackPtrOffsetReg: '$sgpr32'
; CHECK-NEXT:   bytesInStackArgArea: 0
; CHECK-NEXT:   returnsVoid:     true
; CHECK-NEXT:   argumentInfo:
; CHECK-NEXT:     kernargSegmentPtr: { reg: '$sgpr0_sgpr1' }
; CHECK-NEXT:     workGroupIDX:    { reg: '$sgpr2' }
; CHECK-NEXT:     privateSegmentWaveByteOffset: { reg: '$sgpr3' }
; CHECK-NEXT:     workItemIDX:     { reg: '$vgpr0' }
; CHECK-NEXT:   psInputAddr:     0
; CHECK-NEXT:   psInputEnable:   0
; CHECK-NEXT:   mode:
; CHECK-NEXT:     ieee:            true
; CHECK-NEXT:     dx10-clamp:      true
; CHECK-NEXT:     fp32-input-denormals: true
; CHECK-NEXT:     fp32-output-denormals: true
; CHECK-NEXT:     fp64-fp16-input-denormals: true
; CHECK-NEXT:     fp64-fp16-output-denormals: true
; CHECK-NEXT:   highBitsOf32BitAddress: 0
; CHECK-NEXT:   occupancy:       5
<<<<<<< HEAD
; CHECK-NEXT:   scavengeFI: '%fixed-stack.0' 
=======
; CHECK-NEXT:   scavengeFI:      '%stack.0'
>>>>>>> 316373ab
; CHECK-NEXT:   vgprForAGPRCopy: ''
; CHECK-NEXT:   sgprForEXECCopy: '$sgpr100_sgpr101'
; CHECK-NEXT:   longBranchReservedReg: ''
; CHECK-NEXT: body:
  define amdgpu_kernel void @long_branch_high_num_sgprs_used(ptr addrspace(1) %arg, i32 %cnd) #0 {
  entry:
    %long_branch_used_all_sgprs.kernarg.segment = call nonnull align 16 dereferenceable(48) ptr addrspace(4) @llvm.amdgcn.kernarg.segment.ptr()
    %cnd.kernarg.offset = getelementptr inbounds i8, ptr addrspace(4) %long_branch_used_all_sgprs.kernarg.segment, i64 44, !amdgpu.uniform !0
    %cnd.load = load i32, ptr addrspace(4) %cnd.kernarg.offset, align 4, !invariant.load !0
    %sgpr0 = tail call i32 asm sideeffect "s_mov_b32 s0, 0", "={s0}"() #1
    %sgpr1 = tail call i32 asm sideeffect "s_mov_b32 s1, 0", "={s1}"() #1
    %sgpr2 = tail call i32 asm sideeffect "s_mov_b32 s2, 0", "={s2}"() #1
    %sgpr3 = tail call i32 asm sideeffect "s_mov_b32 s3, 0", "={s3}"() #1
    %sgpr4 = tail call i32 asm sideeffect "s_mov_b32 s4, 0", "={s4}"() #1
    %sgpr5 = tail call i32 asm sideeffect "s_mov_b32 s5, 0", "={s5}"() #1
    %sgpr6 = tail call i32 asm sideeffect "s_mov_b32 s6, 0", "={s6}"() #1
    %sgpr7 = tail call i32 asm sideeffect "s_mov_b32 s7, 0", "={s7}"() #1
    %sgpr8 = tail call i32 asm sideeffect "s_mov_b32 s8, 0", "={s8}"() #1
    %sgpr9 = tail call i32 asm sideeffect "s_mov_b32 s9, 0", "={s9}"() #1
    %sgpr10 = tail call i32 asm sideeffect "s_mov_b32 s10, 0", "={s10}"() #1
    %sgpr11 = tail call i32 asm sideeffect "s_mov_b32 s11, 0", "={s11}"() #1
    %sgpr12 = tail call i32 asm sideeffect "s_mov_b32 s12, 0", "={s12}"() #1
    %sgpr13 = tail call i32 asm sideeffect "s_mov_b32 s13, 0", "={s13}"() #1
    %sgpr14 = tail call i32 asm sideeffect "s_mov_b32 s14, 0", "={s14}"() #1
    %sgpr15 = tail call i32 asm sideeffect "s_mov_b32 s15, 0", "={s15}"() #1
    %sgpr16 = tail call i32 asm sideeffect "s_mov_b32 s16, 0", "={s16}"() #1
    %sgpr17 = tail call i32 asm sideeffect "s_mov_b32 s17, 0", "={s17}"() #1
    %sgpr18 = tail call i32 asm sideeffect "s_mov_b32 s18, 0", "={s18}"() #1
    %sgpr19 = tail call i32 asm sideeffect "s_mov_b32 s19, 0", "={s19}"() #1
    %sgpr20 = tail call i32 asm sideeffect "s_mov_b32 s20, 0", "={s20}"() #1
    %sgpr21 = tail call i32 asm sideeffect "s_mov_b32 s21, 0", "={s21}"() #1
    %sgpr22 = tail call i32 asm sideeffect "s_mov_b32 s22, 0", "={s22}"() #1
    %sgpr23 = tail call i32 asm sideeffect "s_mov_b32 s23, 0", "={s23}"() #1
    %sgpr24 = tail call i32 asm sideeffect "s_mov_b32 s24, 0", "={s24}"() #1
    %sgpr25 = tail call i32 asm sideeffect "s_mov_b32 s25, 0", "={s25}"() #1
    %sgpr26 = tail call i32 asm sideeffect "s_mov_b32 s26, 0", "={s26}"() #1
    %sgpr27 = tail call i32 asm sideeffect "s_mov_b32 s27, 0", "={s27}"() #1
    %sgpr28 = tail call i32 asm sideeffect "s_mov_b32 s28, 0", "={s28}"() #1
    %sgpr29 = tail call i32 asm sideeffect "s_mov_b32 s29, 0", "={s29}"() #1
    %sgpr30 = tail call i32 asm sideeffect "s_mov_b32 s30, 0", "={s30}"() #1
    %sgpr31 = tail call i32 asm sideeffect "s_mov_b32 s31, 0", "={s31}"() #1
    %sgpr32 = tail call i32 asm sideeffect "s_mov_b32 s32, 0", "={s32}"() #1
    %sgpr33 = tail call i32 asm sideeffect "s_mov_b32 s33, 0", "={s33}"() #1
    %sgpr34 = tail call i32 asm sideeffect "s_mov_b32 s34, 0", "={s34}"() #1
    %sgpr35 = tail call i32 asm sideeffect "s_mov_b32 s35, 0", "={s35}"() #1
    %sgpr36 = tail call i32 asm sideeffect "s_mov_b32 s36, 0", "={s36}"() #1
    %sgpr37 = tail call i32 asm sideeffect "s_mov_b32 s37, 0", "={s37}"() #1
    %sgpr38 = tail call i32 asm sideeffect "s_mov_b32 s38, 0", "={s38}"() #1
    %sgpr39 = tail call i32 asm sideeffect "s_mov_b32 s39, 0", "={s39}"() #1
    %sgpr40 = tail call i32 asm sideeffect "s_mov_b32 s40, 0", "={s40}"() #1
    %sgpr41 = tail call i32 asm sideeffect "s_mov_b32 s41, 0", "={s41}"() #1
    %sgpr42 = tail call i32 asm sideeffect "s_mov_b32 s42, 0", "={s42}"() #1
    %sgpr43 = tail call i32 asm sideeffect "s_mov_b32 s43, 0", "={s43}"() #1
    %sgpr44 = tail call i32 asm sideeffect "s_mov_b32 s44, 0", "={s44}"() #1
    %sgpr45 = tail call i32 asm sideeffect "s_mov_b32 s45, 0", "={s45}"() #1
    %sgpr46 = tail call i32 asm sideeffect "s_mov_b32 s46, 0", "={s46}"() #1
    %sgpr47 = tail call i32 asm sideeffect "s_mov_b32 s47, 0", "={s47}"() #1
    %sgpr48 = tail call i32 asm sideeffect "s_mov_b32 s48, 0", "={s48}"() #1
    %sgpr49 = tail call i32 asm sideeffect "s_mov_b32 s49, 0", "={s49}"() #1
    %sgpr50 = tail call i32 asm sideeffect "s_mov_b32 s50, 0", "={s50}"() #1
    %sgpr51 = tail call i32 asm sideeffect "s_mov_b32 s51, 0", "={s51}"() #1
    %sgpr52 = tail call i32 asm sideeffect "s_mov_b32 s52, 0", "={s52}"() #1
    %sgpr53 = tail call i32 asm sideeffect "s_mov_b32 s53, 0", "={s53}"() #1
    %sgpr54 = tail call i32 asm sideeffect "s_mov_b32 s54, 0", "={s54}"() #1
    %sgpr55 = tail call i32 asm sideeffect "s_mov_b32 s55, 0", "={s55}"() #1
    %sgpr56 = tail call i32 asm sideeffect "s_mov_b32 s56, 0", "={s56}"() #1
    %sgpr57 = tail call i32 asm sideeffect "s_mov_b32 s57, 0", "={s57}"() #1
    %sgpr58 = tail call i32 asm sideeffect "s_mov_b32 s58, 0", "={s58}"() #1
    %sgpr59 = tail call i32 asm sideeffect "s_mov_b32 s59, 0", "={s59}"() #1
    %sgpr60 = tail call i32 asm sideeffect "s_mov_b32 s60, 0", "={s60}"() #1
    %sgpr61 = tail call i32 asm sideeffect "s_mov_b32 s61, 0", "={s61}"() #1
    %sgpr62 = tail call i32 asm sideeffect "s_mov_b32 s62, 0", "={s62}"() #1
    %sgpr63 = tail call i32 asm sideeffect "s_mov_b32 s63, 0", "={s63}"() #1
    %sgpr64 = tail call i32 asm sideeffect "s_mov_b32 s64, 0", "={s64}"() #1
    %sgpr65 = tail call i32 asm sideeffect "s_mov_b32 s65, 0", "={s65}"() #1
    %sgpr66 = tail call i32 asm sideeffect "s_mov_b32 s66, 0", "={s66}"() #1
    %sgpr67 = tail call i32 asm sideeffect "s_mov_b32 s67, 0", "={s67}"() #1
    %sgpr68 = tail call i32 asm sideeffect "s_mov_b32 s68, 0", "={s68}"() #1
    %sgpr69 = tail call i32 asm sideeffect "s_mov_b32 s69, 0", "={s69}"() #1
    %sgpr70 = tail call i32 asm sideeffect "s_mov_b32 s70, 0", "={s70}"() #1
    %sgpr71 = tail call i32 asm sideeffect "s_mov_b32 s71, 0", "={s71}"() #1
    %sgpr72 = tail call i32 asm sideeffect "s_mov_b32 s72, 0", "={s72}"() #1
    %sgpr73 = tail call i32 asm sideeffect "s_mov_b32 s73, 0", "={s73}"() #1
    %sgpr74 = tail call i32 asm sideeffect "s_mov_b32 s74, 0", "={s74}"() #1
    %sgpr75 = tail call i32 asm sideeffect "s_mov_b32 s75, 0", "={s75}"() #1
    %sgpr76 = tail call i32 asm sideeffect "s_mov_b32 s76, 0", "={s76}"() #1
    %sgpr77 = tail call i32 asm sideeffect "s_mov_b32 s77, 0", "={s77}"() #1
    %sgpr78 = tail call i32 asm sideeffect "s_mov_b32 s78, 0", "={s78}"() #1
    %sgpr79 = tail call i32 asm sideeffect "s_mov_b32 s79, 0", "={s79}"() #1
    %sgpr80 = tail call i32 asm sideeffect "s_mov_b32 s80, 0", "={s80}"() #1
    %sgpr81 = tail call i32 asm sideeffect "s_mov_b32 s81, 0", "={s81}"() #1
    %sgpr82 = tail call i32 asm sideeffect "s_mov_b32 s82, 0", "={s82}"() #1
    %sgpr83 = tail call i32 asm sideeffect "s_mov_b32 s83, 0", "={s83}"() #1
    %sgpr84 = tail call i32 asm sideeffect "s_mov_b32 s84, 0", "={s84}"() #1
    %sgpr85 = tail call i32 asm sideeffect "s_mov_b32 s85, 0", "={s85}"() #1
    %sgpr86 = tail call i32 asm sideeffect "s_mov_b32 s86, 0", "={s86}"() #1
    %sgpr87 = tail call i32 asm sideeffect "s_mov_b32 s87, 0", "={s87}"() #1
    %sgpr88 = tail call i32 asm sideeffect "s_mov_b32 s88, 0", "={s88}"() #1
    %sgpr89 = tail call i32 asm sideeffect "s_mov_b32 s89, 0", "={s89}"() #1
    %sgpr90 = tail call i32 asm sideeffect "s_mov_b32 s90, 0", "={s90}"() #1
    %sgpr91 = tail call i32 asm sideeffect "s_mov_b32 s91, 0", "={s91}"() #1
    %sgpr92 = tail call i32 asm sideeffect "s_mov_b32 s92, 0", "={s92}"() #1
    %sgpr93 = tail call i32 asm sideeffect "s_mov_b32 s93, 0", "={s93}"() #1
    %sgpr94 = tail call i32 asm sideeffect "s_mov_b32 s94, 0", "={s94}"() #1
    %sgpr95 = tail call i32 asm sideeffect "s_mov_b32 s95, 0", "={s95}"() #1
    %sgpr96 = tail call i32 asm sideeffect "s_mov_b32 s96, 0", "={s96}"() #1
    %sgpr97 = tail call i32 asm sideeffect "s_mov_b32 s97, 0", "={s97}"() #1
    %vcc_lo = tail call i32 asm sideeffect "s_mov_b32 $0, 0", "={vcc_lo}"() #1
    %vcc_hi = tail call i32 asm sideeffect "s_mov_b32 $0, 0", "={vcc_hi}"() #1
    %cmp = icmp ne i32 %cnd.load, 0
    br i1 %cmp, label %bb2, label %bb3, !amdgpu.uniform !0

  bb2:                                              ; preds = %entry
    call void asm sideeffect "v_nop_e64\0A    v_nop_e64\0A    v_nop_e64\0A    v_nop_e64\0A    v_nop_e64\0A    v_nop_e64\0A    v_nop_e64\0A    v_nop_e64", ""() #1
    br label %bb3, !amdgpu.uniform !0

  bb3:                                              ; preds = %bb2, %entry
    tail call void asm sideeffect "; reg use $0", "{s0}"(i32 %sgpr0) #1
    tail call void asm sideeffect "; reg use $0", "{s1}"(i32 %sgpr1) #1
    tail call void asm sideeffect "; reg use $0", "{s2}"(i32 %sgpr2) #1
    tail call void asm sideeffect "; reg use $0", "{s3}"(i32 %sgpr3) #1
    tail call void asm sideeffect "; reg use $0", "{s4}"(i32 %sgpr4) #1
    tail call void asm sideeffect "; reg use $0", "{s5}"(i32 %sgpr5) #1
    tail call void asm sideeffect "; reg use $0", "{s6}"(i32 %sgpr6) #1
    tail call void asm sideeffect "; reg use $0", "{s7}"(i32 %sgpr7) #1
    tail call void asm sideeffect "; reg use $0", "{s8}"(i32 %sgpr8) #1
    tail call void asm sideeffect "; reg use $0", "{s9}"(i32 %sgpr9) #1
    tail call void asm sideeffect "; reg use $0", "{s10}"(i32 %sgpr10) #1
    tail call void asm sideeffect "; reg use $0", "{s11}"(i32 %sgpr11) #1
    tail call void asm sideeffect "; reg use $0", "{s12}"(i32 %sgpr12) #1
    tail call void asm sideeffect "; reg use $0", "{s13}"(i32 %sgpr13) #1
    tail call void asm sideeffect "; reg use $0", "{s14}"(i32 %sgpr14) #1
    tail call void asm sideeffect "; reg use $0", "{s15}"(i32 %sgpr15) #1
    tail call void asm sideeffect "; reg use $0", "{s16}"(i32 %sgpr16) #1
    tail call void asm sideeffect "; reg use $0", "{s17}"(i32 %sgpr17) #1
    tail call void asm sideeffect "; reg use $0", "{s18}"(i32 %sgpr18) #1
    tail call void asm sideeffect "; reg use $0", "{s19}"(i32 %sgpr19) #1
    tail call void asm sideeffect "; reg use $0", "{s20}"(i32 %sgpr20) #1
    tail call void asm sideeffect "; reg use $0", "{s21}"(i32 %sgpr21) #1
    tail call void asm sideeffect "; reg use $0", "{s22}"(i32 %sgpr22) #1
    tail call void asm sideeffect "; reg use $0", "{s23}"(i32 %sgpr23) #1
    tail call void asm sideeffect "; reg use $0", "{s24}"(i32 %sgpr24) #1
    tail call void asm sideeffect "; reg use $0", "{s25}"(i32 %sgpr25) #1
    tail call void asm sideeffect "; reg use $0", "{s26}"(i32 %sgpr26) #1
    tail call void asm sideeffect "; reg use $0", "{s27}"(i32 %sgpr27) #1
    tail call void asm sideeffect "; reg use $0", "{s28}"(i32 %sgpr28) #1
    tail call void asm sideeffect "; reg use $0", "{s29}"(i32 %sgpr29) #1
    tail call void asm sideeffect "; reg use $0", "{s30}"(i32 %sgpr30) #1
    tail call void asm sideeffect "; reg use $0", "{s31}"(i32 %sgpr31) #1
    tail call void asm sideeffect "; reg use $0", "{s32}"(i32 %sgpr32) #1
    tail call void asm sideeffect "; reg use $0", "{s33}"(i32 %sgpr33) #1
    tail call void asm sideeffect "; reg use $0", "{s34}"(i32 %sgpr34) #1
    tail call void asm sideeffect "; reg use $0", "{s35}"(i32 %sgpr35) #1
    tail call void asm sideeffect "; reg use $0", "{s36}"(i32 %sgpr36) #1
    tail call void asm sideeffect "; reg use $0", "{s37}"(i32 %sgpr37) #1
    tail call void asm sideeffect "; reg use $0", "{s38}"(i32 %sgpr38) #1
    tail call void asm sideeffect "; reg use $0", "{s39}"(i32 %sgpr39) #1
    tail call void asm sideeffect "; reg use $0", "{s40}"(i32 %sgpr40) #1
    tail call void asm sideeffect "; reg use $0", "{s41}"(i32 %sgpr41) #1
    tail call void asm sideeffect "; reg use $0", "{s42}"(i32 %sgpr42) #1
    tail call void asm sideeffect "; reg use $0", "{s43}"(i32 %sgpr43) #1
    tail call void asm sideeffect "; reg use $0", "{s44}"(i32 %sgpr44) #1
    tail call void asm sideeffect "; reg use $0", "{s45}"(i32 %sgpr45) #1
    tail call void asm sideeffect "; reg use $0", "{s46}"(i32 %sgpr46) #1
    tail call void asm sideeffect "; reg use $0", "{s47}"(i32 %sgpr47) #1
    tail call void asm sideeffect "; reg use $0", "{s48}"(i32 %sgpr48) #1
    tail call void asm sideeffect "; reg use $0", "{s49}"(i32 %sgpr49) #1
    tail call void asm sideeffect "; reg use $0", "{s50}"(i32 %sgpr50) #1
    tail call void asm sideeffect "; reg use $0", "{s51}"(i32 %sgpr51) #1
    tail call void asm sideeffect "; reg use $0", "{s52}"(i32 %sgpr52) #1
    tail call void asm sideeffect "; reg use $0", "{s53}"(i32 %sgpr53) #1
    tail call void asm sideeffect "; reg use $0", "{s54}"(i32 %sgpr54) #1
    tail call void asm sideeffect "; reg use $0", "{s55}"(i32 %sgpr55) #1
    tail call void asm sideeffect "; reg use $0", "{s56}"(i32 %sgpr56) #1
    tail call void asm sideeffect "; reg use $0", "{s57}"(i32 %sgpr57) #1
    tail call void asm sideeffect "; reg use $0", "{s58}"(i32 %sgpr58) #1
    tail call void asm sideeffect "; reg use $0", "{s59}"(i32 %sgpr59) #1
    tail call void asm sideeffect "; reg use $0", "{s60}"(i32 %sgpr60) #1
    tail call void asm sideeffect "; reg use $0", "{s61}"(i32 %sgpr61) #1
    tail call void asm sideeffect "; reg use $0", "{s62}"(i32 %sgpr62) #1
    tail call void asm sideeffect "; reg use $0", "{s63}"(i32 %sgpr63) #1
    tail call void asm sideeffect "; reg use $0", "{s64}"(i32 %sgpr64) #1
    tail call void asm sideeffect "; reg use $0", "{s65}"(i32 %sgpr65) #1
    tail call void asm sideeffect "; reg use $0", "{s66}"(i32 %sgpr66) #1
    tail call void asm sideeffect "; reg use $0", "{s67}"(i32 %sgpr67) #1
    tail call void asm sideeffect "; reg use $0", "{s68}"(i32 %sgpr68) #1
    tail call void asm sideeffect "; reg use $0", "{s69}"(i32 %sgpr69) #1
    tail call void asm sideeffect "; reg use $0", "{s70}"(i32 %sgpr70) #1
    tail call void asm sideeffect "; reg use $0", "{s71}"(i32 %sgpr71) #1
    tail call void asm sideeffect "; reg use $0", "{s72}"(i32 %sgpr72) #1
    tail call void asm sideeffect "; reg use $0", "{s73}"(i32 %sgpr73) #1
    tail call void asm sideeffect "; reg use $0", "{s74}"(i32 %sgpr74) #1
    tail call void asm sideeffect "; reg use $0", "{s75}"(i32 %sgpr75) #1
    tail call void asm sideeffect "; reg use $0", "{s76}"(i32 %sgpr76) #1
    tail call void asm sideeffect "; reg use $0", "{s77}"(i32 %sgpr77) #1
    tail call void asm sideeffect "; reg use $0", "{s78}"(i32 %sgpr78) #1
    tail call void asm sideeffect "; reg use $0", "{s79}"(i32 %sgpr79) #1
    tail call void asm sideeffect "; reg use $0", "{s80}"(i32 %sgpr80) #1
    tail call void asm sideeffect "; reg use $0", "{s81}"(i32 %sgpr81) #1
    tail call void asm sideeffect "; reg use $0", "{s82}"(i32 %sgpr82) #1
    tail call void asm sideeffect "; reg use $0", "{s83}"(i32 %sgpr83) #1
    tail call void asm sideeffect "; reg use $0", "{s84}"(i32 %sgpr84) #1
    tail call void asm sideeffect "; reg use $0", "{s85}"(i32 %sgpr85) #1
    tail call void asm sideeffect "; reg use $0", "{s86}"(i32 %sgpr86) #1
    tail call void asm sideeffect "; reg use $0", "{s87}"(i32 %sgpr87) #1
    tail call void asm sideeffect "; reg use $0", "{s88}"(i32 %sgpr88) #1
    tail call void asm sideeffect "; reg use $0", "{s89}"(i32 %sgpr89) #1
    tail call void asm sideeffect "; reg use $0", "{s90}"(i32 %sgpr90) #1
    tail call void asm sideeffect "; reg use $0", "{s91}"(i32 %sgpr91) #1
    tail call void asm sideeffect "; reg use $0", "{s92}"(i32 %sgpr92) #1
    tail call void asm sideeffect "; reg use $0", "{s93}"(i32 %sgpr93) #1
    tail call void asm sideeffect "; reg use $0", "{s94}"(i32 %sgpr94) #1
    tail call void asm sideeffect "; reg use $0", "{s95}"(i32 %sgpr95) #1
    tail call void asm sideeffect "; reg use $0", "{s96}"(i32 %sgpr96) #1
    tail call void asm sideeffect "; reg use $0", "{s97}"(i32 %sgpr97) #1
    tail call void asm sideeffect "; reg use $0", "{vcc_lo}"(i32 %vcc_lo) #1
    tail call void asm sideeffect "; reg use $0", "{vcc_hi}"(i32 %vcc_hi) #1
    ret void
  }
; Function Attrs: nocallback nofree nosync nounwind speculatable willreturn memory(none)
declare align 4 ptr addrspace(4) @llvm.amdgcn.kernarg.segment.ptr() #2
attributes #1 = { nounwind }
attributes #2 = { nocallback nofree nosync nounwind speculatable willreturn memory(none) }
!0 = !{}<|MERGE_RESOLUTION|>--- conflicted
+++ resolved
@@ -303,11 +303,7 @@
 ; CHECK-NEXT:     fp64-fp16-output-denormals: true
 ; CHECK-NEXT:   highBitsOf32BitAddress: 0
 ; CHECK-NEXT:   occupancy:       5
-<<<<<<< HEAD
-; CHECK-NEXT:   scavengeFI: '%fixed-stack.0' 
-=======
 ; CHECK-NEXT:   scavengeFI:      '%stack.0'
->>>>>>> 316373ab
 ; CHECK-NEXT:   vgprForAGPRCopy: ''
 ; CHECK-NEXT:   sgprForEXECCopy: '$sgpr100_sgpr101'
 ; CHECK-NEXT:   longBranchReservedReg: ''
