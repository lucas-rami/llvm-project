; NOTE: Assertions have been autogenerated by utils/update_llc_test_checks.py
; RUN: llc -mtriple=amdgcn-amd-amdhsa -mcpu=gfx1010 --amdgpu-enable-flat-scratch < %s | FileCheck -check-prefixes=GCN,FLAT_SCR_OPT %s
; RUN: llc -mtriple=amdgcn-amd-amdhsa -mcpu=gfx1010 --mattr=+architected-flat-scratch < %s | FileCheck -check-prefixes=GCN,FLAT_SCR_ARCH %s

declare void @extern_func() #0

define amdgpu_kernel void @stack_object_addrspacecast_in_kernel_no_calls() {
; FLAT_SCR_OPT-LABEL: stack_object_addrspacecast_in_kernel_no_calls:
; FLAT_SCR_OPT:       ; %bb.0:
; FLAT_SCR_OPT-NEXT:    s_add_u32 s0, s0, s3
; FLAT_SCR_OPT-NEXT:    s_addc_u32 s1, s1, 0
; FLAT_SCR_OPT-NEXT:    s_setreg_b32 hwreg(HW_REG_FLAT_SCR_LO), s0
; FLAT_SCR_OPT-NEXT:    s_setreg_b32 hwreg(HW_REG_FLAT_SCR_HI), s1
; FLAT_SCR_OPT-NEXT:    v_mov_b32_e32 v0, 4
; FLAT_SCR_OPT-NEXT:    s_getreg_b32 s0, hwreg(HW_REG_SH_MEM_BASES, 0, 16)
; FLAT_SCR_OPT-NEXT:    v_mov_b32_e32 v2, 0
; FLAT_SCR_OPT-NEXT:    s_lshl_b32 s0, s0, 16
; FLAT_SCR_OPT-NEXT:    v_cmp_ne_u32_e32 vcc_lo, -1, v0
; FLAT_SCR_OPT-NEXT:    v_cndmask_b32_e32 v0, 0, v0, vcc_lo
; FLAT_SCR_OPT-NEXT:    v_cndmask_b32_e64 v1, 0, s0, vcc_lo
; FLAT_SCR_OPT-NEXT:    flat_store_dword v[0:1], v2
; FLAT_SCR_OPT-NEXT:    s_waitcnt_vscnt null, 0x0
; FLAT_SCR_OPT-NEXT:    s_endpgm
;
; FLAT_SCR_ARCH-LABEL: stack_object_addrspacecast_in_kernel_no_calls:
; FLAT_SCR_ARCH:       ; %bb.0:
; FLAT_SCR_ARCH-NEXT:    v_mov_b32_e32 v0, 4
; FLAT_SCR_ARCH-NEXT:    s_getreg_b32 s0, hwreg(HW_REG_SH_MEM_BASES, 0, 16)
; FLAT_SCR_ARCH-NEXT:    v_mov_b32_e32 v2, 0
; FLAT_SCR_ARCH-NEXT:    s_lshl_b32 s0, s0, 16
; FLAT_SCR_ARCH-NEXT:    v_cmp_ne_u32_e32 vcc_lo, -1, v0
; FLAT_SCR_ARCH-NEXT:    v_cndmask_b32_e32 v0, 0, v0, vcc_lo
; FLAT_SCR_ARCH-NEXT:    v_cndmask_b32_e64 v1, 0, s0, vcc_lo
; FLAT_SCR_ARCH-NEXT:    flat_store_dword v[0:1], v2
; FLAT_SCR_ARCH-NEXT:    s_waitcnt_vscnt null, 0x0
; FLAT_SCR_ARCH-NEXT:    s_endpgm
  %alloca = alloca i32, addrspace(5)
  %cast = addrspacecast i32 addrspace(5)* %alloca to i32*
  store volatile i32 0, i32* %cast
  ret void
}

define amdgpu_kernel void @stack_object_in_kernel_no_calls() {
; FLAT_SCR_OPT-LABEL: stack_object_in_kernel_no_calls:
; FLAT_SCR_OPT:       ; %bb.0:
; FLAT_SCR_OPT-NEXT:    s_add_u32 s0, s0, s3
; FLAT_SCR_OPT-NEXT:    s_addc_u32 s1, s1, 0
; FLAT_SCR_OPT-NEXT:    s_setreg_b32 hwreg(HW_REG_FLAT_SCR_LO), s0
; FLAT_SCR_OPT-NEXT:    s_setreg_b32 hwreg(HW_REG_FLAT_SCR_HI), s1
; FLAT_SCR_OPT-NEXT:    v_mov_b32_e32 v0, 0
; FLAT_SCR_OPT-NEXT:    s_mov_b32 vcc_lo, 0
; FLAT_SCR_OPT-NEXT:    scratch_store_dword off, v0, vcc_lo offset:4
; FLAT_SCR_OPT-NEXT:    s_waitcnt_vscnt null, 0x0
; FLAT_SCR_OPT-NEXT:    s_endpgm
;
; FLAT_SCR_ARCH-LABEL: stack_object_in_kernel_no_calls:
; FLAT_SCR_ARCH:       ; %bb.0:
; FLAT_SCR_ARCH-NEXT:    v_mov_b32_e32 v0, 0
; FLAT_SCR_ARCH-NEXT:    s_mov_b32 vcc_lo, 0
; FLAT_SCR_ARCH-NEXT:    scratch_store_dword off, v0, vcc_lo offset:4
; FLAT_SCR_ARCH-NEXT:    s_waitcnt_vscnt null, 0x0
; FLAT_SCR_ARCH-NEXT:    s_endpgm
  %alloca = alloca i32, addrspace(5)
  store volatile i32 0, i32 addrspace(5)* %alloca
  ret void
}

define amdgpu_kernel void @kernel_calls_no_stack() {
; FLAT_SCR_OPT-LABEL: kernel_calls_no_stack:
; FLAT_SCR_OPT:       ; %bb.0:
; FLAT_SCR_OPT-NEXT:    s_add_u32 s8, s8, s13
; FLAT_SCR_OPT-NEXT:    s_mov_b32 s32, 0
; FLAT_SCR_OPT-NEXT:    s_addc_u32 s9, s9, 0
; FLAT_SCR_OPT-NEXT:    s_setreg_b32 hwreg(HW_REG_FLAT_SCR_LO), s8
; FLAT_SCR_OPT-NEXT:    s_setreg_b32 hwreg(HW_REG_FLAT_SCR_HI), s9
<<<<<<< HEAD
; FLAT_SCR_OPT-NEXT:    s_getpc_b64 s[0:1]
; FLAT_SCR_OPT-NEXT:    s_add_u32 s0, s0, extern_func@gotpcrel32@lo+4
; FLAT_SCR_OPT-NEXT:    s_addc_u32 s1, s1, extern_func@gotpcrel32@hi+12
; FLAT_SCR_OPT-NEXT:    s_load_dwordx2 s[0:1], s[0:1], 0x0
=======
; FLAT_SCR_OPT-NEXT:    s_mov_b64 s[8:9], s[4:5]
; FLAT_SCR_OPT-NEXT:    s_getpc_b64 s[4:5]
; FLAT_SCR_OPT-NEXT:    s_add_u32 s4, s4, extern_func@gotpcrel32@lo+4
; FLAT_SCR_OPT-NEXT:    s_addc_u32 s5, s5, extern_func@gotpcrel32@hi+12
; FLAT_SCR_OPT-NEXT:    v_lshlrev_b32_e32 v2, 20, v2
; FLAT_SCR_OPT-NEXT:    s_load_dwordx2 s[16:17], s[4:5], 0x0
; FLAT_SCR_OPT-NEXT:    v_lshlrev_b32_e32 v1, 10, v1
; FLAT_SCR_OPT-NEXT:    s_mov_b32 s14, s12
; FLAT_SCR_OPT-NEXT:    s_mov_b32 s13, s11
; FLAT_SCR_OPT-NEXT:    s_mov_b32 s12, s10
; FLAT_SCR_OPT-NEXT:    s_mov_b64 s[10:11], s[6:7]
; FLAT_SCR_OPT-NEXT:    v_or3_b32 v31, v0, v1, v2
; FLAT_SCR_OPT-NEXT:    s_mov_b64 s[4:5], s[0:1]
; FLAT_SCR_OPT-NEXT:    s_mov_b64 s[6:7], s[2:3]
>>>>>>> ee4b4626
; FLAT_SCR_OPT-NEXT:    s_waitcnt lgkmcnt(0)
; FLAT_SCR_OPT-NEXT:    s_swappc_b64 s[30:31], s[16:17]
; FLAT_SCR_OPT-NEXT:    s_endpgm
;
; FLAT_SCR_ARCH-LABEL: kernel_calls_no_stack:
; FLAT_SCR_ARCH:       ; %bb.0:
; FLAT_SCR_ARCH-NEXT:    s_mov_b32 s13, s9
; FLAT_SCR_ARCH-NEXT:    s_mov_b32 s12, s8
; FLAT_SCR_ARCH-NEXT:    s_mov_b64 s[8:9], s[4:5]
; FLAT_SCR_ARCH-NEXT:    s_getpc_b64 s[4:5]
; FLAT_SCR_ARCH-NEXT:    s_add_u32 s4, s4, extern_func@gotpcrel32@lo+4
; FLAT_SCR_ARCH-NEXT:    s_addc_u32 s5, s5, extern_func@gotpcrel32@hi+12
; FLAT_SCR_ARCH-NEXT:    v_lshlrev_b32_e32 v2, 20, v2
; FLAT_SCR_ARCH-NEXT:    s_load_dwordx2 s[16:17], s[4:5], 0x0
; FLAT_SCR_ARCH-NEXT:    v_lshlrev_b32_e32 v1, 10, v1
; FLAT_SCR_ARCH-NEXT:    s_mov_b32 s14, s10
; FLAT_SCR_ARCH-NEXT:    s_mov_b64 s[10:11], s[6:7]
; FLAT_SCR_ARCH-NEXT:    s_mov_b64 s[4:5], s[0:1]
; FLAT_SCR_ARCH-NEXT:    s_mov_b64 s[6:7], s[2:3]
; FLAT_SCR_ARCH-NEXT:    v_or3_b32 v31, v0, v1, v2
; FLAT_SCR_ARCH-NEXT:    s_mov_b32 s32, 0
; FLAT_SCR_ARCH-NEXT:    s_waitcnt lgkmcnt(0)
; FLAT_SCR_ARCH-NEXT:    s_swappc_b64 s[30:31], s[16:17]
; FLAT_SCR_ARCH-NEXT:    s_endpgm
  call void @extern_func()
  ret void
}

define amdgpu_kernel void @test(i32 addrspace(1)* %out, i32 %in) {
; FLAT_SCR_OPT-LABEL: test:
; FLAT_SCR_OPT:       ; %bb.0:
; FLAT_SCR_OPT-NEXT:    s_add_u32 s2, s2, s5
; FLAT_SCR_OPT-NEXT:    s_addc_u32 s3, s3, 0
; FLAT_SCR_OPT-NEXT:    s_setreg_b32 hwreg(HW_REG_FLAT_SCR_LO), s2
; FLAT_SCR_OPT-NEXT:    s_setreg_b32 hwreg(HW_REG_FLAT_SCR_HI), s3
; FLAT_SCR_OPT-NEXT:    s_load_dwordx2 s[2:3], s[0:1], 0x0
; FLAT_SCR_OPT-NEXT:    s_mov_b32 s104, exec_lo
; FLAT_SCR_OPT-NEXT:    s_mov_b32 exec_lo, 3
; FLAT_SCR_OPT-NEXT:    s_mov_b32 s105, 0
; FLAT_SCR_OPT-NEXT:    scratch_store_dword off, v72, s105
; FLAT_SCR_OPT-NEXT:    s_waitcnt lgkmcnt(0)
; FLAT_SCR_OPT-NEXT:    v_writelane_b32 v72, s2, 0
; FLAT_SCR_OPT-NEXT:    s_mov_b32 s105, 4
; FLAT_SCR_OPT-NEXT:    v_writelane_b32 v72, s3, 1
; FLAT_SCR_OPT-NEXT:    scratch_store_dword off, v72, s105 ; 4-byte Folded Spill
; FLAT_SCR_OPT-NEXT:    s_waitcnt_depctr 0xffe3
; FLAT_SCR_OPT-NEXT:    s_mov_b32 s105, 0
; FLAT_SCR_OPT-NEXT:    scratch_load_dword v72, off, s105
; FLAT_SCR_OPT-NEXT:    s_waitcnt vmcnt(0)
; FLAT_SCR_OPT-NEXT:    s_waitcnt_depctr 0xffe3
; FLAT_SCR_OPT-NEXT:    s_mov_b32 exec_lo, s104
; FLAT_SCR_OPT-NEXT:    s_load_dword vcc_lo, s[0:1], 0x8
; FLAT_SCR_OPT-NEXT:    ; kill: killed $sgpr0_sgpr1
; FLAT_SCR_OPT-NEXT:    ;;#ASMSTART
; FLAT_SCR_OPT-NEXT:    ;;#ASMEND
; FLAT_SCR_OPT-NEXT:    ;;#ASMSTART
; FLAT_SCR_OPT-NEXT:    ;;#ASMEND
; FLAT_SCR_OPT-NEXT:    ;;#ASMSTART
; FLAT_SCR_OPT-NEXT:    ;;#ASMEND
; FLAT_SCR_OPT-NEXT:    ;;#ASMSTART
; FLAT_SCR_OPT-NEXT:    ;;#ASMEND
; FLAT_SCR_OPT-NEXT:    ;;#ASMSTART
; FLAT_SCR_OPT-NEXT:    ;;#ASMEND
; FLAT_SCR_OPT-NEXT:    ;;#ASMSTART
; FLAT_SCR_OPT-NEXT:    ;;#ASMEND
; FLAT_SCR_OPT-NEXT:    ;;#ASMSTART
; FLAT_SCR_OPT-NEXT:    ;;#ASMEND
; FLAT_SCR_OPT-NEXT:    ;;#ASMSTART
; FLAT_SCR_OPT-NEXT:    ;;#ASMEND
; FLAT_SCR_OPT-NEXT:    ;;#ASMSTART
; FLAT_SCR_OPT-NEXT:    ;;#ASMEND
; FLAT_SCR_OPT-NEXT:    ;;#ASMSTART
; FLAT_SCR_OPT-NEXT:    ;;#ASMEND
; FLAT_SCR_OPT-NEXT:    ;;#ASMSTART
; FLAT_SCR_OPT-NEXT:    ;;#ASMEND
; FLAT_SCR_OPT-NEXT:    ;;#ASMSTART
; FLAT_SCR_OPT-NEXT:    ;;#ASMEND
; FLAT_SCR_OPT-NEXT:    ;;#ASMSTART
; FLAT_SCR_OPT-NEXT:    ;;#ASMEND
; FLAT_SCR_OPT-NEXT:    ;;#ASMSTART
; FLAT_SCR_OPT-NEXT:    ;;#ASMEND
; FLAT_SCR_OPT-NEXT:    ;;#ASMSTART
; FLAT_SCR_OPT-NEXT:    ;;#ASMEND
; FLAT_SCR_OPT-NEXT:    ;;#ASMSTART
; FLAT_SCR_OPT-NEXT:    ;;#ASMEND
; FLAT_SCR_OPT-NEXT:    ;;#ASMSTART
; FLAT_SCR_OPT-NEXT:    ;;#ASMEND
; FLAT_SCR_OPT-NEXT:    ;;#ASMSTART
; FLAT_SCR_OPT-NEXT:    ;;#ASMEND
; FLAT_SCR_OPT-NEXT:    ;;#ASMSTART
; FLAT_SCR_OPT-NEXT:    ;;#ASMEND
; FLAT_SCR_OPT-NEXT:    ;;#ASMSTART
; FLAT_SCR_OPT-NEXT:    ;;#ASMEND
; FLAT_SCR_OPT-NEXT:    ;;#ASMSTART
; FLAT_SCR_OPT-NEXT:    ;;#ASMEND
; FLAT_SCR_OPT-NEXT:    ;;#ASMSTART
; FLAT_SCR_OPT-NEXT:    ;;#ASMEND
; FLAT_SCR_OPT-NEXT:    ;;#ASMSTART
; FLAT_SCR_OPT-NEXT:    ;;#ASMEND
; FLAT_SCR_OPT-NEXT:    ;;#ASMSTART
; FLAT_SCR_OPT-NEXT:    ;;#ASMEND
; FLAT_SCR_OPT-NEXT:    ;;#ASMSTART
; FLAT_SCR_OPT-NEXT:    ;;#ASMEND
; FLAT_SCR_OPT-NEXT:    ;;#ASMSTART
; FLAT_SCR_OPT-NEXT:    ;;#ASMEND
; FLAT_SCR_OPT-NEXT:    ;;#ASMSTART
; FLAT_SCR_OPT-NEXT:    ;;#ASMEND
; FLAT_SCR_OPT-NEXT:    ;;#ASMSTART
; FLAT_SCR_OPT-NEXT:    ;;#ASMEND
; FLAT_SCR_OPT-NEXT:    ;;#ASMSTART
; FLAT_SCR_OPT-NEXT:    ;;#ASMEND
; FLAT_SCR_OPT-NEXT:    ;;#ASMSTART
; FLAT_SCR_OPT-NEXT:    ;;#ASMEND
; FLAT_SCR_OPT-NEXT:    ;;#ASMSTART
; FLAT_SCR_OPT-NEXT:    ;;#ASMEND
; FLAT_SCR_OPT-NEXT:    ;;#ASMSTART
; FLAT_SCR_OPT-NEXT:    ;;#ASMEND
; FLAT_SCR_OPT-NEXT:    ;;#ASMSTART
; FLAT_SCR_OPT-NEXT:    ;;#ASMEND
; FLAT_SCR_OPT-NEXT:    ;;#ASMSTART
; FLAT_SCR_OPT-NEXT:    ;;#ASMEND
; FLAT_SCR_OPT-NEXT:    ;;#ASMSTART
; FLAT_SCR_OPT-NEXT:    ;;#ASMEND
; FLAT_SCR_OPT-NEXT:    ;;#ASMSTART
; FLAT_SCR_OPT-NEXT:    ;;#ASMEND
; FLAT_SCR_OPT-NEXT:    ;;#ASMSTART
; FLAT_SCR_OPT-NEXT:    ;;#ASMEND
; FLAT_SCR_OPT-NEXT:    ;;#ASMSTART
; FLAT_SCR_OPT-NEXT:    ;;#ASMEND
; FLAT_SCR_OPT-NEXT:    ;;#ASMSTART
; FLAT_SCR_OPT-NEXT:    ;;#ASMEND
; FLAT_SCR_OPT-NEXT:    ;;#ASMSTART
; FLAT_SCR_OPT-NEXT:    ;;#ASMEND
; FLAT_SCR_OPT-NEXT:    ;;#ASMSTART
; FLAT_SCR_OPT-NEXT:    ;;#ASMEND
; FLAT_SCR_OPT-NEXT:    ;;#ASMSTART
; FLAT_SCR_OPT-NEXT:    ;;#ASMEND
; FLAT_SCR_OPT-NEXT:    s_waitcnt lgkmcnt(0)
; FLAT_SCR_OPT-NEXT:    v_mov_b32_e32 v0, vcc_lo
; FLAT_SCR_OPT-NEXT:    ;;#ASMSTART
; FLAT_SCR_OPT-NEXT:    ;;#ASMEND
; FLAT_SCR_OPT-NEXT:    ;;#ASMSTART
; FLAT_SCR_OPT-NEXT:    ;;#ASMEND
; FLAT_SCR_OPT-NEXT:    ;;#ASMSTART
; FLAT_SCR_OPT-NEXT:    ;;#ASMEND
; FLAT_SCR_OPT-NEXT:    ;;#ASMSTART
; FLAT_SCR_OPT-NEXT:    ;;#ASMEND
; FLAT_SCR_OPT-NEXT:    s_mov_b32 s2, exec_lo
; FLAT_SCR_OPT-NEXT:    s_mov_b32 exec_lo, 3
; FLAT_SCR_OPT-NEXT:    s_mov_b32 s3, 0
; FLAT_SCR_OPT-NEXT:    scratch_store_dword off, v2, s3
; FLAT_SCR_OPT-NEXT:    s_waitcnt_depctr 0xffe3
; FLAT_SCR_OPT-NEXT:    s_mov_b32 s3, 4
; FLAT_SCR_OPT-NEXT:    scratch_load_dword v2, off, s3 ; 4-byte Folded Reload
; FLAT_SCR_OPT-NEXT:    s_waitcnt_depctr 0xffe3
; FLAT_SCR_OPT-NEXT:    s_mov_b32 s3, 0
; FLAT_SCR_OPT-NEXT:    s_waitcnt vmcnt(0)
; FLAT_SCR_OPT-NEXT:    v_readlane_b32 s0, v2, 0
; FLAT_SCR_OPT-NEXT:    v_readlane_b32 s1, v2, 1
; FLAT_SCR_OPT-NEXT:    scratch_load_dword v2, off, s3
; FLAT_SCR_OPT-NEXT:    s_waitcnt vmcnt(0)
; FLAT_SCR_OPT-NEXT:    s_waitcnt_depctr 0xffe3
; FLAT_SCR_OPT-NEXT:    s_mov_b32 exec_lo, s2
; FLAT_SCR_OPT-NEXT:    v_mov_b32_e32 v1, 0
; FLAT_SCR_OPT-NEXT:    global_store_dword v1, v0, s[0:1]
; FLAT_SCR_OPT-NEXT:    s_endpgm
;
; FLAT_SCR_ARCH-LABEL: test:
; FLAT_SCR_ARCH:       ; %bb.0:
; FLAT_SCR_ARCH-NEXT:    s_load_dwordx2 s[2:3], s[0:1], 0x0
; FLAT_SCR_ARCH-NEXT:    s_mov_b32 s104, exec_lo
; FLAT_SCR_ARCH-NEXT:    s_mov_b32 exec_lo, 3
; FLAT_SCR_ARCH-NEXT:    s_mov_b32 s105, 0
; FLAT_SCR_ARCH-NEXT:    scratch_store_dword off, v72, s105
; FLAT_SCR_ARCH-NEXT:    s_waitcnt lgkmcnt(0)
; FLAT_SCR_ARCH-NEXT:    v_writelane_b32 v72, s2, 0
; FLAT_SCR_ARCH-NEXT:    s_mov_b32 s105, 4
; FLAT_SCR_ARCH-NEXT:    v_writelane_b32 v72, s3, 1
; FLAT_SCR_ARCH-NEXT:    scratch_store_dword off, v72, s105 ; 4-byte Folded Spill
; FLAT_SCR_ARCH-NEXT:    s_waitcnt_depctr 0xffe3
; FLAT_SCR_ARCH-NEXT:    s_mov_b32 s105, 0
; FLAT_SCR_ARCH-NEXT:    scratch_load_dword v72, off, s105
; FLAT_SCR_ARCH-NEXT:    s_waitcnt vmcnt(0)
; FLAT_SCR_ARCH-NEXT:    s_waitcnt_depctr 0xffe3
; FLAT_SCR_ARCH-NEXT:    s_mov_b32 exec_lo, s104
; FLAT_SCR_ARCH-NEXT:    s_load_dword vcc_lo, s[0:1], 0x8
; FLAT_SCR_ARCH-NEXT:    ; kill: killed $sgpr0_sgpr1
; FLAT_SCR_ARCH-NEXT:    ;;#ASMSTART
; FLAT_SCR_ARCH-NEXT:    ;;#ASMEND
; FLAT_SCR_ARCH-NEXT:    ;;#ASMSTART
; FLAT_SCR_ARCH-NEXT:    ;;#ASMEND
; FLAT_SCR_ARCH-NEXT:    ;;#ASMSTART
; FLAT_SCR_ARCH-NEXT:    ;;#ASMEND
; FLAT_SCR_ARCH-NEXT:    ;;#ASMSTART
; FLAT_SCR_ARCH-NEXT:    ;;#ASMEND
; FLAT_SCR_ARCH-NEXT:    ;;#ASMSTART
; FLAT_SCR_ARCH-NEXT:    ;;#ASMEND
; FLAT_SCR_ARCH-NEXT:    ;;#ASMSTART
; FLAT_SCR_ARCH-NEXT:    ;;#ASMEND
; FLAT_SCR_ARCH-NEXT:    ;;#ASMSTART
; FLAT_SCR_ARCH-NEXT:    ;;#ASMEND
; FLAT_SCR_ARCH-NEXT:    ;;#ASMSTART
; FLAT_SCR_ARCH-NEXT:    ;;#ASMEND
; FLAT_SCR_ARCH-NEXT:    ;;#ASMSTART
; FLAT_SCR_ARCH-NEXT:    ;;#ASMEND
; FLAT_SCR_ARCH-NEXT:    ;;#ASMSTART
; FLAT_SCR_ARCH-NEXT:    ;;#ASMEND
; FLAT_SCR_ARCH-NEXT:    ;;#ASMSTART
; FLAT_SCR_ARCH-NEXT:    ;;#ASMEND
; FLAT_SCR_ARCH-NEXT:    ;;#ASMSTART
; FLAT_SCR_ARCH-NEXT:    ;;#ASMEND
; FLAT_SCR_ARCH-NEXT:    ;;#ASMSTART
; FLAT_SCR_ARCH-NEXT:    ;;#ASMEND
; FLAT_SCR_ARCH-NEXT:    ;;#ASMSTART
; FLAT_SCR_ARCH-NEXT:    ;;#ASMEND
; FLAT_SCR_ARCH-NEXT:    ;;#ASMSTART
; FLAT_SCR_ARCH-NEXT:    ;;#ASMEND
; FLAT_SCR_ARCH-NEXT:    ;;#ASMSTART
; FLAT_SCR_ARCH-NEXT:    ;;#ASMEND
; FLAT_SCR_ARCH-NEXT:    ;;#ASMSTART
; FLAT_SCR_ARCH-NEXT:    ;;#ASMEND
; FLAT_SCR_ARCH-NEXT:    ;;#ASMSTART
; FLAT_SCR_ARCH-NEXT:    ;;#ASMEND
; FLAT_SCR_ARCH-NEXT:    ;;#ASMSTART
; FLAT_SCR_ARCH-NEXT:    ;;#ASMEND
; FLAT_SCR_ARCH-NEXT:    ;;#ASMSTART
; FLAT_SCR_ARCH-NEXT:    ;;#ASMEND
; FLAT_SCR_ARCH-NEXT:    ;;#ASMSTART
; FLAT_SCR_ARCH-NEXT:    ;;#ASMEND
; FLAT_SCR_ARCH-NEXT:    ;;#ASMSTART
; FLAT_SCR_ARCH-NEXT:    ;;#ASMEND
; FLAT_SCR_ARCH-NEXT:    ;;#ASMSTART
; FLAT_SCR_ARCH-NEXT:    ;;#ASMEND
; FLAT_SCR_ARCH-NEXT:    ;;#ASMSTART
; FLAT_SCR_ARCH-NEXT:    ;;#ASMEND
; FLAT_SCR_ARCH-NEXT:    ;;#ASMSTART
; FLAT_SCR_ARCH-NEXT:    ;;#ASMEND
; FLAT_SCR_ARCH-NEXT:    ;;#ASMSTART
; FLAT_SCR_ARCH-NEXT:    ;;#ASMEND
; FLAT_SCR_ARCH-NEXT:    ;;#ASMSTART
; FLAT_SCR_ARCH-NEXT:    ;;#ASMEND
; FLAT_SCR_ARCH-NEXT:    ;;#ASMSTART
; FLAT_SCR_ARCH-NEXT:    ;;#ASMEND
; FLAT_SCR_ARCH-NEXT:    ;;#ASMSTART
; FLAT_SCR_ARCH-NEXT:    ;;#ASMEND
; FLAT_SCR_ARCH-NEXT:    ;;#ASMSTART
; FLAT_SCR_ARCH-NEXT:    ;;#ASMEND
; FLAT_SCR_ARCH-NEXT:    ;;#ASMSTART
; FLAT_SCR_ARCH-NEXT:    ;;#ASMEND
; FLAT_SCR_ARCH-NEXT:    ;;#ASMSTART
; FLAT_SCR_ARCH-NEXT:    ;;#ASMEND
; FLAT_SCR_ARCH-NEXT:    ;;#ASMSTART
; FLAT_SCR_ARCH-NEXT:    ;;#ASMEND
; FLAT_SCR_ARCH-NEXT:    ;;#ASMSTART
; FLAT_SCR_ARCH-NEXT:    ;;#ASMEND
; FLAT_SCR_ARCH-NEXT:    ;;#ASMSTART
; FLAT_SCR_ARCH-NEXT:    ;;#ASMEND
; FLAT_SCR_ARCH-NEXT:    ;;#ASMSTART
; FLAT_SCR_ARCH-NEXT:    ;;#ASMEND
; FLAT_SCR_ARCH-NEXT:    ;;#ASMSTART
; FLAT_SCR_ARCH-NEXT:    ;;#ASMEND
; FLAT_SCR_ARCH-NEXT:    ;;#ASMSTART
; FLAT_SCR_ARCH-NEXT:    ;;#ASMEND
; FLAT_SCR_ARCH-NEXT:    ;;#ASMSTART
; FLAT_SCR_ARCH-NEXT:    ;;#ASMEND
; FLAT_SCR_ARCH-NEXT:    ;;#ASMSTART
; FLAT_SCR_ARCH-NEXT:    ;;#ASMEND
; FLAT_SCR_ARCH-NEXT:    ;;#ASMSTART
; FLAT_SCR_ARCH-NEXT:    ;;#ASMEND
; FLAT_SCR_ARCH-NEXT:    ;;#ASMSTART
; FLAT_SCR_ARCH-NEXT:    ;;#ASMEND
; FLAT_SCR_ARCH-NEXT:    s_waitcnt lgkmcnt(0)
; FLAT_SCR_ARCH-NEXT:    v_mov_b32_e32 v0, vcc_lo
; FLAT_SCR_ARCH-NEXT:    ;;#ASMSTART
; FLAT_SCR_ARCH-NEXT:    ;;#ASMEND
; FLAT_SCR_ARCH-NEXT:    ;;#ASMSTART
; FLAT_SCR_ARCH-NEXT:    ;;#ASMEND
; FLAT_SCR_ARCH-NEXT:    ;;#ASMSTART
; FLAT_SCR_ARCH-NEXT:    ;;#ASMEND
; FLAT_SCR_ARCH-NEXT:    ;;#ASMSTART
; FLAT_SCR_ARCH-NEXT:    ;;#ASMEND
; FLAT_SCR_ARCH-NEXT:    s_mov_b32 s2, exec_lo
; FLAT_SCR_ARCH-NEXT:    s_mov_b32 exec_lo, 3
; FLAT_SCR_ARCH-NEXT:    s_mov_b32 s3, 0
; FLAT_SCR_ARCH-NEXT:    scratch_store_dword off, v2, s3
; FLAT_SCR_ARCH-NEXT:    s_waitcnt_depctr 0xffe3
; FLAT_SCR_ARCH-NEXT:    s_mov_b32 s3, 4
; FLAT_SCR_ARCH-NEXT:    scratch_load_dword v2, off, s3 ; 4-byte Folded Reload
; FLAT_SCR_ARCH-NEXT:    s_waitcnt_depctr 0xffe3
; FLAT_SCR_ARCH-NEXT:    s_mov_b32 s3, 0
; FLAT_SCR_ARCH-NEXT:    s_waitcnt vmcnt(0)
; FLAT_SCR_ARCH-NEXT:    v_readlane_b32 s0, v2, 0
; FLAT_SCR_ARCH-NEXT:    v_readlane_b32 s1, v2, 1
; FLAT_SCR_ARCH-NEXT:    scratch_load_dword v2, off, s3
; FLAT_SCR_ARCH-NEXT:    s_waitcnt vmcnt(0)
; FLAT_SCR_ARCH-NEXT:    s_waitcnt_depctr 0xffe3
; FLAT_SCR_ARCH-NEXT:    s_mov_b32 exec_lo, s2
; FLAT_SCR_ARCH-NEXT:    v_mov_b32_e32 v1, 0
; FLAT_SCR_ARCH-NEXT:    global_store_dword v1, v0, s[0:1]
; FLAT_SCR_ARCH-NEXT:    s_endpgm
  call void asm sideeffect "", "~{s[0:7]}" ()
  call void asm sideeffect "", "~{s[8:15]}" ()
  call void asm sideeffect "", "~{s[16:23]}" ()
  call void asm sideeffect "", "~{s[24:31]}" ()
  call void asm sideeffect "", "~{s[32:39]}" ()
  call void asm sideeffect "", "~{s[40:47]}" ()
  call void asm sideeffect "", "~{s[48:55]}" ()
  call void asm sideeffect "", "~{s[56:63]}" ()
  call void asm sideeffect "", "~{s[64:71]}" ()
  call void asm sideeffect "", "~{s[72:79]}" ()
  call void asm sideeffect "", "~{s[80:87]}" ()
  call void asm sideeffect "", "~{s[88:95]}" ()
  call void asm sideeffect "", "~{s[96:103]}" ()
  call void asm sideeffect "", "~{s[104:105]}" ()
  call void asm sideeffect "", "~{v[0:7]}" ()
  call void asm sideeffect "", "~{v[8:15]}" ()
  call void asm sideeffect "", "~{v[16:23]}" ()
  call void asm sideeffect "", "~{v[24:31]}" ()
  call void asm sideeffect "", "~{v[32:39]}" ()
  call void asm sideeffect "", "~{v[40:47]}" ()
  call void asm sideeffect "", "~{v[48:55]}" ()
  call void asm sideeffect "", "~{v[56:63]}" ()
  call void asm sideeffect "", "~{v[64:71]}" ()
  call void asm sideeffect "", "~{v[72:79]}" ()
  call void asm sideeffect "", "~{v[80:87]}" ()
  call void asm sideeffect "", "~{v[88:95]}" ()
  call void asm sideeffect "", "~{v[96:103]}" ()
  call void asm sideeffect "", "~{v[104:111]}" ()
  call void asm sideeffect "", "~{v[112:119]}" ()
  call void asm sideeffect "", "~{v[120:127]}" ()
  call void asm sideeffect "", "~{v[128:135]}" ()
  call void asm sideeffect "", "~{v[136:143]}" ()
  call void asm sideeffect "", "~{v[144:151]}" ()
  call void asm sideeffect "", "~{v[152:159]}" ()
  call void asm sideeffect "", "~{v[160:167]}" ()
  call void asm sideeffect "", "~{v[168:175]}" ()
  call void asm sideeffect "", "~{v[176:183]}" ()
  call void asm sideeffect "", "~{v[184:191]}" ()
  call void asm sideeffect "", "~{v[192:199]}" ()
  call void asm sideeffect "", "~{v[200:207]}" ()
  call void asm sideeffect "", "~{v[208:215]}" ()
  call void asm sideeffect "", "~{v[216:223]}" ()
  call void asm sideeffect "", "~{v[224:231]}" ()
  call void asm sideeffect "", "~{v[232:239]}" ()
  call void asm sideeffect "", "~{v[240:247]}" ()
  call void asm sideeffect "", "~{v[248:255]}" ()

  store i32 %in, i32 addrspace(1)* %out
  ret void
}

define amdgpu_kernel void @kernel_no_calls_no_stack() {
; GCN-LABEL: kernel_no_calls_no_stack:
; GCN:       ; %bb.0:
; GCN-NEXT:    s_endpgm
  ret void
}

attributes #0 = { nounwind }<|MERGE_RESOLUTION|>--- conflicted
+++ resolved
@@ -73,12 +73,6 @@
 ; FLAT_SCR_OPT-NEXT:    s_addc_u32 s9, s9, 0
 ; FLAT_SCR_OPT-NEXT:    s_setreg_b32 hwreg(HW_REG_FLAT_SCR_LO), s8
 ; FLAT_SCR_OPT-NEXT:    s_setreg_b32 hwreg(HW_REG_FLAT_SCR_HI), s9
-<<<<<<< HEAD
-; FLAT_SCR_OPT-NEXT:    s_getpc_b64 s[0:1]
-; FLAT_SCR_OPT-NEXT:    s_add_u32 s0, s0, extern_func@gotpcrel32@lo+4
-; FLAT_SCR_OPT-NEXT:    s_addc_u32 s1, s1, extern_func@gotpcrel32@hi+12
-; FLAT_SCR_OPT-NEXT:    s_load_dwordx2 s[0:1], s[0:1], 0x0
-=======
 ; FLAT_SCR_OPT-NEXT:    s_mov_b64 s[8:9], s[4:5]
 ; FLAT_SCR_OPT-NEXT:    s_getpc_b64 s[4:5]
 ; FLAT_SCR_OPT-NEXT:    s_add_u32 s4, s4, extern_func@gotpcrel32@lo+4
@@ -93,7 +87,6 @@
 ; FLAT_SCR_OPT-NEXT:    v_or3_b32 v31, v0, v1, v2
 ; FLAT_SCR_OPT-NEXT:    s_mov_b64 s[4:5], s[0:1]
 ; FLAT_SCR_OPT-NEXT:    s_mov_b64 s[6:7], s[2:3]
->>>>>>> ee4b4626
 ; FLAT_SCR_OPT-NEXT:    s_waitcnt lgkmcnt(0)
 ; FLAT_SCR_OPT-NEXT:    s_swappc_b64 s[30:31], s[16:17]
 ; FLAT_SCR_OPT-NEXT:    s_endpgm
