--- conflicted
+++ resolved
@@ -84,15 +84,9 @@
     ; GFX7-NEXT: [[COPY5:%[0-9]+]]:vgpr_32 = COPY [[COPY]].sub1
     ; GFX7-NEXT: [[COPY6:%[0-9]+]]:vgpr_32 = COPY [[V_MOV_B]].sub1
     ; GFX7-NEXT: [[V_ADD_CO_U32_e64_:%[0-9]+]]:vgpr_32, [[V_ADD_CO_U32_e64_1:%[0-9]+]]:sreg_64_xexec = V_ADD_CO_U32_e64 [[COPY3]], [[COPY4]], 0, implicit $exec
-<<<<<<< HEAD
-    ; GFX7-NEXT: %12:vgpr_32, dead %14:sreg_64_xexec = V_ADDC_U32_e64 [[COPY5]], [[COPY6]], killed [[V_ADD_CO_U32_e64_1]], 0, implicit $exec
-    ; GFX7-NEXT: [[REG_SEQUENCE2:%[0-9]+]]:vreg_64 = REG_SEQUENCE [[V_ADD_CO_U32_e64_]], %subreg.sub0, %12, %subreg.sub1
-    ; GFX7-NEXT: [[FLAT_ATOMIC_CMPSWAP_RTN:%[0-9]+]]:vgpr_32 = FLAT_ATOMIC_CMPSWAP_RTN [[REG_SEQUENCE2]], [[REG_SEQUENCE]], 0, 1, implicit $exec, implicit $flat_scr :: (load store seq_cst (s32))
-=======
     ; GFX7-NEXT: [[V_ADDC_U32_e64_:%[0-9]+]]:vgpr_32, dead [[V_ADDC_U32_e64_1:%[0-9]+]]:sreg_64_xexec = V_ADDC_U32_e64 [[COPY5]], [[COPY6]], killed [[V_ADD_CO_U32_e64_1]], 0, implicit $exec
     ; GFX7-NEXT: [[REG_SEQUENCE1:%[0-9]+]]:vreg_64 = REG_SEQUENCE [[V_ADD_CO_U32_e64_]], %subreg.sub0, [[V_ADDC_U32_e64_]], %subreg.sub1
     ; GFX7-NEXT: [[FLAT_ATOMIC_CMPSWAP_RTN:%[0-9]+]]:vgpr_32 = FLAT_ATOMIC_CMPSWAP_RTN [[REG_SEQUENCE1]], [[REG_SEQUENCE]], 0, 1, implicit $exec, implicit $flat_scr :: (load store seq_cst (s32))
->>>>>>> 83c560b3
     ; GFX7-NEXT: $vgpr0 = COPY [[FLAT_ATOMIC_CMPSWAP_RTN]]
     ;
     ; GFX9-LABEL: name: amdgpu_atomic_cmpxchg_s32_flat_gep4
@@ -118,15 +112,9 @@
     ; GFX10-NEXT: [[COPY5:%[0-9]+]]:vgpr_32 = COPY [[COPY]].sub1
     ; GFX10-NEXT: [[COPY6:%[0-9]+]]:vgpr_32 = COPY [[V_MOV_B]].sub1
     ; GFX10-NEXT: [[V_ADD_CO_U32_e64_:%[0-9]+]]:vgpr_32, [[V_ADD_CO_U32_e64_1:%[0-9]+]]:sreg_32_xm0_xexec = V_ADD_CO_U32_e64 [[COPY3]], [[COPY4]], 0, implicit $exec
-<<<<<<< HEAD
-    ; GFX10-NEXT: %12:vgpr_32, dead %14:sreg_32_xm0_xexec = V_ADDC_U32_e64 [[COPY5]], [[COPY6]], killed [[V_ADD_CO_U32_e64_1]], 0, implicit $exec
-    ; GFX10-NEXT: [[REG_SEQUENCE2:%[0-9]+]]:vreg_64 = REG_SEQUENCE [[V_ADD_CO_U32_e64_]], %subreg.sub0, %12, %subreg.sub1
-    ; GFX10-NEXT: [[FLAT_ATOMIC_CMPSWAP_RTN:%[0-9]+]]:vgpr_32 = FLAT_ATOMIC_CMPSWAP_RTN [[REG_SEQUENCE2]], [[REG_SEQUENCE]], 0, 1, implicit $exec, implicit $flat_scr :: (load store seq_cst (s32))
-=======
     ; GFX10-NEXT: [[V_ADDC_U32_e64_:%[0-9]+]]:vgpr_32, dead [[V_ADDC_U32_e64_1:%[0-9]+]]:sreg_32_xm0_xexec = V_ADDC_U32_e64 [[COPY5]], [[COPY6]], killed [[V_ADD_CO_U32_e64_1]], 0, implicit $exec
     ; GFX10-NEXT: [[REG_SEQUENCE1:%[0-9]+]]:vreg_64 = REG_SEQUENCE [[V_ADD_CO_U32_e64_]], %subreg.sub0, [[V_ADDC_U32_e64_]], %subreg.sub1
     ; GFX10-NEXT: [[FLAT_ATOMIC_CMPSWAP_RTN:%[0-9]+]]:vgpr_32 = FLAT_ATOMIC_CMPSWAP_RTN [[REG_SEQUENCE1]], [[REG_SEQUENCE]], 0, 1, implicit $exec, implicit $flat_scr :: (load store seq_cst (s32))
->>>>>>> 83c560b3
     ; GFX10-NEXT: $vgpr0 = COPY [[FLAT_ATOMIC_CMPSWAP_RTN]]
     ;
     ; GFX11-LABEL: name: amdgpu_atomic_cmpxchg_s32_flat_gep4
@@ -228,15 +216,9 @@
     ; GFX7-NEXT: [[COPY5:%[0-9]+]]:vgpr_32 = COPY [[COPY]].sub1
     ; GFX7-NEXT: [[COPY6:%[0-9]+]]:vgpr_32 = COPY [[V_MOV_B]].sub1
     ; GFX7-NEXT: [[V_ADD_CO_U32_e64_:%[0-9]+]]:vgpr_32, [[V_ADD_CO_U32_e64_1:%[0-9]+]]:sreg_64_xexec = V_ADD_CO_U32_e64 [[COPY3]], [[COPY4]], 0, implicit $exec
-<<<<<<< HEAD
-    ; GFX7-NEXT: %12:vgpr_32, dead %14:sreg_64_xexec = V_ADDC_U32_e64 [[COPY5]], [[COPY6]], killed [[V_ADD_CO_U32_e64_1]], 0, implicit $exec
-    ; GFX7-NEXT: [[REG_SEQUENCE2:%[0-9]+]]:vreg_64 = REG_SEQUENCE [[V_ADD_CO_U32_e64_]], %subreg.sub0, %12, %subreg.sub1
-    ; GFX7-NEXT: [[FLAT_ATOMIC_CMPSWAP_X2_RTN:%[0-9]+]]:vreg_64 = FLAT_ATOMIC_CMPSWAP_X2_RTN [[REG_SEQUENCE2]], [[REG_SEQUENCE]], 0, 1, implicit $exec, implicit $flat_scr :: (load store seq_cst (s64))
-=======
     ; GFX7-NEXT: [[V_ADDC_U32_e64_:%[0-9]+]]:vgpr_32, dead [[V_ADDC_U32_e64_1:%[0-9]+]]:sreg_64_xexec = V_ADDC_U32_e64 [[COPY5]], [[COPY6]], killed [[V_ADD_CO_U32_e64_1]], 0, implicit $exec
     ; GFX7-NEXT: [[REG_SEQUENCE1:%[0-9]+]]:vreg_64 = REG_SEQUENCE [[V_ADD_CO_U32_e64_]], %subreg.sub0, [[V_ADDC_U32_e64_]], %subreg.sub1
     ; GFX7-NEXT: [[FLAT_ATOMIC_CMPSWAP_X2_RTN:%[0-9]+]]:vreg_64 = FLAT_ATOMIC_CMPSWAP_X2_RTN [[REG_SEQUENCE1]], [[REG_SEQUENCE]], 0, 1, implicit $exec, implicit $flat_scr :: (load store seq_cst (s64))
->>>>>>> 83c560b3
     ; GFX7-NEXT: $vgpr0_vgpr1 = COPY [[FLAT_ATOMIC_CMPSWAP_X2_RTN]]
     ;
     ; GFX9-LABEL: name: amdgpu_atomic_cmpxchg_s64_flat_gep4
@@ -262,15 +244,9 @@
     ; GFX10-NEXT: [[COPY5:%[0-9]+]]:vgpr_32 = COPY [[COPY]].sub1
     ; GFX10-NEXT: [[COPY6:%[0-9]+]]:vgpr_32 = COPY [[V_MOV_B]].sub1
     ; GFX10-NEXT: [[V_ADD_CO_U32_e64_:%[0-9]+]]:vgpr_32, [[V_ADD_CO_U32_e64_1:%[0-9]+]]:sreg_32_xm0_xexec = V_ADD_CO_U32_e64 [[COPY3]], [[COPY4]], 0, implicit $exec
-<<<<<<< HEAD
-    ; GFX10-NEXT: %12:vgpr_32, dead %14:sreg_32_xm0_xexec = V_ADDC_U32_e64 [[COPY5]], [[COPY6]], killed [[V_ADD_CO_U32_e64_1]], 0, implicit $exec
-    ; GFX10-NEXT: [[REG_SEQUENCE2:%[0-9]+]]:vreg_64 = REG_SEQUENCE [[V_ADD_CO_U32_e64_]], %subreg.sub0, %12, %subreg.sub1
-    ; GFX10-NEXT: [[FLAT_ATOMIC_CMPSWAP_X2_RTN:%[0-9]+]]:vreg_64 = FLAT_ATOMIC_CMPSWAP_X2_RTN [[REG_SEQUENCE2]], [[REG_SEQUENCE]], 0, 1, implicit $exec, implicit $flat_scr :: (load store seq_cst (s64))
-=======
     ; GFX10-NEXT: [[V_ADDC_U32_e64_:%[0-9]+]]:vgpr_32, dead [[V_ADDC_U32_e64_1:%[0-9]+]]:sreg_32_xm0_xexec = V_ADDC_U32_e64 [[COPY5]], [[COPY6]], killed [[V_ADD_CO_U32_e64_1]], 0, implicit $exec
     ; GFX10-NEXT: [[REG_SEQUENCE1:%[0-9]+]]:vreg_64 = REG_SEQUENCE [[V_ADD_CO_U32_e64_]], %subreg.sub0, [[V_ADDC_U32_e64_]], %subreg.sub1
     ; GFX10-NEXT: [[FLAT_ATOMIC_CMPSWAP_X2_RTN:%[0-9]+]]:vreg_64 = FLAT_ATOMIC_CMPSWAP_X2_RTN [[REG_SEQUENCE1]], [[REG_SEQUENCE]], 0, 1, implicit $exec, implicit $flat_scr :: (load store seq_cst (s64))
->>>>>>> 83c560b3
     ; GFX10-NEXT: $vgpr0_vgpr1 = COPY [[FLAT_ATOMIC_CMPSWAP_X2_RTN]]
     ;
     ; GFX11-LABEL: name: amdgpu_atomic_cmpxchg_s64_flat_gep4
@@ -315,15 +291,9 @@
     ; GFX7-NEXT: [[COPY5:%[0-9]+]]:vgpr_32 = COPY [[COPY]].sub1
     ; GFX7-NEXT: [[COPY6:%[0-9]+]]:vgpr_32 = COPY [[V_MOV_B]].sub1
     ; GFX7-NEXT: [[V_ADD_CO_U32_e64_:%[0-9]+]]:vgpr_32, [[V_ADD_CO_U32_e64_1:%[0-9]+]]:sreg_64_xexec = V_ADD_CO_U32_e64 [[COPY3]], [[COPY4]], 0, implicit $exec
-<<<<<<< HEAD
-    ; GFX7-NEXT: %12:vgpr_32, dead %14:sreg_64_xexec = V_ADDC_U32_e64 [[COPY5]], [[COPY6]], killed [[V_ADD_CO_U32_e64_1]], 0, implicit $exec
-    ; GFX7-NEXT: [[REG_SEQUENCE2:%[0-9]+]]:vreg_64 = REG_SEQUENCE [[V_ADD_CO_U32_e64_]], %subreg.sub0, %12, %subreg.sub1
-    ; GFX7-NEXT: [[FLAT_ATOMIC_CMPSWAP_RTN:%[0-9]+]]:vgpr_32 = FLAT_ATOMIC_CMPSWAP_RTN [[REG_SEQUENCE2]], [[REG_SEQUENCE]], 0, 1, implicit $exec, implicit $flat_scr :: (load store seq_cst (s32))
-=======
     ; GFX7-NEXT: [[V_ADDC_U32_e64_:%[0-9]+]]:vgpr_32, dead [[V_ADDC_U32_e64_1:%[0-9]+]]:sreg_64_xexec = V_ADDC_U32_e64 [[COPY5]], [[COPY6]], killed [[V_ADD_CO_U32_e64_1]], 0, implicit $exec
     ; GFX7-NEXT: [[REG_SEQUENCE1:%[0-9]+]]:vreg_64 = REG_SEQUENCE [[V_ADD_CO_U32_e64_]], %subreg.sub0, [[V_ADDC_U32_e64_]], %subreg.sub1
     ; GFX7-NEXT: [[FLAT_ATOMIC_CMPSWAP_RTN:%[0-9]+]]:vgpr_32 = FLAT_ATOMIC_CMPSWAP_RTN [[REG_SEQUENCE1]], [[REG_SEQUENCE]], 0, 1, implicit $exec, implicit $flat_scr :: (load store seq_cst (s32))
->>>>>>> 83c560b3
     ; GFX7-NEXT: $vgpr0 = COPY [[FLAT_ATOMIC_CMPSWAP_RTN]]
     ;
     ; GFX9-LABEL: name: amdgpu_atomic_cmpxchg_s32_flat_gepm4
@@ -339,15 +309,9 @@
     ; GFX9-NEXT: [[COPY5:%[0-9]+]]:vgpr_32 = COPY [[COPY]].sub1
     ; GFX9-NEXT: [[COPY6:%[0-9]+]]:vgpr_32 = COPY [[V_MOV_B]].sub1
     ; GFX9-NEXT: [[V_ADD_CO_U32_e64_:%[0-9]+]]:vgpr_32, [[V_ADD_CO_U32_e64_1:%[0-9]+]]:sreg_64_xexec = V_ADD_CO_U32_e64 [[COPY3]], [[COPY4]], 0, implicit $exec
-<<<<<<< HEAD
-    ; GFX9-NEXT: %12:vgpr_32, dead %14:sreg_64_xexec = V_ADDC_U32_e64 [[COPY5]], [[COPY6]], killed [[V_ADD_CO_U32_e64_1]], 0, implicit $exec
-    ; GFX9-NEXT: [[REG_SEQUENCE2:%[0-9]+]]:vreg_64 = REG_SEQUENCE [[V_ADD_CO_U32_e64_]], %subreg.sub0, %12, %subreg.sub1
-    ; GFX9-NEXT: [[FLAT_ATOMIC_CMPSWAP_RTN:%[0-9]+]]:vgpr_32 = FLAT_ATOMIC_CMPSWAP_RTN [[REG_SEQUENCE2]], [[REG_SEQUENCE]], 0, 1, implicit $exec, implicit $flat_scr :: (load store seq_cst (s32))
-=======
     ; GFX9-NEXT: [[V_ADDC_U32_e64_:%[0-9]+]]:vgpr_32, dead [[V_ADDC_U32_e64_1:%[0-9]+]]:sreg_64_xexec = V_ADDC_U32_e64 [[COPY5]], [[COPY6]], killed [[V_ADD_CO_U32_e64_1]], 0, implicit $exec
     ; GFX9-NEXT: [[REG_SEQUENCE1:%[0-9]+]]:vreg_64 = REG_SEQUENCE [[V_ADD_CO_U32_e64_]], %subreg.sub0, [[V_ADDC_U32_e64_]], %subreg.sub1
     ; GFX9-NEXT: [[FLAT_ATOMIC_CMPSWAP_RTN:%[0-9]+]]:vgpr_32 = FLAT_ATOMIC_CMPSWAP_RTN [[REG_SEQUENCE1]], [[REG_SEQUENCE]], 0, 1, implicit $exec, implicit $flat_scr :: (load store seq_cst (s32))
->>>>>>> 83c560b3
     ; GFX9-NEXT: $vgpr0 = COPY [[FLAT_ATOMIC_CMPSWAP_RTN]]
     ;
     ; GFX10-LABEL: name: amdgpu_atomic_cmpxchg_s32_flat_gepm4
@@ -363,15 +327,9 @@
     ; GFX10-NEXT: [[COPY5:%[0-9]+]]:vgpr_32 = COPY [[COPY]].sub1
     ; GFX10-NEXT: [[COPY6:%[0-9]+]]:vgpr_32 = COPY [[V_MOV_B]].sub1
     ; GFX10-NEXT: [[V_ADD_CO_U32_e64_:%[0-9]+]]:vgpr_32, [[V_ADD_CO_U32_e64_1:%[0-9]+]]:sreg_32_xm0_xexec = V_ADD_CO_U32_e64 [[COPY3]], [[COPY4]], 0, implicit $exec
-<<<<<<< HEAD
-    ; GFX10-NEXT: %12:vgpr_32, dead %14:sreg_32_xm0_xexec = V_ADDC_U32_e64 [[COPY5]], [[COPY6]], killed [[V_ADD_CO_U32_e64_1]], 0, implicit $exec
-    ; GFX10-NEXT: [[REG_SEQUENCE2:%[0-9]+]]:vreg_64 = REG_SEQUENCE [[V_ADD_CO_U32_e64_]], %subreg.sub0, %12, %subreg.sub1
-    ; GFX10-NEXT: [[FLAT_ATOMIC_CMPSWAP_RTN:%[0-9]+]]:vgpr_32 = FLAT_ATOMIC_CMPSWAP_RTN [[REG_SEQUENCE2]], [[REG_SEQUENCE]], 0, 1, implicit $exec, implicit $flat_scr :: (load store seq_cst (s32))
-=======
     ; GFX10-NEXT: [[V_ADDC_U32_e64_:%[0-9]+]]:vgpr_32, dead [[V_ADDC_U32_e64_1:%[0-9]+]]:sreg_32_xm0_xexec = V_ADDC_U32_e64 [[COPY5]], [[COPY6]], killed [[V_ADD_CO_U32_e64_1]], 0, implicit $exec
     ; GFX10-NEXT: [[REG_SEQUENCE1:%[0-9]+]]:vreg_64 = REG_SEQUENCE [[V_ADD_CO_U32_e64_]], %subreg.sub0, [[V_ADDC_U32_e64_]], %subreg.sub1
     ; GFX10-NEXT: [[FLAT_ATOMIC_CMPSWAP_RTN:%[0-9]+]]:vgpr_32 = FLAT_ATOMIC_CMPSWAP_RTN [[REG_SEQUENCE1]], [[REG_SEQUENCE]], 0, 1, implicit $exec, implicit $flat_scr :: (load store seq_cst (s32))
->>>>>>> 83c560b3
     ; GFX10-NEXT: $vgpr0 = COPY [[FLAT_ATOMIC_CMPSWAP_RTN]]
     ;
     ; GFX11-LABEL: name: amdgpu_atomic_cmpxchg_s32_flat_gepm4
@@ -387,15 +345,9 @@
     ; GFX11-NEXT: [[COPY5:%[0-9]+]]:vgpr_32 = COPY [[COPY]].sub1
     ; GFX11-NEXT: [[COPY6:%[0-9]+]]:vgpr_32 = COPY [[V_MOV_B]].sub1
     ; GFX11-NEXT: [[V_ADD_CO_U32_e64_:%[0-9]+]]:vgpr_32, [[V_ADD_CO_U32_e64_1:%[0-9]+]]:sreg_32_xm0_xexec = V_ADD_CO_U32_e64 [[COPY3]], [[COPY4]], 0, implicit $exec
-<<<<<<< HEAD
-    ; GFX11-NEXT: %12:vgpr_32, dead %14:sreg_32_xm0_xexec = V_ADDC_U32_e64 [[COPY5]], [[COPY6]], killed [[V_ADD_CO_U32_e64_1]], 0, implicit $exec
-    ; GFX11-NEXT: [[REG_SEQUENCE2:%[0-9]+]]:vreg_64 = REG_SEQUENCE [[V_ADD_CO_U32_e64_]], %subreg.sub0, %12, %subreg.sub1
-    ; GFX11-NEXT: [[FLAT_ATOMIC_CMPSWAP_RTN:%[0-9]+]]:vgpr_32 = FLAT_ATOMIC_CMPSWAP_RTN [[REG_SEQUENCE2]], [[REG_SEQUENCE]], 0, 1, implicit $exec, implicit $flat_scr :: (load store seq_cst (s32))
-=======
     ; GFX11-NEXT: [[V_ADDC_U32_e64_:%[0-9]+]]:vgpr_32, dead [[V_ADDC_U32_e64_1:%[0-9]+]]:sreg_32_xm0_xexec = V_ADDC_U32_e64 [[COPY5]], [[COPY6]], killed [[V_ADD_CO_U32_e64_1]], 0, implicit $exec
     ; GFX11-NEXT: [[REG_SEQUENCE1:%[0-9]+]]:vreg_64 = REG_SEQUENCE [[V_ADD_CO_U32_e64_]], %subreg.sub0, [[V_ADDC_U32_e64_]], %subreg.sub1
     ; GFX11-NEXT: [[FLAT_ATOMIC_CMPSWAP_RTN:%[0-9]+]]:vgpr_32 = FLAT_ATOMIC_CMPSWAP_RTN [[REG_SEQUENCE1]], [[REG_SEQUENCE]], 0, 1, implicit $exec, implicit $flat_scr :: (load store seq_cst (s32))
->>>>>>> 83c560b3
     ; GFX11-NEXT: $vgpr0 = COPY [[FLAT_ATOMIC_CMPSWAP_RTN]]
     %0:vgpr(p0) = COPY $vgpr0_vgpr1
     %1:vgpr(s32) = COPY $vgpr2
