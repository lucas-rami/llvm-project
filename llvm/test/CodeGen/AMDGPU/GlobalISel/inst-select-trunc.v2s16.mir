# NOTE: Assertions have been autogenerated by utils/update_mir_test_checks.py
# RUN: llc -march=amdgcn -mcpu=tahiti -run-pass=instruction-select -verify-machineinstrs  %s -o - | FileCheck -check-prefix=GFX6 %s
# RUN: llc -march=amdgcn -mcpu=fiji -run-pass=instruction-select -verify-machineinstrs  %s -o - | FileCheck -check-prefix=GFX8 %s
# RUN: llc -march=amdgcn -mcpu=gfx900 -run-pass=instruction-select -verify-machineinstrs  %s -o - | FileCheck -check-prefix=GFX8 %s
# RUN: llc -march=amdgcn -mcpu=gfx1010 -run-pass=instruction-select -verify-machineinstrs  %s -o - | FileCheck -check-prefix=GFX8 %s
# RUN: llc -march=amdgcn -mcpu=gfx1100 -run-pass=instruction-select -verify-machineinstrs  %s -o - | FileCheck -check-prefix=GFX11 %s

---

name: trunc_sgpr_v2s32_to_v2s16
legalized:       true
regBankSelected: true

body: |
  bb.0:
    liveins: $sgpr0_sgpr1
    ; GFX8-LABEL: name: trunc_sgpr_v2s32_to_v2s16
    ; GFX8: [[COPY:%[0-9]+]]:sreg_64 = COPY $sgpr0_sgpr1
    ; GFX8: [[COPY1:%[0-9]+]]:sreg_32 = COPY [[COPY]].sub0
    ; GFX8: [[COPY2:%[0-9]+]]:sreg_32 = COPY [[COPY]].sub1
    ; GFX8: [[S_LSHL_B32_:%[0-9]+]]:sreg_32 = S_LSHL_B32 [[COPY2]], 16, implicit-def $scc
    ; GFX8: [[S_MOV_B32_:%[0-9]+]]:sreg_32 = S_MOV_B32 65535
    ; GFX8: [[S_AND_B32_:%[0-9]+]]:sreg_32 = S_AND_B32 [[COPY1]], [[S_MOV_B32_]], implicit-def $scc
    ; GFX8: [[S_OR_B32_:%[0-9]+]]:sreg_32 = S_OR_B32 [[S_LSHL_B32_]], [[S_AND_B32_]], implicit-def $scc
    ; GFX8: S_ENDPGM 0, implicit [[S_OR_B32_]]
<<<<<<< HEAD
    ; GFX6-LABEL: name: trunc_sgpr_v2s32_to_v2s16
    ; GFX6: [[COPY:%[0-9]+]]:sreg_64 = COPY $sgpr0_sgpr1
    ; GFX6: [[COPY1:%[0-9]+]]:sreg_32 = COPY [[COPY]].sub0
    ; GFX6: [[COPY2:%[0-9]+]]:sreg_32 = COPY [[COPY]].sub1
    ; GFX6: [[S_LSHL_B32_:%[0-9]+]]:sreg_32 = S_LSHL_B32 [[COPY2]], 16, implicit-def $scc
    ; GFX6: [[S_MOV_B32_:%[0-9]+]]:sreg_32 = S_MOV_B32 65535
    ; GFX6: [[S_AND_B32_:%[0-9]+]]:sreg_32 = S_AND_B32 [[COPY1]], [[S_MOV_B32_]], implicit-def $scc
    ; GFX6: [[S_OR_B32_:%[0-9]+]]:sreg_32 = S_OR_B32 [[S_LSHL_B32_]], [[S_AND_B32_]], implicit-def $scc
    ; GFX6: S_ENDPGM 0, implicit [[S_OR_B32_]]
=======
    ; GFX11-LABEL: name: trunc_sgpr_v2s32_to_v2s16
    ; GFX11: [[COPY:%[0-9]+]]:sreg_64 = COPY $sgpr0_sgpr1
    ; GFX11: [[COPY1:%[0-9]+]]:sreg_32 = COPY [[COPY]].sub0
    ; GFX11: [[COPY2:%[0-9]+]]:sreg_32 = COPY [[COPY]].sub1
    ; GFX11: [[S_LSHL_B32_:%[0-9]+]]:sreg_32 = S_LSHL_B32 [[COPY2]], 16, implicit-def $scc
    ; GFX11: [[S_MOV_B32_:%[0-9]+]]:sreg_32 = S_MOV_B32 65535
    ; GFX11: [[S_AND_B32_:%[0-9]+]]:sreg_32 = S_AND_B32 [[COPY1]], [[S_MOV_B32_]], implicit-def $scc
    ; GFX11: [[S_OR_B32_:%[0-9]+]]:sreg_32 = S_OR_B32 [[S_LSHL_B32_]], [[S_AND_B32_]], implicit-def $scc
    ; GFX11: S_ENDPGM 0, implicit [[S_OR_B32_]]
>>>>>>> c2a7904a
    %0:sgpr(<2 x s32>) = COPY $sgpr0_sgpr1
    %1:sgpr(<2 x s16>) = G_TRUNC %0
    S_ENDPGM 0, implicit %1
...

---

name: trunc_vgpr_v2s32_to_v2s16
legalized:       true
regBankSelected: true

body: |
  bb.0:
    liveins: $vgpr0_vgpr1
    ; GFX8-LABEL: name: trunc_vgpr_v2s32_to_v2s16
    ; GFX8: [[COPY:%[0-9]+]]:vreg_64 = COPY $vgpr0_vgpr1
    ; GFX8: [[COPY1:%[0-9]+]]:vgpr_32 = COPY [[COPY]].sub0
    ; GFX8: [[COPY2:%[0-9]+]]:vgpr_32 = COPY [[COPY]].sub1
    ; GFX8: [[V_MOV_B32_sdwa:%[0-9]+]]:vgpr_32 = V_MOV_B32_sdwa 0, [[COPY2]], 0, 5, 2, 4, implicit $exec, implicit [[COPY1]](tied-def 0)
    ; GFX8: S_ENDPGM 0, implicit [[V_MOV_B32_sdwa]]
    ; GFX6-LABEL: name: trunc_vgpr_v2s32_to_v2s16
    ; GFX6: [[COPY:%[0-9]+]]:vreg_64 = COPY $vgpr0_vgpr1
    ; GFX6: [[COPY1:%[0-9]+]]:vgpr_32 = COPY [[COPY]].sub0
    ; GFX6: [[COPY2:%[0-9]+]]:vgpr_32 = COPY [[COPY]].sub1
    ; GFX6: [[V_LSHLREV_B32_e64_:%[0-9]+]]:vgpr_32 = V_LSHLREV_B32_e64 16, [[COPY2]], implicit $exec
    ; GFX6: [[V_MOV_B32_e32_:%[0-9]+]]:vgpr_32 = V_MOV_B32_e32 65535, implicit $exec
    ; GFX6: [[V_AND_B32_e64_:%[0-9]+]]:vgpr_32 = V_AND_B32_e64 [[COPY1]], [[V_MOV_B32_e32_]], implicit $exec
    ; GFX6: [[V_OR_B32_e64_:%[0-9]+]]:vgpr_32 = V_OR_B32_e64 [[V_LSHLREV_B32_e64_]], [[V_AND_B32_e64_]], implicit $exec
    ; GFX6: S_ENDPGM 0, implicit [[V_OR_B32_e64_]]
<<<<<<< HEAD
=======
    ; GFX8-LABEL: name: trunc_vgpr_v2s32_to_v2s16
    ; GFX8: [[COPY:%[0-9]+]]:vreg_64 = COPY $vgpr0_vgpr1
    ; GFX8: [[COPY1:%[0-9]+]]:vgpr_32 = COPY [[COPY]].sub0
    ; GFX8: [[COPY2:%[0-9]+]]:vgpr_32 = COPY [[COPY]].sub1
    ; GFX8: [[V_MOV_B32_sdwa:%[0-9]+]]:vgpr_32 = V_MOV_B32_sdwa 0, [[COPY2]], 0, 5, 2, 4, implicit $exec, implicit [[COPY1]](tied-def 0)
    ; GFX8: S_ENDPGM 0, implicit [[V_MOV_B32_sdwa]]
    ; GFX11-LABEL: name: trunc_vgpr_v2s32_to_v2s16
    ; GFX11: [[COPY:%[0-9]+]]:vreg_64 = COPY $vgpr0_vgpr1
    ; GFX11: [[COPY1:%[0-9]+]]:vgpr_32 = COPY [[COPY]].sub0
    ; GFX11: [[COPY2:%[0-9]+]]:vgpr_32 = COPY [[COPY]].sub1
    ; GFX11: [[V_LSHLREV_B32_e64_:%[0-9]+]]:vgpr_32 = V_LSHLREV_B32_e64 16, [[COPY2]], implicit $exec
    ; GFX11: [[V_MOV_B32_e32_:%[0-9]+]]:vgpr_32 = V_MOV_B32_e32 65535, implicit $exec
    ; GFX11: [[V_AND_B32_e64_:%[0-9]+]]:vgpr_32 = V_AND_B32_e64 [[COPY1]], [[V_MOV_B32_e32_]], implicit $exec
    ; GFX11: [[V_OR_B32_e64_:%[0-9]+]]:vgpr_32 = V_OR_B32_e64 [[V_LSHLREV_B32_e64_]], [[V_AND_B32_e64_]], implicit $exec
    ; GFX11: S_ENDPGM 0, implicit [[V_OR_B32_e64_]]
>>>>>>> c2a7904a
    %0:vgpr(<2 x s32>) = COPY $vgpr0_vgpr1
    %1:vgpr(<2 x s16>) = G_TRUNC %0
    S_ENDPGM 0, implicit %1
...<|MERGE_RESOLUTION|>--- conflicted
+++ resolved
@@ -14,6 +14,15 @@
 body: |
   bb.0:
     liveins: $sgpr0_sgpr1
+    ; GFX6-LABEL: name: trunc_sgpr_v2s32_to_v2s16
+    ; GFX6: [[COPY:%[0-9]+]]:sreg_64 = COPY $sgpr0_sgpr1
+    ; GFX6: [[COPY1:%[0-9]+]]:sreg_32 = COPY [[COPY]].sub0
+    ; GFX6: [[COPY2:%[0-9]+]]:sreg_32 = COPY [[COPY]].sub1
+    ; GFX6: [[S_LSHL_B32_:%[0-9]+]]:sreg_32 = S_LSHL_B32 [[COPY2]], 16, implicit-def $scc
+    ; GFX6: [[S_MOV_B32_:%[0-9]+]]:sreg_32 = S_MOV_B32 65535
+    ; GFX6: [[S_AND_B32_:%[0-9]+]]:sreg_32 = S_AND_B32 [[COPY1]], [[S_MOV_B32_]], implicit-def $scc
+    ; GFX6: [[S_OR_B32_:%[0-9]+]]:sreg_32 = S_OR_B32 [[S_LSHL_B32_]], [[S_AND_B32_]], implicit-def $scc
+    ; GFX6: S_ENDPGM 0, implicit [[S_OR_B32_]]
     ; GFX8-LABEL: name: trunc_sgpr_v2s32_to_v2s16
     ; GFX8: [[COPY:%[0-9]+]]:sreg_64 = COPY $sgpr0_sgpr1
     ; GFX8: [[COPY1:%[0-9]+]]:sreg_32 = COPY [[COPY]].sub0
@@ -23,17 +32,6 @@
     ; GFX8: [[S_AND_B32_:%[0-9]+]]:sreg_32 = S_AND_B32 [[COPY1]], [[S_MOV_B32_]], implicit-def $scc
     ; GFX8: [[S_OR_B32_:%[0-9]+]]:sreg_32 = S_OR_B32 [[S_LSHL_B32_]], [[S_AND_B32_]], implicit-def $scc
     ; GFX8: S_ENDPGM 0, implicit [[S_OR_B32_]]
-<<<<<<< HEAD
-    ; GFX6-LABEL: name: trunc_sgpr_v2s32_to_v2s16
-    ; GFX6: [[COPY:%[0-9]+]]:sreg_64 = COPY $sgpr0_sgpr1
-    ; GFX6: [[COPY1:%[0-9]+]]:sreg_32 = COPY [[COPY]].sub0
-    ; GFX6: [[COPY2:%[0-9]+]]:sreg_32 = COPY [[COPY]].sub1
-    ; GFX6: [[S_LSHL_B32_:%[0-9]+]]:sreg_32 = S_LSHL_B32 [[COPY2]], 16, implicit-def $scc
-    ; GFX6: [[S_MOV_B32_:%[0-9]+]]:sreg_32 = S_MOV_B32 65535
-    ; GFX6: [[S_AND_B32_:%[0-9]+]]:sreg_32 = S_AND_B32 [[COPY1]], [[S_MOV_B32_]], implicit-def $scc
-    ; GFX6: [[S_OR_B32_:%[0-9]+]]:sreg_32 = S_OR_B32 [[S_LSHL_B32_]], [[S_AND_B32_]], implicit-def $scc
-    ; GFX6: S_ENDPGM 0, implicit [[S_OR_B32_]]
-=======
     ; GFX11-LABEL: name: trunc_sgpr_v2s32_to_v2s16
     ; GFX11: [[COPY:%[0-9]+]]:sreg_64 = COPY $sgpr0_sgpr1
     ; GFX11: [[COPY1:%[0-9]+]]:sreg_32 = COPY [[COPY]].sub0
@@ -43,7 +41,6 @@
     ; GFX11: [[S_AND_B32_:%[0-9]+]]:sreg_32 = S_AND_B32 [[COPY1]], [[S_MOV_B32_]], implicit-def $scc
     ; GFX11: [[S_OR_B32_:%[0-9]+]]:sreg_32 = S_OR_B32 [[S_LSHL_B32_]], [[S_AND_B32_]], implicit-def $scc
     ; GFX11: S_ENDPGM 0, implicit [[S_OR_B32_]]
->>>>>>> c2a7904a
     %0:sgpr(<2 x s32>) = COPY $sgpr0_sgpr1
     %1:sgpr(<2 x s16>) = G_TRUNC %0
     S_ENDPGM 0, implicit %1
@@ -58,12 +55,6 @@
 body: |
   bb.0:
     liveins: $vgpr0_vgpr1
-    ; GFX8-LABEL: name: trunc_vgpr_v2s32_to_v2s16
-    ; GFX8: [[COPY:%[0-9]+]]:vreg_64 = COPY $vgpr0_vgpr1
-    ; GFX8: [[COPY1:%[0-9]+]]:vgpr_32 = COPY [[COPY]].sub0
-    ; GFX8: [[COPY2:%[0-9]+]]:vgpr_32 = COPY [[COPY]].sub1
-    ; GFX8: [[V_MOV_B32_sdwa:%[0-9]+]]:vgpr_32 = V_MOV_B32_sdwa 0, [[COPY2]], 0, 5, 2, 4, implicit $exec, implicit [[COPY1]](tied-def 0)
-    ; GFX8: S_ENDPGM 0, implicit [[V_MOV_B32_sdwa]]
     ; GFX6-LABEL: name: trunc_vgpr_v2s32_to_v2s16
     ; GFX6: [[COPY:%[0-9]+]]:vreg_64 = COPY $vgpr0_vgpr1
     ; GFX6: [[COPY1:%[0-9]+]]:vgpr_32 = COPY [[COPY]].sub0
@@ -73,8 +64,6 @@
     ; GFX6: [[V_AND_B32_e64_:%[0-9]+]]:vgpr_32 = V_AND_B32_e64 [[COPY1]], [[V_MOV_B32_e32_]], implicit $exec
     ; GFX6: [[V_OR_B32_e64_:%[0-9]+]]:vgpr_32 = V_OR_B32_e64 [[V_LSHLREV_B32_e64_]], [[V_AND_B32_e64_]], implicit $exec
     ; GFX6: S_ENDPGM 0, implicit [[V_OR_B32_e64_]]
-<<<<<<< HEAD
-=======
     ; GFX8-LABEL: name: trunc_vgpr_v2s32_to_v2s16
     ; GFX8: [[COPY:%[0-9]+]]:vreg_64 = COPY $vgpr0_vgpr1
     ; GFX8: [[COPY1:%[0-9]+]]:vgpr_32 = COPY [[COPY]].sub0
@@ -90,7 +79,6 @@
     ; GFX11: [[V_AND_B32_e64_:%[0-9]+]]:vgpr_32 = V_AND_B32_e64 [[COPY1]], [[V_MOV_B32_e32_]], implicit $exec
     ; GFX11: [[V_OR_B32_e64_:%[0-9]+]]:vgpr_32 = V_OR_B32_e64 [[V_LSHLREV_B32_e64_]], [[V_AND_B32_e64_]], implicit $exec
     ; GFX11: S_ENDPGM 0, implicit [[V_OR_B32_e64_]]
->>>>>>> c2a7904a
     %0:vgpr(<2 x s32>) = COPY $vgpr0_vgpr1
     %1:vgpr(<2 x s16>) = G_TRUNC %0
     S_ENDPGM 0, implicit %1
