--- conflicted
+++ resolved
@@ -7,61 +7,33 @@
   ; UNPACKED: bb.1 (%ir-block.0):
   ; UNPACKED-NEXT:   liveins: $sgpr2, $sgpr3, $sgpr4, $sgpr5, $sgpr6, $vgpr0, $vgpr1
   ; UNPACKED-NEXT: {{  $}}
-<<<<<<< HEAD
-  ; UNPACKED-NEXT:   [[PRED_COPY:%[0-9]+]]:sreg_32 = PRED_COPY $sgpr2
-  ; UNPACKED-NEXT:   [[PRED_COPY1:%[0-9]+]]:sreg_32 = PRED_COPY $sgpr3
-  ; UNPACKED-NEXT:   [[PRED_COPY2:%[0-9]+]]:sreg_32 = PRED_COPY $sgpr4
-  ; UNPACKED-NEXT:   [[PRED_COPY3:%[0-9]+]]:sreg_32 = PRED_COPY $sgpr5
-  ; UNPACKED-NEXT:   [[REG_SEQUENCE:%[0-9]+]]:sgpr_128 = REG_SEQUENCE [[PRED_COPY]], %subreg.sub0, [[PRED_COPY1]], %subreg.sub1, [[PRED_COPY2]], %subreg.sub2, [[PRED_COPY3]], %subreg.sub3
-  ; UNPACKED-NEXT:   [[PRED_COPY4:%[0-9]+]]:vgpr_32 = PRED_COPY $vgpr0
-  ; UNPACKED-NEXT:   [[PRED_COPY5:%[0-9]+]]:vgpr_32 = PRED_COPY $vgpr1
-  ; UNPACKED-NEXT:   [[PRED_COPY6:%[0-9]+]]:sreg_32 = PRED_COPY $sgpr6
-  ; UNPACKED-NEXT:   [[REG_SEQUENCE1:%[0-9]+]]:vreg_64 = REG_SEQUENCE [[PRED_COPY4]], %subreg.sub0, [[PRED_COPY5]], %subreg.sub1
-  ; UNPACKED-NEXT:   [[BUFFER_LOAD_FORMAT_D16_X_gfx80_BOTHEN:%[0-9]+]]:vgpr_32 = BUFFER_LOAD_FORMAT_D16_X_gfx80_BOTHEN [[REG_SEQUENCE1]], [[REG_SEQUENCE]], [[PRED_COPY6]], 0, 0, 0, implicit $exec :: (dereferenceable load (s16), align 1, addrspace 7)
+  ; UNPACKED-NEXT:   [[PRED_COPY:%[0-9]+]]:sreg_32 = PRED_COPY $sgpr2
+  ; UNPACKED-NEXT:   [[PRED_COPY1:%[0-9]+]]:sreg_32 = PRED_COPY $sgpr3
+  ; UNPACKED-NEXT:   [[PRED_COPY2:%[0-9]+]]:sreg_32 = PRED_COPY $sgpr4
+  ; UNPACKED-NEXT:   [[PRED_COPY3:%[0-9]+]]:sreg_32 = PRED_COPY $sgpr5
+  ; UNPACKED-NEXT:   [[REG_SEQUENCE:%[0-9]+]]:sgpr_128 = REG_SEQUENCE [[PRED_COPY]], %subreg.sub0, [[PRED_COPY1]], %subreg.sub1, [[PRED_COPY2]], %subreg.sub2, [[PRED_COPY3]], %subreg.sub3
+  ; UNPACKED-NEXT:   [[PRED_COPY4:%[0-9]+]]:vgpr_32 = PRED_COPY $vgpr0
+  ; UNPACKED-NEXT:   [[PRED_COPY5:%[0-9]+]]:vgpr_32 = PRED_COPY $vgpr1
+  ; UNPACKED-NEXT:   [[PRED_COPY6:%[0-9]+]]:sreg_32 = PRED_COPY $sgpr6
+  ; UNPACKED-NEXT:   [[REG_SEQUENCE1:%[0-9]+]]:vreg_64 = REG_SEQUENCE [[PRED_COPY4]], %subreg.sub0, [[PRED_COPY5]], %subreg.sub1
+  ; UNPACKED-NEXT:   [[BUFFER_LOAD_FORMAT_D16_X_gfx80_BOTHEN:%[0-9]+]]:vgpr_32 = BUFFER_LOAD_FORMAT_D16_X_gfx80_BOTHEN [[REG_SEQUENCE1]], [[REG_SEQUENCE]], [[PRED_COPY6]], 0, 0, 0, implicit $exec :: (dereferenceable load (s16), align 1, addrspace 8)
   ; UNPACKED-NEXT:   $vgpr0 = PRED_COPY [[BUFFER_LOAD_FORMAT_D16_X_gfx80_BOTHEN]]
-=======
-  ; UNPACKED-NEXT:   [[COPY:%[0-9]+]]:sreg_32 = COPY $sgpr2
-  ; UNPACKED-NEXT:   [[COPY1:%[0-9]+]]:sreg_32 = COPY $sgpr3
-  ; UNPACKED-NEXT:   [[COPY2:%[0-9]+]]:sreg_32 = COPY $sgpr4
-  ; UNPACKED-NEXT:   [[COPY3:%[0-9]+]]:sreg_32 = COPY $sgpr5
-  ; UNPACKED-NEXT:   [[REG_SEQUENCE:%[0-9]+]]:sgpr_128 = REG_SEQUENCE [[COPY]], %subreg.sub0, [[COPY1]], %subreg.sub1, [[COPY2]], %subreg.sub2, [[COPY3]], %subreg.sub3
-  ; UNPACKED-NEXT:   [[COPY4:%[0-9]+]]:vgpr_32 = COPY $vgpr0
-  ; UNPACKED-NEXT:   [[COPY5:%[0-9]+]]:vgpr_32 = COPY $vgpr1
-  ; UNPACKED-NEXT:   [[COPY6:%[0-9]+]]:sreg_32 = COPY $sgpr6
-  ; UNPACKED-NEXT:   [[REG_SEQUENCE1:%[0-9]+]]:vreg_64 = REG_SEQUENCE [[COPY4]], %subreg.sub0, [[COPY5]], %subreg.sub1
-  ; UNPACKED-NEXT:   [[BUFFER_LOAD_FORMAT_D16_X_gfx80_BOTHEN:%[0-9]+]]:vgpr_32 = BUFFER_LOAD_FORMAT_D16_X_gfx80_BOTHEN [[REG_SEQUENCE1]], [[REG_SEQUENCE]], [[COPY6]], 0, 0, 0, implicit $exec :: (dereferenceable load (s16), align 1, addrspace 8)
-  ; UNPACKED-NEXT:   $vgpr0 = COPY [[BUFFER_LOAD_FORMAT_D16_X_gfx80_BOTHEN]]
->>>>>>> eadf6db5
   ; UNPACKED-NEXT:   SI_RETURN_TO_EPILOG implicit $vgpr0
   ; PACKED-LABEL: name: struct_buffer_load_format_f16__sgpr_rsrc__vgpr_vindex__vgpr_voffset__sgpr_soffset
   ; PACKED: bb.1 (%ir-block.0):
   ; PACKED-NEXT:   liveins: $sgpr2, $sgpr3, $sgpr4, $sgpr5, $sgpr6, $vgpr0, $vgpr1
   ; PACKED-NEXT: {{  $}}
-<<<<<<< HEAD
-  ; PACKED-NEXT:   [[PRED_COPY:%[0-9]+]]:sreg_32 = PRED_COPY $sgpr2
-  ; PACKED-NEXT:   [[PRED_COPY1:%[0-9]+]]:sreg_32 = PRED_COPY $sgpr3
-  ; PACKED-NEXT:   [[PRED_COPY2:%[0-9]+]]:sreg_32 = PRED_COPY $sgpr4
-  ; PACKED-NEXT:   [[PRED_COPY3:%[0-9]+]]:sreg_32 = PRED_COPY $sgpr5
-  ; PACKED-NEXT:   [[REG_SEQUENCE:%[0-9]+]]:sgpr_128 = REG_SEQUENCE [[PRED_COPY]], %subreg.sub0, [[PRED_COPY1]], %subreg.sub1, [[PRED_COPY2]], %subreg.sub2, [[PRED_COPY3]], %subreg.sub3
-  ; PACKED-NEXT:   [[PRED_COPY4:%[0-9]+]]:vgpr_32 = PRED_COPY $vgpr0
-  ; PACKED-NEXT:   [[PRED_COPY5:%[0-9]+]]:vgpr_32 = PRED_COPY $vgpr1
-  ; PACKED-NEXT:   [[PRED_COPY6:%[0-9]+]]:sreg_32 = PRED_COPY $sgpr6
-  ; PACKED-NEXT:   [[REG_SEQUENCE1:%[0-9]+]]:vreg_64 = REG_SEQUENCE [[PRED_COPY4]], %subreg.sub0, [[PRED_COPY5]], %subreg.sub1
-  ; PACKED-NEXT:   [[BUFFER_LOAD_FORMAT_D16_X_BOTHEN:%[0-9]+]]:vgpr_32 = BUFFER_LOAD_FORMAT_D16_X_BOTHEN [[REG_SEQUENCE1]], [[REG_SEQUENCE]], [[PRED_COPY6]], 0, 0, 0, implicit $exec :: (dereferenceable load (s16), align 1, addrspace 7)
+  ; PACKED-NEXT:   [[PRED_COPY:%[0-9]+]]:sreg_32 = PRED_COPY $sgpr2
+  ; PACKED-NEXT:   [[PRED_COPY1:%[0-9]+]]:sreg_32 = PRED_COPY $sgpr3
+  ; PACKED-NEXT:   [[PRED_COPY2:%[0-9]+]]:sreg_32 = PRED_COPY $sgpr4
+  ; PACKED-NEXT:   [[PRED_COPY3:%[0-9]+]]:sreg_32 = PRED_COPY $sgpr5
+  ; PACKED-NEXT:   [[REG_SEQUENCE:%[0-9]+]]:sgpr_128 = REG_SEQUENCE [[PRED_COPY]], %subreg.sub0, [[PRED_COPY1]], %subreg.sub1, [[PRED_COPY2]], %subreg.sub2, [[PRED_COPY3]], %subreg.sub3
+  ; PACKED-NEXT:   [[PRED_COPY4:%[0-9]+]]:vgpr_32 = PRED_COPY $vgpr0
+  ; PACKED-NEXT:   [[PRED_COPY5:%[0-9]+]]:vgpr_32 = PRED_COPY $vgpr1
+  ; PACKED-NEXT:   [[PRED_COPY6:%[0-9]+]]:sreg_32 = PRED_COPY $sgpr6
+  ; PACKED-NEXT:   [[REG_SEQUENCE1:%[0-9]+]]:vreg_64 = REG_SEQUENCE [[PRED_COPY4]], %subreg.sub0, [[PRED_COPY5]], %subreg.sub1
+  ; PACKED-NEXT:   [[BUFFER_LOAD_FORMAT_D16_X_BOTHEN:%[0-9]+]]:vgpr_32 = BUFFER_LOAD_FORMAT_D16_X_BOTHEN [[REG_SEQUENCE1]], [[REG_SEQUENCE]], [[PRED_COPY6]], 0, 0, 0, implicit $exec :: (dereferenceable load (s16), align 1, addrspace 8)
   ; PACKED-NEXT:   $vgpr0 = PRED_COPY [[BUFFER_LOAD_FORMAT_D16_X_BOTHEN]]
-=======
-  ; PACKED-NEXT:   [[COPY:%[0-9]+]]:sreg_32 = COPY $sgpr2
-  ; PACKED-NEXT:   [[COPY1:%[0-9]+]]:sreg_32 = COPY $sgpr3
-  ; PACKED-NEXT:   [[COPY2:%[0-9]+]]:sreg_32 = COPY $sgpr4
-  ; PACKED-NEXT:   [[COPY3:%[0-9]+]]:sreg_32 = COPY $sgpr5
-  ; PACKED-NEXT:   [[REG_SEQUENCE:%[0-9]+]]:sgpr_128 = REG_SEQUENCE [[COPY]], %subreg.sub0, [[COPY1]], %subreg.sub1, [[COPY2]], %subreg.sub2, [[COPY3]], %subreg.sub3
-  ; PACKED-NEXT:   [[COPY4:%[0-9]+]]:vgpr_32 = COPY $vgpr0
-  ; PACKED-NEXT:   [[COPY5:%[0-9]+]]:vgpr_32 = COPY $vgpr1
-  ; PACKED-NEXT:   [[COPY6:%[0-9]+]]:sreg_32 = COPY $sgpr6
-  ; PACKED-NEXT:   [[REG_SEQUENCE1:%[0-9]+]]:vreg_64 = REG_SEQUENCE [[COPY4]], %subreg.sub0, [[COPY5]], %subreg.sub1
-  ; PACKED-NEXT:   [[BUFFER_LOAD_FORMAT_D16_X_BOTHEN:%[0-9]+]]:vgpr_32 = BUFFER_LOAD_FORMAT_D16_X_BOTHEN [[REG_SEQUENCE1]], [[REG_SEQUENCE]], [[COPY6]], 0, 0, 0, implicit $exec :: (dereferenceable load (s16), align 1, addrspace 8)
-  ; PACKED-NEXT:   $vgpr0 = COPY [[BUFFER_LOAD_FORMAT_D16_X_BOTHEN]]
->>>>>>> eadf6db5
   ; PACKED-NEXT:   SI_RETURN_TO_EPILOG implicit $vgpr0
   %val = call half @llvm.amdgcn.struct.buffer.load.format.f16(<4 x i32> %rsrc, i32 %vindex, i32 %voffset, i32 %soffset, i32 0)
   ret half %val
@@ -72,33 +44,18 @@
   ; UNPACKED: bb.1 (%ir-block.0):
   ; UNPACKED-NEXT:   liveins: $sgpr2, $sgpr3, $sgpr4, $sgpr5, $sgpr6, $vgpr0, $vgpr1
   ; UNPACKED-NEXT: {{  $}}
-<<<<<<< HEAD
-  ; UNPACKED-NEXT:   [[PRED_COPY:%[0-9]+]]:sreg_32 = PRED_COPY $sgpr2
-  ; UNPACKED-NEXT:   [[PRED_COPY1:%[0-9]+]]:sreg_32 = PRED_COPY $sgpr3
-  ; UNPACKED-NEXT:   [[PRED_COPY2:%[0-9]+]]:sreg_32 = PRED_COPY $sgpr4
-  ; UNPACKED-NEXT:   [[PRED_COPY3:%[0-9]+]]:sreg_32 = PRED_COPY $sgpr5
-  ; UNPACKED-NEXT:   [[REG_SEQUENCE:%[0-9]+]]:sgpr_128 = REG_SEQUENCE [[PRED_COPY]], %subreg.sub0, [[PRED_COPY1]], %subreg.sub1, [[PRED_COPY2]], %subreg.sub2, [[PRED_COPY3]], %subreg.sub3
-  ; UNPACKED-NEXT:   [[PRED_COPY4:%[0-9]+]]:vgpr_32 = PRED_COPY $vgpr0
-  ; UNPACKED-NEXT:   [[PRED_COPY5:%[0-9]+]]:vgpr_32 = PRED_COPY $vgpr1
-  ; UNPACKED-NEXT:   [[PRED_COPY6:%[0-9]+]]:sreg_32 = PRED_COPY $sgpr6
-  ; UNPACKED-NEXT:   [[REG_SEQUENCE1:%[0-9]+]]:vreg_64 = REG_SEQUENCE [[PRED_COPY4]], %subreg.sub0, [[PRED_COPY5]], %subreg.sub1
-  ; UNPACKED-NEXT:   [[BUFFER_LOAD_FORMAT_D16_XY_gfx80_BOTHEN:%[0-9]+]]:vreg_64 = BUFFER_LOAD_FORMAT_D16_XY_gfx80_BOTHEN [[REG_SEQUENCE1]], [[REG_SEQUENCE]], [[PRED_COPY6]], 0, 0, 0, implicit $exec :: (dereferenceable load (<2 x s16>), align 1, addrspace 7)
+  ; UNPACKED-NEXT:   [[PRED_COPY:%[0-9]+]]:sreg_32 = PRED_COPY $sgpr2
+  ; UNPACKED-NEXT:   [[PRED_COPY1:%[0-9]+]]:sreg_32 = PRED_COPY $sgpr3
+  ; UNPACKED-NEXT:   [[PRED_COPY2:%[0-9]+]]:sreg_32 = PRED_COPY $sgpr4
+  ; UNPACKED-NEXT:   [[PRED_COPY3:%[0-9]+]]:sreg_32 = PRED_COPY $sgpr5
+  ; UNPACKED-NEXT:   [[REG_SEQUENCE:%[0-9]+]]:sgpr_128 = REG_SEQUENCE [[PRED_COPY]], %subreg.sub0, [[PRED_COPY1]], %subreg.sub1, [[PRED_COPY2]], %subreg.sub2, [[PRED_COPY3]], %subreg.sub3
+  ; UNPACKED-NEXT:   [[PRED_COPY4:%[0-9]+]]:vgpr_32 = PRED_COPY $vgpr0
+  ; UNPACKED-NEXT:   [[PRED_COPY5:%[0-9]+]]:vgpr_32 = PRED_COPY $vgpr1
+  ; UNPACKED-NEXT:   [[PRED_COPY6:%[0-9]+]]:sreg_32 = PRED_COPY $sgpr6
+  ; UNPACKED-NEXT:   [[REG_SEQUENCE1:%[0-9]+]]:vreg_64 = REG_SEQUENCE [[PRED_COPY4]], %subreg.sub0, [[PRED_COPY5]], %subreg.sub1
+  ; UNPACKED-NEXT:   [[BUFFER_LOAD_FORMAT_D16_XY_gfx80_BOTHEN:%[0-9]+]]:vreg_64 = BUFFER_LOAD_FORMAT_D16_XY_gfx80_BOTHEN [[REG_SEQUENCE1]], [[REG_SEQUENCE]], [[PRED_COPY6]], 0, 0, 0, implicit $exec :: (dereferenceable load (<2 x s16>), align 1, addrspace 8)
   ; UNPACKED-NEXT:   [[PRED_COPY7:%[0-9]+]]:vgpr_32 = PRED_COPY [[BUFFER_LOAD_FORMAT_D16_XY_gfx80_BOTHEN]].sub0
   ; UNPACKED-NEXT:   [[PRED_COPY8:%[0-9]+]]:vgpr_32 = PRED_COPY [[BUFFER_LOAD_FORMAT_D16_XY_gfx80_BOTHEN]].sub1
-=======
-  ; UNPACKED-NEXT:   [[COPY:%[0-9]+]]:sreg_32 = COPY $sgpr2
-  ; UNPACKED-NEXT:   [[COPY1:%[0-9]+]]:sreg_32 = COPY $sgpr3
-  ; UNPACKED-NEXT:   [[COPY2:%[0-9]+]]:sreg_32 = COPY $sgpr4
-  ; UNPACKED-NEXT:   [[COPY3:%[0-9]+]]:sreg_32 = COPY $sgpr5
-  ; UNPACKED-NEXT:   [[REG_SEQUENCE:%[0-9]+]]:sgpr_128 = REG_SEQUENCE [[COPY]], %subreg.sub0, [[COPY1]], %subreg.sub1, [[COPY2]], %subreg.sub2, [[COPY3]], %subreg.sub3
-  ; UNPACKED-NEXT:   [[COPY4:%[0-9]+]]:vgpr_32 = COPY $vgpr0
-  ; UNPACKED-NEXT:   [[COPY5:%[0-9]+]]:vgpr_32 = COPY $vgpr1
-  ; UNPACKED-NEXT:   [[COPY6:%[0-9]+]]:sreg_32 = COPY $sgpr6
-  ; UNPACKED-NEXT:   [[REG_SEQUENCE1:%[0-9]+]]:vreg_64 = REG_SEQUENCE [[COPY4]], %subreg.sub0, [[COPY5]], %subreg.sub1
-  ; UNPACKED-NEXT:   [[BUFFER_LOAD_FORMAT_D16_XY_gfx80_BOTHEN:%[0-9]+]]:vreg_64 = BUFFER_LOAD_FORMAT_D16_XY_gfx80_BOTHEN [[REG_SEQUENCE1]], [[REG_SEQUENCE]], [[COPY6]], 0, 0, 0, implicit $exec :: (dereferenceable load (<2 x s16>), align 1, addrspace 8)
-  ; UNPACKED-NEXT:   [[COPY7:%[0-9]+]]:vgpr_32 = COPY [[BUFFER_LOAD_FORMAT_D16_XY_gfx80_BOTHEN]].sub0
-  ; UNPACKED-NEXT:   [[COPY8:%[0-9]+]]:vgpr_32 = COPY [[BUFFER_LOAD_FORMAT_D16_XY_gfx80_BOTHEN]].sub1
->>>>>>> eadf6db5
   ; UNPACKED-NEXT:   [[S_MOV_B32_:%[0-9]+]]:sreg_32 = S_MOV_B32 65535
   ; UNPACKED-NEXT:   [[PRED_COPY9:%[0-9]+]]:vgpr_32 = PRED_COPY [[S_MOV_B32_]]
   ; UNPACKED-NEXT:   [[V_AND_B32_e64_:%[0-9]+]]:vgpr_32 = V_AND_B32_e64 [[PRED_COPY7]], [[PRED_COPY9]], implicit $exec
@@ -114,31 +71,17 @@
   ; PACKED: bb.1 (%ir-block.0):
   ; PACKED-NEXT:   liveins: $sgpr2, $sgpr3, $sgpr4, $sgpr5, $sgpr6, $vgpr0, $vgpr1
   ; PACKED-NEXT: {{  $}}
-<<<<<<< HEAD
-  ; PACKED-NEXT:   [[PRED_COPY:%[0-9]+]]:sreg_32 = PRED_COPY $sgpr2
-  ; PACKED-NEXT:   [[PRED_COPY1:%[0-9]+]]:sreg_32 = PRED_COPY $sgpr3
-  ; PACKED-NEXT:   [[PRED_COPY2:%[0-9]+]]:sreg_32 = PRED_COPY $sgpr4
-  ; PACKED-NEXT:   [[PRED_COPY3:%[0-9]+]]:sreg_32 = PRED_COPY $sgpr5
-  ; PACKED-NEXT:   [[REG_SEQUENCE:%[0-9]+]]:sgpr_128 = REG_SEQUENCE [[PRED_COPY]], %subreg.sub0, [[PRED_COPY1]], %subreg.sub1, [[PRED_COPY2]], %subreg.sub2, [[PRED_COPY3]], %subreg.sub3
-  ; PACKED-NEXT:   [[PRED_COPY4:%[0-9]+]]:vgpr_32 = PRED_COPY $vgpr0
-  ; PACKED-NEXT:   [[PRED_COPY5:%[0-9]+]]:vgpr_32 = PRED_COPY $vgpr1
-  ; PACKED-NEXT:   [[PRED_COPY6:%[0-9]+]]:sreg_32 = PRED_COPY $sgpr6
-  ; PACKED-NEXT:   [[REG_SEQUENCE1:%[0-9]+]]:vreg_64 = REG_SEQUENCE [[PRED_COPY4]], %subreg.sub0, [[PRED_COPY5]], %subreg.sub1
-  ; PACKED-NEXT:   [[BUFFER_LOAD_FORMAT_D16_XY_BOTHEN:%[0-9]+]]:vgpr_32 = BUFFER_LOAD_FORMAT_D16_XY_BOTHEN [[REG_SEQUENCE1]], [[REG_SEQUENCE]], [[PRED_COPY6]], 0, 0, 0, implicit $exec :: (dereferenceable load (<2 x s16>), align 1, addrspace 7)
+  ; PACKED-NEXT:   [[PRED_COPY:%[0-9]+]]:sreg_32 = PRED_COPY $sgpr2
+  ; PACKED-NEXT:   [[PRED_COPY1:%[0-9]+]]:sreg_32 = PRED_COPY $sgpr3
+  ; PACKED-NEXT:   [[PRED_COPY2:%[0-9]+]]:sreg_32 = PRED_COPY $sgpr4
+  ; PACKED-NEXT:   [[PRED_COPY3:%[0-9]+]]:sreg_32 = PRED_COPY $sgpr5
+  ; PACKED-NEXT:   [[REG_SEQUENCE:%[0-9]+]]:sgpr_128 = REG_SEQUENCE [[PRED_COPY]], %subreg.sub0, [[PRED_COPY1]], %subreg.sub1, [[PRED_COPY2]], %subreg.sub2, [[PRED_COPY3]], %subreg.sub3
+  ; PACKED-NEXT:   [[PRED_COPY4:%[0-9]+]]:vgpr_32 = PRED_COPY $vgpr0
+  ; PACKED-NEXT:   [[PRED_COPY5:%[0-9]+]]:vgpr_32 = PRED_COPY $vgpr1
+  ; PACKED-NEXT:   [[PRED_COPY6:%[0-9]+]]:sreg_32 = PRED_COPY $sgpr6
+  ; PACKED-NEXT:   [[REG_SEQUENCE1:%[0-9]+]]:vreg_64 = REG_SEQUENCE [[PRED_COPY4]], %subreg.sub0, [[PRED_COPY5]], %subreg.sub1
+  ; PACKED-NEXT:   [[BUFFER_LOAD_FORMAT_D16_XY_BOTHEN:%[0-9]+]]:vgpr_32 = BUFFER_LOAD_FORMAT_D16_XY_BOTHEN [[REG_SEQUENCE1]], [[REG_SEQUENCE]], [[PRED_COPY6]], 0, 0, 0, implicit $exec :: (dereferenceable load (<2 x s16>), align 1, addrspace 8)
   ; PACKED-NEXT:   $vgpr0 = PRED_COPY [[BUFFER_LOAD_FORMAT_D16_XY_BOTHEN]]
-=======
-  ; PACKED-NEXT:   [[COPY:%[0-9]+]]:sreg_32 = COPY $sgpr2
-  ; PACKED-NEXT:   [[COPY1:%[0-9]+]]:sreg_32 = COPY $sgpr3
-  ; PACKED-NEXT:   [[COPY2:%[0-9]+]]:sreg_32 = COPY $sgpr4
-  ; PACKED-NEXT:   [[COPY3:%[0-9]+]]:sreg_32 = COPY $sgpr5
-  ; PACKED-NEXT:   [[REG_SEQUENCE:%[0-9]+]]:sgpr_128 = REG_SEQUENCE [[COPY]], %subreg.sub0, [[COPY1]], %subreg.sub1, [[COPY2]], %subreg.sub2, [[COPY3]], %subreg.sub3
-  ; PACKED-NEXT:   [[COPY4:%[0-9]+]]:vgpr_32 = COPY $vgpr0
-  ; PACKED-NEXT:   [[COPY5:%[0-9]+]]:vgpr_32 = COPY $vgpr1
-  ; PACKED-NEXT:   [[COPY6:%[0-9]+]]:sreg_32 = COPY $sgpr6
-  ; PACKED-NEXT:   [[REG_SEQUENCE1:%[0-9]+]]:vreg_64 = REG_SEQUENCE [[COPY4]], %subreg.sub0, [[COPY5]], %subreg.sub1
-  ; PACKED-NEXT:   [[BUFFER_LOAD_FORMAT_D16_XY_BOTHEN:%[0-9]+]]:vgpr_32 = BUFFER_LOAD_FORMAT_D16_XY_BOTHEN [[REG_SEQUENCE1]], [[REG_SEQUENCE]], [[COPY6]], 0, 0, 0, implicit $exec :: (dereferenceable load (<2 x s16>), align 1, addrspace 8)
-  ; PACKED-NEXT:   $vgpr0 = COPY [[BUFFER_LOAD_FORMAT_D16_XY_BOTHEN]]
->>>>>>> eadf6db5
   ; PACKED-NEXT:   SI_RETURN_TO_EPILOG implicit $vgpr0
   %val = call <2 x half> @llvm.amdgcn.struct.buffer.load.format.v2f16(<4 x i32> %rsrc, i32 %vindex, i32 %voffset, i32 %soffset, i32 0)
   ret <2 x half> %val
@@ -155,37 +98,20 @@
   ; UNPACKED: bb.1 (%ir-block.0):
   ; UNPACKED-NEXT:   liveins: $sgpr2, $sgpr3, $sgpr4, $sgpr5, $sgpr6, $vgpr0, $vgpr1
   ; UNPACKED-NEXT: {{  $}}
-<<<<<<< HEAD
-  ; UNPACKED-NEXT:   [[PRED_COPY:%[0-9]+]]:sreg_32 = PRED_COPY $sgpr2
-  ; UNPACKED-NEXT:   [[PRED_COPY1:%[0-9]+]]:sreg_32 = PRED_COPY $sgpr3
-  ; UNPACKED-NEXT:   [[PRED_COPY2:%[0-9]+]]:sreg_32 = PRED_COPY $sgpr4
-  ; UNPACKED-NEXT:   [[PRED_COPY3:%[0-9]+]]:sreg_32 = PRED_COPY $sgpr5
-  ; UNPACKED-NEXT:   [[REG_SEQUENCE:%[0-9]+]]:sgpr_128 = REG_SEQUENCE [[PRED_COPY]], %subreg.sub0, [[PRED_COPY1]], %subreg.sub1, [[PRED_COPY2]], %subreg.sub2, [[PRED_COPY3]], %subreg.sub3
-  ; UNPACKED-NEXT:   [[PRED_COPY4:%[0-9]+]]:vgpr_32 = PRED_COPY $vgpr0
-  ; UNPACKED-NEXT:   [[PRED_COPY5:%[0-9]+]]:vgpr_32 = PRED_COPY $vgpr1
-  ; UNPACKED-NEXT:   [[PRED_COPY6:%[0-9]+]]:sreg_32 = PRED_COPY $sgpr6
-  ; UNPACKED-NEXT:   [[REG_SEQUENCE1:%[0-9]+]]:vreg_64 = REG_SEQUENCE [[PRED_COPY4]], %subreg.sub0, [[PRED_COPY5]], %subreg.sub1
-  ; UNPACKED-NEXT:   [[BUFFER_LOAD_FORMAT_D16_XYZW_gfx80_BOTHEN:%[0-9]+]]:vreg_128 = BUFFER_LOAD_FORMAT_D16_XYZW_gfx80_BOTHEN [[REG_SEQUENCE1]], [[REG_SEQUENCE]], [[PRED_COPY6]], 0, 0, 0, implicit $exec :: (dereferenceable load (<4 x s16>), align 1, addrspace 7)
+  ; UNPACKED-NEXT:   [[PRED_COPY:%[0-9]+]]:sreg_32 = PRED_COPY $sgpr2
+  ; UNPACKED-NEXT:   [[PRED_COPY1:%[0-9]+]]:sreg_32 = PRED_COPY $sgpr3
+  ; UNPACKED-NEXT:   [[PRED_COPY2:%[0-9]+]]:sreg_32 = PRED_COPY $sgpr4
+  ; UNPACKED-NEXT:   [[PRED_COPY3:%[0-9]+]]:sreg_32 = PRED_COPY $sgpr5
+  ; UNPACKED-NEXT:   [[REG_SEQUENCE:%[0-9]+]]:sgpr_128 = REG_SEQUENCE [[PRED_COPY]], %subreg.sub0, [[PRED_COPY1]], %subreg.sub1, [[PRED_COPY2]], %subreg.sub2, [[PRED_COPY3]], %subreg.sub3
+  ; UNPACKED-NEXT:   [[PRED_COPY4:%[0-9]+]]:vgpr_32 = PRED_COPY $vgpr0
+  ; UNPACKED-NEXT:   [[PRED_COPY5:%[0-9]+]]:vgpr_32 = PRED_COPY $vgpr1
+  ; UNPACKED-NEXT:   [[PRED_COPY6:%[0-9]+]]:sreg_32 = PRED_COPY $sgpr6
+  ; UNPACKED-NEXT:   [[REG_SEQUENCE1:%[0-9]+]]:vreg_64 = REG_SEQUENCE [[PRED_COPY4]], %subreg.sub0, [[PRED_COPY5]], %subreg.sub1
+  ; UNPACKED-NEXT:   [[BUFFER_LOAD_FORMAT_D16_XYZW_gfx80_BOTHEN:%[0-9]+]]:vreg_128 = BUFFER_LOAD_FORMAT_D16_XYZW_gfx80_BOTHEN [[REG_SEQUENCE1]], [[REG_SEQUENCE]], [[PRED_COPY6]], 0, 0, 0, implicit $exec :: (dereferenceable load (<4 x s16>), align 1, addrspace 8)
   ; UNPACKED-NEXT:   [[PRED_COPY7:%[0-9]+]]:vgpr_32 = PRED_COPY [[BUFFER_LOAD_FORMAT_D16_XYZW_gfx80_BOTHEN]].sub0
   ; UNPACKED-NEXT:   [[PRED_COPY8:%[0-9]+]]:vgpr_32 = PRED_COPY [[BUFFER_LOAD_FORMAT_D16_XYZW_gfx80_BOTHEN]].sub1
   ; UNPACKED-NEXT:   [[PRED_COPY9:%[0-9]+]]:vgpr_32 = PRED_COPY [[BUFFER_LOAD_FORMAT_D16_XYZW_gfx80_BOTHEN]].sub2
   ; UNPACKED-NEXT:   [[PRED_COPY10:%[0-9]+]]:vgpr_32 = PRED_COPY [[BUFFER_LOAD_FORMAT_D16_XYZW_gfx80_BOTHEN]].sub3
-=======
-  ; UNPACKED-NEXT:   [[COPY:%[0-9]+]]:sreg_32 = COPY $sgpr2
-  ; UNPACKED-NEXT:   [[COPY1:%[0-9]+]]:sreg_32 = COPY $sgpr3
-  ; UNPACKED-NEXT:   [[COPY2:%[0-9]+]]:sreg_32 = COPY $sgpr4
-  ; UNPACKED-NEXT:   [[COPY3:%[0-9]+]]:sreg_32 = COPY $sgpr5
-  ; UNPACKED-NEXT:   [[REG_SEQUENCE:%[0-9]+]]:sgpr_128 = REG_SEQUENCE [[COPY]], %subreg.sub0, [[COPY1]], %subreg.sub1, [[COPY2]], %subreg.sub2, [[COPY3]], %subreg.sub3
-  ; UNPACKED-NEXT:   [[COPY4:%[0-9]+]]:vgpr_32 = COPY $vgpr0
-  ; UNPACKED-NEXT:   [[COPY5:%[0-9]+]]:vgpr_32 = COPY $vgpr1
-  ; UNPACKED-NEXT:   [[COPY6:%[0-9]+]]:sreg_32 = COPY $sgpr6
-  ; UNPACKED-NEXT:   [[REG_SEQUENCE1:%[0-9]+]]:vreg_64 = REG_SEQUENCE [[COPY4]], %subreg.sub0, [[COPY5]], %subreg.sub1
-  ; UNPACKED-NEXT:   [[BUFFER_LOAD_FORMAT_D16_XYZW_gfx80_BOTHEN:%[0-9]+]]:vreg_128 = BUFFER_LOAD_FORMAT_D16_XYZW_gfx80_BOTHEN [[REG_SEQUENCE1]], [[REG_SEQUENCE]], [[COPY6]], 0, 0, 0, implicit $exec :: (dereferenceable load (<4 x s16>), align 1, addrspace 8)
-  ; UNPACKED-NEXT:   [[COPY7:%[0-9]+]]:vgpr_32 = COPY [[BUFFER_LOAD_FORMAT_D16_XYZW_gfx80_BOTHEN]].sub0
-  ; UNPACKED-NEXT:   [[COPY8:%[0-9]+]]:vgpr_32 = COPY [[BUFFER_LOAD_FORMAT_D16_XYZW_gfx80_BOTHEN]].sub1
-  ; UNPACKED-NEXT:   [[COPY9:%[0-9]+]]:vgpr_32 = COPY [[BUFFER_LOAD_FORMAT_D16_XYZW_gfx80_BOTHEN]].sub2
-  ; UNPACKED-NEXT:   [[COPY10:%[0-9]+]]:vgpr_32 = COPY [[BUFFER_LOAD_FORMAT_D16_XYZW_gfx80_BOTHEN]].sub3
->>>>>>> eadf6db5
   ; UNPACKED-NEXT:   [[S_MOV_B32_:%[0-9]+]]:sreg_32 = S_MOV_B32 65535
   ; UNPACKED-NEXT:   [[PRED_COPY11:%[0-9]+]]:vgpr_32 = PRED_COPY [[S_MOV_B32_]]
   ; UNPACKED-NEXT:   [[V_AND_B32_e64_:%[0-9]+]]:vgpr_32 = V_AND_B32_e64 [[PRED_COPY7]], [[PRED_COPY11]], implicit $exec
@@ -209,37 +135,20 @@
   ; PACKED: bb.1 (%ir-block.0):
   ; PACKED-NEXT:   liveins: $sgpr2, $sgpr3, $sgpr4, $sgpr5, $sgpr6, $vgpr0, $vgpr1
   ; PACKED-NEXT: {{  $}}
-<<<<<<< HEAD
-  ; PACKED-NEXT:   [[PRED_COPY:%[0-9]+]]:sreg_32 = PRED_COPY $sgpr2
-  ; PACKED-NEXT:   [[PRED_COPY1:%[0-9]+]]:sreg_32 = PRED_COPY $sgpr3
-  ; PACKED-NEXT:   [[PRED_COPY2:%[0-9]+]]:sreg_32 = PRED_COPY $sgpr4
-  ; PACKED-NEXT:   [[PRED_COPY3:%[0-9]+]]:sreg_32 = PRED_COPY $sgpr5
-  ; PACKED-NEXT:   [[REG_SEQUENCE:%[0-9]+]]:sgpr_128 = REG_SEQUENCE [[PRED_COPY]], %subreg.sub0, [[PRED_COPY1]], %subreg.sub1, [[PRED_COPY2]], %subreg.sub2, [[PRED_COPY3]], %subreg.sub3
-  ; PACKED-NEXT:   [[PRED_COPY4:%[0-9]+]]:vgpr_32 = PRED_COPY $vgpr0
-  ; PACKED-NEXT:   [[PRED_COPY5:%[0-9]+]]:vgpr_32 = PRED_COPY $vgpr1
-  ; PACKED-NEXT:   [[PRED_COPY6:%[0-9]+]]:sreg_32 = PRED_COPY $sgpr6
-  ; PACKED-NEXT:   [[REG_SEQUENCE1:%[0-9]+]]:vreg_64 = REG_SEQUENCE [[PRED_COPY4]], %subreg.sub0, [[PRED_COPY5]], %subreg.sub1
-  ; PACKED-NEXT:   [[BUFFER_LOAD_FORMAT_D16_XYZW_BOTHEN:%[0-9]+]]:vreg_64 = BUFFER_LOAD_FORMAT_D16_XYZW_BOTHEN [[REG_SEQUENCE1]], [[REG_SEQUENCE]], [[PRED_COPY6]], 0, 0, 0, implicit $exec :: (dereferenceable load (<4 x s16>), align 1, addrspace 7)
+  ; PACKED-NEXT:   [[PRED_COPY:%[0-9]+]]:sreg_32 = PRED_COPY $sgpr2
+  ; PACKED-NEXT:   [[PRED_COPY1:%[0-9]+]]:sreg_32 = PRED_COPY $sgpr3
+  ; PACKED-NEXT:   [[PRED_COPY2:%[0-9]+]]:sreg_32 = PRED_COPY $sgpr4
+  ; PACKED-NEXT:   [[PRED_COPY3:%[0-9]+]]:sreg_32 = PRED_COPY $sgpr5
+  ; PACKED-NEXT:   [[REG_SEQUENCE:%[0-9]+]]:sgpr_128 = REG_SEQUENCE [[PRED_COPY]], %subreg.sub0, [[PRED_COPY1]], %subreg.sub1, [[PRED_COPY2]], %subreg.sub2, [[PRED_COPY3]], %subreg.sub3
+  ; PACKED-NEXT:   [[PRED_COPY4:%[0-9]+]]:vgpr_32 = PRED_COPY $vgpr0
+  ; PACKED-NEXT:   [[PRED_COPY5:%[0-9]+]]:vgpr_32 = PRED_COPY $vgpr1
+  ; PACKED-NEXT:   [[PRED_COPY6:%[0-9]+]]:sreg_32 = PRED_COPY $sgpr6
+  ; PACKED-NEXT:   [[REG_SEQUENCE1:%[0-9]+]]:vreg_64 = REG_SEQUENCE [[PRED_COPY4]], %subreg.sub0, [[PRED_COPY5]], %subreg.sub1
+  ; PACKED-NEXT:   [[BUFFER_LOAD_FORMAT_D16_XYZW_BOTHEN:%[0-9]+]]:vreg_64 = BUFFER_LOAD_FORMAT_D16_XYZW_BOTHEN [[REG_SEQUENCE1]], [[REG_SEQUENCE]], [[PRED_COPY6]], 0, 0, 0, implicit $exec :: (dereferenceable load (<4 x s16>), align 1, addrspace 8)
   ; PACKED-NEXT:   [[PRED_COPY7:%[0-9]+]]:vgpr_32 = PRED_COPY [[BUFFER_LOAD_FORMAT_D16_XYZW_BOTHEN]].sub0
   ; PACKED-NEXT:   [[PRED_COPY8:%[0-9]+]]:vgpr_32 = PRED_COPY [[BUFFER_LOAD_FORMAT_D16_XYZW_BOTHEN]].sub1
   ; PACKED-NEXT:   $vgpr0 = PRED_COPY [[PRED_COPY7]]
   ; PACKED-NEXT:   $vgpr1 = PRED_COPY [[PRED_COPY8]]
-=======
-  ; PACKED-NEXT:   [[COPY:%[0-9]+]]:sreg_32 = COPY $sgpr2
-  ; PACKED-NEXT:   [[COPY1:%[0-9]+]]:sreg_32 = COPY $sgpr3
-  ; PACKED-NEXT:   [[COPY2:%[0-9]+]]:sreg_32 = COPY $sgpr4
-  ; PACKED-NEXT:   [[COPY3:%[0-9]+]]:sreg_32 = COPY $sgpr5
-  ; PACKED-NEXT:   [[REG_SEQUENCE:%[0-9]+]]:sgpr_128 = REG_SEQUENCE [[COPY]], %subreg.sub0, [[COPY1]], %subreg.sub1, [[COPY2]], %subreg.sub2, [[COPY3]], %subreg.sub3
-  ; PACKED-NEXT:   [[COPY4:%[0-9]+]]:vgpr_32 = COPY $vgpr0
-  ; PACKED-NEXT:   [[COPY5:%[0-9]+]]:vgpr_32 = COPY $vgpr1
-  ; PACKED-NEXT:   [[COPY6:%[0-9]+]]:sreg_32 = COPY $sgpr6
-  ; PACKED-NEXT:   [[REG_SEQUENCE1:%[0-9]+]]:vreg_64 = REG_SEQUENCE [[COPY4]], %subreg.sub0, [[COPY5]], %subreg.sub1
-  ; PACKED-NEXT:   [[BUFFER_LOAD_FORMAT_D16_XYZW_BOTHEN:%[0-9]+]]:vreg_64 = BUFFER_LOAD_FORMAT_D16_XYZW_BOTHEN [[REG_SEQUENCE1]], [[REG_SEQUENCE]], [[COPY6]], 0, 0, 0, implicit $exec :: (dereferenceable load (<4 x s16>), align 1, addrspace 8)
-  ; PACKED-NEXT:   [[COPY7:%[0-9]+]]:vgpr_32 = COPY [[BUFFER_LOAD_FORMAT_D16_XYZW_BOTHEN]].sub0
-  ; PACKED-NEXT:   [[COPY8:%[0-9]+]]:vgpr_32 = COPY [[BUFFER_LOAD_FORMAT_D16_XYZW_BOTHEN]].sub1
-  ; PACKED-NEXT:   $vgpr0 = COPY [[COPY7]]
-  ; PACKED-NEXT:   $vgpr1 = COPY [[COPY8]]
->>>>>>> eadf6db5
   ; PACKED-NEXT:   SI_RETURN_TO_EPILOG implicit $vgpr0, implicit $vgpr1
   %val = call <4 x half> @llvm.amdgcn.struct.buffer.load.format.v4f16(<4 x i32> %rsrc, i32 %vindex, i32 %voffset, i32 %soffset, i32 0)
   ret <4 x half> %val
@@ -287,13 +196,8 @@
   ; UNPACKED-NEXT: bb.3:
   ; UNPACKED-NEXT:   successors: %bb.4(0x40000000), %bb.2(0x40000000)
   ; UNPACKED-NEXT: {{  $}}
-<<<<<<< HEAD
   ; UNPACKED-NEXT:   [[REG_SEQUENCE2:%[0-9]+]]:vreg_64 = REG_SEQUENCE [[PRED_COPY7]], %subreg.sub0, [[PRED_COPY8]], %subreg.sub1
-  ; UNPACKED-NEXT:   [[BUFFER_LOAD_FORMAT_D16_XYZW_gfx80_BOTHEN:%[0-9]+]]:vreg_128 = BUFFER_LOAD_FORMAT_D16_XYZW_gfx80_BOTHEN [[REG_SEQUENCE2]], [[REG_SEQUENCE1]], [[V_READFIRSTLANE_B32_4]], 0, 0, 0, implicit $exec :: (dereferenceable load (<4 x s16>), align 1, addrspace 7)
-=======
-  ; UNPACKED-NEXT:   [[REG_SEQUENCE2:%[0-9]+]]:vreg_64 = REG_SEQUENCE [[COPY7]], %subreg.sub0, [[COPY8]], %subreg.sub1
   ; UNPACKED-NEXT:   [[BUFFER_LOAD_FORMAT_D16_XYZW_gfx80_BOTHEN:%[0-9]+]]:vreg_128 = BUFFER_LOAD_FORMAT_D16_XYZW_gfx80_BOTHEN [[REG_SEQUENCE2]], [[REG_SEQUENCE1]], [[V_READFIRSTLANE_B32_4]], 0, 0, 0, implicit $exec :: (dereferenceable load (<4 x s16>), align 1, addrspace 8)
->>>>>>> eadf6db5
   ; UNPACKED-NEXT:   $exec = S_XOR_B64_term $exec, [[S_AND_SAVEEXEC_B64_]], implicit-def $scc
   ; UNPACKED-NEXT:   SI_WATERFALL_LOOP %bb.2, implicit $exec
   ; UNPACKED-NEXT: {{  $}}
@@ -366,13 +270,8 @@
   ; PACKED-NEXT: bb.3:
   ; PACKED-NEXT:   successors: %bb.4(0x40000000), %bb.2(0x40000000)
   ; PACKED-NEXT: {{  $}}
-<<<<<<< HEAD
   ; PACKED-NEXT:   [[REG_SEQUENCE2:%[0-9]+]]:vreg_64 = REG_SEQUENCE [[PRED_COPY7]], %subreg.sub0, [[PRED_COPY8]], %subreg.sub1
-  ; PACKED-NEXT:   [[BUFFER_LOAD_FORMAT_D16_XYZW_BOTHEN:%[0-9]+]]:vreg_64 = BUFFER_LOAD_FORMAT_D16_XYZW_BOTHEN [[REG_SEQUENCE2]], [[REG_SEQUENCE1]], [[V_READFIRSTLANE_B32_4]], 0, 0, 0, implicit $exec :: (dereferenceable load (<4 x s16>), align 1, addrspace 7)
-=======
-  ; PACKED-NEXT:   [[REG_SEQUENCE2:%[0-9]+]]:vreg_64 = REG_SEQUENCE [[COPY7]], %subreg.sub0, [[COPY8]], %subreg.sub1
   ; PACKED-NEXT:   [[BUFFER_LOAD_FORMAT_D16_XYZW_BOTHEN:%[0-9]+]]:vreg_64 = BUFFER_LOAD_FORMAT_D16_XYZW_BOTHEN [[REG_SEQUENCE2]], [[REG_SEQUENCE1]], [[V_READFIRSTLANE_B32_4]], 0, 0, 0, implicit $exec :: (dereferenceable load (<4 x s16>), align 1, addrspace 8)
->>>>>>> eadf6db5
   ; PACKED-NEXT:   $exec = S_XOR_B64_term $exec, [[S_AND_SAVEEXEC_B64_]], implicit-def $scc
   ; PACKED-NEXT:   SI_WATERFALL_LOOP %bb.2, implicit $exec
   ; PACKED-NEXT: {{  $}}
@@ -396,61 +295,33 @@
   ; UNPACKED: bb.1 (%ir-block.0):
   ; UNPACKED-NEXT:   liveins: $sgpr2, $sgpr3, $sgpr4, $sgpr5, $sgpr6, $vgpr0, $vgpr1
   ; UNPACKED-NEXT: {{  $}}
-<<<<<<< HEAD
-  ; UNPACKED-NEXT:   [[PRED_COPY:%[0-9]+]]:sreg_32 = PRED_COPY $sgpr2
-  ; UNPACKED-NEXT:   [[PRED_COPY1:%[0-9]+]]:sreg_32 = PRED_COPY $sgpr3
-  ; UNPACKED-NEXT:   [[PRED_COPY2:%[0-9]+]]:sreg_32 = PRED_COPY $sgpr4
-  ; UNPACKED-NEXT:   [[PRED_COPY3:%[0-9]+]]:sreg_32 = PRED_COPY $sgpr5
-  ; UNPACKED-NEXT:   [[REG_SEQUENCE:%[0-9]+]]:sgpr_128 = REG_SEQUENCE [[PRED_COPY]], %subreg.sub0, [[PRED_COPY1]], %subreg.sub1, [[PRED_COPY2]], %subreg.sub2, [[PRED_COPY3]], %subreg.sub3
-  ; UNPACKED-NEXT:   [[PRED_COPY4:%[0-9]+]]:vgpr_32 = PRED_COPY $vgpr0
-  ; UNPACKED-NEXT:   [[PRED_COPY5:%[0-9]+]]:vgpr_32 = PRED_COPY $vgpr1
-  ; UNPACKED-NEXT:   [[PRED_COPY6:%[0-9]+]]:sreg_32 = PRED_COPY $sgpr6
-  ; UNPACKED-NEXT:   [[REG_SEQUENCE1:%[0-9]+]]:vreg_64 = REG_SEQUENCE [[PRED_COPY4]], %subreg.sub0, [[PRED_COPY5]], %subreg.sub1
-  ; UNPACKED-NEXT:   [[BUFFER_LOAD_FORMAT_D16_X_gfx80_BOTHEN:%[0-9]+]]:vgpr_32 = BUFFER_LOAD_FORMAT_D16_X_gfx80_BOTHEN [[REG_SEQUENCE1]], [[REG_SEQUENCE]], [[PRED_COPY6]], 4095, 0, 0, implicit $exec :: (dereferenceable load (s16), align 1, addrspace 7)
+  ; UNPACKED-NEXT:   [[PRED_COPY:%[0-9]+]]:sreg_32 = PRED_COPY $sgpr2
+  ; UNPACKED-NEXT:   [[PRED_COPY1:%[0-9]+]]:sreg_32 = PRED_COPY $sgpr3
+  ; UNPACKED-NEXT:   [[PRED_COPY2:%[0-9]+]]:sreg_32 = PRED_COPY $sgpr4
+  ; UNPACKED-NEXT:   [[PRED_COPY3:%[0-9]+]]:sreg_32 = PRED_COPY $sgpr5
+  ; UNPACKED-NEXT:   [[REG_SEQUENCE:%[0-9]+]]:sgpr_128 = REG_SEQUENCE [[PRED_COPY]], %subreg.sub0, [[PRED_COPY1]], %subreg.sub1, [[PRED_COPY2]], %subreg.sub2, [[PRED_COPY3]], %subreg.sub3
+  ; UNPACKED-NEXT:   [[PRED_COPY4:%[0-9]+]]:vgpr_32 = PRED_COPY $vgpr0
+  ; UNPACKED-NEXT:   [[PRED_COPY5:%[0-9]+]]:vgpr_32 = PRED_COPY $vgpr1
+  ; UNPACKED-NEXT:   [[PRED_COPY6:%[0-9]+]]:sreg_32 = PRED_COPY $sgpr6
+  ; UNPACKED-NEXT:   [[REG_SEQUENCE1:%[0-9]+]]:vreg_64 = REG_SEQUENCE [[PRED_COPY4]], %subreg.sub0, [[PRED_COPY5]], %subreg.sub1
+  ; UNPACKED-NEXT:   [[BUFFER_LOAD_FORMAT_D16_X_gfx80_BOTHEN:%[0-9]+]]:vgpr_32 = BUFFER_LOAD_FORMAT_D16_X_gfx80_BOTHEN [[REG_SEQUENCE1]], [[REG_SEQUENCE]], [[PRED_COPY6]], 4095, 0, 0, implicit $exec :: (dereferenceable load (s16), align 1, addrspace 8)
   ; UNPACKED-NEXT:   $vgpr0 = PRED_COPY [[BUFFER_LOAD_FORMAT_D16_X_gfx80_BOTHEN]]
-=======
-  ; UNPACKED-NEXT:   [[COPY:%[0-9]+]]:sreg_32 = COPY $sgpr2
-  ; UNPACKED-NEXT:   [[COPY1:%[0-9]+]]:sreg_32 = COPY $sgpr3
-  ; UNPACKED-NEXT:   [[COPY2:%[0-9]+]]:sreg_32 = COPY $sgpr4
-  ; UNPACKED-NEXT:   [[COPY3:%[0-9]+]]:sreg_32 = COPY $sgpr5
-  ; UNPACKED-NEXT:   [[REG_SEQUENCE:%[0-9]+]]:sgpr_128 = REG_SEQUENCE [[COPY]], %subreg.sub0, [[COPY1]], %subreg.sub1, [[COPY2]], %subreg.sub2, [[COPY3]], %subreg.sub3
-  ; UNPACKED-NEXT:   [[COPY4:%[0-9]+]]:vgpr_32 = COPY $vgpr0
-  ; UNPACKED-NEXT:   [[COPY5:%[0-9]+]]:vgpr_32 = COPY $vgpr1
-  ; UNPACKED-NEXT:   [[COPY6:%[0-9]+]]:sreg_32 = COPY $sgpr6
-  ; UNPACKED-NEXT:   [[REG_SEQUENCE1:%[0-9]+]]:vreg_64 = REG_SEQUENCE [[COPY4]], %subreg.sub0, [[COPY5]], %subreg.sub1
-  ; UNPACKED-NEXT:   [[BUFFER_LOAD_FORMAT_D16_X_gfx80_BOTHEN:%[0-9]+]]:vgpr_32 = BUFFER_LOAD_FORMAT_D16_X_gfx80_BOTHEN [[REG_SEQUENCE1]], [[REG_SEQUENCE]], [[COPY6]], 4095, 0, 0, implicit $exec :: (dereferenceable load (s16), align 1, addrspace 8)
-  ; UNPACKED-NEXT:   $vgpr0 = COPY [[BUFFER_LOAD_FORMAT_D16_X_gfx80_BOTHEN]]
->>>>>>> eadf6db5
   ; UNPACKED-NEXT:   SI_RETURN_TO_EPILOG implicit $vgpr0
   ; PACKED-LABEL: name: struct_buffer_load_format_f16__sgpr_rsrc__vgpr_vindex__vgpr_voffset__sgpr_soffset_voffsset_add_4095
   ; PACKED: bb.1 (%ir-block.0):
   ; PACKED-NEXT:   liveins: $sgpr2, $sgpr3, $sgpr4, $sgpr5, $sgpr6, $vgpr0, $vgpr1
   ; PACKED-NEXT: {{  $}}
-<<<<<<< HEAD
-  ; PACKED-NEXT:   [[PRED_COPY:%[0-9]+]]:sreg_32 = PRED_COPY $sgpr2
-  ; PACKED-NEXT:   [[PRED_COPY1:%[0-9]+]]:sreg_32 = PRED_COPY $sgpr3
-  ; PACKED-NEXT:   [[PRED_COPY2:%[0-9]+]]:sreg_32 = PRED_COPY $sgpr4
-  ; PACKED-NEXT:   [[PRED_COPY3:%[0-9]+]]:sreg_32 = PRED_COPY $sgpr5
-  ; PACKED-NEXT:   [[REG_SEQUENCE:%[0-9]+]]:sgpr_128 = REG_SEQUENCE [[PRED_COPY]], %subreg.sub0, [[PRED_COPY1]], %subreg.sub1, [[PRED_COPY2]], %subreg.sub2, [[PRED_COPY3]], %subreg.sub3
-  ; PACKED-NEXT:   [[PRED_COPY4:%[0-9]+]]:vgpr_32 = PRED_COPY $vgpr0
-  ; PACKED-NEXT:   [[PRED_COPY5:%[0-9]+]]:vgpr_32 = PRED_COPY $vgpr1
-  ; PACKED-NEXT:   [[PRED_COPY6:%[0-9]+]]:sreg_32 = PRED_COPY $sgpr6
-  ; PACKED-NEXT:   [[REG_SEQUENCE1:%[0-9]+]]:vreg_64 = REG_SEQUENCE [[PRED_COPY4]], %subreg.sub0, [[PRED_COPY5]], %subreg.sub1
-  ; PACKED-NEXT:   [[BUFFER_LOAD_FORMAT_D16_X_BOTHEN:%[0-9]+]]:vgpr_32 = BUFFER_LOAD_FORMAT_D16_X_BOTHEN [[REG_SEQUENCE1]], [[REG_SEQUENCE]], [[PRED_COPY6]], 4095, 0, 0, implicit $exec :: (dereferenceable load (s16), align 1, addrspace 7)
+  ; PACKED-NEXT:   [[PRED_COPY:%[0-9]+]]:sreg_32 = PRED_COPY $sgpr2
+  ; PACKED-NEXT:   [[PRED_COPY1:%[0-9]+]]:sreg_32 = PRED_COPY $sgpr3
+  ; PACKED-NEXT:   [[PRED_COPY2:%[0-9]+]]:sreg_32 = PRED_COPY $sgpr4
+  ; PACKED-NEXT:   [[PRED_COPY3:%[0-9]+]]:sreg_32 = PRED_COPY $sgpr5
+  ; PACKED-NEXT:   [[REG_SEQUENCE:%[0-9]+]]:sgpr_128 = REG_SEQUENCE [[PRED_COPY]], %subreg.sub0, [[PRED_COPY1]], %subreg.sub1, [[PRED_COPY2]], %subreg.sub2, [[PRED_COPY3]], %subreg.sub3
+  ; PACKED-NEXT:   [[PRED_COPY4:%[0-9]+]]:vgpr_32 = PRED_COPY $vgpr0
+  ; PACKED-NEXT:   [[PRED_COPY5:%[0-9]+]]:vgpr_32 = PRED_COPY $vgpr1
+  ; PACKED-NEXT:   [[PRED_COPY6:%[0-9]+]]:sreg_32 = PRED_COPY $sgpr6
+  ; PACKED-NEXT:   [[REG_SEQUENCE1:%[0-9]+]]:vreg_64 = REG_SEQUENCE [[PRED_COPY4]], %subreg.sub0, [[PRED_COPY5]], %subreg.sub1
+  ; PACKED-NEXT:   [[BUFFER_LOAD_FORMAT_D16_X_BOTHEN:%[0-9]+]]:vgpr_32 = BUFFER_LOAD_FORMAT_D16_X_BOTHEN [[REG_SEQUENCE1]], [[REG_SEQUENCE]], [[PRED_COPY6]], 4095, 0, 0, implicit $exec :: (dereferenceable load (s16), align 1, addrspace 8)
   ; PACKED-NEXT:   $vgpr0 = PRED_COPY [[BUFFER_LOAD_FORMAT_D16_X_BOTHEN]]
-=======
-  ; PACKED-NEXT:   [[COPY:%[0-9]+]]:sreg_32 = COPY $sgpr2
-  ; PACKED-NEXT:   [[COPY1:%[0-9]+]]:sreg_32 = COPY $sgpr3
-  ; PACKED-NEXT:   [[COPY2:%[0-9]+]]:sreg_32 = COPY $sgpr4
-  ; PACKED-NEXT:   [[COPY3:%[0-9]+]]:sreg_32 = COPY $sgpr5
-  ; PACKED-NEXT:   [[REG_SEQUENCE:%[0-9]+]]:sgpr_128 = REG_SEQUENCE [[COPY]], %subreg.sub0, [[COPY1]], %subreg.sub1, [[COPY2]], %subreg.sub2, [[COPY3]], %subreg.sub3
-  ; PACKED-NEXT:   [[COPY4:%[0-9]+]]:vgpr_32 = COPY $vgpr0
-  ; PACKED-NEXT:   [[COPY5:%[0-9]+]]:vgpr_32 = COPY $vgpr1
-  ; PACKED-NEXT:   [[COPY6:%[0-9]+]]:sreg_32 = COPY $sgpr6
-  ; PACKED-NEXT:   [[REG_SEQUENCE1:%[0-9]+]]:vreg_64 = REG_SEQUENCE [[COPY4]], %subreg.sub0, [[COPY5]], %subreg.sub1
-  ; PACKED-NEXT:   [[BUFFER_LOAD_FORMAT_D16_X_BOTHEN:%[0-9]+]]:vgpr_32 = BUFFER_LOAD_FORMAT_D16_X_BOTHEN [[REG_SEQUENCE1]], [[REG_SEQUENCE]], [[COPY6]], 4095, 0, 0, implicit $exec :: (dereferenceable load (s16), align 1, addrspace 8)
-  ; PACKED-NEXT:   $vgpr0 = COPY [[BUFFER_LOAD_FORMAT_D16_X_BOTHEN]]
->>>>>>> eadf6db5
   ; PACKED-NEXT:   SI_RETURN_TO_EPILOG implicit $vgpr0
   %voffset = add i32 %voffset.base, 4095
   %val = call half @llvm.amdgcn.struct.buffer.load.format.f16(<4 x i32> %rsrc, i32 %vindex, i32 %voffset, i32 %soffset, i32 0)
@@ -462,61 +333,33 @@
   ; UNPACKED: bb.1 (%ir-block.0):
   ; UNPACKED-NEXT:   liveins: $sgpr2, $sgpr3, $sgpr4, $sgpr5, $sgpr6, $vgpr0, $vgpr1
   ; UNPACKED-NEXT: {{  $}}
-<<<<<<< HEAD
-  ; UNPACKED-NEXT:   [[PRED_COPY:%[0-9]+]]:sreg_32 = PRED_COPY $sgpr2
-  ; UNPACKED-NEXT:   [[PRED_COPY1:%[0-9]+]]:sreg_32 = PRED_COPY $sgpr3
-  ; UNPACKED-NEXT:   [[PRED_COPY2:%[0-9]+]]:sreg_32 = PRED_COPY $sgpr4
-  ; UNPACKED-NEXT:   [[PRED_COPY3:%[0-9]+]]:sreg_32 = PRED_COPY $sgpr5
-  ; UNPACKED-NEXT:   [[REG_SEQUENCE:%[0-9]+]]:sgpr_128 = REG_SEQUENCE [[PRED_COPY]], %subreg.sub0, [[PRED_COPY1]], %subreg.sub1, [[PRED_COPY2]], %subreg.sub2, [[PRED_COPY3]], %subreg.sub3
-  ; UNPACKED-NEXT:   [[PRED_COPY4:%[0-9]+]]:vgpr_32 = PRED_COPY $vgpr0
-  ; UNPACKED-NEXT:   [[PRED_COPY5:%[0-9]+]]:vgpr_32 = PRED_COPY $vgpr1
-  ; UNPACKED-NEXT:   [[PRED_COPY6:%[0-9]+]]:sreg_32 = PRED_COPY $sgpr6
-  ; UNPACKED-NEXT:   [[REG_SEQUENCE1:%[0-9]+]]:vreg_64 = REG_SEQUENCE [[PRED_COPY4]], %subreg.sub0, [[PRED_COPY5]], %subreg.sub1
-  ; UNPACKED-NEXT:   [[BUFFER_LOAD_FORMAT_D16_X_gfx80_BOTHEN:%[0-9]+]]:vgpr_32 = BUFFER_LOAD_FORMAT_D16_X_gfx80_BOTHEN [[REG_SEQUENCE1]], [[REG_SEQUENCE]], [[PRED_COPY6]], 0, 0, 0, implicit $exec :: (dereferenceable load (s16), align 1, addrspace 7)
+  ; UNPACKED-NEXT:   [[PRED_COPY:%[0-9]+]]:sreg_32 = PRED_COPY $sgpr2
+  ; UNPACKED-NEXT:   [[PRED_COPY1:%[0-9]+]]:sreg_32 = PRED_COPY $sgpr3
+  ; UNPACKED-NEXT:   [[PRED_COPY2:%[0-9]+]]:sreg_32 = PRED_COPY $sgpr4
+  ; UNPACKED-NEXT:   [[PRED_COPY3:%[0-9]+]]:sreg_32 = PRED_COPY $sgpr5
+  ; UNPACKED-NEXT:   [[REG_SEQUENCE:%[0-9]+]]:sgpr_128 = REG_SEQUENCE [[PRED_COPY]], %subreg.sub0, [[PRED_COPY1]], %subreg.sub1, [[PRED_COPY2]], %subreg.sub2, [[PRED_COPY3]], %subreg.sub3
+  ; UNPACKED-NEXT:   [[PRED_COPY4:%[0-9]+]]:vgpr_32 = PRED_COPY $vgpr0
+  ; UNPACKED-NEXT:   [[PRED_COPY5:%[0-9]+]]:vgpr_32 = PRED_COPY $vgpr1
+  ; UNPACKED-NEXT:   [[PRED_COPY6:%[0-9]+]]:sreg_32 = PRED_COPY $sgpr6
+  ; UNPACKED-NEXT:   [[REG_SEQUENCE1:%[0-9]+]]:vreg_64 = REG_SEQUENCE [[PRED_COPY4]], %subreg.sub0, [[PRED_COPY5]], %subreg.sub1
+  ; UNPACKED-NEXT:   [[BUFFER_LOAD_FORMAT_D16_X_gfx80_BOTHEN:%[0-9]+]]:vgpr_32 = BUFFER_LOAD_FORMAT_D16_X_gfx80_BOTHEN [[REG_SEQUENCE1]], [[REG_SEQUENCE]], [[PRED_COPY6]], 0, 0, 0, implicit $exec :: (dereferenceable load (s16), align 1, addrspace 8)
   ; UNPACKED-NEXT:   $vgpr0 = PRED_COPY [[BUFFER_LOAD_FORMAT_D16_X_gfx80_BOTHEN]]
-=======
-  ; UNPACKED-NEXT:   [[COPY:%[0-9]+]]:sreg_32 = COPY $sgpr2
-  ; UNPACKED-NEXT:   [[COPY1:%[0-9]+]]:sreg_32 = COPY $sgpr3
-  ; UNPACKED-NEXT:   [[COPY2:%[0-9]+]]:sreg_32 = COPY $sgpr4
-  ; UNPACKED-NEXT:   [[COPY3:%[0-9]+]]:sreg_32 = COPY $sgpr5
-  ; UNPACKED-NEXT:   [[REG_SEQUENCE:%[0-9]+]]:sgpr_128 = REG_SEQUENCE [[COPY]], %subreg.sub0, [[COPY1]], %subreg.sub1, [[COPY2]], %subreg.sub2, [[COPY3]], %subreg.sub3
-  ; UNPACKED-NEXT:   [[COPY4:%[0-9]+]]:vgpr_32 = COPY $vgpr0
-  ; UNPACKED-NEXT:   [[COPY5:%[0-9]+]]:vgpr_32 = COPY $vgpr1
-  ; UNPACKED-NEXT:   [[COPY6:%[0-9]+]]:sreg_32 = COPY $sgpr6
-  ; UNPACKED-NEXT:   [[REG_SEQUENCE1:%[0-9]+]]:vreg_64 = REG_SEQUENCE [[COPY4]], %subreg.sub0, [[COPY5]], %subreg.sub1
-  ; UNPACKED-NEXT:   [[BUFFER_LOAD_FORMAT_D16_X_gfx80_BOTHEN:%[0-9]+]]:vgpr_32 = BUFFER_LOAD_FORMAT_D16_X_gfx80_BOTHEN [[REG_SEQUENCE1]], [[REG_SEQUENCE]], [[COPY6]], 0, 0, 0, implicit $exec :: (dereferenceable load (s16), align 1, addrspace 8)
-  ; UNPACKED-NEXT:   $vgpr0 = COPY [[BUFFER_LOAD_FORMAT_D16_X_gfx80_BOTHEN]]
->>>>>>> eadf6db5
   ; UNPACKED-NEXT:   SI_RETURN_TO_EPILOG implicit $vgpr0
   ; PACKED-LABEL: name: struct_buffer_load_format_i16__sgpr_rsrc__vgpr_vindex__vgpr_voffset__sgpr_soffset
   ; PACKED: bb.1 (%ir-block.0):
   ; PACKED-NEXT:   liveins: $sgpr2, $sgpr3, $sgpr4, $sgpr5, $sgpr6, $vgpr0, $vgpr1
   ; PACKED-NEXT: {{  $}}
-<<<<<<< HEAD
-  ; PACKED-NEXT:   [[PRED_COPY:%[0-9]+]]:sreg_32 = PRED_COPY $sgpr2
-  ; PACKED-NEXT:   [[PRED_COPY1:%[0-9]+]]:sreg_32 = PRED_COPY $sgpr3
-  ; PACKED-NEXT:   [[PRED_COPY2:%[0-9]+]]:sreg_32 = PRED_COPY $sgpr4
-  ; PACKED-NEXT:   [[PRED_COPY3:%[0-9]+]]:sreg_32 = PRED_COPY $sgpr5
-  ; PACKED-NEXT:   [[REG_SEQUENCE:%[0-9]+]]:sgpr_128 = REG_SEQUENCE [[PRED_COPY]], %subreg.sub0, [[PRED_COPY1]], %subreg.sub1, [[PRED_COPY2]], %subreg.sub2, [[PRED_COPY3]], %subreg.sub3
-  ; PACKED-NEXT:   [[PRED_COPY4:%[0-9]+]]:vgpr_32 = PRED_COPY $vgpr0
-  ; PACKED-NEXT:   [[PRED_COPY5:%[0-9]+]]:vgpr_32 = PRED_COPY $vgpr1
-  ; PACKED-NEXT:   [[PRED_COPY6:%[0-9]+]]:sreg_32 = PRED_COPY $sgpr6
-  ; PACKED-NEXT:   [[REG_SEQUENCE1:%[0-9]+]]:vreg_64 = REG_SEQUENCE [[PRED_COPY4]], %subreg.sub0, [[PRED_COPY5]], %subreg.sub1
-  ; PACKED-NEXT:   [[BUFFER_LOAD_FORMAT_D16_X_BOTHEN:%[0-9]+]]:vgpr_32 = BUFFER_LOAD_FORMAT_D16_X_BOTHEN [[REG_SEQUENCE1]], [[REG_SEQUENCE]], [[PRED_COPY6]], 0, 0, 0, implicit $exec :: (dereferenceable load (s16), align 1, addrspace 7)
+  ; PACKED-NEXT:   [[PRED_COPY:%[0-9]+]]:sreg_32 = PRED_COPY $sgpr2
+  ; PACKED-NEXT:   [[PRED_COPY1:%[0-9]+]]:sreg_32 = PRED_COPY $sgpr3
+  ; PACKED-NEXT:   [[PRED_COPY2:%[0-9]+]]:sreg_32 = PRED_COPY $sgpr4
+  ; PACKED-NEXT:   [[PRED_COPY3:%[0-9]+]]:sreg_32 = PRED_COPY $sgpr5
+  ; PACKED-NEXT:   [[REG_SEQUENCE:%[0-9]+]]:sgpr_128 = REG_SEQUENCE [[PRED_COPY]], %subreg.sub0, [[PRED_COPY1]], %subreg.sub1, [[PRED_COPY2]], %subreg.sub2, [[PRED_COPY3]], %subreg.sub3
+  ; PACKED-NEXT:   [[PRED_COPY4:%[0-9]+]]:vgpr_32 = PRED_COPY $vgpr0
+  ; PACKED-NEXT:   [[PRED_COPY5:%[0-9]+]]:vgpr_32 = PRED_COPY $vgpr1
+  ; PACKED-NEXT:   [[PRED_COPY6:%[0-9]+]]:sreg_32 = PRED_COPY $sgpr6
+  ; PACKED-NEXT:   [[REG_SEQUENCE1:%[0-9]+]]:vreg_64 = REG_SEQUENCE [[PRED_COPY4]], %subreg.sub0, [[PRED_COPY5]], %subreg.sub1
+  ; PACKED-NEXT:   [[BUFFER_LOAD_FORMAT_D16_X_BOTHEN:%[0-9]+]]:vgpr_32 = BUFFER_LOAD_FORMAT_D16_X_BOTHEN [[REG_SEQUENCE1]], [[REG_SEQUENCE]], [[PRED_COPY6]], 0, 0, 0, implicit $exec :: (dereferenceable load (s16), align 1, addrspace 8)
   ; PACKED-NEXT:   $vgpr0 = PRED_COPY [[BUFFER_LOAD_FORMAT_D16_X_BOTHEN]]
-=======
-  ; PACKED-NEXT:   [[COPY:%[0-9]+]]:sreg_32 = COPY $sgpr2
-  ; PACKED-NEXT:   [[COPY1:%[0-9]+]]:sreg_32 = COPY $sgpr3
-  ; PACKED-NEXT:   [[COPY2:%[0-9]+]]:sreg_32 = COPY $sgpr4
-  ; PACKED-NEXT:   [[COPY3:%[0-9]+]]:sreg_32 = COPY $sgpr5
-  ; PACKED-NEXT:   [[REG_SEQUENCE:%[0-9]+]]:sgpr_128 = REG_SEQUENCE [[COPY]], %subreg.sub0, [[COPY1]], %subreg.sub1, [[COPY2]], %subreg.sub2, [[COPY3]], %subreg.sub3
-  ; PACKED-NEXT:   [[COPY4:%[0-9]+]]:vgpr_32 = COPY $vgpr0
-  ; PACKED-NEXT:   [[COPY5:%[0-9]+]]:vgpr_32 = COPY $vgpr1
-  ; PACKED-NEXT:   [[COPY6:%[0-9]+]]:sreg_32 = COPY $sgpr6
-  ; PACKED-NEXT:   [[REG_SEQUENCE1:%[0-9]+]]:vreg_64 = REG_SEQUENCE [[COPY4]], %subreg.sub0, [[COPY5]], %subreg.sub1
-  ; PACKED-NEXT:   [[BUFFER_LOAD_FORMAT_D16_X_BOTHEN:%[0-9]+]]:vgpr_32 = BUFFER_LOAD_FORMAT_D16_X_BOTHEN [[REG_SEQUENCE1]], [[REG_SEQUENCE]], [[COPY6]], 0, 0, 0, implicit $exec :: (dereferenceable load (s16), align 1, addrspace 8)
-  ; PACKED-NEXT:   $vgpr0 = COPY [[BUFFER_LOAD_FORMAT_D16_X_BOTHEN]]
->>>>>>> eadf6db5
   ; PACKED-NEXT:   SI_RETURN_TO_EPILOG implicit $vgpr0
   %val = call i16 @llvm.amdgcn.struct.buffer.load.format.i16(<4 x i32> %rsrc, i32 %vindex, i32 %voffset, i32 %soffset, i32 0)
   %fval = bitcast i16 %val to half
