; NOTE: Assertions have been autogenerated by utils/update_mir_test_checks.py
; RUN: llc -global-isel -mtriple=amdgcn-mesa-mesa3d -mcpu=fiji -stop-after=instruction-select -verify-machineinstrs -o - %s | FileCheck -check-prefix=UNPACKED %s
; RUN: llc -global-isel -mtriple=amdgcn-mesa-mesa3d -mcpu=gfx810 -stop-after=instruction-select -verify-machineinstrs -o - %s | FileCheck -check-prefix=PACKED %s

define amdgpu_ps void @struct_buffer_store_format_f16__vgpr_val__sgpr_rsrc__vgpr_vindex__vgpr_voffset__sgpr_soffset(half %val, <4 x i32> inreg %rsrc, i32 %vindex, i32 %voffset, i32 inreg %soffset) {
  ; UNPACKED-LABEL: name: struct_buffer_store_format_f16__vgpr_val__sgpr_rsrc__vgpr_vindex__vgpr_voffset__sgpr_soffset
  ; UNPACKED: bb.1 (%ir-block.0):
  ; UNPACKED-NEXT:   liveins: $sgpr2, $sgpr3, $sgpr4, $sgpr5, $sgpr6, $vgpr0, $vgpr1, $vgpr2
  ; UNPACKED-NEXT: {{  $}}
<<<<<<< HEAD
  ; UNPACKED-NEXT:   [[PRED_COPY:%[0-9]+]]:vgpr_32 = PRED_COPY $vgpr0
  ; UNPACKED-NEXT:   [[PRED_COPY1:%[0-9]+]]:sreg_32 = PRED_COPY $sgpr2
  ; UNPACKED-NEXT:   [[PRED_COPY2:%[0-9]+]]:sreg_32 = PRED_COPY $sgpr3
  ; UNPACKED-NEXT:   [[PRED_COPY3:%[0-9]+]]:sreg_32 = PRED_COPY $sgpr4
  ; UNPACKED-NEXT:   [[PRED_COPY4:%[0-9]+]]:sreg_32 = PRED_COPY $sgpr5
  ; UNPACKED-NEXT:   [[REG_SEQUENCE:%[0-9]+]]:sgpr_128 = REG_SEQUENCE [[PRED_COPY1]], %subreg.sub0, [[PRED_COPY2]], %subreg.sub1, [[PRED_COPY3]], %subreg.sub2, [[PRED_COPY4]], %subreg.sub3
  ; UNPACKED-NEXT:   [[PRED_COPY5:%[0-9]+]]:vgpr_32 = PRED_COPY $vgpr1
  ; UNPACKED-NEXT:   [[PRED_COPY6:%[0-9]+]]:vgpr_32 = PRED_COPY $vgpr2
  ; UNPACKED-NEXT:   [[PRED_COPY7:%[0-9]+]]:sreg_32 = PRED_COPY $sgpr6
  ; UNPACKED-NEXT:   [[REG_SEQUENCE1:%[0-9]+]]:vreg_64 = REG_SEQUENCE [[PRED_COPY5]], %subreg.sub0, [[PRED_COPY6]], %subreg.sub1
  ; UNPACKED-NEXT:   BUFFER_STORE_FORMAT_D16_X_gfx80_BOTHEN_exact [[PRED_COPY]], [[REG_SEQUENCE1]], [[REG_SEQUENCE]], [[PRED_COPY7]], 0, 0, 0, implicit $exec :: (dereferenceable store (s16), align 1, addrspace 7)
=======
  ; UNPACKED-NEXT:   [[COPY:%[0-9]+]]:vgpr_32 = COPY $vgpr0
  ; UNPACKED-NEXT:   [[COPY1:%[0-9]+]]:sreg_32 = COPY $sgpr2
  ; UNPACKED-NEXT:   [[COPY2:%[0-9]+]]:sreg_32 = COPY $sgpr3
  ; UNPACKED-NEXT:   [[COPY3:%[0-9]+]]:sreg_32 = COPY $sgpr4
  ; UNPACKED-NEXT:   [[COPY4:%[0-9]+]]:sreg_32 = COPY $sgpr5
  ; UNPACKED-NEXT:   [[REG_SEQUENCE:%[0-9]+]]:sgpr_128 = REG_SEQUENCE [[COPY1]], %subreg.sub0, [[COPY2]], %subreg.sub1, [[COPY3]], %subreg.sub2, [[COPY4]], %subreg.sub3
  ; UNPACKED-NEXT:   [[COPY5:%[0-9]+]]:vgpr_32 = COPY $vgpr1
  ; UNPACKED-NEXT:   [[COPY6:%[0-9]+]]:vgpr_32 = COPY $vgpr2
  ; UNPACKED-NEXT:   [[COPY7:%[0-9]+]]:sreg_32 = COPY $sgpr6
  ; UNPACKED-NEXT:   [[REG_SEQUENCE1:%[0-9]+]]:vreg_64 = REG_SEQUENCE [[COPY5]], %subreg.sub0, [[COPY6]], %subreg.sub1
  ; UNPACKED-NEXT:   BUFFER_STORE_FORMAT_D16_X_gfx80_BOTHEN_exact [[COPY]], [[REG_SEQUENCE1]], [[REG_SEQUENCE]], [[COPY7]], 0, 0, 0, implicit $exec :: (dereferenceable store (s16), align 1, addrspace 8)
>>>>>>> eadf6db5
  ; UNPACKED-NEXT:   S_ENDPGM 0
  ; PACKED-LABEL: name: struct_buffer_store_format_f16__vgpr_val__sgpr_rsrc__vgpr_vindex__vgpr_voffset__sgpr_soffset
  ; PACKED: bb.1 (%ir-block.0):
  ; PACKED-NEXT:   liveins: $sgpr2, $sgpr3, $sgpr4, $sgpr5, $sgpr6, $vgpr0, $vgpr1, $vgpr2
  ; PACKED-NEXT: {{  $}}
<<<<<<< HEAD
  ; PACKED-NEXT:   [[PRED_COPY:%[0-9]+]]:vgpr_32 = PRED_COPY $vgpr0
  ; PACKED-NEXT:   [[PRED_COPY1:%[0-9]+]]:sreg_32 = PRED_COPY $sgpr2
  ; PACKED-NEXT:   [[PRED_COPY2:%[0-9]+]]:sreg_32 = PRED_COPY $sgpr3
  ; PACKED-NEXT:   [[PRED_COPY3:%[0-9]+]]:sreg_32 = PRED_COPY $sgpr4
  ; PACKED-NEXT:   [[PRED_COPY4:%[0-9]+]]:sreg_32 = PRED_COPY $sgpr5
  ; PACKED-NEXT:   [[REG_SEQUENCE:%[0-9]+]]:sgpr_128 = REG_SEQUENCE [[PRED_COPY1]], %subreg.sub0, [[PRED_COPY2]], %subreg.sub1, [[PRED_COPY3]], %subreg.sub2, [[PRED_COPY4]], %subreg.sub3
  ; PACKED-NEXT:   [[PRED_COPY5:%[0-9]+]]:vgpr_32 = PRED_COPY $vgpr1
  ; PACKED-NEXT:   [[PRED_COPY6:%[0-9]+]]:vgpr_32 = PRED_COPY $vgpr2
  ; PACKED-NEXT:   [[PRED_COPY7:%[0-9]+]]:sreg_32 = PRED_COPY $sgpr6
  ; PACKED-NEXT:   [[REG_SEQUENCE1:%[0-9]+]]:vreg_64 = REG_SEQUENCE [[PRED_COPY5]], %subreg.sub0, [[PRED_COPY6]], %subreg.sub1
  ; PACKED-NEXT:   BUFFER_STORE_FORMAT_D16_X_BOTHEN_exact [[PRED_COPY]], [[REG_SEQUENCE1]], [[REG_SEQUENCE]], [[PRED_COPY7]], 0, 0, 0, implicit $exec :: (dereferenceable store (s16), align 1, addrspace 7)
=======
  ; PACKED-NEXT:   [[COPY:%[0-9]+]]:vgpr_32 = COPY $vgpr0
  ; PACKED-NEXT:   [[COPY1:%[0-9]+]]:sreg_32 = COPY $sgpr2
  ; PACKED-NEXT:   [[COPY2:%[0-9]+]]:sreg_32 = COPY $sgpr3
  ; PACKED-NEXT:   [[COPY3:%[0-9]+]]:sreg_32 = COPY $sgpr4
  ; PACKED-NEXT:   [[COPY4:%[0-9]+]]:sreg_32 = COPY $sgpr5
  ; PACKED-NEXT:   [[REG_SEQUENCE:%[0-9]+]]:sgpr_128 = REG_SEQUENCE [[COPY1]], %subreg.sub0, [[COPY2]], %subreg.sub1, [[COPY3]], %subreg.sub2, [[COPY4]], %subreg.sub3
  ; PACKED-NEXT:   [[COPY5:%[0-9]+]]:vgpr_32 = COPY $vgpr1
  ; PACKED-NEXT:   [[COPY6:%[0-9]+]]:vgpr_32 = COPY $vgpr2
  ; PACKED-NEXT:   [[COPY7:%[0-9]+]]:sreg_32 = COPY $sgpr6
  ; PACKED-NEXT:   [[REG_SEQUENCE1:%[0-9]+]]:vreg_64 = REG_SEQUENCE [[COPY5]], %subreg.sub0, [[COPY6]], %subreg.sub1
  ; PACKED-NEXT:   BUFFER_STORE_FORMAT_D16_X_BOTHEN_exact [[COPY]], [[REG_SEQUENCE1]], [[REG_SEQUENCE]], [[COPY7]], 0, 0, 0, implicit $exec :: (dereferenceable store (s16), align 1, addrspace 8)
>>>>>>> eadf6db5
  ; PACKED-NEXT:   S_ENDPGM 0
  call void @llvm.amdgcn.struct.buffer.store.format.f16(half %val, <4 x i32> %rsrc, i32 %vindex, i32 %voffset, i32 %soffset, i32 0)
  ret void
}

define amdgpu_ps void @struct_buffer_store_format_v2f16__vgpr_val__sgpr_rsrc__vgpr_vindex__vgpr_voffset__sgpr_soffset(<2 x half> %val, <4 x i32> inreg %rsrc, i32 %vindex, i32 %voffset, i32 inreg %soffset) {
  ; UNPACKED-LABEL: name: struct_buffer_store_format_v2f16__vgpr_val__sgpr_rsrc__vgpr_vindex__vgpr_voffset__sgpr_soffset
  ; UNPACKED: bb.1 (%ir-block.0):
  ; UNPACKED-NEXT:   liveins: $sgpr2, $sgpr3, $sgpr4, $sgpr5, $sgpr6, $vgpr0, $vgpr1, $vgpr2
  ; UNPACKED-NEXT: {{  $}}
  ; UNPACKED-NEXT:   [[PRED_COPY:%[0-9]+]]:vgpr_32 = PRED_COPY $vgpr0
  ; UNPACKED-NEXT:   [[PRED_COPY1:%[0-9]+]]:sreg_32 = PRED_COPY $sgpr2
  ; UNPACKED-NEXT:   [[PRED_COPY2:%[0-9]+]]:sreg_32 = PRED_COPY $sgpr3
  ; UNPACKED-NEXT:   [[PRED_COPY3:%[0-9]+]]:sreg_32 = PRED_COPY $sgpr4
  ; UNPACKED-NEXT:   [[PRED_COPY4:%[0-9]+]]:sreg_32 = PRED_COPY $sgpr5
  ; UNPACKED-NEXT:   [[REG_SEQUENCE:%[0-9]+]]:sgpr_128 = REG_SEQUENCE [[PRED_COPY1]], %subreg.sub0, [[PRED_COPY2]], %subreg.sub1, [[PRED_COPY3]], %subreg.sub2, [[PRED_COPY4]], %subreg.sub3
  ; UNPACKED-NEXT:   [[PRED_COPY5:%[0-9]+]]:vgpr_32 = PRED_COPY $vgpr1
  ; UNPACKED-NEXT:   [[PRED_COPY6:%[0-9]+]]:vgpr_32 = PRED_COPY $vgpr2
  ; UNPACKED-NEXT:   [[PRED_COPY7:%[0-9]+]]:sreg_32 = PRED_COPY $sgpr6
  ; UNPACKED-NEXT:   [[S_MOV_B32_:%[0-9]+]]:sreg_32 = S_MOV_B32 16
<<<<<<< HEAD
  ; UNPACKED-NEXT:   [[PRED_COPY8:%[0-9]+]]:vgpr_32 = PRED_COPY [[S_MOV_B32_]]
  ; UNPACKED-NEXT:   [[V_LSHRREV_B32_e64_:%[0-9]+]]:vgpr_32 = V_LSHRREV_B32_e64 [[PRED_COPY8]], [[PRED_COPY]], implicit $exec
  ; UNPACKED-NEXT:   [[REG_SEQUENCE1:%[0-9]+]]:vreg_64 = REG_SEQUENCE [[PRED_COPY]], %subreg.sub0, [[V_LSHRREV_B32_e64_]], %subreg.sub1
  ; UNPACKED-NEXT:   [[REG_SEQUENCE2:%[0-9]+]]:vreg_64 = REG_SEQUENCE [[PRED_COPY5]], %subreg.sub0, [[PRED_COPY6]], %subreg.sub1
  ; UNPACKED-NEXT:   BUFFER_STORE_FORMAT_D16_XY_gfx80_BOTHEN_exact [[REG_SEQUENCE1]], [[REG_SEQUENCE2]], [[REG_SEQUENCE]], [[PRED_COPY7]], 0, 0, 0, implicit $exec :: (dereferenceable store (<2 x s16>), align 1, addrspace 7)
=======
  ; UNPACKED-NEXT:   [[COPY8:%[0-9]+]]:vgpr_32 = COPY [[S_MOV_B32_]]
  ; UNPACKED-NEXT:   [[V_LSHRREV_B32_e64_:%[0-9]+]]:vgpr_32 = V_LSHRREV_B32_e64 [[COPY8]], [[COPY]], implicit $exec
  ; UNPACKED-NEXT:   [[REG_SEQUENCE1:%[0-9]+]]:vreg_64 = REG_SEQUENCE [[COPY]], %subreg.sub0, [[V_LSHRREV_B32_e64_]], %subreg.sub1
  ; UNPACKED-NEXT:   [[REG_SEQUENCE2:%[0-9]+]]:vreg_64 = REG_SEQUENCE [[COPY5]], %subreg.sub0, [[COPY6]], %subreg.sub1
  ; UNPACKED-NEXT:   BUFFER_STORE_FORMAT_D16_XY_gfx80_BOTHEN_exact [[REG_SEQUENCE1]], [[REG_SEQUENCE2]], [[REG_SEQUENCE]], [[COPY7]], 0, 0, 0, implicit $exec :: (dereferenceable store (<2 x s16>), align 1, addrspace 8)
>>>>>>> eadf6db5
  ; UNPACKED-NEXT:   S_ENDPGM 0
  ; PACKED-LABEL: name: struct_buffer_store_format_v2f16__vgpr_val__sgpr_rsrc__vgpr_vindex__vgpr_voffset__sgpr_soffset
  ; PACKED: bb.1 (%ir-block.0):
  ; PACKED-NEXT:   liveins: $sgpr2, $sgpr3, $sgpr4, $sgpr5, $sgpr6, $vgpr0, $vgpr1, $vgpr2
  ; PACKED-NEXT: {{  $}}
<<<<<<< HEAD
  ; PACKED-NEXT:   [[PRED_COPY:%[0-9]+]]:vgpr_32 = PRED_COPY $vgpr0
  ; PACKED-NEXT:   [[PRED_COPY1:%[0-9]+]]:sreg_32 = PRED_COPY $sgpr2
  ; PACKED-NEXT:   [[PRED_COPY2:%[0-9]+]]:sreg_32 = PRED_COPY $sgpr3
  ; PACKED-NEXT:   [[PRED_COPY3:%[0-9]+]]:sreg_32 = PRED_COPY $sgpr4
  ; PACKED-NEXT:   [[PRED_COPY4:%[0-9]+]]:sreg_32 = PRED_COPY $sgpr5
  ; PACKED-NEXT:   [[REG_SEQUENCE:%[0-9]+]]:sgpr_128 = REG_SEQUENCE [[PRED_COPY1]], %subreg.sub0, [[PRED_COPY2]], %subreg.sub1, [[PRED_COPY3]], %subreg.sub2, [[PRED_COPY4]], %subreg.sub3
  ; PACKED-NEXT:   [[PRED_COPY5:%[0-9]+]]:vgpr_32 = PRED_COPY $vgpr1
  ; PACKED-NEXT:   [[PRED_COPY6:%[0-9]+]]:vgpr_32 = PRED_COPY $vgpr2
  ; PACKED-NEXT:   [[PRED_COPY7:%[0-9]+]]:sreg_32 = PRED_COPY $sgpr6
  ; PACKED-NEXT:   [[REG_SEQUENCE1:%[0-9]+]]:vreg_64 = REG_SEQUENCE [[PRED_COPY5]], %subreg.sub0, [[PRED_COPY6]], %subreg.sub1
  ; PACKED-NEXT:   BUFFER_STORE_FORMAT_D16_XY_BOTHEN_exact [[PRED_COPY]], [[REG_SEQUENCE1]], [[REG_SEQUENCE]], [[PRED_COPY7]], 0, 0, 0, implicit $exec :: (dereferenceable store (<2 x s16>), align 1, addrspace 7)
=======
  ; PACKED-NEXT:   [[COPY:%[0-9]+]]:vgpr_32 = COPY $vgpr0
  ; PACKED-NEXT:   [[COPY1:%[0-9]+]]:sreg_32 = COPY $sgpr2
  ; PACKED-NEXT:   [[COPY2:%[0-9]+]]:sreg_32 = COPY $sgpr3
  ; PACKED-NEXT:   [[COPY3:%[0-9]+]]:sreg_32 = COPY $sgpr4
  ; PACKED-NEXT:   [[COPY4:%[0-9]+]]:sreg_32 = COPY $sgpr5
  ; PACKED-NEXT:   [[REG_SEQUENCE:%[0-9]+]]:sgpr_128 = REG_SEQUENCE [[COPY1]], %subreg.sub0, [[COPY2]], %subreg.sub1, [[COPY3]], %subreg.sub2, [[COPY4]], %subreg.sub3
  ; PACKED-NEXT:   [[COPY5:%[0-9]+]]:vgpr_32 = COPY $vgpr1
  ; PACKED-NEXT:   [[COPY6:%[0-9]+]]:vgpr_32 = COPY $vgpr2
  ; PACKED-NEXT:   [[COPY7:%[0-9]+]]:sreg_32 = COPY $sgpr6
  ; PACKED-NEXT:   [[REG_SEQUENCE1:%[0-9]+]]:vreg_64 = REG_SEQUENCE [[COPY5]], %subreg.sub0, [[COPY6]], %subreg.sub1
  ; PACKED-NEXT:   BUFFER_STORE_FORMAT_D16_XY_BOTHEN_exact [[COPY]], [[REG_SEQUENCE1]], [[REG_SEQUENCE]], [[COPY7]], 0, 0, 0, implicit $exec :: (dereferenceable store (<2 x s16>), align 1, addrspace 8)
>>>>>>> eadf6db5
  ; PACKED-NEXT:   S_ENDPGM 0
  call void @llvm.amdgcn.struct.buffer.store.format.v2f16(<2 x half> %val, <4 x i32> %rsrc, i32 %vindex, i32 %voffset, i32 %soffset, i32 0)
  ret void
}

; FIXME:
; define amdgpu_ps void @struct_buffer_store_format_v3f16__vgpr_val__sgpr_rsrc__vgpr_vindex__vgpr_voffset__sgpr_soffset(<3 x half> %val, <4 x i32> inreg %rsrc, i32 %vindex, i32 %voffset, i32 inreg %soffset) {
;   call void @llvm.amdgcn.struct.buffer.store.format.v3f16(<3 x half> %val, <4 x i32> %rsrc, i32 %vindex, i32 %voffset, i32 %soffset, i32 0)
;   ret void
; }

define amdgpu_ps void @struct_buffer_store_format_v4f16__vgpr_val__sgpr_rsrc__vgpr_vindex__vgpr_voffset__sgpr_soffset(<4 x half> %val, <4 x i32> inreg %rsrc, i32 %vindex, i32 %voffset, i32 inreg %soffset) {
  ; UNPACKED-LABEL: name: struct_buffer_store_format_v4f16__vgpr_val__sgpr_rsrc__vgpr_vindex__vgpr_voffset__sgpr_soffset
  ; UNPACKED: bb.1 (%ir-block.0):
  ; UNPACKED-NEXT:   liveins: $sgpr2, $sgpr3, $sgpr4, $sgpr5, $sgpr6, $vgpr0, $vgpr1, $vgpr2, $vgpr3
  ; UNPACKED-NEXT: {{  $}}
  ; UNPACKED-NEXT:   [[PRED_COPY:%[0-9]+]]:vgpr_32 = PRED_COPY $vgpr0
  ; UNPACKED-NEXT:   [[PRED_COPY1:%[0-9]+]]:vgpr_32 = PRED_COPY $vgpr1
  ; UNPACKED-NEXT:   [[PRED_COPY2:%[0-9]+]]:sreg_32 = PRED_COPY $sgpr2
  ; UNPACKED-NEXT:   [[PRED_COPY3:%[0-9]+]]:sreg_32 = PRED_COPY $sgpr3
  ; UNPACKED-NEXT:   [[PRED_COPY4:%[0-9]+]]:sreg_32 = PRED_COPY $sgpr4
  ; UNPACKED-NEXT:   [[PRED_COPY5:%[0-9]+]]:sreg_32 = PRED_COPY $sgpr5
  ; UNPACKED-NEXT:   [[REG_SEQUENCE:%[0-9]+]]:sgpr_128 = REG_SEQUENCE [[PRED_COPY2]], %subreg.sub0, [[PRED_COPY3]], %subreg.sub1, [[PRED_COPY4]], %subreg.sub2, [[PRED_COPY5]], %subreg.sub3
  ; UNPACKED-NEXT:   [[PRED_COPY6:%[0-9]+]]:vgpr_32 = PRED_COPY $vgpr2
  ; UNPACKED-NEXT:   [[PRED_COPY7:%[0-9]+]]:vgpr_32 = PRED_COPY $vgpr3
  ; UNPACKED-NEXT:   [[PRED_COPY8:%[0-9]+]]:sreg_32 = PRED_COPY $sgpr6
  ; UNPACKED-NEXT:   [[S_MOV_B32_:%[0-9]+]]:sreg_32 = S_MOV_B32 16
<<<<<<< HEAD
  ; UNPACKED-NEXT:   [[PRED_COPY9:%[0-9]+]]:vgpr_32 = PRED_COPY [[S_MOV_B32_]]
  ; UNPACKED-NEXT:   [[V_LSHRREV_B32_e64_:%[0-9]+]]:vgpr_32 = V_LSHRREV_B32_e64 [[PRED_COPY9]], [[PRED_COPY]], implicit $exec
  ; UNPACKED-NEXT:   [[PRED_COPY10:%[0-9]+]]:vgpr_32 = PRED_COPY [[S_MOV_B32_]]
  ; UNPACKED-NEXT:   [[V_LSHRREV_B32_e64_1:%[0-9]+]]:vgpr_32 = V_LSHRREV_B32_e64 [[PRED_COPY10]], [[PRED_COPY1]], implicit $exec
  ; UNPACKED-NEXT:   [[REG_SEQUENCE1:%[0-9]+]]:vreg_128 = REG_SEQUENCE [[PRED_COPY]], %subreg.sub0, [[V_LSHRREV_B32_e64_]], %subreg.sub1, [[PRED_COPY1]], %subreg.sub2, [[V_LSHRREV_B32_e64_1]], %subreg.sub3
  ; UNPACKED-NEXT:   [[REG_SEQUENCE2:%[0-9]+]]:vreg_64 = REG_SEQUENCE [[PRED_COPY6]], %subreg.sub0, [[PRED_COPY7]], %subreg.sub1
  ; UNPACKED-NEXT:   BUFFER_STORE_FORMAT_D16_XYZW_gfx80_BOTHEN_exact [[REG_SEQUENCE1]], [[REG_SEQUENCE2]], [[REG_SEQUENCE]], [[PRED_COPY8]], 0, 0, 0, implicit $exec :: (dereferenceable store (<4 x s16>), align 1, addrspace 7)
=======
  ; UNPACKED-NEXT:   [[COPY9:%[0-9]+]]:vgpr_32 = COPY [[S_MOV_B32_]]
  ; UNPACKED-NEXT:   [[V_LSHRREV_B32_e64_:%[0-9]+]]:vgpr_32 = V_LSHRREV_B32_e64 [[COPY9]], [[COPY]], implicit $exec
  ; UNPACKED-NEXT:   [[COPY10:%[0-9]+]]:vgpr_32 = COPY [[S_MOV_B32_]]
  ; UNPACKED-NEXT:   [[V_LSHRREV_B32_e64_1:%[0-9]+]]:vgpr_32 = V_LSHRREV_B32_e64 [[COPY10]], [[COPY1]], implicit $exec
  ; UNPACKED-NEXT:   [[REG_SEQUENCE1:%[0-9]+]]:vreg_128 = REG_SEQUENCE [[COPY]], %subreg.sub0, [[V_LSHRREV_B32_e64_]], %subreg.sub1, [[COPY1]], %subreg.sub2, [[V_LSHRREV_B32_e64_1]], %subreg.sub3
  ; UNPACKED-NEXT:   [[REG_SEQUENCE2:%[0-9]+]]:vreg_64 = REG_SEQUENCE [[COPY6]], %subreg.sub0, [[COPY7]], %subreg.sub1
  ; UNPACKED-NEXT:   BUFFER_STORE_FORMAT_D16_XYZW_gfx80_BOTHEN_exact [[REG_SEQUENCE1]], [[REG_SEQUENCE2]], [[REG_SEQUENCE]], [[COPY8]], 0, 0, 0, implicit $exec :: (dereferenceable store (<4 x s16>), align 1, addrspace 8)
>>>>>>> eadf6db5
  ; UNPACKED-NEXT:   S_ENDPGM 0
  ; PACKED-LABEL: name: struct_buffer_store_format_v4f16__vgpr_val__sgpr_rsrc__vgpr_vindex__vgpr_voffset__sgpr_soffset
  ; PACKED: bb.1 (%ir-block.0):
  ; PACKED-NEXT:   liveins: $sgpr2, $sgpr3, $sgpr4, $sgpr5, $sgpr6, $vgpr0, $vgpr1, $vgpr2, $vgpr3
  ; PACKED-NEXT: {{  $}}
<<<<<<< HEAD
  ; PACKED-NEXT:   [[PRED_COPY:%[0-9]+]]:vgpr_32 = PRED_COPY $vgpr0
  ; PACKED-NEXT:   [[PRED_COPY1:%[0-9]+]]:vgpr_32 = PRED_COPY $vgpr1
  ; PACKED-NEXT:   [[REG_SEQUENCE:%[0-9]+]]:vreg_64 = REG_SEQUENCE [[PRED_COPY]], %subreg.sub0, [[PRED_COPY1]], %subreg.sub1
  ; PACKED-NEXT:   [[PRED_COPY2:%[0-9]+]]:sreg_32 = PRED_COPY $sgpr2
  ; PACKED-NEXT:   [[PRED_COPY3:%[0-9]+]]:sreg_32 = PRED_COPY $sgpr3
  ; PACKED-NEXT:   [[PRED_COPY4:%[0-9]+]]:sreg_32 = PRED_COPY $sgpr4
  ; PACKED-NEXT:   [[PRED_COPY5:%[0-9]+]]:sreg_32 = PRED_COPY $sgpr5
  ; PACKED-NEXT:   [[REG_SEQUENCE1:%[0-9]+]]:sgpr_128 = REG_SEQUENCE [[PRED_COPY2]], %subreg.sub0, [[PRED_COPY3]], %subreg.sub1, [[PRED_COPY4]], %subreg.sub2, [[PRED_COPY5]], %subreg.sub3
  ; PACKED-NEXT:   [[PRED_COPY6:%[0-9]+]]:vgpr_32 = PRED_COPY $vgpr2
  ; PACKED-NEXT:   [[PRED_COPY7:%[0-9]+]]:vgpr_32 = PRED_COPY $vgpr3
  ; PACKED-NEXT:   [[PRED_COPY8:%[0-9]+]]:sreg_32 = PRED_COPY $sgpr6
  ; PACKED-NEXT:   [[REG_SEQUENCE2:%[0-9]+]]:vreg_64 = REG_SEQUENCE [[PRED_COPY6]], %subreg.sub0, [[PRED_COPY7]], %subreg.sub1
  ; PACKED-NEXT:   BUFFER_STORE_FORMAT_D16_XYZW_BOTHEN_exact [[REG_SEQUENCE]], [[REG_SEQUENCE2]], [[REG_SEQUENCE1]], [[PRED_COPY8]], 0, 0, 0, implicit $exec :: (dereferenceable store (<4 x s16>), align 1, addrspace 7)
=======
  ; PACKED-NEXT:   [[COPY:%[0-9]+]]:vgpr_32 = COPY $vgpr0
  ; PACKED-NEXT:   [[COPY1:%[0-9]+]]:vgpr_32 = COPY $vgpr1
  ; PACKED-NEXT:   [[REG_SEQUENCE:%[0-9]+]]:vreg_64 = REG_SEQUENCE [[COPY]], %subreg.sub0, [[COPY1]], %subreg.sub1
  ; PACKED-NEXT:   [[COPY2:%[0-9]+]]:sreg_32 = COPY $sgpr2
  ; PACKED-NEXT:   [[COPY3:%[0-9]+]]:sreg_32 = COPY $sgpr3
  ; PACKED-NEXT:   [[COPY4:%[0-9]+]]:sreg_32 = COPY $sgpr4
  ; PACKED-NEXT:   [[COPY5:%[0-9]+]]:sreg_32 = COPY $sgpr5
  ; PACKED-NEXT:   [[REG_SEQUENCE1:%[0-9]+]]:sgpr_128 = REG_SEQUENCE [[COPY2]], %subreg.sub0, [[COPY3]], %subreg.sub1, [[COPY4]], %subreg.sub2, [[COPY5]], %subreg.sub3
  ; PACKED-NEXT:   [[COPY6:%[0-9]+]]:vgpr_32 = COPY $vgpr2
  ; PACKED-NEXT:   [[COPY7:%[0-9]+]]:vgpr_32 = COPY $vgpr3
  ; PACKED-NEXT:   [[COPY8:%[0-9]+]]:sreg_32 = COPY $sgpr6
  ; PACKED-NEXT:   [[REG_SEQUENCE2:%[0-9]+]]:vreg_64 = REG_SEQUENCE [[COPY6]], %subreg.sub0, [[COPY7]], %subreg.sub1
  ; PACKED-NEXT:   BUFFER_STORE_FORMAT_D16_XYZW_BOTHEN_exact [[REG_SEQUENCE]], [[REG_SEQUENCE2]], [[REG_SEQUENCE1]], [[COPY8]], 0, 0, 0, implicit $exec :: (dereferenceable store (<4 x s16>), align 1, addrspace 8)
>>>>>>> eadf6db5
  ; PACKED-NEXT:   S_ENDPGM 0
  call void @llvm.amdgcn.struct.buffer.store.format.v4f16(<4 x half> %val, <4 x i32> %rsrc, i32 %vindex, i32 %voffset, i32 %soffset, i32 0)
  ret void
}

define amdgpu_ps void @struct_buffer_store_format_f16__sgpr_val__vgpr_rsrc__sgpr_vindex__sgpr_voffset__vgpr_soffset(half inreg %val, <4 x i32> %rsrc, i32 inreg %vindex, i32 inreg %voffset, i32 %soffset) {
  ; UNPACKED-LABEL: name: struct_buffer_store_format_f16__sgpr_val__vgpr_rsrc__sgpr_vindex__sgpr_voffset__vgpr_soffset
  ; UNPACKED: bb.1 (%ir-block.0):
  ; UNPACKED-NEXT:   successors: %bb.2(0x80000000)
  ; UNPACKED-NEXT:   liveins: $sgpr2, $sgpr3, $sgpr4, $vgpr0, $vgpr1, $vgpr2, $vgpr3, $vgpr4
  ; UNPACKED-NEXT: {{  $}}
  ; UNPACKED-NEXT:   [[PRED_COPY:%[0-9]+]]:sreg_32 = PRED_COPY $sgpr2
  ; UNPACKED-NEXT:   [[PRED_COPY1:%[0-9]+]]:vgpr_32 = PRED_COPY $vgpr0
  ; UNPACKED-NEXT:   [[PRED_COPY2:%[0-9]+]]:vgpr_32 = PRED_COPY $vgpr1
  ; UNPACKED-NEXT:   [[PRED_COPY3:%[0-9]+]]:vgpr_32 = PRED_COPY $vgpr2
  ; UNPACKED-NEXT:   [[PRED_COPY4:%[0-9]+]]:vgpr_32 = PRED_COPY $vgpr3
  ; UNPACKED-NEXT:   [[REG_SEQUENCE:%[0-9]+]]:vreg_128 = REG_SEQUENCE [[PRED_COPY1]], %subreg.sub0, [[PRED_COPY2]], %subreg.sub1, [[PRED_COPY3]], %subreg.sub2, [[PRED_COPY4]], %subreg.sub3
  ; UNPACKED-NEXT:   [[PRED_COPY5:%[0-9]+]]:sreg_32 = PRED_COPY $sgpr3
  ; UNPACKED-NEXT:   [[PRED_COPY6:%[0-9]+]]:sreg_32 = PRED_COPY $sgpr4
  ; UNPACKED-NEXT:   [[PRED_COPY7:%[0-9]+]]:vgpr_32 = PRED_COPY $vgpr4
  ; UNPACKED-NEXT:   [[PRED_COPY8:%[0-9]+]]:vgpr_32 = PRED_COPY [[PRED_COPY]]
  ; UNPACKED-NEXT:   [[PRED_COPY9:%[0-9]+]]:vgpr_32 = PRED_COPY [[PRED_COPY5]]
  ; UNPACKED-NEXT:   [[PRED_COPY10:%[0-9]+]]:vgpr_32 = PRED_COPY [[PRED_COPY6]]
  ; UNPACKED-NEXT:   [[S_MOV_B64_:%[0-9]+]]:sreg_64_xexec = S_MOV_B64 $exec
  ; UNPACKED-NEXT: {{  $}}
  ; UNPACKED-NEXT: bb.2:
  ; UNPACKED-NEXT:   successors: %bb.3(0x80000000)
  ; UNPACKED-NEXT: {{  $}}
  ; UNPACKED-NEXT:   [[V_READFIRSTLANE_B32_:%[0-9]+]]:sreg_32 = V_READFIRSTLANE_B32 [[PRED_COPY1]], implicit $exec
  ; UNPACKED-NEXT:   [[V_READFIRSTLANE_B32_1:%[0-9]+]]:sreg_32 = V_READFIRSTLANE_B32 [[PRED_COPY2]], implicit $exec
  ; UNPACKED-NEXT:   [[V_READFIRSTLANE_B32_2:%[0-9]+]]:sreg_32 = V_READFIRSTLANE_B32 [[PRED_COPY3]], implicit $exec
  ; UNPACKED-NEXT:   [[V_READFIRSTLANE_B32_3:%[0-9]+]]:sreg_32 = V_READFIRSTLANE_B32 [[PRED_COPY4]], implicit $exec
  ; UNPACKED-NEXT:   [[REG_SEQUENCE1:%[0-9]+]]:sgpr_128 = REG_SEQUENCE [[V_READFIRSTLANE_B32_]], %subreg.sub0, [[V_READFIRSTLANE_B32_1]], %subreg.sub1, [[V_READFIRSTLANE_B32_2]], %subreg.sub2, [[V_READFIRSTLANE_B32_3]], %subreg.sub3
  ; UNPACKED-NEXT:   [[PRED_COPY11:%[0-9]+]]:vreg_64 = PRED_COPY [[REG_SEQUENCE]].sub0_sub1
  ; UNPACKED-NEXT:   [[PRED_COPY12:%[0-9]+]]:vreg_64 = PRED_COPY [[REG_SEQUENCE]].sub2_sub3
  ; UNPACKED-NEXT:   [[PRED_COPY13:%[0-9]+]]:sreg_64 = PRED_COPY [[REG_SEQUENCE1]].sub0_sub1
  ; UNPACKED-NEXT:   [[PRED_COPY14:%[0-9]+]]:sreg_64 = PRED_COPY [[REG_SEQUENCE1]].sub2_sub3
  ; UNPACKED-NEXT:   [[V_CMP_EQ_U64_e64_:%[0-9]+]]:sreg_64_xexec = V_CMP_EQ_U64_e64 [[PRED_COPY13]], [[PRED_COPY11]], implicit $exec
  ; UNPACKED-NEXT:   [[V_CMP_EQ_U64_e64_1:%[0-9]+]]:sreg_64_xexec = V_CMP_EQ_U64_e64 [[PRED_COPY14]], [[PRED_COPY12]], implicit $exec
  ; UNPACKED-NEXT:   [[S_AND_B64_:%[0-9]+]]:sreg_64_xexec = S_AND_B64 [[V_CMP_EQ_U64_e64_]], [[V_CMP_EQ_U64_e64_1]], implicit-def $scc
  ; UNPACKED-NEXT:   [[V_READFIRSTLANE_B32_4:%[0-9]+]]:sreg_32 = V_READFIRSTLANE_B32 [[PRED_COPY7]], implicit $exec
  ; UNPACKED-NEXT:   [[V_CMP_EQ_U32_e64_:%[0-9]+]]:sreg_64_xexec = V_CMP_EQ_U32_e64 [[V_READFIRSTLANE_B32_4]], [[PRED_COPY7]], implicit $exec
  ; UNPACKED-NEXT:   [[S_AND_B64_1:%[0-9]+]]:sreg_64_xexec = S_AND_B64 [[S_AND_B64_]], [[V_CMP_EQ_U32_e64_]], implicit-def $scc
  ; UNPACKED-NEXT:   [[S_AND_SAVEEXEC_B64_:%[0-9]+]]:sreg_64_xexec = S_AND_SAVEEXEC_B64 killed [[S_AND_B64_1]], implicit-def $exec, implicit-def $scc, implicit $exec
  ; UNPACKED-NEXT: {{  $}}
  ; UNPACKED-NEXT: bb.3:
  ; UNPACKED-NEXT:   successors: %bb.4(0x40000000), %bb.2(0x40000000)
  ; UNPACKED-NEXT: {{  $}}
<<<<<<< HEAD
  ; UNPACKED-NEXT:   [[REG_SEQUENCE2:%[0-9]+]]:vreg_64 = REG_SEQUENCE [[PRED_COPY9]], %subreg.sub0, [[PRED_COPY10]], %subreg.sub1
  ; UNPACKED-NEXT:   BUFFER_STORE_FORMAT_D16_X_gfx80_BOTHEN_exact [[PRED_COPY8]], [[REG_SEQUENCE2]], [[REG_SEQUENCE1]], [[V_READFIRSTLANE_B32_4]], 0, 0, 0, implicit $exec :: (dereferenceable store (s16), align 1, addrspace 7)
=======
  ; UNPACKED-NEXT:   [[REG_SEQUENCE2:%[0-9]+]]:vreg_64 = REG_SEQUENCE [[COPY9]], %subreg.sub0, [[COPY10]], %subreg.sub1
  ; UNPACKED-NEXT:   BUFFER_STORE_FORMAT_D16_X_gfx80_BOTHEN_exact [[COPY8]], [[REG_SEQUENCE2]], [[REG_SEQUENCE1]], [[V_READFIRSTLANE_B32_4]], 0, 0, 0, implicit $exec :: (dereferenceable store (s16), align 1, addrspace 8)
>>>>>>> eadf6db5
  ; UNPACKED-NEXT:   $exec = S_XOR_B64_term $exec, [[S_AND_SAVEEXEC_B64_]], implicit-def $scc
  ; UNPACKED-NEXT:   SI_WATERFALL_LOOP %bb.2, implicit $exec
  ; UNPACKED-NEXT: {{  $}}
  ; UNPACKED-NEXT: bb.4:
  ; UNPACKED-NEXT:   successors: %bb.5(0x80000000)
  ; UNPACKED-NEXT: {{  $}}
  ; UNPACKED-NEXT:   $exec = S_MOV_B64_term [[S_MOV_B64_]]
  ; UNPACKED-NEXT: {{  $}}
  ; UNPACKED-NEXT: bb.5:
  ; UNPACKED-NEXT:   S_ENDPGM 0
  ; PACKED-LABEL: name: struct_buffer_store_format_f16__sgpr_val__vgpr_rsrc__sgpr_vindex__sgpr_voffset__vgpr_soffset
  ; PACKED: bb.1 (%ir-block.0):
  ; PACKED-NEXT:   successors: %bb.2(0x80000000)
  ; PACKED-NEXT:   liveins: $sgpr2, $sgpr3, $sgpr4, $vgpr0, $vgpr1, $vgpr2, $vgpr3, $vgpr4
  ; PACKED-NEXT: {{  $}}
  ; PACKED-NEXT:   [[PRED_COPY:%[0-9]+]]:sreg_32 = PRED_COPY $sgpr2
  ; PACKED-NEXT:   [[PRED_COPY1:%[0-9]+]]:vgpr_32 = PRED_COPY $vgpr0
  ; PACKED-NEXT:   [[PRED_COPY2:%[0-9]+]]:vgpr_32 = PRED_COPY $vgpr1
  ; PACKED-NEXT:   [[PRED_COPY3:%[0-9]+]]:vgpr_32 = PRED_COPY $vgpr2
  ; PACKED-NEXT:   [[PRED_COPY4:%[0-9]+]]:vgpr_32 = PRED_COPY $vgpr3
  ; PACKED-NEXT:   [[REG_SEQUENCE:%[0-9]+]]:vreg_128 = REG_SEQUENCE [[PRED_COPY1]], %subreg.sub0, [[PRED_COPY2]], %subreg.sub1, [[PRED_COPY3]], %subreg.sub2, [[PRED_COPY4]], %subreg.sub3
  ; PACKED-NEXT:   [[PRED_COPY5:%[0-9]+]]:sreg_32 = PRED_COPY $sgpr3
  ; PACKED-NEXT:   [[PRED_COPY6:%[0-9]+]]:sreg_32 = PRED_COPY $sgpr4
  ; PACKED-NEXT:   [[PRED_COPY7:%[0-9]+]]:vgpr_32 = PRED_COPY $vgpr4
  ; PACKED-NEXT:   [[PRED_COPY8:%[0-9]+]]:vgpr_32 = PRED_COPY [[PRED_COPY]]
  ; PACKED-NEXT:   [[PRED_COPY9:%[0-9]+]]:vgpr_32 = PRED_COPY [[PRED_COPY5]]
  ; PACKED-NEXT:   [[PRED_COPY10:%[0-9]+]]:vgpr_32 = PRED_COPY [[PRED_COPY6]]
  ; PACKED-NEXT:   [[S_MOV_B64_:%[0-9]+]]:sreg_64_xexec = S_MOV_B64 $exec
  ; PACKED-NEXT: {{  $}}
  ; PACKED-NEXT: bb.2:
  ; PACKED-NEXT:   successors: %bb.3(0x80000000)
  ; PACKED-NEXT: {{  $}}
  ; PACKED-NEXT:   [[V_READFIRSTLANE_B32_:%[0-9]+]]:sreg_32 = V_READFIRSTLANE_B32 [[PRED_COPY1]], implicit $exec
  ; PACKED-NEXT:   [[V_READFIRSTLANE_B32_1:%[0-9]+]]:sreg_32 = V_READFIRSTLANE_B32 [[PRED_COPY2]], implicit $exec
  ; PACKED-NEXT:   [[V_READFIRSTLANE_B32_2:%[0-9]+]]:sreg_32 = V_READFIRSTLANE_B32 [[PRED_COPY3]], implicit $exec
  ; PACKED-NEXT:   [[V_READFIRSTLANE_B32_3:%[0-9]+]]:sreg_32 = V_READFIRSTLANE_B32 [[PRED_COPY4]], implicit $exec
  ; PACKED-NEXT:   [[REG_SEQUENCE1:%[0-9]+]]:sgpr_128 = REG_SEQUENCE [[V_READFIRSTLANE_B32_]], %subreg.sub0, [[V_READFIRSTLANE_B32_1]], %subreg.sub1, [[V_READFIRSTLANE_B32_2]], %subreg.sub2, [[V_READFIRSTLANE_B32_3]], %subreg.sub3
  ; PACKED-NEXT:   [[PRED_COPY11:%[0-9]+]]:vreg_64 = PRED_COPY [[REG_SEQUENCE]].sub0_sub1
  ; PACKED-NEXT:   [[PRED_COPY12:%[0-9]+]]:vreg_64 = PRED_COPY [[REG_SEQUENCE]].sub2_sub3
  ; PACKED-NEXT:   [[PRED_COPY13:%[0-9]+]]:sreg_64 = PRED_COPY [[REG_SEQUENCE1]].sub0_sub1
  ; PACKED-NEXT:   [[PRED_COPY14:%[0-9]+]]:sreg_64 = PRED_COPY [[REG_SEQUENCE1]].sub2_sub3
  ; PACKED-NEXT:   [[V_CMP_EQ_U64_e64_:%[0-9]+]]:sreg_64_xexec = V_CMP_EQ_U64_e64 [[PRED_COPY13]], [[PRED_COPY11]], implicit $exec
  ; PACKED-NEXT:   [[V_CMP_EQ_U64_e64_1:%[0-9]+]]:sreg_64_xexec = V_CMP_EQ_U64_e64 [[PRED_COPY14]], [[PRED_COPY12]], implicit $exec
  ; PACKED-NEXT:   [[S_AND_B64_:%[0-9]+]]:sreg_64_xexec = S_AND_B64 [[V_CMP_EQ_U64_e64_]], [[V_CMP_EQ_U64_e64_1]], implicit-def $scc
  ; PACKED-NEXT:   [[V_READFIRSTLANE_B32_4:%[0-9]+]]:sreg_32 = V_READFIRSTLANE_B32 [[PRED_COPY7]], implicit $exec
  ; PACKED-NEXT:   [[V_CMP_EQ_U32_e64_:%[0-9]+]]:sreg_64_xexec = V_CMP_EQ_U32_e64 [[V_READFIRSTLANE_B32_4]], [[PRED_COPY7]], implicit $exec
  ; PACKED-NEXT:   [[S_AND_B64_1:%[0-9]+]]:sreg_64_xexec = S_AND_B64 [[S_AND_B64_]], [[V_CMP_EQ_U32_e64_]], implicit-def $scc
  ; PACKED-NEXT:   [[S_AND_SAVEEXEC_B64_:%[0-9]+]]:sreg_64_xexec = S_AND_SAVEEXEC_B64 killed [[S_AND_B64_1]], implicit-def $exec, implicit-def $scc, implicit $exec
  ; PACKED-NEXT: {{  $}}
  ; PACKED-NEXT: bb.3:
  ; PACKED-NEXT:   successors: %bb.4(0x40000000), %bb.2(0x40000000)
  ; PACKED-NEXT: {{  $}}
<<<<<<< HEAD
  ; PACKED-NEXT:   [[REG_SEQUENCE2:%[0-9]+]]:vreg_64 = REG_SEQUENCE [[PRED_COPY9]], %subreg.sub0, [[PRED_COPY10]], %subreg.sub1
  ; PACKED-NEXT:   BUFFER_STORE_FORMAT_D16_X_BOTHEN_exact [[PRED_COPY8]], [[REG_SEQUENCE2]], [[REG_SEQUENCE1]], [[V_READFIRSTLANE_B32_4]], 0, 0, 0, implicit $exec :: (dereferenceable store (s16), align 1, addrspace 7)
=======
  ; PACKED-NEXT:   [[REG_SEQUENCE2:%[0-9]+]]:vreg_64 = REG_SEQUENCE [[COPY9]], %subreg.sub0, [[COPY10]], %subreg.sub1
  ; PACKED-NEXT:   BUFFER_STORE_FORMAT_D16_X_BOTHEN_exact [[COPY8]], [[REG_SEQUENCE2]], [[REG_SEQUENCE1]], [[V_READFIRSTLANE_B32_4]], 0, 0, 0, implicit $exec :: (dereferenceable store (s16), align 1, addrspace 8)
>>>>>>> eadf6db5
  ; PACKED-NEXT:   $exec = S_XOR_B64_term $exec, [[S_AND_SAVEEXEC_B64_]], implicit-def $scc
  ; PACKED-NEXT:   SI_WATERFALL_LOOP %bb.2, implicit $exec
  ; PACKED-NEXT: {{  $}}
  ; PACKED-NEXT: bb.4:
  ; PACKED-NEXT:   successors: %bb.5(0x80000000)
  ; PACKED-NEXT: {{  $}}
  ; PACKED-NEXT:   $exec = S_MOV_B64_term [[S_MOV_B64_]]
  ; PACKED-NEXT: {{  $}}
  ; PACKED-NEXT: bb.5:
  ; PACKED-NEXT:   S_ENDPGM 0
  call void @llvm.amdgcn.struct.buffer.store.format.f16(half %val, <4 x i32> %rsrc, i32 %vindex, i32 %voffset, i32 %soffset, i32 0)
  ret void
}

define amdgpu_ps void @struct_buffer_store_format_i16__vgpr_val__sgpr_rsrc__vgpr_vindex__vgpr_voffset__sgpr_soffset(i16 %val, <4 x i32> inreg %rsrc, i32 %vindex, i32 %voffset, i32 inreg %soffset) {
  ; UNPACKED-LABEL: name: struct_buffer_store_format_i16__vgpr_val__sgpr_rsrc__vgpr_vindex__vgpr_voffset__sgpr_soffset
  ; UNPACKED: bb.1 (%ir-block.0):
  ; UNPACKED-NEXT:   liveins: $sgpr2, $sgpr3, $sgpr4, $sgpr5, $sgpr6, $vgpr0, $vgpr1, $vgpr2
  ; UNPACKED-NEXT: {{  $}}
<<<<<<< HEAD
  ; UNPACKED-NEXT:   [[PRED_COPY:%[0-9]+]]:vgpr_32 = PRED_COPY $vgpr0
  ; UNPACKED-NEXT:   [[PRED_COPY1:%[0-9]+]]:sreg_32 = PRED_COPY $sgpr2
  ; UNPACKED-NEXT:   [[PRED_COPY2:%[0-9]+]]:sreg_32 = PRED_COPY $sgpr3
  ; UNPACKED-NEXT:   [[PRED_COPY3:%[0-9]+]]:sreg_32 = PRED_COPY $sgpr4
  ; UNPACKED-NEXT:   [[PRED_COPY4:%[0-9]+]]:sreg_32 = PRED_COPY $sgpr5
  ; UNPACKED-NEXT:   [[REG_SEQUENCE:%[0-9]+]]:sgpr_128 = REG_SEQUENCE [[PRED_COPY1]], %subreg.sub0, [[PRED_COPY2]], %subreg.sub1, [[PRED_COPY3]], %subreg.sub2, [[PRED_COPY4]], %subreg.sub3
  ; UNPACKED-NEXT:   [[PRED_COPY5:%[0-9]+]]:vgpr_32 = PRED_COPY $vgpr1
  ; UNPACKED-NEXT:   [[PRED_COPY6:%[0-9]+]]:vgpr_32 = PRED_COPY $vgpr2
  ; UNPACKED-NEXT:   [[PRED_COPY7:%[0-9]+]]:sreg_32 = PRED_COPY $sgpr6
  ; UNPACKED-NEXT:   [[REG_SEQUENCE1:%[0-9]+]]:vreg_64 = REG_SEQUENCE [[PRED_COPY5]], %subreg.sub0, [[PRED_COPY6]], %subreg.sub1
  ; UNPACKED-NEXT:   BUFFER_STORE_FORMAT_D16_X_gfx80_BOTHEN_exact [[PRED_COPY]], [[REG_SEQUENCE1]], [[REG_SEQUENCE]], [[PRED_COPY7]], 0, 0, 0, implicit $exec :: (dereferenceable store (s16), align 1, addrspace 7)
=======
  ; UNPACKED-NEXT:   [[COPY:%[0-9]+]]:vgpr_32 = COPY $vgpr0
  ; UNPACKED-NEXT:   [[COPY1:%[0-9]+]]:sreg_32 = COPY $sgpr2
  ; UNPACKED-NEXT:   [[COPY2:%[0-9]+]]:sreg_32 = COPY $sgpr3
  ; UNPACKED-NEXT:   [[COPY3:%[0-9]+]]:sreg_32 = COPY $sgpr4
  ; UNPACKED-NEXT:   [[COPY4:%[0-9]+]]:sreg_32 = COPY $sgpr5
  ; UNPACKED-NEXT:   [[REG_SEQUENCE:%[0-9]+]]:sgpr_128 = REG_SEQUENCE [[COPY1]], %subreg.sub0, [[COPY2]], %subreg.sub1, [[COPY3]], %subreg.sub2, [[COPY4]], %subreg.sub3
  ; UNPACKED-NEXT:   [[COPY5:%[0-9]+]]:vgpr_32 = COPY $vgpr1
  ; UNPACKED-NEXT:   [[COPY6:%[0-9]+]]:vgpr_32 = COPY $vgpr2
  ; UNPACKED-NEXT:   [[COPY7:%[0-9]+]]:sreg_32 = COPY $sgpr6
  ; UNPACKED-NEXT:   [[REG_SEQUENCE1:%[0-9]+]]:vreg_64 = REG_SEQUENCE [[COPY5]], %subreg.sub0, [[COPY6]], %subreg.sub1
  ; UNPACKED-NEXT:   BUFFER_STORE_FORMAT_D16_X_gfx80_BOTHEN_exact [[COPY]], [[REG_SEQUENCE1]], [[REG_SEQUENCE]], [[COPY7]], 0, 0, 0, implicit $exec :: (dereferenceable store (s16), align 1, addrspace 8)
>>>>>>> eadf6db5
  ; UNPACKED-NEXT:   S_ENDPGM 0
  ; PACKED-LABEL: name: struct_buffer_store_format_i16__vgpr_val__sgpr_rsrc__vgpr_vindex__vgpr_voffset__sgpr_soffset
  ; PACKED: bb.1 (%ir-block.0):
  ; PACKED-NEXT:   liveins: $sgpr2, $sgpr3, $sgpr4, $sgpr5, $sgpr6, $vgpr0, $vgpr1, $vgpr2
  ; PACKED-NEXT: {{  $}}
<<<<<<< HEAD
  ; PACKED-NEXT:   [[PRED_COPY:%[0-9]+]]:vgpr_32 = PRED_COPY $vgpr0
  ; PACKED-NEXT:   [[PRED_COPY1:%[0-9]+]]:sreg_32 = PRED_COPY $sgpr2
  ; PACKED-NEXT:   [[PRED_COPY2:%[0-9]+]]:sreg_32 = PRED_COPY $sgpr3
  ; PACKED-NEXT:   [[PRED_COPY3:%[0-9]+]]:sreg_32 = PRED_COPY $sgpr4
  ; PACKED-NEXT:   [[PRED_COPY4:%[0-9]+]]:sreg_32 = PRED_COPY $sgpr5
  ; PACKED-NEXT:   [[REG_SEQUENCE:%[0-9]+]]:sgpr_128 = REG_SEQUENCE [[PRED_COPY1]], %subreg.sub0, [[PRED_COPY2]], %subreg.sub1, [[PRED_COPY3]], %subreg.sub2, [[PRED_COPY4]], %subreg.sub3
  ; PACKED-NEXT:   [[PRED_COPY5:%[0-9]+]]:vgpr_32 = PRED_COPY $vgpr1
  ; PACKED-NEXT:   [[PRED_COPY6:%[0-9]+]]:vgpr_32 = PRED_COPY $vgpr2
  ; PACKED-NEXT:   [[PRED_COPY7:%[0-9]+]]:sreg_32 = PRED_COPY $sgpr6
  ; PACKED-NEXT:   [[REG_SEQUENCE1:%[0-9]+]]:vreg_64 = REG_SEQUENCE [[PRED_COPY5]], %subreg.sub0, [[PRED_COPY6]], %subreg.sub1
  ; PACKED-NEXT:   BUFFER_STORE_FORMAT_D16_X_BOTHEN_exact [[PRED_COPY]], [[REG_SEQUENCE1]], [[REG_SEQUENCE]], [[PRED_COPY7]], 0, 0, 0, implicit $exec :: (dereferenceable store (s16), align 1, addrspace 7)
=======
  ; PACKED-NEXT:   [[COPY:%[0-9]+]]:vgpr_32 = COPY $vgpr0
  ; PACKED-NEXT:   [[COPY1:%[0-9]+]]:sreg_32 = COPY $sgpr2
  ; PACKED-NEXT:   [[COPY2:%[0-9]+]]:sreg_32 = COPY $sgpr3
  ; PACKED-NEXT:   [[COPY3:%[0-9]+]]:sreg_32 = COPY $sgpr4
  ; PACKED-NEXT:   [[COPY4:%[0-9]+]]:sreg_32 = COPY $sgpr5
  ; PACKED-NEXT:   [[REG_SEQUENCE:%[0-9]+]]:sgpr_128 = REG_SEQUENCE [[COPY1]], %subreg.sub0, [[COPY2]], %subreg.sub1, [[COPY3]], %subreg.sub2, [[COPY4]], %subreg.sub3
  ; PACKED-NEXT:   [[COPY5:%[0-9]+]]:vgpr_32 = COPY $vgpr1
  ; PACKED-NEXT:   [[COPY6:%[0-9]+]]:vgpr_32 = COPY $vgpr2
  ; PACKED-NEXT:   [[COPY7:%[0-9]+]]:sreg_32 = COPY $sgpr6
  ; PACKED-NEXT:   [[REG_SEQUENCE1:%[0-9]+]]:vreg_64 = REG_SEQUENCE [[COPY5]], %subreg.sub0, [[COPY6]], %subreg.sub1
  ; PACKED-NEXT:   BUFFER_STORE_FORMAT_D16_X_BOTHEN_exact [[COPY]], [[REG_SEQUENCE1]], [[REG_SEQUENCE]], [[COPY7]], 0, 0, 0, implicit $exec :: (dereferenceable store (s16), align 1, addrspace 8)
>>>>>>> eadf6db5
  ; PACKED-NEXT:   S_ENDPGM 0
  call void @llvm.amdgcn.struct.buffer.store.format.i16(i16 %val, <4 x i32> %rsrc, i32 %vindex, i32 %voffset, i32 %soffset, i32 0)
  ret void
}

declare void @llvm.amdgcn.struct.buffer.store.format.f16(half, <4 x i32>, i32, i32, i32, i32 immarg)
declare void @llvm.amdgcn.struct.buffer.store.format.v2f16(<2 x half>, <4 x i32>, i32, i32, i32, i32 immarg)
declare void @llvm.amdgcn.struct.buffer.store.format.v3f16(<3 x half>, <4 x i32>, i32, i32, i32, i32 immarg)
declare void @llvm.amdgcn.struct.buffer.store.format.v4f16(<4 x half>, <4 x i32>, i32, i32, i32, i32 immarg)
declare void @llvm.amdgcn.struct.buffer.store.format.i16(i16, <4 x i32>, i32, i32, i32, i32 immarg)<|MERGE_RESOLUTION|>--- conflicted
+++ resolved
@@ -7,7 +7,6 @@
   ; UNPACKED: bb.1 (%ir-block.0):
   ; UNPACKED-NEXT:   liveins: $sgpr2, $sgpr3, $sgpr4, $sgpr5, $sgpr6, $vgpr0, $vgpr1, $vgpr2
   ; UNPACKED-NEXT: {{  $}}
-<<<<<<< HEAD
   ; UNPACKED-NEXT:   [[PRED_COPY:%[0-9]+]]:vgpr_32 = PRED_COPY $vgpr0
   ; UNPACKED-NEXT:   [[PRED_COPY1:%[0-9]+]]:sreg_32 = PRED_COPY $sgpr2
   ; UNPACKED-NEXT:   [[PRED_COPY2:%[0-9]+]]:sreg_32 = PRED_COPY $sgpr3
@@ -18,26 +17,12 @@
   ; UNPACKED-NEXT:   [[PRED_COPY6:%[0-9]+]]:vgpr_32 = PRED_COPY $vgpr2
   ; UNPACKED-NEXT:   [[PRED_COPY7:%[0-9]+]]:sreg_32 = PRED_COPY $sgpr6
   ; UNPACKED-NEXT:   [[REG_SEQUENCE1:%[0-9]+]]:vreg_64 = REG_SEQUENCE [[PRED_COPY5]], %subreg.sub0, [[PRED_COPY6]], %subreg.sub1
-  ; UNPACKED-NEXT:   BUFFER_STORE_FORMAT_D16_X_gfx80_BOTHEN_exact [[PRED_COPY]], [[REG_SEQUENCE1]], [[REG_SEQUENCE]], [[PRED_COPY7]], 0, 0, 0, implicit $exec :: (dereferenceable store (s16), align 1, addrspace 7)
-=======
-  ; UNPACKED-NEXT:   [[COPY:%[0-9]+]]:vgpr_32 = COPY $vgpr0
-  ; UNPACKED-NEXT:   [[COPY1:%[0-9]+]]:sreg_32 = COPY $sgpr2
-  ; UNPACKED-NEXT:   [[COPY2:%[0-9]+]]:sreg_32 = COPY $sgpr3
-  ; UNPACKED-NEXT:   [[COPY3:%[0-9]+]]:sreg_32 = COPY $sgpr4
-  ; UNPACKED-NEXT:   [[COPY4:%[0-9]+]]:sreg_32 = COPY $sgpr5
-  ; UNPACKED-NEXT:   [[REG_SEQUENCE:%[0-9]+]]:sgpr_128 = REG_SEQUENCE [[COPY1]], %subreg.sub0, [[COPY2]], %subreg.sub1, [[COPY3]], %subreg.sub2, [[COPY4]], %subreg.sub3
-  ; UNPACKED-NEXT:   [[COPY5:%[0-9]+]]:vgpr_32 = COPY $vgpr1
-  ; UNPACKED-NEXT:   [[COPY6:%[0-9]+]]:vgpr_32 = COPY $vgpr2
-  ; UNPACKED-NEXT:   [[COPY7:%[0-9]+]]:sreg_32 = COPY $sgpr6
-  ; UNPACKED-NEXT:   [[REG_SEQUENCE1:%[0-9]+]]:vreg_64 = REG_SEQUENCE [[COPY5]], %subreg.sub0, [[COPY6]], %subreg.sub1
-  ; UNPACKED-NEXT:   BUFFER_STORE_FORMAT_D16_X_gfx80_BOTHEN_exact [[COPY]], [[REG_SEQUENCE1]], [[REG_SEQUENCE]], [[COPY7]], 0, 0, 0, implicit $exec :: (dereferenceable store (s16), align 1, addrspace 8)
->>>>>>> eadf6db5
+  ; UNPACKED-NEXT:   BUFFER_STORE_FORMAT_D16_X_gfx80_BOTHEN_exact [[PRED_COPY]], [[REG_SEQUENCE1]], [[REG_SEQUENCE]], [[PRED_COPY7]], 0, 0, 0, implicit $exec :: (dereferenceable store (s16), align 1, addrspace 8)
   ; UNPACKED-NEXT:   S_ENDPGM 0
   ; PACKED-LABEL: name: struct_buffer_store_format_f16__vgpr_val__sgpr_rsrc__vgpr_vindex__vgpr_voffset__sgpr_soffset
   ; PACKED: bb.1 (%ir-block.0):
   ; PACKED-NEXT:   liveins: $sgpr2, $sgpr3, $sgpr4, $sgpr5, $sgpr6, $vgpr0, $vgpr1, $vgpr2
   ; PACKED-NEXT: {{  $}}
-<<<<<<< HEAD
   ; PACKED-NEXT:   [[PRED_COPY:%[0-9]+]]:vgpr_32 = PRED_COPY $vgpr0
   ; PACKED-NEXT:   [[PRED_COPY1:%[0-9]+]]:sreg_32 = PRED_COPY $sgpr2
   ; PACKED-NEXT:   [[PRED_COPY2:%[0-9]+]]:sreg_32 = PRED_COPY $sgpr3
@@ -48,20 +33,7 @@
   ; PACKED-NEXT:   [[PRED_COPY6:%[0-9]+]]:vgpr_32 = PRED_COPY $vgpr2
   ; PACKED-NEXT:   [[PRED_COPY7:%[0-9]+]]:sreg_32 = PRED_COPY $sgpr6
   ; PACKED-NEXT:   [[REG_SEQUENCE1:%[0-9]+]]:vreg_64 = REG_SEQUENCE [[PRED_COPY5]], %subreg.sub0, [[PRED_COPY6]], %subreg.sub1
-  ; PACKED-NEXT:   BUFFER_STORE_FORMAT_D16_X_BOTHEN_exact [[PRED_COPY]], [[REG_SEQUENCE1]], [[REG_SEQUENCE]], [[PRED_COPY7]], 0, 0, 0, implicit $exec :: (dereferenceable store (s16), align 1, addrspace 7)
-=======
-  ; PACKED-NEXT:   [[COPY:%[0-9]+]]:vgpr_32 = COPY $vgpr0
-  ; PACKED-NEXT:   [[COPY1:%[0-9]+]]:sreg_32 = COPY $sgpr2
-  ; PACKED-NEXT:   [[COPY2:%[0-9]+]]:sreg_32 = COPY $sgpr3
-  ; PACKED-NEXT:   [[COPY3:%[0-9]+]]:sreg_32 = COPY $sgpr4
-  ; PACKED-NEXT:   [[COPY4:%[0-9]+]]:sreg_32 = COPY $sgpr5
-  ; PACKED-NEXT:   [[REG_SEQUENCE:%[0-9]+]]:sgpr_128 = REG_SEQUENCE [[COPY1]], %subreg.sub0, [[COPY2]], %subreg.sub1, [[COPY3]], %subreg.sub2, [[COPY4]], %subreg.sub3
-  ; PACKED-NEXT:   [[COPY5:%[0-9]+]]:vgpr_32 = COPY $vgpr1
-  ; PACKED-NEXT:   [[COPY6:%[0-9]+]]:vgpr_32 = COPY $vgpr2
-  ; PACKED-NEXT:   [[COPY7:%[0-9]+]]:sreg_32 = COPY $sgpr6
-  ; PACKED-NEXT:   [[REG_SEQUENCE1:%[0-9]+]]:vreg_64 = REG_SEQUENCE [[COPY5]], %subreg.sub0, [[COPY6]], %subreg.sub1
-  ; PACKED-NEXT:   BUFFER_STORE_FORMAT_D16_X_BOTHEN_exact [[COPY]], [[REG_SEQUENCE1]], [[REG_SEQUENCE]], [[COPY7]], 0, 0, 0, implicit $exec :: (dereferenceable store (s16), align 1, addrspace 8)
->>>>>>> eadf6db5
+  ; PACKED-NEXT:   BUFFER_STORE_FORMAT_D16_X_BOTHEN_exact [[PRED_COPY]], [[REG_SEQUENCE1]], [[REG_SEQUENCE]], [[PRED_COPY7]], 0, 0, 0, implicit $exec :: (dereferenceable store (s16), align 1, addrspace 8)
   ; PACKED-NEXT:   S_ENDPGM 0
   call void @llvm.amdgcn.struct.buffer.store.format.f16(half %val, <4 x i32> %rsrc, i32 %vindex, i32 %voffset, i32 %soffset, i32 0)
   ret void
@@ -82,25 +54,16 @@
   ; UNPACKED-NEXT:   [[PRED_COPY6:%[0-9]+]]:vgpr_32 = PRED_COPY $vgpr2
   ; UNPACKED-NEXT:   [[PRED_COPY7:%[0-9]+]]:sreg_32 = PRED_COPY $sgpr6
   ; UNPACKED-NEXT:   [[S_MOV_B32_:%[0-9]+]]:sreg_32 = S_MOV_B32 16
-<<<<<<< HEAD
   ; UNPACKED-NEXT:   [[PRED_COPY8:%[0-9]+]]:vgpr_32 = PRED_COPY [[S_MOV_B32_]]
   ; UNPACKED-NEXT:   [[V_LSHRREV_B32_e64_:%[0-9]+]]:vgpr_32 = V_LSHRREV_B32_e64 [[PRED_COPY8]], [[PRED_COPY]], implicit $exec
   ; UNPACKED-NEXT:   [[REG_SEQUENCE1:%[0-9]+]]:vreg_64 = REG_SEQUENCE [[PRED_COPY]], %subreg.sub0, [[V_LSHRREV_B32_e64_]], %subreg.sub1
   ; UNPACKED-NEXT:   [[REG_SEQUENCE2:%[0-9]+]]:vreg_64 = REG_SEQUENCE [[PRED_COPY5]], %subreg.sub0, [[PRED_COPY6]], %subreg.sub1
-  ; UNPACKED-NEXT:   BUFFER_STORE_FORMAT_D16_XY_gfx80_BOTHEN_exact [[REG_SEQUENCE1]], [[REG_SEQUENCE2]], [[REG_SEQUENCE]], [[PRED_COPY7]], 0, 0, 0, implicit $exec :: (dereferenceable store (<2 x s16>), align 1, addrspace 7)
-=======
-  ; UNPACKED-NEXT:   [[COPY8:%[0-9]+]]:vgpr_32 = COPY [[S_MOV_B32_]]
-  ; UNPACKED-NEXT:   [[V_LSHRREV_B32_e64_:%[0-9]+]]:vgpr_32 = V_LSHRREV_B32_e64 [[COPY8]], [[COPY]], implicit $exec
-  ; UNPACKED-NEXT:   [[REG_SEQUENCE1:%[0-9]+]]:vreg_64 = REG_SEQUENCE [[COPY]], %subreg.sub0, [[V_LSHRREV_B32_e64_]], %subreg.sub1
-  ; UNPACKED-NEXT:   [[REG_SEQUENCE2:%[0-9]+]]:vreg_64 = REG_SEQUENCE [[COPY5]], %subreg.sub0, [[COPY6]], %subreg.sub1
-  ; UNPACKED-NEXT:   BUFFER_STORE_FORMAT_D16_XY_gfx80_BOTHEN_exact [[REG_SEQUENCE1]], [[REG_SEQUENCE2]], [[REG_SEQUENCE]], [[COPY7]], 0, 0, 0, implicit $exec :: (dereferenceable store (<2 x s16>), align 1, addrspace 8)
->>>>>>> eadf6db5
+  ; UNPACKED-NEXT:   BUFFER_STORE_FORMAT_D16_XY_gfx80_BOTHEN_exact [[REG_SEQUENCE1]], [[REG_SEQUENCE2]], [[REG_SEQUENCE]], [[PRED_COPY7]], 0, 0, 0, implicit $exec :: (dereferenceable store (<2 x s16>), align 1, addrspace 8)
   ; UNPACKED-NEXT:   S_ENDPGM 0
   ; PACKED-LABEL: name: struct_buffer_store_format_v2f16__vgpr_val__sgpr_rsrc__vgpr_vindex__vgpr_voffset__sgpr_soffset
   ; PACKED: bb.1 (%ir-block.0):
   ; PACKED-NEXT:   liveins: $sgpr2, $sgpr3, $sgpr4, $sgpr5, $sgpr6, $vgpr0, $vgpr1, $vgpr2
   ; PACKED-NEXT: {{  $}}
-<<<<<<< HEAD
   ; PACKED-NEXT:   [[PRED_COPY:%[0-9]+]]:vgpr_32 = PRED_COPY $vgpr0
   ; PACKED-NEXT:   [[PRED_COPY1:%[0-9]+]]:sreg_32 = PRED_COPY $sgpr2
   ; PACKED-NEXT:   [[PRED_COPY2:%[0-9]+]]:sreg_32 = PRED_COPY $sgpr3
@@ -111,20 +74,7 @@
   ; PACKED-NEXT:   [[PRED_COPY6:%[0-9]+]]:vgpr_32 = PRED_COPY $vgpr2
   ; PACKED-NEXT:   [[PRED_COPY7:%[0-9]+]]:sreg_32 = PRED_COPY $sgpr6
   ; PACKED-NEXT:   [[REG_SEQUENCE1:%[0-9]+]]:vreg_64 = REG_SEQUENCE [[PRED_COPY5]], %subreg.sub0, [[PRED_COPY6]], %subreg.sub1
-  ; PACKED-NEXT:   BUFFER_STORE_FORMAT_D16_XY_BOTHEN_exact [[PRED_COPY]], [[REG_SEQUENCE1]], [[REG_SEQUENCE]], [[PRED_COPY7]], 0, 0, 0, implicit $exec :: (dereferenceable store (<2 x s16>), align 1, addrspace 7)
-=======
-  ; PACKED-NEXT:   [[COPY:%[0-9]+]]:vgpr_32 = COPY $vgpr0
-  ; PACKED-NEXT:   [[COPY1:%[0-9]+]]:sreg_32 = COPY $sgpr2
-  ; PACKED-NEXT:   [[COPY2:%[0-9]+]]:sreg_32 = COPY $sgpr3
-  ; PACKED-NEXT:   [[COPY3:%[0-9]+]]:sreg_32 = COPY $sgpr4
-  ; PACKED-NEXT:   [[COPY4:%[0-9]+]]:sreg_32 = COPY $sgpr5
-  ; PACKED-NEXT:   [[REG_SEQUENCE:%[0-9]+]]:sgpr_128 = REG_SEQUENCE [[COPY1]], %subreg.sub0, [[COPY2]], %subreg.sub1, [[COPY3]], %subreg.sub2, [[COPY4]], %subreg.sub3
-  ; PACKED-NEXT:   [[COPY5:%[0-9]+]]:vgpr_32 = COPY $vgpr1
-  ; PACKED-NEXT:   [[COPY6:%[0-9]+]]:vgpr_32 = COPY $vgpr2
-  ; PACKED-NEXT:   [[COPY7:%[0-9]+]]:sreg_32 = COPY $sgpr6
-  ; PACKED-NEXT:   [[REG_SEQUENCE1:%[0-9]+]]:vreg_64 = REG_SEQUENCE [[COPY5]], %subreg.sub0, [[COPY6]], %subreg.sub1
-  ; PACKED-NEXT:   BUFFER_STORE_FORMAT_D16_XY_BOTHEN_exact [[COPY]], [[REG_SEQUENCE1]], [[REG_SEQUENCE]], [[COPY7]], 0, 0, 0, implicit $exec :: (dereferenceable store (<2 x s16>), align 1, addrspace 8)
->>>>>>> eadf6db5
+  ; PACKED-NEXT:   BUFFER_STORE_FORMAT_D16_XY_BOTHEN_exact [[PRED_COPY]], [[REG_SEQUENCE1]], [[REG_SEQUENCE]], [[PRED_COPY7]], 0, 0, 0, implicit $exec :: (dereferenceable store (<2 x s16>), align 1, addrspace 8)
   ; PACKED-NEXT:   S_ENDPGM 0
   call void @llvm.amdgcn.struct.buffer.store.format.v2f16(<2 x half> %val, <4 x i32> %rsrc, i32 %vindex, i32 %voffset, i32 %soffset, i32 0)
   ret void
@@ -152,29 +102,18 @@
   ; UNPACKED-NEXT:   [[PRED_COPY7:%[0-9]+]]:vgpr_32 = PRED_COPY $vgpr3
   ; UNPACKED-NEXT:   [[PRED_COPY8:%[0-9]+]]:sreg_32 = PRED_COPY $sgpr6
   ; UNPACKED-NEXT:   [[S_MOV_B32_:%[0-9]+]]:sreg_32 = S_MOV_B32 16
-<<<<<<< HEAD
   ; UNPACKED-NEXT:   [[PRED_COPY9:%[0-9]+]]:vgpr_32 = PRED_COPY [[S_MOV_B32_]]
   ; UNPACKED-NEXT:   [[V_LSHRREV_B32_e64_:%[0-9]+]]:vgpr_32 = V_LSHRREV_B32_e64 [[PRED_COPY9]], [[PRED_COPY]], implicit $exec
   ; UNPACKED-NEXT:   [[PRED_COPY10:%[0-9]+]]:vgpr_32 = PRED_COPY [[S_MOV_B32_]]
   ; UNPACKED-NEXT:   [[V_LSHRREV_B32_e64_1:%[0-9]+]]:vgpr_32 = V_LSHRREV_B32_e64 [[PRED_COPY10]], [[PRED_COPY1]], implicit $exec
   ; UNPACKED-NEXT:   [[REG_SEQUENCE1:%[0-9]+]]:vreg_128 = REG_SEQUENCE [[PRED_COPY]], %subreg.sub0, [[V_LSHRREV_B32_e64_]], %subreg.sub1, [[PRED_COPY1]], %subreg.sub2, [[V_LSHRREV_B32_e64_1]], %subreg.sub3
   ; UNPACKED-NEXT:   [[REG_SEQUENCE2:%[0-9]+]]:vreg_64 = REG_SEQUENCE [[PRED_COPY6]], %subreg.sub0, [[PRED_COPY7]], %subreg.sub1
-  ; UNPACKED-NEXT:   BUFFER_STORE_FORMAT_D16_XYZW_gfx80_BOTHEN_exact [[REG_SEQUENCE1]], [[REG_SEQUENCE2]], [[REG_SEQUENCE]], [[PRED_COPY8]], 0, 0, 0, implicit $exec :: (dereferenceable store (<4 x s16>), align 1, addrspace 7)
-=======
-  ; UNPACKED-NEXT:   [[COPY9:%[0-9]+]]:vgpr_32 = COPY [[S_MOV_B32_]]
-  ; UNPACKED-NEXT:   [[V_LSHRREV_B32_e64_:%[0-9]+]]:vgpr_32 = V_LSHRREV_B32_e64 [[COPY9]], [[COPY]], implicit $exec
-  ; UNPACKED-NEXT:   [[COPY10:%[0-9]+]]:vgpr_32 = COPY [[S_MOV_B32_]]
-  ; UNPACKED-NEXT:   [[V_LSHRREV_B32_e64_1:%[0-9]+]]:vgpr_32 = V_LSHRREV_B32_e64 [[COPY10]], [[COPY1]], implicit $exec
-  ; UNPACKED-NEXT:   [[REG_SEQUENCE1:%[0-9]+]]:vreg_128 = REG_SEQUENCE [[COPY]], %subreg.sub0, [[V_LSHRREV_B32_e64_]], %subreg.sub1, [[COPY1]], %subreg.sub2, [[V_LSHRREV_B32_e64_1]], %subreg.sub3
-  ; UNPACKED-NEXT:   [[REG_SEQUENCE2:%[0-9]+]]:vreg_64 = REG_SEQUENCE [[COPY6]], %subreg.sub0, [[COPY7]], %subreg.sub1
-  ; UNPACKED-NEXT:   BUFFER_STORE_FORMAT_D16_XYZW_gfx80_BOTHEN_exact [[REG_SEQUENCE1]], [[REG_SEQUENCE2]], [[REG_SEQUENCE]], [[COPY8]], 0, 0, 0, implicit $exec :: (dereferenceable store (<4 x s16>), align 1, addrspace 8)
->>>>>>> eadf6db5
+  ; UNPACKED-NEXT:   BUFFER_STORE_FORMAT_D16_XYZW_gfx80_BOTHEN_exact [[REG_SEQUENCE1]], [[REG_SEQUENCE2]], [[REG_SEQUENCE]], [[PRED_COPY8]], 0, 0, 0, implicit $exec :: (dereferenceable store (<4 x s16>), align 1, addrspace 8)
   ; UNPACKED-NEXT:   S_ENDPGM 0
   ; PACKED-LABEL: name: struct_buffer_store_format_v4f16__vgpr_val__sgpr_rsrc__vgpr_vindex__vgpr_voffset__sgpr_soffset
   ; PACKED: bb.1 (%ir-block.0):
   ; PACKED-NEXT:   liveins: $sgpr2, $sgpr3, $sgpr4, $sgpr5, $sgpr6, $vgpr0, $vgpr1, $vgpr2, $vgpr3
   ; PACKED-NEXT: {{  $}}
-<<<<<<< HEAD
   ; PACKED-NEXT:   [[PRED_COPY:%[0-9]+]]:vgpr_32 = PRED_COPY $vgpr0
   ; PACKED-NEXT:   [[PRED_COPY1:%[0-9]+]]:vgpr_32 = PRED_COPY $vgpr1
   ; PACKED-NEXT:   [[REG_SEQUENCE:%[0-9]+]]:vreg_64 = REG_SEQUENCE [[PRED_COPY]], %subreg.sub0, [[PRED_COPY1]], %subreg.sub1
@@ -187,22 +126,7 @@
   ; PACKED-NEXT:   [[PRED_COPY7:%[0-9]+]]:vgpr_32 = PRED_COPY $vgpr3
   ; PACKED-NEXT:   [[PRED_COPY8:%[0-9]+]]:sreg_32 = PRED_COPY $sgpr6
   ; PACKED-NEXT:   [[REG_SEQUENCE2:%[0-9]+]]:vreg_64 = REG_SEQUENCE [[PRED_COPY6]], %subreg.sub0, [[PRED_COPY7]], %subreg.sub1
-  ; PACKED-NEXT:   BUFFER_STORE_FORMAT_D16_XYZW_BOTHEN_exact [[REG_SEQUENCE]], [[REG_SEQUENCE2]], [[REG_SEQUENCE1]], [[PRED_COPY8]], 0, 0, 0, implicit $exec :: (dereferenceable store (<4 x s16>), align 1, addrspace 7)
-=======
-  ; PACKED-NEXT:   [[COPY:%[0-9]+]]:vgpr_32 = COPY $vgpr0
-  ; PACKED-NEXT:   [[COPY1:%[0-9]+]]:vgpr_32 = COPY $vgpr1
-  ; PACKED-NEXT:   [[REG_SEQUENCE:%[0-9]+]]:vreg_64 = REG_SEQUENCE [[COPY]], %subreg.sub0, [[COPY1]], %subreg.sub1
-  ; PACKED-NEXT:   [[COPY2:%[0-9]+]]:sreg_32 = COPY $sgpr2
-  ; PACKED-NEXT:   [[COPY3:%[0-9]+]]:sreg_32 = COPY $sgpr3
-  ; PACKED-NEXT:   [[COPY4:%[0-9]+]]:sreg_32 = COPY $sgpr4
-  ; PACKED-NEXT:   [[COPY5:%[0-9]+]]:sreg_32 = COPY $sgpr5
-  ; PACKED-NEXT:   [[REG_SEQUENCE1:%[0-9]+]]:sgpr_128 = REG_SEQUENCE [[COPY2]], %subreg.sub0, [[COPY3]], %subreg.sub1, [[COPY4]], %subreg.sub2, [[COPY5]], %subreg.sub3
-  ; PACKED-NEXT:   [[COPY6:%[0-9]+]]:vgpr_32 = COPY $vgpr2
-  ; PACKED-NEXT:   [[COPY7:%[0-9]+]]:vgpr_32 = COPY $vgpr3
-  ; PACKED-NEXT:   [[COPY8:%[0-9]+]]:sreg_32 = COPY $sgpr6
-  ; PACKED-NEXT:   [[REG_SEQUENCE2:%[0-9]+]]:vreg_64 = REG_SEQUENCE [[COPY6]], %subreg.sub0, [[COPY7]], %subreg.sub1
-  ; PACKED-NEXT:   BUFFER_STORE_FORMAT_D16_XYZW_BOTHEN_exact [[REG_SEQUENCE]], [[REG_SEQUENCE2]], [[REG_SEQUENCE1]], [[COPY8]], 0, 0, 0, implicit $exec :: (dereferenceable store (<4 x s16>), align 1, addrspace 8)
->>>>>>> eadf6db5
+  ; PACKED-NEXT:   BUFFER_STORE_FORMAT_D16_XYZW_BOTHEN_exact [[REG_SEQUENCE]], [[REG_SEQUENCE2]], [[REG_SEQUENCE1]], [[PRED_COPY8]], 0, 0, 0, implicit $exec :: (dereferenceable store (<4 x s16>), align 1, addrspace 8)
   ; PACKED-NEXT:   S_ENDPGM 0
   call void @llvm.amdgcn.struct.buffer.store.format.v4f16(<4 x half> %val, <4 x i32> %rsrc, i32 %vindex, i32 %voffset, i32 %soffset, i32 0)
   ret void
@@ -251,13 +175,8 @@
   ; UNPACKED-NEXT: bb.3:
   ; UNPACKED-NEXT:   successors: %bb.4(0x40000000), %bb.2(0x40000000)
   ; UNPACKED-NEXT: {{  $}}
-<<<<<<< HEAD
   ; UNPACKED-NEXT:   [[REG_SEQUENCE2:%[0-9]+]]:vreg_64 = REG_SEQUENCE [[PRED_COPY9]], %subreg.sub0, [[PRED_COPY10]], %subreg.sub1
-  ; UNPACKED-NEXT:   BUFFER_STORE_FORMAT_D16_X_gfx80_BOTHEN_exact [[PRED_COPY8]], [[REG_SEQUENCE2]], [[REG_SEQUENCE1]], [[V_READFIRSTLANE_B32_4]], 0, 0, 0, implicit $exec :: (dereferenceable store (s16), align 1, addrspace 7)
-=======
-  ; UNPACKED-NEXT:   [[REG_SEQUENCE2:%[0-9]+]]:vreg_64 = REG_SEQUENCE [[COPY9]], %subreg.sub0, [[COPY10]], %subreg.sub1
-  ; UNPACKED-NEXT:   BUFFER_STORE_FORMAT_D16_X_gfx80_BOTHEN_exact [[COPY8]], [[REG_SEQUENCE2]], [[REG_SEQUENCE1]], [[V_READFIRSTLANE_B32_4]], 0, 0, 0, implicit $exec :: (dereferenceable store (s16), align 1, addrspace 8)
->>>>>>> eadf6db5
+  ; UNPACKED-NEXT:   BUFFER_STORE_FORMAT_D16_X_gfx80_BOTHEN_exact [[PRED_COPY8]], [[REG_SEQUENCE2]], [[REG_SEQUENCE1]], [[V_READFIRSTLANE_B32_4]], 0, 0, 0, implicit $exec :: (dereferenceable store (s16), align 1, addrspace 8)
   ; UNPACKED-NEXT:   $exec = S_XOR_B64_term $exec, [[S_AND_SAVEEXEC_B64_]], implicit-def $scc
   ; UNPACKED-NEXT:   SI_WATERFALL_LOOP %bb.2, implicit $exec
   ; UNPACKED-NEXT: {{  $}}
@@ -310,13 +229,8 @@
   ; PACKED-NEXT: bb.3:
   ; PACKED-NEXT:   successors: %bb.4(0x40000000), %bb.2(0x40000000)
   ; PACKED-NEXT: {{  $}}
-<<<<<<< HEAD
   ; PACKED-NEXT:   [[REG_SEQUENCE2:%[0-9]+]]:vreg_64 = REG_SEQUENCE [[PRED_COPY9]], %subreg.sub0, [[PRED_COPY10]], %subreg.sub1
-  ; PACKED-NEXT:   BUFFER_STORE_FORMAT_D16_X_BOTHEN_exact [[PRED_COPY8]], [[REG_SEQUENCE2]], [[REG_SEQUENCE1]], [[V_READFIRSTLANE_B32_4]], 0, 0, 0, implicit $exec :: (dereferenceable store (s16), align 1, addrspace 7)
-=======
-  ; PACKED-NEXT:   [[REG_SEQUENCE2:%[0-9]+]]:vreg_64 = REG_SEQUENCE [[COPY9]], %subreg.sub0, [[COPY10]], %subreg.sub1
-  ; PACKED-NEXT:   BUFFER_STORE_FORMAT_D16_X_BOTHEN_exact [[COPY8]], [[REG_SEQUENCE2]], [[REG_SEQUENCE1]], [[V_READFIRSTLANE_B32_4]], 0, 0, 0, implicit $exec :: (dereferenceable store (s16), align 1, addrspace 8)
->>>>>>> eadf6db5
+  ; PACKED-NEXT:   BUFFER_STORE_FORMAT_D16_X_BOTHEN_exact [[PRED_COPY8]], [[REG_SEQUENCE2]], [[REG_SEQUENCE1]], [[V_READFIRSTLANE_B32_4]], 0, 0, 0, implicit $exec :: (dereferenceable store (s16), align 1, addrspace 8)
   ; PACKED-NEXT:   $exec = S_XOR_B64_term $exec, [[S_AND_SAVEEXEC_B64_]], implicit-def $scc
   ; PACKED-NEXT:   SI_WATERFALL_LOOP %bb.2, implicit $exec
   ; PACKED-NEXT: {{  $}}
@@ -336,7 +250,6 @@
   ; UNPACKED: bb.1 (%ir-block.0):
   ; UNPACKED-NEXT:   liveins: $sgpr2, $sgpr3, $sgpr4, $sgpr5, $sgpr6, $vgpr0, $vgpr1, $vgpr2
   ; UNPACKED-NEXT: {{  $}}
-<<<<<<< HEAD
   ; UNPACKED-NEXT:   [[PRED_COPY:%[0-9]+]]:vgpr_32 = PRED_COPY $vgpr0
   ; UNPACKED-NEXT:   [[PRED_COPY1:%[0-9]+]]:sreg_32 = PRED_COPY $sgpr2
   ; UNPACKED-NEXT:   [[PRED_COPY2:%[0-9]+]]:sreg_32 = PRED_COPY $sgpr3
@@ -347,26 +260,12 @@
   ; UNPACKED-NEXT:   [[PRED_COPY6:%[0-9]+]]:vgpr_32 = PRED_COPY $vgpr2
   ; UNPACKED-NEXT:   [[PRED_COPY7:%[0-9]+]]:sreg_32 = PRED_COPY $sgpr6
   ; UNPACKED-NEXT:   [[REG_SEQUENCE1:%[0-9]+]]:vreg_64 = REG_SEQUENCE [[PRED_COPY5]], %subreg.sub0, [[PRED_COPY6]], %subreg.sub1
-  ; UNPACKED-NEXT:   BUFFER_STORE_FORMAT_D16_X_gfx80_BOTHEN_exact [[PRED_COPY]], [[REG_SEQUENCE1]], [[REG_SEQUENCE]], [[PRED_COPY7]], 0, 0, 0, implicit $exec :: (dereferenceable store (s16), align 1, addrspace 7)
-=======
-  ; UNPACKED-NEXT:   [[COPY:%[0-9]+]]:vgpr_32 = COPY $vgpr0
-  ; UNPACKED-NEXT:   [[COPY1:%[0-9]+]]:sreg_32 = COPY $sgpr2
-  ; UNPACKED-NEXT:   [[COPY2:%[0-9]+]]:sreg_32 = COPY $sgpr3
-  ; UNPACKED-NEXT:   [[COPY3:%[0-9]+]]:sreg_32 = COPY $sgpr4
-  ; UNPACKED-NEXT:   [[COPY4:%[0-9]+]]:sreg_32 = COPY $sgpr5
-  ; UNPACKED-NEXT:   [[REG_SEQUENCE:%[0-9]+]]:sgpr_128 = REG_SEQUENCE [[COPY1]], %subreg.sub0, [[COPY2]], %subreg.sub1, [[COPY3]], %subreg.sub2, [[COPY4]], %subreg.sub3
-  ; UNPACKED-NEXT:   [[COPY5:%[0-9]+]]:vgpr_32 = COPY $vgpr1
-  ; UNPACKED-NEXT:   [[COPY6:%[0-9]+]]:vgpr_32 = COPY $vgpr2
-  ; UNPACKED-NEXT:   [[COPY7:%[0-9]+]]:sreg_32 = COPY $sgpr6
-  ; UNPACKED-NEXT:   [[REG_SEQUENCE1:%[0-9]+]]:vreg_64 = REG_SEQUENCE [[COPY5]], %subreg.sub0, [[COPY6]], %subreg.sub1
-  ; UNPACKED-NEXT:   BUFFER_STORE_FORMAT_D16_X_gfx80_BOTHEN_exact [[COPY]], [[REG_SEQUENCE1]], [[REG_SEQUENCE]], [[COPY7]], 0, 0, 0, implicit $exec :: (dereferenceable store (s16), align 1, addrspace 8)
->>>>>>> eadf6db5
+  ; UNPACKED-NEXT:   BUFFER_STORE_FORMAT_D16_X_gfx80_BOTHEN_exact [[PRED_COPY]], [[REG_SEQUENCE1]], [[REG_SEQUENCE]], [[PRED_COPY7]], 0, 0, 0, implicit $exec :: (dereferenceable store (s16), align 1, addrspace 8)
   ; UNPACKED-NEXT:   S_ENDPGM 0
   ; PACKED-LABEL: name: struct_buffer_store_format_i16__vgpr_val__sgpr_rsrc__vgpr_vindex__vgpr_voffset__sgpr_soffset
   ; PACKED: bb.1 (%ir-block.0):
   ; PACKED-NEXT:   liveins: $sgpr2, $sgpr3, $sgpr4, $sgpr5, $sgpr6, $vgpr0, $vgpr1, $vgpr2
   ; PACKED-NEXT: {{  $}}
-<<<<<<< HEAD
   ; PACKED-NEXT:   [[PRED_COPY:%[0-9]+]]:vgpr_32 = PRED_COPY $vgpr0
   ; PACKED-NEXT:   [[PRED_COPY1:%[0-9]+]]:sreg_32 = PRED_COPY $sgpr2
   ; PACKED-NEXT:   [[PRED_COPY2:%[0-9]+]]:sreg_32 = PRED_COPY $sgpr3
@@ -377,20 +276,7 @@
   ; PACKED-NEXT:   [[PRED_COPY6:%[0-9]+]]:vgpr_32 = PRED_COPY $vgpr2
   ; PACKED-NEXT:   [[PRED_COPY7:%[0-9]+]]:sreg_32 = PRED_COPY $sgpr6
   ; PACKED-NEXT:   [[REG_SEQUENCE1:%[0-9]+]]:vreg_64 = REG_SEQUENCE [[PRED_COPY5]], %subreg.sub0, [[PRED_COPY6]], %subreg.sub1
-  ; PACKED-NEXT:   BUFFER_STORE_FORMAT_D16_X_BOTHEN_exact [[PRED_COPY]], [[REG_SEQUENCE1]], [[REG_SEQUENCE]], [[PRED_COPY7]], 0, 0, 0, implicit $exec :: (dereferenceable store (s16), align 1, addrspace 7)
-=======
-  ; PACKED-NEXT:   [[COPY:%[0-9]+]]:vgpr_32 = COPY $vgpr0
-  ; PACKED-NEXT:   [[COPY1:%[0-9]+]]:sreg_32 = COPY $sgpr2
-  ; PACKED-NEXT:   [[COPY2:%[0-9]+]]:sreg_32 = COPY $sgpr3
-  ; PACKED-NEXT:   [[COPY3:%[0-9]+]]:sreg_32 = COPY $sgpr4
-  ; PACKED-NEXT:   [[COPY4:%[0-9]+]]:sreg_32 = COPY $sgpr5
-  ; PACKED-NEXT:   [[REG_SEQUENCE:%[0-9]+]]:sgpr_128 = REG_SEQUENCE [[COPY1]], %subreg.sub0, [[COPY2]], %subreg.sub1, [[COPY3]], %subreg.sub2, [[COPY4]], %subreg.sub3
-  ; PACKED-NEXT:   [[COPY5:%[0-9]+]]:vgpr_32 = COPY $vgpr1
-  ; PACKED-NEXT:   [[COPY6:%[0-9]+]]:vgpr_32 = COPY $vgpr2
-  ; PACKED-NEXT:   [[COPY7:%[0-9]+]]:sreg_32 = COPY $sgpr6
-  ; PACKED-NEXT:   [[REG_SEQUENCE1:%[0-9]+]]:vreg_64 = REG_SEQUENCE [[COPY5]], %subreg.sub0, [[COPY6]], %subreg.sub1
-  ; PACKED-NEXT:   BUFFER_STORE_FORMAT_D16_X_BOTHEN_exact [[COPY]], [[REG_SEQUENCE1]], [[REG_SEQUENCE]], [[COPY7]], 0, 0, 0, implicit $exec :: (dereferenceable store (s16), align 1, addrspace 8)
->>>>>>> eadf6db5
+  ; PACKED-NEXT:   BUFFER_STORE_FORMAT_D16_X_BOTHEN_exact [[PRED_COPY]], [[REG_SEQUENCE1]], [[REG_SEQUENCE]], [[PRED_COPY7]], 0, 0, 0, implicit $exec :: (dereferenceable store (s16), align 1, addrspace 8)
   ; PACKED-NEXT:   S_ENDPGM 0
   call void @llvm.amdgcn.struct.buffer.store.format.i16(i16 %val, <4 x i32> %rsrc, i32 %vindex, i32 %voffset, i32 %soffset, i32 0)
   ret void
