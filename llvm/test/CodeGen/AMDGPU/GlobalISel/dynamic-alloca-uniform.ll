; NOTE: Assertions have been autogenerated by utils/update_llc_test_checks.py
; RUN: llc -global-isel -mtriple=amdgcn-amd-amdhsa -mcpu=gfx900 -verify-machineinstrs < %s | FileCheck --check-prefix=GFX9 %s
; RUN: llc -global-isel -mtriple=amdgcn-amd-amdhsa -mcpu=gfx1010 -verify-machineinstrs < %s | FileCheck --check-prefix=GFX10 %s

@gv = external addrspace(4) constant i32

define amdgpu_kernel void @kernel_dynamic_stackalloc_sgpr_align4(i32 %n) {
; GFX9-LABEL: kernel_dynamic_stackalloc_sgpr_align4:
; GFX9:       ; %bb.0:
; GFX9-NEXT:    s_load_dword s4, s[4:5], 0x0
; GFX9-NEXT:    s_add_u32 s0, s0, s9
; GFX9-NEXT:    s_addc_u32 s1, s1, 0
; GFX9-NEXT:    s_movk_i32 s32, 0x400
; GFX9-NEXT:    v_mov_b32_e32 v0, 0
; GFX9-NEXT:    s_waitcnt lgkmcnt(0)
; GFX9-NEXT:    s_lshl2_add_u32 s4, s4, 15
; GFX9-NEXT:    s_and_b32 s4, s4, -16
; GFX9-NEXT:    s_lshl_b32 s4, s4, 6
; GFX9-NEXT:    s_add_u32 s4, s32, s4
; GFX9-NEXT:    v_mov_b32_e32 v1, s4
; GFX9-NEXT:    s_mov_b32 s33, 0
; GFX9-NEXT:    buffer_store_dword v0, v1, s[0:3], 0 offen
; GFX9-NEXT:    s_endpgm
;
; GFX10-LABEL: kernel_dynamic_stackalloc_sgpr_align4:
; GFX10:       ; %bb.0:
; GFX10-NEXT:    s_load_dword s4, s[4:5], 0x0
; GFX10-NEXT:    s_add_u32 s0, s0, s9
; GFX10-NEXT:    s_addc_u32 s1, s1, 0
; GFX10-NEXT:    s_movk_i32 s32, 0x200
; GFX10-NEXT:    v_mov_b32_e32 v0, 0
; GFX10-NEXT:    s_mov_b32 s33, 0
; GFX10-NEXT:    s_waitcnt lgkmcnt(0)
; GFX10-NEXT:    s_lshl2_add_u32 s4, s4, 15
; GFX10-NEXT:    s_and_b32 s4, s4, -16
; GFX10-NEXT:    s_lshl_b32 s4, s4, 5
; GFX10-NEXT:    s_add_u32 s4, s32, s4
; GFX10-NEXT:    v_mov_b32_e32 v1, s4
; GFX10-NEXT:    buffer_store_dword v0, v1, s[0:3], 0 offen
; GFX10-NEXT:    s_endpgm
  %alloca = alloca i32, i32 %n, align 4, addrspace(5)
  store i32 0, i32 addrspace(5)* %alloca
  ret void
}

define void @func_dynamic_stackalloc_sgpr_align4() {
; GFX9-LABEL: func_dynamic_stackalloc_sgpr_align4:
; GFX9:       ; %bb.0:
; GFX9-NEXT:    s_waitcnt vmcnt(0) expcnt(0) lgkmcnt(0)
; GFX9-NEXT:    s_mov_b32 s6, s33
; GFX9-NEXT:    s_mov_b32 s33, s32
; GFX9-NEXT:    s_addk_i32 s32, 0x400
; GFX9-NEXT:    s_getpc_b64 s[4:5]
; GFX9-NEXT:    s_add_u32 s4, s4, gv@gotpcrel32@lo+4
; GFX9-NEXT:    s_addc_u32 s5, s5, gv@gotpcrel32@hi+12
; GFX9-NEXT:    s_load_dwordx2 s[4:5], s[4:5], 0x0
; GFX9-NEXT:    v_mov_b32_e32 v0, 0
; GFX9-NEXT:    s_mov_b32 s33, s6
; GFX9-NEXT:    s_waitcnt lgkmcnt(0)
; GFX9-NEXT:    s_load_dword s4, s[4:5], 0x0
; GFX9-NEXT:    s_waitcnt lgkmcnt(0)
; GFX9-NEXT:    s_lshl2_add_u32 s4, s4, 15
; GFX9-NEXT:    s_and_b32 s4, s4, -16
; GFX9-NEXT:    s_lshl_b32 s4, s4, 6
; GFX9-NEXT:    s_add_u32 s4, s32, s4
; GFX9-NEXT:    v_mov_b32_e32 v1, s4
; GFX9-NEXT:    buffer_store_dword v0, v1, s[0:3], 0 offen
; GFX9-NEXT:    s_addk_i32 s32, 0xfc00
; GFX9-NEXT:    s_waitcnt vmcnt(0)
; GFX9-NEXT:    s_setpc_b64 s[30:31]
;
; GFX10-LABEL: func_dynamic_stackalloc_sgpr_align4:
; GFX10:       ; %bb.0:
; GFX10-NEXT:    s_waitcnt vmcnt(0) expcnt(0) lgkmcnt(0)
; GFX10-NEXT:    s_waitcnt_vscnt null, 0x0
; GFX10-NEXT:    s_mov_b32 s6, s33
; GFX10-NEXT:    s_mov_b32 s33, s32
; GFX10-NEXT:    s_addk_i32 s32, 0x200
; GFX10-NEXT:    s_getpc_b64 s[4:5]
; GFX10-NEXT:    s_add_u32 s4, s4, gv@gotpcrel32@lo+4
; GFX10-NEXT:    s_addc_u32 s5, s5, gv@gotpcrel32@hi+12
; GFX10-NEXT:    v_mov_b32_e32 v0, 0
; GFX10-NEXT:    s_load_dwordx2 s[4:5], s[4:5], 0x0
; GFX10-NEXT:    s_mov_b32 s33, s6
; GFX10-NEXT:    s_waitcnt lgkmcnt(0)
; GFX10-NEXT:    s_load_dword s4, s[4:5], 0x0
; GFX10-NEXT:    s_waitcnt lgkmcnt(0)
; GFX10-NEXT:    s_lshl2_add_u32 s4, s4, 15
; GFX10-NEXT:    s_and_b32 s4, s4, -16
; GFX10-NEXT:    s_lshl_b32 s4, s4, 5
; GFX10-NEXT:    s_add_u32 s4, s32, s4
; GFX10-NEXT:    s_addk_i32 s32, 0xfe00
; GFX10-NEXT:    v_mov_b32_e32 v1, s4
; GFX10-NEXT:    buffer_store_dword v0, v1, s[0:3], 0 offen
; GFX10-NEXT:    s_waitcnt_vscnt null, 0x0
; GFX10-NEXT:    s_setpc_b64 s[30:31]
  %n = load i32, i32 addrspace(4)* @gv, align 4
  %alloca = alloca i32, i32 %n, addrspace(5)
  store i32 0, i32 addrspace(5)* %alloca
  ret void
}

define amdgpu_kernel void @kernel_dynamic_stackalloc_sgpr_align16(i32 %n) {
; GFX9-LABEL: kernel_dynamic_stackalloc_sgpr_align16:
; GFX9:       ; %bb.0:
; GFX9-NEXT:    s_load_dword s4, s[4:5], 0x0
; GFX9-NEXT:    s_add_u32 s0, s0, s9
; GFX9-NEXT:    s_addc_u32 s1, s1, 0
; GFX9-NEXT:    s_movk_i32 s32, 0x400
; GFX9-NEXT:    v_mov_b32_e32 v0, 0
; GFX9-NEXT:    s_waitcnt lgkmcnt(0)
; GFX9-NEXT:    s_lshl2_add_u32 s4, s4, 15
; GFX9-NEXT:    s_and_b32 s4, s4, -16
; GFX9-NEXT:    s_lshl_b32 s4, s4, 6
; GFX9-NEXT:    s_add_u32 s4, s32, s4
; GFX9-NEXT:    v_mov_b32_e32 v1, s4
; GFX9-NEXT:    s_mov_b32 s33, 0
; GFX9-NEXT:    buffer_store_dword v0, v1, s[0:3], 0 offen
; GFX9-NEXT:    s_endpgm
;
; GFX10-LABEL: kernel_dynamic_stackalloc_sgpr_align16:
; GFX10:       ; %bb.0:
; GFX10-NEXT:    s_load_dword s4, s[4:5], 0x0
; GFX10-NEXT:    s_add_u32 s0, s0, s9
; GFX10-NEXT:    s_addc_u32 s1, s1, 0
; GFX10-NEXT:    s_movk_i32 s32, 0x200
; GFX10-NEXT:    v_mov_b32_e32 v0, 0
; GFX10-NEXT:    s_mov_b32 s33, 0
; GFX10-NEXT:    s_waitcnt lgkmcnt(0)
; GFX10-NEXT:    s_lshl2_add_u32 s4, s4, 15
; GFX10-NEXT:    s_and_b32 s4, s4, -16
; GFX10-NEXT:    s_lshl_b32 s4, s4, 5
; GFX10-NEXT:    s_add_u32 s4, s32, s4
; GFX10-NEXT:    v_mov_b32_e32 v1, s4
; GFX10-NEXT:    buffer_store_dword v0, v1, s[0:3], 0 offen
; GFX10-NEXT:    s_endpgm
  %alloca = alloca i32, i32 %n, align 16, addrspace(5)
  store i32 0, i32 addrspace(5)* %alloca
  ret void
}

define void @func_dynamic_stackalloc_sgpr_align16() {
; GFX9-LABEL: func_dynamic_stackalloc_sgpr_align16:
; GFX9:       ; %bb.0:
; GFX9-NEXT:    s_waitcnt vmcnt(0) expcnt(0) lgkmcnt(0)
; GFX9-NEXT:    s_mov_b32 s6, s33
; GFX9-NEXT:    s_mov_b32 s33, s32
; GFX9-NEXT:    s_addk_i32 s32, 0x400
; GFX9-NEXT:    s_getpc_b64 s[4:5]
; GFX9-NEXT:    s_add_u32 s4, s4, gv@gotpcrel32@lo+4
; GFX9-NEXT:    s_addc_u32 s5, s5, gv@gotpcrel32@hi+12
; GFX9-NEXT:    s_load_dwordx2 s[4:5], s[4:5], 0x0
; GFX9-NEXT:    v_mov_b32_e32 v0, 0
; GFX9-NEXT:    s_mov_b32 s33, s6
; GFX9-NEXT:    s_waitcnt lgkmcnt(0)
; GFX9-NEXT:    s_load_dword s4, s[4:5], 0x0
; GFX9-NEXT:    s_waitcnt lgkmcnt(0)
; GFX9-NEXT:    s_lshl2_add_u32 s4, s4, 15
; GFX9-NEXT:    s_and_b32 s4, s4, -16
; GFX9-NEXT:    s_lshl_b32 s4, s4, 6
; GFX9-NEXT:    s_add_u32 s4, s32, s4
; GFX9-NEXT:    v_mov_b32_e32 v1, s4
; GFX9-NEXT:    buffer_store_dword v0, v1, s[0:3], 0 offen
; GFX9-NEXT:    s_addk_i32 s32, 0xfc00
; GFX9-NEXT:    s_waitcnt vmcnt(0)
; GFX9-NEXT:    s_setpc_b64 s[30:31]
;
; GFX10-LABEL: func_dynamic_stackalloc_sgpr_align16:
; GFX10:       ; %bb.0:
; GFX10-NEXT:    s_waitcnt vmcnt(0) expcnt(0) lgkmcnt(0)
; GFX10-NEXT:    s_waitcnt_vscnt null, 0x0
; GFX10-NEXT:    s_mov_b32 s6, s33
; GFX10-NEXT:    s_mov_b32 s33, s32
; GFX10-NEXT:    s_addk_i32 s32, 0x200
; GFX10-NEXT:    s_getpc_b64 s[4:5]
; GFX10-NEXT:    s_add_u32 s4, s4, gv@gotpcrel32@lo+4
; GFX10-NEXT:    s_addc_u32 s5, s5, gv@gotpcrel32@hi+12
; GFX10-NEXT:    v_mov_b32_e32 v0, 0
; GFX10-NEXT:    s_load_dwordx2 s[4:5], s[4:5], 0x0
; GFX10-NEXT:    s_mov_b32 s33, s6
; GFX10-NEXT:    s_waitcnt lgkmcnt(0)
; GFX10-NEXT:    s_load_dword s4, s[4:5], 0x0
; GFX10-NEXT:    s_waitcnt lgkmcnt(0)
; GFX10-NEXT:    s_lshl2_add_u32 s4, s4, 15
; GFX10-NEXT:    s_and_b32 s4, s4, -16
; GFX10-NEXT:    s_lshl_b32 s4, s4, 5
; GFX10-NEXT:    s_add_u32 s4, s32, s4
; GFX10-NEXT:    s_addk_i32 s32, 0xfe00
; GFX10-NEXT:    v_mov_b32_e32 v1, s4
; GFX10-NEXT:    buffer_store_dword v0, v1, s[0:3], 0 offen
; GFX10-NEXT:    s_waitcnt_vscnt null, 0x0
; GFX10-NEXT:    s_setpc_b64 s[30:31]
  %n = load i32, i32 addrspace(4)* @gv, align 16
  %alloca = alloca i32, i32 %n, addrspace(5)
  store i32 0, i32 addrspace(5)* %alloca
  ret void
}

define amdgpu_kernel void @kernel_dynamic_stackalloc_sgpr_align32(i32 %n) {
; GFX9-LABEL: kernel_dynamic_stackalloc_sgpr_align32:
; GFX9:       ; %bb.0:
; GFX9-NEXT:    s_load_dword s4, s[4:5], 0x0
; GFX9-NEXT:    s_add_u32 s0, s0, s9
; GFX9-NEXT:    s_addc_u32 s1, s1, 0
; GFX9-NEXT:    s_movk_i32 s32, 0x800
; GFX9-NEXT:    v_mov_b32_e32 v0, 0
; GFX9-NEXT:    s_waitcnt lgkmcnt(0)
; GFX9-NEXT:    s_lshl2_add_u32 s4, s4, 15
; GFX9-NEXT:    s_and_b32 s4, s4, -16
; GFX9-NEXT:    s_lshl_b32 s4, s4, 6
; GFX9-NEXT:    s_add_u32 s4, s32, s4
; GFX9-NEXT:    s_and_b32 s4, s4, 0xfffff800
; GFX9-NEXT:    v_mov_b32_e32 v1, s4
; GFX9-NEXT:    s_mov_b32 s33, 0
; GFX9-NEXT:    buffer_store_dword v0, v1, s[0:3], 0 offen
; GFX9-NEXT:    s_endpgm
;
; GFX10-LABEL: kernel_dynamic_stackalloc_sgpr_align32:
; GFX10:       ; %bb.0:
; GFX10-NEXT:    s_load_dword s4, s[4:5], 0x0
; GFX10-NEXT:    s_add_u32 s0, s0, s9
; GFX10-NEXT:    s_addc_u32 s1, s1, 0
; GFX10-NEXT:    s_movk_i32 s32, 0x400
; GFX10-NEXT:    v_mov_b32_e32 v0, 0
; GFX10-NEXT:    s_mov_b32 s33, 0
; GFX10-NEXT:    s_waitcnt lgkmcnt(0)
; GFX10-NEXT:    s_lshl2_add_u32 s4, s4, 15
; GFX10-NEXT:    s_and_b32 s4, s4, -16
; GFX10-NEXT:    s_lshl_b32 s4, s4, 5
; GFX10-NEXT:    s_add_u32 s4, s32, s4
; GFX10-NEXT:    s_and_b32 s4, s4, 0xfffffc00
; GFX10-NEXT:    v_mov_b32_e32 v1, s4
; GFX10-NEXT:    buffer_store_dword v0, v1, s[0:3], 0 offen
; GFX10-NEXT:    s_endpgm
  %alloca = alloca i32, i32 %n, align 32, addrspace(5)
  store i32 0, i32 addrspace(5)* %alloca
  ret void
}

define void @func_dynamic_stackalloc_sgpr_align32(i32 addrspace(1)* %out) {
; GFX9-LABEL: func_dynamic_stackalloc_sgpr_align32:
; GFX9:       ; %bb.0:
; GFX9-NEXT:    s_waitcnt vmcnt(0) expcnt(0) lgkmcnt(0)
; GFX9-NEXT:    s_mov_b32 s6, s33
; GFX9-NEXT:    s_add_i32 s33, s32, 0x7c0
; GFX9-NEXT:    s_and_b32 s33, s33, 0xfffff800
; GFX9-NEXT:    s_addk_i32 s32, 0x1000
; GFX9-NEXT:    s_getpc_b64 s[4:5]
; GFX9-NEXT:    s_add_u32 s4, s4, gv@gotpcrel32@lo+4
; GFX9-NEXT:    s_addc_u32 s5, s5, gv@gotpcrel32@hi+12
; GFX9-NEXT:    s_load_dwordx2 s[4:5], s[4:5], 0x0
; GFX9-NEXT:    v_mov_b32_e32 v0, 0
; GFX9-NEXT:    s_mov_b32 s33, s6
; GFX9-NEXT:    s_waitcnt lgkmcnt(0)
; GFX9-NEXT:    s_load_dword s4, s[4:5], 0x0
; GFX9-NEXT:    s_waitcnt lgkmcnt(0)
; GFX9-NEXT:    s_lshl2_add_u32 s4, s4, 15
; GFX9-NEXT:    s_and_b32 s4, s4, -16
; GFX9-NEXT:    s_lshl_b32 s4, s4, 6
; GFX9-NEXT:    s_add_u32 s4, s32, s4
; GFX9-NEXT:    s_and_b32 s4, s4, 0xfffff800
; GFX9-NEXT:    v_mov_b32_e32 v1, s4
; GFX9-NEXT:    buffer_store_dword v0, v1, s[0:3], 0 offen
; GFX9-NEXT:    s_addk_i32 s32, 0xf000
; GFX9-NEXT:    s_waitcnt vmcnt(0)
; GFX9-NEXT:    s_setpc_b64 s[30:31]
;
; GFX10-LABEL: func_dynamic_stackalloc_sgpr_align32:
; GFX10:       ; %bb.0:
; GFX10-NEXT:    s_waitcnt vmcnt(0) expcnt(0) lgkmcnt(0)
; GFX10-NEXT:    s_waitcnt_vscnt null, 0x0
; GFX10-NEXT:    s_mov_b32 s6, s33
; GFX10-NEXT:    s_add_i32 s33, s32, 0x3e0
<<<<<<< HEAD
; GFX10-NEXT:    s_and_b32 s33, s33, 0xfffffc00
=======
>>>>>>> 7b679085
; GFX10-NEXT:    s_addk_i32 s32, 0x800
; GFX10-NEXT:    s_and_b32 s33, s33, 0xfffffc00
; GFX10-NEXT:    s_getpc_b64 s[4:5]
; GFX10-NEXT:    s_add_u32 s4, s4, gv@gotpcrel32@lo+4
; GFX10-NEXT:    s_addc_u32 s5, s5, gv@gotpcrel32@hi+12
; GFX10-NEXT:    v_mov_b32_e32 v0, 0
; GFX10-NEXT:    s_load_dwordx2 s[4:5], s[4:5], 0x0
; GFX10-NEXT:    s_mov_b32 s33, s6
; GFX10-NEXT:    s_waitcnt lgkmcnt(0)
; GFX10-NEXT:    s_load_dword s4, s[4:5], 0x0
; GFX10-NEXT:    s_waitcnt lgkmcnt(0)
; GFX10-NEXT:    s_lshl2_add_u32 s4, s4, 15
; GFX10-NEXT:    s_and_b32 s4, s4, -16
; GFX10-NEXT:    s_lshl_b32 s4, s4, 5
; GFX10-NEXT:    s_add_u32 s4, s32, s4
; GFX10-NEXT:    s_addk_i32 s32, 0xf800
; GFX10-NEXT:    s_and_b32 s4, s4, 0xfffffc00
; GFX10-NEXT:    v_mov_b32_e32 v1, s4
; GFX10-NEXT:    buffer_store_dword v0, v1, s[0:3], 0 offen
; GFX10-NEXT:    s_waitcnt_vscnt null, 0x0
; GFX10-NEXT:    s_setpc_b64 s[30:31]
  %n = load i32, i32 addrspace(4)* @gv
  %alloca = alloca i32, i32 %n, align 32, addrspace(5)
  store i32 0, i32 addrspace(5)* %alloca
  ret void
}<|MERGE_RESOLUTION|>--- conflicted
+++ resolved
@@ -271,12 +271,8 @@
 ; GFX10-NEXT:    s_waitcnt_vscnt null, 0x0
 ; GFX10-NEXT:    s_mov_b32 s6, s33
 ; GFX10-NEXT:    s_add_i32 s33, s32, 0x3e0
-<<<<<<< HEAD
 ; GFX10-NEXT:    s_and_b32 s33, s33, 0xfffffc00
-=======
->>>>>>> 7b679085
 ; GFX10-NEXT:    s_addk_i32 s32, 0x800
-; GFX10-NEXT:    s_and_b32 s33, s33, 0xfffffc00
 ; GFX10-NEXT:    s_getpc_b64 s[4:5]
 ; GFX10-NEXT:    s_add_u32 s4, s4, gv@gotpcrel32@lo+4
 ; GFX10-NEXT:    s_addc_u32 s5, s5, gv@gotpcrel32@hi+12
