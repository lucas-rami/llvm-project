--- conflicted
+++ resolved
@@ -230,7 +230,6 @@
 ; CHECK-NEXT:    buffer_load_dword v0, off, s[0:3], s33 ; 4-byte Folded Reload
 ; CHECK-NEXT:    s_mov_b64 exec, s[34:35]
 ; CHECK-NEXT:    .loc 0 32 1 ; lane-info.cpp:32:1
-<<<<<<< HEAD
 ; CHECK-NEXT:    s_waitcnt vmcnt(0)
 ; CHECK-NEXT:    v_readlane_b32 s30, v0, 0
 ; CHECK-NEXT:    v_readlane_b32 s31, v0, 1
@@ -242,11 +241,7 @@
 ; CHECK-NEXT:    s_mov_b64 exec, -1
 ; CHECK-NEXT:    buffer_load_dword v40, off, s[0:3], s33 offset:8 ; 4-byte Folded Reload
 ; CHECK-NEXT:    s_mov_b64 exec, s[6:7]
-=======
-; CHECK-NEXT:    v_readlane_b32 s31, v40, 1
-; CHECK-NEXT:    v_readlane_b32 s30, v40, 0
 ; CHECK-NEXT:    .loc 0 32 1 epilogue_begin is_stmt 0 ; lane-info.cpp:32:1
->>>>>>> 2fdeb277
 ; CHECK-NEXT:    s_add_i32 s32, s32, 0xfffffc00
 ; CHECK-NEXT:    .cfi_def_cfa_register 64
 ; CHECK-NEXT:    s_mov_b32 s33, s4
