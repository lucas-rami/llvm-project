--- conflicted
+++ resolved
@@ -26,35 +26,21 @@
 ; MUBUF:   buffer_store_dword
 ; FLATSCR: scratch_store_dword
 ; GCN: v_writelane_b32 v40, [[FP_SCRATCH_COPY]], 4
-<<<<<<< HEAD
 ; GCN: v_writelane_b32 v40, s34, 0
 ; GCN: v_writelane_b32 v40, s35, 1
 ; GCN: v_writelane_b32 v40, s30, 2
 ; GCN: v_writelane_b32 v40, s31, 3
-=======
-; GCN: v_writelane_b32 v40, s30, 0
-; GCN: v_writelane_b32 v40, s31, 1
-; GCN: v_writelane_b32 v40, s34, 2
-; GCN: v_writelane_b32 v40, s35, 3
->>>>>>> 422bcd10
 
 ; GCN: s_swappc_b64
 ; GCN-NEXT: ;;#ASMSTART
 ; GCN-NEXT: ;;#ASMEND
 ; GCN-NEXT: s_swappc_b64
-<<<<<<< HEAD
-; GCN-DAG:   v_readlane_b32 s30, v40, 2
-; GCN-DAG:   v_readlane_b32 s31, v40, 3
-; GCN: v_readlane_b32 s35, v40, 1
-; GCN: v_readlane_b32 s34, v40, 0
-=======
-; GCN: v_readlane_b32 s35, v40, 3
-; GCN: v_readlane_b32 s34, v40, 2
-; MUBUF-DAG:   v_readlane_b32 s31, v40, 1
-; MUBUF-DAG:   v_readlane_b32 s30, v40, 0
-; FLATSCR-DAG: v_readlane_b32 s31, v40, 1
-; FLATSCR-DAG: v_readlane_b32 s30, v40, 0
->>>>>>> 422bcd10
+; GCN: v_readlane_b32 s30, v40, 2
+; GCN: v_readlane_b32 s31, v40, 3
+; MUBUF-DAG:   v_readlane_b32 s35, v40, 1
+; MUBUF-DAG:   v_readlane_b32 s34, v40, 0
+; FLATSCR-DAG: v_readlane_b32 s35, v40, 1
+; FLATSCR-DAG: v_readlane_b32 s34, v40, 0
 
 ; GCN: v_readlane_b32 [[FP_SCRATCH_COPY:s[0-9]+]], v40, 4
 ; MUBUF:   buffer_load_dword
@@ -74,15 +60,9 @@
 ; MUBUF:   buffer_store_dword v40
 ; FLATSCR: scratch_store_dword off, v40
 ; GCN: v_writelane_b32 v40, [[FP_SCRATCH_COPY]], 4
-<<<<<<< HEAD
-
 ; MUBUF:   s_addk_i32 s32, 0x400
 ; FLATSCR: s_add_i32 s32, s32, 16
-=======
-; MUBUF:   s_addk_i32 s32, 0x400
-; FLATSCR: s_add_i32 s32, s32, 16
-
->>>>>>> 422bcd10
+
 ; GCN: s_swappc_b64
 ; GCN-NEXT: s_swappc_b64
 
