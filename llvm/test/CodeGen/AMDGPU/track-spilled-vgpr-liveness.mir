# NOTE: Assertions have been autogenerated by utils/update_mir_test_checks.py
# RUN: llc -mtriple=amdgcn-amd-amdhsa -mcpu=gfx906 -run-pass=prologepilog -verify-machineinstrs %s -o - | FileCheck -check-prefix=GCN %s

# VGPR spill code in the prolog sets the `IsKill` flag for the spilled register
# based on the entry block's livein info.

---
name:            vgpr_use_after_prolog_spill
tracksRegLiveness: true
machineFunctionInfo:
  scratchRSrcReg:  '$sgpr0_sgpr1_sgpr2_sgpr3'
  frameOffsetReg:  '$sgpr33'
  stackPtrOffsetReg: '$sgpr32'
body:             |
  bb.0:
    liveins: $sgpr42, $vgpr0, $sgpr30_sgpr31

    ; GCN-LABEL: name: vgpr_use_after_prolog_spill
    ; GCN: liveins: $sgpr42, $vgpr0, $sgpr30_sgpr31
    ; GCN-NEXT: {{  $}}
<<<<<<< HEAD
    ; GCN-NEXT: frame-setup CFI_INSTRUCTION llvm_def_aspace_cfa $sgpr32_lo16, 0, 6
    ; GCN-NEXT: frame-setup CFI_INSTRUCTION escape 0x10, 0x10, 0x08, 0x90, 0x3e, 0x93, 0x04, 0x90, 0x3f, 0x93, 0x04
    ; GCN-NEXT: frame-setup CFI_INSTRUCTION undefined $vgpr0_lo16
    ; GCN-NEXT: $sgpr4_sgpr5 = S_XOR_SAVEEXEC_B64 -1, implicit-def $exec, implicit-def dead $scc, implicit $exec
    ; GCN-NEXT: BUFFER_STORE_DWORD_OFFSET $vgpr0, $sgpr0_sgpr1_sgpr2_sgpr3, $sgpr32, 0, 0, 0, implicit $exec :: (store (s32) into %stack.0, addrspace 5)
    ; GCN-NEXT: frame-setup CFI_INSTRUCTION offset $vgpr0_lo16, 0
    ; GCN-NEXT: $exec = S_MOV_B64 killed $sgpr4_sgpr5
=======
>>>>>>> 574c5cc9
    ; GCN-NEXT: $vgpr0 = V_ADD_U32_e32 8192, killed $vgpr0, implicit $exec
    ; GCN-NEXT: $vgpr0 = SI_SPILL_S32_TO_VGPR killed $sgpr42, 0, $vgpr0
    ; GCN-NEXT: S_NOP 0, implicit-def $vgpr0
    ; GCN-NEXT: S_SETPC_B64_return $sgpr30_sgpr31
    $vgpr0 = V_ADD_U32_e32 8192, killed $vgpr0, implicit $exec
    $vgpr0 = SI_SPILL_S32_TO_VGPR killed $sgpr42, 0, $vgpr0
    S_NOP 0, implicit-def $vgpr0
    S_SETPC_B64_return $sgpr30_sgpr31
...

---
name:            livein_vgpr_def_after_prolog_spill
tracksRegLiveness: true
machineFunctionInfo:
  scratchRSrcReg:  '$sgpr0_sgpr1_sgpr2_sgpr3'
  frameOffsetReg:  '$sgpr33'
  stackPtrOffsetReg: '$sgpr32'
body:             |
  bb.0:
    liveins: $sgpr42, $vgpr0, $vgpr1, $sgpr30_sgpr31

    ; GCN-LABEL: name: livein_vgpr_def_after_prolog_spill
    ; GCN: liveins: $sgpr42, $vgpr0, $vgpr1, $sgpr30_sgpr31
    ; GCN-NEXT: {{  $}}
<<<<<<< HEAD
    ; GCN-NEXT: frame-setup CFI_INSTRUCTION llvm_def_aspace_cfa $sgpr32_lo16, 0, 6
    ; GCN-NEXT: frame-setup CFI_INSTRUCTION escape 0x10, 0x10, 0x08, 0x90, 0x3e, 0x93, 0x04, 0x90, 0x3f, 0x93, 0x04
    ; GCN-NEXT: frame-setup CFI_INSTRUCTION undefined $vgpr0_lo16
    ; GCN-NEXT: $sgpr4_sgpr5 = S_XOR_SAVEEXEC_B64 -1, implicit-def $exec, implicit-def dead $scc, implicit $exec
    ; GCN-NEXT: BUFFER_STORE_DWORD_OFFSET $vgpr0, $sgpr0_sgpr1_sgpr2_sgpr3, $sgpr32, 0, 0, 0, implicit $exec :: (store (s32) into %stack.0, addrspace 5)
    ; GCN-NEXT: frame-setup CFI_INSTRUCTION offset $vgpr0_lo16, 0
    ; GCN-NEXT: $exec = S_MOV_B64 killed $sgpr4_sgpr5
=======
>>>>>>> 574c5cc9
    ; GCN-NEXT: $vgpr0 = V_ADD_U32_e32 8192, killed $vgpr1, implicit $exec
    ; GCN-NEXT: $vgpr0 = SI_SPILL_S32_TO_VGPR killed $sgpr42, 0, $vgpr0
    ; GCN-NEXT: S_NOP 0, implicit-def $vgpr0
    ; GCN-NEXT: S_SETPC_B64_return $sgpr30_sgpr31
    $vgpr0 = V_ADD_U32_e32 8192, killed $vgpr1, implicit $exec
    $vgpr0 = SI_SPILL_S32_TO_VGPR killed $sgpr42, 0, $vgpr0
    S_NOP 0, implicit-def $vgpr0
    S_SETPC_B64_return $sgpr30_sgpr31
...

---
name:            livein_vgpr_not_referred_in_entry_bb
tracksRegLiveness: true
machineFunctionInfo:
  scratchRSrcReg:  '$sgpr0_sgpr1_sgpr2_sgpr3'
  frameOffsetReg:  '$sgpr33'
  stackPtrOffsetReg: '$sgpr32'
body:             |
  ; GCN-LABEL: name: livein_vgpr_not_referred_in_entry_bb
  ; GCN: bb.0:
  ; GCN-NEXT:   successors: %bb.1(0x80000000)
  ; GCN-NEXT:   liveins: $sgpr42, $vgpr0, $sgpr30_sgpr31
  ; GCN-NEXT: {{  $}}
<<<<<<< HEAD
  ; GCN-NEXT:   frame-setup CFI_INSTRUCTION llvm_def_aspace_cfa $sgpr32_lo16, 0, 6
  ; GCN-NEXT:   frame-setup CFI_INSTRUCTION escape 0x10, 0x10, 0x08, 0x90, 0x3e, 0x93, 0x04, 0x90, 0x3f, 0x93, 0x04
  ; GCN-NEXT:   frame-setup CFI_INSTRUCTION undefined $vgpr0_lo16
  ; GCN-NEXT:   $sgpr4_sgpr5 = S_XOR_SAVEEXEC_B64 -1, implicit-def $exec, implicit-def dead $scc, implicit $exec
  ; GCN-NEXT:   BUFFER_STORE_DWORD_OFFSET $vgpr0, $sgpr0_sgpr1_sgpr2_sgpr3, $sgpr32, 0, 0, 0, implicit $exec :: (store (s32) into %stack.0, addrspace 5)
  ; GCN-NEXT:   frame-setup CFI_INSTRUCTION offset $vgpr0_lo16, 0
  ; GCN-NEXT:   $exec = S_MOV_B64 killed $sgpr4_sgpr5
=======
>>>>>>> 574c5cc9
  ; GCN-NEXT:   S_NOP 0
  ; GCN-NEXT:   S_BRANCH %bb.1
  ; GCN-NEXT: {{  $}}
  ; GCN-NEXT: bb.1:
  ; GCN-NEXT:   liveins: $sgpr42, $vgpr0, $sgpr30_sgpr31
  ; GCN-NEXT: {{  $}}
  ; GCN-NEXT:   $vgpr0 = SI_SPILL_S32_TO_VGPR killed $sgpr42, 0, $vgpr0
  ; GCN-NEXT:   S_NOP 0, implicit-def $vgpr0
  ; GCN-NEXT:   S_SETPC_B64_return $sgpr30_sgpr31
  bb.0:
    liveins: $sgpr42, $vgpr0, $sgpr30_sgpr31
    S_NOP 0
    S_BRANCH %bb.1
  bb.1:
    liveins: $sgpr42, $vgpr0, $sgpr30_sgpr31
    $vgpr0 = SI_SPILL_S32_TO_VGPR killed $sgpr42, 0, $vgpr0
    S_NOP 0, implicit-def $vgpr0
    S_SETPC_B64_return $sgpr30_sgpr31
...<|MERGE_RESOLUTION|>--- conflicted
+++ resolved
@@ -18,22 +18,15 @@
     ; GCN-LABEL: name: vgpr_use_after_prolog_spill
     ; GCN: liveins: $sgpr42, $vgpr0, $sgpr30_sgpr31
     ; GCN-NEXT: {{  $}}
-<<<<<<< HEAD
     ; GCN-NEXT: frame-setup CFI_INSTRUCTION llvm_def_aspace_cfa $sgpr32_lo16, 0, 6
     ; GCN-NEXT: frame-setup CFI_INSTRUCTION escape 0x10, 0x10, 0x08, 0x90, 0x3e, 0x93, 0x04, 0x90, 0x3f, 0x93, 0x04
     ; GCN-NEXT: frame-setup CFI_INSTRUCTION undefined $vgpr0_lo16
-    ; GCN-NEXT: $sgpr4_sgpr5 = S_XOR_SAVEEXEC_B64 -1, implicit-def $exec, implicit-def dead $scc, implicit $exec
-    ; GCN-NEXT: BUFFER_STORE_DWORD_OFFSET $vgpr0, $sgpr0_sgpr1_sgpr2_sgpr3, $sgpr32, 0, 0, 0, implicit $exec :: (store (s32) into %stack.0, addrspace 5)
-    ; GCN-NEXT: frame-setup CFI_INSTRUCTION offset $vgpr0_lo16, 0
-    ; GCN-NEXT: $exec = S_MOV_B64 killed $sgpr4_sgpr5
-=======
->>>>>>> 574c5cc9
     ; GCN-NEXT: $vgpr0 = V_ADD_U32_e32 8192, killed $vgpr0, implicit $exec
-    ; GCN-NEXT: $vgpr0 = SI_SPILL_S32_TO_VGPR killed $sgpr42, 0, $vgpr0
+    ; GCN-NEXT: $vgpr0 = V_WRITELANE_B32 killed $sgpr42, 0, $vgpr0
     ; GCN-NEXT: S_NOP 0, implicit-def $vgpr0
     ; GCN-NEXT: S_SETPC_B64_return $sgpr30_sgpr31
     $vgpr0 = V_ADD_U32_e32 8192, killed $vgpr0, implicit $exec
-    $vgpr0 = SI_SPILL_S32_TO_VGPR killed $sgpr42, 0, $vgpr0
+    $vgpr0 = V_WRITELANE_B32 killed $sgpr42, 0, $vgpr0
     S_NOP 0, implicit-def $vgpr0
     S_SETPC_B64_return $sgpr30_sgpr31
 ...
@@ -52,22 +45,15 @@
     ; GCN-LABEL: name: livein_vgpr_def_after_prolog_spill
     ; GCN: liveins: $sgpr42, $vgpr0, $vgpr1, $sgpr30_sgpr31
     ; GCN-NEXT: {{  $}}
-<<<<<<< HEAD
     ; GCN-NEXT: frame-setup CFI_INSTRUCTION llvm_def_aspace_cfa $sgpr32_lo16, 0, 6
     ; GCN-NEXT: frame-setup CFI_INSTRUCTION escape 0x10, 0x10, 0x08, 0x90, 0x3e, 0x93, 0x04, 0x90, 0x3f, 0x93, 0x04
     ; GCN-NEXT: frame-setup CFI_INSTRUCTION undefined $vgpr0_lo16
-    ; GCN-NEXT: $sgpr4_sgpr5 = S_XOR_SAVEEXEC_B64 -1, implicit-def $exec, implicit-def dead $scc, implicit $exec
-    ; GCN-NEXT: BUFFER_STORE_DWORD_OFFSET $vgpr0, $sgpr0_sgpr1_sgpr2_sgpr3, $sgpr32, 0, 0, 0, implicit $exec :: (store (s32) into %stack.0, addrspace 5)
-    ; GCN-NEXT: frame-setup CFI_INSTRUCTION offset $vgpr0_lo16, 0
-    ; GCN-NEXT: $exec = S_MOV_B64 killed $sgpr4_sgpr5
-=======
->>>>>>> 574c5cc9
     ; GCN-NEXT: $vgpr0 = V_ADD_U32_e32 8192, killed $vgpr1, implicit $exec
-    ; GCN-NEXT: $vgpr0 = SI_SPILL_S32_TO_VGPR killed $sgpr42, 0, $vgpr0
+    ; GCN-NEXT: $vgpr0 = V_WRITELANE_B32 killed $sgpr42, 0, $vgpr0
     ; GCN-NEXT: S_NOP 0, implicit-def $vgpr0
     ; GCN-NEXT: S_SETPC_B64_return $sgpr30_sgpr31
     $vgpr0 = V_ADD_U32_e32 8192, killed $vgpr1, implicit $exec
-    $vgpr0 = SI_SPILL_S32_TO_VGPR killed $sgpr42, 0, $vgpr0
+    $vgpr0 = V_WRITELANE_B32 killed $sgpr42, 0, $vgpr0
     S_NOP 0, implicit-def $vgpr0
     S_SETPC_B64_return $sgpr30_sgpr31
 ...
@@ -85,23 +71,16 @@
   ; GCN-NEXT:   successors: %bb.1(0x80000000)
   ; GCN-NEXT:   liveins: $sgpr42, $vgpr0, $sgpr30_sgpr31
   ; GCN-NEXT: {{  $}}
-<<<<<<< HEAD
   ; GCN-NEXT:   frame-setup CFI_INSTRUCTION llvm_def_aspace_cfa $sgpr32_lo16, 0, 6
   ; GCN-NEXT:   frame-setup CFI_INSTRUCTION escape 0x10, 0x10, 0x08, 0x90, 0x3e, 0x93, 0x04, 0x90, 0x3f, 0x93, 0x04
   ; GCN-NEXT:   frame-setup CFI_INSTRUCTION undefined $vgpr0_lo16
-  ; GCN-NEXT:   $sgpr4_sgpr5 = S_XOR_SAVEEXEC_B64 -1, implicit-def $exec, implicit-def dead $scc, implicit $exec
-  ; GCN-NEXT:   BUFFER_STORE_DWORD_OFFSET $vgpr0, $sgpr0_sgpr1_sgpr2_sgpr3, $sgpr32, 0, 0, 0, implicit $exec :: (store (s32) into %stack.0, addrspace 5)
-  ; GCN-NEXT:   frame-setup CFI_INSTRUCTION offset $vgpr0_lo16, 0
-  ; GCN-NEXT:   $exec = S_MOV_B64 killed $sgpr4_sgpr5
-=======
->>>>>>> 574c5cc9
   ; GCN-NEXT:   S_NOP 0
   ; GCN-NEXT:   S_BRANCH %bb.1
   ; GCN-NEXT: {{  $}}
   ; GCN-NEXT: bb.1:
   ; GCN-NEXT:   liveins: $sgpr42, $vgpr0, $sgpr30_sgpr31
   ; GCN-NEXT: {{  $}}
-  ; GCN-NEXT:   $vgpr0 = SI_SPILL_S32_TO_VGPR killed $sgpr42, 0, $vgpr0
+  ; GCN-NEXT:   $vgpr0 = V_WRITELANE_B32 killed $sgpr42, 0, $vgpr0
   ; GCN-NEXT:   S_NOP 0, implicit-def $vgpr0
   ; GCN-NEXT:   S_SETPC_B64_return $sgpr30_sgpr31
   bb.0:
@@ -110,7 +89,7 @@
     S_BRANCH %bb.1
   bb.1:
     liveins: $sgpr42, $vgpr0, $sgpr30_sgpr31
-    $vgpr0 = SI_SPILL_S32_TO_VGPR killed $sgpr42, 0, $vgpr0
+    $vgpr0 = V_WRITELANE_B32 killed $sgpr42, 0, $vgpr0
     S_NOP 0, implicit-def $vgpr0
     S_SETPC_B64_return $sgpr30_sgpr31
 ...