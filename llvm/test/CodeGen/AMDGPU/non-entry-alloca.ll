; NOTE: Assertions have been autogenerated by utils/update_llc_test_checks.py
; RUN: llc -mtriple=amdgcn-amd-amdhsa -mcpu=gfx900 -verify-machineinstrs < %s | FileCheck -check-prefixes=DEFAULTSIZE,MUBUF %s
; RUN: llc -mtriple=amdgcn-amd-amdhsa -mcpu=gfx900 -verify-machineinstrs -amdgpu-assume-dynamic-stack-object-size=1024 < %s | FileCheck -check-prefixes=ASSUME1024,MUBUF %s
; RUN: llc -mtriple=amdgcn-amd-amdhsa -mcpu=gfx900 -verify-machineinstrs -amdgpu-enable-flat-scratch < %s | FileCheck -check-prefixes=DEFAULTSIZE,FLATSCR %s
; RUN: llc -mtriple=amdgcn-amd-amdhsa -mcpu=gfx900 -verify-machineinstrs -amdgpu-enable-flat-scratch -amdgpu-assume-dynamic-stack-object-size=1024 < %s | FileCheck -check-prefixes=ASSUME1024,FLATSCR %s

; FIXME: Generated test checks do not check metadata at the end of the
; function, so this also includes manually added checks.

; Test that we can select a statically sized alloca outside of the
; entry block.

; FIXME: FunctionLoweringInfo unhelpfully doesn't preserve an
; alignment less than the stack alignment.
define amdgpu_kernel void @kernel_non_entry_block_static_alloca_uniformly_reached_align4(i32 addrspace(1)* %out, i32 %arg.cond0, i32 %arg.cond1, i32 %in) {
; MUBUF-LABEL: kernel_non_entry_block_static_alloca_uniformly_reached_align4:
; MUBUF:       ; %bb.0: ; %entry
; MUBUF-NEXT:    s_add_u32 flat_scratch_lo, s6, s9
; MUBUF-NEXT:    s_addc_u32 flat_scratch_hi, s7, 0
; MUBUF-NEXT:    s_add_u32 s0, s0, s9
; MUBUF-NEXT:    s_load_dwordx4 s[8:11], s[4:5], 0x8
; MUBUF-NEXT:    s_addc_u32 s1, s1, 0
; MUBUF-NEXT:    s_movk_i32 s32, 0x400
; MUBUF-NEXT:    s_mov_b32 s33, 0
; MUBUF-NEXT:    s_waitcnt lgkmcnt(0)
; MUBUF-NEXT:    s_cmp_lg_u32 s8, 0
; MUBUF-NEXT:    s_cbranch_scc1 BB0_3
; MUBUF-NEXT:  ; %bb.1: ; %bb.0
; MUBUF-NEXT:    s_cmp_lg_u32 s9, 0
; MUBUF-NEXT:    s_cbranch_scc1 BB0_3
; MUBUF-NEXT:  ; %bb.2: ; %bb.1
; MUBUF-NEXT:    s_add_i32 s6, s32, 0x1000
; MUBUF-NEXT:    s_lshl_b32 s7, s10, 2
; MUBUF-NEXT:    s_mov_b32 s32, s6
; MUBUF-NEXT:    v_mov_b32_e32 v2, s6
; MUBUF-NEXT:    v_mov_b32_e32 v1, 0
; MUBUF-NEXT:    v_mov_b32_e32 v3, 1
; MUBUF-NEXT:    s_add_i32 s6, s6, s7
; MUBUF-NEXT:    buffer_store_dword v1, v2, s[0:3], 0 offen
; MUBUF-NEXT:    buffer_store_dword v3, v2, s[0:3], 0 offen offset:4
; MUBUF-NEXT:    v_mov_b32_e32 v2, s6
; MUBUF-NEXT:    buffer_load_dword v2, v2, s[0:3], 0 offen
; MUBUF-NEXT:    s_load_dwordx2 s[4:5], s[4:5], 0x0
; MUBUF-NEXT:    s_waitcnt vmcnt(0)
; MUBUF-NEXT:    v_add_u32_e32 v0, v2, v0
; MUBUF-NEXT:    s_waitcnt lgkmcnt(0)
; MUBUF-NEXT:    global_store_dword v1, v0, s[4:5]
; MUBUF-NEXT:  BB0_3: ; %bb.2
; MUBUF-NEXT:    v_mov_b32_e32 v0, 0
; MUBUF-NEXT:    global_store_dword v[0:1], v0, off
; MUBUF-NEXT:    s_waitcnt vmcnt(0)
; MUBUF-NEXT:    s_endpgm
;
; FLATSCR-LABEL: kernel_non_entry_block_static_alloca_uniformly_reached_align4:
; FLATSCR:       ; %bb.0: ; %entry
; FLATSCR-NEXT:    s_add_u32 flat_scratch_lo, s2, s5
; FLATSCR-NEXT:    s_load_dwordx4 s[4:7], s[0:1], 0x8
; FLATSCR-NEXT:    s_addc_u32 flat_scratch_hi, s3, 0
; FLATSCR-NEXT:    s_mov_b32 s32, 16
; FLATSCR-NEXT:    s_mov_b32 s33, 0
; FLATSCR-NEXT:    s_waitcnt lgkmcnt(0)
; FLATSCR-NEXT:    s_cmp_lg_u32 s4, 0
; FLATSCR-NEXT:    s_cbranch_scc1 BB0_3
; FLATSCR-NEXT:  ; %bb.1: ; %bb.0
; FLATSCR-NEXT:    s_cmp_lg_u32 s5, 0
; FLATSCR-NEXT:    s_cbranch_scc1 BB0_3
; FLATSCR-NEXT:  ; %bb.2: ; %bb.1
; FLATSCR-NEXT:    s_mov_b32 s2, s32
; FLATSCR-NEXT:    s_add_i32 s3, s2, 0x1000
; FLATSCR-NEXT:    v_mov_b32_e32 v1, 0
; FLATSCR-NEXT:    s_add_u32 s2, s2, 0x1000
; FLATSCR-NEXT:    v_mov_b32_e32 v2, 1
; FLATSCR-NEXT:    scratch_store_dwordx2 off, v[1:2], s2
; FLATSCR-NEXT:    s_lshl_b32 s2, s6, 2
; FLATSCR-NEXT:    s_mov_b32 s32, s3
; FLATSCR-NEXT:    s_add_i32 s3, s3, s2
; FLATSCR-NEXT:    scratch_load_dword v2, off, s3
; FLATSCR-NEXT:    s_load_dwordx2 s[0:1], s[0:1], 0x0
; FLATSCR-NEXT:    s_waitcnt vmcnt(0)
; FLATSCR-NEXT:    v_add_u32_e32 v0, v2, v0
; FLATSCR-NEXT:    s_waitcnt lgkmcnt(0)
; FLATSCR-NEXT:    global_store_dword v1, v0, s[0:1]
; FLATSCR-NEXT:  BB0_3: ; %bb.2
; FLATSCR-NEXT:    v_mov_b32_e32 v0, 0
; FLATSCR-NEXT:    global_store_dword v[0:1], v0, off
; FLATSCR-NEXT:    s_waitcnt vmcnt(0)
; FLATSCR-NEXT:    s_endpgm

entry:
  %cond0 = icmp eq i32 %arg.cond0, 0
  br i1 %cond0, label %bb.0, label %bb.2

bb.0:
  %alloca = alloca [16 x i32], align 4, addrspace(5)
  %gep0 = getelementptr [16 x i32], [16 x i32] addrspace(5)* %alloca, i32 0, i32 0
  %gep1 = getelementptr [16 x i32], [16 x i32] addrspace(5)* %alloca, i32 0, i32 1
  %cond1 = icmp eq i32 %arg.cond1, 0
  br i1 %cond1, label %bb.1, label %bb.2

bb.1:
  ; Use the alloca outside of the defining block.
  store i32 0, i32 addrspace(5)* %gep0
  store i32 1, i32 addrspace(5)* %gep1
  %gep2 = getelementptr [16 x i32], [16 x i32] addrspace(5)* %alloca, i32 0, i32 %in
  %load = load i32, i32 addrspace(5)* %gep2
  %tid = call i32 @llvm.amdgcn.workitem.id.x()
  %add = add i32 %load, %tid
  store i32 %add, i32 addrspace(1)* %out
  br label %bb.2

bb.2:
  store volatile i32 0, i32 addrspace(1)* undef
  ret void
}
; DEFAULTSIZE: .amdhsa_private_segment_fixed_size 4112
; DEFAULTSIZE: ; ScratchSize: 4112

; ASSUME1024: .amdhsa_private_segment_fixed_size 1040
; ASSUME1024: ; ScratchSize: 1040

define amdgpu_kernel void @kernel_non_entry_block_static_alloca_uniformly_reached_align64(i32 addrspace(1)* %out, i32 %arg.cond, i32 %in) {
; MUBUF-LABEL: kernel_non_entry_block_static_alloca_uniformly_reached_align64:
; MUBUF:       ; %bb.0: ; %entry
; MUBUF-NEXT:    s_add_u32 flat_scratch_lo, s6, s9
; MUBUF-NEXT:    s_addc_u32 flat_scratch_hi, s7, 0
; MUBUF-NEXT:    s_load_dwordx2 s[6:7], s[4:5], 0x8
; MUBUF-NEXT:    s_add_u32 s0, s0, s9
; MUBUF-NEXT:    s_addc_u32 s1, s1, 0
; MUBUF-NEXT:    s_movk_i32 s32, 0x1000
; MUBUF-NEXT:    s_mov_b32 s33, 0
; MUBUF-NEXT:    s_waitcnt lgkmcnt(0)
; MUBUF-NEXT:    s_cmp_lg_u32 s6, 0
; MUBUF-NEXT:    s_cbranch_scc1 BB1_2
; MUBUF-NEXT:  ; %bb.1: ; %bb.0
; MUBUF-NEXT:    s_add_i32 s6, s32, 0x1000
; MUBUF-NEXT:    s_and_b32 s6, s6, 0xfffff000
; MUBUF-NEXT:    s_lshl_b32 s7, s7, 2
; MUBUF-NEXT:    s_mov_b32 s32, s6
; MUBUF-NEXT:    v_mov_b32_e32 v2, s6
; MUBUF-NEXT:    v_mov_b32_e32 v1, 0
; MUBUF-NEXT:    v_mov_b32_e32 v3, 1
; MUBUF-NEXT:    s_add_i32 s6, s6, s7
; MUBUF-NEXT:    buffer_store_dword v1, v2, s[0:3], 0 offen
; MUBUF-NEXT:    buffer_store_dword v3, v2, s[0:3], 0 offen offset:4
; MUBUF-NEXT:    v_mov_b32_e32 v2, s6
; MUBUF-NEXT:    buffer_load_dword v2, v2, s[0:3], 0 offen
; MUBUF-NEXT:    s_load_dwordx2 s[4:5], s[4:5], 0x0
; MUBUF-NEXT:    s_waitcnt vmcnt(0)
; MUBUF-NEXT:    v_add_u32_e32 v0, v2, v0
; MUBUF-NEXT:    s_waitcnt lgkmcnt(0)
; MUBUF-NEXT:    global_store_dword v1, v0, s[4:5]
; MUBUF-NEXT:  BB1_2: ; %bb.1
; MUBUF-NEXT:    v_mov_b32_e32 v0, 0
; MUBUF-NEXT:    global_store_dword v[0:1], v0, off
; MUBUF-NEXT:    s_waitcnt vmcnt(0)
; MUBUF-NEXT:    s_endpgm
;
; FLATSCR-LABEL: kernel_non_entry_block_static_alloca_uniformly_reached_align64:
; FLATSCR:       ; %bb.0: ; %entry
; FLATSCR-NEXT:    s_add_u32 flat_scratch_lo, s2, s5
; FLATSCR-NEXT:    s_addc_u32 flat_scratch_hi, s3, 0
; FLATSCR-NEXT:    s_load_dwordx2 s[2:3], s[0:1], 0x8
; FLATSCR-NEXT:    s_mov_b32 s32, 64
; FLATSCR-NEXT:    s_mov_b32 s33, 0
; FLATSCR-NEXT:    s_waitcnt lgkmcnt(0)
; FLATSCR-NEXT:    s_cmp_lg_u32 s2, 0
; FLATSCR-NEXT:    s_cbranch_scc1 BB1_2
; FLATSCR-NEXT:  ; %bb.1: ; %bb.0
; FLATSCR-NEXT:    s_add_i32 s2, s32, 0x1000
; FLATSCR-NEXT:    s_and_b32 s2, s2, 0xfffff000
; FLATSCR-NEXT:    v_mov_b32_e32 v1, 0
; FLATSCR-NEXT:    v_mov_b32_e32 v2, 1
; FLATSCR-NEXT:    s_lshl_b32 s3, s3, 2
; FLATSCR-NEXT:    s_mov_b32 s32, s2
; FLATSCR-NEXT:    scratch_store_dwordx2 off, v[1:2], s2
; FLATSCR-NEXT:    s_add_i32 s2, s2, s3
; FLATSCR-NEXT:    scratch_load_dword v2, off, s2
; FLATSCR-NEXT:    s_load_dwordx2 s[0:1], s[0:1], 0x0
; FLATSCR-NEXT:    s_waitcnt vmcnt(0)
; FLATSCR-NEXT:    v_add_u32_e32 v0, v2, v0
; FLATSCR-NEXT:    s_waitcnt lgkmcnt(0)
; FLATSCR-NEXT:    global_store_dword v1, v0, s[0:1]
; FLATSCR-NEXT:  BB1_2: ; %bb.1
; FLATSCR-NEXT:    v_mov_b32_e32 v0, 0
; FLATSCR-NEXT:    global_store_dword v[0:1], v0, off
; FLATSCR-NEXT:    s_waitcnt vmcnt(0)
; FLATSCR-NEXT:    s_endpgm
entry:
  %cond = icmp eq i32 %arg.cond, 0
  br i1 %cond, label %bb.0, label %bb.1

bb.0:
  %alloca = alloca [16 x i32], align 64, addrspace(5)
  %gep0 = getelementptr [16 x i32], [16 x i32] addrspace(5)* %alloca, i32 0, i32 0
  %gep1 = getelementptr [16 x i32], [16 x i32] addrspace(5)* %alloca, i32 0, i32 1
  store i32 0, i32 addrspace(5)* %gep0
  store i32 1, i32 addrspace(5)* %gep1
  %gep2 = getelementptr [16 x i32], [16 x i32] addrspace(5)* %alloca, i32 0, i32 %in
  %load = load i32, i32 addrspace(5)* %gep2
  %tid = call i32 @llvm.amdgcn.workitem.id.x()
  %add = add i32 %load, %tid
  store i32 %add, i32 addrspace(1)* %out
  br label %bb.1

bb.1:
  store volatile i32 0, i32 addrspace(1)* undef
  ret void
}

; DEFAULTSIZE: .amdhsa_private_segment_fixed_size 4160
; DEFAULTSIZE: ; ScratchSize: 4160

; ASSUME1024: .amdhsa_private_segment_fixed_size 1088
; ASSUME1024: ; ScratchSize: 1088


define void @func_non_entry_block_static_alloca_align4(i32 addrspace(1)* %out, i32 %arg.cond0, i32 %arg.cond1, i32 %in) {
; MUBUF-LABEL: func_non_entry_block_static_alloca_align4:
; MUBUF:       ; %bb.0: ; %entry
; MUBUF-NEXT:    s_waitcnt vmcnt(0) expcnt(0) lgkmcnt(0)
; MUBUF-NEXT:    s_mov_b32 s7, s33
; MUBUF-NEXT:    s_mov_b32 s33, s32
; MUBUF-NEXT:    v_cmp_eq_u32_e32 vcc, 0, v2
; MUBUF-NEXT:    s_add_u32 s32, s32, 0x400
; MUBUF-NEXT:    s_and_saveexec_b64 s[4:5], vcc
; MUBUF-NEXT:    s_cbranch_execz BB2_3
; MUBUF-NEXT:  ; %bb.1: ; %bb.0
; MUBUF-NEXT:    v_cmp_eq_u32_e32 vcc, 0, v3
; MUBUF-NEXT:    s_and_b64 exec, exec, vcc
; MUBUF-NEXT:    s_cbranch_execz BB2_3
; MUBUF-NEXT:  ; %bb.2: ; %bb.1
; MUBUF-NEXT:    s_add_i32 s6, s32, 0x1000
; MUBUF-NEXT:    v_mov_b32_e32 v2, 0
; MUBUF-NEXT:    v_mov_b32_e32 v3, s6
; MUBUF-NEXT:    buffer_store_dword v2, v3, s[0:3], 0 offen
; MUBUF-NEXT:    v_mov_b32_e32 v2, 1
; MUBUF-NEXT:    buffer_store_dword v2, v3, s[0:3], 0 offen offset:4
; MUBUF-NEXT:    v_lshl_add_u32 v2, v4, 2, s6
; MUBUF-NEXT:    buffer_load_dword v2, v2, s[0:3], 0 offen
; MUBUF-NEXT:    v_and_b32_e32 v3, 0x3ff, v5
; MUBUF-NEXT:    s_mov_b32 s32, s6
; MUBUF-NEXT:    s_waitcnt vmcnt(0)
; MUBUF-NEXT:    v_add_u32_e32 v2, v2, v3
; MUBUF-NEXT:    global_store_dword v[0:1], v2, off
; MUBUF-NEXT:  BB2_3: ; %bb.2
; MUBUF-NEXT:    s_or_b64 exec, exec, s[4:5]
; MUBUF-NEXT:    v_mov_b32_e32 v0, 0
; MUBUF-NEXT:    global_store_dword v[0:1], v0, off
; MUBUF-NEXT:    s_waitcnt vmcnt(0)
; MUBUF-NEXT:    s_sub_u32 s32, s32, 0x400
; MUBUF-NEXT:    s_mov_b32 s33, s7
; MUBUF-NEXT:    s_setpc_b64 s[30:31]
;
; FLATSCR-LABEL: func_non_entry_block_static_alloca_align4:
; FLATSCR:       ; %bb.0: ; %entry
; FLATSCR-NEXT:    s_waitcnt vmcnt(0) expcnt(0) lgkmcnt(0)
<<<<<<< HEAD
; FLATSCR-NEXT:    s_mov_b32 s5, s33
=======
; FLATSCR-NEXT:    s_mov_b32 s4, s33
; FLATSCR-NEXT:    v_cmp_eq_u32_e32 vcc, 0, v2
>>>>>>> 2830d924
; FLATSCR-NEXT:    s_mov_b32 s33, s32
; FLATSCR-NEXT:    v_cmp_eq_u32_e32 vcc, 0, v2
; FLATSCR-NEXT:    s_add_u32 s32, s32, 16
; FLATSCR-NEXT:    s_and_saveexec_b64 s[0:1], vcc
; FLATSCR-NEXT:    s_cbranch_execz BB2_3
; FLATSCR-NEXT:  ; %bb.1: ; %bb.0
; FLATSCR-NEXT:    v_cmp_eq_u32_e32 vcc, 0, v3
; FLATSCR-NEXT:    s_and_b64 exec, exec, vcc
; FLATSCR-NEXT:    s_cbranch_execz BB2_3
; FLATSCR-NEXT:  ; %bb.2: ; %bb.1
; FLATSCR-NEXT:    s_mov_b32 s2, s32
; FLATSCR-NEXT:    s_add_i32 s3, s2, 0x1000
; FLATSCR-NEXT:    s_add_u32 s2, s2, 0x1000
; FLATSCR-NEXT:    v_mov_b32_e32 v2, 0
; FLATSCR-NEXT:    v_mov_b32_e32 v3, 1
; FLATSCR-NEXT:    scratch_store_dwordx2 off, v[2:3], s2
; FLATSCR-NEXT:    v_lshl_add_u32 v2, v4, 2, s3
; FLATSCR-NEXT:    scratch_load_dword v2, v2, off
; FLATSCR-NEXT:    v_and_b32_e32 v3, 0x3ff, v5
; FLATSCR-NEXT:    s_mov_b32 s32, s3
; FLATSCR-NEXT:    s_waitcnt vmcnt(0)
; FLATSCR-NEXT:    v_add_u32_e32 v2, v2, v3
; FLATSCR-NEXT:    global_store_dword v[0:1], v2, off
; FLATSCR-NEXT:  BB2_3: ; %bb.2
; FLATSCR-NEXT:    s_or_b64 exec, exec, s[0:1]
; FLATSCR-NEXT:    v_mov_b32_e32 v0, 0
; FLATSCR-NEXT:    global_store_dword v[0:1], v0, off
; FLATSCR-NEXT:    s_waitcnt vmcnt(0)
; FLATSCR-NEXT:    s_sub_u32 s32, s32, 16
; FLATSCR-NEXT:    s_mov_b32 s33, s4
; FLATSCR-NEXT:    s_setpc_b64 s[30:31]

entry:
  %cond0 = icmp eq i32 %arg.cond0, 0
  br i1 %cond0, label %bb.0, label %bb.2

bb.0:
  %alloca = alloca [16 x i32], align 4, addrspace(5)
  %gep0 = getelementptr [16 x i32], [16 x i32] addrspace(5)* %alloca, i32 0, i32 0
  %gep1 = getelementptr [16 x i32], [16 x i32] addrspace(5)* %alloca, i32 0, i32 1
  %cond1 = icmp eq i32 %arg.cond1, 0
  br i1 %cond1, label %bb.1, label %bb.2

bb.1:
  ; Use the alloca outside of the defining block.
  store i32 0, i32 addrspace(5)* %gep0
  store i32 1, i32 addrspace(5)* %gep1
  %gep2 = getelementptr [16 x i32], [16 x i32] addrspace(5)* %alloca, i32 0, i32 %in
  %load = load i32, i32 addrspace(5)* %gep2
  %tid = call i32 @llvm.amdgcn.workitem.id.x()
  %add = add i32 %load, %tid
  store i32 %add, i32 addrspace(1)* %out
  br label %bb.2

bb.2:
  store volatile i32 0, i32 addrspace(1)* undef
  ret void
}

define void @func_non_entry_block_static_alloca_align64(i32 addrspace(1)* %out, i32 %arg.cond, i32 %in) {
; MUBUF-LABEL: func_non_entry_block_static_alloca_align64:
; MUBUF:       ; %bb.0: ; %entry
; MUBUF-NEXT:    s_waitcnt vmcnt(0) expcnt(0) lgkmcnt(0)
; MUBUF-NEXT:    s_mov_b32 s7, s33
; MUBUF-NEXT:    s_add_u32 s33, s32, 0xfc0
; MUBUF-NEXT:    s_and_b32 s33, s33, 0xfffff000
; MUBUF-NEXT:    v_cmp_eq_u32_e32 vcc, 0, v2
; MUBUF-NEXT:    s_add_u32 s32, s32, 0x2000
; MUBUF-NEXT:    s_and_saveexec_b64 s[4:5], vcc
; MUBUF-NEXT:    s_cbranch_execz BB3_2
; MUBUF-NEXT:  ; %bb.1: ; %bb.0
; MUBUF-NEXT:    s_add_i32 s6, s32, 0x1000
; MUBUF-NEXT:    s_and_b32 s6, s6, 0xfffff000
; MUBUF-NEXT:    v_mov_b32_e32 v2, 0
; MUBUF-NEXT:    v_mov_b32_e32 v5, s6
; MUBUF-NEXT:    buffer_store_dword v2, v5, s[0:3], 0 offen
; MUBUF-NEXT:    v_mov_b32_e32 v2, 1
; MUBUF-NEXT:    buffer_store_dword v2, v5, s[0:3], 0 offen offset:4
; MUBUF-NEXT:    v_lshl_add_u32 v2, v3, 2, s6
; MUBUF-NEXT:    buffer_load_dword v2, v2, s[0:3], 0 offen
; MUBUF-NEXT:    v_and_b32_e32 v3, 0x3ff, v4
; MUBUF-NEXT:    s_mov_b32 s32, s6
; MUBUF-NEXT:    s_waitcnt vmcnt(0)
; MUBUF-NEXT:    v_add_u32_e32 v2, v2, v3
; MUBUF-NEXT:    global_store_dword v[0:1], v2, off
; MUBUF-NEXT:  BB3_2: ; %bb.1
; MUBUF-NEXT:    s_or_b64 exec, exec, s[4:5]
; MUBUF-NEXT:    v_mov_b32_e32 v0, 0
; MUBUF-NEXT:    global_store_dword v[0:1], v0, off
; MUBUF-NEXT:    s_waitcnt vmcnt(0)
; MUBUF-NEXT:    s_sub_u32 s32, s32, 0x2000
; MUBUF-NEXT:    s_mov_b32 s33, s7
; MUBUF-NEXT:    s_setpc_b64 s[30:31]
;
; FLATSCR-LABEL: func_non_entry_block_static_alloca_align64:
; FLATSCR:       ; %bb.0: ; %entry
; FLATSCR-NEXT:    s_waitcnt vmcnt(0) expcnt(0) lgkmcnt(0)
; FLATSCR-NEXT:    s_mov_b32 s3, s33
; FLATSCR-NEXT:    s_add_u32 s33, s32, 63
; FLATSCR-NEXT:    s_andn2_b32 s33, s33, 63
; FLATSCR-NEXT:    v_cmp_eq_u32_e32 vcc, 0, v2
; FLATSCR-NEXT:    s_add_u32 s32, s32, 0x80
; FLATSCR-NEXT:    s_and_saveexec_b64 s[0:1], vcc
; FLATSCR-NEXT:    s_cbranch_execz BB3_2
; FLATSCR-NEXT:  ; %bb.1: ; %bb.0
; FLATSCR-NEXT:    s_add_i32 s2, s32, 0x1000
; FLATSCR-NEXT:    s_and_b32 s2, s2, 0xfffff000
; FLATSCR-NEXT:    v_mov_b32_e32 v5, 0
; FLATSCR-NEXT:    v_mov_b32_e32 v6, 1
; FLATSCR-NEXT:    v_lshl_add_u32 v2, v3, 2, s2
; FLATSCR-NEXT:    scratch_store_dwordx2 off, v[5:6], s2
; FLATSCR-NEXT:    scratch_load_dword v2, v2, off
; FLATSCR-NEXT:    v_and_b32_e32 v3, 0x3ff, v4
; FLATSCR-NEXT:    s_mov_b32 s32, s2
; FLATSCR-NEXT:    s_waitcnt vmcnt(0)
; FLATSCR-NEXT:    v_add_u32_e32 v2, v2, v3
; FLATSCR-NEXT:    global_store_dword v[0:1], v2, off
; FLATSCR-NEXT:  BB3_2: ; %bb.1
; FLATSCR-NEXT:    s_or_b64 exec, exec, s[0:1]
; FLATSCR-NEXT:    v_mov_b32_e32 v0, 0
; FLATSCR-NEXT:    global_store_dword v[0:1], v0, off
; FLATSCR-NEXT:    s_waitcnt vmcnt(0)
; FLATSCR-NEXT:    s_sub_u32 s32, s32, 0x80
; FLATSCR-NEXT:    s_mov_b32 s33, s3
; FLATSCR-NEXT:    s_setpc_b64 s[30:31]
entry:
  %cond = icmp eq i32 %arg.cond, 0
  br i1 %cond, label %bb.0, label %bb.1

bb.0:
  %alloca = alloca [16 x i32], align 64, addrspace(5)
  %gep0 = getelementptr [16 x i32], [16 x i32] addrspace(5)* %alloca, i32 0, i32 0
  %gep1 = getelementptr [16 x i32], [16 x i32] addrspace(5)* %alloca, i32 0, i32 1
  store i32 0, i32 addrspace(5)* %gep0
  store i32 1, i32 addrspace(5)* %gep1
  %gep2 = getelementptr [16 x i32], [16 x i32] addrspace(5)* %alloca, i32 0, i32 %in
  %load = load i32, i32 addrspace(5)* %gep2
  %tid = call i32 @llvm.amdgcn.workitem.id.x()
  %add = add i32 %load, %tid
  store i32 %add, i32 addrspace(1)* %out
  br label %bb.1

bb.1:
  store volatile i32 0, i32 addrspace(1)* undef
  ret void
}

declare i32 @llvm.amdgcn.workitem.id.x() #0

attributes #0 = { nounwind readnone speculatable }<|MERGE_RESOLUTION|>--- conflicted
+++ resolved
@@ -254,12 +254,7 @@
 ; FLATSCR-LABEL: func_non_entry_block_static_alloca_align4:
 ; FLATSCR:       ; %bb.0: ; %entry
 ; FLATSCR-NEXT:    s_waitcnt vmcnt(0) expcnt(0) lgkmcnt(0)
-<<<<<<< HEAD
-; FLATSCR-NEXT:    s_mov_b32 s5, s33
-=======
 ; FLATSCR-NEXT:    s_mov_b32 s4, s33
-; FLATSCR-NEXT:    v_cmp_eq_u32_e32 vcc, 0, v2
->>>>>>> 2830d924
 ; FLATSCR-NEXT:    s_mov_b32 s33, s32
 ; FLATSCR-NEXT:    v_cmp_eq_u32_e32 vcc, 0, v2
 ; FLATSCR-NEXT:    s_add_u32 s32, s32, 16
