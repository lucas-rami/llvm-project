; NOTE: Assertions have been autogenerated by utils/update_llc_test_checks.py UTC_ARGS: --version 2
; RUN: llc -global-isel=1 -mtriple=amdgcn--amdpal -mcpu=gfx1100 -verify-machineinstrs < %s | FileCheck -check-prefix=GISEL-GFX11 %s
; RUN: llc -global-isel=1 -mtriple=amdgcn--amdpal -mcpu=gfx1030 -verify-machineinstrs < %s | FileCheck -check-prefix=GISEL-GFX10 %s
; RUN: llc -global-isel=0 -mtriple=amdgcn--amdpal -mcpu=gfx1100 -verify-machineinstrs < %s | FileCheck -check-prefix=DAGISEL-GFX11 %s
; RUN: llc -global-isel=0 -mtriple=amdgcn--amdpal -mcpu=gfx1030 -verify-machineinstrs < %s | FileCheck -check-prefix=DAGISEL-GFX10 %s

define amdgpu_cs_chain_preserve void @amdgpu_cs_chain_preserve_no_stack({ptr, i32, <4 x i32>} inreg %a, {ptr, i32, <4 x i32>} %b) {
; GISEL-GFX11-LABEL: amdgpu_cs_chain_preserve_no_stack:
; GISEL-GFX11:       ; %bb.0:
; GISEL-GFX11-NEXT:    s_waitcnt vmcnt(0) expcnt(0) lgkmcnt(0)
; GISEL-GFX11-NEXT:    s_endpgm
;
; GISEL-GFX10-LABEL: amdgpu_cs_chain_preserve_no_stack:
; GISEL-GFX10:       ; %bb.0:
; GISEL-GFX10-NEXT:    s_waitcnt vmcnt(0) expcnt(0) lgkmcnt(0)
; GISEL-GFX10-NEXT:    s_endpgm
;
; DAGISEL-GFX11-LABEL: amdgpu_cs_chain_preserve_no_stack:
; DAGISEL-GFX11:       ; %bb.0:
; DAGISEL-GFX11-NEXT:    s_waitcnt vmcnt(0) expcnt(0) lgkmcnt(0)
; DAGISEL-GFX11-NEXT:    s_endpgm
;
; DAGISEL-GFX10-LABEL: amdgpu_cs_chain_preserve_no_stack:
; DAGISEL-GFX10:       ; %bb.0:
; DAGISEL-GFX10-NEXT:    s_waitcnt vmcnt(0) expcnt(0) lgkmcnt(0)
; DAGISEL-GFX10-NEXT:    s_endpgm
  ret void
}

define amdgpu_cs void @cs_to_chain_preserve(<3 x i32> inreg %a, <3 x i32> %b) {
; GISEL-GFX11-LABEL: cs_to_chain_preserve:
; GISEL-GFX11:       ; %bb.0:
; GISEL-GFX11-NEXT:    v_dual_mov_b32 v3, v0 :: v_dual_mov_b32 v10, v2
; GISEL-GFX11-NEXT:    s_mov_b32 s3, s0
; GISEL-GFX11-NEXT:    ;;#ASMSTART
; GISEL-GFX11-NEXT:    s_nop
; GISEL-GFX11-NEXT:    ;;#ASMEND
; GISEL-GFX11-NEXT:    s_mov_b32 s4, chain_preserve_callee@abs32@lo
; GISEL-GFX11-NEXT:    s_delay_alu instid0(VALU_DEP_1)
; GISEL-GFX11-NEXT:    v_dual_mov_b32 v8, v3 :: v_dual_mov_b32 v9, v1
; GISEL-GFX11-NEXT:    s_mov_b32 s5, chain_preserve_callee@abs32@hi
; GISEL-GFX11-NEXT:    s_mov_b32 s0, s3
; GISEL-GFX11-NEXT:    s_mov_b32 exec_lo, -1
; GISEL-GFX11-NEXT:    s_setpc_b64 s[4:5]
;
; GISEL-GFX10-LABEL: cs_to_chain_preserve:
; GISEL-GFX10:       ; %bb.0:
; GISEL-GFX10-NEXT:    s_getpc_b64 s[100:101]
; GISEL-GFX10-NEXT:    s_mov_b32 s100, s0
; GISEL-GFX10-NEXT:    v_mov_b32_e32 v3, v0
; GISEL-GFX10-NEXT:    s_load_dwordx4 s[100:103], s[100:101], 0x10
; GISEL-GFX10-NEXT:    v_mov_b32_e32 v9, v1
; GISEL-GFX10-NEXT:    v_mov_b32_e32 v10, v2
; GISEL-GFX10-NEXT:    s_mov_b32 s4, chain_preserve_callee@abs32@lo
; GISEL-GFX10-NEXT:    s_mov_b32 s5, chain_preserve_callee@abs32@hi
; GISEL-GFX10-NEXT:    s_waitcnt lgkmcnt(0)
; GISEL-GFX10-NEXT:    s_bitset0_b32 s103, 21
; GISEL-GFX10-NEXT:    s_add_u32 s100, s100, s3
; GISEL-GFX10-NEXT:    s_mov_b32 s3, s0
; GISEL-GFX10-NEXT:    ;;#ASMSTART
; GISEL-GFX10-NEXT:    s_nop
; GISEL-GFX10-NEXT:    ;;#ASMEND
; GISEL-GFX10-NEXT:    s_addc_u32 s101, s101, 0
; GISEL-GFX10-NEXT:    v_mov_b32_e32 v8, v3
; GISEL-GFX10-NEXT:    s_mov_b64 s[48:49], s[100:101]
; GISEL-GFX10-NEXT:    s_mov_b32 s0, s3
; GISEL-GFX10-NEXT:    s_mov_b64 s[50:51], s[102:103]
; GISEL-GFX10-NEXT:    s_mov_b32 exec_lo, -1
; GISEL-GFX10-NEXT:    s_setpc_b64 s[4:5]
;
; DAGISEL-GFX11-LABEL: cs_to_chain_preserve:
; DAGISEL-GFX11:       ; %bb.0:
; DAGISEL-GFX11-NEXT:    v_dual_mov_b32 v3, v0 :: v_dual_mov_b32 v10, v2
; DAGISEL-GFX11-NEXT:    s_mov_b32 s3, s0
; DAGISEL-GFX11-NEXT:    ;;#ASMSTART
; DAGISEL-GFX11-NEXT:    s_nop
; DAGISEL-GFX11-NEXT:    ;;#ASMEND
; DAGISEL-GFX11-NEXT:    s_mov_b32 s5, chain_preserve_callee@abs32@hi
; DAGISEL-GFX11-NEXT:    s_delay_alu instid0(VALU_DEP_1)
; DAGISEL-GFX11-NEXT:    v_dual_mov_b32 v8, v3 :: v_dual_mov_b32 v9, v1
; DAGISEL-GFX11-NEXT:    s_mov_b32 s4, chain_preserve_callee@abs32@lo
; DAGISEL-GFX11-NEXT:    s_mov_b32 s0, s3
; DAGISEL-GFX11-NEXT:    s_mov_b32 exec_lo, -1
; DAGISEL-GFX11-NEXT:    s_setpc_b64 s[4:5]
;
; DAGISEL-GFX10-LABEL: cs_to_chain_preserve:
; DAGISEL-GFX10:       ; %bb.0:
; DAGISEL-GFX10-NEXT:    s_getpc_b64 s[100:101]
; DAGISEL-GFX10-NEXT:    s_mov_b32 s100, s0
; DAGISEL-GFX10-NEXT:    v_mov_b32_e32 v3, v0
; DAGISEL-GFX10-NEXT:    s_load_dwordx4 s[100:103], s[100:101], 0x10
; DAGISEL-GFX10-NEXT:    v_mov_b32_e32 v9, v1
; DAGISEL-GFX10-NEXT:    v_mov_b32_e32 v10, v2
; DAGISEL-GFX10-NEXT:    s_mov_b32 s5, chain_preserve_callee@abs32@hi
; DAGISEL-GFX10-NEXT:    s_mov_b32 s4, chain_preserve_callee@abs32@lo
; DAGISEL-GFX10-NEXT:    s_waitcnt lgkmcnt(0)
; DAGISEL-GFX10-NEXT:    s_bitset0_b32 s103, 21
; DAGISEL-GFX10-NEXT:    s_add_u32 s100, s100, s3
; DAGISEL-GFX10-NEXT:    s_mov_b32 s3, s0
; DAGISEL-GFX10-NEXT:    ;;#ASMSTART
; DAGISEL-GFX10-NEXT:    s_nop
; DAGISEL-GFX10-NEXT:    ;;#ASMEND
; DAGISEL-GFX10-NEXT:    s_addc_u32 s101, s101, 0
; DAGISEL-GFX10-NEXT:    v_mov_b32_e32 v8, v3
; DAGISEL-GFX10-NEXT:    s_mov_b64 s[48:49], s[100:101]
; DAGISEL-GFX10-NEXT:    s_mov_b64 s[50:51], s[102:103]
; DAGISEL-GFX10-NEXT:    s_mov_b32 s0, s3
; DAGISEL-GFX10-NEXT:    s_mov_b32 exec_lo, -1
; DAGISEL-GFX10-NEXT:    s_setpc_b64 s[4:5]
  call void asm "s_nop", "~{v0},~{v8},~{v16},~{s0}"()
  call void(ptr, i32, <3 x i32>, <3 x i32>, i32, ...) @llvm.amdgcn.cs.chain.v3i32(ptr @chain_preserve_callee, i32 -1, <3 x i32> inreg %a, <3 x i32> %b, i32 0)
  unreachable
}

define amdgpu_cs_chain void @chain_to_chain_preserve(<3 x i32> inreg %a, <3 x i32> %b) {
; GISEL-GFX11-LABEL: chain_to_chain_preserve:
; GISEL-GFX11:       ; %bb.0:
; GISEL-GFX11-NEXT:    s_waitcnt vmcnt(0) expcnt(0) lgkmcnt(0)
; GISEL-GFX11-NEXT:    v_mov_b32_e32 v1, v8
; GISEL-GFX11-NEXT:    s_mov_b32 s3, s0
; GISEL-GFX11-NEXT:    ;;#ASMSTART
; GISEL-GFX11-NEXT:    s_nop
; GISEL-GFX11-NEXT:    ;;#ASMEND
; GISEL-GFX11-NEXT:    s_mov_b32 s4, chain_preserve_callee@abs32@lo
; GISEL-GFX11-NEXT:    s_mov_b32 s5, chain_preserve_callee@abs32@hi
; GISEL-GFX11-NEXT:    v_mov_b32_e32 v8, v1
; GISEL-GFX11-NEXT:    s_mov_b32 s0, s3
; GISEL-GFX11-NEXT:    s_mov_b32 exec_lo, -1
; GISEL-GFX11-NEXT:    s_setpc_b64 s[4:5]
;
; GISEL-GFX10-LABEL: chain_to_chain_preserve:
; GISEL-GFX10:       ; %bb.0:
; GISEL-GFX10-NEXT:    s_waitcnt vmcnt(0) expcnt(0) lgkmcnt(0)
; GISEL-GFX10-NEXT:    v_mov_b32_e32 v1, v8
; GISEL-GFX10-NEXT:    s_mov_b32 s3, s0
; GISEL-GFX10-NEXT:    ;;#ASMSTART
; GISEL-GFX10-NEXT:    s_nop
; GISEL-GFX10-NEXT:    ;;#ASMEND
; GISEL-GFX10-NEXT:    s_mov_b32 s4, chain_preserve_callee@abs32@lo
; GISEL-GFX10-NEXT:    s_mov_b32 s5, chain_preserve_callee@abs32@hi
; GISEL-GFX10-NEXT:    v_mov_b32_e32 v8, v1
; GISEL-GFX10-NEXT:    s_mov_b32 s0, s3
; GISEL-GFX10-NEXT:    s_mov_b32 exec_lo, -1
; GISEL-GFX10-NEXT:    s_setpc_b64 s[4:5]
;
; DAGISEL-GFX11-LABEL: chain_to_chain_preserve:
; DAGISEL-GFX11:       ; %bb.0:
; DAGISEL-GFX11-NEXT:    s_waitcnt vmcnt(0) expcnt(0) lgkmcnt(0)
; DAGISEL-GFX11-NEXT:    v_mov_b32_e32 v1, v8
; DAGISEL-GFX11-NEXT:    s_mov_b32 s3, s0
; DAGISEL-GFX11-NEXT:    ;;#ASMSTART
; DAGISEL-GFX11-NEXT:    s_nop
; DAGISEL-GFX11-NEXT:    ;;#ASMEND
; DAGISEL-GFX11-NEXT:    s_mov_b32 s5, chain_preserve_callee@abs32@hi
; DAGISEL-GFX11-NEXT:    s_mov_b32 s4, chain_preserve_callee@abs32@lo
; DAGISEL-GFX11-NEXT:    v_mov_b32_e32 v8, v1
; DAGISEL-GFX11-NEXT:    s_mov_b32 s0, s3
; DAGISEL-GFX11-NEXT:    s_mov_b32 exec_lo, -1
; DAGISEL-GFX11-NEXT:    s_setpc_b64 s[4:5]
;
; DAGISEL-GFX10-LABEL: chain_to_chain_preserve:
; DAGISEL-GFX10:       ; %bb.0:
; DAGISEL-GFX10-NEXT:    s_waitcnt vmcnt(0) expcnt(0) lgkmcnt(0)
; DAGISEL-GFX10-NEXT:    v_mov_b32_e32 v1, v8
; DAGISEL-GFX10-NEXT:    s_mov_b32 s3, s0
; DAGISEL-GFX10-NEXT:    ;;#ASMSTART
; DAGISEL-GFX10-NEXT:    s_nop
; DAGISEL-GFX10-NEXT:    ;;#ASMEND
; DAGISEL-GFX10-NEXT:    s_mov_b32 s5, chain_preserve_callee@abs32@hi
; DAGISEL-GFX10-NEXT:    s_mov_b32 s4, chain_preserve_callee@abs32@lo
; DAGISEL-GFX10-NEXT:    v_mov_b32_e32 v8, v1
; DAGISEL-GFX10-NEXT:    s_mov_b32 s0, s3
; DAGISEL-GFX10-NEXT:    s_mov_b32 exec_lo, -1
; DAGISEL-GFX10-NEXT:    s_setpc_b64 s[4:5]
  call void asm "s_nop", "~{v0},~{v8},~{v16},~{s0}"()
  call void(ptr, i32, <3 x i32>, <3 x i32>, i32, ...) @llvm.amdgcn.cs.chain.v3i32(ptr @chain_preserve_callee, i32 -1, <3 x i32> inreg %a, <3 x i32> %b, i32 0)
  unreachable
}

define amdgpu_cs_chain_preserve void @chain_preserve_to_chain_preserve(<3 x i32> inreg %a, <3 x i32> %b) {
; GISEL-GFX11-LABEL: chain_preserve_to_chain_preserve:
; GISEL-GFX11:       ; %bb.0:
; GISEL-GFX11-NEXT:    s_waitcnt vmcnt(0) expcnt(0) lgkmcnt(0)
; GISEL-GFX11-NEXT:    scratch_store_b32 off, v16, off ; 4-byte Folded Spill
; GISEL-GFX11-NEXT:    s_mov_b32 s3, s0
; GISEL-GFX11-NEXT:    v_mov_b32_e32 v1, v8
; GISEL-GFX11-NEXT:    ;;#ASMSTART
; GISEL-GFX11-NEXT:    s_nop
; GISEL-GFX11-NEXT:    ;;#ASMEND
; GISEL-GFX11-NEXT:    scratch_load_b32 v16, off, off ; 4-byte Folded Reload
; GISEL-GFX11-NEXT:    s_mov_b32 s4, chain_preserve_callee@abs32@lo
; GISEL-GFX11-NEXT:    s_mov_b32 s5, chain_preserve_callee@abs32@hi
; GISEL-GFX11-NEXT:    v_mov_b32_e32 v8, v1
; GISEL-GFX11-NEXT:    s_mov_b32 s0, s3
; GISEL-GFX11-NEXT:    s_mov_b32 exec_lo, -1
; GISEL-GFX11-NEXT:    s_setpc_b64 s[4:5]
;
; GISEL-GFX10-LABEL: chain_preserve_to_chain_preserve:
; GISEL-GFX10:       ; %bb.0:
; GISEL-GFX10-NEXT:    s_waitcnt vmcnt(0) expcnt(0) lgkmcnt(0)
; GISEL-GFX10-NEXT:    buffer_store_dword v16, off, s[48:51], 0 ; 4-byte Folded Spill
; GISEL-GFX10-NEXT:    s_mov_b32 s3, s0
; GISEL-GFX10-NEXT:    v_mov_b32_e32 v1, v8
; GISEL-GFX10-NEXT:    ;;#ASMSTART
; GISEL-GFX10-NEXT:    s_nop
; GISEL-GFX10-NEXT:    ;;#ASMEND
; GISEL-GFX10-NEXT:    buffer_load_dword v16, off, s[48:51], 0 ; 4-byte Folded Reload
; GISEL-GFX10-NEXT:    s_mov_b32 s4, chain_preserve_callee@abs32@lo
; GISEL-GFX10-NEXT:    s_mov_b32 s5, chain_preserve_callee@abs32@hi
; GISEL-GFX10-NEXT:    v_mov_b32_e32 v8, v1
; GISEL-GFX10-NEXT:    s_mov_b32 s0, s3
; GISEL-GFX10-NEXT:    s_mov_b32 exec_lo, -1
; GISEL-GFX10-NEXT:    s_setpc_b64 s[4:5]
;
; DAGISEL-GFX11-LABEL: chain_preserve_to_chain_preserve:
; DAGISEL-GFX11:       ; %bb.0:
; DAGISEL-GFX11-NEXT:    s_waitcnt vmcnt(0) expcnt(0) lgkmcnt(0)
; DAGISEL-GFX11-NEXT:    scratch_store_b32 off, v16, off ; 4-byte Folded Spill
; DAGISEL-GFX11-NEXT:    v_mov_b32_e32 v1, v8
; DAGISEL-GFX11-NEXT:    s_mov_b32 s3, s0
; DAGISEL-GFX11-NEXT:    ;;#ASMSTART
; DAGISEL-GFX11-NEXT:    s_nop
; DAGISEL-GFX11-NEXT:    ;;#ASMEND
; DAGISEL-GFX11-NEXT:    scratch_load_b32 v16, off, off ; 4-byte Folded Reload
; DAGISEL-GFX11-NEXT:    s_mov_b32 s5, chain_preserve_callee@abs32@hi
; DAGISEL-GFX11-NEXT:    v_mov_b32_e32 v8, v1
; DAGISEL-GFX11-NEXT:    s_mov_b32 s4, chain_preserve_callee@abs32@lo
; DAGISEL-GFX11-NEXT:    s_mov_b32 s0, s3
; DAGISEL-GFX11-NEXT:    s_mov_b32 exec_lo, -1
; DAGISEL-GFX11-NEXT:    s_setpc_b64 s[4:5]
;
; DAGISEL-GFX10-LABEL: chain_preserve_to_chain_preserve:
; DAGISEL-GFX10:       ; %bb.0:
; DAGISEL-GFX10-NEXT:    s_waitcnt vmcnt(0) expcnt(0) lgkmcnt(0)
; DAGISEL-GFX10-NEXT:    buffer_store_dword v16, off, s[48:51], 0 ; 4-byte Folded Spill
; DAGISEL-GFX10-NEXT:    v_mov_b32_e32 v1, v8
; DAGISEL-GFX10-NEXT:    s_mov_b32 s3, s0
; DAGISEL-GFX10-NEXT:    ;;#ASMSTART
; DAGISEL-GFX10-NEXT:    s_nop
; DAGISEL-GFX10-NEXT:    ;;#ASMEND
; DAGISEL-GFX10-NEXT:    buffer_load_dword v16, off, s[48:51], 0 ; 4-byte Folded Reload
; DAGISEL-GFX10-NEXT:    s_mov_b32 s5, chain_preserve_callee@abs32@hi
; DAGISEL-GFX10-NEXT:    v_mov_b32_e32 v8, v1
; DAGISEL-GFX10-NEXT:    s_mov_b32 s4, chain_preserve_callee@abs32@lo
; DAGISEL-GFX10-NEXT:    s_mov_b32 s0, s3
; DAGISEL-GFX10-NEXT:    s_mov_b32 exec_lo, -1
; DAGISEL-GFX10-NEXT:    s_setpc_b64 s[4:5]
  call void asm "s_nop", "~{v0},~{v8},~{v16},~{s0}"()
  call void(ptr, i32, <3 x i32>, <3 x i32>, i32, ...) @llvm.amdgcn.cs.chain.v3i32(ptr @chain_preserve_callee, i32 -1, <3 x i32> inreg %a, <3 x i32> %b, i32 0)
  unreachable
}

define amdgpu_cs_chain_preserve void @chain_preserve_to_chain(<3 x i32> inreg %a, <3 x i32> %b) {
; GISEL-GFX11-LABEL: chain_preserve_to_chain:
; GISEL-GFX11:       ; %bb.0:
; GISEL-GFX11-NEXT:    s_waitcnt vmcnt(0) expcnt(0) lgkmcnt(0)
; GISEL-GFX11-NEXT:    scratch_store_b32 off, v16, off ; 4-byte Folded Spill
; GISEL-GFX11-NEXT:    s_mov_b32 s3, s0
; GISEL-GFX11-NEXT:    v_mov_b32_e32 v1, v8
; GISEL-GFX11-NEXT:    ;;#ASMSTART
; GISEL-GFX11-NEXT:    s_nop
; GISEL-GFX11-NEXT:    ;;#ASMEND
; GISEL-GFX11-NEXT:    scratch_load_b32 v16, off, off ; 4-byte Folded Reload
; GISEL-GFX11-NEXT:    s_mov_b32 s4, chain_callee@abs32@lo
; GISEL-GFX11-NEXT:    s_mov_b32 s5, chain_callee@abs32@hi
; GISEL-GFX11-NEXT:    v_mov_b32_e32 v8, v1
; GISEL-GFX11-NEXT:    s_mov_b32 s0, s3
; GISEL-GFX11-NEXT:    s_mov_b32 exec_lo, -1
; GISEL-GFX11-NEXT:    s_setpc_b64 s[4:5]
;
; GISEL-GFX10-LABEL: chain_preserve_to_chain:
; GISEL-GFX10:       ; %bb.0:
; GISEL-GFX10-NEXT:    s_waitcnt vmcnt(0) expcnt(0) lgkmcnt(0)
; GISEL-GFX10-NEXT:    buffer_store_dword v16, off, s[48:51], 0 ; 4-byte Folded Spill
; GISEL-GFX10-NEXT:    s_mov_b32 s3, s0
; GISEL-GFX10-NEXT:    v_mov_b32_e32 v1, v8
; GISEL-GFX10-NEXT:    ;;#ASMSTART
; GISEL-GFX10-NEXT:    s_nop
; GISEL-GFX10-NEXT:    ;;#ASMEND
; GISEL-GFX10-NEXT:    buffer_load_dword v16, off, s[48:51], 0 ; 4-byte Folded Reload
; GISEL-GFX10-NEXT:    s_mov_b32 s4, chain_callee@abs32@lo
; GISEL-GFX10-NEXT:    s_mov_b32 s5, chain_callee@abs32@hi
; GISEL-GFX10-NEXT:    v_mov_b32_e32 v8, v1
; GISEL-GFX10-NEXT:    s_mov_b32 s0, s3
; GISEL-GFX10-NEXT:    s_mov_b32 exec_lo, -1
; GISEL-GFX10-NEXT:    s_setpc_b64 s[4:5]
;
; DAGISEL-GFX11-LABEL: chain_preserve_to_chain:
; DAGISEL-GFX11:       ; %bb.0:
; DAGISEL-GFX11-NEXT:    s_waitcnt vmcnt(0) expcnt(0) lgkmcnt(0)
; DAGISEL-GFX11-NEXT:    scratch_store_b32 off, v16, off ; 4-byte Folded Spill
; DAGISEL-GFX11-NEXT:    v_mov_b32_e32 v1, v8
; DAGISEL-GFX11-NEXT:    s_mov_b32 s3, s0
; DAGISEL-GFX11-NEXT:    ;;#ASMSTART
; DAGISEL-GFX11-NEXT:    s_nop
; DAGISEL-GFX11-NEXT:    ;;#ASMEND
; DAGISEL-GFX11-NEXT:    scratch_load_b32 v16, off, off ; 4-byte Folded Reload
; DAGISEL-GFX11-NEXT:    s_mov_b32 s5, chain_callee@abs32@hi
; DAGISEL-GFX11-NEXT:    v_mov_b32_e32 v8, v1
; DAGISEL-GFX11-NEXT:    s_mov_b32 s4, chain_callee@abs32@lo
; DAGISEL-GFX11-NEXT:    s_mov_b32 s0, s3
; DAGISEL-GFX11-NEXT:    s_mov_b32 exec_lo, -1
; DAGISEL-GFX11-NEXT:    s_setpc_b64 s[4:5]
;
; DAGISEL-GFX10-LABEL: chain_preserve_to_chain:
; DAGISEL-GFX10:       ; %bb.0:
; DAGISEL-GFX10-NEXT:    s_waitcnt vmcnt(0) expcnt(0) lgkmcnt(0)
; DAGISEL-GFX10-NEXT:    buffer_store_dword v16, off, s[48:51], 0 ; 4-byte Folded Spill
; DAGISEL-GFX10-NEXT:    v_mov_b32_e32 v1, v8
; DAGISEL-GFX10-NEXT:    s_mov_b32 s3, s0
; DAGISEL-GFX10-NEXT:    ;;#ASMSTART
; DAGISEL-GFX10-NEXT:    s_nop
; DAGISEL-GFX10-NEXT:    ;;#ASMEND
; DAGISEL-GFX10-NEXT:    buffer_load_dword v16, off, s[48:51], 0 ; 4-byte Folded Reload
; DAGISEL-GFX10-NEXT:    s_mov_b32 s5, chain_callee@abs32@hi
; DAGISEL-GFX10-NEXT:    v_mov_b32_e32 v8, v1
; DAGISEL-GFX10-NEXT:    s_mov_b32 s4, chain_callee@abs32@lo
; DAGISEL-GFX10-NEXT:    s_mov_b32 s0, s3
; DAGISEL-GFX10-NEXT:    s_mov_b32 exec_lo, -1
; DAGISEL-GFX10-NEXT:    s_setpc_b64 s[4:5]
  call void asm "s_nop", "~{v0},~{v8},~{v16},~{s0}"()
  call void(ptr, i32, <3 x i32>, <3 x i32>, i32, ...) @llvm.amdgcn.cs.chain.v3i32(ptr @chain_callee, i32 -1, <3 x i32> inreg %a, <3 x i32> %b, i32 0)
  unreachable
}

define amdgpu_cs_chain_preserve void @chain_preserve_to_chain_wwm(<3 x i32> inreg %a, <3 x i32> %b) {
; GISEL-GFX11-LABEL: chain_preserve_to_chain_wwm:
; GISEL-GFX11:       ; %bb.0:
; GISEL-GFX11-NEXT:    s_waitcnt vmcnt(0) expcnt(0) lgkmcnt(0)
; GISEL-GFX11-NEXT:    scratch_store_b32 off, v16, off ; 4-byte Folded Spill
; GISEL-GFX11-NEXT:    s_mov_b32 s3, s0
; GISEL-GFX11-NEXT:    v_mov_b32_e32 v1, 3
; GISEL-GFX11-NEXT:    s_not_b32 exec_lo, exec_lo
; GISEL-GFX11-NEXT:    v_mov_b32_e32 v1, 4
; GISEL-GFX11-NEXT:    s_not_b32 exec_lo, exec_lo
; GISEL-GFX11-NEXT:    ;;#ASMSTART
; GISEL-GFX11-NEXT:    s_nop
; GISEL-GFX11-NEXT:    ;;#ASMEND
; GISEL-GFX11-NEXT:    scratch_load_b32 v16, off, off ; 4-byte Folded Reload
; GISEL-GFX11-NEXT:    v_mov_b32_e32 v2, v1
; GISEL-GFX11-NEXT:    s_mov_b32 s4, chain_callee@abs32@lo
; GISEL-GFX11-NEXT:    s_mov_b32 s5, chain_callee@abs32@hi
; GISEL-GFX11-NEXT:    s_mov_b32 s0, s3
; GISEL-GFX11-NEXT:    s_delay_alu instid0(VALU_DEP_1)
; GISEL-GFX11-NEXT:    v_mov_b32_e32 v8, v2
; GISEL-GFX11-NEXT:    s_mov_b32 exec_lo, -1
; GISEL-GFX11-NEXT:    s_setpc_b64 s[4:5]
;
; GISEL-GFX10-LABEL: chain_preserve_to_chain_wwm:
; GISEL-GFX10:       ; %bb.0:
; GISEL-GFX10-NEXT:    s_waitcnt vmcnt(0) expcnt(0) lgkmcnt(0)
; GISEL-GFX10-NEXT:    buffer_store_dword v16, off, s[48:51], 0 ; 4-byte Folded Spill
; GISEL-GFX10-NEXT:    s_mov_b32 s3, s0
; GISEL-GFX10-NEXT:    v_mov_b32_e32 v1, 3
; GISEL-GFX10-NEXT:    s_not_b32 exec_lo, exec_lo
; GISEL-GFX10-NEXT:    v_mov_b32_e32 v1, 4
; GISEL-GFX10-NEXT:    s_not_b32 exec_lo, exec_lo
; GISEL-GFX10-NEXT:    ;;#ASMSTART
; GISEL-GFX10-NEXT:    s_nop
; GISEL-GFX10-NEXT:    ;;#ASMEND
; GISEL-GFX10-NEXT:    buffer_load_dword v16, off, s[48:51], 0 ; 4-byte Folded Reload
; GISEL-GFX10-NEXT:    v_mov_b32_e32 v2, v1
; GISEL-GFX10-NEXT:    s_mov_b32 s4, chain_callee@abs32@lo
; GISEL-GFX10-NEXT:    s_mov_b32 s5, chain_callee@abs32@hi
; GISEL-GFX10-NEXT:    s_mov_b32 s0, s3
; GISEL-GFX10-NEXT:    v_mov_b32_e32 v8, v2
; GISEL-GFX10-NEXT:    s_mov_b32 exec_lo, -1
; GISEL-GFX10-NEXT:    s_setpc_b64 s[4:5]
;
; DAGISEL-GFX11-LABEL: chain_preserve_to_chain_wwm:
; DAGISEL-GFX11:       ; %bb.0:
; DAGISEL-GFX11-NEXT:    s_waitcnt vmcnt(0) expcnt(0) lgkmcnt(0)
; DAGISEL-GFX11-NEXT:    scratch_store_b32 off, v16, off ; 4-byte Folded Spill
; DAGISEL-GFX11-NEXT:    s_mov_b32 s3, s0
; DAGISEL-GFX11-NEXT:    v_mov_b32_e32 v1, 3
; DAGISEL-GFX11-NEXT:    s_not_b32 exec_lo, exec_lo
; DAGISEL-GFX11-NEXT:    v_mov_b32_e32 v1, 4
; DAGISEL-GFX11-NEXT:    s_not_b32 exec_lo, exec_lo
; DAGISEL-GFX11-NEXT:    ;;#ASMSTART
; DAGISEL-GFX11-NEXT:    s_nop
; DAGISEL-GFX11-NEXT:    ;;#ASMEND
; DAGISEL-GFX11-NEXT:    scratch_load_b32 v16, off, off ; 4-byte Folded Reload
; DAGISEL-GFX11-NEXT:    v_mov_b32_e32 v2, v1
; DAGISEL-GFX11-NEXT:    s_mov_b32 s5, chain_callee@abs32@hi
; DAGISEL-GFX11-NEXT:    s_mov_b32 s4, chain_callee@abs32@lo
; DAGISEL-GFX11-NEXT:    s_mov_b32 s0, s3
; DAGISEL-GFX11-NEXT:    s_delay_alu instid0(VALU_DEP_1)
; DAGISEL-GFX11-NEXT:    v_mov_b32_e32 v8, v2
; DAGISEL-GFX11-NEXT:    s_mov_b32 exec_lo, -1
; DAGISEL-GFX11-NEXT:    s_setpc_b64 s[4:5]
;
; DAGISEL-GFX10-LABEL: chain_preserve_to_chain_wwm:
; DAGISEL-GFX10:       ; %bb.0:
; DAGISEL-GFX10-NEXT:    s_waitcnt vmcnt(0) expcnt(0) lgkmcnt(0)
; DAGISEL-GFX10-NEXT:    buffer_store_dword v16, off, s[48:51], 0 ; 4-byte Folded Spill
; DAGISEL-GFX10-NEXT:    s_mov_b32 s3, s0
; DAGISEL-GFX10-NEXT:    v_mov_b32_e32 v1, 3
; DAGISEL-GFX10-NEXT:    s_not_b32 exec_lo, exec_lo
; DAGISEL-GFX10-NEXT:    v_mov_b32_e32 v1, 4
; DAGISEL-GFX10-NEXT:    s_not_b32 exec_lo, exec_lo
; DAGISEL-GFX10-NEXT:    ;;#ASMSTART
; DAGISEL-GFX10-NEXT:    s_nop
; DAGISEL-GFX10-NEXT:    ;;#ASMEND
; DAGISEL-GFX10-NEXT:    buffer_load_dword v16, off, s[48:51], 0 ; 4-byte Folded Reload
; DAGISEL-GFX10-NEXT:    v_mov_b32_e32 v2, v1
; DAGISEL-GFX10-NEXT:    s_mov_b32 s5, chain_callee@abs32@hi
; DAGISEL-GFX10-NEXT:    s_mov_b32 s4, chain_callee@abs32@lo
; DAGISEL-GFX10-NEXT:    s_mov_b32 s0, s3
; DAGISEL-GFX10-NEXT:    v_mov_b32_e32 v8, v2
; DAGISEL-GFX10-NEXT:    s_mov_b32 exec_lo, -1
; DAGISEL-GFX10-NEXT:    s_setpc_b64 s[4:5]
  %i = call i32 @llvm.amdgcn.set.inactive(i32 3, i32 4)
  call void asm "s_nop", "~{v0},~{v8},~{v16},~{s0}"()
  %w = call i32 @llvm.amdgcn.wwm(i32 %i)
  %c = insertelement <3 x i32> %b, i32 %w, i32 0
  call void(ptr, i32, <3 x i32>, <3 x i32>, i32, ...) @llvm.amdgcn.cs.chain.v3i32(ptr @chain_callee, i32 -1, <3 x i32> inreg %a, <3 x i32> %c, i32 0)
  unreachable
}

define amdgpu_cs_chain_preserve void @chain_preserve_to_chain_use_all_v0_v7(<3 x i32> inreg %a, <3 x i32> %b) {
; GISEL-GFX11-LABEL: chain_preserve_to_chain_use_all_v0_v7:
; GISEL-GFX11:       ; %bb.0:
; GISEL-GFX11-NEXT:    s_waitcnt vmcnt(0) expcnt(0) lgkmcnt(0)
; GISEL-GFX11-NEXT:    s_clause 0x1
<<<<<<< HEAD
; GISEL-GFX11-NEXT:    scratch_store_b32 off, v11, off offset:8
; GISEL-GFX11-NEXT:    ; meta instruction
; GISEL-GFX11-NEXT:    scratch_store_b32 off, v16, off offset:4
=======
; GISEL-GFX11-NEXT:    scratch_store_b32 off, v11, off offset:4
; GISEL-GFX11-NEXT:    scratch_store_b32 off, v16, off
>>>>>>> 316373ab
; GISEL-GFX11-NEXT:    v_mov_b32_e32 v11, v8
; GISEL-GFX11-NEXT:    s_mov_b32 s3, s0
; GISEL-GFX11-NEXT:    ;;#ASMSTART
; GISEL-GFX11-NEXT:    s_nop
; GISEL-GFX11-NEXT:    ;;#ASMEND
; GISEL-GFX11-NEXT:    s_mov_b32 s4, chain_callee@abs32@lo
; GISEL-GFX11-NEXT:    s_mov_b32 s5, chain_callee@abs32@hi
; GISEL-GFX11-NEXT:    v_mov_b32_e32 v8, v11
; GISEL-GFX11-NEXT:    s_clause 0x1
; GISEL-GFX11-NEXT:    scratch_load_b32 v16, off, off
; GISEL-GFX11-NEXT:    scratch_load_b32 v11, off, off offset:4
; GISEL-GFX11-NEXT:    s_mov_b32 s0, s3
; GISEL-GFX11-NEXT:    s_mov_b32 exec_lo, -1
; GISEL-GFX11-NEXT:    s_setpc_b64 s[4:5]
;
; GISEL-GFX10-LABEL: chain_preserve_to_chain_use_all_v0_v7:
; GISEL-GFX10:       ; %bb.0:
; GISEL-GFX10-NEXT:    s_waitcnt vmcnt(0) expcnt(0) lgkmcnt(0)
; GISEL-GFX10-NEXT:    buffer_store_dword v11, off, s[48:51], 0 offset:4 ; 4-byte Folded Spill
; GISEL-GFX10-NEXT:    buffer_store_dword v16, off, s[48:51], 0 ; 4-byte Folded Spill
; GISEL-GFX10-NEXT:    v_mov_b32_e32 v11, v8
; GISEL-GFX10-NEXT:    s_mov_b32 s3, s0
; GISEL-GFX10-NEXT:    ;;#ASMSTART
; GISEL-GFX10-NEXT:    s_nop
; GISEL-GFX10-NEXT:    ;;#ASMEND
; GISEL-GFX10-NEXT:    s_mov_b32 s4, chain_callee@abs32@lo
; GISEL-GFX10-NEXT:    s_mov_b32 s5, chain_callee@abs32@hi
; GISEL-GFX10-NEXT:    v_mov_b32_e32 v8, v11
; GISEL-GFX10-NEXT:    s_clause 0x1
; GISEL-GFX10-NEXT:    buffer_load_dword v16, off, s[48:51], 0
; GISEL-GFX10-NEXT:    buffer_load_dword v11, off, s[48:51], 0 offset:4
; GISEL-GFX10-NEXT:    s_mov_b32 s0, s3
; GISEL-GFX10-NEXT:    s_mov_b32 exec_lo, -1
; GISEL-GFX10-NEXT:    s_setpc_b64 s[4:5]
;
; DAGISEL-GFX11-LABEL: chain_preserve_to_chain_use_all_v0_v7:
; DAGISEL-GFX11:       ; %bb.0:
; DAGISEL-GFX11-NEXT:    s_waitcnt vmcnt(0) expcnt(0) lgkmcnt(0)
; DAGISEL-GFX11-NEXT:    s_clause 0x1
<<<<<<< HEAD
; DAGISEL-GFX11-NEXT:    scratch_store_b32 off, v11, off offset:8
; DAGISEL-GFX11-NEXT:    ; meta instruction
; DAGISEL-GFX11-NEXT:    scratch_store_b32 off, v16, off offset:4
=======
; DAGISEL-GFX11-NEXT:    scratch_store_b32 off, v11, off offset:4
; DAGISEL-GFX11-NEXT:    scratch_store_b32 off, v16, off
>>>>>>> 316373ab
; DAGISEL-GFX11-NEXT:    v_mov_b32_e32 v11, v8
; DAGISEL-GFX11-NEXT:    s_mov_b32 s3, s0
; DAGISEL-GFX11-NEXT:    ;;#ASMSTART
; DAGISEL-GFX11-NEXT:    s_nop
; DAGISEL-GFX11-NEXT:    ;;#ASMEND
; DAGISEL-GFX11-NEXT:    s_mov_b32 s5, chain_callee@abs32@hi
; DAGISEL-GFX11-NEXT:    s_mov_b32 s4, chain_callee@abs32@lo
; DAGISEL-GFX11-NEXT:    v_mov_b32_e32 v8, v11
; DAGISEL-GFX11-NEXT:    s_clause 0x1
; DAGISEL-GFX11-NEXT:    scratch_load_b32 v16, off, off
; DAGISEL-GFX11-NEXT:    scratch_load_b32 v11, off, off offset:4
; DAGISEL-GFX11-NEXT:    s_mov_b32 s0, s3
; DAGISEL-GFX11-NEXT:    s_mov_b32 exec_lo, -1
; DAGISEL-GFX11-NEXT:    s_setpc_b64 s[4:5]
;
; DAGISEL-GFX10-LABEL: chain_preserve_to_chain_use_all_v0_v7:
; DAGISEL-GFX10:       ; %bb.0:
; DAGISEL-GFX10-NEXT:    s_waitcnt vmcnt(0) expcnt(0) lgkmcnt(0)
; DAGISEL-GFX10-NEXT:    buffer_store_dword v11, off, s[48:51], 0 offset:4 ; 4-byte Folded Spill
; DAGISEL-GFX10-NEXT:    buffer_store_dword v16, off, s[48:51], 0 ; 4-byte Folded Spill
; DAGISEL-GFX10-NEXT:    v_mov_b32_e32 v11, v8
; DAGISEL-GFX10-NEXT:    s_mov_b32 s3, s0
; DAGISEL-GFX10-NEXT:    ;;#ASMSTART
; DAGISEL-GFX10-NEXT:    s_nop
; DAGISEL-GFX10-NEXT:    ;;#ASMEND
; DAGISEL-GFX10-NEXT:    s_mov_b32 s5, chain_callee@abs32@hi
; DAGISEL-GFX10-NEXT:    s_mov_b32 s4, chain_callee@abs32@lo
; DAGISEL-GFX10-NEXT:    v_mov_b32_e32 v8, v11
; DAGISEL-GFX10-NEXT:    s_clause 0x1
; DAGISEL-GFX10-NEXT:    buffer_load_dword v16, off, s[48:51], 0
; DAGISEL-GFX10-NEXT:    buffer_load_dword v11, off, s[48:51], 0 offset:4
; DAGISEL-GFX10-NEXT:    s_mov_b32 s0, s3
; DAGISEL-GFX10-NEXT:    s_mov_b32 exec_lo, -1
; DAGISEL-GFX10-NEXT:    s_setpc_b64 s[4:5]
  call void asm "s_nop", "~{v0},~{v1},~{v2},~{v3},~{v4},~{v5},~{v6},~{v7},~{v8},~{v16},~{s0}"()
  call void(ptr, i32, <3 x i32>, <3 x i32>, i32, ...) @llvm.amdgcn.cs.chain.v3i32(ptr @chain_callee, i32 -1, <3 x i32> inreg %a, <3 x i32> %b, i32 0)
  unreachable
}

define amdgpu_cs_chain_preserve void @chain_preserve_to_chain_preserve_fewer_args(<3 x i32> inreg %a, <3 x i32> %b) {
; GISEL-GFX11-LABEL: chain_preserve_to_chain_preserve_fewer_args:
; GISEL-GFX11:       ; %bb.0:
; GISEL-GFX11-NEXT:    s_waitcnt vmcnt(0) expcnt(0) lgkmcnt(0)
; GISEL-GFX11-NEXT:    scratch_store_b32 off, v16, off ; 4-byte Folded Spill
; GISEL-GFX11-NEXT:    s_mov_b32 s2, s0
; GISEL-GFX11-NEXT:    v_mov_b32_e32 v1, v8
; GISEL-GFX11-NEXT:    ;;#ASMSTART
; GISEL-GFX11-NEXT:    s_nop
; GISEL-GFX11-NEXT:    ;;#ASMEND
; GISEL-GFX11-NEXT:    scratch_load_b32 v16, off, off ; 4-byte Folded Reload
; GISEL-GFX11-NEXT:    s_mov_b32 s4, chain_preserve_callee_2@abs32@lo
; GISEL-GFX11-NEXT:    s_mov_b32 s5, chain_preserve_callee_2@abs32@hi
; GISEL-GFX11-NEXT:    v_mov_b32_e32 v8, v1
; GISEL-GFX11-NEXT:    s_mov_b32 s0, s2
; GISEL-GFX11-NEXT:    s_mov_b32 exec_lo, -1
; GISEL-GFX11-NEXT:    s_setpc_b64 s[4:5]
;
; GISEL-GFX10-LABEL: chain_preserve_to_chain_preserve_fewer_args:
; GISEL-GFX10:       ; %bb.0:
; GISEL-GFX10-NEXT:    s_waitcnt vmcnt(0) expcnt(0) lgkmcnt(0)
; GISEL-GFX10-NEXT:    buffer_store_dword v16, off, s[48:51], 0 ; 4-byte Folded Spill
; GISEL-GFX10-NEXT:    s_mov_b32 s2, s0
; GISEL-GFX10-NEXT:    v_mov_b32_e32 v1, v8
; GISEL-GFX10-NEXT:    ;;#ASMSTART
; GISEL-GFX10-NEXT:    s_nop
; GISEL-GFX10-NEXT:    ;;#ASMEND
; GISEL-GFX10-NEXT:    buffer_load_dword v16, off, s[48:51], 0 ; 4-byte Folded Reload
; GISEL-GFX10-NEXT:    s_mov_b32 s4, chain_preserve_callee_2@abs32@lo
; GISEL-GFX10-NEXT:    s_mov_b32 s5, chain_preserve_callee_2@abs32@hi
; GISEL-GFX10-NEXT:    v_mov_b32_e32 v8, v1
; GISEL-GFX10-NEXT:    s_mov_b32 s0, s2
; GISEL-GFX10-NEXT:    s_mov_b32 exec_lo, -1
; GISEL-GFX10-NEXT:    s_setpc_b64 s[4:5]
;
; DAGISEL-GFX11-LABEL: chain_preserve_to_chain_preserve_fewer_args:
; DAGISEL-GFX11:       ; %bb.0:
; DAGISEL-GFX11-NEXT:    s_waitcnt vmcnt(0) expcnt(0) lgkmcnt(0)
; DAGISEL-GFX11-NEXT:    scratch_store_b32 off, v16, off ; 4-byte Folded Spill
; DAGISEL-GFX11-NEXT:    v_mov_b32_e32 v1, v8
; DAGISEL-GFX11-NEXT:    s_mov_b32 s2, s0
; DAGISEL-GFX11-NEXT:    ;;#ASMSTART
; DAGISEL-GFX11-NEXT:    s_nop
; DAGISEL-GFX11-NEXT:    ;;#ASMEND
; DAGISEL-GFX11-NEXT:    scratch_load_b32 v16, off, off ; 4-byte Folded Reload
; DAGISEL-GFX11-NEXT:    s_mov_b32 s5, chain_preserve_callee_2@abs32@hi
; DAGISEL-GFX11-NEXT:    v_mov_b32_e32 v8, v1
; DAGISEL-GFX11-NEXT:    s_mov_b32 s4, chain_preserve_callee_2@abs32@lo
; DAGISEL-GFX11-NEXT:    s_mov_b32 s0, s2
; DAGISEL-GFX11-NEXT:    s_mov_b32 exec_lo, -1
; DAGISEL-GFX11-NEXT:    s_setpc_b64 s[4:5]
;
; DAGISEL-GFX10-LABEL: chain_preserve_to_chain_preserve_fewer_args:
; DAGISEL-GFX10:       ; %bb.0:
; DAGISEL-GFX10-NEXT:    s_waitcnt vmcnt(0) expcnt(0) lgkmcnt(0)
; DAGISEL-GFX10-NEXT:    buffer_store_dword v16, off, s[48:51], 0 ; 4-byte Folded Spill
; DAGISEL-GFX10-NEXT:    v_mov_b32_e32 v1, v8
; DAGISEL-GFX10-NEXT:    s_mov_b32 s2, s0
; DAGISEL-GFX10-NEXT:    ;;#ASMSTART
; DAGISEL-GFX10-NEXT:    s_nop
; DAGISEL-GFX10-NEXT:    ;;#ASMEND
; DAGISEL-GFX10-NEXT:    buffer_load_dword v16, off, s[48:51], 0 ; 4-byte Folded Reload
; DAGISEL-GFX10-NEXT:    s_mov_b32 s5, chain_preserve_callee_2@abs32@hi
; DAGISEL-GFX10-NEXT:    v_mov_b32_e32 v8, v1
; DAGISEL-GFX10-NEXT:    s_mov_b32 s4, chain_preserve_callee_2@abs32@lo
; DAGISEL-GFX10-NEXT:    s_mov_b32 s0, s2
; DAGISEL-GFX10-NEXT:    s_mov_b32 exec_lo, -1
; DAGISEL-GFX10-NEXT:    s_setpc_b64 s[4:5]
  %s = shufflevector <3 x i32> %a, <3 x i32> zeroinitializer, <2 x i32> <i32 0, i32 1>
  %v = shufflevector <3 x i32> %b, <3 x i32> zeroinitializer, <2 x i32> <i32 0, i32 1>
  call void asm "s_nop", "~{v0},~{v8},~{v16},~{s0}"()
  call void(ptr, i32, <2 x i32>, <2 x i32>, i32, ...) @llvm.amdgcn.cs.chain.v2i32(ptr @chain_preserve_callee_2, i32 -1, <2 x i32> inreg %s, <2 x i32> %v, i32 0)
  unreachable
}

; Note that amdgpu_cs_chain_preserve functions are not allowed to call
; llvm.amdgcn.cs.chain with more vgpr args than they received as parameters.

define amdgpu_cs_chain_preserve void @amdgpu_cs_chain_preserve_dont_realign_stack(i32 %idx) {
; GISEL-GFX11-LABEL: amdgpu_cs_chain_preserve_dont_realign_stack:
; GISEL-GFX11:       ; %bb.0:
; GISEL-GFX11-NEXT:    s_waitcnt vmcnt(0) expcnt(0) lgkmcnt(0)
; GISEL-GFX11-NEXT:    s_mov_b32 s3, 4
; GISEL-GFX11-NEXT:    s_mov_b32 s2, 3
; GISEL-GFX11-NEXT:    s_mov_b32 s1, 2
; GISEL-GFX11-NEXT:    s_mov_b32 s0, 1
; GISEL-GFX11-NEXT:    v_lshlrev_b32_e32 v0, 4, v8
; GISEL-GFX11-NEXT:    s_delay_alu instid0(VALU_DEP_1)
; GISEL-GFX11-NEXT:    v_add_nc_u32_e32 v4, 0, v0
; GISEL-GFX11-NEXT:    v_dual_mov_b32 v0, s0 :: v_dual_mov_b32 v3, s3
; GISEL-GFX11-NEXT:    v_dual_mov_b32 v1, s1 :: v_dual_mov_b32 v2, s2
; GISEL-GFX11-NEXT:    scratch_store_b128 v4, v[0:3], off dlc
; GISEL-GFX11-NEXT:    s_waitcnt_vscnt null, 0x0
; GISEL-GFX11-NEXT:    s_endpgm
;
; GISEL-GFX10-LABEL: amdgpu_cs_chain_preserve_dont_realign_stack:
; GISEL-GFX10:       ; %bb.0:
; GISEL-GFX10-NEXT:    s_waitcnt vmcnt(0) expcnt(0) lgkmcnt(0)
; GISEL-GFX10-NEXT:    v_lshlrev_b32_e32 v0, 4, v8
; GISEL-GFX10-NEXT:    v_mov_b32_e32 v1, 1
; GISEL-GFX10-NEXT:    v_mov_b32_e32 v2, 2
; GISEL-GFX10-NEXT:    v_mov_b32_e32 v3, 3
; GISEL-GFX10-NEXT:    v_mov_b32_e32 v4, 4
; GISEL-GFX10-NEXT:    v_add_nc_u32_e32 v0, 0, v0
; GISEL-GFX10-NEXT:    buffer_store_dword v1, v0, s[48:51], 0 offen
; GISEL-GFX10-NEXT:    s_waitcnt_vscnt null, 0x0
; GISEL-GFX10-NEXT:    buffer_store_dword v2, v0, s[48:51], 0 offen offset:4
; GISEL-GFX10-NEXT:    s_waitcnt_vscnt null, 0x0
; GISEL-GFX10-NEXT:    buffer_store_dword v3, v0, s[48:51], 0 offen offset:8
; GISEL-GFX10-NEXT:    s_waitcnt_vscnt null, 0x0
; GISEL-GFX10-NEXT:    buffer_store_dword v4, v0, s[48:51], 0 offen offset:12
; GISEL-GFX10-NEXT:    s_waitcnt_vscnt null, 0x0
; GISEL-GFX10-NEXT:    s_endpgm
;
; DAGISEL-GFX11-LABEL: amdgpu_cs_chain_preserve_dont_realign_stack:
; DAGISEL-GFX11:       ; %bb.0:
; DAGISEL-GFX11-NEXT:    s_waitcnt vmcnt(0) expcnt(0) lgkmcnt(0)
; DAGISEL-GFX11-NEXT:    v_dual_mov_b32 v0, 1 :: v_dual_mov_b32 v1, 2
; DAGISEL-GFX11-NEXT:    v_dual_mov_b32 v2, 3 :: v_dual_mov_b32 v3, 4
; DAGISEL-GFX11-NEXT:    v_lshl_add_u32 v4, v8, 4, 0
; DAGISEL-GFX11-NEXT:    scratch_store_b128 v4, v[0:3], off dlc
; DAGISEL-GFX11-NEXT:    s_waitcnt_vscnt null, 0x0
; DAGISEL-GFX11-NEXT:    s_endpgm
;
; DAGISEL-GFX10-LABEL: amdgpu_cs_chain_preserve_dont_realign_stack:
; DAGISEL-GFX10:       ; %bb.0:
; DAGISEL-GFX10-NEXT:    s_waitcnt vmcnt(0) expcnt(0) lgkmcnt(0)
; DAGISEL-GFX10-NEXT:    v_mov_b32_e32 v0, 4
; DAGISEL-GFX10-NEXT:    v_lshl_add_u32 v1, v8, 4, 0
; DAGISEL-GFX10-NEXT:    v_mov_b32_e32 v2, 3
; DAGISEL-GFX10-NEXT:    v_mov_b32_e32 v3, 2
; DAGISEL-GFX10-NEXT:    v_mov_b32_e32 v4, 1
; DAGISEL-GFX10-NEXT:    buffer_store_dword v0, v1, s[48:51], 0 offen offset:12
; DAGISEL-GFX10-NEXT:    s_waitcnt_vscnt null, 0x0
; DAGISEL-GFX10-NEXT:    buffer_store_dword v2, v1, s[48:51], 0 offen offset:8
; DAGISEL-GFX10-NEXT:    s_waitcnt_vscnt null, 0x0
; DAGISEL-GFX10-NEXT:    buffer_store_dword v3, v1, s[48:51], 0 offen offset:4
; DAGISEL-GFX10-NEXT:    s_waitcnt_vscnt null, 0x0
; DAGISEL-GFX10-NEXT:    buffer_store_dword v4, v1, s[48:51], 0 offen
; DAGISEL-GFX10-NEXT:    s_waitcnt_vscnt null, 0x0
; DAGISEL-GFX10-NEXT:    s_endpgm
  %alloca.align32 = alloca [8 x <4 x i32>], align 32, addrspace(5)
  %gep0 = getelementptr inbounds [8 x <4 x i32>], ptr addrspace(5) %alloca.align32, i32 0, i32 %idx
  store volatile <4 x i32> <i32 1, i32 2, i32 3, i32 4>, ptr addrspace(5) %gep0, align 32
  ret void
}

declare void @llvm.amdgcn.cs.chain.v3i32(ptr, i32, <3 x i32>, <3 x i32>, i32, ...)
declare amdgpu_cs_chain_preserve void @chain_preserve_callee(<3 x i32> inreg, <3 x i32>)
declare amdgpu_cs_chain void @chain_callee(<3 x i32> inreg, <3 x i32>)

declare void @llvm.amdgcn.cs.chain.v2i32(ptr, i32, <2 x i32>, <2 x i32>, i32, ...)
declare amdgpu_cs_chain_preserve void @chain_preserve_callee_2(<2 x i32> inreg, <2 x i32>)

declare i32 @llvm.amdgcn.set.inactive(i32, i32)
declare i32 @llvm.amdgcn.wwm(i32)<|MERGE_RESOLUTION|>--- conflicted
+++ resolved
@@ -422,14 +422,9 @@
 ; GISEL-GFX11:       ; %bb.0:
 ; GISEL-GFX11-NEXT:    s_waitcnt vmcnt(0) expcnt(0) lgkmcnt(0)
 ; GISEL-GFX11-NEXT:    s_clause 0x1
-<<<<<<< HEAD
-; GISEL-GFX11-NEXT:    scratch_store_b32 off, v11, off offset:8
+; GISEL-GFX11-NEXT:    scratch_store_b32 off, v11, off offset:4
 ; GISEL-GFX11-NEXT:    ; meta instruction
-; GISEL-GFX11-NEXT:    scratch_store_b32 off, v16, off offset:4
-=======
-; GISEL-GFX11-NEXT:    scratch_store_b32 off, v11, off offset:4
 ; GISEL-GFX11-NEXT:    scratch_store_b32 off, v16, off
->>>>>>> 316373ab
 ; GISEL-GFX11-NEXT:    v_mov_b32_e32 v11, v8
 ; GISEL-GFX11-NEXT:    s_mov_b32 s3, s0
 ; GISEL-GFX11-NEXT:    ;;#ASMSTART
@@ -469,14 +464,9 @@
 ; DAGISEL-GFX11:       ; %bb.0:
 ; DAGISEL-GFX11-NEXT:    s_waitcnt vmcnt(0) expcnt(0) lgkmcnt(0)
 ; DAGISEL-GFX11-NEXT:    s_clause 0x1
-<<<<<<< HEAD
-; DAGISEL-GFX11-NEXT:    scratch_store_b32 off, v11, off offset:8
+; DAGISEL-GFX11-NEXT:    scratch_store_b32 off, v11, off offset:4
 ; DAGISEL-GFX11-NEXT:    ; meta instruction
-; DAGISEL-GFX11-NEXT:    scratch_store_b32 off, v16, off offset:4
-=======
-; DAGISEL-GFX11-NEXT:    scratch_store_b32 off, v11, off offset:4
 ; DAGISEL-GFX11-NEXT:    scratch_store_b32 off, v16, off
->>>>>>> 316373ab
 ; DAGISEL-GFX11-NEXT:    v_mov_b32_e32 v11, v8
 ; DAGISEL-GFX11-NEXT:    s_mov_b32 s3, s0
 ; DAGISEL-GFX11-NEXT:    ;;#ASMSTART
