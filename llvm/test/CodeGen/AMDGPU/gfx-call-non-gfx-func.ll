--- conflicted
+++ resolved
@@ -41,21 +41,10 @@
 ; SDAG-NEXT:    v_writelane_b32 v40, s28, 24
 ; SDAG-NEXT:    v_writelane_b32 v40, s29, 25
 ; SDAG-NEXT:    v_writelane_b32 v40, s30, 26
-<<<<<<< HEAD
 ; SDAG-NEXT:    v_writelane_b32 v40, s31, 27
-; SDAG-NEXT:    s_getpc_b64 s[34:35]
-; SDAG-NEXT:    s_add_u32 s34, s34, extern_c_func@gotpcrel32@lo+4
-; SDAG-NEXT:    s_addc_u32 s35, s35, extern_c_func@gotpcrel32@hi+12
-; SDAG-NEXT:    s_load_dwordx2 s[34:35], s[34:35], 0x0
-; SDAG-NEXT:    s_mov_b64 s[8:9], 0
-; SDAG-NEXT:    s_waitcnt lgkmcnt(0)
-=======
 ; SDAG-NEXT:    s_mov_b32 s35, extern_c_func@abs32@hi
 ; SDAG-NEXT:    s_mov_b32 s34, extern_c_func@abs32@lo
 ; SDAG-NEXT:    s_mov_b64 s[8:9], 0
-; SDAG-NEXT:    s_addk_i32 s32, 0x400
-; SDAG-NEXT:    v_writelane_b32 v40, s31, 27
->>>>>>> 80fa5a63
 ; SDAG-NEXT:    s_swappc_b64 s[30:31], s[34:35]
 ; SDAG-NEXT:    v_readlane_b32 s30, v40, 26
 ; SDAG-NEXT:    v_readlane_b32 s31, v40, 27
@@ -129,21 +118,10 @@
 ; GISEL-NEXT:    v_writelane_b32 v40, s28, 24
 ; GISEL-NEXT:    v_writelane_b32 v40, s29, 25
 ; GISEL-NEXT:    v_writelane_b32 v40, s30, 26
-<<<<<<< HEAD
 ; GISEL-NEXT:    v_writelane_b32 v40, s31, 27
-; GISEL-NEXT:    s_getpc_b64 s[34:35]
-; GISEL-NEXT:    s_add_u32 s34, s34, extern_c_func@gotpcrel32@lo+4
-; GISEL-NEXT:    s_addc_u32 s35, s35, extern_c_func@gotpcrel32@hi+12
-; GISEL-NEXT:    s_load_dwordx2 s[34:35], s[34:35], 0x0
-; GISEL-NEXT:    s_mov_b64 s[8:9], s[4:5]
-; GISEL-NEXT:    s_waitcnt lgkmcnt(0)
-=======
 ; GISEL-NEXT:    s_mov_b32 s34, extern_c_func@abs32@lo
 ; GISEL-NEXT:    s_mov_b32 s35, extern_c_func@abs32@hi
 ; GISEL-NEXT:    s_mov_b64 s[8:9], s[4:5]
-; GISEL-NEXT:    s_addk_i32 s32, 0x400
-; GISEL-NEXT:    v_writelane_b32 v40, s31, 27
->>>>>>> 80fa5a63
 ; GISEL-NEXT:    s_swappc_b64 s[30:31], s[34:35]
 ; GISEL-NEXT:    v_readlane_b32 s30, v40, 26
 ; GISEL-NEXT:    v_readlane_b32 s31, v40, 27
