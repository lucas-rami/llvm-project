--- conflicted
+++ resolved
@@ -60,12 +60,8 @@
     ; CHECK-NEXT: frame-setup CFI_INSTRUCTION undefined $sgpr29_lo16
     ; CHECK-NEXT: $sgpr4_sgpr5 = S_OR_SAVEEXEC_B64 -1, implicit-def $exec, implicit-def dead $scc, implicit $exec
     ; CHECK-NEXT: $sgpr6 = S_ADD_I32 $sgpr32, 1048832, implicit-def dead $scc
-<<<<<<< HEAD
-    ; CHECK-NEXT: BUFFER_STORE_DWORD_OFFSET killed $vgpr2, $sgpr0_sgpr1_sgpr2_sgpr3, killed $sgpr6, 0, 0, 0, 0, implicit $exec :: (store (s32) into %stack.3, addrspace 5)
+    ; CHECK-NEXT: BUFFER_STORE_DWORD_OFFSET killed $vgpr2, $sgpr0_sgpr1_sgpr2_sgpr3, killed $sgpr6, 0, 0, 0, implicit $exec :: (store (s32) into %stack.3, addrspace 5)
     ; CHECK-NEXT: frame-setup CFI_INSTRUCTION offset $vgpr2_lo16, 1048832
-=======
-    ; CHECK-NEXT: BUFFER_STORE_DWORD_OFFSET killed $vgpr2, $sgpr0_sgpr1_sgpr2_sgpr3, killed $sgpr6, 0, 0, 0, implicit $exec :: (store (s32) into %stack.3, addrspace 5)
->>>>>>> 11e86868
     ; CHECK-NEXT: $exec = S_MOV_B64 killed $sgpr4_sgpr5
     ; CHECK-NEXT: $vgpr2 = V_WRITELANE_B32 $sgpr33, 0, undef $vgpr2
     ; CHECK-NEXT: frame-setup CFI_INSTRUCTION escape 0x10, 0x41, 0x05, 0x90, 0x82, 0x14, 0xe4, 0x00
