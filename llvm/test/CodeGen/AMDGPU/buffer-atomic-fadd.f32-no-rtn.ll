--- conflicted
+++ resolved
@@ -9,7 +9,6 @@
   ; GFX908_GFX11: bb.0 (%ir-block.0):
   ; GFX908_GFX11-NEXT:   liveins: $vgpr0, $sgpr0, $sgpr1, $sgpr2, $sgpr3, $sgpr4
   ; GFX908_GFX11-NEXT: {{  $}}
-<<<<<<< HEAD
   ; GFX908_GFX11-NEXT:   [[PRED_COPY:%[0-9]+]]:sgpr_32 = PRED_COPY $sgpr4
   ; GFX908_GFX11-NEXT:   [[PRED_COPY1:%[0-9]+]]:sgpr_32 = PRED_COPY $sgpr3
   ; GFX908_GFX11-NEXT:   [[PRED_COPY2:%[0-9]+]]:sgpr_32 = PRED_COPY $sgpr2
@@ -17,23 +16,12 @@
   ; GFX908_GFX11-NEXT:   [[PRED_COPY4:%[0-9]+]]:sgpr_32 = PRED_COPY $sgpr0
   ; GFX908_GFX11-NEXT:   [[PRED_COPY5:%[0-9]+]]:vgpr_32 = PRED_COPY $vgpr0
   ; GFX908_GFX11-NEXT:   [[REG_SEQUENCE:%[0-9]+]]:sgpr_128 = REG_SEQUENCE [[PRED_COPY4]], %subreg.sub0, [[PRED_COPY3]], %subreg.sub1, [[PRED_COPY2]], %subreg.sub2, [[PRED_COPY1]], %subreg.sub3
-  ; GFX908_GFX11-NEXT:   BUFFER_ATOMIC_ADD_F32_OFFSET [[PRED_COPY5]], killed [[REG_SEQUENCE]], [[PRED_COPY]], 0, 0, implicit $exec :: (volatile dereferenceable load store (s32), align 1, addrspace 7)
-=======
-  ; GFX908_GFX11-NEXT:   [[COPY:%[0-9]+]]:sgpr_32 = COPY $sgpr4
-  ; GFX908_GFX11-NEXT:   [[COPY1:%[0-9]+]]:sgpr_32 = COPY $sgpr3
-  ; GFX908_GFX11-NEXT:   [[COPY2:%[0-9]+]]:sgpr_32 = COPY $sgpr2
-  ; GFX908_GFX11-NEXT:   [[COPY3:%[0-9]+]]:sgpr_32 = COPY $sgpr1
-  ; GFX908_GFX11-NEXT:   [[COPY4:%[0-9]+]]:sgpr_32 = COPY $sgpr0
-  ; GFX908_GFX11-NEXT:   [[COPY5:%[0-9]+]]:vgpr_32 = COPY $vgpr0
-  ; GFX908_GFX11-NEXT:   [[REG_SEQUENCE:%[0-9]+]]:sgpr_128 = REG_SEQUENCE [[COPY4]], %subreg.sub0, [[COPY3]], %subreg.sub1, [[COPY2]], %subreg.sub2, [[COPY1]], %subreg.sub3
-  ; GFX908_GFX11-NEXT:   BUFFER_ATOMIC_ADD_F32_OFFSET [[COPY5]], killed [[REG_SEQUENCE]], [[COPY]], 0, 0, implicit $exec :: (volatile dereferenceable load store (s32), align 1, addrspace 8)
->>>>>>> eadf6db5
+  ; GFX908_GFX11-NEXT:   BUFFER_ATOMIC_ADD_F32_OFFSET [[PRED_COPY5]], killed [[REG_SEQUENCE]], [[PRED_COPY]], 0, 0, implicit $exec :: (volatile dereferenceable load store (s32), align 1, addrspace 8)
   ; GFX908_GFX11-NEXT:   S_ENDPGM 0
   ; GFX90A_GFX940-LABEL: name: buffer_atomic_fadd_f32_offset_no_rtn
   ; GFX90A_GFX940: bb.0 (%ir-block.0):
   ; GFX90A_GFX940-NEXT:   liveins: $vgpr0, $sgpr0, $sgpr1, $sgpr2, $sgpr3, $sgpr4
   ; GFX90A_GFX940-NEXT: {{  $}}
-<<<<<<< HEAD
   ; GFX90A_GFX940-NEXT:   [[PRED_COPY:%[0-9]+]]:sgpr_32 = PRED_COPY $sgpr4
   ; GFX90A_GFX940-NEXT:   [[PRED_COPY1:%[0-9]+]]:sgpr_32 = PRED_COPY $sgpr3
   ; GFX90A_GFX940-NEXT:   [[PRED_COPY2:%[0-9]+]]:sgpr_32 = PRED_COPY $sgpr2
@@ -41,17 +29,7 @@
   ; GFX90A_GFX940-NEXT:   [[PRED_COPY4:%[0-9]+]]:sgpr_32 = PRED_COPY $sgpr0
   ; GFX90A_GFX940-NEXT:   [[PRED_COPY5:%[0-9]+]]:vgpr_32 = PRED_COPY $vgpr0
   ; GFX90A_GFX940-NEXT:   [[REG_SEQUENCE:%[0-9]+]]:sgpr_128 = REG_SEQUENCE [[PRED_COPY4]], %subreg.sub0, [[PRED_COPY3]], %subreg.sub1, [[PRED_COPY2]], %subreg.sub2, [[PRED_COPY1]], %subreg.sub3
-  ; GFX90A_GFX940-NEXT:   BUFFER_ATOMIC_ADD_F32_OFFSET [[PRED_COPY5]], killed [[REG_SEQUENCE]], [[PRED_COPY]], 0, 0, implicit $exec :: (volatile dereferenceable load store (s32), align 1, addrspace 7)
-=======
-  ; GFX90A_GFX940-NEXT:   [[COPY:%[0-9]+]]:sgpr_32 = COPY $sgpr4
-  ; GFX90A_GFX940-NEXT:   [[COPY1:%[0-9]+]]:sgpr_32 = COPY $sgpr3
-  ; GFX90A_GFX940-NEXT:   [[COPY2:%[0-9]+]]:sgpr_32 = COPY $sgpr2
-  ; GFX90A_GFX940-NEXT:   [[COPY3:%[0-9]+]]:sgpr_32 = COPY $sgpr1
-  ; GFX90A_GFX940-NEXT:   [[COPY4:%[0-9]+]]:sgpr_32 = COPY $sgpr0
-  ; GFX90A_GFX940-NEXT:   [[COPY5:%[0-9]+]]:vgpr_32 = COPY $vgpr0
-  ; GFX90A_GFX940-NEXT:   [[REG_SEQUENCE:%[0-9]+]]:sgpr_128 = REG_SEQUENCE [[COPY4]], %subreg.sub0, [[COPY3]], %subreg.sub1, [[COPY2]], %subreg.sub2, [[COPY1]], %subreg.sub3
-  ; GFX90A_GFX940-NEXT:   BUFFER_ATOMIC_ADD_F32_OFFSET [[COPY5]], killed [[REG_SEQUENCE]], [[COPY]], 0, 0, implicit $exec :: (volatile dereferenceable load store (s32), align 1, addrspace 8)
->>>>>>> eadf6db5
+  ; GFX90A_GFX940-NEXT:   BUFFER_ATOMIC_ADD_F32_OFFSET [[PRED_COPY5]], killed [[REG_SEQUENCE]], [[PRED_COPY]], 0, 0, implicit $exec :: (volatile dereferenceable load store (s32), align 1, addrspace 8)
   ; GFX90A_GFX940-NEXT:   S_ENDPGM 0
   %ret = call float @llvm.amdgcn.raw.buffer.atomic.fadd.f32(float %val, <4 x i32> %rsrc, i32 0, i32 %soffset, i32 0)
   ret void
@@ -62,7 +40,6 @@
   ; GFX908_GFX11: bb.0 (%ir-block.0):
   ; GFX908_GFX11-NEXT:   liveins: $vgpr0, $sgpr0, $sgpr1, $sgpr2, $sgpr3, $vgpr1, $sgpr4
   ; GFX908_GFX11-NEXT: {{  $}}
-<<<<<<< HEAD
   ; GFX908_GFX11-NEXT:   [[PRED_COPY:%[0-9]+]]:sgpr_32 = PRED_COPY $sgpr4
   ; GFX908_GFX11-NEXT:   [[PRED_COPY1:%[0-9]+]]:vgpr_32 = PRED_COPY $vgpr1
   ; GFX908_GFX11-NEXT:   [[PRED_COPY2:%[0-9]+]]:sgpr_32 = PRED_COPY $sgpr3
@@ -71,24 +48,12 @@
   ; GFX908_GFX11-NEXT:   [[PRED_COPY5:%[0-9]+]]:sgpr_32 = PRED_COPY $sgpr0
   ; GFX908_GFX11-NEXT:   [[PRED_COPY6:%[0-9]+]]:vgpr_32 = PRED_COPY $vgpr0
   ; GFX908_GFX11-NEXT:   [[REG_SEQUENCE:%[0-9]+]]:sgpr_128 = REG_SEQUENCE [[PRED_COPY5]], %subreg.sub0, [[PRED_COPY4]], %subreg.sub1, [[PRED_COPY3]], %subreg.sub2, [[PRED_COPY2]], %subreg.sub3
-  ; GFX908_GFX11-NEXT:   BUFFER_ATOMIC_ADD_F32_OFFEN [[PRED_COPY6]], [[PRED_COPY1]], killed [[REG_SEQUENCE]], [[PRED_COPY]], 0, 0, implicit $exec :: (volatile dereferenceable load store (s32), align 1, addrspace 7)
-=======
-  ; GFX908_GFX11-NEXT:   [[COPY:%[0-9]+]]:sgpr_32 = COPY $sgpr4
-  ; GFX908_GFX11-NEXT:   [[COPY1:%[0-9]+]]:vgpr_32 = COPY $vgpr1
-  ; GFX908_GFX11-NEXT:   [[COPY2:%[0-9]+]]:sgpr_32 = COPY $sgpr3
-  ; GFX908_GFX11-NEXT:   [[COPY3:%[0-9]+]]:sgpr_32 = COPY $sgpr2
-  ; GFX908_GFX11-NEXT:   [[COPY4:%[0-9]+]]:sgpr_32 = COPY $sgpr1
-  ; GFX908_GFX11-NEXT:   [[COPY5:%[0-9]+]]:sgpr_32 = COPY $sgpr0
-  ; GFX908_GFX11-NEXT:   [[COPY6:%[0-9]+]]:vgpr_32 = COPY $vgpr0
-  ; GFX908_GFX11-NEXT:   [[REG_SEQUENCE:%[0-9]+]]:sgpr_128 = REG_SEQUENCE [[COPY5]], %subreg.sub0, [[COPY4]], %subreg.sub1, [[COPY3]], %subreg.sub2, [[COPY2]], %subreg.sub3
-  ; GFX908_GFX11-NEXT:   BUFFER_ATOMIC_ADD_F32_OFFEN [[COPY6]], [[COPY1]], killed [[REG_SEQUENCE]], [[COPY]], 0, 0, implicit $exec :: (volatile dereferenceable load store (s32), align 1, addrspace 8)
->>>>>>> eadf6db5
+  ; GFX908_GFX11-NEXT:   BUFFER_ATOMIC_ADD_F32_OFFEN [[PRED_COPY6]], [[PRED_COPY1]], killed [[REG_SEQUENCE]], [[PRED_COPY]], 0, 0, implicit $exec :: (volatile dereferenceable load store (s32), align 1, addrspace 8)
   ; GFX908_GFX11-NEXT:   S_ENDPGM 0
   ; GFX90A_GFX940-LABEL: name: buffer_atomic_fadd_f32_offen_no_rtn
   ; GFX90A_GFX940: bb.0 (%ir-block.0):
   ; GFX90A_GFX940-NEXT:   liveins: $vgpr0, $sgpr0, $sgpr1, $sgpr2, $sgpr3, $vgpr1, $sgpr4
   ; GFX90A_GFX940-NEXT: {{  $}}
-<<<<<<< HEAD
   ; GFX90A_GFX940-NEXT:   [[PRED_COPY:%[0-9]+]]:sgpr_32 = PRED_COPY $sgpr4
   ; GFX90A_GFX940-NEXT:   [[PRED_COPY1:%[0-9]+]]:vgpr_32 = PRED_COPY $vgpr1
   ; GFX90A_GFX940-NEXT:   [[PRED_COPY2:%[0-9]+]]:sgpr_32 = PRED_COPY $sgpr3
@@ -97,18 +62,7 @@
   ; GFX90A_GFX940-NEXT:   [[PRED_COPY5:%[0-9]+]]:sgpr_32 = PRED_COPY $sgpr0
   ; GFX90A_GFX940-NEXT:   [[PRED_COPY6:%[0-9]+]]:vgpr_32 = PRED_COPY $vgpr0
   ; GFX90A_GFX940-NEXT:   [[REG_SEQUENCE:%[0-9]+]]:sgpr_128 = REG_SEQUENCE [[PRED_COPY5]], %subreg.sub0, [[PRED_COPY4]], %subreg.sub1, [[PRED_COPY3]], %subreg.sub2, [[PRED_COPY2]], %subreg.sub3
-  ; GFX90A_GFX940-NEXT:   BUFFER_ATOMIC_ADD_F32_OFFEN [[PRED_COPY6]], [[PRED_COPY1]], killed [[REG_SEQUENCE]], [[PRED_COPY]], 0, 0, implicit $exec :: (volatile dereferenceable load store (s32), align 1, addrspace 7)
-=======
-  ; GFX90A_GFX940-NEXT:   [[COPY:%[0-9]+]]:sgpr_32 = COPY $sgpr4
-  ; GFX90A_GFX940-NEXT:   [[COPY1:%[0-9]+]]:vgpr_32 = COPY $vgpr1
-  ; GFX90A_GFX940-NEXT:   [[COPY2:%[0-9]+]]:sgpr_32 = COPY $sgpr3
-  ; GFX90A_GFX940-NEXT:   [[COPY3:%[0-9]+]]:sgpr_32 = COPY $sgpr2
-  ; GFX90A_GFX940-NEXT:   [[COPY4:%[0-9]+]]:sgpr_32 = COPY $sgpr1
-  ; GFX90A_GFX940-NEXT:   [[COPY5:%[0-9]+]]:sgpr_32 = COPY $sgpr0
-  ; GFX90A_GFX940-NEXT:   [[COPY6:%[0-9]+]]:vgpr_32 = COPY $vgpr0
-  ; GFX90A_GFX940-NEXT:   [[REG_SEQUENCE:%[0-9]+]]:sgpr_128 = REG_SEQUENCE [[COPY5]], %subreg.sub0, [[COPY4]], %subreg.sub1, [[COPY3]], %subreg.sub2, [[COPY2]], %subreg.sub3
-  ; GFX90A_GFX940-NEXT:   BUFFER_ATOMIC_ADD_F32_OFFEN [[COPY6]], [[COPY1]], killed [[REG_SEQUENCE]], [[COPY]], 0, 0, implicit $exec :: (volatile dereferenceable load store (s32), align 1, addrspace 8)
->>>>>>> eadf6db5
+  ; GFX90A_GFX940-NEXT:   BUFFER_ATOMIC_ADD_F32_OFFEN [[PRED_COPY6]], [[PRED_COPY1]], killed [[REG_SEQUENCE]], [[PRED_COPY]], 0, 0, implicit $exec :: (volatile dereferenceable load store (s32), align 1, addrspace 8)
   ; GFX90A_GFX940-NEXT:   S_ENDPGM 0
   %ret = call float @llvm.amdgcn.raw.buffer.atomic.fadd.f32(float %val, <4 x i32> %rsrc, i32 %voffset, i32 %soffset, i32 0)
   ret void
@@ -119,7 +73,6 @@
   ; GFX908_GFX11: bb.0 (%ir-block.0):
   ; GFX908_GFX11-NEXT:   liveins: $vgpr0, $sgpr0, $sgpr1, $sgpr2, $sgpr3, $vgpr1, $sgpr4
   ; GFX908_GFX11-NEXT: {{  $}}
-<<<<<<< HEAD
   ; GFX908_GFX11-NEXT:   [[PRED_COPY:%[0-9]+]]:sgpr_32 = PRED_COPY $sgpr4
   ; GFX908_GFX11-NEXT:   [[PRED_COPY1:%[0-9]+]]:vgpr_32 = PRED_COPY $vgpr1
   ; GFX908_GFX11-NEXT:   [[PRED_COPY2:%[0-9]+]]:sgpr_32 = PRED_COPY $sgpr3
@@ -128,24 +81,12 @@
   ; GFX908_GFX11-NEXT:   [[PRED_COPY5:%[0-9]+]]:sgpr_32 = PRED_COPY $sgpr0
   ; GFX908_GFX11-NEXT:   [[PRED_COPY6:%[0-9]+]]:vgpr_32 = PRED_COPY $vgpr0
   ; GFX908_GFX11-NEXT:   [[REG_SEQUENCE:%[0-9]+]]:sgpr_128 = REG_SEQUENCE [[PRED_COPY5]], %subreg.sub0, [[PRED_COPY4]], %subreg.sub1, [[PRED_COPY3]], %subreg.sub2, [[PRED_COPY2]], %subreg.sub3
-  ; GFX908_GFX11-NEXT:   BUFFER_ATOMIC_ADD_F32_IDXEN [[PRED_COPY6]], [[PRED_COPY1]], killed [[REG_SEQUENCE]], [[PRED_COPY]], 0, 0, implicit $exec :: (volatile dereferenceable load store (s32), align 1, addrspace 7)
-=======
-  ; GFX908_GFX11-NEXT:   [[COPY:%[0-9]+]]:sgpr_32 = COPY $sgpr4
-  ; GFX908_GFX11-NEXT:   [[COPY1:%[0-9]+]]:vgpr_32 = COPY $vgpr1
-  ; GFX908_GFX11-NEXT:   [[COPY2:%[0-9]+]]:sgpr_32 = COPY $sgpr3
-  ; GFX908_GFX11-NEXT:   [[COPY3:%[0-9]+]]:sgpr_32 = COPY $sgpr2
-  ; GFX908_GFX11-NEXT:   [[COPY4:%[0-9]+]]:sgpr_32 = COPY $sgpr1
-  ; GFX908_GFX11-NEXT:   [[COPY5:%[0-9]+]]:sgpr_32 = COPY $sgpr0
-  ; GFX908_GFX11-NEXT:   [[COPY6:%[0-9]+]]:vgpr_32 = COPY $vgpr0
-  ; GFX908_GFX11-NEXT:   [[REG_SEQUENCE:%[0-9]+]]:sgpr_128 = REG_SEQUENCE [[COPY5]], %subreg.sub0, [[COPY4]], %subreg.sub1, [[COPY3]], %subreg.sub2, [[COPY2]], %subreg.sub3
-  ; GFX908_GFX11-NEXT:   BUFFER_ATOMIC_ADD_F32_IDXEN [[COPY6]], [[COPY1]], killed [[REG_SEQUENCE]], [[COPY]], 0, 0, implicit $exec :: (volatile dereferenceable load store (s32), align 1, addrspace 8)
->>>>>>> eadf6db5
+  ; GFX908_GFX11-NEXT:   BUFFER_ATOMIC_ADD_F32_IDXEN [[PRED_COPY6]], [[PRED_COPY1]], killed [[REG_SEQUENCE]], [[PRED_COPY]], 0, 0, implicit $exec :: (volatile dereferenceable load store (s32), align 1, addrspace 8)
   ; GFX908_GFX11-NEXT:   S_ENDPGM 0
   ; GFX90A_GFX940-LABEL: name: buffer_atomic_fadd_f32_idxen_no_rtn
   ; GFX90A_GFX940: bb.0 (%ir-block.0):
   ; GFX90A_GFX940-NEXT:   liveins: $vgpr0, $sgpr0, $sgpr1, $sgpr2, $sgpr3, $vgpr1, $sgpr4
   ; GFX90A_GFX940-NEXT: {{  $}}
-<<<<<<< HEAD
   ; GFX90A_GFX940-NEXT:   [[PRED_COPY:%[0-9]+]]:sgpr_32 = PRED_COPY $sgpr4
   ; GFX90A_GFX940-NEXT:   [[PRED_COPY1:%[0-9]+]]:vgpr_32 = PRED_COPY $vgpr1
   ; GFX90A_GFX940-NEXT:   [[PRED_COPY2:%[0-9]+]]:sgpr_32 = PRED_COPY $sgpr3
@@ -154,18 +95,7 @@
   ; GFX90A_GFX940-NEXT:   [[PRED_COPY5:%[0-9]+]]:sgpr_32 = PRED_COPY $sgpr0
   ; GFX90A_GFX940-NEXT:   [[PRED_COPY6:%[0-9]+]]:vgpr_32 = PRED_COPY $vgpr0
   ; GFX90A_GFX940-NEXT:   [[REG_SEQUENCE:%[0-9]+]]:sgpr_128 = REG_SEQUENCE [[PRED_COPY5]], %subreg.sub0, [[PRED_COPY4]], %subreg.sub1, [[PRED_COPY3]], %subreg.sub2, [[PRED_COPY2]], %subreg.sub3
-  ; GFX90A_GFX940-NEXT:   BUFFER_ATOMIC_ADD_F32_IDXEN [[PRED_COPY6]], [[PRED_COPY1]], killed [[REG_SEQUENCE]], [[PRED_COPY]], 0, 0, implicit $exec :: (volatile dereferenceable load store (s32), align 1, addrspace 7)
-=======
-  ; GFX90A_GFX940-NEXT:   [[COPY:%[0-9]+]]:sgpr_32 = COPY $sgpr4
-  ; GFX90A_GFX940-NEXT:   [[COPY1:%[0-9]+]]:vgpr_32 = COPY $vgpr1
-  ; GFX90A_GFX940-NEXT:   [[COPY2:%[0-9]+]]:sgpr_32 = COPY $sgpr3
-  ; GFX90A_GFX940-NEXT:   [[COPY3:%[0-9]+]]:sgpr_32 = COPY $sgpr2
-  ; GFX90A_GFX940-NEXT:   [[COPY4:%[0-9]+]]:sgpr_32 = COPY $sgpr1
-  ; GFX90A_GFX940-NEXT:   [[COPY5:%[0-9]+]]:sgpr_32 = COPY $sgpr0
-  ; GFX90A_GFX940-NEXT:   [[COPY6:%[0-9]+]]:vgpr_32 = COPY $vgpr0
-  ; GFX90A_GFX940-NEXT:   [[REG_SEQUENCE:%[0-9]+]]:sgpr_128 = REG_SEQUENCE [[COPY5]], %subreg.sub0, [[COPY4]], %subreg.sub1, [[COPY3]], %subreg.sub2, [[COPY2]], %subreg.sub3
-  ; GFX90A_GFX940-NEXT:   BUFFER_ATOMIC_ADD_F32_IDXEN [[COPY6]], [[COPY1]], killed [[REG_SEQUENCE]], [[COPY]], 0, 0, implicit $exec :: (volatile dereferenceable load store (s32), align 1, addrspace 8)
->>>>>>> eadf6db5
+  ; GFX90A_GFX940-NEXT:   BUFFER_ATOMIC_ADD_F32_IDXEN [[PRED_COPY6]], [[PRED_COPY1]], killed [[REG_SEQUENCE]], [[PRED_COPY]], 0, 0, implicit $exec :: (volatile dereferenceable load store (s32), align 1, addrspace 8)
   ; GFX90A_GFX940-NEXT:   S_ENDPGM 0
   %ret = call float @llvm.amdgcn.struct.buffer.atomic.fadd.f32(float %val, <4 x i32> %rsrc, i32 %vindex, i32 0, i32 %soffset, i32 0)
   ret void
@@ -176,7 +106,6 @@
   ; GFX908_GFX11: bb.0 (%ir-block.0):
   ; GFX908_GFX11-NEXT:   liveins: $vgpr0, $sgpr0, $sgpr1, $sgpr2, $sgpr3, $vgpr1, $vgpr2, $sgpr4
   ; GFX908_GFX11-NEXT: {{  $}}
-<<<<<<< HEAD
   ; GFX908_GFX11-NEXT:   [[PRED_COPY:%[0-9]+]]:sgpr_32 = PRED_COPY $sgpr4
   ; GFX908_GFX11-NEXT:   [[PRED_COPY1:%[0-9]+]]:vgpr_32 = PRED_COPY $vgpr2
   ; GFX908_GFX11-NEXT:   [[PRED_COPY2:%[0-9]+]]:vgpr_32 = PRED_COPY $vgpr1
@@ -187,26 +116,12 @@
   ; GFX908_GFX11-NEXT:   [[PRED_COPY7:%[0-9]+]]:vgpr_32 = PRED_COPY $vgpr0
   ; GFX908_GFX11-NEXT:   [[REG_SEQUENCE:%[0-9]+]]:sgpr_128 = REG_SEQUENCE [[PRED_COPY6]], %subreg.sub0, [[PRED_COPY5]], %subreg.sub1, [[PRED_COPY4]], %subreg.sub2, [[PRED_COPY3]], %subreg.sub3
   ; GFX908_GFX11-NEXT:   [[REG_SEQUENCE1:%[0-9]+]]:vreg_64 = REG_SEQUENCE [[PRED_COPY2]], %subreg.sub0, [[PRED_COPY1]], %subreg.sub1
-  ; GFX908_GFX11-NEXT:   BUFFER_ATOMIC_ADD_F32_BOTHEN [[PRED_COPY7]], killed [[REG_SEQUENCE1]], killed [[REG_SEQUENCE]], [[PRED_COPY]], 0, 2, implicit $exec :: (volatile dereferenceable load store (s32), align 1, addrspace 7)
-=======
-  ; GFX908_GFX11-NEXT:   [[COPY:%[0-9]+]]:sgpr_32 = COPY $sgpr4
-  ; GFX908_GFX11-NEXT:   [[COPY1:%[0-9]+]]:vgpr_32 = COPY $vgpr2
-  ; GFX908_GFX11-NEXT:   [[COPY2:%[0-9]+]]:vgpr_32 = COPY $vgpr1
-  ; GFX908_GFX11-NEXT:   [[COPY3:%[0-9]+]]:sgpr_32 = COPY $sgpr3
-  ; GFX908_GFX11-NEXT:   [[COPY4:%[0-9]+]]:sgpr_32 = COPY $sgpr2
-  ; GFX908_GFX11-NEXT:   [[COPY5:%[0-9]+]]:sgpr_32 = COPY $sgpr1
-  ; GFX908_GFX11-NEXT:   [[COPY6:%[0-9]+]]:sgpr_32 = COPY $sgpr0
-  ; GFX908_GFX11-NEXT:   [[COPY7:%[0-9]+]]:vgpr_32 = COPY $vgpr0
-  ; GFX908_GFX11-NEXT:   [[REG_SEQUENCE:%[0-9]+]]:sgpr_128 = REG_SEQUENCE [[COPY6]], %subreg.sub0, [[COPY5]], %subreg.sub1, [[COPY4]], %subreg.sub2, [[COPY3]], %subreg.sub3
-  ; GFX908_GFX11-NEXT:   [[REG_SEQUENCE1:%[0-9]+]]:vreg_64 = REG_SEQUENCE [[COPY2]], %subreg.sub0, [[COPY1]], %subreg.sub1
-  ; GFX908_GFX11-NEXT:   BUFFER_ATOMIC_ADD_F32_BOTHEN [[COPY7]], killed [[REG_SEQUENCE1]], killed [[REG_SEQUENCE]], [[COPY]], 0, 2, implicit $exec :: (volatile dereferenceable load store (s32), align 1, addrspace 8)
->>>>>>> eadf6db5
+  ; GFX908_GFX11-NEXT:   BUFFER_ATOMIC_ADD_F32_BOTHEN [[PRED_COPY7]], killed [[REG_SEQUENCE1]], killed [[REG_SEQUENCE]], [[PRED_COPY]], 0, 2, implicit $exec :: (volatile dereferenceable load store (s32), align 1, addrspace 8)
   ; GFX908_GFX11-NEXT:   S_ENDPGM 0
   ; GFX90A_GFX940-LABEL: name: buffer_atomic_fadd_f32_bothen_no_rtn
   ; GFX90A_GFX940: bb.0 (%ir-block.0):
   ; GFX90A_GFX940-NEXT:   liveins: $vgpr0, $sgpr0, $sgpr1, $sgpr2, $sgpr3, $vgpr1, $vgpr2, $sgpr4
   ; GFX90A_GFX940-NEXT: {{  $}}
-<<<<<<< HEAD
   ; GFX90A_GFX940-NEXT:   [[PRED_COPY:%[0-9]+]]:sgpr_32 = PRED_COPY $sgpr4
   ; GFX90A_GFX940-NEXT:   [[PRED_COPY1:%[0-9]+]]:vgpr_32 = PRED_COPY $vgpr2
   ; GFX90A_GFX940-NEXT:   [[PRED_COPY2:%[0-9]+]]:vgpr_32 = PRED_COPY $vgpr1
@@ -217,20 +132,7 @@
   ; GFX90A_GFX940-NEXT:   [[PRED_COPY7:%[0-9]+]]:vgpr_32 = PRED_COPY $vgpr0
   ; GFX90A_GFX940-NEXT:   [[REG_SEQUENCE:%[0-9]+]]:sgpr_128 = REG_SEQUENCE [[PRED_COPY6]], %subreg.sub0, [[PRED_COPY5]], %subreg.sub1, [[PRED_COPY4]], %subreg.sub2, [[PRED_COPY3]], %subreg.sub3
   ; GFX90A_GFX940-NEXT:   [[REG_SEQUENCE1:%[0-9]+]]:vreg_64_align2 = REG_SEQUENCE [[PRED_COPY2]], %subreg.sub0, [[PRED_COPY1]], %subreg.sub1
-  ; GFX90A_GFX940-NEXT:   BUFFER_ATOMIC_ADD_F32_BOTHEN [[PRED_COPY7]], killed [[REG_SEQUENCE1]], killed [[REG_SEQUENCE]], [[PRED_COPY]], 0, 2, implicit $exec :: (volatile dereferenceable load store (s32), align 1, addrspace 7)
-=======
-  ; GFX90A_GFX940-NEXT:   [[COPY:%[0-9]+]]:sgpr_32 = COPY $sgpr4
-  ; GFX90A_GFX940-NEXT:   [[COPY1:%[0-9]+]]:vgpr_32 = COPY $vgpr2
-  ; GFX90A_GFX940-NEXT:   [[COPY2:%[0-9]+]]:vgpr_32 = COPY $vgpr1
-  ; GFX90A_GFX940-NEXT:   [[COPY3:%[0-9]+]]:sgpr_32 = COPY $sgpr3
-  ; GFX90A_GFX940-NEXT:   [[COPY4:%[0-9]+]]:sgpr_32 = COPY $sgpr2
-  ; GFX90A_GFX940-NEXT:   [[COPY5:%[0-9]+]]:sgpr_32 = COPY $sgpr1
-  ; GFX90A_GFX940-NEXT:   [[COPY6:%[0-9]+]]:sgpr_32 = COPY $sgpr0
-  ; GFX90A_GFX940-NEXT:   [[COPY7:%[0-9]+]]:vgpr_32 = COPY $vgpr0
-  ; GFX90A_GFX940-NEXT:   [[REG_SEQUENCE:%[0-9]+]]:sgpr_128 = REG_SEQUENCE [[COPY6]], %subreg.sub0, [[COPY5]], %subreg.sub1, [[COPY4]], %subreg.sub2, [[COPY3]], %subreg.sub3
-  ; GFX90A_GFX940-NEXT:   [[REG_SEQUENCE1:%[0-9]+]]:vreg_64_align2 = REG_SEQUENCE [[COPY2]], %subreg.sub0, [[COPY1]], %subreg.sub1
-  ; GFX90A_GFX940-NEXT:   BUFFER_ATOMIC_ADD_F32_BOTHEN [[COPY7]], killed [[REG_SEQUENCE1]], killed [[REG_SEQUENCE]], [[COPY]], 0, 2, implicit $exec :: (volatile dereferenceable load store (s32), align 1, addrspace 8)
->>>>>>> eadf6db5
+  ; GFX90A_GFX940-NEXT:   BUFFER_ATOMIC_ADD_F32_BOTHEN [[PRED_COPY7]], killed [[REG_SEQUENCE1]], killed [[REG_SEQUENCE]], [[PRED_COPY]], 0, 2, implicit $exec :: (volatile dereferenceable load store (s32), align 1, addrspace 8)
   ; GFX90A_GFX940-NEXT:   S_ENDPGM 0
   %ret = call float @llvm.amdgcn.struct.buffer.atomic.fadd.f32(float %val, <4 x i32> %rsrc, i32 %vindex, i32 %voffset, i32 %soffset, i32 2)
   ret void
