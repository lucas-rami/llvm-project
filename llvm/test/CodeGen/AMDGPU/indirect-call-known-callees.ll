; RUN: llc -mtriple=amdgcn-amd-amdhsa -mcpu=gfx900 < %s | FileCheck %s

; We have an indirect call with a known set of callees, which are
; known to not need any special inputs. The ABI still needs to use the
; register

; FIXME: Passing real values for workitem ID, and 0s that can be undef

; CHECK-LABEL: indirect_call_known_no_special_inputs:

; CHECK-DAG: s_cselect_b64 [[CALL_TARGET:s\[[0-9]+:[0-9]+\]]]
; CHECK-DAG: s_mov_b64 s[8:9], 0
<<<<<<< HEAD
; CHECK-DAG: s_mov_b32 s12, s6
; CHECK-DAG: v_mov_b32_e32 v1, 0
=======
; CHECK-DAG: v_mov_b32_e32 v31, v0
>>>>>>> ee4b4626
; CHECK: s_swappc_b64 s[30:31], [[CALL_TARGET]]

; CHECK: .amdhsa_kernarg_size 0
; CHECK-NEXT: .amdhsa_user_sgpr_private_segment_buffer 1
; CHECK-NEXT: .amdhsa_user_sgpr_dispatch_ptr 0
; CHECK-NEXT: .amdhsa_user_sgpr_queue_ptr 0
; CHECK-NEXT: .amdhsa_user_sgpr_kernarg_segment_ptr 0
; CHECK-NEXT: .amdhsa_user_sgpr_dispatch_id 0
; CHECK-NEXT: .amdhsa_user_sgpr_flat_scratch_init 1
; CHECK-NEXT: .amdhsa_user_sgpr_private_segment_size 0
; CHECK-NEXT: .amdhsa_system_sgpr_private_segment_wavefront_offset 1
; CHECK-NEXT: .amdhsa_system_sgpr_workgroup_id_x 1
; CHECK-NEXT: .amdhsa_system_sgpr_workgroup_id_y 0
; CHECK-NEXT: .amdhsa_system_sgpr_workgroup_id_z 0
; CHECK-NEXT: .amdhsa_system_sgpr_workgroup_info 0
; CHECK-NEXT: .amdhsa_system_vgpr_workitem_id 0
define amdgpu_kernel void @indirect_call_known_no_special_inputs() {
bb:
  %cond = load i1, i1 addrspace(4)* null
  %tmp = select i1 %cond, void (i8*, i32, i8*)* bitcast (void ()* @wobble to void (i8*, i32, i8*)*), void (i8*, i32, i8*)* bitcast (void ()* @snork to void (i8*, i32, i8*)*)
  call void %tmp(i8* undef, i32 undef, i8* undef)
  ret void
}

define void @wobble() {
bb:
  ret void
}

define void @snork() {
bb:
  ret void
}<|MERGE_RESOLUTION|>--- conflicted
+++ resolved
@@ -10,12 +10,7 @@
 
 ; CHECK-DAG: s_cselect_b64 [[CALL_TARGET:s\[[0-9]+:[0-9]+\]]]
 ; CHECK-DAG: s_mov_b64 s[8:9], 0
-<<<<<<< HEAD
-; CHECK-DAG: s_mov_b32 s12, s6
-; CHECK-DAG: v_mov_b32_e32 v1, 0
-=======
 ; CHECK-DAG: v_mov_b32_e32 v31, v0
->>>>>>> ee4b4626
 ; CHECK: s_swappc_b64 s[30:31], [[CALL_TARGET]]
 
 ; CHECK: .amdhsa_kernarg_size 0
