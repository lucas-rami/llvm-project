# NOTE: Assertions have been autogenerated by utils/update_mir_test_checks.py
# RUN: llc -march=amdgcn -mcpu=gfx900 -run-pass=si-lower-sgpr-spills,prologepilog,machine-cp -verify-machineinstrs %s -o - | FileCheck -check-prefix=GCN %s

# Make sure the initial first $sgpr1 = COPY $sgpr2 copy is not deleted
# by the copy propagation after lowering the spill.

---
name: spill_sgpr128_use_subreg
tracksRegLiveness: true
machineFunctionInfo:
  hasSpilledSGPRs: true
  scratchRSrcReg: $sgpr100_sgpr101_sgpr102_sgpr103
  stackPtrOffsetReg: $sgpr32

stack:
  - { id: 0, stack-id: sgpr-spill, type: spill-slot, size: 16, alignment: 4 }

body:             |
  bb.0:
    liveins: $sgpr0, $sgpr1, $sgpr2, $sgpr3, $sgpr4, $sgpr5, $sgpr6, $sgpr7, $vgpr0, $vgpr1, $vgpr2, $vgpr3

    ; GCN-LABEL: name: spill_sgpr128_use_subreg
    ; GCN: liveins: $sgpr0, $sgpr1, $sgpr2, $sgpr3, $sgpr4, $sgpr5, $sgpr6, $sgpr7, $vgpr0, $vgpr1, $vgpr2, $vgpr3
<<<<<<< HEAD
    ; GCN: frame-setup CFI_INSTRUCTION llvm_def_aspace_cfa $sgpr32_lo16, 0, 6
    ; GCN: frame-setup CFI_INSTRUCTION escape 0x10, 0x10, 0x08, 0x90, 0x3e, 0x93, 0x04, 0x90, 0x3f, 0x93, 0x04
    ; GCN: frame-setup CFI_INSTRUCTION undefined $vgpr0_lo16
    ; GCN: frame-setup CFI_INSTRUCTION undefined $sgpr0_lo16
    ; GCN: frame-setup CFI_INSTRUCTION undefined $sgpr1_lo16
    ; GCN: frame-setup CFI_INSTRUCTION undefined $sgpr2_lo16
    ; GCN: frame-setup CFI_INSTRUCTION undefined $sgpr3_lo16
    ; GCN: frame-setup CFI_INSTRUCTION undefined $sgpr8_lo16
    ; GCN: $sgpr8_sgpr9 = S_OR_SAVEEXEC_B64 -1, implicit-def $exec, implicit-def $scc, implicit $exec
    ; GCN: BUFFER_STORE_DWORD_OFFSET killed $vgpr0, $sgpr100_sgpr101_sgpr102_sgpr103, $sgpr32, 0, 0, 0, 0, implicit $exec :: (store (s32) into %stack.1, addrspace 5)
    ; GCN: $exec = S_MOV_B64 killed $sgpr8_sgpr9
    ; GCN: renamable $sgpr1 = COPY $sgpr2
    ; GCN: $vgpr0 = V_WRITELANE_B32 $sgpr0, 0, $vgpr0, implicit-def $sgpr0_sgpr1_sgpr2_sgpr3, implicit $sgpr0_sgpr1_sgpr2_sgpr3
    ; GCN: $vgpr0 = V_WRITELANE_B32 $sgpr1, 1, $vgpr0, implicit $sgpr0_sgpr1_sgpr2_sgpr3
    ; GCN: $vgpr0 = V_WRITELANE_B32 $sgpr2, 2, $vgpr0, implicit $sgpr0_sgpr1_sgpr2_sgpr3
    ; GCN: $vgpr0 = V_WRITELANE_B32 $sgpr3, 3, $vgpr0, implicit $sgpr0_sgpr1_sgpr2_sgpr3
    ; GCN: renamable $sgpr8 = COPY killed renamable $sgpr1
    ; GCN: $sgpr0_sgpr1 = S_OR_SAVEEXEC_B64 -1, implicit-def $exec, implicit-def $scc, implicit $exec
    ; GCN: $vgpr0 = BUFFER_LOAD_DWORD_OFFSET $sgpr100_sgpr101_sgpr102_sgpr103, $sgpr32, 0, 0, 0, 0, implicit $exec :: (load (s32) from %stack.1, addrspace 5)
    ; GCN: $exec = S_MOV_B64 killed $sgpr0_sgpr1
    ; GCN: S_ENDPGM 0, implicit $sgpr8
=======
    ; GCN-NEXT: {{  $}}
    ; GCN-NEXT: $sgpr8_sgpr9 = S_OR_SAVEEXEC_B64 -1, implicit-def $exec, implicit-def dead $scc, implicit $exec
    ; GCN-NEXT: BUFFER_STORE_DWORD_OFFSET killed $vgpr0, $sgpr100_sgpr101_sgpr102_sgpr103, $sgpr32, 0, 0, 0, 0, implicit $exec :: (store (s32) into %stack.1, addrspace 5)
    ; GCN-NEXT: $exec = S_MOV_B64 killed $sgpr8_sgpr9
    ; GCN-NEXT: renamable $sgpr1 = COPY $sgpr2
    ; GCN-NEXT: $vgpr0 = V_WRITELANE_B32 $sgpr0, 0, $vgpr0, implicit-def $sgpr0_sgpr1_sgpr2_sgpr3, implicit $sgpr0_sgpr1_sgpr2_sgpr3
    ; GCN-NEXT: $vgpr0 = V_WRITELANE_B32 $sgpr1, 1, $vgpr0, implicit $sgpr0_sgpr1_sgpr2_sgpr3
    ; GCN-NEXT: $vgpr0 = V_WRITELANE_B32 $sgpr2, 2, $vgpr0, implicit $sgpr0_sgpr1_sgpr2_sgpr3
    ; GCN-NEXT: $vgpr0 = V_WRITELANE_B32 $sgpr3, 3, $vgpr0, implicit $sgpr0_sgpr1_sgpr2_sgpr3
    ; GCN-NEXT: renamable $sgpr8 = COPY killed renamable $sgpr1
    ; GCN-NEXT: $sgpr0_sgpr1 = S_OR_SAVEEXEC_B64 -1, implicit-def $exec, implicit-def dead $scc, implicit $exec
    ; GCN-NEXT: $vgpr0 = BUFFER_LOAD_DWORD_OFFSET $sgpr100_sgpr101_sgpr102_sgpr103, $sgpr32, 0, 0, 0, 0, implicit $exec :: (load (s32) from %stack.1, addrspace 5)
    ; GCN-NEXT: $exec = S_MOV_B64 killed $sgpr0_sgpr1
    ; GCN-NEXT: S_ENDPGM 0, implicit $sgpr8
>>>>>>> 7b679085
    renamable $sgpr1 = COPY $sgpr2
    SI_SPILL_S128_SAVE renamable $sgpr0_sgpr1_sgpr2_sgpr3, %stack.0, implicit $exec, implicit $sgpr32 :: (store (s128) into %stack.0, align 4, addrspace 5)
    renamable $sgpr8 = COPY killed renamable $sgpr1
    S_ENDPGM 0, implicit $sgpr8
...

---
name: spill_sgpr128_use_kill
tracksRegLiveness: true
machineFunctionInfo:
  hasSpilledSGPRs: true
  scratchRSrcReg: $sgpr100_sgpr101_sgpr102_sgpr103
  stackPtrOffsetReg: $sgpr32

stack:
  - { id: 0, stack-id: sgpr-spill, type: spill-slot, size: 16, alignment: 4 }

body:             |
  bb.0:
    liveins: $sgpr0, $sgpr1, $sgpr2, $sgpr3, $sgpr4, $sgpr5, $sgpr6, $sgpr7, $vgpr0, $vgpr1, $vgpr2, $vgpr3

    ; GCN-LABEL: name: spill_sgpr128_use_kill
    ; GCN: liveins: $sgpr0, $sgpr1, $sgpr2, $sgpr3, $sgpr4, $sgpr5, $sgpr6, $sgpr7, $vgpr0, $vgpr1, $vgpr2, $vgpr3
<<<<<<< HEAD
    ; GCN: frame-setup CFI_INSTRUCTION llvm_def_aspace_cfa $sgpr32_lo16, 0, 6
    ; GCN: frame-setup CFI_INSTRUCTION escape 0x10, 0x10, 0x08, 0x90, 0x3e, 0x93, 0x04, 0x90, 0x3f, 0x93, 0x04
    ; GCN: frame-setup CFI_INSTRUCTION undefined $vgpr0_lo16
    ; GCN: frame-setup CFI_INSTRUCTION undefined $sgpr0_lo16
    ; GCN: frame-setup CFI_INSTRUCTION undefined $sgpr1_lo16
    ; GCN: frame-setup CFI_INSTRUCTION undefined $sgpr2_lo16
    ; GCN: frame-setup CFI_INSTRUCTION undefined $sgpr3_lo16
    ; GCN: $sgpr8_sgpr9 = S_OR_SAVEEXEC_B64 -1, implicit-def $exec, implicit-def $scc, implicit $exec
    ; GCN: BUFFER_STORE_DWORD_OFFSET killed $vgpr0, $sgpr100_sgpr101_sgpr102_sgpr103, $sgpr32, 0, 0, 0, 0, implicit $exec :: (store (s32) into %stack.1, addrspace 5)
    ; GCN: $exec = S_MOV_B64 killed $sgpr8_sgpr9
    ; GCN: renamable $sgpr1 = COPY $sgpr2
    ; GCN: $vgpr0 = V_WRITELANE_B32 $sgpr0, 0, $vgpr0, implicit-def $sgpr0_sgpr1_sgpr2_sgpr3, implicit $sgpr0_sgpr1_sgpr2_sgpr3
    ; GCN: $vgpr0 = V_WRITELANE_B32 $sgpr1, 1, $vgpr0, implicit $sgpr0_sgpr1_sgpr2_sgpr3
    ; GCN: $vgpr0 = V_WRITELANE_B32 $sgpr2, 2, $vgpr0, implicit $sgpr0_sgpr1_sgpr2_sgpr3
    ; GCN: $vgpr0 = V_WRITELANE_B32 killed $sgpr3, 3, $vgpr0, implicit killed $sgpr0_sgpr1_sgpr2_sgpr3
    ; GCN: $sgpr0_sgpr1 = S_OR_SAVEEXEC_B64 -1, implicit-def $exec, implicit-def $scc, implicit $exec
    ; GCN: $vgpr0 = BUFFER_LOAD_DWORD_OFFSET $sgpr100_sgpr101_sgpr102_sgpr103, $sgpr32, 0, 0, 0, 0, implicit $exec :: (load (s32) from %stack.1, addrspace 5)
    ; GCN: $exec = S_MOV_B64 killed $sgpr0_sgpr1
    ; GCN: S_ENDPGM 0
=======
    ; GCN-NEXT: {{  $}}
    ; GCN-NEXT: $sgpr8_sgpr9 = S_OR_SAVEEXEC_B64 -1, implicit-def $exec, implicit-def dead $scc, implicit $exec
    ; GCN-NEXT: BUFFER_STORE_DWORD_OFFSET killed $vgpr0, $sgpr100_sgpr101_sgpr102_sgpr103, $sgpr32, 0, 0, 0, 0, implicit $exec :: (store (s32) into %stack.1, addrspace 5)
    ; GCN-NEXT: $exec = S_MOV_B64 killed $sgpr8_sgpr9
    ; GCN-NEXT: renamable $sgpr1 = COPY $sgpr2
    ; GCN-NEXT: $vgpr0 = V_WRITELANE_B32 $sgpr0, 0, $vgpr0, implicit-def $sgpr0_sgpr1_sgpr2_sgpr3, implicit $sgpr0_sgpr1_sgpr2_sgpr3
    ; GCN-NEXT: $vgpr0 = V_WRITELANE_B32 $sgpr1, 1, $vgpr0, implicit $sgpr0_sgpr1_sgpr2_sgpr3
    ; GCN-NEXT: $vgpr0 = V_WRITELANE_B32 $sgpr2, 2, $vgpr0, implicit $sgpr0_sgpr1_sgpr2_sgpr3
    ; GCN-NEXT: $vgpr0 = V_WRITELANE_B32 killed $sgpr3, 3, $vgpr0, implicit killed $sgpr0_sgpr1_sgpr2_sgpr3
    ; GCN-NEXT: $sgpr0_sgpr1 = S_OR_SAVEEXEC_B64 -1, implicit-def $exec, implicit-def dead $scc, implicit $exec
    ; GCN-NEXT: $vgpr0 = BUFFER_LOAD_DWORD_OFFSET $sgpr100_sgpr101_sgpr102_sgpr103, $sgpr32, 0, 0, 0, 0, implicit $exec :: (load (s32) from %stack.1, addrspace 5)
    ; GCN-NEXT: $exec = S_MOV_B64 killed $sgpr0_sgpr1
    ; GCN-NEXT: S_ENDPGM 0
>>>>>>> 7b679085
    renamable $sgpr1 = COPY $sgpr2
    SI_SPILL_S128_SAVE renamable killed $sgpr0_sgpr1_sgpr2_sgpr3, %stack.0, implicit $exec, implicit $sgpr32 :: (store (s128) into %stack.0, align 4, addrspace 5)
    S_ENDPGM 0
...

---
name: spill_vgpr128_use_subreg
tracksRegLiveness: true
machineFunctionInfo:
  scratchRSrcReg: $sgpr100_sgpr101_sgpr102_sgpr103
  stackPtrOffsetReg: $sgpr32

stack:
  - { id: 0, type: spill-slot, size: 16, alignment: 4 }

body:             |
  bb.0:
    liveins: $vgpr0, $vgpr1, $vgpr2, $vgpr3, $vgpr4, $vgpr5, $vgpr6, $vgpr7

    ; GCN-LABEL: name: spill_vgpr128_use_subreg
    ; GCN: liveins: $vgpr0, $vgpr1, $vgpr2, $vgpr3, $vgpr4, $vgpr5, $vgpr6, $vgpr7
<<<<<<< HEAD
    ; GCN: frame-setup CFI_INSTRUCTION llvm_def_aspace_cfa $sgpr32_lo16, 0, 6
    ; GCN: frame-setup CFI_INSTRUCTION escape 0x10, 0x10, 0x08, 0x90, 0x3e, 0x93, 0x04, 0x90, 0x3f, 0x93, 0x04
    ; GCN: frame-setup CFI_INSTRUCTION undefined $vgpr1_lo16
    ; GCN: frame-setup CFI_INSTRUCTION undefined $vgpr8_lo16
    ; GCN: renamable $vgpr1 = COPY $vgpr2
    ; GCN: BUFFER_STORE_DWORD_OFFSET $vgpr0, $sgpr100_sgpr101_sgpr102_sgpr103, $sgpr32, 0, 0, 0, 0, implicit $exec, implicit-def $vgpr0_vgpr1_vgpr2_vgpr3, implicit $vgpr0_vgpr1_vgpr2_vgpr3 :: (store (s32) into %stack.0, addrspace 5)
    ; GCN: BUFFER_STORE_DWORD_OFFSET $vgpr1, $sgpr100_sgpr101_sgpr102_sgpr103, $sgpr32, 4, 0, 0, 0, implicit $exec, implicit $vgpr0_vgpr1_vgpr2_vgpr3 :: (store (s32) into %stack.0 + 4, addrspace 5)
    ; GCN: BUFFER_STORE_DWORD_OFFSET $vgpr2, $sgpr100_sgpr101_sgpr102_sgpr103, $sgpr32, 8, 0, 0, 0, implicit $exec, implicit $vgpr0_vgpr1_vgpr2_vgpr3 :: (store (s32) into %stack.0 + 8, addrspace 5)
    ; GCN: BUFFER_STORE_DWORD_OFFSET $vgpr3, $sgpr100_sgpr101_sgpr102_sgpr103, $sgpr32, 12, 0, 0, 0, implicit $exec, implicit $vgpr0_vgpr1_vgpr2_vgpr3 :: (store (s32) into %stack.0 + 12, addrspace 5)
    ; GCN: renamable $vgpr8 = COPY killed renamable $vgpr1
    ; GCN: S_ENDPGM 0, implicit $vgpr8
=======
    ; GCN-NEXT: {{  $}}
    ; GCN-NEXT: renamable $vgpr1 = COPY $vgpr2
    ; GCN-NEXT: BUFFER_STORE_DWORD_OFFSET $vgpr0, $sgpr100_sgpr101_sgpr102_sgpr103, $sgpr32, 0, 0, 0, 0, implicit $exec, implicit-def $vgpr0_vgpr1_vgpr2_vgpr3, implicit $vgpr0_vgpr1_vgpr2_vgpr3 :: (store (s32) into %stack.0, addrspace 5)
    ; GCN-NEXT: BUFFER_STORE_DWORD_OFFSET $vgpr1, $sgpr100_sgpr101_sgpr102_sgpr103, $sgpr32, 4, 0, 0, 0, implicit $exec, implicit $vgpr0_vgpr1_vgpr2_vgpr3 :: (store (s32) into %stack.0 + 4, addrspace 5)
    ; GCN-NEXT: BUFFER_STORE_DWORD_OFFSET $vgpr2, $sgpr100_sgpr101_sgpr102_sgpr103, $sgpr32, 8, 0, 0, 0, implicit $exec, implicit $vgpr0_vgpr1_vgpr2_vgpr3 :: (store (s32) into %stack.0 + 8, addrspace 5)
    ; GCN-NEXT: BUFFER_STORE_DWORD_OFFSET $vgpr3, $sgpr100_sgpr101_sgpr102_sgpr103, $sgpr32, 12, 0, 0, 0, implicit $exec, implicit $vgpr0_vgpr1_vgpr2_vgpr3 :: (store (s32) into %stack.0 + 12, addrspace 5)
    ; GCN-NEXT: renamable $vgpr8 = COPY killed renamable $vgpr1
    ; GCN-NEXT: S_ENDPGM 0, implicit $vgpr8
>>>>>>> 7b679085
    renamable $vgpr1 = COPY $vgpr2
    SI_SPILL_V128_SAVE renamable $vgpr0_vgpr1_vgpr2_vgpr3, %stack.0, $sgpr32, 0, implicit $exec :: (store (s128) into %stack.0, align 4, addrspace 5)
    renamable $vgpr8 = COPY killed renamable $vgpr1
    S_ENDPGM 0, implicit $vgpr8
...

---
name: spill_vgpr128_use_kill
tracksRegLiveness: true
machineFunctionInfo:
  scratchRSrcReg: $sgpr100_sgpr101_sgpr102_sgpr103
  stackPtrOffsetReg: $sgpr32

stack:
  - { id: 0, type: spill-slot, size: 16, alignment: 4 }

body:             |
  bb.0:
    liveins: $vgpr0, $vgpr1, $vgpr2, $vgpr3, $vgpr4, $vgpr5, $vgpr6, $vgpr7

    ; GCN-LABEL: name: spill_vgpr128_use_kill
    ; GCN: liveins: $vgpr0, $vgpr1, $vgpr2, $vgpr3, $vgpr4, $vgpr5, $vgpr6, $vgpr7
<<<<<<< HEAD
    ; GCN: frame-setup CFI_INSTRUCTION llvm_def_aspace_cfa $sgpr32_lo16, 0, 6
    ; GCN: frame-setup CFI_INSTRUCTION escape 0x10, 0x10, 0x08, 0x90, 0x3e, 0x93, 0x04, 0x90, 0x3f, 0x93, 0x04
    ; GCN: frame-setup CFI_INSTRUCTION undefined $vgpr1_lo16
    ; GCN: renamable $vgpr1 = COPY $vgpr2
    ; GCN: BUFFER_STORE_DWORD_OFFSET killed $vgpr0, $sgpr100_sgpr101_sgpr102_sgpr103, $sgpr32, 0, 0, 0, 0, implicit $exec, implicit-def $vgpr0_vgpr1_vgpr2_vgpr3, implicit $vgpr0_vgpr1_vgpr2_vgpr3 :: (store (s32) into %stack.0, addrspace 5)
    ; GCN: BUFFER_STORE_DWORD_OFFSET killed $vgpr1, $sgpr100_sgpr101_sgpr102_sgpr103, $sgpr32, 4, 0, 0, 0, implicit $exec, implicit $vgpr0_vgpr1_vgpr2_vgpr3 :: (store (s32) into %stack.0 + 4, addrspace 5)
    ; GCN: BUFFER_STORE_DWORD_OFFSET killed $vgpr2, $sgpr100_sgpr101_sgpr102_sgpr103, $sgpr32, 8, 0, 0, 0, implicit $exec, implicit $vgpr0_vgpr1_vgpr2_vgpr3 :: (store (s32) into %stack.0 + 8, addrspace 5)
    ; GCN: BUFFER_STORE_DWORD_OFFSET killed $vgpr3, $sgpr100_sgpr101_sgpr102_sgpr103, $sgpr32, 12, 0, 0, 0, implicit $exec, implicit killed $vgpr0_vgpr1_vgpr2_vgpr3 :: (store (s32) into %stack.0 + 12, addrspace 5)
    ; GCN: S_ENDPGM 0
=======
    ; GCN-NEXT: {{  $}}
    ; GCN-NEXT: renamable $vgpr1 = COPY $vgpr2
    ; GCN-NEXT: BUFFER_STORE_DWORD_OFFSET killed $vgpr0, $sgpr100_sgpr101_sgpr102_sgpr103, $sgpr32, 0, 0, 0, 0, implicit $exec, implicit-def $vgpr0_vgpr1_vgpr2_vgpr3, implicit $vgpr0_vgpr1_vgpr2_vgpr3 :: (store (s32) into %stack.0, addrspace 5)
    ; GCN-NEXT: BUFFER_STORE_DWORD_OFFSET killed $vgpr1, $sgpr100_sgpr101_sgpr102_sgpr103, $sgpr32, 4, 0, 0, 0, implicit $exec, implicit $vgpr0_vgpr1_vgpr2_vgpr3 :: (store (s32) into %stack.0 + 4, addrspace 5)
    ; GCN-NEXT: BUFFER_STORE_DWORD_OFFSET killed $vgpr2, $sgpr100_sgpr101_sgpr102_sgpr103, $sgpr32, 8, 0, 0, 0, implicit $exec, implicit $vgpr0_vgpr1_vgpr2_vgpr3 :: (store (s32) into %stack.0 + 8, addrspace 5)
    ; GCN-NEXT: BUFFER_STORE_DWORD_OFFSET killed $vgpr3, $sgpr100_sgpr101_sgpr102_sgpr103, $sgpr32, 12, 0, 0, 0, implicit $exec, implicit killed $vgpr0_vgpr1_vgpr2_vgpr3 :: (store (s32) into %stack.0 + 12, addrspace 5)
    ; GCN-NEXT: S_ENDPGM 0
>>>>>>> 7b679085
    renamable $vgpr1 = COPY $vgpr2
    SI_SPILL_V128_SAVE renamable killed $vgpr0_vgpr1_vgpr2_vgpr3, %stack.0, $sgpr32, 0, implicit $exec :: (store (s128) into %stack.0, align 4, addrspace 5)
    S_ENDPGM 0
...<|MERGE_RESOLUTION|>--- conflicted
+++ resolved
@@ -21,32 +21,18 @@
 
     ; GCN-LABEL: name: spill_sgpr128_use_subreg
     ; GCN: liveins: $sgpr0, $sgpr1, $sgpr2, $sgpr3, $sgpr4, $sgpr5, $sgpr6, $sgpr7, $vgpr0, $vgpr1, $vgpr2, $vgpr3
-<<<<<<< HEAD
-    ; GCN: frame-setup CFI_INSTRUCTION llvm_def_aspace_cfa $sgpr32_lo16, 0, 6
-    ; GCN: frame-setup CFI_INSTRUCTION escape 0x10, 0x10, 0x08, 0x90, 0x3e, 0x93, 0x04, 0x90, 0x3f, 0x93, 0x04
-    ; GCN: frame-setup CFI_INSTRUCTION undefined $vgpr0_lo16
-    ; GCN: frame-setup CFI_INSTRUCTION undefined $sgpr0_lo16
-    ; GCN: frame-setup CFI_INSTRUCTION undefined $sgpr1_lo16
-    ; GCN: frame-setup CFI_INSTRUCTION undefined $sgpr2_lo16
-    ; GCN: frame-setup CFI_INSTRUCTION undefined $sgpr3_lo16
-    ; GCN: frame-setup CFI_INSTRUCTION undefined $sgpr8_lo16
-    ; GCN: $sgpr8_sgpr9 = S_OR_SAVEEXEC_B64 -1, implicit-def $exec, implicit-def $scc, implicit $exec
-    ; GCN: BUFFER_STORE_DWORD_OFFSET killed $vgpr0, $sgpr100_sgpr101_sgpr102_sgpr103, $sgpr32, 0, 0, 0, 0, implicit $exec :: (store (s32) into %stack.1, addrspace 5)
-    ; GCN: $exec = S_MOV_B64 killed $sgpr8_sgpr9
-    ; GCN: renamable $sgpr1 = COPY $sgpr2
-    ; GCN: $vgpr0 = V_WRITELANE_B32 $sgpr0, 0, $vgpr0, implicit-def $sgpr0_sgpr1_sgpr2_sgpr3, implicit $sgpr0_sgpr1_sgpr2_sgpr3
-    ; GCN: $vgpr0 = V_WRITELANE_B32 $sgpr1, 1, $vgpr0, implicit $sgpr0_sgpr1_sgpr2_sgpr3
-    ; GCN: $vgpr0 = V_WRITELANE_B32 $sgpr2, 2, $vgpr0, implicit $sgpr0_sgpr1_sgpr2_sgpr3
-    ; GCN: $vgpr0 = V_WRITELANE_B32 $sgpr3, 3, $vgpr0, implicit $sgpr0_sgpr1_sgpr2_sgpr3
-    ; GCN: renamable $sgpr8 = COPY killed renamable $sgpr1
-    ; GCN: $sgpr0_sgpr1 = S_OR_SAVEEXEC_B64 -1, implicit-def $exec, implicit-def $scc, implicit $exec
-    ; GCN: $vgpr0 = BUFFER_LOAD_DWORD_OFFSET $sgpr100_sgpr101_sgpr102_sgpr103, $sgpr32, 0, 0, 0, 0, implicit $exec :: (load (s32) from %stack.1, addrspace 5)
-    ; GCN: $exec = S_MOV_B64 killed $sgpr0_sgpr1
-    ; GCN: S_ENDPGM 0, implicit $sgpr8
-=======
     ; GCN-NEXT: {{  $}}
+    ; GCN-NEXT: frame-setup CFI_INSTRUCTION llvm_def_aspace_cfa $sgpr32_lo16, 0, 6
+    ; GCN-NEXT: frame-setup CFI_INSTRUCTION escape 0x10, 0x10, 0x08, 0x90, 0x3e, 0x93, 0x04, 0x90, 0x3f, 0x93, 0x04
+    ; GCN-NEXT: frame-setup CFI_INSTRUCTION undefined $vgpr0_lo16
+    ; GCN-NEXT: frame-setup CFI_INSTRUCTION undefined $sgpr0_lo16
+    ; GCN-NEXT: frame-setup CFI_INSTRUCTION undefined $sgpr1_lo16
+    ; GCN-NEXT: frame-setup CFI_INSTRUCTION undefined $sgpr2_lo16
+    ; GCN-NEXT: frame-setup CFI_INSTRUCTION undefined $sgpr3_lo16
+    ; GCN-NEXT: frame-setup CFI_INSTRUCTION undefined $sgpr8_lo16
     ; GCN-NEXT: $sgpr8_sgpr9 = S_OR_SAVEEXEC_B64 -1, implicit-def $exec, implicit-def dead $scc, implicit $exec
     ; GCN-NEXT: BUFFER_STORE_DWORD_OFFSET killed $vgpr0, $sgpr100_sgpr101_sgpr102_sgpr103, $sgpr32, 0, 0, 0, 0, implicit $exec :: (store (s32) into %stack.1, addrspace 5)
+    ; GCN-NEXT: frame-setup CFI_INSTRUCTION offset $vgpr0_lo16, 0
     ; GCN-NEXT: $exec = S_MOV_B64 killed $sgpr8_sgpr9
     ; GCN-NEXT: renamable $sgpr1 = COPY $sgpr2
     ; GCN-NEXT: $vgpr0 = V_WRITELANE_B32 $sgpr0, 0, $vgpr0, implicit-def $sgpr0_sgpr1_sgpr2_sgpr3, implicit $sgpr0_sgpr1_sgpr2_sgpr3
@@ -58,7 +44,6 @@
     ; GCN-NEXT: $vgpr0 = BUFFER_LOAD_DWORD_OFFSET $sgpr100_sgpr101_sgpr102_sgpr103, $sgpr32, 0, 0, 0, 0, implicit $exec :: (load (s32) from %stack.1, addrspace 5)
     ; GCN-NEXT: $exec = S_MOV_B64 killed $sgpr0_sgpr1
     ; GCN-NEXT: S_ENDPGM 0, implicit $sgpr8
->>>>>>> 7b679085
     renamable $sgpr1 = COPY $sgpr2
     SI_SPILL_S128_SAVE renamable $sgpr0_sgpr1_sgpr2_sgpr3, %stack.0, implicit $exec, implicit $sgpr32 :: (store (s128) into %stack.0, align 4, addrspace 5)
     renamable $sgpr8 = COPY killed renamable $sgpr1
@@ -82,30 +67,17 @@
 
     ; GCN-LABEL: name: spill_sgpr128_use_kill
     ; GCN: liveins: $sgpr0, $sgpr1, $sgpr2, $sgpr3, $sgpr4, $sgpr5, $sgpr6, $sgpr7, $vgpr0, $vgpr1, $vgpr2, $vgpr3
-<<<<<<< HEAD
-    ; GCN: frame-setup CFI_INSTRUCTION llvm_def_aspace_cfa $sgpr32_lo16, 0, 6
-    ; GCN: frame-setup CFI_INSTRUCTION escape 0x10, 0x10, 0x08, 0x90, 0x3e, 0x93, 0x04, 0x90, 0x3f, 0x93, 0x04
-    ; GCN: frame-setup CFI_INSTRUCTION undefined $vgpr0_lo16
-    ; GCN: frame-setup CFI_INSTRUCTION undefined $sgpr0_lo16
-    ; GCN: frame-setup CFI_INSTRUCTION undefined $sgpr1_lo16
-    ; GCN: frame-setup CFI_INSTRUCTION undefined $sgpr2_lo16
-    ; GCN: frame-setup CFI_INSTRUCTION undefined $sgpr3_lo16
-    ; GCN: $sgpr8_sgpr9 = S_OR_SAVEEXEC_B64 -1, implicit-def $exec, implicit-def $scc, implicit $exec
-    ; GCN: BUFFER_STORE_DWORD_OFFSET killed $vgpr0, $sgpr100_sgpr101_sgpr102_sgpr103, $sgpr32, 0, 0, 0, 0, implicit $exec :: (store (s32) into %stack.1, addrspace 5)
-    ; GCN: $exec = S_MOV_B64 killed $sgpr8_sgpr9
-    ; GCN: renamable $sgpr1 = COPY $sgpr2
-    ; GCN: $vgpr0 = V_WRITELANE_B32 $sgpr0, 0, $vgpr0, implicit-def $sgpr0_sgpr1_sgpr2_sgpr3, implicit $sgpr0_sgpr1_sgpr2_sgpr3
-    ; GCN: $vgpr0 = V_WRITELANE_B32 $sgpr1, 1, $vgpr0, implicit $sgpr0_sgpr1_sgpr2_sgpr3
-    ; GCN: $vgpr0 = V_WRITELANE_B32 $sgpr2, 2, $vgpr0, implicit $sgpr0_sgpr1_sgpr2_sgpr3
-    ; GCN: $vgpr0 = V_WRITELANE_B32 killed $sgpr3, 3, $vgpr0, implicit killed $sgpr0_sgpr1_sgpr2_sgpr3
-    ; GCN: $sgpr0_sgpr1 = S_OR_SAVEEXEC_B64 -1, implicit-def $exec, implicit-def $scc, implicit $exec
-    ; GCN: $vgpr0 = BUFFER_LOAD_DWORD_OFFSET $sgpr100_sgpr101_sgpr102_sgpr103, $sgpr32, 0, 0, 0, 0, implicit $exec :: (load (s32) from %stack.1, addrspace 5)
-    ; GCN: $exec = S_MOV_B64 killed $sgpr0_sgpr1
-    ; GCN: S_ENDPGM 0
-=======
     ; GCN-NEXT: {{  $}}
+    ; GCN-NEXT: frame-setup CFI_INSTRUCTION llvm_def_aspace_cfa $sgpr32_lo16, 0, 6
+    ; GCN-NEXT: frame-setup CFI_INSTRUCTION escape 0x10, 0x10, 0x08, 0x90, 0x3e, 0x93, 0x04, 0x90, 0x3f, 0x93, 0x04
+    ; GCN-NEXT: frame-setup CFI_INSTRUCTION undefined $vgpr0_lo16
+    ; GCN-NEXT: frame-setup CFI_INSTRUCTION undefined $sgpr0_lo16
+    ; GCN-NEXT: frame-setup CFI_INSTRUCTION undefined $sgpr1_lo16
+    ; GCN-NEXT: frame-setup CFI_INSTRUCTION undefined $sgpr2_lo16
+    ; GCN-NEXT: frame-setup CFI_INSTRUCTION undefined $sgpr3_lo16
     ; GCN-NEXT: $sgpr8_sgpr9 = S_OR_SAVEEXEC_B64 -1, implicit-def $exec, implicit-def dead $scc, implicit $exec
     ; GCN-NEXT: BUFFER_STORE_DWORD_OFFSET killed $vgpr0, $sgpr100_sgpr101_sgpr102_sgpr103, $sgpr32, 0, 0, 0, 0, implicit $exec :: (store (s32) into %stack.1, addrspace 5)
+    ; GCN-NEXT: frame-setup CFI_INSTRUCTION offset $vgpr0_lo16, 0
     ; GCN-NEXT: $exec = S_MOV_B64 killed $sgpr8_sgpr9
     ; GCN-NEXT: renamable $sgpr1 = COPY $sgpr2
     ; GCN-NEXT: $vgpr0 = V_WRITELANE_B32 $sgpr0, 0, $vgpr0, implicit-def $sgpr0_sgpr1_sgpr2_sgpr3, implicit $sgpr0_sgpr1_sgpr2_sgpr3
@@ -116,7 +88,6 @@
     ; GCN-NEXT: $vgpr0 = BUFFER_LOAD_DWORD_OFFSET $sgpr100_sgpr101_sgpr102_sgpr103, $sgpr32, 0, 0, 0, 0, implicit $exec :: (load (s32) from %stack.1, addrspace 5)
     ; GCN-NEXT: $exec = S_MOV_B64 killed $sgpr0_sgpr1
     ; GCN-NEXT: S_ENDPGM 0
->>>>>>> 7b679085
     renamable $sgpr1 = COPY $sgpr2
     SI_SPILL_S128_SAVE renamable killed $sgpr0_sgpr1_sgpr2_sgpr3, %stack.0, implicit $exec, implicit $sgpr32 :: (store (s128) into %stack.0, align 4, addrspace 5)
     S_ENDPGM 0
@@ -138,20 +109,11 @@
 
     ; GCN-LABEL: name: spill_vgpr128_use_subreg
     ; GCN: liveins: $vgpr0, $vgpr1, $vgpr2, $vgpr3, $vgpr4, $vgpr5, $vgpr6, $vgpr7
-<<<<<<< HEAD
-    ; GCN: frame-setup CFI_INSTRUCTION llvm_def_aspace_cfa $sgpr32_lo16, 0, 6
-    ; GCN: frame-setup CFI_INSTRUCTION escape 0x10, 0x10, 0x08, 0x90, 0x3e, 0x93, 0x04, 0x90, 0x3f, 0x93, 0x04
-    ; GCN: frame-setup CFI_INSTRUCTION undefined $vgpr1_lo16
-    ; GCN: frame-setup CFI_INSTRUCTION undefined $vgpr8_lo16
-    ; GCN: renamable $vgpr1 = COPY $vgpr2
-    ; GCN: BUFFER_STORE_DWORD_OFFSET $vgpr0, $sgpr100_sgpr101_sgpr102_sgpr103, $sgpr32, 0, 0, 0, 0, implicit $exec, implicit-def $vgpr0_vgpr1_vgpr2_vgpr3, implicit $vgpr0_vgpr1_vgpr2_vgpr3 :: (store (s32) into %stack.0, addrspace 5)
-    ; GCN: BUFFER_STORE_DWORD_OFFSET $vgpr1, $sgpr100_sgpr101_sgpr102_sgpr103, $sgpr32, 4, 0, 0, 0, implicit $exec, implicit $vgpr0_vgpr1_vgpr2_vgpr3 :: (store (s32) into %stack.0 + 4, addrspace 5)
-    ; GCN: BUFFER_STORE_DWORD_OFFSET $vgpr2, $sgpr100_sgpr101_sgpr102_sgpr103, $sgpr32, 8, 0, 0, 0, implicit $exec, implicit $vgpr0_vgpr1_vgpr2_vgpr3 :: (store (s32) into %stack.0 + 8, addrspace 5)
-    ; GCN: BUFFER_STORE_DWORD_OFFSET $vgpr3, $sgpr100_sgpr101_sgpr102_sgpr103, $sgpr32, 12, 0, 0, 0, implicit $exec, implicit $vgpr0_vgpr1_vgpr2_vgpr3 :: (store (s32) into %stack.0 + 12, addrspace 5)
-    ; GCN: renamable $vgpr8 = COPY killed renamable $vgpr1
-    ; GCN: S_ENDPGM 0, implicit $vgpr8
-=======
     ; GCN-NEXT: {{  $}}
+    ; GCN-NEXT: frame-setup CFI_INSTRUCTION llvm_def_aspace_cfa $sgpr32_lo16, 0, 6
+    ; GCN-NEXT: frame-setup CFI_INSTRUCTION escape 0x10, 0x10, 0x08, 0x90, 0x3e, 0x93, 0x04, 0x90, 0x3f, 0x93, 0x04
+    ; GCN-NEXT: frame-setup CFI_INSTRUCTION undefined $vgpr1_lo16
+    ; GCN-NEXT: frame-setup CFI_INSTRUCTION undefined $vgpr8_lo16
     ; GCN-NEXT: renamable $vgpr1 = COPY $vgpr2
     ; GCN-NEXT: BUFFER_STORE_DWORD_OFFSET $vgpr0, $sgpr100_sgpr101_sgpr102_sgpr103, $sgpr32, 0, 0, 0, 0, implicit $exec, implicit-def $vgpr0_vgpr1_vgpr2_vgpr3, implicit $vgpr0_vgpr1_vgpr2_vgpr3 :: (store (s32) into %stack.0, addrspace 5)
     ; GCN-NEXT: BUFFER_STORE_DWORD_OFFSET $vgpr1, $sgpr100_sgpr101_sgpr102_sgpr103, $sgpr32, 4, 0, 0, 0, implicit $exec, implicit $vgpr0_vgpr1_vgpr2_vgpr3 :: (store (s32) into %stack.0 + 4, addrspace 5)
@@ -159,7 +121,6 @@
     ; GCN-NEXT: BUFFER_STORE_DWORD_OFFSET $vgpr3, $sgpr100_sgpr101_sgpr102_sgpr103, $sgpr32, 12, 0, 0, 0, implicit $exec, implicit $vgpr0_vgpr1_vgpr2_vgpr3 :: (store (s32) into %stack.0 + 12, addrspace 5)
     ; GCN-NEXT: renamable $vgpr8 = COPY killed renamable $vgpr1
     ; GCN-NEXT: S_ENDPGM 0, implicit $vgpr8
->>>>>>> 7b679085
     renamable $vgpr1 = COPY $vgpr2
     SI_SPILL_V128_SAVE renamable $vgpr0_vgpr1_vgpr2_vgpr3, %stack.0, $sgpr32, 0, implicit $exec :: (store (s128) into %stack.0, align 4, addrspace 5)
     renamable $vgpr8 = COPY killed renamable $vgpr1
@@ -182,25 +143,16 @@
 
     ; GCN-LABEL: name: spill_vgpr128_use_kill
     ; GCN: liveins: $vgpr0, $vgpr1, $vgpr2, $vgpr3, $vgpr4, $vgpr5, $vgpr6, $vgpr7
-<<<<<<< HEAD
-    ; GCN: frame-setup CFI_INSTRUCTION llvm_def_aspace_cfa $sgpr32_lo16, 0, 6
-    ; GCN: frame-setup CFI_INSTRUCTION escape 0x10, 0x10, 0x08, 0x90, 0x3e, 0x93, 0x04, 0x90, 0x3f, 0x93, 0x04
-    ; GCN: frame-setup CFI_INSTRUCTION undefined $vgpr1_lo16
-    ; GCN: renamable $vgpr1 = COPY $vgpr2
-    ; GCN: BUFFER_STORE_DWORD_OFFSET killed $vgpr0, $sgpr100_sgpr101_sgpr102_sgpr103, $sgpr32, 0, 0, 0, 0, implicit $exec, implicit-def $vgpr0_vgpr1_vgpr2_vgpr3, implicit $vgpr0_vgpr1_vgpr2_vgpr3 :: (store (s32) into %stack.0, addrspace 5)
-    ; GCN: BUFFER_STORE_DWORD_OFFSET killed $vgpr1, $sgpr100_sgpr101_sgpr102_sgpr103, $sgpr32, 4, 0, 0, 0, implicit $exec, implicit $vgpr0_vgpr1_vgpr2_vgpr3 :: (store (s32) into %stack.0 + 4, addrspace 5)
-    ; GCN: BUFFER_STORE_DWORD_OFFSET killed $vgpr2, $sgpr100_sgpr101_sgpr102_sgpr103, $sgpr32, 8, 0, 0, 0, implicit $exec, implicit $vgpr0_vgpr1_vgpr2_vgpr3 :: (store (s32) into %stack.0 + 8, addrspace 5)
-    ; GCN: BUFFER_STORE_DWORD_OFFSET killed $vgpr3, $sgpr100_sgpr101_sgpr102_sgpr103, $sgpr32, 12, 0, 0, 0, implicit $exec, implicit killed $vgpr0_vgpr1_vgpr2_vgpr3 :: (store (s32) into %stack.0 + 12, addrspace 5)
-    ; GCN: S_ENDPGM 0
-=======
     ; GCN-NEXT: {{  $}}
+    ; GCN-NEXT: frame-setup CFI_INSTRUCTION llvm_def_aspace_cfa $sgpr32_lo16, 0, 6
+    ; GCN-NEXT: frame-setup CFI_INSTRUCTION escape 0x10, 0x10, 0x08, 0x90, 0x3e, 0x93, 0x04, 0x90, 0x3f, 0x93, 0x04
+    ; GCN-NEXT: frame-setup CFI_INSTRUCTION undefined $vgpr1_lo16
     ; GCN-NEXT: renamable $vgpr1 = COPY $vgpr2
     ; GCN-NEXT: BUFFER_STORE_DWORD_OFFSET killed $vgpr0, $sgpr100_sgpr101_sgpr102_sgpr103, $sgpr32, 0, 0, 0, 0, implicit $exec, implicit-def $vgpr0_vgpr1_vgpr2_vgpr3, implicit $vgpr0_vgpr1_vgpr2_vgpr3 :: (store (s32) into %stack.0, addrspace 5)
     ; GCN-NEXT: BUFFER_STORE_DWORD_OFFSET killed $vgpr1, $sgpr100_sgpr101_sgpr102_sgpr103, $sgpr32, 4, 0, 0, 0, implicit $exec, implicit $vgpr0_vgpr1_vgpr2_vgpr3 :: (store (s32) into %stack.0 + 4, addrspace 5)
     ; GCN-NEXT: BUFFER_STORE_DWORD_OFFSET killed $vgpr2, $sgpr100_sgpr101_sgpr102_sgpr103, $sgpr32, 8, 0, 0, 0, implicit $exec, implicit $vgpr0_vgpr1_vgpr2_vgpr3 :: (store (s32) into %stack.0 + 8, addrspace 5)
     ; GCN-NEXT: BUFFER_STORE_DWORD_OFFSET killed $vgpr3, $sgpr100_sgpr101_sgpr102_sgpr103, $sgpr32, 12, 0, 0, 0, implicit $exec, implicit killed $vgpr0_vgpr1_vgpr2_vgpr3 :: (store (s32) into %stack.0 + 12, addrspace 5)
     ; GCN-NEXT: S_ENDPGM 0
->>>>>>> 7b679085
     renamable $vgpr1 = COPY $vgpr2
     SI_SPILL_V128_SAVE renamable killed $vgpr0_vgpr1_vgpr2_vgpr3, %stack.0, $sgpr32, 0, implicit $exec :: (store (s128) into %stack.0, align 4, addrspace 5)
     S_ENDPGM 0
