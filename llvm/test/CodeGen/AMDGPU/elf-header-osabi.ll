; RUN: llc -filetype=obj -mtriple=amdgcn -mcpu=gfx801 < %s | llvm-readobj --file-headers - | FileCheck --check-prefixes=NONE %s
; RUN: llc -filetype=obj -mtriple=amdgcn-amd- -mcpu=gfx801 < %s | llvm-readobj --file-headers - | FileCheck --check-prefixes=NONE %s
; RUN: llc -filetype=obj -mtriple=amdgcn-amd-unknown -mcpu=gfx801 < %s | llvm-readobj --file-headers - | FileCheck --check-prefixes=NONE %s
; RUN: llc -filetype=obj -mtriple=amdgcn--amdhsa -mcpu=gfx801 --amdhsa-code-object-version=4 < %s | llvm-readobj --file-headers - | FileCheck --check-prefixes=HSA,HSA4 %s
; RUN: llc -filetype=obj -mtriple=amdgcn-amd-amdhsa -mcpu=gfx801 --amdhsa-code-object-version=4 < %s | llvm-readobj --file-headers - | FileCheck --check-prefixes=HSA,HSA4 %s
; RUN: llc -filetype=obj -mtriple=amdgcn-unknown-amdhsa -mcpu=gfx801 --amdhsa-code-object-version=4 < %s | llvm-readobj --file-headers - | FileCheck --check-prefixes=HSA,HSA4 %s
; RUN: llc -filetype=obj -mtriple=amdgcn--amdhsa -mcpu=gfx801 --amdhsa-code-object-version=5 < %s | llvm-readobj --file-headers - | FileCheck --check-prefixes=HSA,HSA5 %s
; RUN: llc -filetype=obj -mtriple=amdgcn-amd-amdhsa -mcpu=gfx801 --amdhsa-code-object-version=5 < %s | llvm-readobj --file-headers - | FileCheck --check-prefixes=HSA,HSA5 %s
; RUN: llc -filetype=obj -mtriple=amdgcn-unknown-amdhsa -mcpu=gfx801 --amdhsa-code-object-version=5 < %s | llvm-readobj --file-headers - | FileCheck --check-prefixes=HSA,HSA5 %s
; RUN: llc -filetype=obj -mtriple=amdgcn--amdpal -mcpu=gfx801 < %s | llvm-readobj --file-headers - | FileCheck --check-prefixes=PAL %s
; RUN: llc -filetype=obj -mtriple=amdgcn-amd-amdpal -mcpu=gfx801 < %s | llvm-readobj --file-headers - | FileCheck --check-prefixes=PAL %s
; RUN: llc -filetype=obj -mtriple=amdgcn-unknown-amdpal -mcpu=gfx801 < %s | llvm-readobj --file-headers - | FileCheck --check-prefixes=PAL %s
; RUN: llc -filetype=obj -mtriple=amdgcn--mesa3d -mcpu=gfx801 < %s | llvm-readobj --file-headers - | FileCheck --check-prefixes=MESA3D %s
; RUN: llc -filetype=obj -mtriple=amdgcn-amd-mesa3d -mcpu=gfx801 < %s | llvm-readobj --file-headers - | FileCheck --check-prefixes=MESA3D %s
; RUN: llc -filetype=obj -mtriple=amdgcn-unknown-mesa3d -mcpu=gfx801 < %s | llvm-readobj --file-headers - | FileCheck --check-prefixes=MESA3D %s

; NONE:   OS/ABI: SystemV       (0x0)
; HSA:    OS/ABI: AMDGPU_HSA    (0x40)
<<<<<<< HEAD
; HSA:    ABIVersion: 3
=======
; HSA4:    ABIVersion: 2
; HSA5:    ABIVersion: 3
>>>>>>> 944e031e
; PAL:    OS/ABI: AMDGPU_PAL    (0x41)
; PAL:    ABIVersion: 0
; MESA3D: OS/ABI: AMDGPU_MESA3D (0x42)
; MESA3D: ABIVersion: 0

define amdgpu_kernel void @elf_header() {
  ret void
}<|MERGE_RESOLUTION|>--- conflicted
+++ resolved
@@ -16,12 +16,8 @@
 
 ; NONE:   OS/ABI: SystemV       (0x0)
 ; HSA:    OS/ABI: AMDGPU_HSA    (0x40)
-<<<<<<< HEAD
-; HSA:    ABIVersion: 3
-=======
 ; HSA4:    ABIVersion: 2
 ; HSA5:    ABIVersion: 3
->>>>>>> 944e031e
 ; PAL:    OS/ABI: AMDGPU_PAL    (0x41)
 ; PAL:    ABIVersion: 0
 ; MESA3D: OS/ABI: AMDGPU_MESA3D (0x42)
