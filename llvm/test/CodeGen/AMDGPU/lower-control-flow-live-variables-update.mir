# NOTE: Assertions have been autogenerated by utils/update_mir_test_checks.py
# RUN: llc -mtriple=amdgcn-amd-amdhsa -start-before=livevars -stop-after=twoaddressinstruction -verify-machineinstrs -o - %s | FileCheck %s

# FIXME: update_mir_test_checks tries to incorrectly re-use a variable
# name used for a copy, so some of the check variable names were
# manually fixed.

# Check for LiveVariables verifier error after lowering SI_END_CF

---
name:            live_variables_update_block_split
tracksRegLiveness: true
body:             |
  ; CHECK-LABEL: name: live_variables_update_block_split
  ; CHECK: bb.0:
  ; CHECK-NEXT:   successors: %bb.2(0x40000000), %bb.1(0x40000000)
  ; CHECK-NEXT:   liveins: $vgpr0
  ; CHECK-NEXT: {{  $}}
  ; CHECK-NEXT:   [[COPY:%[0-9]+]]:vgpr_32 = COPY killed $vgpr0
  ; CHECK-NEXT:   [[V_MOV_B32_e32_:%[0-9]+]]:vgpr_32 = V_MOV_B32_e32 0, implicit $exec
  ; CHECK-NEXT:   [[V_CMP_EQ_U32_e64_:%[0-9]+]]:sreg_64_xexec = V_CMP_EQ_U32_e64 0, killed [[COPY]], implicit $exec
  ; CHECK-NEXT:   [[COPY:%[0-9]+]]:vgpr_32 = COPY [[V_MOV_B32_e32_]]
  ; CHECK-NEXT:   [[COPY1:%[0-9]+]]:vgpr_32 = COPY killed [[V_MOV_B32_e32_]]
  ; CHECK-NEXT:   [[COPY2:%[0-9]+]]:sreg_64 = COPY $exec, implicit-def $exec
  ; CHECK-NEXT:   [[S_AND_B64_:%[0-9]+]]:sreg_64 = S_AND_B64 [[COPY2]], [[V_CMP_EQ_U32_e64_]], implicit-def dead $scc
  ; CHECK-NEXT:   [[S_XOR_B64_:%[0-9]+]]:sreg_64_xexec = S_XOR_B64 [[S_AND_B64_]], [[COPY2]], implicit-def dead $scc
  ; CHECK-NEXT:   $exec = S_MOV_B64_term killed [[S_AND_B64_]]
  ; CHECK-NEXT:   [[S_MOV_B64_term:%[0-9]+]]:sreg_64_xexec = S_MOV_B64_term killed [[S_XOR_B64_]], implicit $exec
  ; CHECK-NEXT:   S_CBRANCH_EXECZ %bb.1, implicit $exec
  ; CHECK-NEXT:   S_BRANCH %bb.2
  ; CHECK-NEXT: {{  $}}
  ; CHECK-NEXT: bb.1:
  ; CHECK-NEXT:   successors: %bb.3(0x80000000)
  ; CHECK-NEXT: {{  $}}
  ; CHECK-NEXT:   [[COPY3:%[0-9]+]]:sreg_64_xexec = COPY killed [[S_MOV_B64_term]]
  ; CHECK-NEXT:   $exec = S_OR_B64_term $exec, killed [[COPY3]], implicit-def $scc
  ; CHECK-NEXT: {{  $}}
  ; CHECK-NEXT: bb.3:
  ; CHECK-NEXT:   successors: %bb.2(0x80000000)
  ; CHECK-NEXT: {{  $}}
<<<<<<< HEAD
  ; CHECK-NEXT:   [[COPY4:%[0-9]+]]:vgpr_32 = COPY killed [[COPY]]
  ; CHECK-NEXT:   [[V_ADD_U32_e32_:%[0-9]+]]:vgpr_32 = nsw V_ADD_U32_e32 1, killed [[COPY4]], implicit $exec
  ; CHECK-NEXT:   [[COPY5:%[0-9]+]]:vgpr_32 = COPY killed [[V_ADD_U32_e32_]]
=======
  ; CHECK-NEXT:   [[COPY5:%[0-9]+]]:vgpr_32 = COPY killed [[COPY1]]
  ; CHECK-NEXT:   [[V_ADD_U32_e32_:%[0-9]+]]:vgpr_32 = nsw V_ADD_U32_e32 1, killed [[COPY5]], implicit $exec
  ; CHECK-NEXT:   [[COPY2:%[0-9]+]]:vgpr_32 = COPY killed [[V_ADD_U32_e32_]]
>>>>>>> ca0560d8
  ; CHECK-NEXT: {{  $}}
  ; CHECK-NEXT: bb.2:
  ; CHECK-NEXT:   successors: %bb.2(0x40000000), %bb.1(0x40000000)
  ; CHECK-NEXT: {{  $}}
<<<<<<< HEAD
  ; CHECK-NEXT:   [[COPY5a:%[0-9]+]]:vgpr_32 = COPY killed [[COPY5]]
  ; CHECK-NEXT:   GLOBAL_STORE_DWORD undef %10:vreg_64, [[COPY5a]], 0, 0, implicit $exec :: (volatile store (s32), addrspace 1)
  ; CHECK-NEXT:   [[COPY1:%[0-9]+]]:vgpr_32 = COPY killed [[COPY5a]]
  ; CHECK-NEXT:   [[COPY6:%[0-9]+]]:vgpr_32 = COPY [[COPY1]]
  ; CHECK-NEXT:   [[COPY6:%[0-9]+]]:vgpr_32 = COPY killed [[COPY1]]
  ; CHECK-NEXT:   [[COPY6:%[0-9]+]]:sreg_64 = COPY $exec, implicit-def $exec
  ; CHECK-NEXT:   [[S_AND_B64_1:%[0-9]+]]:sreg_64 = S_AND_B64 [[COPY6]], [[V_CMP_EQ_U32_e64_]], implicit-def dead $scc
  ; CHECK-NEXT:   [[S_XOR_B64_1:%[0-9]+]]:sreg_64_xexec = S_XOR_B64 [[S_AND_B64_1]], [[COPY6]], implicit-def dead $scc
=======
  ; CHECK-NEXT:   [[COPY6:%[0-9]+]]:vgpr_32 = COPY killed [[COPY2]]
  ; CHECK-NEXT:   GLOBAL_STORE_DWORD undef %10:vreg_64, [[COPY6]], 0, 0, implicit $exec :: (volatile store (s32), addrspace 1)
  ; CHECK-NEXT:   [[COPY7:%[0-9]+]]:vgpr_32 = COPY killed [[COPY6]]
  ; CHECK-NEXT:   [[COPY1:%[0-9]+]]:vgpr_32 = COPY [[COPY7]]
  ; CHECK-NEXT:   [[COPY2:%[0-9]+]]:vgpr_32 = COPY killed [[COPY7]]
  ; CHECK-NEXT:   [[COPY8:%[0-9]+]]:sreg_64 = COPY $exec, implicit-def $exec
  ; CHECK-NEXT:   [[S_AND_B64_1:%[0-9]+]]:sreg_64 = S_AND_B64 [[COPY8]], [[V_CMP_EQ_U32_e64_]], implicit-def dead $scc
  ; CHECK-NEXT:   [[S_XOR_B64_1:%[0-9]+]]:sreg_64_xexec = S_XOR_B64 [[S_AND_B64_1]], [[COPY8]], implicit-def dead $scc
>>>>>>> ca0560d8
  ; CHECK-NEXT:   $exec = S_MOV_B64_term killed [[S_AND_B64_1]]
  ; CHECK-NEXT:   [[S_MOV_B64_term:%[0-9]+]]:sreg_64_xexec = S_MOV_B64_term killed [[S_XOR_B64_1]], implicit $exec
  ; CHECK-NEXT:   S_CBRANCH_EXECZ %bb.1, implicit $exec
  ; CHECK-NEXT:   S_BRANCH %bb.2
  bb.0:
    successors: %bb.2(0x40000000), %bb.1(0x40000000)
    liveins: $vgpr0

    %0:vgpr_32 = COPY killed $vgpr0
    %1:vgpr_32 = V_MOV_B32_e32 0, implicit $exec
    %2:sreg_64_xexec = V_CMP_EQ_U32_e64 0, killed %0, implicit $exec
    %3:sreg_64_xexec = SI_IF %2, %bb.1, implicit-def $exec, implicit-def dead $scc, implicit $exec
    S_BRANCH %bb.2

  bb.1:
    successors: %bb.2(0x80000000)

    %4:sreg_64_xexec = PHI %5, %bb.2, %3, %bb.0
    %6:vgpr_32 = PHI %7, %bb.2, %1, %bb.0
    SI_END_CF killed %4, implicit-def $exec, implicit-def dead $scc, implicit $exec
    %8:vgpr_32 = nsw V_ADD_U32_e32 1, killed %6, implicit $exec

  bb.2:
    successors: %bb.2(0x40000000), %bb.1(0x40000000)

    %9:vgpr_32 = PHI %8, %bb.1, %7, %bb.2, %1, %bb.0
    GLOBAL_STORE_DWORD undef %10:vreg_64, %9, 0, 0, implicit $exec :: (volatile store (s32), addrspace 1)
    %7:vgpr_32 = COPY killed %9
    %5:sreg_64_xexec = SI_IF %2, %bb.1, implicit-def $exec, implicit-def dead $scc, implicit $exec
    S_BRANCH %bb.2

...

# Here %4 which is not a phi join reg has its last use in bb.2. When
# bb.2 is split into MBB/SplitBB, %4 will be live through MBB.
---
name: live_variables_update_block_split_non_phi_live_across
tracksRegLiveness: true
body:             |
  ; CHECK-LABEL: name: live_variables_update_block_split_non_phi_live_across
  ; CHECK: bb.0:
  ; CHECK-NEXT:   successors: %bb.3(0x40000000), %bb.1(0x40000000)
  ; CHECK-NEXT:   liveins: $vgpr0
  ; CHECK-NEXT: {{  $}}
  ; CHECK-NEXT:   [[COPY:%[0-9]+]]:vgpr_32 = COPY killed $vgpr0
  ; CHECK-NEXT:   [[V_MOV_B32_e32_:%[0-9]+]]:vgpr_32 = V_MOV_B32_e32 0, implicit $exec
  ; CHECK-NEXT:   [[V_CMP_EQ_U32_e64_:%[0-9]+]]:sreg_64_xexec = V_CMP_EQ_U32_e64 0, killed [[COPY]], implicit $exec
  ; CHECK-NEXT:   [[COPY:%[0-9]+]]:vgpr_32 = COPY [[V_MOV_B32_e32_]]
  ; CHECK-NEXT:   [[COPY1:%[0-9]+]]:vgpr_32 = COPY killed [[V_MOV_B32_e32_]]
  ; CHECK-NEXT:   [[COPY2:%[0-9]+]]:sreg_64 = COPY $exec, implicit-def $exec
  ; CHECK-NEXT:   [[S_AND_B64_:%[0-9]+]]:sreg_64 = S_AND_B64 [[COPY2]], [[V_CMP_EQ_U32_e64_]], implicit-def dead $scc
  ; CHECK-NEXT:   [[S_XOR_B64_:%[0-9]+]]:sreg_64_xexec = S_XOR_B64 [[S_AND_B64_]], [[COPY2]], implicit-def dead $scc
  ; CHECK-NEXT:   $exec = S_MOV_B64_term killed [[S_AND_B64_]]
  ; CHECK-NEXT:   [[S_MOV_B64_term:%[0-9]+]]:sreg_64_xexec = S_MOV_B64_term killed [[S_XOR_B64_]], implicit $exec
  ; CHECK-NEXT:   S_CBRANCH_EXECZ %bb.1, implicit $exec
  ; CHECK-NEXT:   S_BRANCH %bb.3
  ; CHECK-NEXT: {{  $}}
  ; CHECK-NEXT: bb.1:
  ; CHECK-NEXT:   successors: %bb.2(0x80000000)
  ; CHECK-NEXT: {{  $}}
  ; CHECK-NEXT:   [[COPY3:%[0-9]+]]:vgpr_32 = COPY killed [[COPY]]
  ; CHECK-NEXT:   [[COPY4:%[0-9]+]]:sreg_64_xexec = COPY killed [[S_MOV_B64_term]]
  ; CHECK-NEXT:   S_BRANCH %bb.2
  ; CHECK-NEXT: {{  $}}
  ; CHECK-NEXT: bb.2:
  ; CHECK-NEXT:   successors: %bb.4(0x80000000)
  ; CHECK-NEXT: {{  $}}
  ; CHECK-NEXT:   [[COPY1:%[0-9]+]]:sreg_64_xexec = COPY killed [[COPY4]]
  ; CHECK-NEXT:   $exec = S_OR_B64_term $exec, killed [[COPY1]], implicit-def $scc
  ; CHECK-NEXT: {{  $}}
  ; CHECK-NEXT: bb.4:
  ; CHECK-NEXT:   successors: %bb.3(0x80000000)
  ; CHECK-NEXT: {{  $}}
<<<<<<< HEAD
  ; CHECK-NEXT:   [[V_ADD_U32_e32_:%[0-9]+]]:vgpr_32 = nsw V_ADD_U32_e32 1, killed [[COPY3]], implicit $exec
  ; CHECK-NEXT:   [[COPY5:%[0-9]+]]:vgpr_32 = COPY killed [[V_ADD_U32_e32_]]
=======
  ; CHECK-NEXT:   [[V_ADD_U32_e32_:%[0-9]+]]:vgpr_32 = nsw V_ADD_U32_e32 1, killed [[COPY4]], implicit $exec
  ; CHECK-NEXT:   [[COPY2:%[0-9]+]]:vgpr_32 = COPY killed [[V_ADD_U32_e32_]]
>>>>>>> ca0560d8
  ; CHECK-NEXT: {{  $}}
  ; CHECK-NEXT: bb.3:
  ; CHECK-NEXT:   successors: %bb.3(0x40000000), %bb.1(0x40000000)
  ; CHECK-NEXT: {{  $}}
<<<<<<< HEAD
  ; CHECK-NEXT:   [[COPY5a:%[0-9]+]]:vgpr_32 = COPY killed [[COPY5]]
  ; CHECK-NEXT:   GLOBAL_STORE_DWORD undef %11:vreg_64, [[COPY5a]], 0, 0, implicit $exec :: (volatile store (s32), addrspace 1)
  ; CHECK-NEXT:   [[COPY2:%[0-9]+]]:vgpr_32 = COPY killed [[COPY5a]]
  ; CHECK-NEXT:   [[COPY6:%[0-9]+]]:vgpr_32 = COPY [[COPY2]]
  ; CHECK-NEXT:   [[COPY6:%[0-9]+]]:vgpr_32 = COPY killed [[COPY2]]
  ; CHECK-NEXT:   [[COPY6:%[0-9]+]]:sreg_64 = COPY $exec, implicit-def $exec
  ; CHECK-NEXT:   [[S_AND_B64_1:%[0-9]+]]:sreg_64 = S_AND_B64 [[COPY6]], [[V_CMP_EQ_U32_e64_]], implicit-def dead $scc
  ; CHECK-NEXT:   [[S_XOR_B64_1:%[0-9]+]]:sreg_64_xexec = S_XOR_B64 [[S_AND_B64_1]], [[COPY6]], implicit-def dead $scc
=======
  ; CHECK-NEXT:   [[COPY7:%[0-9]+]]:vgpr_32 = COPY killed [[COPY2]]
  ; CHECK-NEXT:   GLOBAL_STORE_DWORD undef %11:vreg_64, [[COPY7]], 0, 0, implicit $exec :: (volatile store (s32), addrspace 1)
  ; CHECK-NEXT:   [[COPY8:%[0-9]+]]:vgpr_32 = COPY killed [[COPY7]]
  ; CHECK-NEXT:   [[COPY1:%[0-9]+]]:vgpr_32 = COPY [[COPY8]]
  ; CHECK-NEXT:   [[COPY2:%[0-9]+]]:vgpr_32 = COPY killed [[COPY8]]
  ; CHECK-NEXT:   [[COPY9:%[0-9]+]]:sreg_64 = COPY $exec, implicit-def $exec
  ; CHECK-NEXT:   [[S_AND_B64_1:%[0-9]+]]:sreg_64 = S_AND_B64 [[COPY9]], [[V_CMP_EQ_U32_e64_]], implicit-def dead $scc
  ; CHECK-NEXT:   [[S_XOR_B64_1:%[0-9]+]]:sreg_64_xexec = S_XOR_B64 [[S_AND_B64_1]], [[COPY9]], implicit-def dead $scc
>>>>>>> ca0560d8
  ; CHECK-NEXT:   $exec = S_MOV_B64_term killed [[S_AND_B64_1]]
  ; CHECK-NEXT:   [[S_MOV_B64_term:%[0-9]+]]:sreg_64_xexec = S_MOV_B64_term killed [[S_XOR_B64_1]], implicit $exec
  ; CHECK-NEXT:   S_CBRANCH_EXECZ %bb.1, implicit $exec
  ; CHECK-NEXT:   S_BRANCH %bb.3
  bb.0:
    successors: %bb.3(0x40000000), %bb.1(0x40000000)
    liveins: $vgpr0

    %0:vgpr_32 = COPY killed $vgpr0
    %1:vgpr_32 = V_MOV_B32_e32 0, implicit $exec
    %2:sreg_64_xexec = V_CMP_EQ_U32_e64 0, killed %0, implicit $exec
    %3:sreg_64_xexec = SI_IF %2, %bb.1, implicit-def $exec, implicit-def dead $scc, implicit $exec
    S_BRANCH %bb.3

  bb.1:
    successors: %bb.2(0x80000000)

    %4:sreg_64_xexec = PHI %5, %bb.3, %3, %bb.0
    %6:vgpr_32 = PHI %7, %bb.3, %1, %bb.0
    S_BRANCH %bb.2

  bb.2:
    successors: %bb.3(0x80000000)

    %8:sreg_64_xexec = COPY %4
    SI_END_CF killed %8, implicit-def $exec, implicit-def dead $scc, implicit $exec
    %9:vgpr_32 = nsw V_ADD_U32_e32 1, killed %6, implicit $exec

  bb.3:
    successors: %bb.3(0x40000000), %bb.1(0x40000000)

    %10:vgpr_32 = PHI %9, %bb.2, %7, %bb.3, %1, %bb.0
    GLOBAL_STORE_DWORD undef %11:vreg_64, %10, 0, 0, implicit $exec :: (volatile store (s32), addrspace 1)
    %7:vgpr_32 = COPY killed %10
    %5:sreg_64_xexec = SI_IF %2, %bb.1, implicit-def $exec, implicit-def dead $scc, implicit $exec
    S_BRANCH %bb.3

...

# Check we don't get "Block should not be in AliveBlocks" for
# registers defined before si_end_cf
---
name:            live_variables_update_block_split_split_killed_def_before_si_end_cf
tracksRegLiveness: true
body:             |
  ; CHECK-LABEL: name: live_variables_update_block_split_split_killed_def_before_si_end_cf
  ; CHECK: bb.0:
  ; CHECK-NEXT:   successors: %bb.1(0x40000000), %bb.2(0x40000000)
  ; CHECK-NEXT:   liveins: $vgpr0
  ; CHECK-NEXT: {{  $}}
  ; CHECK-NEXT:   [[COPY:%[0-9]+]]:vgpr_32 = COPY killed $vgpr0
  ; CHECK-NEXT:   [[V_MOV_B32_e32_:%[0-9]+]]:vgpr_32 = V_MOV_B32_e32 0, implicit $exec
  ; CHECK-NEXT:   [[V_CMP_EQ_U32_e64_:%[0-9]+]]:sreg_64_xexec = V_CMP_EQ_U32_e64 0, killed [[COPY]], implicit $exec
  ; CHECK-NEXT:   [[COPY:%[0-9]+]]:vgpr_32 = COPY [[V_MOV_B32_e32_]]
  ; CHECK-NEXT:   [[COPY1:%[0-9]+]]:vgpr_32 = COPY killed [[V_MOV_B32_e32_]]
  ; CHECK-NEXT:   [[COPY2:%[0-9]+]]:sreg_64 = COPY $exec, implicit-def $exec
  ; CHECK-NEXT:   [[S_AND_B64_:%[0-9]+]]:sreg_64 = S_AND_B64 [[COPY2]], [[V_CMP_EQ_U32_e64_]], implicit-def dead $scc
  ; CHECK-NEXT:   [[S_XOR_B64_:%[0-9]+]]:sreg_64_xexec = S_XOR_B64 [[S_AND_B64_]], [[COPY2]], implicit-def dead $scc
  ; CHECK-NEXT:   $exec = S_MOV_B64_term killed [[S_AND_B64_]]
  ; CHECK-NEXT:   [[S_MOV_B64_term:%[0-9]+]]:sreg_64_xexec = S_MOV_B64_term killed [[S_XOR_B64_]], implicit $exec
  ; CHECK-NEXT:   S_CBRANCH_EXECZ %bb.1, implicit $exec
  ; CHECK-NEXT:   S_BRANCH %bb.2
  ; CHECK-NEXT: {{  $}}
  ; CHECK-NEXT: bb.1:
  ; CHECK-NEXT:   successors: %bb.3(0x80000000)
  ; CHECK-NEXT: {{  $}}
  ; CHECK-NEXT:   [[COPY3:%[0-9]+]]:sreg_64_xexec = COPY killed [[S_MOV_B64_term]]
  ; CHECK-NEXT:   [[S_MOV_B64_:%[0-9]+]]:sreg_64 = S_MOV_B64 1
  ; CHECK-NEXT:   $exec = S_OR_B64_term $exec, killed [[COPY3]], implicit-def $scc
  ; CHECK-NEXT: {{  $}}
  ; CHECK-NEXT: bb.3:
  ; CHECK-NEXT:   successors: %bb.2(0x80000000)
  ; CHECK-NEXT: {{  $}}
  ; CHECK-NEXT:   S_NOP 0, implicit killed [[S_MOV_B64_]]
<<<<<<< HEAD
  ; CHECK-NEXT:   [[COPY4:%[0-9]+]]:vgpr_32 = COPY killed [[COPY]]
  ; CHECK-NEXT:   [[V_ADD_U32_e32_:%[0-9]+]]:vgpr_32 = nsw V_ADD_U32_e32 1, killed [[COPY4]], implicit $exec
  ; CHECK-NEXT:   [[COPY5:%[0-9]+]]:vgpr_32 = COPY killed [[V_ADD_U32_e32_]]
=======
  ; CHECK-NEXT:   [[COPY5:%[0-9]+]]:vgpr_32 = COPY killed [[COPY1]]
  ; CHECK-NEXT:   [[V_ADD_U32_e32_:%[0-9]+]]:vgpr_32 = nsw V_ADD_U32_e32 1, killed [[COPY5]], implicit $exec
  ; CHECK-NEXT:   [[COPY2:%[0-9]+]]:vgpr_32 = COPY killed [[V_ADD_U32_e32_]]
>>>>>>> ca0560d8
  ; CHECK-NEXT: {{  $}}
  ; CHECK-NEXT: bb.2:
  ; CHECK-NEXT:   successors: %bb.2(0x40000000), %bb.1(0x40000000)
  ; CHECK-NEXT: {{  $}}
<<<<<<< HEAD
  ; CHECK-NEXT:   [[COPY5a:%[0-9]+]]:vgpr_32 = COPY killed [[COPY5]]
  ; CHECK-NEXT:   GLOBAL_STORE_DWORD undef %11:vreg_64, [[COPY5a]], 0, 0, implicit $exec :: (volatile store (s32), addrspace 1)
  ; CHECK-NEXT:   [[COPY1:%[0-9]+]]:vgpr_32 = COPY killed [[COPY5a]]
  ; CHECK-NEXT:   [[COPY6:%[0-9]+]]:vgpr_32 = COPY [[COPY1]]
  ; CHECK-NEXT:   [[COPY6:%[0-9]+]]:vgpr_32 = COPY killed [[COPY1]]
  ; CHECK-NEXT:   [[COPY6:%[0-9]+]]:sreg_64 = COPY $exec, implicit-def $exec
  ; CHECK-NEXT:   [[S_AND_B64_1:%[0-9]+]]:sreg_64 = S_AND_B64 [[COPY6]], [[V_CMP_EQ_U32_e64_]], implicit-def dead $scc
  ; CHECK-NEXT:   [[S_XOR_B64_1:%[0-9]+]]:sreg_64_xexec = S_XOR_B64 [[S_AND_B64_1]], [[COPY6]], implicit-def dead $scc
=======
  ; CHECK-NEXT:   [[COPY6:%[0-9]+]]:vgpr_32 = COPY killed [[COPY2]]
  ; CHECK-NEXT:   GLOBAL_STORE_DWORD undef %11:vreg_64, [[COPY6]], 0, 0, implicit $exec :: (volatile store (s32), addrspace 1)
  ; CHECK-NEXT:   [[COPY7:%[0-9]+]]:vgpr_32 = COPY killed [[COPY6]]
  ; CHECK-NEXT:   [[COPY1:%[0-9]+]]:vgpr_32 = COPY [[COPY7]]
  ; CHECK-NEXT:   [[COPY2:%[0-9]+]]:vgpr_32 = COPY killed [[COPY7]]
  ; CHECK-NEXT:   [[COPY8:%[0-9]+]]:sreg_64 = COPY $exec, implicit-def $exec
  ; CHECK-NEXT:   [[S_AND_B64_1:%[0-9]+]]:sreg_64 = S_AND_B64 [[COPY8]], [[V_CMP_EQ_U32_e64_]], implicit-def dead $scc
  ; CHECK-NEXT:   [[S_XOR_B64_1:%[0-9]+]]:sreg_64_xexec = S_XOR_B64 [[S_AND_B64_1]], [[COPY8]], implicit-def dead $scc
>>>>>>> ca0560d8
  ; CHECK-NEXT:   $exec = S_MOV_B64_term killed [[S_AND_B64_1]]
  ; CHECK-NEXT:   [[S_MOV_B64_term:%[0-9]+]]:sreg_64_xexec = S_MOV_B64_term killed [[S_XOR_B64_1]], implicit $exec
  ; CHECK-NEXT:   S_CBRANCH_EXECZ %bb.1, implicit $exec
  ; CHECK-NEXT:   S_BRANCH %bb.2
  bb.0:
    liveins: $vgpr0

    %0:vgpr_32 = COPY killed $vgpr0
    %1:vgpr_32 = V_MOV_B32_e32 0, implicit $exec
    %2:sreg_64_xexec = V_CMP_EQ_U32_e64 0, killed %0, implicit $exec
    %3:sreg_64_xexec = SI_IF %2, %bb.1, implicit-def $exec, implicit-def dead $scc, implicit $exec
    S_BRANCH %bb.2

  bb.1:
    %4:sreg_64_xexec = PHI %5, %bb.2, %3, %bb.0
    %6:vgpr_32 = PHI %7, %bb.2, %1, %bb.0
    %8:sreg_64 = S_MOV_B64 1
    SI_END_CF killed %4, implicit-def $exec, implicit-def dead $scc, implicit $exec
    S_NOP 0, implicit killed %8
    %9:vgpr_32 = nsw V_ADD_U32_e32 1, killed %6, implicit $exec

  bb.2:
    successors: %bb.2(0x40000000), %bb.1(0x40000000)

    %10:vgpr_32 = PHI %9, %bb.1, %7, %bb.2, %1, %bb.0
    GLOBAL_STORE_DWORD undef %11:vreg_64, %10, 0, 0, implicit $exec :: (volatile store (s32), addrspace 1)
    %7:vgpr_32 = COPY killed %10
    %5:sreg_64_xexec = SI_IF %2, %bb.1, implicit-def $exec, implicit-def dead $scc, implicit $exec
    S_BRANCH %bb.2

...<|MERGE_RESOLUTION|>--- conflicted
+++ resolved
@@ -19,11 +19,11 @@
   ; CHECK-NEXT:   [[COPY:%[0-9]+]]:vgpr_32 = COPY killed $vgpr0
   ; CHECK-NEXT:   [[V_MOV_B32_e32_:%[0-9]+]]:vgpr_32 = V_MOV_B32_e32 0, implicit $exec
   ; CHECK-NEXT:   [[V_CMP_EQ_U32_e64_:%[0-9]+]]:sreg_64_xexec = V_CMP_EQ_U32_e64 0, killed [[COPY]], implicit $exec
-  ; CHECK-NEXT:   [[COPY:%[0-9]+]]:vgpr_32 = COPY [[V_MOV_B32_e32_]]
-  ; CHECK-NEXT:   [[COPY1:%[0-9]+]]:vgpr_32 = COPY killed [[V_MOV_B32_e32_]]
-  ; CHECK-NEXT:   [[COPY2:%[0-9]+]]:sreg_64 = COPY $exec, implicit-def $exec
-  ; CHECK-NEXT:   [[S_AND_B64_:%[0-9]+]]:sreg_64 = S_AND_B64 [[COPY2]], [[V_CMP_EQ_U32_e64_]], implicit-def dead $scc
-  ; CHECK-NEXT:   [[S_XOR_B64_:%[0-9]+]]:sreg_64_xexec = S_XOR_B64 [[S_AND_B64_]], [[COPY2]], implicit-def dead $scc
+  ; CHECK-NEXT:   [[COPY1:%[0-9]+]]:vgpr_32 = COPY [[V_MOV_B32_e32_]]
+  ; CHECK-NEXT:   [[COPY2:%[0-9]+]]:vgpr_32 = COPY killed [[V_MOV_B32_e32_]]
+  ; CHECK-NEXT:   [[COPY3:%[0-9]+]]:sreg_64 = COPY $exec, implicit-def $exec
+  ; CHECK-NEXT:   [[S_AND_B64_:%[0-9]+]]:sreg_64 = S_AND_B64 [[COPY3]], [[V_CMP_EQ_U32_e64_]], implicit-def dead $scc
+  ; CHECK-NEXT:   [[S_XOR_B64_:%[0-9]+]]:sreg_64_xexec = S_XOR_B64 [[S_AND_B64_]], [[COPY3]], implicit-def dead $scc
   ; CHECK-NEXT:   $exec = S_MOV_B64_term killed [[S_AND_B64_]]
   ; CHECK-NEXT:   [[S_MOV_B64_term:%[0-9]+]]:sreg_64_xexec = S_MOV_B64_term killed [[S_XOR_B64_]], implicit $exec
   ; CHECK-NEXT:   S_CBRANCH_EXECZ %bb.1, implicit $exec
@@ -32,35 +32,19 @@
   ; CHECK-NEXT: bb.1:
   ; CHECK-NEXT:   successors: %bb.3(0x80000000)
   ; CHECK-NEXT: {{  $}}
-  ; CHECK-NEXT:   [[COPY3:%[0-9]+]]:sreg_64_xexec = COPY killed [[S_MOV_B64_term]]
-  ; CHECK-NEXT:   $exec = S_OR_B64_term $exec, killed [[COPY3]], implicit-def $scc
+  ; CHECK-NEXT:   [[COPY4:%[0-9]+]]:sreg_64_xexec = COPY killed [[S_MOV_B64_term]]
+  ; CHECK-NEXT:   $exec = S_OR_B64_term $exec, killed [[COPY4]], implicit-def $scc
   ; CHECK-NEXT: {{  $}}
   ; CHECK-NEXT: bb.3:
   ; CHECK-NEXT:   successors: %bb.2(0x80000000)
   ; CHECK-NEXT: {{  $}}
-<<<<<<< HEAD
-  ; CHECK-NEXT:   [[COPY4:%[0-9]+]]:vgpr_32 = COPY killed [[COPY]]
-  ; CHECK-NEXT:   [[V_ADD_U32_e32_:%[0-9]+]]:vgpr_32 = nsw V_ADD_U32_e32 1, killed [[COPY4]], implicit $exec
-  ; CHECK-NEXT:   [[COPY5:%[0-9]+]]:vgpr_32 = COPY killed [[V_ADD_U32_e32_]]
-=======
   ; CHECK-NEXT:   [[COPY5:%[0-9]+]]:vgpr_32 = COPY killed [[COPY1]]
   ; CHECK-NEXT:   [[V_ADD_U32_e32_:%[0-9]+]]:vgpr_32 = nsw V_ADD_U32_e32 1, killed [[COPY5]], implicit $exec
   ; CHECK-NEXT:   [[COPY2:%[0-9]+]]:vgpr_32 = COPY killed [[V_ADD_U32_e32_]]
->>>>>>> ca0560d8
   ; CHECK-NEXT: {{  $}}
   ; CHECK-NEXT: bb.2:
   ; CHECK-NEXT:   successors: %bb.2(0x40000000), %bb.1(0x40000000)
   ; CHECK-NEXT: {{  $}}
-<<<<<<< HEAD
-  ; CHECK-NEXT:   [[COPY5a:%[0-9]+]]:vgpr_32 = COPY killed [[COPY5]]
-  ; CHECK-NEXT:   GLOBAL_STORE_DWORD undef %10:vreg_64, [[COPY5a]], 0, 0, implicit $exec :: (volatile store (s32), addrspace 1)
-  ; CHECK-NEXT:   [[COPY1:%[0-9]+]]:vgpr_32 = COPY killed [[COPY5a]]
-  ; CHECK-NEXT:   [[COPY6:%[0-9]+]]:vgpr_32 = COPY [[COPY1]]
-  ; CHECK-NEXT:   [[COPY6:%[0-9]+]]:vgpr_32 = COPY killed [[COPY1]]
-  ; CHECK-NEXT:   [[COPY6:%[0-9]+]]:sreg_64 = COPY $exec, implicit-def $exec
-  ; CHECK-NEXT:   [[S_AND_B64_1:%[0-9]+]]:sreg_64 = S_AND_B64 [[COPY6]], [[V_CMP_EQ_U32_e64_]], implicit-def dead $scc
-  ; CHECK-NEXT:   [[S_XOR_B64_1:%[0-9]+]]:sreg_64_xexec = S_XOR_B64 [[S_AND_B64_1]], [[COPY6]], implicit-def dead $scc
-=======
   ; CHECK-NEXT:   [[COPY6:%[0-9]+]]:vgpr_32 = COPY killed [[COPY2]]
   ; CHECK-NEXT:   GLOBAL_STORE_DWORD undef %10:vreg_64, [[COPY6]], 0, 0, implicit $exec :: (volatile store (s32), addrspace 1)
   ; CHECK-NEXT:   [[COPY7:%[0-9]+]]:vgpr_32 = COPY killed [[COPY6]]
@@ -69,7 +53,6 @@
   ; CHECK-NEXT:   [[COPY8:%[0-9]+]]:sreg_64 = COPY $exec, implicit-def $exec
   ; CHECK-NEXT:   [[S_AND_B64_1:%[0-9]+]]:sreg_64 = S_AND_B64 [[COPY8]], [[V_CMP_EQ_U32_e64_]], implicit-def dead $scc
   ; CHECK-NEXT:   [[S_XOR_B64_1:%[0-9]+]]:sreg_64_xexec = S_XOR_B64 [[S_AND_B64_1]], [[COPY8]], implicit-def dead $scc
->>>>>>> ca0560d8
   ; CHECK-NEXT:   $exec = S_MOV_B64_term killed [[S_AND_B64_1]]
   ; CHECK-NEXT:   [[S_MOV_B64_term:%[0-9]+]]:sreg_64_xexec = S_MOV_B64_term killed [[S_XOR_B64_1]], implicit $exec
   ; CHECK-NEXT:   S_CBRANCH_EXECZ %bb.1, implicit $exec
@@ -117,11 +100,11 @@
   ; CHECK-NEXT:   [[COPY:%[0-9]+]]:vgpr_32 = COPY killed $vgpr0
   ; CHECK-NEXT:   [[V_MOV_B32_e32_:%[0-9]+]]:vgpr_32 = V_MOV_B32_e32 0, implicit $exec
   ; CHECK-NEXT:   [[V_CMP_EQ_U32_e64_:%[0-9]+]]:sreg_64_xexec = V_CMP_EQ_U32_e64 0, killed [[COPY]], implicit $exec
-  ; CHECK-NEXT:   [[COPY:%[0-9]+]]:vgpr_32 = COPY [[V_MOV_B32_e32_]]
-  ; CHECK-NEXT:   [[COPY1:%[0-9]+]]:vgpr_32 = COPY killed [[V_MOV_B32_e32_]]
-  ; CHECK-NEXT:   [[COPY2:%[0-9]+]]:sreg_64 = COPY $exec, implicit-def $exec
-  ; CHECK-NEXT:   [[S_AND_B64_:%[0-9]+]]:sreg_64 = S_AND_B64 [[COPY2]], [[V_CMP_EQ_U32_e64_]], implicit-def dead $scc
-  ; CHECK-NEXT:   [[S_XOR_B64_:%[0-9]+]]:sreg_64_xexec = S_XOR_B64 [[S_AND_B64_]], [[COPY2]], implicit-def dead $scc
+  ; CHECK-NEXT:   [[COPY1:%[0-9]+]]:vgpr_32 = COPY [[V_MOV_B32_e32_]]
+  ; CHECK-NEXT:   [[COPY2:%[0-9]+]]:vgpr_32 = COPY killed [[V_MOV_B32_e32_]]
+  ; CHECK-NEXT:   [[COPY3:%[0-9]+]]:sreg_64 = COPY $exec, implicit-def $exec
+  ; CHECK-NEXT:   [[S_AND_B64_:%[0-9]+]]:sreg_64 = S_AND_B64 [[COPY3]], [[V_CMP_EQ_U32_e64_]], implicit-def dead $scc
+  ; CHECK-NEXT:   [[S_XOR_B64_:%[0-9]+]]:sreg_64_xexec = S_XOR_B64 [[S_AND_B64_]], [[COPY3]], implicit-def dead $scc
   ; CHECK-NEXT:   $exec = S_MOV_B64_term killed [[S_AND_B64_]]
   ; CHECK-NEXT:   [[S_MOV_B64_term:%[0-9]+]]:sreg_64_xexec = S_MOV_B64_term killed [[S_XOR_B64_]], implicit $exec
   ; CHECK-NEXT:   S_CBRANCH_EXECZ %bb.1, implicit $exec
@@ -130,40 +113,25 @@
   ; CHECK-NEXT: bb.1:
   ; CHECK-NEXT:   successors: %bb.2(0x80000000)
   ; CHECK-NEXT: {{  $}}
-  ; CHECK-NEXT:   [[COPY3:%[0-9]+]]:vgpr_32 = COPY killed [[COPY]]
-  ; CHECK-NEXT:   [[COPY4:%[0-9]+]]:sreg_64_xexec = COPY killed [[S_MOV_B64_term]]
+  ; CHECK-NEXT:   [[COPY4:%[0-9]+]]:vgpr_32 = COPY killed [[COPY1]]
+  ; CHECK-NEXT:   [[COPY5:%[0-9]+]]:sreg_64_xexec = COPY killed [[S_MOV_B64_term]]
   ; CHECK-NEXT:   S_BRANCH %bb.2
   ; CHECK-NEXT: {{  $}}
   ; CHECK-NEXT: bb.2:
   ; CHECK-NEXT:   successors: %bb.4(0x80000000)
   ; CHECK-NEXT: {{  $}}
-  ; CHECK-NEXT:   [[COPY1:%[0-9]+]]:sreg_64_xexec = COPY killed [[COPY4]]
-  ; CHECK-NEXT:   $exec = S_OR_B64_term $exec, killed [[COPY1]], implicit-def $scc
+  ; CHECK-NEXT:   [[COPY6:%[0-9]+]]:sreg_64_xexec = COPY killed [[COPY5]]
+  ; CHECK-NEXT:   $exec = S_OR_B64_term $exec, killed [[COPY6]], implicit-def $scc
   ; CHECK-NEXT: {{  $}}
   ; CHECK-NEXT: bb.4:
   ; CHECK-NEXT:   successors: %bb.3(0x80000000)
   ; CHECK-NEXT: {{  $}}
-<<<<<<< HEAD
-  ; CHECK-NEXT:   [[V_ADD_U32_e32_:%[0-9]+]]:vgpr_32 = nsw V_ADD_U32_e32 1, killed [[COPY3]], implicit $exec
-  ; CHECK-NEXT:   [[COPY5:%[0-9]+]]:vgpr_32 = COPY killed [[V_ADD_U32_e32_]]
-=======
   ; CHECK-NEXT:   [[V_ADD_U32_e32_:%[0-9]+]]:vgpr_32 = nsw V_ADD_U32_e32 1, killed [[COPY4]], implicit $exec
   ; CHECK-NEXT:   [[COPY2:%[0-9]+]]:vgpr_32 = COPY killed [[V_ADD_U32_e32_]]
->>>>>>> ca0560d8
   ; CHECK-NEXT: {{  $}}
   ; CHECK-NEXT: bb.3:
   ; CHECK-NEXT:   successors: %bb.3(0x40000000), %bb.1(0x40000000)
   ; CHECK-NEXT: {{  $}}
-<<<<<<< HEAD
-  ; CHECK-NEXT:   [[COPY5a:%[0-9]+]]:vgpr_32 = COPY killed [[COPY5]]
-  ; CHECK-NEXT:   GLOBAL_STORE_DWORD undef %11:vreg_64, [[COPY5a]], 0, 0, implicit $exec :: (volatile store (s32), addrspace 1)
-  ; CHECK-NEXT:   [[COPY2:%[0-9]+]]:vgpr_32 = COPY killed [[COPY5a]]
-  ; CHECK-NEXT:   [[COPY6:%[0-9]+]]:vgpr_32 = COPY [[COPY2]]
-  ; CHECK-NEXT:   [[COPY6:%[0-9]+]]:vgpr_32 = COPY killed [[COPY2]]
-  ; CHECK-NEXT:   [[COPY6:%[0-9]+]]:sreg_64 = COPY $exec, implicit-def $exec
-  ; CHECK-NEXT:   [[S_AND_B64_1:%[0-9]+]]:sreg_64 = S_AND_B64 [[COPY6]], [[V_CMP_EQ_U32_e64_]], implicit-def dead $scc
-  ; CHECK-NEXT:   [[S_XOR_B64_1:%[0-9]+]]:sreg_64_xexec = S_XOR_B64 [[S_AND_B64_1]], [[COPY6]], implicit-def dead $scc
-=======
   ; CHECK-NEXT:   [[COPY7:%[0-9]+]]:vgpr_32 = COPY killed [[COPY2]]
   ; CHECK-NEXT:   GLOBAL_STORE_DWORD undef %11:vreg_64, [[COPY7]], 0, 0, implicit $exec :: (volatile store (s32), addrspace 1)
   ; CHECK-NEXT:   [[COPY8:%[0-9]+]]:vgpr_32 = COPY killed [[COPY7]]
@@ -172,7 +140,6 @@
   ; CHECK-NEXT:   [[COPY9:%[0-9]+]]:sreg_64 = COPY $exec, implicit-def $exec
   ; CHECK-NEXT:   [[S_AND_B64_1:%[0-9]+]]:sreg_64 = S_AND_B64 [[COPY9]], [[V_CMP_EQ_U32_e64_]], implicit-def dead $scc
   ; CHECK-NEXT:   [[S_XOR_B64_1:%[0-9]+]]:sreg_64_xexec = S_XOR_B64 [[S_AND_B64_1]], [[COPY9]], implicit-def dead $scc
->>>>>>> ca0560d8
   ; CHECK-NEXT:   $exec = S_MOV_B64_term killed [[S_AND_B64_1]]
   ; CHECK-NEXT:   [[S_MOV_B64_term:%[0-9]+]]:sreg_64_xexec = S_MOV_B64_term killed [[S_XOR_B64_1]], implicit $exec
   ; CHECK-NEXT:   S_CBRANCH_EXECZ %bb.1, implicit $exec
@@ -226,11 +193,11 @@
   ; CHECK-NEXT:   [[COPY:%[0-9]+]]:vgpr_32 = COPY killed $vgpr0
   ; CHECK-NEXT:   [[V_MOV_B32_e32_:%[0-9]+]]:vgpr_32 = V_MOV_B32_e32 0, implicit $exec
   ; CHECK-NEXT:   [[V_CMP_EQ_U32_e64_:%[0-9]+]]:sreg_64_xexec = V_CMP_EQ_U32_e64 0, killed [[COPY]], implicit $exec
-  ; CHECK-NEXT:   [[COPY:%[0-9]+]]:vgpr_32 = COPY [[V_MOV_B32_e32_]]
-  ; CHECK-NEXT:   [[COPY1:%[0-9]+]]:vgpr_32 = COPY killed [[V_MOV_B32_e32_]]
-  ; CHECK-NEXT:   [[COPY2:%[0-9]+]]:sreg_64 = COPY $exec, implicit-def $exec
-  ; CHECK-NEXT:   [[S_AND_B64_:%[0-9]+]]:sreg_64 = S_AND_B64 [[COPY2]], [[V_CMP_EQ_U32_e64_]], implicit-def dead $scc
-  ; CHECK-NEXT:   [[S_XOR_B64_:%[0-9]+]]:sreg_64_xexec = S_XOR_B64 [[S_AND_B64_]], [[COPY2]], implicit-def dead $scc
+  ; CHECK-NEXT:   [[COPY1:%[0-9]+]]:vgpr_32 = COPY [[V_MOV_B32_e32_]]
+  ; CHECK-NEXT:   [[COPY2:%[0-9]+]]:vgpr_32 = COPY killed [[V_MOV_B32_e32_]]
+  ; CHECK-NEXT:   [[COPY3:%[0-9]+]]:sreg_64 = COPY $exec, implicit-def $exec
+  ; CHECK-NEXT:   [[S_AND_B64_:%[0-9]+]]:sreg_64 = S_AND_B64 [[COPY3]], [[V_CMP_EQ_U32_e64_]], implicit-def dead $scc
+  ; CHECK-NEXT:   [[S_XOR_B64_:%[0-9]+]]:sreg_64_xexec = S_XOR_B64 [[S_AND_B64_]], [[COPY3]], implicit-def dead $scc
   ; CHECK-NEXT:   $exec = S_MOV_B64_term killed [[S_AND_B64_]]
   ; CHECK-NEXT:   [[S_MOV_B64_term:%[0-9]+]]:sreg_64_xexec = S_MOV_B64_term killed [[S_XOR_B64_]], implicit $exec
   ; CHECK-NEXT:   S_CBRANCH_EXECZ %bb.1, implicit $exec
@@ -239,37 +206,21 @@
   ; CHECK-NEXT: bb.1:
   ; CHECK-NEXT:   successors: %bb.3(0x80000000)
   ; CHECK-NEXT: {{  $}}
-  ; CHECK-NEXT:   [[COPY3:%[0-9]+]]:sreg_64_xexec = COPY killed [[S_MOV_B64_term]]
+  ; CHECK-NEXT:   [[COPY4:%[0-9]+]]:sreg_64_xexec = COPY killed [[S_MOV_B64_term]]
   ; CHECK-NEXT:   [[S_MOV_B64_:%[0-9]+]]:sreg_64 = S_MOV_B64 1
-  ; CHECK-NEXT:   $exec = S_OR_B64_term $exec, killed [[COPY3]], implicit-def $scc
+  ; CHECK-NEXT:   $exec = S_OR_B64_term $exec, killed [[COPY4]], implicit-def $scc
   ; CHECK-NEXT: {{  $}}
   ; CHECK-NEXT: bb.3:
   ; CHECK-NEXT:   successors: %bb.2(0x80000000)
   ; CHECK-NEXT: {{  $}}
   ; CHECK-NEXT:   S_NOP 0, implicit killed [[S_MOV_B64_]]
-<<<<<<< HEAD
-  ; CHECK-NEXT:   [[COPY4:%[0-9]+]]:vgpr_32 = COPY killed [[COPY]]
-  ; CHECK-NEXT:   [[V_ADD_U32_e32_:%[0-9]+]]:vgpr_32 = nsw V_ADD_U32_e32 1, killed [[COPY4]], implicit $exec
-  ; CHECK-NEXT:   [[COPY5:%[0-9]+]]:vgpr_32 = COPY killed [[V_ADD_U32_e32_]]
-=======
   ; CHECK-NEXT:   [[COPY5:%[0-9]+]]:vgpr_32 = COPY killed [[COPY1]]
   ; CHECK-NEXT:   [[V_ADD_U32_e32_:%[0-9]+]]:vgpr_32 = nsw V_ADD_U32_e32 1, killed [[COPY5]], implicit $exec
   ; CHECK-NEXT:   [[COPY2:%[0-9]+]]:vgpr_32 = COPY killed [[V_ADD_U32_e32_]]
->>>>>>> ca0560d8
   ; CHECK-NEXT: {{  $}}
   ; CHECK-NEXT: bb.2:
   ; CHECK-NEXT:   successors: %bb.2(0x40000000), %bb.1(0x40000000)
   ; CHECK-NEXT: {{  $}}
-<<<<<<< HEAD
-  ; CHECK-NEXT:   [[COPY5a:%[0-9]+]]:vgpr_32 = COPY killed [[COPY5]]
-  ; CHECK-NEXT:   GLOBAL_STORE_DWORD undef %11:vreg_64, [[COPY5a]], 0, 0, implicit $exec :: (volatile store (s32), addrspace 1)
-  ; CHECK-NEXT:   [[COPY1:%[0-9]+]]:vgpr_32 = COPY killed [[COPY5a]]
-  ; CHECK-NEXT:   [[COPY6:%[0-9]+]]:vgpr_32 = COPY [[COPY1]]
-  ; CHECK-NEXT:   [[COPY6:%[0-9]+]]:vgpr_32 = COPY killed [[COPY1]]
-  ; CHECK-NEXT:   [[COPY6:%[0-9]+]]:sreg_64 = COPY $exec, implicit-def $exec
-  ; CHECK-NEXT:   [[S_AND_B64_1:%[0-9]+]]:sreg_64 = S_AND_B64 [[COPY6]], [[V_CMP_EQ_U32_e64_]], implicit-def dead $scc
-  ; CHECK-NEXT:   [[S_XOR_B64_1:%[0-9]+]]:sreg_64_xexec = S_XOR_B64 [[S_AND_B64_1]], [[COPY6]], implicit-def dead $scc
-=======
   ; CHECK-NEXT:   [[COPY6:%[0-9]+]]:vgpr_32 = COPY killed [[COPY2]]
   ; CHECK-NEXT:   GLOBAL_STORE_DWORD undef %11:vreg_64, [[COPY6]], 0, 0, implicit $exec :: (volatile store (s32), addrspace 1)
   ; CHECK-NEXT:   [[COPY7:%[0-9]+]]:vgpr_32 = COPY killed [[COPY6]]
@@ -278,7 +229,6 @@
   ; CHECK-NEXT:   [[COPY8:%[0-9]+]]:sreg_64 = COPY $exec, implicit-def $exec
   ; CHECK-NEXT:   [[S_AND_B64_1:%[0-9]+]]:sreg_64 = S_AND_B64 [[COPY8]], [[V_CMP_EQ_U32_e64_]], implicit-def dead $scc
   ; CHECK-NEXT:   [[S_XOR_B64_1:%[0-9]+]]:sreg_64_xexec = S_XOR_B64 [[S_AND_B64_1]], [[COPY8]], implicit-def dead $scc
->>>>>>> ca0560d8
   ; CHECK-NEXT:   $exec = S_MOV_B64_term killed [[S_AND_B64_1]]
   ; CHECK-NEXT:   [[S_MOV_B64_term:%[0-9]+]]:sreg_64_xexec = S_MOV_B64_term killed [[S_XOR_B64_1]], implicit $exec
   ; CHECK-NEXT:   S_CBRANCH_EXECZ %bb.1, implicit $exec
