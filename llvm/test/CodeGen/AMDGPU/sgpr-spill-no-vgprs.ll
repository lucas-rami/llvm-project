--- conflicted
+++ resolved
@@ -9,15 +9,9 @@
 ; GCN:       ; %bb.0:
 ; GCN-NEXT:    s_add_u32 s0, s0, s13
 ; GCN-NEXT:    s_addc_u32 s1, s1, 0
-<<<<<<< HEAD
-; GCN-NEXT:    ; implicit-def: $vgpr0
-; GCN-NEXT:    ; implicit-def: $vgpr0
-; GCN-NEXT:    s_load_dword s4, s[6:7], 0x2
-=======
 ; GCN-NEXT:    ; implicit-def: $vgpr0 : SGPR spill to VGPR lane
 ; GCN-NEXT:    ; implicit-def: $vgpr0 : SGPR spill to VGPR lane
-; GCN-NEXT:    s_load_dword s4, s[8:9], 0x2
->>>>>>> 3f8d4a8e
+; GCN-NEXT:    s_load_dword s4, s[6:7], 0x2
 ; GCN-NEXT:    ;;#ASMSTART
 ; GCN-NEXT:    ;;#ASMEND
 ; GCN-NEXT:    s_or_saveexec_b64 s[24:25], -1
