--- conflicted
+++ resolved
@@ -15,13 +15,8 @@
 
 ; These patterns are produced by LoopVectorizer for interleaved stores.
 
-<<<<<<< HEAD
-define void @vf2(<2 x i16>* %in.vecptr0, <2 x i16>* %in.vecptr1, <4 x i16>* %out.vec) nounwind {
-; SSE-LABEL: vf2:
-=======
 define void @store_i16_stride2_vf2(ptr %in.vecptr0, ptr %in.vecptr1, ptr %out.vec) nounwind {
 ; SSE-LABEL: store_i16_stride2_vf2:
->>>>>>> 48e6ff9a
 ; SSE:       # %bb.0:
 ; SSE-NEXT:    movdqa (%rdi), %xmm0
 ; SSE-NEXT:    punpcklwd {{.*#+}} xmm0 = xmm0[0],mem[0],xmm0[1],mem[1],xmm0[2],mem[2],xmm0[3],mem[3]
@@ -34,28 +29,6 @@
 ; AVX-NEXT:    vpunpcklwd {{.*#+}} xmm0 = xmm0[0],mem[0],xmm0[1],mem[1],xmm0[2],mem[2],xmm0[3],mem[3]
 ; AVX-NEXT:    vmovq %xmm0, (%rdx)
 ; AVX-NEXT:    retq
-<<<<<<< HEAD
-;
-; AVX512-LABEL: vf2:
-; AVX512:       # %bb.0:
-; AVX512-NEXT:    vmovdqa (%rdi), %xmm0
-; AVX512-NEXT:    vpunpcklwd {{.*#+}} xmm0 = xmm0[0],mem[0],xmm0[1],mem[1],xmm0[2],mem[2],xmm0[3],mem[3]
-; AVX512-NEXT:    vmovq %xmm0, (%rdx)
-; AVX512-NEXT:    retq
-  %in.vec0 = load <2 x i16>, <2 x i16>* %in.vecptr0, align 32
-  %in.vec1 = load <2 x i16>, <2 x i16>* %in.vecptr1, align 32
-
-  %concat01 = shufflevector <2 x i16> %in.vec0, <2 x i16> %in.vec1, <4 x i32> <i32 0, i32 1, i32 2, i32 3>
-  %interleaved.vec = shufflevector <4 x i16> %concat01, <4 x i16> poison, <4 x i32> <i32 0, i32 2, i32 1, i32 3>
-
-  store <4 x i16> %interleaved.vec, <4 x i16>* %out.vec, align 32
-
-  ret void
-}
-
-define void @vf4(<4 x i16>* %in.vecptr0, <4 x i16>* %in.vecptr1, <8 x i16>* %out.vec) nounwind {
-; SSE-LABEL: vf4:
-=======
   %in.vec0 = load <2 x i16>, ptr %in.vecptr0, align 64
   %in.vec1 = load <2 x i16>, ptr %in.vecptr1, align 64
   %1 = shufflevector <2 x i16> %in.vec0, <2 x i16> %in.vec1, <4 x i32> <i32 0, i32 1, i32 2, i32 3>
@@ -66,7 +39,6 @@
 
 define void @store_i16_stride2_vf4(ptr %in.vecptr0, ptr %in.vecptr1, ptr %out.vec) nounwind {
 ; SSE-LABEL: store_i16_stride2_vf4:
->>>>>>> 48e6ff9a
 ; SSE:       # %bb.0:
 ; SSE-NEXT:    movq {{.*#+}} xmm0 = mem[0],zero
 ; SSE-NEXT:    movq {{.*#+}} xmm1 = mem[0],zero
@@ -81,29 +53,6 @@
 ; AVX-NEXT:    vpunpcklwd {{.*#+}} xmm0 = xmm1[0],xmm0[0],xmm1[1],xmm0[1],xmm1[2],xmm0[2],xmm1[3],xmm0[3]
 ; AVX-NEXT:    vmovdqa %xmm0, (%rdx)
 ; AVX-NEXT:    retq
-<<<<<<< HEAD
-;
-; AVX512-LABEL: vf4:
-; AVX512:       # %bb.0:
-; AVX512-NEXT:    vmovq {{.*#+}} xmm0 = mem[0],zero
-; AVX512-NEXT:    vmovq {{.*#+}} xmm1 = mem[0],zero
-; AVX512-NEXT:    vpunpcklwd {{.*#+}} xmm0 = xmm1[0],xmm0[0],xmm1[1],xmm0[1],xmm1[2],xmm0[2],xmm1[3],xmm0[3]
-; AVX512-NEXT:    vmovdqa %xmm0, (%rdx)
-; AVX512-NEXT:    retq
-  %in.vec0 = load <4 x i16>, <4 x i16>* %in.vecptr0, align 32
-  %in.vec1 = load <4 x i16>, <4 x i16>* %in.vecptr1, align 32
-
-  %concat01 = shufflevector <4 x i16> %in.vec0, <4 x i16> %in.vec1, <8 x i32> <i32 0, i32 1, i32 2, i32 3, i32 4, i32 5, i32 6, i32 7>
-  %interleaved.vec = shufflevector <8 x i16> %concat01, <8 x i16> poison, <8 x i32> <i32 0, i32 4, i32 1, i32 5, i32 2, i32 6, i32 3, i32 7>
-
-  store <8 x i16> %interleaved.vec, <8 x i16>* %out.vec, align 32
-
-  ret void
-}
-
-define void @vf8(<8 x i16>* %in.vecptr0, <8 x i16>* %in.vecptr1, <16 x i16>* %out.vec) nounwind {
-; SSE-LABEL: vf8:
-=======
   %in.vec0 = load <4 x i16>, ptr %in.vecptr0, align 64
   %in.vec1 = load <4 x i16>, ptr %in.vecptr1, align 64
   %1 = shufflevector <4 x i16> %in.vec0, <4 x i16> %in.vec1, <8 x i32> <i32 0, i32 1, i32 2, i32 3, i32 4, i32 5, i32 6, i32 7>
@@ -114,7 +63,6 @@
 
 define void @store_i16_stride2_vf8(ptr %in.vecptr0, ptr %in.vecptr1, ptr %out.vec) nounwind {
 ; SSE-LABEL: store_i16_stride2_vf8:
->>>>>>> 48e6ff9a
 ; SSE:       # %bb.0:
 ; SSE-NEXT:    movdqa (%rdi), %xmm0
 ; SSE-NEXT:    movdqa (%rsi), %xmm1
@@ -145,30 +93,6 @@
 ; AVX2-ONLY-NEXT:    vzeroupper
 ; AVX2-ONLY-NEXT:    retq
 ;
-<<<<<<< HEAD
-; AVX512-LABEL: vf8:
-; AVX512:       # %bb.0:
-; AVX512-NEXT:    vmovdqa (%rdi), %xmm0
-; AVX512-NEXT:    vinserti128 $1, (%rsi), %ymm0, %ymm0
-; AVX512-NEXT:    vmovdqa {{.*#+}} ymm1 = [0,8,1,9,2,10,3,11,4,12,5,13,6,14,7,15]
-; AVX512-NEXT:    vpermw %ymm0, %ymm1, %ymm0
-; AVX512-NEXT:    vmovdqa %ymm0, (%rdx)
-; AVX512-NEXT:    vzeroupper
-; AVX512-NEXT:    retq
-  %in.vec0 = load <8 x i16>, <8 x i16>* %in.vecptr0, align 32
-  %in.vec1 = load <8 x i16>, <8 x i16>* %in.vecptr1, align 32
-
-  %concat01 = shufflevector <8 x i16> %in.vec0, <8 x i16> %in.vec1, <16 x i32> <i32 0, i32 1, i32 2, i32 3, i32 4, i32 5, i32 6, i32 7, i32 8, i32 9, i32 10, i32 11, i32 12, i32 13, i32 14, i32 15>
-  %interleaved.vec = shufflevector <16 x i16> %concat01, <16 x i16> poison, <16 x i32> <i32 0, i32 8, i32 1, i32 9, i32 2, i32 10, i32 3, i32 11, i32 4, i32 12, i32 5, i32 13, i32 6, i32 14, i32 7, i32 15>
-
-  store <16 x i16> %interleaved.vec, <16 x i16>* %out.vec, align 32
-
-  ret void
-}
-
-define void @vf16(<16 x i16>* %in.vecptr0, <16 x i16>* %in.vecptr1, <32 x i16>* %out.vec) nounwind {
-; SSE-LABEL: vf16:
-=======
 ; AVX512F-LABEL: store_i16_stride2_vf8:
 ; AVX512F:       # %bb.0:
 ; AVX512F-NEXT:    vmovdqa (%rdi), %xmm0
@@ -198,7 +122,6 @@
 
 define void @store_i16_stride2_vf16(ptr %in.vecptr0, ptr %in.vecptr1, ptr %out.vec) nounwind {
 ; SSE-LABEL: store_i16_stride2_vf16:
->>>>>>> 48e6ff9a
 ; SSE:       # %bb.0:
 ; SSE-NEXT:    movdqa (%rdi), %xmm0
 ; SSE-NEXT:    movdqa 16(%rdi), %xmm1
@@ -245,30 +168,6 @@
 ; AVX2-ONLY-NEXT:    vzeroupper
 ; AVX2-ONLY-NEXT:    retq
 ;
-<<<<<<< HEAD
-; AVX512-LABEL: vf16:
-; AVX512:       # %bb.0:
-; AVX512-NEXT:    vmovdqa (%rdi), %ymm0
-; AVX512-NEXT:    vinserti64x4 $1, (%rsi), %zmm0, %zmm0
-; AVX512-NEXT:    vmovdqa64 {{.*#+}} zmm1 = [0,16,1,17,2,18,3,19,4,20,5,21,6,22,7,23,8,24,9,25,10,26,11,27,12,28,13,29,14,30,15,31]
-; AVX512-NEXT:    vpermw %zmm0, %zmm1, %zmm0
-; AVX512-NEXT:    vmovdqu64 %zmm0, (%rdx)
-; AVX512-NEXT:    vzeroupper
-; AVX512-NEXT:    retq
-  %in.vec0 = load <16 x i16>, <16 x i16>* %in.vecptr0, align 32
-  %in.vec1 = load <16 x i16>, <16 x i16>* %in.vecptr1, align 32
-
-  %concat01 = shufflevector <16 x i16> %in.vec0, <16 x i16> %in.vec1, <32 x i32> <i32 0, i32 1, i32 2, i32 3, i32 4, i32 5, i32 6, i32 7, i32 8, i32 9, i32 10, i32 11, i32 12, i32 13, i32 14, i32 15, i32 16, i32 17, i32 18, i32 19, i32 20, i32 21, i32 22, i32 23, i32 24, i32 25, i32 26, i32 27, i32 28, i32 29, i32 30, i32 31>
-  %interleaved.vec = shufflevector <32 x i16> %concat01, <32 x i16> poison, <32 x i32> <i32 0, i32 16, i32 1, i32 17, i32 2, i32 18, i32 3, i32 19, i32 4, i32 20, i32 5, i32 21, i32 6, i32 22, i32 7, i32 23, i32 8, i32 24, i32 9, i32 25, i32 10, i32 26, i32 11, i32 27, i32 12, i32 28, i32 13, i32 29, i32 14, i32 30, i32 15, i32 31>
-
-  store <32 x i16> %interleaved.vec, <32 x i16>* %out.vec, align 32
-
-  ret void
-}
-
-define void @vf32(<32 x i16>* %in.vecptr0, <32 x i16>* %in.vecptr1, <64 x i16>* %out.vec) nounwind {
-; SSE-LABEL: vf32:
-=======
 ; AVX512F-LABEL: store_i16_stride2_vf16:
 ; AVX512F:       # %bb.0:
 ; AVX512F-NEXT:    vmovdqa (%rsi), %xmm0
@@ -304,7 +203,6 @@
 
 define void @store_i16_stride2_vf32(ptr %in.vecptr0, ptr %in.vecptr1, ptr %out.vec) nounwind {
 ; SSE-LABEL: store_i16_stride2_vf32:
->>>>>>> 48e6ff9a
 ; SSE:       # %bb.0:
 ; SSE-NEXT:    movdqa (%rdi), %xmm0
 ; SSE-NEXT:    movdqa 16(%rdi), %xmm1
@@ -385,27 +283,6 @@
 ; AVX2-ONLY-NEXT:    vzeroupper
 ; AVX2-ONLY-NEXT:    retq
 ;
-<<<<<<< HEAD
-; AVX512-LABEL: vf32:
-; AVX512:       # %bb.0:
-; AVX512-NEXT:    vmovdqu64 (%rdi), %zmm0
-; AVX512-NEXT:    vmovdqu64 (%rsi), %zmm1
-; AVX512-NEXT:    vmovdqa64 {{.*#+}} zmm2 = [0,32,1,33,2,34,3,35,4,36,5,37,6,38,7,39,8,40,9,41,10,42,11,43,12,44,13,45,14,46,15,47]
-; AVX512-NEXT:    vpermi2w %zmm1, %zmm0, %zmm2
-; AVX512-NEXT:    vmovdqa64 {{.*#+}} zmm3 = [16,48,17,49,18,50,19,51,20,52,21,53,22,54,23,55,24,56,25,57,26,58,27,59,28,60,29,61,30,62,31,63]
-; AVX512-NEXT:    vpermi2w %zmm1, %zmm0, %zmm3
-; AVX512-NEXT:    vmovdqu64 %zmm3, 64(%rdx)
-; AVX512-NEXT:    vmovdqu64 %zmm2, (%rdx)
-; AVX512-NEXT:    vzeroupper
-; AVX512-NEXT:    retq
-  %in.vec0 = load <32 x i16>, <32 x i16>* %in.vecptr0, align 32
-  %in.vec1 = load <32 x i16>, <32 x i16>* %in.vecptr1, align 32
-
-  %concat01 = shufflevector <32 x i16> %in.vec0, <32 x i16> %in.vec1, <64 x i32> <i32 0, i32 1, i32 2, i32 3, i32 4, i32 5, i32 6, i32 7, i32 8, i32 9, i32 10, i32 11, i32 12, i32 13, i32 14, i32 15, i32 16, i32 17, i32 18, i32 19, i32 20, i32 21, i32 22, i32 23, i32 24, i32 25, i32 26, i32 27, i32 28, i32 29, i32 30, i32 31, i32 32, i32 33, i32 34, i32 35, i32 36, i32 37, i32 38, i32 39, i32 40, i32 41, i32 42, i32 43, i32 44, i32 45, i32 46, i32 47, i32 48, i32 49, i32 50, i32 51, i32 52, i32 53, i32 54, i32 55, i32 56, i32 57, i32 58, i32 59, i32 60, i32 61, i32 62, i32 63>
-  %interleaved.vec = shufflevector <64 x i16> %concat01, <64 x i16> poison, <64 x i32> <i32 0, i32 32, i32 1, i32 33, i32 2, i32 34, i32 3, i32 35, i32 4, i32 36, i32 5, i32 37, i32 6, i32 38, i32 7, i32 39, i32 8, i32 40, i32 9, i32 41, i32 10, i32 42, i32 11, i32 43, i32 12, i32 44, i32 13, i32 45, i32 14, i32 46, i32 15, i32 47, i32 16, i32 48, i32 17, i32 49, i32 18, i32 50, i32 19, i32 51, i32 20, i32 52, i32 21, i32 53, i32 22, i32 54, i32 23, i32 55, i32 24, i32 56, i32 25, i32 57, i32 26, i32 58, i32 27, i32 59, i32 28, i32 60, i32 29, i32 61, i32 30, i32 62, i32 31, i32 63>
-
-  store <64 x i16> %interleaved.vec, <64 x i16>* %out.vec, align 32
-=======
 ; AVX512F-LABEL: store_i16_stride2_vf32:
 ; AVX512F:       # %bb.0:
 ; AVX512F-NEXT:    vmovdqa (%rsi), %xmm0
@@ -453,7 +330,6 @@
   store <64 x i16> %interleaved.vec, ptr %out.vec, align 64
   ret void
 }
->>>>>>> 48e6ff9a
 
 define void @store_i16_stride2_vf64(ptr %in.vecptr0, ptr %in.vecptr1, ptr %out.vec) nounwind {
 ; SSE-LABEL: store_i16_stride2_vf64:
