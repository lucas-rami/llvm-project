--- conflicted
+++ resolved
@@ -8,7 +8,7 @@
 
 declare i64 @llvm.vector.reduce.or.v2i64(<2 x i64>)
 
-define i1 @parseHeaders(i64 * %ptr) nounwind {
+define i1 @parseHeaders(ptr %ptr) nounwind {
 ; SSE2-LABEL: parseHeaders:
 ; SSE2:       # %bb.0:
 ; SSE2-NEXT:    movdqu (%rdi), %xmm0
@@ -32,14 +32,13 @@
 ; AVX-NEXT:    vptest %xmm0, %xmm0
 ; AVX-NEXT:    sete %al
 ; AVX-NEXT:    retq
-  %vptr = bitcast i64 * %ptr to <2 x i64> *
-  %vload = load <2 x i64>, <2 x i64> * %vptr, align 8
+  %vload = load <2 x i64>, ptr %ptr, align 8
   %vreduce = call i64 @llvm.vector.reduce.or.v2i64(<2 x i64> %vload)
   %vcheck = icmp eq i64 %vreduce, 0
   ret i1 %vcheck
 }
 
-define i1 @parseHeaders2_scalar_or(i64 * %ptr) nounwind {
+define i1 @parseHeaders2_scalar_or(ptr %ptr) nounwind {
 ; SSE2-LABEL: parseHeaders2_scalar_or:
 ; SSE2:       # %bb.0:
 ; SSE2-NEXT:    movdqu (%rdi), %xmm0
@@ -63,8 +62,7 @@
 ; AVX-NEXT:    vptest %xmm0, %xmm0
 ; AVX-NEXT:    sete %al
 ; AVX-NEXT:    retq
-  %vptr = bitcast i64 * %ptr to <2 x i64> *
-  %vload = load <2 x i64>, <2 x i64> * %vptr, align 8
+  %vload = load <2 x i64>, ptr %ptr, align 8
   %v1 = extractelement <2 x i64> %vload, i32 0
   %v2 = extractelement <2 x i64> %vload, i32 1
   %vreduce = or i64 %v1, %v2
@@ -72,33 +70,6 @@
   ret i1 %vcheck
 }
 
-<<<<<<< HEAD
-define i1 @parseHeaders2_scalar_and(i64 * %ptr) nounwind {
-; SSE2-LABEL: parseHeaders2_scalar_and:
-; SSE2:       # %bb.0:
-; SSE2-NEXT:    movdqu (%rdi), %xmm0
-; SSE2-NEXT:    pshufd {{.*#+}} xmm0 = xmm0[2,3,2,3]
-; SSE2-NEXT:    movq %xmm0, %rax
-; SSE2-NEXT:    testq %rax, (%rdi)
-; SSE2-NEXT:    sete %al
-; SSE2-NEXT:    retq
-;
-; SSE41-LABEL: parseHeaders2_scalar_and:
-; SSE41:       # %bb.0:
-; SSE41-NEXT:    movq (%rdi), %rax
-; SSE41-NEXT:    testq %rax, 8(%rdi)
-; SSE41-NEXT:    sete %al
-; SSE41-NEXT:    retq
-;
-; AVX-LABEL: parseHeaders2_scalar_and:
-; AVX:       # %bb.0:
-; AVX-NEXT:    movq (%rdi), %rax
-; AVX-NEXT:    testq %rax, 8(%rdi)
-; AVX-NEXT:    sete %al
-; AVX-NEXT:    retq
-  %vptr = bitcast i64 * %ptr to <2 x i64> *
-  %vload = load <2 x i64>, <2 x i64> * %vptr, align 8
-=======
 define i1 @parseHeaders2_scalar_and(ptr %ptr) nounwind {
 ; CHECK-LABEL: parseHeaders2_scalar_and:
 ; CHECK:       # %bb.0:
@@ -107,7 +78,6 @@
 ; CHECK-NEXT:    sete %al
 ; CHECK-NEXT:    retq
   %vload = load <2 x i64>, ptr %ptr, align 8
->>>>>>> 421085fd
   %v1 = extractelement <2 x i64> %vload, i32 0
   %v2 = extractelement <2 x i64> %vload, i32 1
   %vreduce = and i64 %v1, %v2
