; RUN: llc < %s | FileCheck %s
; RUN: llc -relocation-model=pic < %s | FileCheck %s

target datalayout = "e-m:e-i64:64-f80:128-n8:16:32:64-S128"
target triple = "x86_64-unknown-linux-gnu"

@align = external hidden global i8, !absolute_symbol !0

declare void @f()

define void @foo(i64 %val) {
<<<<<<< HEAD
  %shr = lshr i64 %val, zext (i8 ptrtoint (i8* @align to i8) to i64)
  %shl = shl i64 %val, zext (i8 sub (i8 64, i8 ptrtoint (i8* @align to i8)) to i64)
=======
  %ext1 = zext i8 ptrtoint (ptr @align to i8) to i64
  %shr = lshr i64 %val, %ext1
  %ext2 = zext i8 sub (i8 64, i8 ptrtoint (ptr @align to i8)) to i64
  %shl = shl i64 %val, %ext2
>>>>>>> cd602291
  ; CHECK: rorq $align@ABS8, %rdi
  %ror = or i64 %shr, %shl
  %cmp = icmp ult i64 %ror, 109
  br i1 %cmp, label %t, label %f

t:
  call void @f()
  ret void

f:
  ret void
}

define void @bar(i64 %val) {
<<<<<<< HEAD
  %shr = shl i64 %val, zext (i8 ptrtoint (i8* @align to i8) to i64)
  %shl = lshr i64 %val, zext (i8 sub (i8 64, i8 ptrtoint (i8* @align to i8)) to i64)
=======
  %ext1 = zext i8 ptrtoint (ptr @align to i8) to i64
  %shr = shl i64 %val, %ext1
  %ext2 = zext i8 sub (i8 64, i8 ptrtoint (ptr @align to i8)) to i64
  %shl = lshr i64 %val, %ext2
>>>>>>> cd602291
  ; CHECK: rolq $align@ABS8, %rdi
  %rol = or i64 %shr, %shl
  %cmp = icmp ult i64 %rol, 109
  br i1 %cmp, label %t, label %f

t:
  call void @f()
  ret void

f:
  ret void
}

!0 = !{i64 0, i64 128}<|MERGE_RESOLUTION|>--- conflicted
+++ resolved
@@ -9,15 +9,10 @@
 declare void @f()
 
 define void @foo(i64 %val) {
-<<<<<<< HEAD
-  %shr = lshr i64 %val, zext (i8 ptrtoint (i8* @align to i8) to i64)
-  %shl = shl i64 %val, zext (i8 sub (i8 64, i8 ptrtoint (i8* @align to i8)) to i64)
-=======
   %ext1 = zext i8 ptrtoint (ptr @align to i8) to i64
   %shr = lshr i64 %val, %ext1
   %ext2 = zext i8 sub (i8 64, i8 ptrtoint (ptr @align to i8)) to i64
   %shl = shl i64 %val, %ext2
->>>>>>> cd602291
   ; CHECK: rorq $align@ABS8, %rdi
   %ror = or i64 %shr, %shl
   %cmp = icmp ult i64 %ror, 109
@@ -32,15 +27,10 @@
 }
 
 define void @bar(i64 %val) {
-<<<<<<< HEAD
-  %shr = shl i64 %val, zext (i8 ptrtoint (i8* @align to i8) to i64)
-  %shl = lshr i64 %val, zext (i8 sub (i8 64, i8 ptrtoint (i8* @align to i8)) to i64)
-=======
   %ext1 = zext i8 ptrtoint (ptr @align to i8) to i64
   %shr = shl i64 %val, %ext1
   %ext2 = zext i8 sub (i8 64, i8 ptrtoint (ptr @align to i8)) to i64
   %shl = lshr i64 %val, %ext2
->>>>>>> cd602291
   ; CHECK: rolq $align@ABS8, %rdi
   %rol = or i64 %shr, %shl
   %cmp = icmp ult i64 %rol, 109
