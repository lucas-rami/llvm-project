; NOTE: Assertions have been autogenerated by utils/update_test_checks.py
; RUN: opt -mtriple=x86_64-unknown-unknown -select-optimize -S < %s | FileCheck %s

;;;;;;;;;;;;;;;;;;;;;;;;;;;;;;;;;;;;;;;;;;;;;;;;;;;;;;;;;;;;;;;;;;;;;;;;;;;;;;;;
;; Test base heuristic 1:
;; highly-biased selects assumed to be highly predictable, converted to branches
;;;;;;;;;;;;;;;;;;;;;;;;;;;;;;;;;;;;;;;;;;;;;;;;;;;;;;;;;;;;;;;;;;;;;;;;;;;;;;;;

; If a select is obviously predictable, turn it into a branch.
define i32 @weighted_select1(i32 %a, i32 %b, i1 %cmp) {
; CHECK-LABEL: @weighted_select1(
; CHECK-NEXT:    [[SEL_FROZEN:%.*]] = freeze i1 [[CMP:%.*]]
; CHECK-NEXT:    br i1 [[SEL_FROZEN]], label [[SELECT_END:%.*]], label [[SELECT_FALSE:%.*]], !prof [[PROF16:![0-9]+]]
; CHECK:       select.false:
; CHECK-NEXT:    br label [[SELECT_END]]
; CHECK:       select.end:
; CHECK-NEXT:    [[SEL:%.*]] = phi i32 [ [[A:%.*]], [[TMP0:%.*]] ], [ [[B:%.*]], [[SELECT_FALSE]] ]
; CHECK-NEXT:    ret i32 [[SEL]]
;
  %sel = select i1 %cmp, i32 %a, i32 %b, !prof !15
  ret i32 %sel
}

; If a select is obviously predictable (reversed profile weights),
; turn it into a branch.
define i32 @weighted_select2(i32 %a, i32 %b, i1 %cmp) {
; CHECK-LABEL: @weighted_select2(
; CHECK-NEXT:    [[SEL_FROZEN:%.*]] = freeze i1 [[CMP:%.*]]
; CHECK-NEXT:    br i1 [[SEL_FROZEN]], label [[SELECT_END:%.*]], label [[SELECT_FALSE:%.*]], !prof [[PROF17:![0-9]+]]
; CHECK:       select.false:
; CHECK-NEXT:    br label [[SELECT_END]]
; CHECK:       select.end:
; CHECK-NEXT:    [[SEL:%.*]] = phi i32 [ [[A:%.*]], [[TMP0:%.*]] ], [ [[B:%.*]], [[SELECT_FALSE]] ]
; CHECK-NEXT:    ret i32 [[SEL]]
;
  %sel = select i1 %cmp, i32 %a, i32 %b, !prof !16
  ret i32 %sel
}

; Not obvioulsy predictable select.
define i32 @weighted_select3(i32 %a, i32 %b, i1 %cmp) {
; CHECK-LABEL: @weighted_select3(
; CHECK-NEXT:    [[SEL:%.*]] = select i1 [[CMP:%.*]], i32 [[A:%.*]], i32 [[B:%.*]], !prof [[PROF18:![0-9]+]]
; CHECK-NEXT:    ret i32 [[SEL]]
;
  %sel = select i1 %cmp, i32 %a, i32 %b, !prof !17
  ret i32 %sel
}

; Unpredictable select should not form a branch.
define i32 @unpred_select(i32 %a, i32 %b, i1 %cmp) {
; CHECK-LABEL: @unpred_select(
; CHECK-NEXT:    [[SEL:%.*]] = select i1 [[CMP:%.*]], i32 [[A:%.*]], i32 [[B:%.*]], !unpredictable !19
; CHECK-NEXT:    ret i32 [[SEL]]
;
  %sel = select i1 %cmp, i32 %a, i32 %b, !unpredictable !20
  ret i32 %sel
}

; Predictable select in function with optsize attribute should not form branch.
define i32 @weighted_select_optsize(i32 %a, i32 %b, i1 %cmp) optsize {
; CHECK-LABEL: @weighted_select_optsize(
; CHECK-NEXT:    [[SEL:%.*]] = select i1 [[CMP:%.*]], i32 [[A:%.*]], i32 [[B:%.*]], !prof [[PROF16]]
; CHECK-NEXT:    ret i32 [[SEL]]
;
  %sel = select i1 %cmp, i32 %a, i32 %b, !prof !15
  ret i32 %sel
}

define i32 @weighted_select_pgso(i32 %a, i32 %b, i1 %cmp) !prof !14 {
; CHECK-LABEL: @weighted_select_pgso(
; CHECK-NEXT:    [[SEL:%.*]] = select i1 [[CMP:%.*]], i32 [[A:%.*]], i32 [[B:%.*]], !prof [[PROF16]]
; CHECK-NEXT:    ret i32 [[SEL]]
;
  %sel = select i1 %cmp, i32 %a, i32 %b, !prof !15
  ret i32 %sel
}

; If two selects in a row are predictable, turn them into branches.
define i32 @weighted_selects(i32 %a, i32 %b) !prof !19 {
; CHECK-LABEL: @weighted_selects(
; CHECK-NEXT:    [[CMP:%.*]] = icmp ne i32 [[A:%.*]], 0
; CHECK-NEXT:    [[SEL_FROZEN:%.*]] = freeze i1 [[CMP]]
; CHECK-NEXT:    br i1 [[SEL_FROZEN]], label [[SELECT_END:%.*]], label [[SELECT_FALSE:%.*]], !prof [[PROF16]]
; CHECK:       select.false:
; CHECK-NEXT:    br label [[SELECT_END]]
; CHECK:       select.end:
; CHECK-NEXT:    [[SEL:%.*]] = phi i32 [ [[A]], [[TMP0:%.*]] ], [ [[B:%.*]], [[SELECT_FALSE]] ]
; CHECK-NEXT:    [[CMP1:%.*]] = icmp ne i32 [[SEL]], 0
; CHECK-NEXT:    [[SEL1_FROZEN:%.*]] = freeze i1 [[CMP1]]
; CHECK-NEXT:    br i1 [[SEL1_FROZEN]], label [[SELECT_END1:%.*]], label [[SELECT_FALSE2:%.*]], !prof [[PROF16]]
; CHECK:       select.false2:
; CHECK-NEXT:    br label [[SELECT_END1]]
; CHECK:       select.end1:
; CHECK-NEXT:    [[SEL1:%.*]] = phi i32 [ [[B]], [[SELECT_END]] ], [ [[A]], [[SELECT_FALSE2]] ]
; CHECK-NEXT:    ret i32 [[SEL1]]
;
  %cmp = icmp ne i32 %a, 0
  %sel = select i1 %cmp, i32 %a, i32 %b, !prof !15
  %cmp1 = icmp ne i32 %sel, 0
  %sel1 = select i1 %cmp1, i32 %b, i32 %a, !prof !15
  ret i32 %sel1
}

; If select group predictable, turn it into a branch.
define i32 @weighted_select_group(i32 %a, i32 %b, i32 %c, i1 %cmp) !prof !19 {
; CHECK-LABEL: @weighted_select_group(
; CHECK-NEXT:    [[A1:%.*]] = add i32 [[A:%.*]], 1
; CHECK-NEXT:    [[SEL1_FROZEN:%.*]] = freeze i1 [[CMP:%.*]]
; CHECK-NEXT:    br i1 [[SEL1_FROZEN]], label [[SELECT_TRUE_SINK:%.*]], label [[SELECT_FALSE_SINK:%.*]], !prof [[PROF16]]
; CHECK:       select.true.sink:
; CHECK-NEXT:    [[C1:%.*]] = add i32 [[C:%.*]], 1
; CHECK-NEXT:    br label [[SELECT_END:%.*]]
; CHECK:       select.false.sink:
; CHECK-NEXT:    [[B1:%.*]] = add i32 [[B:%.*]], 1
; CHECK-NEXT:    br label [[SELECT_END]]
; CHECK:       select.end:
; CHECK-NEXT:    [[SEL1:%.*]] = phi i32 [ [[A1]], [[SELECT_TRUE_SINK]] ], [ [[B1]], [[SELECT_FALSE_SINK]] ]
; CHECK-NEXT:    [[SEL2:%.*]] = phi i32 [ [[C1]], [[SELECT_TRUE_SINK]] ], [ [[A1]], [[SELECT_FALSE_SINK]] ]
; CHECK-NEXT:    call void @llvm.dbg.value(metadata i32 [[SEL1]], metadata [[META22:![0-9]+]], metadata !DIExpression()), !dbg [[DBG26:![0-9]+]]
; CHECK-NEXT:    [[ADD:%.*]] = add i32 [[SEL1]], [[SEL2]]
; CHECK-NEXT:    ret i32 [[ADD]]
;
  %a1 = add i32 %a, 1
  %b1 = add i32 %b, 1
  %c1 = add i32 %c, 1
  %sel1 = select i1 %cmp, i32 %a1, i32 %b1, !prof !15
  call void @llvm.dbg.value(metadata i32 %sel1, metadata !24, metadata !DIExpression()), !dbg !DILocation(scope: !23)
  %sel2 = select i1 %cmp, i32 %c1, i32 %a1, !prof !15
  %add = add i32 %sel1, %sel2
  ret i32 %add
}

; Predictable select group with intra-group dependence converted to branch
define i32 @select_group_intra_group(i32 %a, i32 %b, i32 %c, i1 %cmp) {
; CHECK-LABEL: @select_group_intra_group(
; CHECK-NEXT:    [[SEL1_FROZEN:%.*]] = freeze i1 [[CMP:%.*]]
; CHECK-NEXT:    br i1 [[SEL1_FROZEN]], label [[SELECT_END:%.*]], label [[SELECT_FALSE:%.*]], !prof [[PROF16]]
; CHECK:       select.false:
; CHECK-NEXT:    br label [[SELECT_END]]
; CHECK:       select.end:
; CHECK-NEXT:    [[SEL1:%.*]] = phi i32 [ [[A:%.*]], [[TMP0:%.*]] ], [ [[B:%.*]], [[SELECT_FALSE]] ]
; CHECK-NEXT:    [[SEL2:%.*]] = phi i32 [ [[C:%.*]], [[TMP0]] ], [ [[B]], [[SELECT_FALSE]] ]
; CHECK-NEXT:    [[SUB:%.*]] = sub i32 [[SEL1]], [[SEL2]]
; CHECK-NEXT:    ret i32 [[SUB]]
;
  %sel1 = select i1 %cmp, i32 %a, i32 %b,!prof !15
  %sel2 = select i1 %cmp, i32 %c, i32 %sel1, !prof !15
  %sub = sub i32 %sel1, %sel2
  ret i32 %sub
}

;;;;;;;;;;;;;;;;;;;;;;;;;;;;;;;;;;;;;;;;;;;;;;;;;;;;;;;;;;;;;;;;;;;;;;;;;;;;;;;;
;; Test base heuristic 2:
;; look for expensive instructions in the one-use slice of the cold path
;;;;;;;;;;;;;;;;;;;;;;;;;;;;;;;;;;;;;;;;;;;;;;;;;;;;;;;;;;;;;;;;;;;;;;;;;;;;;;;;

; Select with cold one-use load value operand should form branch and
; sink load
define i32 @expensive_val_operand1(i32* nocapture %a, i32 %y, i1 %cmp) {
; CHECK-LABEL: @expensive_val_operand1(
; CHECK-NEXT:    [[SEL_FROZEN:%.*]] = freeze i1 [[CMP:%.*]]
; CHECK-NEXT:    br i1 [[SEL_FROZEN]], label [[SELECT_TRUE_SINK:%.*]], label [[SELECT_END:%.*]], !prof [[PROF18]]
; CHECK:       select.true.sink:
; CHECK-NEXT:    [[LOAD:%.*]] = load i32, i32* [[A:%.*]], align 8
; CHECK-NEXT:    br label [[SELECT_END]]
; CHECK:       select.end:
; CHECK-NEXT:    [[SEL:%.*]] = phi i32 [ [[LOAD]], [[SELECT_TRUE_SINK]] ], [ [[Y:%.*]], [[TMP0:%.*]] ]
; CHECK-NEXT:    ret i32 [[SEL]]
;
  %load = load i32, i32* %a, align 8
  %sel = select i1 %cmp, i32 %load, i32 %y, !prof !17
  ret i32 %sel
}

; Expensive hot value operand and cheap cold value operand.
define i32 @expensive_val_operand2(i32* nocapture %a, i32 %x, i1 %cmp) {
; CHECK-LABEL: @expensive_val_operand2(
; CHECK-NEXT:    [[LOAD:%.*]] = load i32, i32* [[A:%.*]], align 8
; CHECK-NEXT:    [[SEL:%.*]] = select i1 [[CMP:%.*]], i32 [[X:%.*]], i32 [[LOAD]], !prof [[PROF18]]
; CHECK-NEXT:    ret i32 [[SEL]]
;
  %load = load i32, i32* %a, align 8
  %sel = select i1 %cmp, i32 %x, i32 %load, !prof !17
  ret i32 %sel
}

; Cold value operand with load in its one-use dependence slice shoud result
; into a branch with sinked dependence slice.
<<<<<<< HEAD
define i32 @expensive_val_operand3(i32* nocapture %a, i32 %b, i32 %y, i1 %cmp) {
=======
; The lifetime-end intrinsics should be soundly preserved.
define i32 @expensive_val_operand3(ptr nocapture %a, i32 %b, i32 %y, i1 %cmp) {
>>>>>>> 1b56b2b2
; CHECK-LABEL: @expensive_val_operand3(
; CHECK-NEXT:    [[SEL_FROZEN:%.*]] = freeze i1 [[CMP:%.*]]
; CHECK-NEXT:    br i1 [[SEL_FROZEN]], label [[SELECT_TRUE_SINK:%.*]], label [[SELECT_END:%.*]], !prof [[PROF18]]
; CHECK:       select.true.sink:
; CHECK-NEXT:    [[LOAD:%.*]] = load i32, i32* [[A:%.*]], align 8
; CHECK-NEXT:    [[X:%.*]] = add i32 [[LOAD]], [[B:%.*]]
; CHECK-NEXT:    br label [[SELECT_END]]
; CHECK:       select.end:
; CHECK-NEXT:    [[SEL:%.*]] = phi i32 [ [[X]], [[SELECT_TRUE_SINK]] ], [ [[Y:%.*]], [[TMP0:%.*]] ]
; CHECK-NEXT:    call void @llvm.lifetime.end.p0(i64 2, ptr nonnull [[A]])
; CHECK-NEXT:    ret i32 [[SEL]]
;
<<<<<<< HEAD
  %load = load i32, i32* %a, align 8
=======
  %load = load i32, ptr %a, align 8
  call void @llvm.lifetime.end.p0(i64 2, ptr nonnull %a)
>>>>>>> 1b56b2b2
  %x = add i32 %load, %b
  %sel = select i1 %cmp, i32 %x, i32 %y, !prof !17
  ret i32 %sel
}

; Multiple uses of the load value operand.
define i32 @expensive_val_operand4(i32 %a, i32* nocapture %b, i32 %x, i1 %cmp) {
; CHECK-LABEL: @expensive_val_operand4(
; CHECK-NEXT:    [[LOAD:%.*]] = load i32, i32* [[B:%.*]], align 4
; CHECK-NEXT:    [[SEL:%.*]] = select i1 [[CMP:%.*]], i32 [[X:%.*]], i32 [[LOAD]]
; CHECK-NEXT:    [[ADD:%.*]] = add i32 [[SEL]], [[LOAD]]
; CHECK-NEXT:    ret i32 [[ADD]]
;
  %load = load i32, i32* %b, align 4
  %sel = select i1 %cmp, i32 %x, i32 %load
  %add = add i32 %sel, %load
  ret i32 %add
}

;;;;;;;;;;;;;;;;;;;;;;;;;;;;;;;;;;;;;;;;;;;;;;;;;;;;;;;;;;;;;;;;;;;;;;;;;;;;;;;;
;; Test loop heuristic: loop-level critical-path analysis
;;;;;;;;;;;;;;;;;;;;;;;;;;;;;;;;;;;;;;;;;;;;;;;;;;;;;;;;;;;;;;;;;;;;;;;;;;;;;;;;

;; Use of cmov in this test would put a load and a fsub on the critical path.
;; Loop-level analysis should decide to form a branch.
;;
;;double cmov_on_critical_path(int n, double x, double *a) {
;;  for (int i = 0; i < n; i++) {
;;    double r = a[i];
;;    if (x > r)
;; 			// 50% of iterations
;;   		x -= r;
;;  }
;;  return x;
;;}
define double @cmov_on_critical_path(i32 %n, double %x, double* nocapture %a) {
; CHECK-LABEL: @cmov_on_critical_path(
; CHECK-NEXT:  entry:
; CHECK-NEXT:    [[CMP1:%.*]] = icmp sgt i32 [[N:%.*]], 0
; CHECK-NEXT:    br i1 [[CMP1]], label [[FOR_BODY_PREHEADER:%.*]], label [[FOR_COND_CLEANUP:%.*]]
; CHECK:       for.cond.cleanup:
; CHECK-NEXT:    ret double [[X:%.*]]
; CHECK:       for.body.preheader:
; CHECK-NEXT:    [[WIDE_TRIP_COUNT:%.*]] = zext i32 [[N]] to i64
; CHECK-NEXT:    br label [[FOR_BODY:%.*]]
; CHECK:       for.body:
; CHECK-NEXT:    [[INDVARS_IV:%.*]] = phi i64 [ [[INDVARS_IV_NEXT:%.*]], [[SELECT_END:%.*]] ], [ 0, [[FOR_BODY_PREHEADER]] ]
; CHECK-NEXT:    [[X1:%.*]] = phi double [ [[X2:%.*]], [[SELECT_END]] ], [ [[X]], [[FOR_BODY_PREHEADER]] ]
; CHECK-NEXT:    [[ARRAYIDX:%.*]] = getelementptr inbounds double, double* [[A:%.*]], i64 [[INDVARS_IV]]
; CHECK-NEXT:    [[R:%.*]] = load double, double* [[ARRAYIDX]], align 8
; CHECK-NEXT:    [[CMP2:%.*]] = fcmp ogt double [[X1]], [[R]]
; CHECK-NEXT:    [[X2_FROZEN:%.*]] = freeze i1 [[CMP2]]
; CHECK-NEXT:    br i1 [[X2_FROZEN]], label [[SELECT_TRUE_SINK:%.*]], label [[SELECT_END]], !prof [[PROF27:![0-9]+]]
; CHECK:       select.true.sink:
; CHECK-NEXT:    [[SUB:%.*]] = fsub double [[X1]], [[R]]
; CHECK-NEXT:    br label [[SELECT_END]]
; CHECK:       select.end:
; CHECK-NEXT:    [[X2]] = phi double [ [[SUB]], [[SELECT_TRUE_SINK]] ], [ [[X1]], [[FOR_BODY]] ]
; CHECK-NEXT:    [[INDVARS_IV_NEXT]] = add nuw nsw i64 [[INDVARS_IV]], 1
; CHECK-NEXT:    [[EXITCOND:%.*]] = icmp eq i64 [[INDVARS_IV_NEXT]], [[WIDE_TRIP_COUNT]]
; CHECK-NEXT:    br i1 [[EXITCOND]], label [[FOR_EXIT:%.*]], label [[FOR_BODY]]
; CHECK:       for.exit:
; CHECK-NEXT:    ret double [[X2]]
;
entry:
  %cmp1 = icmp sgt i32 %n, 0
  br i1 %cmp1, label %for.body.preheader, label %for.cond.cleanup

for.cond.cleanup:                                 ; preds = %entry
  ret double %x

for.body.preheader:                               ; preds = %entry
  %wide.trip.count = zext i32 %n to i64
  br label %for.body

for.body:                                         ; preds = %for.body.preheader, %for.body
  %indvars.iv = phi i64 [ %indvars.iv.next, %for.body ], [ 0, %for.body.preheader ]
  %x1 = phi double [ %x2, %for.body ], [ %x, %for.body.preheader ]
  %arrayidx = getelementptr inbounds double, double* %a, i64 %indvars.iv
  %r = load double, double* %arrayidx, align 8
  %sub = fsub double %x1, %r
  %cmp2 = fcmp ogt double %x1, %r
  %x2 = select i1 %cmp2, double %sub, double %x1, !prof !18
  %indvars.iv.next = add nuw nsw i64 %indvars.iv, 1
  %exitcond = icmp eq i64 %indvars.iv.next, %wide.trip.count
  br i1 %exitcond, label %for.exit, label %for.body

for.exit:                                         ; preds = %for.body
  ret double %x2
}

;; The common path includes expensive operations (load and fsub) making
;; branch similarly expensive to cmov, and thus the gain is small.
;; Loop-level analysis should decide on not forming a branch.
;;
;;double small_gain(int n, double x, double *a) {
;;  for (int i = 0; i < n; i++) {
;;    double r = a[i];
;;    if (x > r)
;;      // 99% of iterations
;;      x -= r;
;;  }
;;  return x;
;;}
define double @small_gain(i32 %n, double %x, double* nocapture %a) {
; CHECK-LABEL: @small_gain(
; CHECK-NEXT:  entry:
; CHECK-NEXT:    [[CMP1:%.*]] = icmp sgt i32 [[N:%.*]], 0
; CHECK-NEXT:    br i1 [[CMP1]], label [[FOR_BODY_PREHEADER:%.*]], label [[FOR_COND_CLEANUP:%.*]]
; CHECK:       for.cond.cleanup:
; CHECK-NEXT:    ret double [[X:%.*]]
; CHECK:       for.body.preheader:
; CHECK-NEXT:    [[WIDE_TRIP_COUNT:%.*]] = zext i32 [[N]] to i64
; CHECK-NEXT:    br label [[FOR_BODY:%.*]]
; CHECK:       for.body:
; CHECK-NEXT:    [[INDVARS_IV:%.*]] = phi i64 [ [[INDVARS_IV_NEXT:%.*]], [[FOR_BODY]] ], [ 0, [[FOR_BODY_PREHEADER]] ]
; CHECK-NEXT:    [[X1:%.*]] = phi double [ [[X2:%.*]], [[FOR_BODY]] ], [ [[X]], [[FOR_BODY_PREHEADER]] ]
; CHECK-NEXT:    [[ARRAYIDX:%.*]] = getelementptr inbounds double, double* [[A:%.*]], i64 [[INDVARS_IV]]
; CHECK-NEXT:    [[R:%.*]] = load double, double* [[ARRAYIDX]], align 8
; CHECK-NEXT:    [[SUB:%.*]] = fsub double [[X1]], [[R]]
; CHECK-NEXT:    [[CMP2:%.*]] = fcmp ole double [[X1]], [[R]]
; CHECK-NEXT:    [[X2]] = select i1 [[CMP2]], double [[X1]], double [[SUB]], !prof [[PROF18]]
; CHECK-NEXT:    [[INDVARS_IV_NEXT]] = add nuw nsw i64 [[INDVARS_IV]], 1
; CHECK-NEXT:    [[EXITCOND:%.*]] = icmp eq i64 [[INDVARS_IV_NEXT]], [[WIDE_TRIP_COUNT]]
; CHECK-NEXT:    br i1 [[EXITCOND]], label [[FOR_EXIT:%.*]], label [[FOR_BODY]]
; CHECK:       for.exit:
; CHECK-NEXT:    ret double [[X2]]
;
entry:
  %cmp1 = icmp sgt i32 %n, 0
  br i1 %cmp1, label %for.body.preheader, label %for.cond.cleanup

for.cond.cleanup:                                 ; preds = %entry
  ret double %x

for.body.preheader:                               ; preds = %entry
  %wide.trip.count = zext i32 %n to i64
  br label %for.body

for.body:                                         ; preds = %for.body.preheader, %for.body
  %indvars.iv = phi i64 [ %indvars.iv.next, %for.body ], [ 0, %for.body.preheader ]
  %x1 = phi double [ %x2, %for.body ], [ %x, %for.body.preheader ]
  %arrayidx = getelementptr inbounds double, double* %a, i64 %indvars.iv
  %r = load double, double* %arrayidx, align 8
  %sub = fsub double %x1, %r
  %cmp2 = fcmp ole double %x1, %r
  %x2 = select i1 %cmp2, double %x1, double %sub, !prof !17
  %indvars.iv.next = add nuw nsw i64 %indvars.iv, 1
  %exitcond = icmp eq i64 %indvars.iv.next, %wide.trip.count
  br i1 %exitcond, label %for.exit, label %for.body

for.exit:                                         ; preds = %for.body
  ret double %x2
}

;; One select on the critical path and one off the critical path.
;; Loop-level analysis should decide to form a branch only for
;; the select on the critical path.
;;
;;double loop_select_groups(int n, double x, double *a, int k) {
;;  int c = 0;
;;  for (int i = 0; i < n; i++) {
;;    double r = a[i];
;;    if (x > r)
;;      x -= r;
;;    if (i == k)
;;      c += n;
;;  }
;;  return x + c;
;;}
define double @loop_select_groups(i32 %n, double %x, double* nocapture %a, i32 %k) {
; CHECK-LABEL: @loop_select_groups(
; CHECK-NEXT:  entry:
; CHECK-NEXT:    [[CMP19:%.*]] = icmp sgt i32 [[N:%.*]], 0
; CHECK-NEXT:    br i1 [[CMP19]], label [[FOR_BODY_PREHEADER:%.*]], label [[FOR_COND_CLEANUP:%.*]]
; CHECK:       for.body.preheader:
; CHECK-NEXT:    [[WIDE_TRIP_COUNT:%.*]] = zext i32 [[N]] to i64
; CHECK-NEXT:    br label [[FOR_BODY:%.*]]
; CHECK:       for.cond.cleanup.loopexit:
; CHECK-NEXT:    [[PHI_CAST:%.*]] = sitofp i32 [[C_1:%.*]] to double
; CHECK-NEXT:    br label [[FOR_COND_CLEANUP]]
; CHECK:       for.cond.cleanup:
; CHECK-NEXT:    [[C_0_LCSSA:%.*]] = phi double [ 0.000000e+00, [[ENTRY:%.*]] ], [ [[PHI_CAST]], [[FOR_COND_CLEANUP_LOOPEXIT:%.*]] ]
; CHECK-NEXT:    [[X_ADDR_0_LCSSA:%.*]] = phi double [ [[X:%.*]], [[ENTRY]] ], [ [[X_ADDR_1:%.*]], [[FOR_COND_CLEANUP_LOOPEXIT]] ]
; CHECK-NEXT:    [[ADD5:%.*]] = fadd double [[X_ADDR_0_LCSSA]], [[C_0_LCSSA]]
; CHECK-NEXT:    ret double [[ADD5]]
; CHECK:       for.body:
; CHECK-NEXT:    [[INDVARS_IV:%.*]] = phi i64 [ 0, [[FOR_BODY_PREHEADER]] ], [ [[INDVARS_IV_NEXT:%.*]], [[SELECT_END:%.*]] ]
; CHECK-NEXT:    [[X_ADDR_022:%.*]] = phi double [ [[X]], [[FOR_BODY_PREHEADER]] ], [ [[X_ADDR_1]], [[SELECT_END]] ]
; CHECK-NEXT:    [[C_020:%.*]] = phi i32 [ 0, [[FOR_BODY_PREHEADER]] ], [ [[C_1]], [[SELECT_END]] ]
; CHECK-NEXT:    [[ARRAYIDX:%.*]] = getelementptr inbounds double, double* [[A:%.*]], i64 [[INDVARS_IV]]
; CHECK-NEXT:    [[TMP0:%.*]] = load double, double* [[ARRAYIDX]], align 8
; CHECK-NEXT:    [[CMP1:%.*]] = fcmp ogt double [[X_ADDR_022]], [[TMP0]]
; CHECK-NEXT:    [[SUB_FROZEN:%.*]] = freeze i1 [[CMP1]]
; CHECK-NEXT:    br i1 [[SUB_FROZEN]], label [[SELECT_END]], label [[SELECT_FALSE:%.*]]
; CHECK:       select.false:
; CHECK-NEXT:    br label [[SELECT_END]]
; CHECK:       select.end:
; CHECK-NEXT:    [[SUB:%.*]] = phi double [ [[TMP0]], [[FOR_BODY]] ], [ 0.000000e+00, [[SELECT_FALSE]] ]
; CHECK-NEXT:    [[X_ADDR_1]] = fsub double [[X_ADDR_022]], [[SUB]]
; CHECK-NEXT:    [[TMP1:%.*]] = trunc i64 [[INDVARS_IV]] to i32
; CHECK-NEXT:    [[CMP2:%.*]] = icmp eq i32 [[K:%.*]], [[N]]
; CHECK-NEXT:    [[ADD:%.*]] = select i1 [[CMP2]], i32 [[N]], i32 0
; CHECK-NEXT:    [[C_1]] = add nsw i32 [[ADD]], [[C_020]]
; CHECK-NEXT:    [[INDVARS_IV_NEXT]] = add nuw nsw i64 [[INDVARS_IV]], 1
; CHECK-NEXT:    [[EXITCOND_NOT:%.*]] = icmp eq i64 [[INDVARS_IV_NEXT]], [[WIDE_TRIP_COUNT]]
; CHECK-NEXT:    br i1 [[EXITCOND_NOT]], label [[FOR_COND_CLEANUP_LOOPEXIT]], label [[FOR_BODY]]
;
entry:
  %cmp19 = icmp sgt i32 %n, 0
  br i1 %cmp19, label %for.body.preheader, label %for.cond.cleanup

for.body.preheader:                               ; preds = %entry
  %wide.trip.count = zext i32 %n to i64
  br label %for.body

for.cond.cleanup.loopexit:                        ; preds = %for.body
  %phi.cast = sitofp i32 %c.1 to double
  br label %for.cond.cleanup

for.cond.cleanup:                                 ; preds = %for.cond.cleanup.loopexit, %entry
  %c.0.lcssa = phi double [ 0.000000e+00, %entry ], [ %phi.cast, %for.cond.cleanup.loopexit ]
  %x.addr.0.lcssa = phi double [ %x, %entry ], [ %x.addr.1, %for.cond.cleanup.loopexit ]
  %add5 = fadd double %x.addr.0.lcssa, %c.0.lcssa
  ret double %add5

for.body:                                         ; preds = %for.body.preheader, %for.body
  %indvars.iv = phi i64 [ 0, %for.body.preheader ], [ %indvars.iv.next, %for.body ]
  %x.addr.022 = phi double [ %x, %for.body.preheader ], [ %x.addr.1, %for.body ]
  %c.020 = phi i32 [ 0, %for.body.preheader ], [ %c.1, %for.body ]
  %arrayidx = getelementptr inbounds double, double* %a, i64 %indvars.iv
  %0 = load double, double* %arrayidx, align 8
  %cmp1 = fcmp ogt double %x.addr.022, %0
  %sub = select i1 %cmp1, double %0, double 0.000000e+00
  %x.addr.1 = fsub double %x.addr.022, %sub
  %1 = trunc i64 %indvars.iv to i32
  %cmp2 = icmp eq i32 %k, %n
  %add = select i1 %cmp2, i32 %n, i32 0
  %c.1 = add nsw i32 %add, %c.020
  %indvars.iv.next = add nuw nsw i64 %indvars.iv, 1
  %exitcond.not = icmp eq i64 %indvars.iv.next, %wide.trip.count
  br i1 %exitcond.not, label %for.cond.cleanup.loopexit, label %for.body
}

; Function Attrs: nounwind readnone speculatable willreturn
declare void @llvm.dbg.value(metadata, metadata, metadata)

; Function Attrs: argmemonly mustprogress nocallback nofree nosync nounwind willreturn
declare void @llvm.lifetime.end.p0(i64 immarg, ptr nocapture)

!llvm.module.flags = !{!0, !26, !27}
!0 = !{i32 1, !"ProfileSummary", !1}
!1 = !{!2, !3, !4, !5, !6, !7, !8, !9}
!2 = !{!"ProfileFormat", !"InstrProf"}
!3 = !{!"TotalCount", i64 10000}
!4 = !{!"MaxCount", i64 10}
!5 = !{!"MaxInternalCount", i64 1}
!6 = !{!"MaxFunctionCount", i64 1000}
!7 = !{!"NumCounts", i64 3}
!8 = !{!"NumFunctions", i64 3}
!9 = !{!"DetailedSummary", !10}
!10 = !{!11, !12, !13}
!11 = !{i32 10000, i64 100, i32 1}
!12 = !{i32 999000, i64 100, i32 1}
!13 = !{i32 999999, i64 1, i32 2}
!14 = !{!"function_entry_count", i64 0}
!15 = !{!"branch_weights", i32 1, i32 100}
!16 = !{!"branch_weights", i32 100, i32 1}
!17 = !{!"branch_weights", i32 1, i32 99}
!18 = !{!"branch_weights", i32 50, i32 50}
!19 = !{!"function_entry_count", i64 100}
!20 = !{}
!21 = !DIFile(filename: "test.c", directory: "/test")
!22 = distinct !DICompileUnit(language: DW_LANG_C99, file: !21, producer: "clang version 15.0.0", isOptimized: true, emissionKind: FullDebug, globals: !25, splitDebugInlining: false, nameTableKind: None)
!23 = distinct !DISubprogram(name: "test", scope: !21, file: !21, line: 1, unit: !22)
!24 = !DILocalVariable(name: "x", scope: !23)
!25 = !{}
!26 = !{i32 2, !"Dwarf Version", i32 4}
!27 = !{i32 1, !"Debug Info Version", i32 3}
!28 = !{!"branch_weights", i32 30, i32 70}<|MERGE_RESOLUTION|>--- conflicted
+++ resolved
@@ -157,47 +157,43 @@
 
 ; Select with cold one-use load value operand should form branch and
 ; sink load
-define i32 @expensive_val_operand1(i32* nocapture %a, i32 %y, i1 %cmp) {
+define i32 @expensive_val_operand1(ptr nocapture %a, i32 %y, i1 %cmp) {
 ; CHECK-LABEL: @expensive_val_operand1(
 ; CHECK-NEXT:    [[SEL_FROZEN:%.*]] = freeze i1 [[CMP:%.*]]
 ; CHECK-NEXT:    br i1 [[SEL_FROZEN]], label [[SELECT_TRUE_SINK:%.*]], label [[SELECT_END:%.*]], !prof [[PROF18]]
 ; CHECK:       select.true.sink:
-; CHECK-NEXT:    [[LOAD:%.*]] = load i32, i32* [[A:%.*]], align 8
+; CHECK-NEXT:    [[LOAD:%.*]] = load i32, ptr [[A:%.*]], align 8
 ; CHECK-NEXT:    br label [[SELECT_END]]
 ; CHECK:       select.end:
 ; CHECK-NEXT:    [[SEL:%.*]] = phi i32 [ [[LOAD]], [[SELECT_TRUE_SINK]] ], [ [[Y:%.*]], [[TMP0:%.*]] ]
 ; CHECK-NEXT:    ret i32 [[SEL]]
 ;
-  %load = load i32, i32* %a, align 8
+  %load = load i32, ptr %a, align 8
   %sel = select i1 %cmp, i32 %load, i32 %y, !prof !17
   ret i32 %sel
 }
 
 ; Expensive hot value operand and cheap cold value operand.
-define i32 @expensive_val_operand2(i32* nocapture %a, i32 %x, i1 %cmp) {
+define i32 @expensive_val_operand2(ptr nocapture %a, i32 %x, i1 %cmp) {
 ; CHECK-LABEL: @expensive_val_operand2(
-; CHECK-NEXT:    [[LOAD:%.*]] = load i32, i32* [[A:%.*]], align 8
+; CHECK-NEXT:    [[LOAD:%.*]] = load i32, ptr [[A:%.*]], align 8
 ; CHECK-NEXT:    [[SEL:%.*]] = select i1 [[CMP:%.*]], i32 [[X:%.*]], i32 [[LOAD]], !prof [[PROF18]]
 ; CHECK-NEXT:    ret i32 [[SEL]]
 ;
-  %load = load i32, i32* %a, align 8
+  %load = load i32, ptr %a, align 8
   %sel = select i1 %cmp, i32 %x, i32 %load, !prof !17
   ret i32 %sel
 }
 
 ; Cold value operand with load in its one-use dependence slice shoud result
 ; into a branch with sinked dependence slice.
-<<<<<<< HEAD
-define i32 @expensive_val_operand3(i32* nocapture %a, i32 %b, i32 %y, i1 %cmp) {
-=======
 ; The lifetime-end intrinsics should be soundly preserved.
 define i32 @expensive_val_operand3(ptr nocapture %a, i32 %b, i32 %y, i1 %cmp) {
->>>>>>> 1b56b2b2
 ; CHECK-LABEL: @expensive_val_operand3(
 ; CHECK-NEXT:    [[SEL_FROZEN:%.*]] = freeze i1 [[CMP:%.*]]
 ; CHECK-NEXT:    br i1 [[SEL_FROZEN]], label [[SELECT_TRUE_SINK:%.*]], label [[SELECT_END:%.*]], !prof [[PROF18]]
 ; CHECK:       select.true.sink:
-; CHECK-NEXT:    [[LOAD:%.*]] = load i32, i32* [[A:%.*]], align 8
+; CHECK-NEXT:    [[LOAD:%.*]] = load i32, ptr [[A:%.*]], align 8
 ; CHECK-NEXT:    [[X:%.*]] = add i32 [[LOAD]], [[B:%.*]]
 ; CHECK-NEXT:    br label [[SELECT_END]]
 ; CHECK:       select.end:
@@ -205,26 +201,22 @@
 ; CHECK-NEXT:    call void @llvm.lifetime.end.p0(i64 2, ptr nonnull [[A]])
 ; CHECK-NEXT:    ret i32 [[SEL]]
 ;
-<<<<<<< HEAD
-  %load = load i32, i32* %a, align 8
-=======
   %load = load i32, ptr %a, align 8
   call void @llvm.lifetime.end.p0(i64 2, ptr nonnull %a)
->>>>>>> 1b56b2b2
   %x = add i32 %load, %b
   %sel = select i1 %cmp, i32 %x, i32 %y, !prof !17
   ret i32 %sel
 }
 
 ; Multiple uses of the load value operand.
-define i32 @expensive_val_operand4(i32 %a, i32* nocapture %b, i32 %x, i1 %cmp) {
+define i32 @expensive_val_operand4(i32 %a, ptr nocapture %b, i32 %x, i1 %cmp) {
 ; CHECK-LABEL: @expensive_val_operand4(
-; CHECK-NEXT:    [[LOAD:%.*]] = load i32, i32* [[B:%.*]], align 4
+; CHECK-NEXT:    [[LOAD:%.*]] = load i32, ptr [[B:%.*]], align 4
 ; CHECK-NEXT:    [[SEL:%.*]] = select i1 [[CMP:%.*]], i32 [[X:%.*]], i32 [[LOAD]]
 ; CHECK-NEXT:    [[ADD:%.*]] = add i32 [[SEL]], [[LOAD]]
 ; CHECK-NEXT:    ret i32 [[ADD]]
 ;
-  %load = load i32, i32* %b, align 4
+  %load = load i32, ptr %b, align 4
   %sel = select i1 %cmp, i32 %x, i32 %load
   %add = add i32 %sel, %load
   ret i32 %add
@@ -237,7 +229,7 @@
 ;; Use of cmov in this test would put a load and a fsub on the critical path.
 ;; Loop-level analysis should decide to form a branch.
 ;;
-;;double cmov_on_critical_path(int n, double x, double *a) {
+;;double cmov_on_critical_path(int n, double x, ptr a) {
 ;;  for (int i = 0; i < n; i++) {
 ;;    double r = a[i];
 ;;    if (x > r)
@@ -246,7 +238,7 @@
 ;;  }
 ;;  return x;
 ;;}
-define double @cmov_on_critical_path(i32 %n, double %x, double* nocapture %a) {
+define double @cmov_on_critical_path(i32 %n, double %x, ptr nocapture %a) {
 ; CHECK-LABEL: @cmov_on_critical_path(
 ; CHECK-NEXT:  entry:
 ; CHECK-NEXT:    [[CMP1:%.*]] = icmp sgt i32 [[N:%.*]], 0
@@ -259,8 +251,8 @@
 ; CHECK:       for.body:
 ; CHECK-NEXT:    [[INDVARS_IV:%.*]] = phi i64 [ [[INDVARS_IV_NEXT:%.*]], [[SELECT_END:%.*]] ], [ 0, [[FOR_BODY_PREHEADER]] ]
 ; CHECK-NEXT:    [[X1:%.*]] = phi double [ [[X2:%.*]], [[SELECT_END]] ], [ [[X]], [[FOR_BODY_PREHEADER]] ]
-; CHECK-NEXT:    [[ARRAYIDX:%.*]] = getelementptr inbounds double, double* [[A:%.*]], i64 [[INDVARS_IV]]
-; CHECK-NEXT:    [[R:%.*]] = load double, double* [[ARRAYIDX]], align 8
+; CHECK-NEXT:    [[ARRAYIDX:%.*]] = getelementptr inbounds double, ptr [[A:%.*]], i64 [[INDVARS_IV]]
+; CHECK-NEXT:    [[R:%.*]] = load double, ptr [[ARRAYIDX]], align 8
 ; CHECK-NEXT:    [[CMP2:%.*]] = fcmp ogt double [[X1]], [[R]]
 ; CHECK-NEXT:    [[X2_FROZEN:%.*]] = freeze i1 [[CMP2]]
 ; CHECK-NEXT:    br i1 [[X2_FROZEN]], label [[SELECT_TRUE_SINK:%.*]], label [[SELECT_END]], !prof [[PROF27:![0-9]+]]
@@ -289,8 +281,8 @@
 for.body:                                         ; preds = %for.body.preheader, %for.body
   %indvars.iv = phi i64 [ %indvars.iv.next, %for.body ], [ 0, %for.body.preheader ]
   %x1 = phi double [ %x2, %for.body ], [ %x, %for.body.preheader ]
-  %arrayidx = getelementptr inbounds double, double* %a, i64 %indvars.iv
-  %r = load double, double* %arrayidx, align 8
+  %arrayidx = getelementptr inbounds double, ptr %a, i64 %indvars.iv
+  %r = load double, ptr %arrayidx, align 8
   %sub = fsub double %x1, %r
   %cmp2 = fcmp ogt double %x1, %r
   %x2 = select i1 %cmp2, double %sub, double %x1, !prof !18
@@ -306,7 +298,7 @@
 ;; branch similarly expensive to cmov, and thus the gain is small.
 ;; Loop-level analysis should decide on not forming a branch.
 ;;
-;;double small_gain(int n, double x, double *a) {
+;;double small_gain(int n, double x, ptr a) {
 ;;  for (int i = 0; i < n; i++) {
 ;;    double r = a[i];
 ;;    if (x > r)
@@ -315,7 +307,7 @@
 ;;  }
 ;;  return x;
 ;;}
-define double @small_gain(i32 %n, double %x, double* nocapture %a) {
+define double @small_gain(i32 %n, double %x, ptr nocapture %a) {
 ; CHECK-LABEL: @small_gain(
 ; CHECK-NEXT:  entry:
 ; CHECK-NEXT:    [[CMP1:%.*]] = icmp sgt i32 [[N:%.*]], 0
@@ -328,8 +320,8 @@
 ; CHECK:       for.body:
 ; CHECK-NEXT:    [[INDVARS_IV:%.*]] = phi i64 [ [[INDVARS_IV_NEXT:%.*]], [[FOR_BODY]] ], [ 0, [[FOR_BODY_PREHEADER]] ]
 ; CHECK-NEXT:    [[X1:%.*]] = phi double [ [[X2:%.*]], [[FOR_BODY]] ], [ [[X]], [[FOR_BODY_PREHEADER]] ]
-; CHECK-NEXT:    [[ARRAYIDX:%.*]] = getelementptr inbounds double, double* [[A:%.*]], i64 [[INDVARS_IV]]
-; CHECK-NEXT:    [[R:%.*]] = load double, double* [[ARRAYIDX]], align 8
+; CHECK-NEXT:    [[ARRAYIDX:%.*]] = getelementptr inbounds double, ptr [[A:%.*]], i64 [[INDVARS_IV]]
+; CHECK-NEXT:    [[R:%.*]] = load double, ptr [[ARRAYIDX]], align 8
 ; CHECK-NEXT:    [[SUB:%.*]] = fsub double [[X1]], [[R]]
 ; CHECK-NEXT:    [[CMP2:%.*]] = fcmp ole double [[X1]], [[R]]
 ; CHECK-NEXT:    [[X2]] = select i1 [[CMP2]], double [[X1]], double [[SUB]], !prof [[PROF18]]
@@ -353,8 +345,8 @@
 for.body:                                         ; preds = %for.body.preheader, %for.body
   %indvars.iv = phi i64 [ %indvars.iv.next, %for.body ], [ 0, %for.body.preheader ]
   %x1 = phi double [ %x2, %for.body ], [ %x, %for.body.preheader ]
-  %arrayidx = getelementptr inbounds double, double* %a, i64 %indvars.iv
-  %r = load double, double* %arrayidx, align 8
+  %arrayidx = getelementptr inbounds double, ptr %a, i64 %indvars.iv
+  %r = load double, ptr %arrayidx, align 8
   %sub = fsub double %x1, %r
   %cmp2 = fcmp ole double %x1, %r
   %x2 = select i1 %cmp2, double %x1, double %sub, !prof !17
@@ -370,7 +362,7 @@
 ;; Loop-level analysis should decide to form a branch only for
 ;; the select on the critical path.
 ;;
-;;double loop_select_groups(int n, double x, double *a, int k) {
+;;double loop_select_groups(int n, double x, ptr a, int k) {
 ;;  int c = 0;
 ;;  for (int i = 0; i < n; i++) {
 ;;    double r = a[i];
@@ -381,7 +373,7 @@
 ;;  }
 ;;  return x + c;
 ;;}
-define double @loop_select_groups(i32 %n, double %x, double* nocapture %a, i32 %k) {
+define double @loop_select_groups(i32 %n, double %x, ptr nocapture %a, i32 %k) {
 ; CHECK-LABEL: @loop_select_groups(
 ; CHECK-NEXT:  entry:
 ; CHECK-NEXT:    [[CMP19:%.*]] = icmp sgt i32 [[N:%.*]], 0
@@ -401,8 +393,8 @@
 ; CHECK-NEXT:    [[INDVARS_IV:%.*]] = phi i64 [ 0, [[FOR_BODY_PREHEADER]] ], [ [[INDVARS_IV_NEXT:%.*]], [[SELECT_END:%.*]] ]
 ; CHECK-NEXT:    [[X_ADDR_022:%.*]] = phi double [ [[X]], [[FOR_BODY_PREHEADER]] ], [ [[X_ADDR_1]], [[SELECT_END]] ]
 ; CHECK-NEXT:    [[C_020:%.*]] = phi i32 [ 0, [[FOR_BODY_PREHEADER]] ], [ [[C_1]], [[SELECT_END]] ]
-; CHECK-NEXT:    [[ARRAYIDX:%.*]] = getelementptr inbounds double, double* [[A:%.*]], i64 [[INDVARS_IV]]
-; CHECK-NEXT:    [[TMP0:%.*]] = load double, double* [[ARRAYIDX]], align 8
+; CHECK-NEXT:    [[ARRAYIDX:%.*]] = getelementptr inbounds double, ptr [[A:%.*]], i64 [[INDVARS_IV]]
+; CHECK-NEXT:    [[TMP0:%.*]] = load double, ptr [[ARRAYIDX]], align 8
 ; CHECK-NEXT:    [[CMP1:%.*]] = fcmp ogt double [[X_ADDR_022]], [[TMP0]]
 ; CHECK-NEXT:    [[SUB_FROZEN:%.*]] = freeze i1 [[CMP1]]
 ; CHECK-NEXT:    br i1 [[SUB_FROZEN]], label [[SELECT_END]], label [[SELECT_FALSE:%.*]]
@@ -441,8 +433,8 @@
   %indvars.iv = phi i64 [ 0, %for.body.preheader ], [ %indvars.iv.next, %for.body ]
   %x.addr.022 = phi double [ %x, %for.body.preheader ], [ %x.addr.1, %for.body ]
   %c.020 = phi i32 [ 0, %for.body.preheader ], [ %c.1, %for.body ]
-  %arrayidx = getelementptr inbounds double, double* %a, i64 %indvars.iv
-  %0 = load double, double* %arrayidx, align 8
+  %arrayidx = getelementptr inbounds double, ptr %a, i64 %indvars.iv
+  %0 = load double, ptr %arrayidx, align 8
   %cmp1 = fcmp ogt double %x.addr.022, %0
   %sub = select i1 %cmp1, double %0, double 0.000000e+00
   %x.addr.1 = fsub double %x.addr.022, %sub
