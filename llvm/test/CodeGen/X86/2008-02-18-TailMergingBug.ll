--- conflicted
+++ resolved
@@ -217,8 +217,4 @@
 	ret void
 }
 
-<<<<<<< HEAD
-declare i32 @printf(i8*, ...) nounwind 
-=======
-declare i32 @printf(ptr, ...) nounwind
->>>>>>> bf08d028
+declare i32 @printf(ptr, ...) nounwind