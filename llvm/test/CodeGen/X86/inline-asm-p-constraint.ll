--- conflicted
+++ resolved
@@ -1,12 +1,5 @@
 ; RUN: llc -mtriple=x86_64-unknown-unknown -no-integrated-as < %s 2>&1 | FileCheck %s
 
-<<<<<<< HEAD
-define i8* @foo(i8* %ptr) {
-; CHECK-LABEL: foo:
-  %1 = tail call i8* asm "lea $1, $0", "=r,p,~{dirflag},~{fpsr},~{flags}"(i8* %ptr)
-; CHECK:      #APP
-; CHECK-NEXT: lea (%rdi), %rax
-=======
 define ptr @foo(ptr %Ptr) {
 ; CHECK-LABEL: foo:
 ; asm {mov rax, Pointer; lea rax, Pointer}
@@ -18,7 +11,6 @@
 ; CHECK-NEXT: #APP
 ; CHECK-NEXT: mov (%rdi), %rax
 ; CHECK-NEXT: lea -8(%rsp), %rax
->>>>>>> 8ca50587
 ; CHECK-NEXT: #NO_APP
   ret i8* %1
 ; CHECK-NEXT: retq
