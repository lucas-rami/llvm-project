--- conflicted
+++ resolved
@@ -2,304 +2,196 @@
 ; RUN: llc < %s -disable-peephole -mtriple=i686-apple-darwin -mattr=+avx512f,avx512bw | FileCheck %s --check-prefix=X86
 ; RUN: llc < %s -disable-peephole -mtriple=x86_64-apple-darwin -mattr=+avx512f,avx512bw | FileCheck %s --check-prefix=X64
 
-<<<<<<< HEAD
-define <32 x i16> @test_llvm_x86_avx512_pmovsxbw(<32 x i8>* %a) {
-; X32-LABEL: test_llvm_x86_avx512_pmovsxbw:
-; X32:       ## %bb.0:
-; X32-NEXT:    movl {{[0-9]+}}(%esp), %eax
-; X32-NEXT:    vpmovsxbw (%eax), %zmm0
-; X32-NEXT:    retl
-=======
 define <32 x i16> @test_llvm_x86_avx512_pmovsxbw(ptr %a) {
 ; X86-LABEL: test_llvm_x86_avx512_pmovsxbw:
 ; X86:       ## %bb.0:
 ; X86-NEXT:    movl {{[0-9]+}}(%esp), %eax
 ; X86-NEXT:    vpmovsxbw (%eax), %zmm0
 ; X86-NEXT:    retl
->>>>>>> 786cf76f
 ;
 ; X64-LABEL: test_llvm_x86_avx512_pmovsxbw:
 ; X64:       ## %bb.0:
 ; X64-NEXT:    vpmovsxbw (%rdi), %zmm0
 ; X64-NEXT:    retq
-  %1 = load <32 x i8>, <32 x i8>* %a, align 1
+  %1 = load <32 x i8>, ptr %a, align 1
   %2 = sext <32 x i8> %1 to <32 x i16>
   ret <32 x i16> %2
 }
 
-<<<<<<< HEAD
-define <16 x i32> @test_llvm_x86_avx512_pmovsxbd(<16 x i8>* %a) {
-; X32-LABEL: test_llvm_x86_avx512_pmovsxbd:
-; X32:       ## %bb.0:
-; X32-NEXT:    movl {{[0-9]+}}(%esp), %eax
-; X32-NEXT:    vpmovsxbd (%eax), %zmm0
-; X32-NEXT:    retl
-=======
 define <16 x i32> @test_llvm_x86_avx512_pmovsxbd(ptr %a) {
 ; X86-LABEL: test_llvm_x86_avx512_pmovsxbd:
 ; X86:       ## %bb.0:
 ; X86-NEXT:    movl {{[0-9]+}}(%esp), %eax
 ; X86-NEXT:    vpmovsxbd (%eax), %zmm0
 ; X86-NEXT:    retl
->>>>>>> 786cf76f
 ;
 ; X64-LABEL: test_llvm_x86_avx512_pmovsxbd:
 ; X64:       ## %bb.0:
 ; X64-NEXT:    vpmovsxbd (%rdi), %zmm0
 ; X64-NEXT:    retq
-  %1 = load <16 x i8>, <16 x i8>* %a, align 1
+  %1 = load <16 x i8>, ptr %a, align 1
   %2 = sext <16 x i8> %1 to <16 x i32>
   ret <16 x i32> %2
 }
 
-<<<<<<< HEAD
-define <8 x i64> @test_llvm_x86_avx512_pmovsxbq(<16 x i8>* %a) {
-; X32-LABEL: test_llvm_x86_avx512_pmovsxbq:
-; X32:       ## %bb.0:
-; X32-NEXT:    movl {{[0-9]+}}(%esp), %eax
-; X32-NEXT:    vpmovsxbq (%eax), %zmm0
-; X32-NEXT:    retl
-=======
 define <8 x i64> @test_llvm_x86_avx512_pmovsxbq(ptr %a) {
 ; X86-LABEL: test_llvm_x86_avx512_pmovsxbq:
 ; X86:       ## %bb.0:
 ; X86-NEXT:    movl {{[0-9]+}}(%esp), %eax
 ; X86-NEXT:    vpmovsxbq (%eax), %zmm0
 ; X86-NEXT:    retl
->>>>>>> 786cf76f
 ;
 ; X64-LABEL: test_llvm_x86_avx512_pmovsxbq:
 ; X64:       ## %bb.0:
 ; X64-NEXT:    vpmovsxbq (%rdi), %zmm0
 ; X64-NEXT:    retq
-  %1 = load <16 x i8>, <16 x i8>* %a, align 1
+  %1 = load <16 x i8>, ptr %a, align 1
   %2 = shufflevector <16 x i8> %1, <16 x i8> undef, <8 x i32> <i32 0, i32 1, i32 2, i32 3, i32 4, i32 5, i32 6, i32 7>
   %3 = sext <8 x i8> %2 to <8 x i64>
   ret <8 x i64> %3
 }
 
-<<<<<<< HEAD
-define <16 x i32> @test_llvm_x86_avx512_pmovsxwd(<16 x i16>* %a) {
-; X32-LABEL: test_llvm_x86_avx512_pmovsxwd:
-; X32:       ## %bb.0:
-; X32-NEXT:    movl {{[0-9]+}}(%esp), %eax
-; X32-NEXT:    vpmovsxwd (%eax), %zmm0
-; X32-NEXT:    retl
-=======
 define <16 x i32> @test_llvm_x86_avx512_pmovsxwd(ptr %a) {
 ; X86-LABEL: test_llvm_x86_avx512_pmovsxwd:
 ; X86:       ## %bb.0:
 ; X86-NEXT:    movl {{[0-9]+}}(%esp), %eax
 ; X86-NEXT:    vpmovsxwd (%eax), %zmm0
 ; X86-NEXT:    retl
->>>>>>> 786cf76f
 ;
 ; X64-LABEL: test_llvm_x86_avx512_pmovsxwd:
 ; X64:       ## %bb.0:
 ; X64-NEXT:    vpmovsxwd (%rdi), %zmm0
 ; X64-NEXT:    retq
-  %1 = load <16 x i16>, <16 x i16>* %a, align 1
+  %1 = load <16 x i16>, ptr %a, align 1
   %2 = sext <16 x i16> %1 to <16 x i32>
   ret <16 x i32> %2
 }
 
-<<<<<<< HEAD
-define <8 x i64> @test_llvm_x86_avx512_pmovsxwq(<8 x i16>* %a) {
-; X32-LABEL: test_llvm_x86_avx512_pmovsxwq:
-; X32:       ## %bb.0:
-; X32-NEXT:    movl {{[0-9]+}}(%esp), %eax
-; X32-NEXT:    vpmovsxwq (%eax), %zmm0
-; X32-NEXT:    retl
-=======
 define <8 x i64> @test_llvm_x86_avx512_pmovsxwq(ptr %a) {
 ; X86-LABEL: test_llvm_x86_avx512_pmovsxwq:
 ; X86:       ## %bb.0:
 ; X86-NEXT:    movl {{[0-9]+}}(%esp), %eax
 ; X86-NEXT:    vpmovsxwq (%eax), %zmm0
 ; X86-NEXT:    retl
->>>>>>> 786cf76f
 ;
 ; X64-LABEL: test_llvm_x86_avx512_pmovsxwq:
 ; X64:       ## %bb.0:
 ; X64-NEXT:    vpmovsxwq (%rdi), %zmm0
 ; X64-NEXT:    retq
-  %1 = load <8 x i16>, <8 x i16>* %a, align 1
+  %1 = load <8 x i16>, ptr %a, align 1
   %2 = sext <8 x i16> %1 to <8 x i64>
   ret <8 x i64> %2
 }
 
-<<<<<<< HEAD
-define <8 x i64> @test_llvm_x86_avx512_pmovsxdq(<8 x i32>* %a) {
-; X32-LABEL: test_llvm_x86_avx512_pmovsxdq:
-; X32:       ## %bb.0:
-; X32-NEXT:    movl {{[0-9]+}}(%esp), %eax
-; X32-NEXT:    vpmovsxdq (%eax), %zmm0
-; X32-NEXT:    retl
-=======
 define <8 x i64> @test_llvm_x86_avx512_pmovsxdq(ptr %a) {
 ; X86-LABEL: test_llvm_x86_avx512_pmovsxdq:
 ; X86:       ## %bb.0:
 ; X86-NEXT:    movl {{[0-9]+}}(%esp), %eax
 ; X86-NEXT:    vpmovsxdq (%eax), %zmm0
 ; X86-NEXT:    retl
->>>>>>> 786cf76f
 ;
 ; X64-LABEL: test_llvm_x86_avx512_pmovsxdq:
 ; X64:       ## %bb.0:
 ; X64-NEXT:    vpmovsxdq (%rdi), %zmm0
 ; X64-NEXT:    retq
-  %1 = load <8 x i32>, <8 x i32>* %a, align 1
+  %1 = load <8 x i32>, ptr %a, align 1
   %2 = sext <8 x i32> %1 to <8 x i64>
   ret <8 x i64> %2
 }
 
-<<<<<<< HEAD
-define <32 x i16> @test_llvm_x86_avx512_pmovzxbw(<32 x i8>* %a) {
-; X32-LABEL: test_llvm_x86_avx512_pmovzxbw:
-; X32:       ## %bb.0:
-; X32-NEXT:    movl {{[0-9]+}}(%esp), %eax
-; X32-NEXT:    vpmovzxbw {{.*#+}} zmm0 = mem[0],zero,mem[1],zero,mem[2],zero,mem[3],zero,mem[4],zero,mem[5],zero,mem[6],zero,mem[7],zero,mem[8],zero,mem[9],zero,mem[10],zero,mem[11],zero,mem[12],zero,mem[13],zero,mem[14],zero,mem[15],zero,mem[16],zero,mem[17],zero,mem[18],zero,mem[19],zero,mem[20],zero,mem[21],zero,mem[22],zero,mem[23],zero,mem[24],zero,mem[25],zero,mem[26],zero,mem[27],zero,mem[28],zero,mem[29],zero,mem[30],zero,mem[31],zero
-; X32-NEXT:    retl
-=======
 define <32 x i16> @test_llvm_x86_avx512_pmovzxbw(ptr %a) {
 ; X86-LABEL: test_llvm_x86_avx512_pmovzxbw:
 ; X86:       ## %bb.0:
 ; X86-NEXT:    movl {{[0-9]+}}(%esp), %eax
 ; X86-NEXT:    vpmovzxbw {{.*#+}} zmm0 = mem[0],zero,mem[1],zero,mem[2],zero,mem[3],zero,mem[4],zero,mem[5],zero,mem[6],zero,mem[7],zero,mem[8],zero,mem[9],zero,mem[10],zero,mem[11],zero,mem[12],zero,mem[13],zero,mem[14],zero,mem[15],zero,mem[16],zero,mem[17],zero,mem[18],zero,mem[19],zero,mem[20],zero,mem[21],zero,mem[22],zero,mem[23],zero,mem[24],zero,mem[25],zero,mem[26],zero,mem[27],zero,mem[28],zero,mem[29],zero,mem[30],zero,mem[31],zero
 ; X86-NEXT:    retl
->>>>>>> 786cf76f
 ;
 ; X64-LABEL: test_llvm_x86_avx512_pmovzxbw:
 ; X64:       ## %bb.0:
 ; X64-NEXT:    vpmovzxbw {{.*#+}} zmm0 = mem[0],zero,mem[1],zero,mem[2],zero,mem[3],zero,mem[4],zero,mem[5],zero,mem[6],zero,mem[7],zero,mem[8],zero,mem[9],zero,mem[10],zero,mem[11],zero,mem[12],zero,mem[13],zero,mem[14],zero,mem[15],zero,mem[16],zero,mem[17],zero,mem[18],zero,mem[19],zero,mem[20],zero,mem[21],zero,mem[22],zero,mem[23],zero,mem[24],zero,mem[25],zero,mem[26],zero,mem[27],zero,mem[28],zero,mem[29],zero,mem[30],zero,mem[31],zero
 ; X64-NEXT:    retq
-  %1 = load <32 x i8>, <32 x i8>* %a, align 1
+  %1 = load <32 x i8>, ptr %a, align 1
   %2 = zext <32 x i8> %1 to <32 x i16>
   ret <32 x i16> %2
 }
 
-<<<<<<< HEAD
-define <16 x i32> @test_llvm_x86_avx512_pmovzxbd(<16 x i8>* %a) {
-; X32-LABEL: test_llvm_x86_avx512_pmovzxbd:
-; X32:       ## %bb.0:
-; X32-NEXT:    movl {{[0-9]+}}(%esp), %eax
-; X32-NEXT:    vpmovzxbd {{.*#+}} zmm0 = mem[0],zero,zero,zero,mem[1],zero,zero,zero,mem[2],zero,zero,zero,mem[3],zero,zero,zero,mem[4],zero,zero,zero,mem[5],zero,zero,zero,mem[6],zero,zero,zero,mem[7],zero,zero,zero,mem[8],zero,zero,zero,mem[9],zero,zero,zero,mem[10],zero,zero,zero,mem[11],zero,zero,zero,mem[12],zero,zero,zero,mem[13],zero,zero,zero,mem[14],zero,zero,zero,mem[15],zero,zero,zero
-; X32-NEXT:    retl
-=======
 define <16 x i32> @test_llvm_x86_avx512_pmovzxbd(ptr %a) {
 ; X86-LABEL: test_llvm_x86_avx512_pmovzxbd:
 ; X86:       ## %bb.0:
 ; X86-NEXT:    movl {{[0-9]+}}(%esp), %eax
 ; X86-NEXT:    vpmovzxbd {{.*#+}} zmm0 = mem[0],zero,zero,zero,mem[1],zero,zero,zero,mem[2],zero,zero,zero,mem[3],zero,zero,zero,mem[4],zero,zero,zero,mem[5],zero,zero,zero,mem[6],zero,zero,zero,mem[7],zero,zero,zero,mem[8],zero,zero,zero,mem[9],zero,zero,zero,mem[10],zero,zero,zero,mem[11],zero,zero,zero,mem[12],zero,zero,zero,mem[13],zero,zero,zero,mem[14],zero,zero,zero,mem[15],zero,zero,zero
 ; X86-NEXT:    retl
->>>>>>> 786cf76f
 ;
 ; X64-LABEL: test_llvm_x86_avx512_pmovzxbd:
 ; X64:       ## %bb.0:
 ; X64-NEXT:    vpmovzxbd {{.*#+}} zmm0 = mem[0],zero,zero,zero,mem[1],zero,zero,zero,mem[2],zero,zero,zero,mem[3],zero,zero,zero,mem[4],zero,zero,zero,mem[5],zero,zero,zero,mem[6],zero,zero,zero,mem[7],zero,zero,zero,mem[8],zero,zero,zero,mem[9],zero,zero,zero,mem[10],zero,zero,zero,mem[11],zero,zero,zero,mem[12],zero,zero,zero,mem[13],zero,zero,zero,mem[14],zero,zero,zero,mem[15],zero,zero,zero
 ; X64-NEXT:    retq
-  %1 = load <16 x i8>, <16 x i8>* %a, align 1
+  %1 = load <16 x i8>, ptr %a, align 1
   %2 = zext <16 x i8> %1 to <16 x i32>
   ret <16 x i32> %2
 }
 
-<<<<<<< HEAD
-define <8 x i64> @test_llvm_x86_avx512_pmovzxbq(<16 x i8>* %a) {
-; X32-LABEL: test_llvm_x86_avx512_pmovzxbq:
-; X32:       ## %bb.0:
-; X32-NEXT:    movl {{[0-9]+}}(%esp), %eax
-; X32-NEXT:    vpmovzxbq {{.*#+}} zmm0 = mem[0],zero,zero,zero,zero,zero,zero,zero,mem[1],zero,zero,zero,zero,zero,zero,zero,mem[2],zero,zero,zero,zero,zero,zero,zero,mem[3],zero,zero,zero,zero,zero,zero,zero,mem[4],zero,zero,zero,zero,zero,zero,zero,mem[5],zero,zero,zero,zero,zero,zero,zero,mem[6],zero,zero,zero,zero,zero,zero,zero,mem[7],zero,zero,zero,zero,zero,zero,zero
-; X32-NEXT:    retl
-=======
 define <8 x i64> @test_llvm_x86_avx512_pmovzxbq(ptr %a) {
 ; X86-LABEL: test_llvm_x86_avx512_pmovzxbq:
 ; X86:       ## %bb.0:
 ; X86-NEXT:    movl {{[0-9]+}}(%esp), %eax
 ; X86-NEXT:    vpmovzxbq {{.*#+}} zmm0 = mem[0],zero,zero,zero,zero,zero,zero,zero,mem[1],zero,zero,zero,zero,zero,zero,zero,mem[2],zero,zero,zero,zero,zero,zero,zero,mem[3],zero,zero,zero,zero,zero,zero,zero,mem[4],zero,zero,zero,zero,zero,zero,zero,mem[5],zero,zero,zero,zero,zero,zero,zero,mem[6],zero,zero,zero,zero,zero,zero,zero,mem[7],zero,zero,zero,zero,zero,zero,zero
 ; X86-NEXT:    retl
->>>>>>> 786cf76f
 ;
 ; X64-LABEL: test_llvm_x86_avx512_pmovzxbq:
 ; X64:       ## %bb.0:
 ; X64-NEXT:    vpmovzxbq {{.*#+}} zmm0 = mem[0],zero,zero,zero,zero,zero,zero,zero,mem[1],zero,zero,zero,zero,zero,zero,zero,mem[2],zero,zero,zero,zero,zero,zero,zero,mem[3],zero,zero,zero,zero,zero,zero,zero,mem[4],zero,zero,zero,zero,zero,zero,zero,mem[5],zero,zero,zero,zero,zero,zero,zero,mem[6],zero,zero,zero,zero,zero,zero,zero,mem[7],zero,zero,zero,zero,zero,zero,zero
 ; X64-NEXT:    retq
-  %1 = load <16 x i8>, <16 x i8>* %a, align 1
+  %1 = load <16 x i8>, ptr %a, align 1
   %2 = shufflevector <16 x i8> %1, <16 x i8> undef, <8 x i32> <i32 0, i32 1, i32 2, i32 3, i32 4, i32 5, i32 6, i32 7>
   %3 = zext <8 x i8> %2 to <8 x i64>
   ret <8 x i64> %3
 }
 
-<<<<<<< HEAD
-define <16 x i32> @test_llvm_x86_avx512_pmovzxwd(<16 x i16>* %a) {
-; X32-LABEL: test_llvm_x86_avx512_pmovzxwd:
-; X32:       ## %bb.0:
-; X32-NEXT:    movl {{[0-9]+}}(%esp), %eax
-; X32-NEXT:    vpmovzxwd {{.*#+}} zmm0 = mem[0],zero,mem[1],zero,mem[2],zero,mem[3],zero,mem[4],zero,mem[5],zero,mem[6],zero,mem[7],zero,mem[8],zero,mem[9],zero,mem[10],zero,mem[11],zero,mem[12],zero,mem[13],zero,mem[14],zero,mem[15],zero
-; X32-NEXT:    retl
-=======
 define <16 x i32> @test_llvm_x86_avx512_pmovzxwd(ptr %a) {
 ; X86-LABEL: test_llvm_x86_avx512_pmovzxwd:
 ; X86:       ## %bb.0:
 ; X86-NEXT:    movl {{[0-9]+}}(%esp), %eax
 ; X86-NEXT:    vpmovzxwd {{.*#+}} zmm0 = mem[0],zero,mem[1],zero,mem[2],zero,mem[3],zero,mem[4],zero,mem[5],zero,mem[6],zero,mem[7],zero,mem[8],zero,mem[9],zero,mem[10],zero,mem[11],zero,mem[12],zero,mem[13],zero,mem[14],zero,mem[15],zero
 ; X86-NEXT:    retl
->>>>>>> 786cf76f
 ;
 ; X64-LABEL: test_llvm_x86_avx512_pmovzxwd:
 ; X64:       ## %bb.0:
 ; X64-NEXT:    vpmovzxwd {{.*#+}} zmm0 = mem[0],zero,mem[1],zero,mem[2],zero,mem[3],zero,mem[4],zero,mem[5],zero,mem[6],zero,mem[7],zero,mem[8],zero,mem[9],zero,mem[10],zero,mem[11],zero,mem[12],zero,mem[13],zero,mem[14],zero,mem[15],zero
 ; X64-NEXT:    retq
-  %1 = load <16 x i16>, <16 x i16>* %a, align 1
+  %1 = load <16 x i16>, ptr %a, align 1
   %2 = zext <16 x i16> %1 to <16 x i32>
   ret <16 x i32> %2
 }
 
-<<<<<<< HEAD
-define <8 x i64> @test_llvm_x86_avx512_pmovzxwq(<8 x i16>* %a) {
-; X32-LABEL: test_llvm_x86_avx512_pmovzxwq:
-; X32:       ## %bb.0:
-; X32-NEXT:    movl {{[0-9]+}}(%esp), %eax
-; X32-NEXT:    vpmovzxwq {{.*#+}} zmm0 = mem[0],zero,zero,zero,mem[1],zero,zero,zero,mem[2],zero,zero,zero,mem[3],zero,zero,zero,mem[4],zero,zero,zero,mem[5],zero,zero,zero,mem[6],zero,zero,zero,mem[7],zero,zero,zero
-; X32-NEXT:    retl
-=======
 define <8 x i64> @test_llvm_x86_avx512_pmovzxwq(ptr %a) {
 ; X86-LABEL: test_llvm_x86_avx512_pmovzxwq:
 ; X86:       ## %bb.0:
 ; X86-NEXT:    movl {{[0-9]+}}(%esp), %eax
 ; X86-NEXT:    vpmovzxwq {{.*#+}} zmm0 = mem[0],zero,zero,zero,mem[1],zero,zero,zero,mem[2],zero,zero,zero,mem[3],zero,zero,zero,mem[4],zero,zero,zero,mem[5],zero,zero,zero,mem[6],zero,zero,zero,mem[7],zero,zero,zero
 ; X86-NEXT:    retl
->>>>>>> 786cf76f
 ;
 ; X64-LABEL: test_llvm_x86_avx512_pmovzxwq:
 ; X64:       ## %bb.0:
 ; X64-NEXT:    vpmovzxwq {{.*#+}} zmm0 = mem[0],zero,zero,zero,mem[1],zero,zero,zero,mem[2],zero,zero,zero,mem[3],zero,zero,zero,mem[4],zero,zero,zero,mem[5],zero,zero,zero,mem[6],zero,zero,zero,mem[7],zero,zero,zero
 ; X64-NEXT:    retq
-  %1 = load <8 x i16>, <8 x i16>* %a, align 1
+  %1 = load <8 x i16>, ptr %a, align 1
   %2 = zext <8 x i16> %1 to <8 x i64>
   ret <8 x i64> %2
 }
 
-<<<<<<< HEAD
-define <8 x i64> @test_llvm_x86_avx512_pmovzxdq(<8 x i32>* %a) {
-; X32-LABEL: test_llvm_x86_avx512_pmovzxdq:
-; X32:       ## %bb.0:
-; X32-NEXT:    movl {{[0-9]+}}(%esp), %eax
-; X32-NEXT:    vpmovzxdq {{.*#+}} zmm0 = mem[0],zero,mem[1],zero,mem[2],zero,mem[3],zero,mem[4],zero,mem[5],zero,mem[6],zero,mem[7],zero
-; X32-NEXT:    retl
-=======
 define <8 x i64> @test_llvm_x86_avx512_pmovzxdq(ptr %a) {
 ; X86-LABEL: test_llvm_x86_avx512_pmovzxdq:
 ; X86:       ## %bb.0:
 ; X86-NEXT:    movl {{[0-9]+}}(%esp), %eax
 ; X86-NEXT:    vpmovzxdq {{.*#+}} zmm0 = mem[0],zero,mem[1],zero,mem[2],zero,mem[3],zero,mem[4],zero,mem[5],zero,mem[6],zero,mem[7],zero
 ; X86-NEXT:    retl
->>>>>>> 786cf76f
 ;
 ; X64-LABEL: test_llvm_x86_avx512_pmovzxdq:
 ; X64:       ## %bb.0:
 ; X64-NEXT:    vpmovzxdq {{.*#+}} zmm0 = mem[0],zero,mem[1],zero,mem[2],zero,mem[3],zero,mem[4],zero,mem[5],zero,mem[6],zero,mem[7],zero
 ; X64-NEXT:    retq
-  %1 = load <8 x i32>, <8 x i32>* %a, align 1
+  %1 = load <8 x i32>, ptr %a, align 1
   %2 = zext <8 x i32> %1 to <8 x i64>
   ret <8 x i64> %2
 }