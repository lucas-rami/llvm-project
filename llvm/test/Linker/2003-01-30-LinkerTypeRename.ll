; This fails because the linker renames the non-opaque type not the opaque
; one...

<<<<<<< HEAD
; RUN: echo "%%Ty = type opaque @GV = external global %%Ty*" | llvm-as > %t.1.bc
; RUN: llvm-as --opaque-pointers=0 < %s > %t.2.bc
; RUN: llvm-link --opaque-pointers=0 %t.1.bc %t.2.bc -S | FileCheck %s
=======
; RUN: echo "%%Ty = type opaque @GV = external global %%Ty" | llvm-as > %t.1.bc
; RUN: llvm-as < %s > %t.2.bc
; RUN: llvm-link %t.1.bc %t.2.bc -S | FileCheck %s
>>>>>>> 2afc90a2
; CHECK: = global %Ty

%Ty = type {i32}

@GV = global %Ty {i32 0}<|MERGE_RESOLUTION|>--- conflicted
+++ resolved
@@ -1,15 +1,9 @@
 ; This fails because the linker renames the non-opaque type not the opaque
 ; one...
 
-<<<<<<< HEAD
-; RUN: echo "%%Ty = type opaque @GV = external global %%Ty*" | llvm-as > %t.1.bc
-; RUN: llvm-as --opaque-pointers=0 < %s > %t.2.bc
-; RUN: llvm-link --opaque-pointers=0 %t.1.bc %t.2.bc -S | FileCheck %s
-=======
 ; RUN: echo "%%Ty = type opaque @GV = external global %%Ty" | llvm-as > %t.1.bc
 ; RUN: llvm-as < %s > %t.2.bc
 ; RUN: llvm-link %t.1.bc %t.2.bc -S | FileCheck %s
->>>>>>> 2afc90a2
 ; CHECK: = global %Ty
 
 %Ty = type {i32}
