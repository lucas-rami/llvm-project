# This CMake module is responsible for interpreting the user defined LLVM_
# options and executing the appropriate CMake commands to realize the users'
# selections.

# This is commonly needed so make sure it's defined before we include anything
# else.
string(TOUPPER "${CMAKE_BUILD_TYPE}" uppercase_CMAKE_BUILD_TYPE)

include(CheckCompilerVersion)
include(CheckProblematicConfigurations)
include(HandleLLVMStdlib)
include(CheckCCompilerFlag)
include(CheckCSourceCompiles)
include(CheckCXXCompilerFlag)
include(CheckCXXSourceCompiles)
include(CheckSymbolExists)
include(CMakeDependentOption)
include(LLVMProcessSources)

if(CMAKE_LINKER MATCHES ".*lld" OR (LLVM_USE_LINKER STREQUAL "lld" OR LLVM_ENABLE_LLD))
  set(LINKER_IS_LLD TRUE)
else()
  set(LINKER_IS_LLD FALSE)
endif()

if(CMAKE_LINKER MATCHES "lld-link" OR (MSVC AND (LLVM_USE_LINKER STREQUAL "lld" OR LLVM_ENABLE_LLD)))
  set(LINKER_IS_LLD_LINK TRUE)
else()
  set(LINKER_IS_LLD_LINK FALSE)
endif()

set(LLVM_ENABLE_LTO OFF CACHE STRING "Build LLVM with LTO. May be specified as Thin or Full to use a particular kind of LTO")
string(TOUPPER "${LLVM_ENABLE_LTO}" uppercase_LLVM_ENABLE_LTO)

option(LLVM_ENABLE_FATLTO "Build LLVM with -ffat-lto-objects." OFF)

# Ninja Job Pool support
# The following only works with the Ninja generator in CMake >= 3.0.
set(LLVM_PARALLEL_COMPILE_JOBS "" CACHE STRING
  "Define the maximum number of concurrent compilation jobs (Ninja only).")
if(LLVM_RAM_PER_COMPILE_JOB OR LLVM_RAM_PER_LINK_JOB OR LLVM_RAM_PER_TABLEGEN_JOB)
  cmake_host_system_information(RESULT available_physical_memory QUERY AVAILABLE_PHYSICAL_MEMORY)
  cmake_host_system_information(RESULT number_of_logical_cores QUERY NUMBER_OF_LOGICAL_CORES)
endif()
if(LLVM_RAM_PER_COMPILE_JOB)
  math(EXPR jobs_with_sufficient_memory "${available_physical_memory} / ${LLVM_RAM_PER_COMPILE_JOB}" OUTPUT_FORMAT DECIMAL)
  if (jobs_with_sufficient_memory LESS 1)
    set(jobs_with_sufficient_memory 1)
  endif()
  if (jobs_with_sufficient_memory LESS number_of_logical_cores)
    set(LLVM_PARALLEL_COMPILE_JOBS "${jobs_with_sufficient_memory}")
  else()
    set(LLVM_PARALLEL_COMPILE_JOBS "${number_of_logical_cores}")
  endif()
endif()
if(LLVM_PARALLEL_COMPILE_JOBS)
  if(NOT CMAKE_GENERATOR MATCHES "Ninja")
    message(WARNING "Job pooling is only available with Ninja generators.")
  else()
    set_property(GLOBAL APPEND PROPERTY JOB_POOLS compile_job_pool=${LLVM_PARALLEL_COMPILE_JOBS})
    set(CMAKE_JOB_POOL_COMPILE compile_job_pool)
  endif()
endif()

set(LLVM_PARALLEL_LINK_JOBS "" CACHE STRING
  "Define the maximum number of concurrent link jobs (Ninja only).")
if(LLVM_RAM_PER_LINK_JOB)
  math(EXPR jobs_with_sufficient_memory "${available_physical_memory} / ${LLVM_RAM_PER_LINK_JOB}" OUTPUT_FORMAT DECIMAL)
  if (jobs_with_sufficient_memory LESS 1)
    set(jobs_with_sufficient_memory 1)
  endif()
  if (jobs_with_sufficient_memory LESS number_of_logical_cores)
    set(LLVM_PARALLEL_LINK_JOBS "${jobs_with_sufficient_memory}")
  else()
    set(LLVM_PARALLEL_LINK_JOBS "${number_of_logical_cores}")
  endif()
endif()
if(CMAKE_GENERATOR MATCHES "Ninja")
  if(NOT LLVM_PARALLEL_LINK_JOBS AND uppercase_LLVM_ENABLE_LTO STREQUAL "THIN")
    message(STATUS "ThinLTO provides its own parallel linking - limiting parallel link jobs to 2.")
    set(LLVM_PARALLEL_LINK_JOBS "2")
  endif()
  if(LLVM_PARALLEL_LINK_JOBS)
    set_property(GLOBAL APPEND PROPERTY JOB_POOLS link_job_pool=${LLVM_PARALLEL_LINK_JOBS})
    set(CMAKE_JOB_POOL_LINK link_job_pool)
  endif()
elseif(LLVM_PARALLEL_LINK_JOBS)
  message(WARNING "Job pooling is only available with Ninja generators.")
endif()

set(LLVM_PARALLEL_TABLEGEN_JOBS "" CACHE STRING
  "Define the maximum number of concurrent tablegen jobs (Ninja only).")
if(LLVM_RAM_PER_TABLEGEN_JOB)
  math(EXPR jobs_with_sufficient_memory "${available_physical_memory} / ${LLVM_RAM_PER_TABLEGEN_JOB}" OUTPUT_FORMAT DECIMAL)
  if (jobs_with_sufficient_memory LESS 1)
    set(jobs_with_sufficient_memory 1)
  endif()
  if (jobs_with_sufficient_memory LESS number_of_logical_cores)
    set(LLVM_PARALLEL_TABLEGEN_JOBS "${jobs_with_sufficient_memory}")
  else()
    set(LLVM_PARALLEL_TABLEGEN_JOBS "${number_of_logical_cores}")
  endif()
endif()
if(LLVM_PARALLEL_TABLEGEN_JOBS)
  if(NOT CMAKE_GENERATOR MATCHES "Ninja")
    message(WARNING "Job pooling is only available with Ninja generators.")
  else()
    set_property(GLOBAL APPEND PROPERTY JOB_POOLS tablegen_job_pool=${LLVM_PARALLEL_TABLEGEN_JOBS})
    # Job pool for tablegen is set on the add_custom_command
  endif()
endif()

if( LLVM_ENABLE_ASSERTIONS )
  # MSVC doesn't like _DEBUG on release builds. See PR 4379.
  if( NOT MSVC )
    add_compile_definitions(_DEBUG)
  endif()
  # On non-Debug builds cmake automatically defines NDEBUG, so we
  # explicitly undefine it:
  if( NOT uppercase_CMAKE_BUILD_TYPE STREQUAL "DEBUG" )
    add_compile_options($<$<OR:$<COMPILE_LANGUAGE:C>,$<COMPILE_LANGUAGE:CXX>>:-UNDEBUG>)
    if (MSVC)
      # Also remove /D NDEBUG to avoid MSVC warnings about conflicting defines.
      foreach (flags_var_to_scrub
          CMAKE_CXX_FLAGS_RELEASE
          CMAKE_CXX_FLAGS_RELWITHDEBINFO
          CMAKE_CXX_FLAGS_MINSIZEREL
          CMAKE_C_FLAGS_RELEASE
          CMAKE_C_FLAGS_RELWITHDEBINFO
          CMAKE_C_FLAGS_MINSIZEREL)
        string (REGEX REPLACE "(^| )[/-]D *NDEBUG($| )" " "
          "${flags_var_to_scrub}" "${${flags_var_to_scrub}}")
      endforeach()
    endif()
  endif()
  # Enable assertions in libstdc++.
  add_compile_definitions(_GLIBCXX_ASSERTIONS)
  # Cautiously enable the extensive hardening mode in libc++.
  if((DEFINED LIBCXX_HARDENING_MODE) AND
     (NOT LIBCXX_HARDENING_MODE STREQUAL "extensive"))
    message(WARNING "LLVM_ENABLE_ASSERTIONS implies LIBCXX_HARDENING_MODE \"extensive\" but is overriden from command line with value \"${LIBCXX_HARDENING_MODE}\".")
  else()
    set(LIBCXX_HARDENING_MODE "extensive")
  endif()
endif()

# If we are targeting a GPU architecture in a runtimes build we want to ignore
# all the standard flag handling.
if(LLVM_RUNTIMES_GPU_BUILD)
  return()
endif()

if(LLVM_ENABLE_EXPENSIVE_CHECKS)
  # When LLVM_ENABLE_EXPENSIVE_CHECKS is ON, LLVM will intercept errors
  # using assert(). An explicit check is performed here.
  if (NOT LLVM_ENABLE_ASSERTIONS)
    message(FATAL_ERROR "LLVM_ENABLE_EXPENSIVE_CHECKS requires LLVM_ENABLE_ASSERTIONS \"ON\".")
  endif()
  add_compile_definitions(EXPENSIVE_CHECKS)

  # In libstdc++ 9 and earlier, std::min_element is not constexpr when
  # _GLIBCXX_DEBUG is enabled.
  CHECK_CXX_SOURCE_COMPILES("
    #define _GLIBCXX_DEBUG
    #include <algorithm>
    int main(int argc, char** argv) {
      static constexpr int data[] = {0, 1};
      constexpr const int* min_elt = std::min_element(&data[0], &data[2]);
      return 0;
    }" CXX_SUPPORTS_GLIBCXX_DEBUG)
  if(CXX_SUPPORTS_GLIBCXX_DEBUG)
    add_compile_definitions(_GLIBCXX_DEBUG)
  else()
    add_compile_definitions(_GLIBCXX_ASSERTIONS)
  endif()
endif()

if (LLVM_ENABLE_STRICT_FIXED_SIZE_VECTORS)
  add_compile_definitions(STRICT_FIXED_SIZE_VECTORS)
endif()

string(TOUPPER "${LLVM_ABI_BREAKING_CHECKS}" uppercase_LLVM_ABI_BREAKING_CHECKS)

if( uppercase_LLVM_ABI_BREAKING_CHECKS STREQUAL "WITH_ASSERTS" )
  if( LLVM_ENABLE_ASSERTIONS )
    set( LLVM_ENABLE_ABI_BREAKING_CHECKS 1 )
  endif()
elseif( uppercase_LLVM_ABI_BREAKING_CHECKS STREQUAL "FORCE_ON" )
  set( LLVM_ENABLE_ABI_BREAKING_CHECKS 1 )
elseif( uppercase_LLVM_ABI_BREAKING_CHECKS STREQUAL "FORCE_OFF" )
  # We don't need to do anything special to turn off ABI breaking checks.
elseif( NOT DEFINED LLVM_ABI_BREAKING_CHECKS )
  # Treat LLVM_ABI_BREAKING_CHECKS like "FORCE_OFF" when it has not been
  # defined.
else()
  message(FATAL_ERROR "Unknown value for LLVM_ABI_BREAKING_CHECKS: \"${LLVM_ABI_BREAKING_CHECKS}\"!")
endif()

if( LLVM_REVERSE_ITERATION )
  set( LLVM_ENABLE_REVERSE_ITERATION 1 )
endif()

if(WIN32)
  set(LLVM_HAVE_LINK_VERSION_SCRIPT 0)
  if(CYGWIN)
    set(LLVM_ON_WIN32 0)
    set(LLVM_ON_UNIX 1)
  else(CYGWIN)
    set(LLVM_ON_WIN32 1)
    set(LLVM_ON_UNIX 0)
  endif(CYGWIN)
elseif(FUCHSIA OR UNIX)
  set(LLVM_ON_WIN32 0)
  set(LLVM_ON_UNIX 1)
  if(APPLE OR ${CMAKE_SYSTEM_NAME} MATCHES "AIX")
    set(LLVM_HAVE_LINK_VERSION_SCRIPT 0)
  else()
    set(LLVM_HAVE_LINK_VERSION_SCRIPT 1)
  endif()
elseif(CMAKE_SYSTEM_NAME STREQUAL "Generic")
  set(LLVM_ON_WIN32 0)
  set(LLVM_ON_UNIX 0)
  set(LLVM_HAVE_LINK_VERSION_SCRIPT 0)
else()
  MESSAGE(SEND_ERROR "Unable to determine platform")
endif()

if (CMAKE_SYSTEM_NAME MATCHES "OS390")
  set(LLVM_HAVE_LINK_VERSION_SCRIPT 0)
endif()

set(EXEEXT ${CMAKE_EXECUTABLE_SUFFIX})
set(LTDL_SHLIB_EXT ${CMAKE_SHARED_LIBRARY_SUFFIX})

# We use *.dylib rather than *.so on darwin, but we stick with *.so on AIX.
if(${CMAKE_SYSTEM_NAME} MATCHES "AIX")
  set(LLVM_PLUGIN_EXT ${CMAKE_SHARED_MODULE_SUFFIX})
else()
  set(LLVM_PLUGIN_EXT ${CMAKE_SHARED_LIBRARY_SUFFIX})
endif()

if(APPLE)
  # Darwin-specific linker flags for loadable modules.
  set(CMAKE_MODULE_LINKER_FLAGS "${CMAKE_MODULE_LINKER_FLAGS} -Wl,-flat_namespace -Wl,-undefined -Wl,suppress")
endif()

if(${CMAKE_SYSTEM_NAME} MATCHES "Linux")
  # RHEL7 has ar and ranlib being non-deterministic by default. The D flag forces determinism,
  # however only GNU version of ar and ranlib (2.27) have this option.
  # RHEL DTS7 is also affected by this, which uses GNU binutils 2.28
  execute_process(COMMAND ${CMAKE_AR} rD t.a
                  WORKING_DIRECTORY ${CMAKE_BINARY_DIR}
                  RESULT_VARIABLE AR_RESULT
                  OUTPUT_QUIET
                  ERROR_QUIET
                  )
  if(${AR_RESULT} EQUAL 0)
    execute_process(COMMAND ${CMAKE_RANLIB} -D t.a
                    WORKING_DIRECTORY ${CMAKE_BINARY_DIR}
                    RESULT_VARIABLE RANLIB_RESULT
                    OUTPUT_QUIET
                    ERROR_QUIET
                    )
    if(${RANLIB_RESULT} EQUAL 0)
      set(CMAKE_C_ARCHIVE_CREATE "<CMAKE_AR> Dqc <TARGET> <LINK_FLAGS> <OBJECTS>"
          CACHE STRING "archive create command")
      set(CMAKE_C_ARCHIVE_APPEND "<CMAKE_AR> Dq  <TARGET> <LINK_FLAGS> <OBJECTS>")
      set(CMAKE_C_ARCHIVE_FINISH "<CMAKE_RANLIB> -D <TARGET>" CACHE STRING "ranlib command")

      set(CMAKE_CXX_ARCHIVE_CREATE "<CMAKE_AR> Dqc <TARGET> <LINK_FLAGS> <OBJECTS>"
          CACHE STRING "archive create command")
      set(CMAKE_CXX_ARCHIVE_APPEND "<CMAKE_AR> Dq  <TARGET> <LINK_FLAGS> <OBJECTS>")
      set(CMAKE_CXX_ARCHIVE_FINISH "<CMAKE_RANLIB> -D <TARGET>" CACHE STRING "ranlib command")
    endif()
    file(REMOVE ${CMAKE_BINARY_DIR}/t.a)
  endif()
endif()

if(${CMAKE_SYSTEM_NAME} MATCHES "AIX")
  # -fPIC does not enable the large code model for GCC on AIX but does for XL.
  if(CMAKE_CXX_COMPILER_ID MATCHES "GNU|Clang")
    append("-mcmodel=large" CMAKE_CXX_FLAGS CMAKE_C_FLAGS)
    append("-Wl,-bglink=large"
        CMAKE_EXE_LINKER_FLAGS CMAKE_MODULE_LINKER_FLAGS CMAKE_SHARED_LINKER_FLAGS)
  elseif(CMAKE_CXX_COMPILER_ID MATCHES "XL")
    # XL generates a small number of relocations not of the large model, -bbigtoc is needed.
    append("-Wl,-bbigtoc"
           CMAKE_EXE_LINKER_FLAGS CMAKE_MODULE_LINKER_FLAGS CMAKE_SHARED_LINKER_FLAGS)
    # The default behaviour on AIX processes dynamic initialization of non-local variables with
    # static storage duration even for archive members that are otherwise unreferenced.
    # Since `--whole-archive` is not used by the LLVM build to keep such initializations for Linux,
    # we can limit the processing for archive members to only those that are otherwise referenced.
    append("-bcdtors:mbr"
           CMAKE_EXE_LINKER_FLAGS CMAKE_MODULE_LINKER_FLAGS CMAKE_SHARED_LINKER_FLAGS)
  endif()
  if(BUILD_SHARED_LIBS)
    # See rpath handling in AddLLVM.cmake
    # FIXME: Remove this warning if this rpath is no longer hardcoded.
    message(WARNING "Build and install environment path info may be exposed; binaries will also be unrelocatable.")
  endif()
endif()

# Pass -Wl,-z,defs. This makes sure all symbols are defined. Otherwise a DSO
# build might work on ELF but fail on MachO/COFF.
if(NOT (CMAKE_SYSTEM_NAME MATCHES "Darwin|FreeBSD|OpenBSD|DragonFly|AIX|OS390" OR
        WIN32 OR CYGWIN) AND
   NOT LLVM_USE_SANITIZER)
  set(CMAKE_SHARED_LINKER_FLAGS "${CMAKE_SHARED_LINKER_FLAGS} -Wl,-z,defs")
endif()

# Pass -Wl,-z,nodelete. This makes sure our shared libraries are not unloaded
# by dlclose(). We need that since the CLI API relies on cross-references
# between global objects which became horribly broken when one of the libraries
# is unloaded.
if(${CMAKE_SYSTEM_NAME} MATCHES "Linux")
  set(CMAKE_SHARED_LINKER_FLAGS "${CMAKE_SHARED_LINKER_FLAGS} -Wl,-z,nodelete")
  set(CMAKE_MODULE_LINKER_FLAGS "${CMAKE_MODULE_LINKER_FLAGS} -Wl,-z,nodelete")
endif()


function(append value)
  foreach(variable ${ARGN})
    set(${variable} "${${variable}} ${value}" PARENT_SCOPE)
  endforeach(variable)
endfunction()

function(append_if condition value)
  if (${condition})
    foreach(variable ${ARGN})
      set(${variable} "${${variable}} ${value}" PARENT_SCOPE)
    endforeach(variable)
  endif()
endfunction()

macro(add_flag_if_supported flag name)
  check_c_compiler_flag("-Werror ${flag}" "C_SUPPORTS_${name}")
  append_if("C_SUPPORTS_${name}" "${flag}" CMAKE_C_FLAGS)
  check_cxx_compiler_flag("-Werror ${flag}" "CXX_SUPPORTS_${name}")
  append_if("CXX_SUPPORTS_${name}" "${flag}" CMAKE_CXX_FLAGS)
endmacro()

function(add_flag_or_print_warning flag name)
  check_c_compiler_flag("-Werror ${flag}" "C_SUPPORTS_${name}")
  check_cxx_compiler_flag("-Werror ${flag}" "CXX_SUPPORTS_${name}")
  if (C_SUPPORTS_${name} AND CXX_SUPPORTS_${name})
    message(STATUS "Building with ${flag}")
    set(CMAKE_CXX_FLAGS "${CMAKE_CXX_FLAGS} ${flag}" PARENT_SCOPE)
    set(CMAKE_C_FLAGS "${CMAKE_C_FLAGS} ${flag}" PARENT_SCOPE)
    set(CMAKE_ASM_FLAGS "${CMAKE_ASM_FLAGS} ${flag}" PARENT_SCOPE)
  else()
    message(WARNING "${flag} is not supported.")
  endif()
endfunction()

function(has_msvc_incremental_no_flag flags incr_no_flag_on)
  set(${incr_no_flag_on} OFF PARENT_SCOPE)
  string(FIND "${flags}" "/INCREMENTAL" idx REVERSE)
  if (${idx} GREATER -1)
    string(SUBSTRING "${flags}" ${idx} 15 no_flag)
    if (${no_flag} MATCHES "/INCREMENTAL:NO")
      set(${incr_no_flag_on} ON PARENT_SCOPE)
    endif()
  endif()
endfunction()

if( LLVM_ENABLE_LLD )
  if ( LLVM_USE_LINKER )
    message(FATAL_ERROR "LLVM_ENABLE_LLD and LLVM_USE_LINKER can't be set at the same time")
  endif()

  # In case of MSVC cmake always invokes the linker directly, so the linker
  # should be specified by CMAKE_LINKER cmake variable instead of by -fuse-ld
  # compiler option.
  if ( MSVC )
    if(NOT CMAKE_LINKER MATCHES "lld-link")
      get_filename_component(CXX_COMPILER_DIR ${CMAKE_CXX_COMPILER} DIRECTORY)
      get_filename_component(C_COMPILER_DIR ${CMAKE_C_COMPILER} DIRECTORY)
      find_program(LLD_LINK NAMES "lld-link" "lld-link.exe" HINTS ${CXX_COMPILER_DIR} ${C_COMPILER_DIR} DOC "lld linker")
      if(NOT LLD_LINK)
        message(FATAL_ERROR
          "LLVM_ENABLE_LLD set, but cannot find lld-link. "
          "Consider setting CMAKE_LINKER to lld-link path.")
      endif()
      set(CMAKE_LINKER ${LLD_LINK})
    endif()
  else()
    set(LLVM_USE_LINKER "lld")
  endif()
endif()

if( LLVM_USE_LINKER )
  append("-fuse-ld=${LLVM_USE_LINKER}"
    CMAKE_EXE_LINKER_FLAGS CMAKE_MODULE_LINKER_FLAGS CMAKE_SHARED_LINKER_FLAGS)
  check_cxx_source_compiles("int main() { return 0; }" CXX_SUPPORTS_CUSTOM_LINKER)
  if ( NOT CXX_SUPPORTS_CUSTOM_LINKER )
    message(FATAL_ERROR "Host compiler does not support '-fuse-ld=${LLVM_USE_LINKER}'. "
                        "Please make sure that '${LLVM_USE_LINKER}' is installed and "
                        "that your host compiler can compile a simple program when "
                        "given the option '-fuse-ld=${LLVM_USE_LINKER}'.")
  endif()
endif()

if( LLVM_ENABLE_PIC )
  if( XCODE )
    # Xcode has -mdynamic-no-pic on by default, which overrides -fPIC. I don't
    # know how to disable this, so just force ENABLE_PIC off for now.
    message(WARNING "-fPIC not supported with Xcode.")
  elseif( WIN32 OR CYGWIN)
    # On Windows all code is PIC. MinGW warns if -fPIC is used.
  else()
    add_flag_or_print_warning("-fPIC" FPIC)
    # Enable interprocedural optimizations for non-inline functions which would
    # otherwise be disabled due to GCC -fPIC's default.
    # Note: GCC<10.3 has a bug on SystemZ.
    #
    # Note: Clang allows IPO for -fPIC so this optimization is less effective.
    # Clang 13 has a bug related to -fsanitize-coverage
    # -fno-semantic-interposition (https://reviews.llvm.org/D117183).
    if ((CMAKE_COMPILER_IS_GNUCXX AND
         NOT (LLVM_NATIVE_ARCH STREQUAL "SystemZ" AND CMAKE_CXX_COMPILER_VERSION VERSION_LESS 10.3))
       OR (CMAKE_CXX_COMPILER_ID MATCHES "Clang" AND CMAKE_CXX_COMPILER_VERSION GREATER_EQUAL 14))
      add_flag_if_supported("-fno-semantic-interposition" FNO_SEMANTIC_INTERPOSITION)
    endif()
  endif()
  # GCC for MIPS can miscompile LLVM due to PR37701.
  if(CMAKE_COMPILER_IS_GNUCXX AND LLVM_NATIVE_ARCH STREQUAL "Mips" AND
         NOT Uppercase_CMAKE_BUILD_TYPE STREQUAL "DEBUG")
    append("-fno-shrink-wrap" CMAKE_C_FLAGS CMAKE_CXX_FLAGS)
  endif()
  # gcc with -O3 -fPIC generates TLS sequences that violate the spec on
  # Solaris/sparcv9, causing executables created with the system linker
  # to SEGV (GCC PR target/96607).
  # clang with -O3 -fPIC generates code that SEGVs.
  # Both can be worked around by compiling with -O instead.
  if(${CMAKE_SYSTEM_NAME} STREQUAL "SunOS" AND LLVM_NATIVE_ARCH STREQUAL "Sparc")
    llvm_replace_compiler_option(CMAKE_CXX_FLAGS_RELEASE "-O[23]" "-O")
    llvm_replace_compiler_option(CMAKE_CXX_FLAGS_RELWITHDEBINFO "-O[23]" "-O")
  endif()
endif()

if((NOT (${CMAKE_SYSTEM_NAME} MATCHES "AIX")) AND
   (NOT (WIN32 OR CYGWIN) OR (MINGW AND CMAKE_CXX_COMPILER_ID MATCHES "Clang")))
  # GCC for MinGW does nothing about -fvisibility-inlines-hidden, but warns
  # about use of the attributes. As long as we don't use the attributes (to
  # override the default) we shouldn't set the command line options either.
  # GCC on AIX warns if -fvisibility-inlines-hidden is used and Clang on AIX doesn't currently support visibility.
  check_cxx_compiler_flag("-fvisibility-inlines-hidden" SUPPORTS_FVISIBILITY_INLINES_HIDDEN_FLAG)
  append_if(SUPPORTS_FVISIBILITY_INLINES_HIDDEN_FLAG "-fvisibility-inlines-hidden" CMAKE_CXX_FLAGS)
endif()

if(CMAKE_SIZEOF_VOID_P EQUAL 8 AND MINGW)
  add_compile_definitions(_FILE_OFFSET_BITS=64)
endif()

if( CMAKE_SIZEOF_VOID_P EQUAL 8 AND NOT WIN32 )
  # TODO: support other platforms and toolchains.
  if( LLVM_BUILD_32_BITS )
    message(STATUS "Building 32 bits executables and libraries.")
    set(CMAKE_CXX_FLAGS "${CMAKE_CXX_FLAGS} -m32")
    set(CMAKE_C_FLAGS "${CMAKE_C_FLAGS} -m32")
    set(CMAKE_EXE_LINKER_FLAGS "${CMAKE_EXE_LINKER_FLAGS} -m32")
    set(CMAKE_SHARED_LINKER_FLAGS "${CMAKE_SHARED_LINKER_FLAGS} -m32")
    set(CMAKE_MODULE_LINKER_FLAGS "${CMAKE_MODULE_LINKER_FLAGS} -m32")

    # FIXME: CMAKE_SIZEOF_VOID_P is still 8
    add_compile_definitions(_LARGEFILE_SOURCE)
    add_compile_definitions(_FILE_OFFSET_BITS=64)
  endif( LLVM_BUILD_32_BITS )
endif( CMAKE_SIZEOF_VOID_P EQUAL 8 AND NOT WIN32 )

# If building on a GNU specific 32-bit system, make sure off_t is 64 bits
# so that off_t can stored offset > 2GB.
# Android until version N (API 24) doesn't support it.
if (ANDROID AND (ANDROID_NATIVE_API_LEVEL LESS 24))
  set(LLVM_FORCE_SMALLFILE_FOR_ANDROID TRUE)
endif()
if( CMAKE_SIZEOF_VOID_P EQUAL 4 AND NOT LLVM_FORCE_SMALLFILE_FOR_ANDROID)
  # FIXME: It isn't handled in LLVM_BUILD_32_BITS.
  add_compile_definitions(_LARGEFILE_SOURCE)
  add_compile_definitions(_FILE_OFFSET_BITS=64)
endif()

if( XCODE )
  # For Xcode enable several build settings that correspond to
  # many warnings that are on by default in Clang but are
  # not enabled for historical reasons.  For versions of Xcode
  # that do not support these options they will simply
  # be ignored.
  set(CMAKE_XCODE_ATTRIBUTE_GCC_WARN_ABOUT_RETURN_TYPE "YES")
  set(CMAKE_XCODE_ATTRIBUTE_GCC_WARN_ABOUT_MISSING_NEWLINE "YES")
  set(CMAKE_XCODE_ATTRIBUTE_GCC_WARN_UNUSED_VALUE "YES")
  set(CMAKE_XCODE_ATTRIBUTE_GCC_WARN_UNUSED_VARIABLE "YES")
  set(CMAKE_XCODE_ATTRIBUTE_GCC_WARN_SIGN_COMPARE "YES")
  set(CMAKE_XCODE_ATTRIBUTE_GCC_WARN_UNUSED_FUNCTION "YES")
  set(CMAKE_XCODE_ATTRIBUTE_GCC_WARN_INITIALIZER_NOT_FULLY_BRACKETED "YES")
  set(CMAKE_XCODE_ATTRIBUTE_GCC_WARN_HIDDEN_VIRTUAL_FUNCTIONS "YES")
  set(CMAKE_XCODE_ATTRIBUTE_GCC_WARN_UNINITIALIZED_AUTOS "YES")
  set(CMAKE_XCODE_ATTRIBUTE_CLANG_WARN_BOOL_CONVERSION "YES")
  set(CMAKE_XCODE_ATTRIBUTE_CLANG_WARN_EMPTY_BODY "YES")
  set(CMAKE_XCODE_ATTRIBUTE_CLANG_WARN_ENUM_CONVERSION "YES")
  set(CMAKE_XCODE_ATTRIBUTE_CLANG_WARN_INT_CONVERSION "YES")
  set(CMAKE_XCODE_ATTRIBUTE_CLANG_WARN_CONSTANT_CONVERSION "YES")
  set(CMAKE_XCODE_ATTRIBUTE_GCC_WARN_NON_VIRTUAL_DESTRUCTOR "YES")
endif()

# On Win32 using MS tools, provide an option to set the number of parallel jobs
# to use.
if( MSVC_IDE )
  set(LLVM_COMPILER_JOBS "0" CACHE STRING
    "Number of parallel compiler jobs. 0 means use all processors. Default is 0.")
  if( NOT LLVM_COMPILER_JOBS STREQUAL "1" )
    if( LLVM_COMPILER_JOBS STREQUAL "0" )
      add_compile_options(/MP)
    else()
      message(STATUS "Number of parallel compiler jobs set to " ${LLVM_COMPILER_JOBS})
      add_compile_options(/MP${LLVM_COMPILER_JOBS})
    endif()
  else()
    message(STATUS "Parallel compilation disabled")
  endif()
endif()

# set stack reserved size to ~10MB
if(MSVC)
  # CMake previously automatically set this value for MSVC builds, but the
  # behavior was changed in CMake 2.8.11 (Issue 12437) to use the MSVC default
  # value (1 MB) which is not enough for us in tasks such as parsing recursive
  # C++ templates in Clang.
  set(CMAKE_EXE_LINKER_FLAGS "${CMAKE_EXE_LINKER_FLAGS} /STACK:10000000")
elseif(MINGW OR CYGWIN)
  set(CMAKE_EXE_LINKER_FLAGS "${CMAKE_EXE_LINKER_FLAGS} -Wl,--stack,16777216")

  # Pass -mbig-obj to mingw gas to avoid COFF 2**16 section limit.
  if (NOT CMAKE_CXX_COMPILER_ID MATCHES "Clang")
    append("-Wa,-mbig-obj" CMAKE_C_FLAGS CMAKE_CXX_FLAGS)
  endif()
endif()

option(LLVM_ENABLE_WARNINGS "Enable compiler warnings." ON)

if( MSVC )

  # Add definitions that make MSVC much less annoying.
  add_compile_definitions(
    # For some reason MS wants to deprecate a bunch of standard functions...
    _CRT_SECURE_NO_DEPRECATE
    _CRT_SECURE_NO_WARNINGS
    _CRT_NONSTDC_NO_DEPRECATE
    _CRT_NONSTDC_NO_WARNINGS
    _SCL_SECURE_NO_DEPRECATE
    _SCL_SECURE_NO_WARNINGS
    )

  # Tell MSVC to use the Unicode version of the Win32 APIs instead of ANSI.
  add_compile_definitions(
    UNICODE
    _UNICODE
  )

  if (LLVM_WINSYSROOT)
    if (NOT CLANG_CL)
      message(ERROR "LLVM_WINSYSROOT requires clang-cl")
    endif()
    append("/winsysroot${LLVM_WINSYSROOT}" CMAKE_C_FLAGS CMAKE_CXX_FLAGS)
    if (LINKER_IS_LLD_LINK)
      append("/winsysroot:${LLVM_WINSYSROOT}"
          CMAKE_EXE_LINKER_FLAGS CMAKE_MODULE_LINKER_FLAGS
          CMAKE_SHARED_LINKER_FLAGS)
    endif()
  endif()

  if (LLVM_ENABLE_WERROR)
    append("/WX" CMAKE_C_FLAGS CMAKE_CXX_FLAGS)
  endif (LLVM_ENABLE_WERROR)

  append("/Zc:inline" CMAKE_C_FLAGS CMAKE_CXX_FLAGS)

  if (NOT CMAKE_CXX_COMPILER_ID MATCHES "Clang")
    # Enable standards-conforming preprocessor.
    # https://learn.microsoft.com/en-us/cpp/build/reference/zc-preprocessor
    append("/Zc:preprocessor" CMAKE_C_FLAGS CMAKE_CXX_FLAGS)
  endif ()

  # Some projects use the __cplusplus preprocessor macro to check support for
  # a particular version of the C++ standard. When this option is not specified
  # explicitly, macro's value is "199711L" that implies C++98 Standard.
  # https://devblogs.microsoft.com/cppblog/msvc-now-correctly-reports-__cplusplus/
  append("/Zc:__cplusplus" CMAKE_CXX_FLAGS)

  # Allow users to request PDBs in release mode. CMake offeres the
  # RelWithDebInfo configuration, but it uses different optimization settings
  # (/Ob1 vs /Ob2 or -O2 vs -O3). LLVM provides this flag so that users can get
  # PDBs without changing codegen.
  option(LLVM_ENABLE_PDB OFF)
  if (LLVM_ENABLE_PDB AND uppercase_CMAKE_BUILD_TYPE STREQUAL "RELEASE")
    append("/Zi" CMAKE_C_FLAGS CMAKE_CXX_FLAGS)
    # /DEBUG disables linker GC and ICF, but we want those in Release mode.
    append("/DEBUG /OPT:REF /OPT:ICF"
          CMAKE_EXE_LINKER_FLAGS CMAKE_MODULE_LINKER_FLAGS
          CMAKE_SHARED_LINKER_FLAGS)
  endif()

  # Get all linker flags in upper case form so we can search them.
  string(CONCAT all_linker_flags_uppercase
     ${CMAKE_EXE_LINKER_FLAGS_${uppercase_CMAKE_BUILD_TYPE}} " "
     ${CMAKE_EXE_LINKER_FLAGS} " "
     ${CMAKE_MODULE_LINKER_FLAGS_${uppercase_CMAKE_BUILD_TYPE}} " "
     ${CMAKE_MODULE_LINKER_FLAGS} " "
     ${CMAKE_SHARED_LINKER_FLAGS_${uppercase_CMAKE_BUILD_TYPE}} " "
     ${CMAKE_SHARED_LINKER_FLAGS})
  string(TOUPPER "${all_linker_flags_uppercase}" all_linker_flags_uppercase)

  if (CLANG_CL AND LINKER_IS_LLD)
    # If we are using clang-cl with lld-link and /debug is present in any of the
    # linker flag variables, pass -gcodeview-ghash to the compiler to speed up
    # linking. This flag is orthogonal from /Zi, /Z7, and other flags that
    # enable debug info emission, and only has an effect if those are also in
    # use.
    string(FIND "${all_linker_flags_uppercase}" "/DEBUG" linker_flag_idx)
    if (${linker_flag_idx} GREATER -1)
      add_flag_if_supported("-gcodeview-ghash" GCODEVIEW_GHASH)
    endif()
  endif()

  # "Generate Intrinsic Functions".
  append("/Oi" CMAKE_C_FLAGS CMAKE_CXX_FLAGS)

  if (CMAKE_CXX_COMPILER_ID MATCHES "Clang" AND NOT LLVM_ENABLE_LTO)
    # clang-cl and cl by default produce non-deterministic binaries because
    # link.exe /incremental requires a timestamp in the .obj file.  clang-cl
    # has the flag /Brepro to force deterministic binaries. We want to pass that
    # whenever you're building with clang unless you're passing /incremental
    # or using LTO (/Brepro with LTO would result in a warning about the flag
    # being unused, because we're not generating object files).
    # This checks CMAKE_CXX_COMPILER_ID in addition to check_cxx_compiler_flag()
    # because cl.exe does not emit an error on flags it doesn't understand,
    # letting check_cxx_compiler_flag() claim it understands all flags.

    # Check if /INCREMENTAL is passed to the linker and complain that it
    # won't work with /Brepro.
    has_msvc_incremental_no_flag("${CMAKE_EXE_LINKER_FLAGS_${uppercase_CMAKE_BUILD_TYPE}} ${CMAKE_EXE_LINKER_FLAGS}" NO_INCR_EXE)
    has_msvc_incremental_no_flag("${CMAKE_MODULE_LINKER_FLAGS_${uppercase_CMAKE_BUILD_TYPE}} ${CMAKE_MODULE_LINKER_FLAGS}" NO_INCR_MODULE)
    has_msvc_incremental_no_flag("${CMAKE_SHARED_LINKER_FLAGS_${uppercase_CMAKE_BUILD_TYPE}} ${CMAKE_SHARED_LINKER_FLAGS}" NO_INCR_SHARED)
    if (NO_INCR_EXE AND NO_INCR_MODULE AND NO_INCR_SHARED)
      append("/Brepro" CMAKE_C_FLAGS CMAKE_CXX_FLAGS)
    else()
      message(WARNING "/Brepro not compatible with /INCREMENTAL linking - builds will be non-deterministic")
    endif()
  endif()
  # By default MSVC has a 2^16 limit on the number of sections in an object file,
  # but in many objects files need more than that. This flag is to increase the
  # number of sections.
  append("/bigobj" CMAKE_CXX_FLAGS)

  # Enable standards conformance mode.
  # This ensures handling of various C/C++ constructs is more similar to other compilers.
  append("/permissive-" CMAKE_C_FLAGS CMAKE_CXX_FLAGS)
endif( MSVC )

# Warnings-as-errors handling for GCC-compatible compilers:
if ( LLVM_COMPILER_IS_GCC_COMPATIBLE )
  append_if(LLVM_ENABLE_WERROR "-Werror" CMAKE_C_FLAGS CMAKE_CXX_FLAGS)
  append_if(LLVM_ENABLE_WERROR "-Wno-error" CMAKE_REQUIRED_FLAGS)
endif( LLVM_COMPILER_IS_GCC_COMPATIBLE )

# Specific default warnings-as-errors for compilers accepting GCC-compatible warning flags:
if ( LLVM_COMPILER_IS_GCC_COMPATIBLE OR CMAKE_CXX_COMPILER_ID MATCHES "XL" )
  append("-Werror=date-time" CMAKE_C_FLAGS CMAKE_CXX_FLAGS)
endif( LLVM_COMPILER_IS_GCC_COMPATIBLE OR CMAKE_CXX_COMPILER_ID MATCHES "XL" )

if (CMAKE_CXX_COMPILER_ID MATCHES "Clang")
  append("-Werror=unguarded-availability-new" CMAKE_C_FLAGS CMAKE_CXX_FLAGS)
endif()

if (CMAKE_CXX_COMPILER_ID STREQUAL "GCC")
  # LLVM data structures like llvm::User and llvm::MDNode rely on
  # the value of object storage persisting beyond the lifetime of the
  # object (#24952).  This is not standard compliant and causes a runtime
  # crash if LLVM is built with GCC and LTO enabled (#57740).  Until
  # these bugs are fixed, we need to disable dead store eliminations
  # based on object lifetime.
<<<<<<< HEAD
  # ASO has trouble digesting the flag: -fno-lifetime-dse
  # add_flag_if_supported("-fno-lifetime-dse" CMAKE_CXX_FLAGS)
endif ( LLVM_COMPILER_IS_GCC_COMPATIBLE )
=======
  append("-fno-lifetime-dse" CMAKE_C_FLAGS CMAKE_CXX_FLAGS)
endif ()
>>>>>>> 7e476eb1

# Modules enablement for GCC-compatible compilers:
if ( LLVM_COMPILER_IS_GCC_COMPATIBLE AND LLVM_ENABLE_MODULES )
  set(OLD_CMAKE_REQUIRED_FLAGS ${CMAKE_REQUIRED_FLAGS})
  set(module_flags "-fmodules -fmodules-cache-path=${PROJECT_BINARY_DIR}/module.cache")
  if (${CMAKE_SYSTEM_NAME} MATCHES "Darwin")
    # On Darwin -fmodules does not imply -fcxx-modules.
    set(module_flags "${module_flags} -fcxx-modules")
  endif()
  if (LLVM_ENABLE_LOCAL_SUBMODULE_VISIBILITY)
    set(module_flags "${module_flags} -Xclang -fmodules-local-submodule-visibility")
  endif()
  if (LLVM_ENABLE_MODULE_DEBUGGING AND
      ((uppercase_CMAKE_BUILD_TYPE STREQUAL "DEBUG") OR
       (uppercase_CMAKE_BUILD_TYPE STREQUAL "RELWITHDEBINFO")))
    set(module_flags "${module_flags} -gmodules")
  endif()
  append("${module_flags}" CMAKE_CXX_FLAGS)
endif( LLVM_COMPILER_IS_GCC_COMPATIBLE AND LLVM_ENABLE_MODULES )

if (MSVC)
  if (NOT CLANG_CL)
    set(msvc_warning_flags
      # Disabled warnings.
      -wd4141 # Suppress ''modifier' : used more than once' (because of __forceinline combined with inline)
      -wd4146 # Suppress 'unary minus operator applied to unsigned type, result still unsigned'
      -wd4244 # Suppress ''argument' : conversion from 'type1' to 'type2', possible loss of data'
      -wd4267 # Suppress ''var' : conversion from 'size_t' to 'type', possible loss of data'
      -wd4291 # Suppress ''declaration' : no matching operator delete found; memory will not be freed if initialization throws an exception'
      -wd4351 # Suppress 'new behavior: elements of array 'array' will be default initialized'
      -wd4456 # Suppress 'declaration of 'var' hides local variable'
      -wd4457 # Suppress 'declaration of 'var' hides function parameter'
      -wd4458 # Suppress 'declaration of 'var' hides class member'
      -wd4459 # Suppress 'declaration of 'var' hides global declaration'
      -wd4503 # Suppress ''identifier' : decorated name length exceeded, name was truncated'
      -wd4624 # Suppress ''derived class' : destructor could not be generated because a base class destructor is inaccessible'
      -wd4722 # Suppress 'function' : destructor never returns, potential memory leak
      -wd4100 # Suppress 'unreferenced formal parameter'
      -wd4127 # Suppress 'conditional expression is constant'
      -wd4512 # Suppress 'assignment operator could not be generated'
      -wd4505 # Suppress 'unreferenced local function has been removed'
      -wd4610 # Suppress '<class> can never be instantiated'
      -wd4510 # Suppress 'default constructor could not be generated'
      -wd4702 # Suppress 'unreachable code'
      -wd4245 # Suppress ''conversion' : conversion from 'type1' to 'type2', signed/unsigned mismatch'
      -wd4706 # Suppress 'assignment within conditional expression'
      -wd4310 # Suppress 'cast truncates constant value'
      -wd4701 # Suppress 'potentially uninitialized local variable'
      -wd4703 # Suppress 'potentially uninitialized local pointer variable'
      -wd4389 # Suppress 'signed/unsigned mismatch'
      -wd4611 # Suppress 'interaction between '_setjmp' and C++ object destruction is non-portable'
      -wd4805 # Suppress 'unsafe mix of type <type> and type <type> in operation'
      -wd4204 # Suppress 'nonstandard extension used : non-constant aggregate initializer'
      -wd4577 # Suppress 'noexcept used with no exception handling mode specified; termination on exception is not guaranteed'
      -wd4091 # Suppress 'typedef: ignored on left of '' when no variable is declared'
          # C4592 is disabled because of false positives in Visual Studio 2015
          # Update 1. Re-evaluate the usefulness of this diagnostic with Update 2.
      -wd4592 # Suppress ''var': symbol will be dynamically initialized (implementation limitation)
      -wd4319 # Suppress ''operator' : zero extending 'type' to 'type' of greater size'
          # C4709 is disabled because of a bug with Visual Studio 2017 as of
          # v15.8.8. Re-evaluate the usefulness of this diagnostic when the bug
          # is fixed.
      -wd4709 # Suppress comma operator within array index expression

      # We'd like this warning to be enabled, but it triggers from code in
      # WinBase.h that we don't have control over.
      -wd5105 # Suppress macro expansion producing 'defined' has undefined behavior

      # Ideally, we'd like this warning to be enabled, but even MSVC 2019 doesn't
      # support the 'aligned' attribute in the way that clang sources requires (for
      # any code that uses the LLVM_ALIGNAS macro), so this is must be disabled to
      # avoid unwanted alignment warnings.
      -wd4324 # Suppress 'structure was padded due to __declspec(align())'

      # Promoted warnings.
      -w14062 # Promote 'enumerator in switch of enum is not handled' to level 1 warning.

      # Promoted warnings to errors.
      -we4238 # Promote 'nonstandard extension used : class rvalue used as lvalue' to error.
      )
  endif(NOT CLANG_CL)

  # Enable warnings
  if (LLVM_ENABLE_WARNINGS)
    # Put /W4 in front of all the -we flags. cl.exe doesn't care, but for
    # clang-cl having /W4 after the -we flags will re-enable the warnings
    # disabled by -we.
    set(msvc_warning_flags "/W4 ${msvc_warning_flags}")
    # CMake appends /W3 by default, and having /W3 followed by /W4 will result in
    # cl : Command line warning D9025 : overriding '/W3' with '/W4'.  Since this is
    # a command line warning and not a compiler warning, it cannot be suppressed except
    # by fixing the command line.
    string(REGEX REPLACE " /W[0-4]" "" CMAKE_C_FLAGS "${CMAKE_C_FLAGS}")
    string(REGEX REPLACE " /W[0-4]" "" CMAKE_CXX_FLAGS "${CMAKE_CXX_FLAGS}")

    if (LLVM_ENABLE_PEDANTIC)
      # No MSVC equivalent available
    endif (LLVM_ENABLE_PEDANTIC)
  endif (LLVM_ENABLE_WARNINGS)

  foreach(flag ${msvc_warning_flags})
    append("${flag}" CMAKE_C_FLAGS CMAKE_CXX_FLAGS)
  endforeach(flag)
endif (MSVC)

if (LLVM_ENABLE_WARNINGS AND (LLVM_COMPILER_IS_GCC_COMPATIBLE OR CLANG_CL))

  # Don't add -Wall for clang-cl, because it maps -Wall to -Weverything for
  # MSVC compatibility.  /W4 is added above instead.
  if (NOT CLANG_CL)
    append("-Wall" CMAKE_C_FLAGS CMAKE_CXX_FLAGS)
  endif()

  append("-Wextra -Wno-unused-parameter -Wwrite-strings" CMAKE_C_FLAGS CMAKE_CXX_FLAGS)
  append("-Wcast-qual" CMAKE_C_FLAGS CMAKE_CXX_FLAGS)

  # Turn off missing field initializer warnings for gcc to avoid noise from
  # false positives with empty {}. Turn them on otherwise (they're off by
  # default for clang).
  if (CMAKE_COMPILER_IS_GNUCXX)
    append("-Wno-missing-field-initializers" CMAKE_C_FLAGS CMAKE_CXX_FLAGS)
  else()
    append("-Wmissing-field-initializers" CMAKE_C_FLAGS CMAKE_CXX_FLAGS)
  endif()

  if (LLVM_ENABLE_PEDANTIC AND LLVM_COMPILER_IS_GCC_COMPATIBLE)
    append("-pedantic" CMAKE_C_FLAGS CMAKE_CXX_FLAGS)
    append("-Wno-long-long" CMAKE_C_FLAGS CMAKE_CXX_FLAGS)

    # GCC warns about redundant toplevel semicolons (enabled by -pedantic
    # above), while Clang doesn't. Enable the corresponding Clang option to
    # pick up on these even in builds with Clang.
    add_flag_if_supported("-Wc++98-compat-extra-semi" CXX98_COMPAT_EXTRA_SEMI_FLAG)
  endif()

  append("-Wimplicit-fallthrough" CMAKE_C_FLAGS CMAKE_CXX_FLAGS)

  set(CXX_SUPPORTS_COVERED_SWITCH_DEFAULT_FLAG 0)
  if (CMAKE_CXX_COMPILER_ID MATCHES "Clang")
    set(CXX_SUPPORTS_COVERED_SWITCH_DEFAULT_FLAG 1)
    append("-Wcovered-switch-default" CMAKE_C_FLAGS CMAKE_CXX_FLAGS)
  endif()
  append_if(USE_NO_UNINITIALIZED "-Wno-uninitialized" CMAKE_CXX_FLAGS)
  append_if(USE_NO_MAYBE_UNINITIALIZED "-Wno-maybe-uninitialized" CMAKE_CXX_FLAGS)

  # Disable -Wnonnull for GCC warning as it is emitting a lot of false positives.
  if (CMAKE_CXX_COMPILER_ID STREQUAL "GNU")
    append("-Wno-nonnull" CMAKE_CXX_FLAGS)
  endif()

  # Disable -Wclass-memaccess, a C++-only warning from GCC 8 that fires on
  # LLVM's ADT classes.
  if (CMAKE_CXX_COMPILER_ID STREQUAL "GNU")
    if (CMAKE_CXX_COMPILER_VERSION VERSION_GREATER_EQUAL 8.1)
      append("-Wno-class-memaccess" CMAKE_CXX_FLAGS)
    endif()
  endif()

  # Disable -Wredundant-move and -Wpessimizing-move on GCC>=9. GCC wants to
  # remove std::move in code like
  # "A foo(ConvertibleToA a) { return std::move(a); }",
  # but this code does not compile (or uses the copy
  # constructor instead) on clang<=3.8. Clang also has a -Wredundant-move and
  # -Wpessimizing-move, but they only fire when the types match exactly, so we
  # can keep them here.
  if (CMAKE_CXX_COMPILER_ID STREQUAL "GNU")
    if (CMAKE_CXX_COMPILER_VERSION VERSION_GREATER_EQUAL 9.1)
      append("-Wno-redundant-move" CMAKE_CXX_FLAGS)
      append("-Wno-pessimizing-move" CMAKE_CXX_FLAGS)
    endif()
  endif()

  # The LLVM libraries have no stable C++ API, so -Wnoexcept-type is not useful.
  append("-Wno-noexcept-type" CMAKE_CXX_FLAGS)

  append("-Wnon-virtual-dtor" CMAKE_CXX_FLAGS)
  append("-Wdelete-non-virtual-dtor" CMAKE_CXX_FLAGS)

  # Enable -Wsuggest-override if it's available, and only if it doesn't
  # suggest adding 'override' to functions that are already marked 'final'
  # (which means it is disabled for GCC < 9.2).
  check_cxx_compiler_flag("-Wsuggest-override" CXX_SUPPORTS_SUGGEST_OVERRIDE_FLAG)
  if (CXX_SUPPORTS_SUGGEST_OVERRIDE_FLAG)
    set(OLD_CMAKE_REQUIRED_FLAGS ${CMAKE_REQUIRED_FLAGS})
    set(CMAKE_REQUIRED_FLAGS "${CMAKE_REQUIRED_FLAGS} -Werror=suggest-override")
    CHECK_CXX_SOURCE_COMPILES("class base {public: virtual void anchor();};
                               class derived : base {public: void anchor() final;};
                               int main() { return 0; }"
                              CXX_WSUGGEST_OVERRIDE_ALLOWS_ONLY_FINAL)
    set(CMAKE_REQUIRED_FLAGS ${OLD_CMAKE_REQUIRED_FLAGS})
    append_if(CXX_WSUGGEST_OVERRIDE_ALLOWS_ONLY_FINAL "-Wsuggest-override" CMAKE_CXX_FLAGS)
  endif()

  # Check if -Wcomment is OK with an // comment ending with '\' if the next
  # line is also a // comment.
  set(OLD_CMAKE_REQUIRED_FLAGS ${CMAKE_REQUIRED_FLAGS})
  set(CMAKE_REQUIRED_FLAGS "${CMAKE_REQUIRED_FLAGS} -Werror -Wcomment")
  CHECK_C_SOURCE_COMPILES("// \\\\\\n//\\nint main(void) {return 0;}"
                          C_WCOMMENT_ALLOWS_LINE_WRAP)
  set(CMAKE_REQUIRED_FLAGS ${OLD_CMAKE_REQUIRED_FLAGS})
  if (NOT C_WCOMMENT_ALLOWS_LINE_WRAP)
    append("-Wno-comment" CMAKE_C_FLAGS CMAKE_CXX_FLAGS)
  endif()

  # Enable -Wstring-conversion to catch misuse of string literals.
  if (CMAKE_CXX_COMPILER_ID MATCHES "Clang")
    append("-Wstring-conversion" CMAKE_C_FLAGS CMAKE_CXX_FLAGS)
  endif()

  if (CMAKE_CXX_COMPILER_ID STREQUAL "GNU")
    # Disable the misleading indentation warning with GCC; GCC can
    # produce noisy notes about this getting disabled in large files.
    # See e.g. https://gcc.gnu.org/bugzilla/show_bug.cgi?id=89549
    append("-Wno-misleading-indentation" CMAKE_CXX_FLAGS)
  else()
    # Prevent bugs that can happen with llvm's brace style.
    add_flag_if_supported("-Wmisleading-indentation" MISLEADING_INDENTATION_FLAG)
  endif()

  # Enable -Wctad-maybe-unsupported to catch unintended use of CTAD.
  add_flag_if_supported("-Wctad-maybe-unsupported" CTAD_MAYBE_UNSPPORTED_FLAG)
endif (LLVM_ENABLE_WARNINGS AND (LLVM_COMPILER_IS_GCC_COMPATIBLE OR CLANG_CL))

if (LLVM_COMPILER_IS_GCC_COMPATIBLE AND NOT LLVM_ENABLE_WARNINGS)
  append("-w" CMAKE_C_FLAGS CMAKE_CXX_FLAGS)
endif()

macro(append_common_sanitizer_flags)
  if (NOT MSVC OR CLANG_CL)
    # Append -fno-omit-frame-pointer and turn on debug info to get better
    # stack traces.
    append("-fno-omit-frame-pointer" CMAKE_C_FLAGS CMAKE_CXX_FLAGS)
    if (NOT uppercase_CMAKE_BUILD_TYPE STREQUAL "DEBUG" AND
        NOT uppercase_CMAKE_BUILD_TYPE STREQUAL "RELWITHDEBINFO" AND
        CMAKE_CXX_COMPILER_ID MATCHES "Clang")
      append("-gline-tables-only" CMAKE_C_FLAGS CMAKE_CXX_FLAGS)
    endif()
    # Use -O1 even in debug mode, otherwise sanitizers slowdown is too large.
    if (uppercase_CMAKE_BUILD_TYPE STREQUAL "DEBUG" AND LLVM_OPTIMIZE_SANITIZED_BUILDS)
      append("-O1" CMAKE_C_FLAGS CMAKE_CXX_FLAGS)
    endif()
  else()
    # Always ask the linker to produce symbols with asan.
    append("/Z7" CMAKE_C_FLAGS CMAKE_CXX_FLAGS)
    append("/debug" CMAKE_EXE_LINKER_FLAGS CMAKE_MODULE_LINKER_FLAGS CMAKE_SHARED_LINKER_FLAGS)
    # Not compatible with /INCREMENTAL link.
    foreach (flags_opt_to_scrub
        CMAKE_EXE_LINKER_FLAGS CMAKE_MODULE_LINKER_FLAGS CMAKE_SHARED_LINKER_FLAGS)
      string (REGEX REPLACE "(^| )/INCREMENTAL($| )" " /INCREMENTAL:NO "
        "${flags_opt_to_scrub}" "${${flags_opt_to_scrub}}")
    endforeach()
    if (LLVM_HOST_TRIPLE MATCHES "i[2-6]86-.*")
      # Keep frame pointers around.
      append("/Oy-" CMAKE_C_FLAGS CMAKE_CXX_FLAGS)
    endif()
  endif()
endmacro()

# Turn on sanitizers if necessary.
if(LLVM_USE_SANITIZER)
  if (LLVM_ON_UNIX)
    if (LLVM_USE_SANITIZER STREQUAL "Address")
      append_common_sanitizer_flags()
      append("-fsanitize=address" CMAKE_C_FLAGS CMAKE_CXX_FLAGS)
    elseif (LLVM_USE_SANITIZER STREQUAL "HWAddress")
      append_common_sanitizer_flags()
      append("-fsanitize=hwaddress" CMAKE_C_FLAGS CMAKE_CXX_FLAGS)
    elseif (LLVM_USE_SANITIZER MATCHES "Memory(WithOrigins)?")
      append_common_sanitizer_flags()
      append("-fsanitize=memory" CMAKE_C_FLAGS CMAKE_CXX_FLAGS)
      if(LLVM_USE_SANITIZER STREQUAL "MemoryWithOrigins")
        append("-fsanitize-memory-track-origins" CMAKE_C_FLAGS CMAKE_CXX_FLAGS)
      endif()
    elseif (LLVM_USE_SANITIZER STREQUAL "Undefined")
      append_common_sanitizer_flags()
      append("${LLVM_UBSAN_FLAGS}" CMAKE_C_FLAGS CMAKE_CXX_FLAGS)
    elseif (LLVM_USE_SANITIZER STREQUAL "Thread")
      append_common_sanitizer_flags()
      append("-fsanitize=thread" CMAKE_C_FLAGS CMAKE_CXX_FLAGS)
    elseif (LLVM_USE_SANITIZER STREQUAL "DataFlow")
      append("-fsanitize=dataflow" CMAKE_C_FLAGS CMAKE_CXX_FLAGS)
    elseif (LLVM_USE_SANITIZER STREQUAL "Address;Undefined" OR
            LLVM_USE_SANITIZER STREQUAL "Undefined;Address")
      append_common_sanitizer_flags()
      append("-fsanitize=address" CMAKE_C_FLAGS CMAKE_CXX_FLAGS)
      append("${LLVM_UBSAN_FLAGS}" CMAKE_C_FLAGS CMAKE_CXX_FLAGS)
    elseif (LLVM_USE_SANITIZER STREQUAL "Leaks")
      append_common_sanitizer_flags()
      append("-fsanitize=leak" CMAKE_C_FLAGS CMAKE_CXX_FLAGS)
    else()
      message(FATAL_ERROR "Unsupported value of LLVM_USE_SANITIZER: ${LLVM_USE_SANITIZER}")
    endif()
  elseif(MINGW)
    if (LLVM_USE_SANITIZER STREQUAL "Address")
      append_common_sanitizer_flags()
      append("-fsanitize=address" CMAKE_C_FLAGS CMAKE_CXX_FLAGS)
    elseif (LLVM_USE_SANITIZER STREQUAL "Undefined")
      append_common_sanitizer_flags()
      append("${LLVM_UBSAN_FLAGS}" CMAKE_C_FLAGS CMAKE_CXX_FLAGS)
    elseif (LLVM_USE_SANITIZER STREQUAL "Address;Undefined" OR
            LLVM_USE_SANITIZER STREQUAL "Undefined;Address")
      append_common_sanitizer_flags()
      append("-fsanitize=address" CMAKE_C_FLAGS CMAKE_CXX_FLAGS)
      append("${LLVM_UBSAN_FLAGS}" CMAKE_C_FLAGS CMAKE_CXX_FLAGS)
    else()
      message(FATAL_ERROR "This sanitizer not yet supported in a MinGW environment: ${LLVM_USE_SANITIZER}")
    endif()
  elseif(MSVC)
    if (NOT LLVM_USE_SANITIZER MATCHES "^(Address|Undefined|Address;Undefined|Undefined;Address)$")
      message(FATAL_ERROR "This sanitizer not yet supported in the MSVC environment: ${LLVM_USE_SANITIZER}")
    endif()
    append_common_sanitizer_flags()
    if (LINKER_IS_LLD_LINK)
      if (LLVM_HOST_TRIPLE MATCHES "i[2-6]86-.*")
        set(arch "i386")
      else()
        set(arch "x86_64")
      endif()
      # Prepare ASAN runtime if needed
      if (LLVM_USE_SANITIZER MATCHES ".*Address.*")
        # lld string tail merging interacts badly with ASAN on Windows, turn it off here
        # See https://github.com/llvm/llvm-project/issues/62078
        append("/opt:nolldtailmerge" CMAKE_EXE_LINKER_FLAGS CMAKE_MODULE_LINKER_FLAGS CMAKE_SHARED_LINKER_FLAGS)
        if (${CMAKE_MSVC_RUNTIME_LIBRARY} MATCHES "^(MultiThreaded|MultiThreadedDebug)$")
          append("/wholearchive:clang_rt.asan-${arch}.lib /wholearchive:clang_rt.asan_cxx-${arch}.lib"
            CMAKE_EXE_LINKER_FLAGS)
          append("/wholearchive:clang_rt.asan_dll_thunk-${arch}.lib"
            CMAKE_MODULE_LINKER_FLAGS CMAKE_SHARED_LINKER_FLAGS)
        else()
          append("clang_rt.asan_dynamic-${arch}.lib /wholearchive:clang_rt.asan_dynamic_runtime_thunk-${arch}.lib"
            CMAKE_EXE_LINKER_FLAGS CMAKE_MODULE_LINKER_FLAGS CMAKE_SHARED_LINKER_FLAGS)
        endif()
      endif()
    endif()
    if (LLVM_USE_SANITIZER MATCHES ".*Address.*")
      if (NOT CLANG_CL)
        append("/fsanitize=address" CMAKE_C_FLAGS CMAKE_CXX_FLAGS)
        # Not compatible with /RTC flags.
        foreach (flags_opt_to_scrub
            CMAKE_CXX_FLAGS_${uppercase_CMAKE_BUILD_TYPE} CMAKE_C_FLAGS_${uppercase_CMAKE_BUILD_TYPE})
          string (REGEX REPLACE "(^| )/RTC[1csu]*($| )" " "
            "${flags_opt_to_scrub}" "${${flags_opt_to_scrub}}")
        endforeach()
      else()
        append("-fsanitize=address" CMAKE_C_FLAGS CMAKE_CXX_FLAGS)
      endif()
    endif()
    if (LLVM_USE_SANITIZER MATCHES ".*Undefined.*")
      if (NOT CLANG_CL)
        message(FATAL_ERROR "This sanitizer is only supported by clang-cl: Undefined")
      endif()
      append(${LLVM_UBSAN_FLAGS} CMAKE_C_FLAGS CMAKE_CXX_FLAGS)
    endif()
  else()
    message(FATAL_ERROR "LLVM_USE_SANITIZER is not supported on this platform.")
  endif()
  if (LLVM_USE_SANITIZE_COVERAGE)
    append("-fsanitize=fuzzer-no-link" CMAKE_C_FLAGS CMAKE_CXX_FLAGS)
  endif()
  if (LLVM_USE_SANITIZER MATCHES ".*Undefined.*")
    set(IGNORELIST_FILE "${PROJECT_SOURCE_DIR}/utils/sanitizers/ubsan_ignorelist.txt")
    if (EXISTS "${IGNORELIST_FILE}")
      # Use this option name version since -fsanitize-ignorelist is only
      # accepted with clang 13.0 or newer.
      append("-fsanitize-blacklist=${IGNORELIST_FILE}"
             CMAKE_C_FLAGS CMAKE_CXX_FLAGS)
    endif()
  endif()
endif()

# Turn on -gsplit-dwarf if requested in debug builds.
if (LLVM_USE_SPLIT_DWARF AND
    ((uppercase_CMAKE_BUILD_TYPE STREQUAL "DEBUG") OR
     (uppercase_CMAKE_BUILD_TYPE STREQUAL "RELWITHDEBINFO")))
  # Limit to clang and gcc so far. Add compilers supporting this option.
  if (CMAKE_CXX_COMPILER_ID MATCHES "Clang" OR
      CMAKE_CXX_COMPILER_ID STREQUAL "GNU")
    add_compile_options($<$<COMPILE_LANGUAGE:C,CXX>:-gsplit-dwarf>)
    include(LLVMCheckLinkerFlag)
    llvm_check_linker_flag(CXX "-Wl,--gdb-index" LINKER_SUPPORTS_GDB_INDEX)
    append_if(LINKER_SUPPORTS_GDB_INDEX "-Wl,--gdb-index"
      CMAKE_EXE_LINKER_FLAGS CMAKE_MODULE_LINKER_FLAGS CMAKE_SHARED_LINKER_FLAGS)
  endif()
endif()

add_compile_definitions(__STDC_CONSTANT_MACROS)
add_compile_definitions(__STDC_FORMAT_MACROS)
add_compile_definitions(__STDC_LIMIT_MACROS)

# clang and gcc don't default-print colored diagnostics when invoked from Ninja.
if (UNIX AND
    CMAKE_GENERATOR MATCHES "Ninja" AND
    (CMAKE_CXX_COMPILER_ID MATCHES "Clang" OR
     (CMAKE_CXX_COMPILER_ID STREQUAL "GNU" AND
      NOT (CMAKE_CXX_COMPILER_VERSION VERSION_LESS 4.9))))
  append("-fdiagnostics-color" CMAKE_C_FLAGS CMAKE_CXX_FLAGS)
endif()

# lld doesn't print colored diagnostics when invoked from Ninja
if (UNIX AND CMAKE_GENERATOR MATCHES "Ninja")
  include(LLVMCheckLinkerFlag)
  llvm_check_linker_flag(CXX "-Wl,--color-diagnostics" LINKER_SUPPORTS_COLOR_DIAGNOSTICS)
  append_if(LINKER_SUPPORTS_COLOR_DIAGNOSTICS "-Wl,--color-diagnostics"
    CMAKE_EXE_LINKER_FLAGS CMAKE_MODULE_LINKER_FLAGS CMAKE_SHARED_LINKER_FLAGS)
endif()

# Add flags for add_dead_strip().
# FIXME: With MSVS, consider compiling with /Gy and linking with /OPT:REF?
# But MinSizeRel seems to add that automatically, so maybe disable these
# flags instead if LLVM_NO_DEAD_STRIP is set.
if(NOT CYGWIN AND NOT MSVC)
  if(NOT ${CMAKE_SYSTEM_NAME} MATCHES "Darwin" AND
     NOT uppercase_CMAKE_BUILD_TYPE STREQUAL "DEBUG")
    if (CMAKE_CXX_COMPILER_ID MATCHES "XL")
      append("-qfuncsect" CMAKE_C_FLAGS CMAKE_CXX_FLAGS)
    else()
      append("-ffunction-sections" CMAKE_C_FLAGS CMAKE_CXX_FLAGS)
    endif()
    append("-fdata-sections" CMAKE_C_FLAGS CMAKE_CXX_FLAGS)
  endif()
elseif(MSVC)
  if( NOT uppercase_CMAKE_BUILD_TYPE STREQUAL "DEBUG" )
    append("/Gw" CMAKE_C_FLAGS CMAKE_CXX_FLAGS)
  endif()
endif()

if(MSVC)
  # Remove flags here, for exceptions and RTTI.
  # Each target property or source property should be responsible to control
  # them.
  # CL.EXE complains to override flags like "/GR /GR-".
  string(REGEX REPLACE "(^| ) */EH[-cs]+ *( |$)" "\\1 \\2" CMAKE_CXX_FLAGS "${CMAKE_CXX_FLAGS}")
  string(REGEX REPLACE "(^| ) */GR-? *( |$)" "\\1 \\2" CMAKE_CXX_FLAGS "${CMAKE_CXX_FLAGS}")
endif()

# Provide public options to globally control RTTI and EH
option(LLVM_ENABLE_EH "Enable Exception handling" OFF)
option(LLVM_ENABLE_RTTI "Enable run time type information" OFF)
if(LLVM_ENABLE_EH AND NOT LLVM_ENABLE_RTTI)
  message(FATAL_ERROR "Exception handling requires RTTI. You must set LLVM_ENABLE_RTTI to ON")
endif()

option(LLVM_ENABLE_IR_PGO "Build LLVM and tools with IR PGO instrumentation (deprecated)" Off)
mark_as_advanced(LLVM_ENABLE_IR_PGO)

set(LLVM_BUILD_INSTRUMENTED OFF CACHE STRING "Build LLVM and tools with PGO instrumentation. May be specified as IR or Frontend")
set(LLVM_VP_COUNTERS_PER_SITE "1.5" CACHE STRING "Value profile counters to use per site for IR PGO with Clang")
mark_as_advanced(LLVM_BUILD_INSTRUMENTED LLVM_VP_COUNTERS_PER_SITE)
string(TOUPPER "${LLVM_BUILD_INSTRUMENTED}" uppercase_LLVM_BUILD_INSTRUMENTED)

if (LLVM_BUILD_INSTRUMENTED)
  if (LLVM_ENABLE_IR_PGO OR uppercase_LLVM_BUILD_INSTRUMENTED STREQUAL "IR")
    append("-fprofile-generate=\"${LLVM_PROFILE_DATA_DIR}\""
      CMAKE_CXX_FLAGS
      CMAKE_C_FLAGS)
    if(NOT LINKER_IS_LLD_LINK)
      append("-fprofile-generate=\"${LLVM_PROFILE_DATA_DIR}\""
        CMAKE_EXE_LINKER_FLAGS
        CMAKE_SHARED_LINKER_FLAGS)
    endif()
    # Set this to avoid running out of the value profile node section
    # under clang in dynamic linking mode.
    if (CMAKE_CXX_COMPILER_ID MATCHES "Clang" AND
        CMAKE_CXX_COMPILER_VERSION VERSION_GREATER_EQUAL 11 AND
        LLVM_LINK_LLVM_DYLIB)
      append("-Xclang -mllvm -Xclang -vp-counters-per-site=${LLVM_VP_COUNTERS_PER_SITE}"
        CMAKE_CXX_FLAGS
        CMAKE_C_FLAGS)
    endif()
  elseif(uppercase_LLVM_BUILD_INSTRUMENTED STREQUAL "CSIR")
    append("-fcs-profile-generate=\"${LLVM_CSPROFILE_DATA_DIR}\""
      CMAKE_CXX_FLAGS
      CMAKE_C_FLAGS)
    if(NOT LINKER_IS_LLD_LINK)
      append("-fcs-profile-generate=\"${LLVM_CSPROFILE_DATA_DIR}\""
        CMAKE_EXE_LINKER_FLAGS
        CMAKE_SHARED_LINKER_FLAGS)
    endif()
  else()
    append("-fprofile-instr-generate=\"${LLVM_PROFILE_FILE_PATTERN}\""
      CMAKE_CXX_FLAGS
      CMAKE_C_FLAGS)
    if(NOT LINKER_IS_LLD_LINK)
      append("-fprofile-instr-generate=\"${LLVM_PROFILE_FILE_PATTERN}\""
        CMAKE_EXE_LINKER_FLAGS
        CMAKE_SHARED_LINKER_FLAGS)
    endif()
  endif()
endif()

# When using clang-cl with an instrumentation-based tool, add clang's library
# resource directory to the library search path. Because cmake invokes the
# linker directly, it isn't sufficient to pass -fsanitize=* to the linker.
if (CLANG_CL AND (LLVM_BUILD_INSTRUMENTED OR LLVM_USE_SANITIZER))
  execute_process(
    COMMAND ${CMAKE_CXX_COMPILER} /clang:-print-libgcc-file-name /clang:--rtlib=compiler-rt
    OUTPUT_VARIABLE clang_compiler_rt_file
    ERROR_VARIABLE clang_cl_stderr
    OUTPUT_STRIP_TRAILING_WHITESPACE
    ERROR_STRIP_TRAILING_WHITESPACE
    RESULT_VARIABLE clang_cl_exit_code)
  if (NOT "${clang_cl_exit_code}" STREQUAL "0")
    message(FATAL_ERROR
      "Unable to invoke clang-cl to find resource dir: ${clang_cl_stderr}")
  endif()
  file(TO_CMAKE_PATH "${clang_compiler_rt_file}" clang_compiler_rt_file)
  get_filename_component(clang_runtime_dir "${clang_compiler_rt_file}" DIRECTORY)
  append("/libpath:\"${clang_runtime_dir}\""
    CMAKE_EXE_LINKER_FLAGS
    CMAKE_MODULE_LINKER_FLAGS
    CMAKE_SHARED_LINKER_FLAGS)
endif()

if(LLVM_PROFDATA_FILE AND EXISTS ${LLVM_PROFDATA_FILE})
  if ("${CMAKE_CXX_COMPILER_ID}" MATCHES "Clang" )
    append("-fprofile-instr-use=\"${LLVM_PROFDATA_FILE}\""
      CMAKE_CXX_FLAGS
      CMAKE_C_FLAGS)
    if(NOT LINKER_IS_LLD_LINK)
      append("-fprofile-instr-use=\"${LLVM_PROFDATA_FILE}\""
        CMAKE_EXE_LINKER_FLAGS
        CMAKE_SHARED_LINKER_FLAGS)
    endif()
  else()
    message(FATAL_ERROR "LLVM_PROFDATA_FILE can only be specified when compiling with clang")
  endif()
endif()

option(LLVM_BUILD_INSTRUMENTED_COVERAGE "Build LLVM and tools with Code Coverage instrumentation" Off)
option(LLVM_INDIVIDUAL_TEST_COVERAGE "Emit individual coverage file for each test case." OFF)
mark_as_advanced(LLVM_BUILD_INSTRUMENTED_COVERAGE)
append_if(LLVM_BUILD_INSTRUMENTED_COVERAGE "-fprofile-instr-generate=\"${LLVM_PROFILE_FILE_PATTERN}\" -fcoverage-mapping"
  CMAKE_CXX_FLAGS
  CMAKE_C_FLAGS
  CMAKE_EXE_LINKER_FLAGS
  CMAKE_SHARED_LINKER_FLAGS)

if (LLVM_BUILD_INSTRUMENTED AND LLVM_BUILD_INSTRUMENTED_COVERAGE)
  message(FATAL_ERROR "LLVM_BUILD_INSTRUMENTED and LLVM_BUILD_INSTRUMENTED_COVERAGE cannot both be specified")
endif()

set(LLVM_THINLTO_CACHE_PATH "${PROJECT_BINARY_DIR}/lto.cache" CACHE STRING "Set ThinLTO cache path. This can be used when building LLVM from several different directiories.")

if(LLVM_ENABLE_LTO AND LLVM_ON_WIN32 AND NOT LINKER_IS_LLD_LINK AND NOT MINGW)
  message(FATAL_ERROR "When compiling for Windows, LLVM_ENABLE_LTO requires using lld as the linker (point CMAKE_LINKER at lld-link.exe)")
endif()
if(uppercase_LLVM_ENABLE_LTO STREQUAL "THIN")
  append("-flto=thin" CMAKE_CXX_FLAGS CMAKE_C_FLAGS)
  if(NOT LINKER_IS_LLD_LINK)
    append("-flto=thin" CMAKE_EXE_LINKER_FLAGS CMAKE_SHARED_LINKER_FLAGS)
  endif()
  # If the linker supports it, enable the lto cache. This improves initial build
  # time a little since we re-link a lot of the same objects, and significantly
  # improves incremental build time.
  # FIXME: We should move all this logic into the clang driver.
  if(APPLE)
    append("-Wl,-cache_path_lto,${LLVM_THINLTO_CACHE_PATH}"
           CMAKE_EXE_LINKER_FLAGS CMAKE_SHARED_LINKER_FLAGS)
  elseif((UNIX OR MINGW) AND LLVM_USE_LINKER STREQUAL "lld")
    append("-Wl,--thinlto-cache-dir=${LLVM_THINLTO_CACHE_PATH}"
           CMAKE_EXE_LINKER_FLAGS CMAKE_SHARED_LINKER_FLAGS)
  elseif(LLVM_USE_LINKER STREQUAL "gold")
    append("-Wl,--plugin-opt,cache-dir=${LLVM_THINLTO_CACHE_PATH}"
           CMAKE_EXE_LINKER_FLAGS CMAKE_SHARED_LINKER_FLAGS)
  elseif(LINKER_IS_LLD_LINK)
    append("/lldltocache:${LLVM_THINLTO_CACHE_PATH}"
           CMAKE_EXE_LINKER_FLAGS CMAKE_SHARED_LINKER_FLAGS)
  endif()
elseif(uppercase_LLVM_ENABLE_LTO STREQUAL "FULL")
  append("-flto=full" CMAKE_CXX_FLAGS CMAKE_C_FLAGS)
  if(NOT LINKER_IS_LLD_LINK)
    append("-flto=full" CMAKE_EXE_LINKER_FLAGS CMAKE_SHARED_LINKER_FLAGS)
  endif()
elseif(LLVM_ENABLE_LTO)
  append("-flto" CMAKE_CXX_FLAGS CMAKE_C_FLAGS)
  if(NOT LINKER_IS_LLD_LINK)
    append("-flto" CMAKE_EXE_LINKER_FLAGS CMAKE_SHARED_LINKER_FLAGS)
  endif()
endif()

if(LLVM_ENABLE_FATLTO AND UNIX AND NOT APPLE)
  append("-ffat-lto-objects" CMAKE_C_FLAGS CMAKE_CXX_FLAGS)
  if(NOT LINKER_IS_LLD_LINK)
    append("-ffat-lto-objects" CMAKE_EXE_LINKER_FLAGS CMAKE_SHARED_LINKER_FLAGS CMAKE_MODULE_LINKER_FLAGS)
  endif()
endif()

# Set an AIX default for LLVM_EXPORT_SYMBOLS_FOR_PLUGINS based on whether we are
# doing dynamic linking (see below).
set(LLVM_EXPORT_SYMBOLS_FOR_PLUGINS_AIX_default OFF)
if (NOT (BUILD_SHARED_LIBS OR LLVM_LINK_LLVM_DYLIB))
  set(LLVM_EXPORT_SYMBOLS_FOR_PLUGINS_AIX_default ON)
endif()

# This option makes utils/extract_symbols.py be used to determine the list of
# symbols to export from LLVM tools. This is necessary when on AIX or when using
# MSVC if you want to allow plugins. On AIX we don't show this option, and we
# enable it by default except when the LLVM libraries are set up for dynamic
# linking (due to incompatibility). With MSVC, note that the plugin has to
# explicitly link against (exactly one) tool so we can't unilaterally turn on
# LLVM_ENABLE_PLUGINS when it's enabled.
CMAKE_DEPENDENT_OPTION(LLVM_EXPORT_SYMBOLS_FOR_PLUGINS
       "Export symbols from LLVM tools so that plugins can import them" OFF
       "NOT ${CMAKE_SYSTEM_NAME} MATCHES AIX" ${LLVM_EXPORT_SYMBOLS_FOR_PLUGINS_AIX_default})
if(BUILD_SHARED_LIBS AND LLVM_EXPORT_SYMBOLS_FOR_PLUGINS)
  message(FATAL_ERROR "BUILD_SHARED_LIBS not compatible with LLVM_EXPORT_SYMBOLS_FOR_PLUGINS")
endif()
if(LLVM_LINK_LLVM_DYLIB AND LLVM_EXPORT_SYMBOLS_FOR_PLUGINS)
  message(FATAL_ERROR "LLVM_LINK_LLVM_DYLIB not compatible with LLVM_EXPORT_SYMBOLS_FOR_PLUGINS")
endif()

# By default we should enable LLVM_ENABLE_IDE only for multi-configuration
# generators. This option disables optional build system features that make IDEs
# less usable.
set(LLVM_ENABLE_IDE_default OFF)
if (CMAKE_CONFIGURATION_TYPES)
  set(LLVM_ENABLE_IDE_default ON)
endif()
option(LLVM_ENABLE_IDE
       "Disable optional build system features that cause problems for IDE generators"
       ${LLVM_ENABLE_IDE_default})
if (CMAKE_CONFIGURATION_TYPES AND NOT LLVM_ENABLE_IDE)
  message(WARNING "Disabling LLVM_ENABLE_IDE on multi-configuration generators is not recommended.")
endif()

function(get_compile_definitions)
  get_directory_property(top_dir_definitions DIRECTORY ${CMAKE_SOURCE_DIR} COMPILE_DEFINITIONS)
  foreach(definition ${top_dir_definitions})
    if(DEFINED result)
      string(APPEND result " -D${definition}")
    else()
      set(result "-D${definition}")
    endif()
  endforeach()
  set(LLVM_DEFINITIONS "${result}" PARENT_SCOPE)
endfunction()
get_compile_definitions()

option(LLVM_FORCE_ENABLE_STATS "Enable statistics collection for builds that wouldn't normally enable it" OFF)

check_symbol_exists(os_signpost_interval_begin "os/signpost.h" macos_signposts_available)
if(macos_signposts_available)
  check_cxx_source_compiles(
    "#include <os/signpost.h>
    int main() { os_signpost_interval_begin(nullptr, 0, \"\", \"\"); return 0; }"
    macos_signposts_usable)
  if(macos_signposts_usable)
    set(LLVM_ENABLE_SUPPORT_XCODE_SIGNPOSTS "WITH_ASSERTS" CACHE STRING
        "Enable support for Xcode signposts. Can be WITH_ASSERTS, FORCE_ON, FORCE_OFF")
    string(TOUPPER "${LLVM_ENABLE_SUPPORT_XCODE_SIGNPOSTS}"
                   uppercase_LLVM_ENABLE_SUPPORT_XCODE_SIGNPOSTS)
    if( uppercase_LLVM_ENABLE_SUPPORT_XCODE_SIGNPOSTS STREQUAL "WITH_ASSERTS" )
      if( LLVM_ENABLE_ASSERTIONS )
        set( LLVM_SUPPORT_XCODE_SIGNPOSTS 1 )
      endif()
    elseif( uppercase_LLVM_ENABLE_SUPPORT_XCODE_SIGNPOSTS STREQUAL "FORCE_ON" )
      set( LLVM_SUPPORT_XCODE_SIGNPOSTS 1 )
    elseif( uppercase_LLVM_ENABLE_SUPPORT_XCODE_SIGNPOSTS STREQUAL "FORCE_OFF" )
      # We don't need to do anything special to turn off signposts.
    elseif( NOT DEFINED LLVM_ENABLE_SUPPORT_XCODE_SIGNPOSTS )
      # Treat LLVM_ENABLE_SUPPORT_XCODE_SIGNPOSTS like "FORCE_OFF" when it has not been
      # defined.
    else()
      message(FATAL_ERROR "Unknown value for LLVM_ENABLE_SUPPORT_XCODE_SIGNPOSTS:"
                          " \"${LLVM_ENABLE_SUPPORT_XCODE_SIGNPOSTS}\"!")
    endif()
  endif()
endif()

set(LLVM_SOURCE_PREFIX "" CACHE STRING "Use prefix for sources")

option(LLVM_USE_RELATIVE_PATHS_IN_DEBUG_INFO "Use relative paths in debug info" OFF)

if(LLVM_USE_RELATIVE_PATHS_IN_DEBUG_INFO)
  check_c_compiler_flag("-fdebug-prefix-map=foo=bar" SUPPORTS_FDEBUG_PREFIX_MAP)
  if(LLVM_ENABLE_PROJECTS_USED)
    get_filename_component(source_root "${LLVM_MAIN_SRC_DIR}/.." ABSOLUTE)
  else()
    set(source_root "${LLVM_MAIN_SRC_DIR}")
  endif()
  file(RELATIVE_PATH relative_root "${CMAKE_BINARY_DIR}" "${source_root}")
  append_if(SUPPORTS_FDEBUG_PREFIX_MAP "-fdebug-prefix-map=${CMAKE_BINARY_DIR}=${relative_root}" CMAKE_C_FLAGS CMAKE_CXX_FLAGS)
  append_if(SUPPORTS_FDEBUG_PREFIX_MAP "-fdebug-prefix-map=${source_root}/=${LLVM_SOURCE_PREFIX}" CMAKE_C_FLAGS CMAKE_CXX_FLAGS)
  if (LLVM_COMPILER_IS_GCC_COMPATIBLE)
    append("-no-canonical-prefixes" CMAKE_C_FLAGS CMAKE_CXX_FLAGS)
  endif()
endif()

option(LLVM_USE_RELATIVE_PATHS_IN_FILES "Use relative paths in sources and debug info" OFF)

if(LLVM_USE_RELATIVE_PATHS_IN_FILES)
  check_c_compiler_flag("-ffile-prefix-map=foo=bar" SUPPORTS_FFILE_PREFIX_MAP)
  if(LLVM_ENABLE_PROJECTS_USED)
    get_filename_component(source_root "${LLVM_MAIN_SRC_DIR}/.." ABSOLUTE)
  else()
    set(source_root "${LLVM_MAIN_SRC_DIR}")
  endif()
  file(RELATIVE_PATH relative_root "${CMAKE_BINARY_DIR}" "${source_root}")
  append_if(SUPPORTS_FFILE_PREFIX_MAP "-ffile-prefix-map=${CMAKE_BINARY_DIR}=${relative_root}" CMAKE_C_FLAGS CMAKE_CXX_FLAGS)
  append_if(SUPPORTS_FFILE_PREFIX_MAP "-ffile-prefix-map=${source_root}/=${LLVM_SOURCE_PREFIX}" CMAKE_C_FLAGS CMAKE_CXX_FLAGS)
  if (LLVM_COMPILER_IS_GCC_COMPATIBLE)
    append("-no-canonical-prefixes" CMAKE_C_FLAGS CMAKE_CXX_FLAGS)
  endif()
endif()

set(LLVM_THIRD_PARTY_DIR  ${CMAKE_CURRENT_SOURCE_DIR}/../third-party CACHE STRING
    "Directory containing third party software used by LLVM (e.g. googletest)")

set(LLVM_UNITTEST_LINK_FLAGS "" CACHE STRING
    "Additional linker flags for unit tests")

if(LLVM_ENABLE_LLVM_LIBC)
  check_library_exists(llvmlibc printf "" HAVE_LLVM_LIBC)
  if(NOT HAVE_LLVM_LIBC)
    message(WARNING "Unable to link against LLVM libc. LLVM will be built without linking against the LLVM libc overlay.")
  endif()
endif()<|MERGE_RESOLUTION|>--- conflicted
+++ resolved
@@ -679,14 +679,8 @@
   # crash if LLVM is built with GCC and LTO enabled (#57740).  Until
   # these bugs are fixed, we need to disable dead store eliminations
   # based on object lifetime.
-<<<<<<< HEAD
-  # ASO has trouble digesting the flag: -fno-lifetime-dse
-  # add_flag_if_supported("-fno-lifetime-dse" CMAKE_CXX_FLAGS)
-endif ( LLVM_COMPILER_IS_GCC_COMPATIBLE )
-=======
   append("-fno-lifetime-dse" CMAKE_C_FLAGS CMAKE_CXX_FLAGS)
 endif ()
->>>>>>> 7e476eb1
 
 # Modules enablement for GCC-compatible compilers:
 if ( LLVM_COMPILER_IS_GCC_COMPATIBLE AND LLVM_ENABLE_MODULES )
@@ -862,7 +856,9 @@
   # The LLVM libraries have no stable C++ API, so -Wnoexcept-type is not useful.
   append("-Wno-noexcept-type" CMAKE_CXX_FLAGS)
 
-  append("-Wnon-virtual-dtor" CMAKE_CXX_FLAGS)
+  if (CMAKE_CXX_COMPILER_ID MATCHES "Clang")
+    append("-Wnon-virtual-dtor" CMAKE_CXX_FLAGS)
+  endif()
   append("-Wdelete-non-virtual-dtor" CMAKE_CXX_FLAGS)
 
   # Enable -Wsuggest-override if it's available, and only if it doesn't
