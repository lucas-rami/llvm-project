/*******************************************************************************
 *
 * University of Illinois/NCSA
 * Open Source License
 *
 * Copyright (c) 2018 Advanced Micro Devices, Inc. All Rights Reserved.
 *
 * Permission is hereby granted, free of charge, to any person obtaining a copy
 * of this software and associated documentation files (the "Software"), to deal
 * with the Software without restriction, including without limitation the
 * rights to use, copy, modify, merge, publish, distribute, sublicense, and/or
 * sell copies of the Software, and to permit persons to whom the Software is
 * furnished to do so, subject to the following conditions:
 *
 *     * Redistributions of source code must retain the above copyright notice,
 *       this list of conditions and the following disclaimers.
 *
 *     * Redistributions in binary form must reproduce the above copyright
 *       notice, this list of conditions and the following disclaimers in the
 *       documentation and/or other materials provided with the distribution.
 *
 *     * Neither the names of Advanced Micro Devices, Inc. nor the names of its
 *       contributors may be used to endorse or promote products derived from
 *       this Software without specific prior written permission.
 *
 * THE SOFTWARE IS PROVIDED "AS IS", WITHOUT WARRANTY OF ANY KIND, EXPRESS OR
 * IMPLIED, INCLUDING BUT NOT LIMITED TO THE WARRANTIES OF MERCHANTABILITY,
 * FITNESS FOR A PARTICULAR PURPOSE AND NONINFRINGEMENT. IN NO EVENT SHALL THE
 * CONTRIBUTORS OR COPYRIGHT HOLDERS BE LIABLE FOR ANY CLAIM, DAMAGES OR OTHER
 * LIABILITY, WHETHER IN AN ACTION OF CONTRACT, TORT OR OTHERWISE, ARISING FROM,
 * OUT OF OR IN CONNECTION WITH THE SOFTWARE OR THE USE OR OTHER DEALINGS WITH
 * THE SOFTWARE.
 *
 ******************************************************************************/

#include "amd_comgr.h"
#include "common.h"
#include <stdio.h>
#include <stdlib.h>
#include <string.h>

#define MAX_ISA_NAME_SIZE 1024

typedef enum {
        none, // The feature is not supported by V2.
        off,  // The feature is supported in V2 but always disabled.
        on,   // The feature is supported in V2 but always enabled.
        any   // The feature is supported in V2 for both disabled and
              // enabled using different target names.
        } feature_mode_t;

typedef struct {
  const char *IsaName;
  bool SupportedV2;
  bool SrameccSupported;
  feature_mode_t SrameccV2;
  bool XnackSupported;
  feature_mode_t XnackV2;
} isa_features_t;

/* Features supported based on https://llvm.org/docs/AMDGPUUsage.html . */
static isa_features_t IsaFeatures[] = {
  //        ISA Name             V2         ------ SRAMECC ------  ------- XNACK -------
  //                             Supported  Supported  V2          Supported  V2
  {"amdgcn-amd-amdhsa--gfx600",  true,      false,     none,       false,     none},
  {"amdgcn-amd-amdhsa--gfx601",  true,      false,     none,       false,     none},
  {"amdgcn-amd-amdhsa--gfx602",  true,      false,     none,       false,     none},
  {"amdgcn-amd-amdhsa--gfx700",  true,      false,     none,       false,     none},
  {"amdgcn-amd-amdhsa--gfx701",  true,      false,     none,       false,     none},
  {"amdgcn-amd-amdhsa--gfx702",  true,      false,     none,       false,     none},
  {"amdgcn-amd-amdhsa--gfx703",  true,      false,     none,       false,     none},
  {"amdgcn-amd-amdhsa--gfx704",  true,      false,     none,       false,     none},
  {"amdgcn-amd-amdhsa--gfx705",  true,      false,     none,       false,     none},
  {"amdgcn-amd-amdhsa--gfx801",  true,      false,     none,       true,      on},
  {"amdgcn-amd-amdhsa--gfx802",  true,      false,     none,       false,     none},
  {"amdgcn-amd-amdhsa--gfx803",  true,      false,     none,       false,     none},
  {"amdgcn-amd-amdhsa--gfx805",  true,      false,     none,       false,     none},
  {"amdgcn-amd-amdhsa--gfx810",  true,      false,     none,       true,      on},
  {"amdgcn-amd-amdhsa--gfx900",  true,      false,     none,       true,      any},
  {"amdgcn-amd-amdhsa--gfx902",  true,      false,     none,       true,      any},
  {"amdgcn-amd-amdhsa--gfx904",  true,      false,     none,       true,      any},
  {"amdgcn-amd-amdhsa--gfx906",  true,      true,      off,        true,      any},
  {"amdgcn-amd-amdhsa--gfx908",  false,     true,      none,       true,      none},
  {"amdgcn-amd-amdhsa--gfx909",  false,     false,     none,       true,      none},
  {"amdgcn-amd-amdhsa--gfx90a",  false,     true,      none,       true,      none},
  {"amdgcn-amd-amdhsa--gfx90c",  true,      false,     none,       true,      off},
  {"amdgcn-amd-amdhsa--gfx1010", false,     false,     none,       true,      none},
  {"amdgcn-amd-amdhsa--gfx1011", false,     false,     none,       true,      none},
  {"amdgcn-amd-amdhsa--gfx1012", false,     false,     none,       true,      none},
  {"amdgcn-amd-amdhsa--gfx1013", false,     false,     none,       true,      none},
  {"amdgcn-amd-amdhsa--gfx1030", false,     false,     none,       false,     none},
  {"amdgcn-amd-amdhsa--gfx1031", false,     false,     none,       false,     none},
  {"amdgcn-amd-amdhsa--gfx1032", false,     false,     none,       false,     none},
  {"amdgcn-amd-amdhsa--gfx1033", false,     false,     none,       false,     none},
  {"amdgcn-amd-amdhsa--gfx1034", false,     false,     none,       false,     none},
<<<<<<< HEAD
  {"amdgcn-amd-amdhsa--gfx1100", false,     false,     none,       false,     none},
=======
  {"amdgcn-amd-amdhsa--gfx1035", false,     false,     none,       false,     none},
>>>>>>> 6bc95a02
};

static size_t IsaFeaturesSize = sizeof(IsaFeatures) / sizeof(IsaFeatures[0]);

bool hasSubString(const char *String, const char *Sub) {
  return !strncmp(String, Sub, strlen(Sub));
}

bool getExpectedIsaName(unsigned CodeObjectVersion, const char *IsaName,
                        char *ExpectedIsaName) {
  char TokenizedIsaName[MAX_ISA_NAME_SIZE];

  strncpy(TokenizedIsaName, IsaName, MAX_ISA_NAME_SIZE);

  char *Token = strtok(TokenizedIsaName, ":");
  isa_features_t *Isa = NULL;
  for (size_t I = 0; I < IsaFeaturesSize; I++) {
    if (strncmp(Token, IsaFeatures[I].IsaName, MAX_ISA_NAME_SIZE) == 0) {
      Isa = &IsaFeatures[I];
      break;
    }
  }
  if (!Isa) {
    printf("The %s target is not supported by the test (update the "
           "isa_features table)\n",
           Token);
    exit(1);
  }

  strncpy(ExpectedIsaName, Isa->IsaName, MAX_ISA_NAME_SIZE);

  feature_mode_t Sramecc = any;
  feature_mode_t Xnack = any;

  Token = strtok(NULL, ":");
  while (Token != NULL) {
    if (strncmp(Token, "sramecc", strlen("sramecc")) == 0 &&
        Isa->SrameccSupported) {
      switch (Token[strlen("sramecc")]) {
      case '-':
        Sramecc = off;
        break;
      case '+':
        Sramecc = on;
        break;
      }
    }

    if (strncmp(Token, "xnack", strlen("xnack")) == 0 && Isa->XnackSupported) {
      switch (Token[strlen("xnack")]) {
      case '-':
        Xnack = off;
        break;
      case '+':
        Xnack = on;
        break;
      }
    }

    Token = strtok(NULL, ":");
  }

  switch (CodeObjectVersion) {
  case 2: {
    /* For a V2 ISA string which does not specify a feature, the code object
     * expected ISA string will have a supported feature set to ON. If the
     * feature setting does not match the default then it is not supported.
     */
    if (!Isa->SupportedV2) {
      return false;
    }
    if (Isa->SrameccSupported) {
      if (Sramecc == any) {
        Sramecc = on;
      }
      if ((Sramecc == on) != (Isa->SrameccV2 == on || Isa->SrameccV2 == any)) {
        return false;
      }
    }
    if (Isa->XnackSupported) {
      if (Xnack == any) {
        Xnack = on;
      }
      if ((Xnack == on) != (Isa->XnackV2 == on || Isa->XnackV2 == any)) {
        return false;
      }
    }
    break;
  }

  case 3: {
    /* If a supported feature is not specified in the ISA string then it will
     * be enabled in the expected isa.
     */
    if (Isa->SrameccSupported) {
      if (Sramecc == any) {
        Sramecc = on;
      }
    }
    if (Isa->XnackSupported) {
      if (Xnack == any) {
        Xnack = on;
      }
    }
    break;
  }

  case 4: {
    // All ISA strings are valid.
    return true;
  }

  default:
    printf("Code object V%u is not supported by the test (update the "
           "get_expected_isa_name)\n",
           CodeObjectVersion);
    exit(1);
  }

  strncpy(ExpectedIsaName, Isa->IsaName, MAX_ISA_NAME_SIZE);

  if (Isa->SrameccSupported && Sramecc != any) {
    strncat(ExpectedIsaName, Sramecc == on ? ":sramecc+" : ":sramecc-",
            MAX_ISA_NAME_SIZE - strlen(ExpectedIsaName));
  }

  if (Isa->XnackSupported && Xnack != any) {
    strncat(ExpectedIsaName, Xnack == on ? ":xnack+" : ":xnack-",
            MAX_ISA_NAME_SIZE - strlen(ExpectedIsaName));
  }

  return true;
}

void checkIsaName(amd_comgr_data_t Data, const char *InputIsaName,
                  const char *ExpectedIsaName) {
  size_t Size;
  char *IsaName = NULL;
  amd_comgr_status_t Status;

  Status = amd_comgr_get_data_isa_name(Data, &Size, IsaName);
  checkError(Status, "amd_comgr_get_data_isa_name");

  IsaName = malloc(Size);
  if (!IsaName) {
    printf("cannot allocate %zu bytes for isa_name\n", Size);
    exit(1);
  }

  Status = amd_comgr_get_data_isa_name(Data, &Size, IsaName);
  checkError(Status, "amd_comgr_get_data_isa_name");

  if (strcmp(IsaName, ExpectedIsaName)) {
    printf(
        "ISA name match failed: input '%s', expected '%s' but produced '%s'\n",
        InputIsaName, ExpectedIsaName, IsaName);
    exit(1);
  }

  free(IsaName);
}

void compileAndTestIsaName(const char *IsaName, const char *ExpectedIsaName,
                           const char *Options[], size_t OptionsCount) {
  char *BufSource;
  size_t SizeSource;
  amd_comgr_data_t DataSource, DataReloc, DataExec;
  amd_comgr_status_t Status;
  amd_comgr_data_set_t DataSetIn, DataSetBc, DataSetLinked, DataSetReloc,
      DataSetExec;
  amd_comgr_action_info_t DataAction;

  SizeSource = setBuf(TEST_OBJ_DIR "/shared.cl", &BufSource);

  Status = amd_comgr_create_data_set(&DataSetIn);
  checkError(Status, "amd_comgr_create_data_set");

  Status = amd_comgr_create_data(AMD_COMGR_DATA_KIND_SOURCE, &DataSource);
  checkError(Status, "amd_comgr_create_data");
  Status = amd_comgr_set_data(DataSource, SizeSource, BufSource);
  checkError(Status, "amd_comgr_set_data");
  Status = amd_comgr_set_data_name(DataSource, "shared.cl");
  checkError(Status, "amd_comgr_set_data_name");
  Status = amd_comgr_data_set_add(DataSetIn, DataSource);
  checkError(Status, "amd_comgr_data_set_add");

  Status = amd_comgr_create_action_info(&DataAction);
  checkError(Status, "amd_comgr_create_action_info");
  Status = amd_comgr_action_info_set_language(DataAction,
                                              AMD_COMGR_LANGUAGE_OPENCL_1_2);
  checkError(Status, "amd_comgr_action_info_set_language");
  Status = amd_comgr_action_info_set_isa_name(DataAction, IsaName);
  checkError(Status, "amd_comgr_action_info_set_isa_name");
  Status =
      amd_comgr_action_info_set_option_list(DataAction, Options, OptionsCount);
  checkError(Status, "amd_comgr_action_info_set_option_list");

  Status = amd_comgr_create_data_set(&DataSetBc);
  checkError(Status, "amd_comgr_create_data_set");
  Status = amd_comgr_do_action(AMD_COMGR_ACTION_COMPILE_SOURCE_TO_BC,
                               DataAction, DataSetIn, DataSetBc);
  checkError(Status, "amd_comgr_do_action");

  Status = amd_comgr_create_data_set(&DataSetLinked);
  checkError(Status, "amd_comgr_create_data_set");
  Status = amd_comgr_do_action(AMD_COMGR_ACTION_LINK_BC_TO_BC, DataAction,
                               DataSetBc, DataSetLinked);
  checkError(Status, "amd_comgr_do_action");

  Status = amd_comgr_create_data_set(&DataSetReloc);
  checkError(Status, "amd_comgr_create_data_set");
  Status = amd_comgr_do_action(AMD_COMGR_ACTION_CODEGEN_BC_TO_RELOCATABLE,
                               DataAction, DataSetLinked, DataSetReloc);
  checkError(Status, "amd_comgr_do_action");

  Status = amd_comgr_action_data_get_data(
      DataSetReloc, AMD_COMGR_DATA_KIND_RELOCATABLE, 0, &DataReloc);
  checkError(Status, "amd_comgr_action_data_get_data");

  Status = amd_comgr_create_data_set(&DataSetExec);
  checkError(Status, "amd_comgr_create_data_set");
  Status = amd_comgr_do_action(AMD_COMGR_ACTION_LINK_RELOCATABLE_TO_EXECUTABLE,
                               DataAction, DataSetReloc, DataSetExec);
  checkError(Status, "amd_comgr_do_action");

  Status = amd_comgr_action_data_get_data(
      DataSetExec, AMD_COMGR_DATA_KIND_EXECUTABLE, 0, &DataExec);
  checkError(Status, "amd_comgr_action_data_get_data");

  checkIsaName(DataReloc, IsaName, ExpectedIsaName);
  checkIsaName(DataExec, IsaName, ExpectedIsaName);
  printf("ISA name matched %s -> %s\n", IsaName, ExpectedIsaName);

  Status = amd_comgr_release_data(DataSource);
  checkError(Status, "amd_comgr_release_data");
  Status = amd_comgr_release_data(DataReloc);
  checkError(Status, "amd_comgr_release_data");
  Status = amd_comgr_release_data(DataExec);
  checkError(Status, "amd_comgr_release_data");
  Status = amd_comgr_destroy_data_set(DataSetIn);
  checkError(Status, "amd_comgr_destroy_data_set");
  Status = amd_comgr_destroy_data_set(DataSetBc);
  checkError(Status, "amd_comgr_destroy_data_set");
  Status = amd_comgr_destroy_data_set(DataSetLinked);
  checkError(Status, "amd_comgr_destroy_data_set");
  Status = amd_comgr_destroy_data_set(DataSetReloc);
  checkError(Status, "amd_comgr_destroy_data_set");
  Status = amd_comgr_destroy_data_set(DataSetExec);
  checkError(Status, "amd_comgr_destroy_data_set");
  Status = amd_comgr_destroy_action_info(DataAction);
  checkError(Status, "amd_comgr_destroy_action_info");
  free(BufSource);
}

void testIsaName(char *Name, const char *Features) {
  char IsaName[MAX_ISA_NAME_SIZE];
  char ExpectedIsaName[MAX_ISA_NAME_SIZE];

  strncpy(IsaName, Name, MAX_ISA_NAME_SIZE);
  strncat(IsaName, Features, MAX_ISA_NAME_SIZE);

  const char *V2Options[] = {"-mcode-object-version=2"};
  size_t V2OptionsCount = sizeof(V2Options) / sizeof(V2Options[0]);
  const char *V3Options[] = {"-mcode-object-version=3"};
  size_t V3OptionsCount = sizeof(V3Options) / sizeof(V3Options[0]);
  const char *V4Options[] = {"-mcode-object-version=4"};
  size_t V4OptionsCount = sizeof(V4Options) / sizeof(V4Options[0]);

  // Test object code v2.
  if (getExpectedIsaName(2, IsaName, ExpectedIsaName)) {
    printf("V2 : ");
    compileAndTestIsaName(IsaName, ExpectedIsaName, V2Options, V2OptionsCount);
  }

  // Test object code v3.
  if (getExpectedIsaName(3, IsaName, ExpectedIsaName)) {
    printf("V3 : ");
    compileAndTestIsaName(IsaName, ExpectedIsaName, V3Options, V3OptionsCount);
  }

  // Test object code v4.
  if (getExpectedIsaName(4, IsaName, ExpectedIsaName)) {
    printf("V4 : ");
    compileAndTestIsaName(IsaName, IsaName, V4Options, V4OptionsCount);
  }
}

int main(int argc, char *argv[]) {
  size_t IsaCount;
  amd_comgr_status_t Status;

  Status = amd_comgr_get_isa_count(&IsaCount);
  checkError(Status, "amd_comgr_get_isa_count");

  for (size_t I = 0; I < IsaCount; I++) {
    const char *Name;
    char IsaName[MAX_ISA_NAME_SIZE];

    Status = amd_comgr_get_isa_name(I, &Name);
    checkError(Status, "amd_comgr_get_isa_name");

    strncpy(IsaName, Name, MAX_ISA_NAME_SIZE);

    testIsaName(IsaName, "");

    for (size_t I = 0; I < IsaFeaturesSize; I++) {
      if (strncmp(IsaName, IsaFeatures[I].IsaName, MAX_ISA_NAME_SIZE) == 0) {

        if (IsaFeatures[I].SrameccSupported) {
          testIsaName(IsaName, ":sramecc+");
          testIsaName(IsaName, ":sramecc-");
        }

        if (IsaFeatures[I].XnackSupported) {
          testIsaName(IsaName, ":xnack+");
          testIsaName(IsaName, ":xnack-");
        }

        if (IsaFeatures[I].SrameccSupported && IsaFeatures[I].XnackSupported) {
          testIsaName(IsaName, ":sramecc+:xnack+");
          testIsaName(IsaName, ":sramecc+:xnack-");
          testIsaName(IsaName, ":sramecc-:xnack+");
          testIsaName(IsaName, ":sramecc-:xnack-");
        }

        break;
      }
    }
  }

  return 0;
}<|MERGE_RESOLUTION|>--- conflicted
+++ resolved
@@ -93,11 +93,8 @@
   {"amdgcn-amd-amdhsa--gfx1032", false,     false,     none,       false,     none},
   {"amdgcn-amd-amdhsa--gfx1033", false,     false,     none,       false,     none},
   {"amdgcn-amd-amdhsa--gfx1034", false,     false,     none,       false,     none},
-<<<<<<< HEAD
+  {"amdgcn-amd-amdhsa--gfx1035", false,     false,     none,       false,     none},
   {"amdgcn-amd-amdhsa--gfx1100", false,     false,     none,       false,     none},
-=======
-  {"amdgcn-amd-amdhsa--gfx1035", false,     false,     none,       false,     none},
->>>>>>> 6bc95a02
 };
 
 static size_t IsaFeaturesSize = sizeof(IsaFeatures) / sizeof(IsaFeatures[0]);
