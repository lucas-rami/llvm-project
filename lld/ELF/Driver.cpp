//===- Driver.cpp ---------------------------------------------------------===//
//
// Part of the LLVM Project, under the Apache License v2.0 with LLVM Exceptions.
// See https://llvm.org/LICENSE.txt for license information.
// SPDX-License-Identifier: Apache-2.0 WITH LLVM-exception
//
//===----------------------------------------------------------------------===//
//
// The driver drives the entire linking process. It is responsible for
// parsing command line options and doing whatever it is instructed to do.
//
// One notable thing in the LLD's driver when compared to other linkers is
// that the LLD's driver is agnostic on the host operating system.
// Other linkers usually have implicit default values (such as a dynamic
// linker path or library paths) for each host OS.
//
// I don't think implicit default values are useful because they are
// usually explicitly specified by the compiler ctx.driver. They can even
// be harmful when you are doing cross-linking. Therefore, in LLD, we
// simply trust the compiler driver to pass all required options and
// don't try to make effort on our side.
//
//===----------------------------------------------------------------------===//

#include "Driver.h"
#include "Config.h"
#include "ICF.h"
#include "InputFiles.h"
#include "InputSection.h"
#include "LTO.h"
#include "LinkerScript.h"
#include "MarkLive.h"
#include "OutputSections.h"
#include "ScriptParser.h"
#include "SymbolTable.h"
#include "Symbols.h"
#include "SyntheticSections.h"
#include "Target.h"
#include "Writer.h"
#include "lld/Common/Args.h"
#include "lld/Common/CommonLinkerContext.h"
#include "lld/Common/Driver.h"
#include "lld/Common/ErrorHandler.h"
#include "lld/Common/Filesystem.h"
#include "lld/Common/Memory.h"
#include "lld/Common/Strings.h"
#include "lld/Common/TargetOptionsCommandFlags.h"
#include "lld/Common/Version.h"
#include "llvm/ADT/SetVector.h"
#include "llvm/ADT/StringExtras.h"
#include "llvm/ADT/StringSwitch.h"
#include "llvm/Config/llvm-config.h"
#include "llvm/LTO/LTO.h"
#include "llvm/Object/Archive.h"
#include "llvm/Object/IRObjectFile.h"
#include "llvm/Remarks/HotnessThresholdParser.h"
#include "llvm/Support/CommandLine.h"
#include "llvm/Support/Compression.h"
#include "llvm/Support/FileSystem.h"
#include "llvm/Support/GlobPattern.h"
#include "llvm/Support/LEB128.h"
#include "llvm/Support/Parallel.h"
#include "llvm/Support/Path.h"
#include "llvm/Support/TarWriter.h"
#include "llvm/Support/TargetSelect.h"
#include "llvm/Support/TimeProfiler.h"
#include "llvm/Support/raw_ostream.h"
#include <cstdlib>
#include <tuple>
#include <utility>

using namespace llvm;
using namespace llvm::ELF;
using namespace llvm::object;
using namespace llvm::sys;
using namespace llvm::support;
using namespace lld;
using namespace lld::elf;

ConfigWrapper elf::config;
Ctx elf::ctx;

static void setConfigs(opt::InputArgList &args);
static void readConfigs(opt::InputArgList &args);

void elf::errorOrWarn(const Twine &msg) {
  if (config->noinhibitExec)
    warn(msg);
  else
    error(msg);
}

void Ctx::reset() {
  driver = LinkerDriver();
  memoryBuffers.clear();
  objectFiles.clear();
  sharedFiles.clear();
  binaryFiles.clear();
  bitcodeFiles.clear();
  lazyBitcodeFiles.clear();
  inputSections.clear();
  ehInputSections.clear();
  duplicates.clear();
  nonPrevailingSyms.clear();
  whyExtractRecords.clear();
  backwardReferences.clear();
  auxiliaryFiles.clear();
  internalFile = nullptr;
  hasSympart.store(false, std::memory_order_relaxed);
  hasTlsIe.store(false, std::memory_order_relaxed);
  needsTlsLd.store(false, std::memory_order_relaxed);
  scriptSymOrderCounter = 1;
  scriptSymOrder.clear();
  ltoAllVtablesHaveTypeInfos = false;
}

llvm::raw_fd_ostream Ctx::openAuxiliaryFile(llvm::StringRef filename,
                                            std::error_code &ec) {
  using namespace llvm::sys::fs;
  OpenFlags flags =
      auxiliaryFiles.insert(filename).second ? OF_None : OF_Append;
  return {filename, ec, flags};
}

namespace lld {
namespace elf {
bool link(ArrayRef<const char *> args, llvm::raw_ostream &stdoutOS,
          llvm::raw_ostream &stderrOS, bool exitEarly, bool disableOutput) {
  // This driver-specific context will be freed later by unsafeLldMain().
  auto *ctx = new CommonLinkerContext;

  ctx->e.initialize(stdoutOS, stderrOS, exitEarly, disableOutput);
  ctx->e.cleanupCallback = []() {
    elf::ctx.reset();
    symtab = SymbolTable();

    outputSections.clear();
    symAux.clear();

    tar = nullptr;
    in.reset();

    partitions.clear();
    partitions.emplace_back();

    SharedFile::vernauxNum = 0;
  };
  ctx->e.logName = args::getFilenameWithoutExe(args[0]);
  ctx->e.errorLimitExceededMsg = "too many errors emitted, stopping now (use "
                                 "--error-limit=0 to see all errors)";

  config = ConfigWrapper();
  script = std::make_unique<LinkerScript>();

  symAux.emplace_back();

  partitions.clear();
  partitions.emplace_back();

  config->progName = args[0];

  elf::ctx.driver.linkerMain(args);

  return errorCount() == 0;
}
} // namespace elf
} // namespace lld

// Parses a linker -m option.
static std::tuple<ELFKind, uint16_t, uint8_t> parseEmulation(StringRef emul) {
  uint8_t osabi = 0;
  StringRef s = emul;
  if (s.ends_with("_fbsd")) {
    s = s.drop_back(5);
    osabi = ELFOSABI_FREEBSD;
  }

  std::pair<ELFKind, uint16_t> ret =
      StringSwitch<std::pair<ELFKind, uint16_t>>(s)
          .Cases("aarch64elf", "aarch64linux", {ELF64LEKind, EM_AARCH64})
          .Cases("aarch64elfb", "aarch64linuxb", {ELF64BEKind, EM_AARCH64})
          .Cases("armelf", "armelf_linux_eabi", {ELF32LEKind, EM_ARM})
          .Cases("armelfb", "armelfb_linux_eabi", {ELF32BEKind, EM_ARM})
          .Case("elf32_x86_64", {ELF32LEKind, EM_X86_64})
          .Cases("elf32btsmip", "elf32btsmipn32", {ELF32BEKind, EM_MIPS})
          .Cases("elf32ltsmip", "elf32ltsmipn32", {ELF32LEKind, EM_MIPS})
          .Case("elf32lriscv", {ELF32LEKind, EM_RISCV})
          .Cases("elf32ppc", "elf32ppclinux", {ELF32BEKind, EM_PPC})
          .Cases("elf32lppc", "elf32lppclinux", {ELF32LEKind, EM_PPC})
          .Case("elf32loongarch", {ELF32LEKind, EM_LOONGARCH})
          .Case("elf64btsmip", {ELF64BEKind, EM_MIPS})
          .Case("elf64ltsmip", {ELF64LEKind, EM_MIPS})
          .Case("elf64lriscv", {ELF64LEKind, EM_RISCV})
          .Case("elf64ppc", {ELF64BEKind, EM_PPC64})
          .Case("elf64lppc", {ELF64LEKind, EM_PPC64})
          .Cases("elf_amd64", "elf_x86_64", {ELF64LEKind, EM_X86_64})
          .Case("elf_i386", {ELF32LEKind, EM_386})
          .Case("elf_iamcu", {ELF32LEKind, EM_IAMCU})
          .Case("elf64_sparc", {ELF64BEKind, EM_SPARCV9})
          .Case("msp430elf", {ELF32LEKind, EM_MSP430})
          .Case("elf64_amdgpu", {ELF64LEKind, EM_AMDGPU})
          .Case("elf64loongarch", {ELF64LEKind, EM_LOONGARCH})
          .Case("elf64_s390", {ELF64BEKind, EM_S390})
          .Default({ELFNoneKind, EM_NONE});

  if (ret.first == ELFNoneKind)
    error("unknown emulation: " + emul);
  if (ret.second == EM_MSP430)
    osabi = ELFOSABI_STANDALONE;
  else if (ret.second == EM_AMDGPU)
    osabi = ELFOSABI_AMDGPU_HSA;
  return std::make_tuple(ret.first, ret.second, osabi);
}

// Returns slices of MB by parsing MB as an archive file.
// Each slice consists of a member file in the archive.
std::vector<std::pair<MemoryBufferRef, uint64_t>> static getArchiveMembers(
    MemoryBufferRef mb) {
  std::unique_ptr<Archive> file =
      CHECK(Archive::create(mb),
            mb.getBufferIdentifier() + ": failed to parse archive");

  std::vector<std::pair<MemoryBufferRef, uint64_t>> v;
  Error err = Error::success();
  bool addToTar = file->isThin() && tar;
  for (const Archive::Child &c : file->children(err)) {
    MemoryBufferRef mbref =
        CHECK(c.getMemoryBufferRef(),
              mb.getBufferIdentifier() +
                  ": could not get the buffer for a child of the archive");
    if (addToTar)
      tar->append(relativeToRoot(check(c.getFullName())), mbref.getBuffer());
    v.push_back(std::make_pair(mbref, c.getChildOffset()));
  }
  if (err)
    fatal(mb.getBufferIdentifier() + ": Archive::children failed: " +
          toString(std::move(err)));

  // Take ownership of memory buffers created for members of thin archives.
  std::vector<std::unique_ptr<MemoryBuffer>> mbs = file->takeThinBuffers();
  std::move(mbs.begin(), mbs.end(), std::back_inserter(ctx.memoryBuffers));

  return v;
}

static bool isBitcode(MemoryBufferRef mb) {
  return identify_magic(mb.getBuffer()) == llvm::file_magic::bitcode;
}

bool LinkerDriver::tryAddFatLTOFile(MemoryBufferRef mb, StringRef archiveName,
                                    uint64_t offsetInArchive, bool lazy) {
  if (!config->fatLTOObjects)
    return false;
  Expected<MemoryBufferRef> fatLTOData =
      IRObjectFile::findBitcodeInMemBuffer(mb);
  if (errorToBool(fatLTOData.takeError()))
    return false;
  files.push_back(
      make<BitcodeFile>(*fatLTOData, archiveName, offsetInArchive, lazy));
  return true;
}

// Opens a file and create a file object. Path has to be resolved already.
void LinkerDriver::addFile(StringRef path, bool withLOption) {
  using namespace sys::fs;

  std::optional<MemoryBufferRef> buffer = readFile(path);
  if (!buffer)
    return;
  MemoryBufferRef mbref = *buffer;

  if (config->formatBinary) {
    files.push_back(make<BinaryFile>(mbref));
    return;
  }

  switch (identify_magic(mbref.getBuffer())) {
  case file_magic::unknown:
    readLinkerScript(mbref);
    return;
  case file_magic::archive: {
    auto members = getArchiveMembers(mbref);
    if (inWholeArchive) {
      for (const std::pair<MemoryBufferRef, uint64_t> &p : members) {
        if (isBitcode(p.first))
          files.push_back(make<BitcodeFile>(p.first, path, p.second, false));
        else if (!tryAddFatLTOFile(p.first, path, p.second, false))
          files.push_back(createObjFile(p.first, path));
      }
      return;
    }

    archiveFiles.emplace_back(path, members.size());

    // Handle archives and --start-lib/--end-lib using the same code path. This
    // scans all the ELF relocatable object files and bitcode files in the
    // archive rather than just the index file, with the benefit that the
    // symbols are only loaded once. For many projects archives see high
    // utilization rates and it is a net performance win. --start-lib scans
    // symbols in the same order that llvm-ar adds them to the index, so in the
    // common case the semantics are identical. If the archive symbol table was
    // created in a different order, or is incomplete, this strategy has
    // different semantics. Such output differences are considered user error.
    //
    // All files within the archive get the same group ID to allow mutual
    // references for --warn-backrefs.
    bool saved = InputFile::isInGroup;
    InputFile::isInGroup = true;
    for (const std::pair<MemoryBufferRef, uint64_t> &p : members) {
      auto magic = identify_magic(p.first.getBuffer());
      if (magic == file_magic::elf_relocatable) {
        if (!tryAddFatLTOFile(p.first, path, p.second, true))
          files.push_back(createObjFile(p.first, path, true));
      } else if (magic == file_magic::bitcode)
        files.push_back(make<BitcodeFile>(p.first, path, p.second, true));
      else
        warn(path + ": archive member '" + p.first.getBufferIdentifier() +
             "' is neither ET_REL nor LLVM bitcode");
    }
    InputFile::isInGroup = saved;
    if (!saved)
      ++InputFile::nextGroupId;
    return;
  }
  case file_magic::elf_shared_object: {
    if (config->isStatic || config->relocatable) {
      error("attempted static link of dynamic object " + path);
      return;
    }

    // Shared objects are identified by soname. soname is (if specified)
    // DT_SONAME and falls back to filename. If a file was specified by -lfoo,
    // the directory part is ignored. Note that path may be a temporary and
    // cannot be stored into SharedFile::soName.
    path = mbref.getBufferIdentifier();
    auto *f =
        make<SharedFile>(mbref, withLOption ? path::filename(path) : path);
    f->init();
    files.push_back(f);
    return;
  }
  case file_magic::bitcode:
    files.push_back(make<BitcodeFile>(mbref, "", 0, inLib));
    break;
  case file_magic::elf_relocatable:
    if (!tryAddFatLTOFile(mbref, "", 0, inLib))
      files.push_back(createObjFile(mbref, "", inLib));
    break;
  default:
    error(path + ": unknown file type");
  }
}

// Add a given library by searching it from input search paths.
void LinkerDriver::addLibrary(StringRef name) {
  if (std::optional<std::string> path = searchLibrary(name))
    addFile(saver().save(*path), /*withLOption=*/true);
  else
    error("unable to find library -l" + name, ErrorTag::LibNotFound, {name});
}

// This function is called on startup. We need this for LTO since
// LTO calls LLVM functions to compile bitcode files to native code.
// Technically this can be delayed until we read bitcode files, but
// we don't bother to do lazily because the initialization is fast.
static void initLLVM() {
  InitializeAllTargets();
  InitializeAllTargetMCs();
  InitializeAllAsmPrinters();
  InitializeAllAsmParsers();
}

// Some command line options or some combinations of them are not allowed.
// This function checks for such errors.
static void checkOptions() {
  // The MIPS ABI as of 2016 does not support the GNU-style symbol lookup
  // table which is a relatively new feature.
  if (config->emachine == EM_MIPS && config->gnuHash)
    error("the .gnu.hash section is not compatible with the MIPS target");

  if (config->emachine == EM_ARM) {
    if (!config->cmseImplib) {
      if (!config->cmseInputLib.empty())
        error("--in-implib may not be used without --cmse-implib");
      if (!config->cmseOutputLib.empty())
        error("--out-implib may not be used without --cmse-implib");
    }
  } else {
    if (config->cmseImplib)
      error("--cmse-implib is only supported on ARM targets");
    if (!config->cmseInputLib.empty())
      error("--in-implib is only supported on ARM targets");
    if (!config->cmseOutputLib.empty())
      error("--out-implib is only supported on ARM targets");
  }

  if (config->fixCortexA53Errata843419 && config->emachine != EM_AARCH64)
    error("--fix-cortex-a53-843419 is only supported on AArch64 targets");

  if (config->fixCortexA8 && config->emachine != EM_ARM)
    error("--fix-cortex-a8 is only supported on ARM targets");

  if (config->armBe8 && config->emachine != EM_ARM)
    error("--be8 is only supported on ARM targets");

  if (config->fixCortexA8 && !config->isLE)
    error("--fix-cortex-a8 is not supported on big endian targets");

  if (config->tocOptimize && config->emachine != EM_PPC64)
    error("--toc-optimize is only supported on PowerPC64 targets");

  if (config->pcRelOptimize && config->emachine != EM_PPC64)
    error("--pcrel-optimize is only supported on PowerPC64 targets");

  if (config->relaxGP && config->emachine != EM_RISCV)
    error("--relax-gp is only supported on RISC-V targets");

  if (config->pie && config->shared)
    error("-shared and -pie may not be used together");

  if (!config->shared && !config->filterList.empty())
    error("-F may not be used without -shared");

  if (!config->shared && !config->auxiliaryList.empty())
    error("-f may not be used without -shared");

  if (config->strip == StripPolicy::All && config->emitRelocs)
    error("--strip-all and --emit-relocs may not be used together");

  if (config->zText && config->zIfuncNoplt)
    error("-z text and -z ifunc-noplt may not be used together");

  if (config->relocatable) {
    if (config->shared)
      error("-r and -shared may not be used together");
    if (config->gdbIndex)
      error("-r and --gdb-index may not be used together");
    if (config->icf != ICFLevel::None)
      error("-r and --icf may not be used together");
    if (config->pie)
      error("-r and -pie may not be used together");
    if (config->exportDynamic)
      error("-r and --export-dynamic may not be used together");
  }

  if (config->executeOnly) {
    if (config->emachine != EM_AARCH64)
      error("--execute-only is only supported on AArch64 targets");

    if (config->singleRoRx && !script->hasSectionsCommand)
      error("--execute-only and --no-rosegment cannot be used together");
  }

  if (config->zRetpolineplt && config->zForceIbt)
    error("-z force-ibt may not be used with -z retpolineplt");

  if (config->emachine != EM_AARCH64) {
    if (config->zPacPlt)
      error("-z pac-plt only supported on AArch64");
    if (config->zForceBti)
      error("-z force-bti only supported on AArch64");
    if (config->zBtiReport != "none")
      error("-z bti-report only supported on AArch64");
  }

  if (config->emachine != EM_386 && config->emachine != EM_X86_64 &&
      config->zCetReport != "none")
    error("-z cet-report only supported on X86 and X86_64");
}

static const char *getReproduceOption(opt::InputArgList &args) {
  if (auto *arg = args.getLastArg(OPT_reproduce))
    return arg->getValue();
  return getenv("LLD_REPRODUCE");
}

static bool hasZOption(opt::InputArgList &args, StringRef key) {
  bool ret = false;
  for (auto *arg : args.filtered(OPT_z))
    if (key == arg->getValue()) {
      ret = true;
      arg->claim();
    }
  return ret;
}

static bool getZFlag(opt::InputArgList &args, StringRef k1, StringRef k2,
                     bool defaultValue) {
  for (auto *arg : args.filtered(OPT_z)) {
    StringRef v = arg->getValue();
    if (k1 == v)
      defaultValue = true;
    else if (k2 == v)
      defaultValue = false;
    else
      continue;
    arg->claim();
  }
  return defaultValue;
}

static SeparateSegmentKind getZSeparate(opt::InputArgList &args) {
  auto ret = SeparateSegmentKind::None;
  for (auto *arg : args.filtered(OPT_z)) {
    StringRef v = arg->getValue();
    if (v == "noseparate-code")
      ret = SeparateSegmentKind::None;
    else if (v == "separate-code")
      ret = SeparateSegmentKind::Code;
    else if (v == "separate-loadable-segments")
      ret = SeparateSegmentKind::Loadable;
    else
      continue;
    arg->claim();
  }
  return ret;
}

static GnuStackKind getZGnuStack(opt::InputArgList &args) {
  auto ret = GnuStackKind::NoExec;
  for (auto *arg : args.filtered(OPT_z)) {
    StringRef v = arg->getValue();
    if (v == "execstack")
      ret = GnuStackKind::Exec;
    else if (v == "noexecstack")
      ret = GnuStackKind::NoExec;
    else if (v == "nognustack")
      ret = GnuStackKind::None;
    else
      continue;
    arg->claim();
  }
  return ret;
}

static uint8_t getZStartStopVisibility(opt::InputArgList &args) {
  uint8_t ret = STV_PROTECTED;
  for (auto *arg : args.filtered(OPT_z)) {
    std::pair<StringRef, StringRef> kv = StringRef(arg->getValue()).split('=');
    if (kv.first == "start-stop-visibility") {
      arg->claim();
      if (kv.second == "default")
        ret = STV_DEFAULT;
      else if (kv.second == "internal")
        ret = STV_INTERNAL;
      else if (kv.second == "hidden")
        ret = STV_HIDDEN;
      else if (kv.second == "protected")
        ret = STV_PROTECTED;
      else
        error("unknown -z start-stop-visibility= value: " +
              StringRef(kv.second));
    }
  }
  return ret;
}

// Report a warning for an unknown -z option.
static void checkZOptions(opt::InputArgList &args) {
  // This function is called before getTarget(), when certain options are not
  // initialized yet. Claim them here.
  args::getZOptionValue(args, OPT_z, "max-page-size", 0);
  args::getZOptionValue(args, OPT_z, "common-page-size", 0);
  getZFlag(args, "rel", "rela", false);
  for (auto *arg : args.filtered(OPT_z))
    if (!arg->isClaimed())
      warn("unknown -z value: " + StringRef(arg->getValue()));
}

constexpr const char *saveTempsValues[] = {
    "resolution", "preopt",     "promote", "internalize",  "import",
    "opt",        "precodegen", "prelink", "combinedindex"};

void LinkerDriver::linkerMain(ArrayRef<const char *> argsArr) {
  ELFOptTable parser;
  opt::InputArgList args = parser.parse(argsArr.slice(1));

  // Interpret these flags early because error()/warn() depend on them.
  errorHandler().errorLimit = args::getInteger(args, OPT_error_limit, 20);
  errorHandler().fatalWarnings =
      args.hasFlag(OPT_fatal_warnings, OPT_no_fatal_warnings, false) &&
      !args.hasArg(OPT_no_warnings);
  errorHandler().suppressWarnings = args.hasArg(OPT_no_warnings);

  // Handle -help
  if (args.hasArg(OPT_help)) {
    printHelp();
    return;
  }

  // Handle -v or -version.
  //
  // A note about "compatible with GNU linkers" message: this is a hack for
  // scripts generated by GNU Libtool up to 2021-10 to recognize LLD as
  // a GNU compatible linker. See
  // <https://lists.gnu.org/archive/html/libtool/2017-01/msg00007.html>.
  //
  // This is somewhat ugly hack, but in reality, we had no choice other
  // than doing this. Considering the very long release cycle of Libtool,
  // it is not easy to improve it to recognize LLD as a GNU compatible
  // linker in a timely manner. Even if we can make it, there are still a
  // lot of "configure" scripts out there that are generated by old version
  // of Libtool. We cannot convince every software developer to migrate to
  // the latest version and re-generate scripts. So we have this hack.
  if (args.hasArg(OPT_v) || args.hasArg(OPT_version))
    message(getLLDVersion() + " (compatible with GNU linkers)");

  if (const char *path = getReproduceOption(args)) {
    // Note that --reproduce is a debug option so you can ignore it
    // if you are trying to understand the whole picture of the code.
    Expected<std::unique_ptr<TarWriter>> errOrWriter =
        TarWriter::create(path, path::stem(path));
    if (errOrWriter) {
      tar = std::move(*errOrWriter);
      tar->append("response.txt", createResponseFile(args));
      tar->append("version.txt", getLLDVersion() + "\n");
      StringRef ltoSampleProfile = args.getLastArgValue(OPT_lto_sample_profile);
      if (!ltoSampleProfile.empty())
        readFile(ltoSampleProfile);
    } else {
      error("--reproduce: " + toString(errOrWriter.takeError()));
    }
  }

  readConfigs(args);
  checkZOptions(args);

  // The behavior of -v or --version is a bit strange, but this is
  // needed for compatibility with GNU linkers.
  if (args.hasArg(OPT_v) && !args.hasArg(OPT_INPUT))
    return;
  if (args.hasArg(OPT_version))
    return;

  // Initialize time trace profiler.
  if (config->timeTraceEnabled)
    timeTraceProfilerInitialize(config->timeTraceGranularity, config->progName);

  {
    llvm::TimeTraceScope timeScope("ExecuteLinker");

    initLLVM();
    createFiles(args);
    if (errorCount())
      return;

    inferMachineType();
    setConfigs(args);
    checkOptions();
    if (errorCount())
      return;

    link(args);
  }

  if (config->timeTraceEnabled) {
    checkError(timeTraceProfilerWrite(
        args.getLastArgValue(OPT_time_trace_eq).str(), config->outputFile));
    timeTraceProfilerCleanup();
  }
}

static std::string getRpath(opt::InputArgList &args) {
  SmallVector<StringRef, 0> v = args::getStrings(args, OPT_rpath);
  return llvm::join(v.begin(), v.end(), ":");
}

// Determines what we should do if there are remaining unresolved
// symbols after the name resolution.
static void setUnresolvedSymbolPolicy(opt::InputArgList &args) {
  UnresolvedPolicy errorOrWarn = args.hasFlag(OPT_error_unresolved_symbols,
                                              OPT_warn_unresolved_symbols, true)
                                     ? UnresolvedPolicy::ReportError
                                     : UnresolvedPolicy::Warn;
  // -shared implies --unresolved-symbols=ignore-all because missing
  // symbols are likely to be resolved at runtime.
  bool diagRegular = !config->shared, diagShlib = !config->shared;

  for (const opt::Arg *arg : args) {
    switch (arg->getOption().getID()) {
    case OPT_unresolved_symbols: {
      StringRef s = arg->getValue();
      if (s == "ignore-all") {
        diagRegular = false;
        diagShlib = false;
      } else if (s == "ignore-in-object-files") {
        diagRegular = false;
        diagShlib = true;
      } else if (s == "ignore-in-shared-libs") {
        diagRegular = true;
        diagShlib = false;
      } else if (s == "report-all") {
        diagRegular = true;
        diagShlib = true;
      } else {
        error("unknown --unresolved-symbols value: " + s);
      }
      break;
    }
    case OPT_no_undefined:
      diagRegular = true;
      break;
    case OPT_z:
      if (StringRef(arg->getValue()) == "defs")
        diagRegular = true;
      else if (StringRef(arg->getValue()) == "undefs")
        diagRegular = false;
      else
        break;
      arg->claim();
      break;
    case OPT_allow_shlib_undefined:
      diagShlib = false;
      break;
    case OPT_no_allow_shlib_undefined:
      diagShlib = true;
      break;
    }
  }

  config->unresolvedSymbols =
      diagRegular ? errorOrWarn : UnresolvedPolicy::Ignore;
  config->unresolvedSymbolsInShlib =
      diagShlib ? errorOrWarn : UnresolvedPolicy::Ignore;
}

static Target2Policy getTarget2(opt::InputArgList &args) {
  StringRef s = args.getLastArgValue(OPT_target2, "got-rel");
  if (s == "rel")
    return Target2Policy::Rel;
  if (s == "abs")
    return Target2Policy::Abs;
  if (s == "got-rel")
    return Target2Policy::GotRel;
  error("unknown --target2 option: " + s);
  return Target2Policy::GotRel;
}

static bool isOutputFormatBinary(opt::InputArgList &args) {
  StringRef s = args.getLastArgValue(OPT_oformat, "elf");
  if (s == "binary")
    return true;
  if (!s.starts_with("elf"))
    error("unknown --oformat value: " + s);
  return false;
}

static DiscardPolicy getDiscard(opt::InputArgList &args) {
  auto *arg =
      args.getLastArg(OPT_discard_all, OPT_discard_locals, OPT_discard_none);
  if (!arg)
    return DiscardPolicy::Default;
  if (arg->getOption().getID() == OPT_discard_all)
    return DiscardPolicy::All;
  if (arg->getOption().getID() == OPT_discard_locals)
    return DiscardPolicy::Locals;
  return DiscardPolicy::None;
}

static StringRef getDynamicLinker(opt::InputArgList &args) {
  auto *arg = args.getLastArg(OPT_dynamic_linker, OPT_no_dynamic_linker);
  if (!arg)
    return "";
  if (arg->getOption().getID() == OPT_no_dynamic_linker) {
    // --no-dynamic-linker suppresses undefined weak symbols in .dynsym
    config->noDynamicLinker = true;
    return "";
  }
  return arg->getValue();
}

static int getMemtagMode(opt::InputArgList &args) {
  StringRef memtagModeArg = args.getLastArgValue(OPT_android_memtag_mode);
  if (memtagModeArg.empty()) {
    if (config->androidMemtagStack)
      warn("--android-memtag-mode is unspecified, leaving "
           "--android-memtag-stack a no-op");
    else if (config->androidMemtagHeap)
      warn("--android-memtag-mode is unspecified, leaving "
           "--android-memtag-heap a no-op");
    return ELF::NT_MEMTAG_LEVEL_NONE;
  }

  if (memtagModeArg == "sync")
    return ELF::NT_MEMTAG_LEVEL_SYNC;
  if (memtagModeArg == "async")
    return ELF::NT_MEMTAG_LEVEL_ASYNC;
  if (memtagModeArg == "none")
    return ELF::NT_MEMTAG_LEVEL_NONE;

  error("unknown --android-memtag-mode value: \"" + memtagModeArg +
        "\", should be one of {async, sync, none}");
  return ELF::NT_MEMTAG_LEVEL_NONE;
}

static ICFLevel getICF(opt::InputArgList &args) {
  auto *arg = args.getLastArg(OPT_icf_none, OPT_icf_safe, OPT_icf_all);
  if (!arg || arg->getOption().getID() == OPT_icf_none)
    return ICFLevel::None;
  if (arg->getOption().getID() == OPT_icf_safe)
    return ICFLevel::Safe;
  return ICFLevel::All;
}

static StripPolicy getStrip(opt::InputArgList &args) {
  if (args.hasArg(OPT_relocatable))
    return StripPolicy::None;

  auto *arg = args.getLastArg(OPT_strip_all, OPT_strip_debug);
  if (!arg)
    return StripPolicy::None;
  if (arg->getOption().getID() == OPT_strip_all)
    return StripPolicy::All;
  return StripPolicy::Debug;
}

static uint64_t parseSectionAddress(StringRef s, opt::InputArgList &args,
                                    const opt::Arg &arg) {
  uint64_t va = 0;
  if (s.starts_with("0x"))
    s = s.drop_front(2);
  if (!to_integer(s, va, 16))
    error("invalid argument: " + arg.getAsString(args));
  return va;
}

static StringMap<uint64_t> getSectionStartMap(opt::InputArgList &args) {
  StringMap<uint64_t> ret;
  for (auto *arg : args.filtered(OPT_section_start)) {
    StringRef name;
    StringRef addr;
    std::tie(name, addr) = StringRef(arg->getValue()).split('=');
    ret[name] = parseSectionAddress(addr, args, *arg);
  }

  if (auto *arg = args.getLastArg(OPT_Ttext))
    ret[".text"] = parseSectionAddress(arg->getValue(), args, *arg);
  if (auto *arg = args.getLastArg(OPT_Tdata))
    ret[".data"] = parseSectionAddress(arg->getValue(), args, *arg);
  if (auto *arg = args.getLastArg(OPT_Tbss))
    ret[".bss"] = parseSectionAddress(arg->getValue(), args, *arg);
  return ret;
}

static SortSectionPolicy getSortSection(opt::InputArgList &args) {
  StringRef s = args.getLastArgValue(OPT_sort_section);
  if (s == "alignment")
    return SortSectionPolicy::Alignment;
  if (s == "name")
    return SortSectionPolicy::Name;
  if (!s.empty())
    error("unknown --sort-section rule: " + s);
  return SortSectionPolicy::Default;
}

static OrphanHandlingPolicy getOrphanHandling(opt::InputArgList &args) {
  StringRef s = args.getLastArgValue(OPT_orphan_handling, "place");
  if (s == "warn")
    return OrphanHandlingPolicy::Warn;
  if (s == "error")
    return OrphanHandlingPolicy::Error;
  if (s != "place")
    error("unknown --orphan-handling mode: " + s);
  return OrphanHandlingPolicy::Place;
}

// Parse --build-id or --build-id=<style>. We handle "tree" as a
// synonym for "sha1" because all our hash functions including
// --build-id=sha1 are actually tree hashes for performance reasons.
static std::pair<BuildIdKind, SmallVector<uint8_t, 0>>
getBuildId(opt::InputArgList &args) {
  auto *arg = args.getLastArg(OPT_build_id);
  if (!arg)
    return {BuildIdKind::None, {}};

  StringRef s = arg->getValue();
  if (s == "fast")
    return {BuildIdKind::Fast, {}};
  if (s == "md5")
    return {BuildIdKind::Md5, {}};
  if (s == "sha1" || s == "tree")
    return {BuildIdKind::Sha1, {}};
  if (s == "uuid")
    return {BuildIdKind::Uuid, {}};
  if (s.starts_with("0x"))
    return {BuildIdKind::Hexstring, parseHex(s.substr(2))};

  if (s != "none")
    error("unknown --build-id style: " + s);
  return {BuildIdKind::None, {}};
}

static std::pair<bool, bool> getPackDynRelocs(opt::InputArgList &args) {
  StringRef s = args.getLastArgValue(OPT_pack_dyn_relocs, "none");
  if (s == "android")
    return {true, false};
  if (s == "relr")
    return {false, true};
  if (s == "android+relr")
    return {true, true};

  if (s != "none")
    error("unknown --pack-dyn-relocs format: " + s);
  return {false, false};
}

static void readCallGraph(MemoryBufferRef mb) {
  // Build a map from symbol name to section
  DenseMap<StringRef, Symbol *> map;
  for (ELFFileBase *file : ctx.objectFiles)
    for (Symbol *sym : file->getSymbols())
      map[sym->getName()] = sym;

  auto findSection = [&](StringRef name) -> InputSectionBase * {
    Symbol *sym = map.lookup(name);
    if (!sym) {
      if (config->warnSymbolOrdering)
        warn(mb.getBufferIdentifier() + ": no such symbol: " + name);
      return nullptr;
    }
    maybeWarnUnorderableSymbol(sym);

    if (Defined *dr = dyn_cast_or_null<Defined>(sym))
      return dyn_cast_or_null<InputSectionBase>(dr->section);
    return nullptr;
  };

  for (StringRef line : args::getLines(mb)) {
    SmallVector<StringRef, 3> fields;
    line.split(fields, ' ');
    uint64_t count;

    if (fields.size() != 3 || !to_integer(fields[2], count)) {
      error(mb.getBufferIdentifier() + ": parse error");
      return;
    }

    if (InputSectionBase *from = findSection(fields[0]))
      if (InputSectionBase *to = findSection(fields[1]))
        config->callGraphProfile[std::make_pair(from, to)] += count;
  }
}

// If SHT_LLVM_CALL_GRAPH_PROFILE and its relocation section exist, returns
// true and populates cgProfile and symbolIndices.
template <class ELFT>
static bool
processCallGraphRelocations(SmallVector<uint32_t, 32> &symbolIndices,
                            ArrayRef<typename ELFT::CGProfile> &cgProfile,
                            ObjFile<ELFT> *inputObj) {
  if (inputObj->cgProfileSectionIndex == SHN_UNDEF)
    return false;

  ArrayRef<Elf_Shdr_Impl<ELFT>> objSections =
      inputObj->template getELFShdrs<ELFT>();
  symbolIndices.clear();
  const ELFFile<ELFT> &obj = inputObj->getObj();
  cgProfile =
      check(obj.template getSectionContentsAsArray<typename ELFT::CGProfile>(
          objSections[inputObj->cgProfileSectionIndex]));

  for (size_t i = 0, e = objSections.size(); i < e; ++i) {
    const Elf_Shdr_Impl<ELFT> &sec = objSections[i];
    if (sec.sh_info == inputObj->cgProfileSectionIndex) {
      if (sec.sh_type == SHT_RELA) {
        ArrayRef<typename ELFT::Rela> relas =
            CHECK(obj.relas(sec), "could not retrieve cg profile rela section");
        for (const typename ELFT::Rela &rel : relas)
          symbolIndices.push_back(rel.getSymbol(config->isMips64EL));
        break;
      }
      if (sec.sh_type == SHT_REL) {
        ArrayRef<typename ELFT::Rel> rels =
            CHECK(obj.rels(sec), "could not retrieve cg profile rel section");
        for (const typename ELFT::Rel &rel : rels)
          symbolIndices.push_back(rel.getSymbol(config->isMips64EL));
        break;
      }
    }
  }
  if (symbolIndices.empty())
    warn("SHT_LLVM_CALL_GRAPH_PROFILE exists, but relocation section doesn't");
  return !symbolIndices.empty();
}

template <class ELFT> static void readCallGraphsFromObjectFiles() {
  SmallVector<uint32_t, 32> symbolIndices;
  ArrayRef<typename ELFT::CGProfile> cgProfile;
  for (auto file : ctx.objectFiles) {
    auto *obj = cast<ObjFile<ELFT>>(file);
    if (!processCallGraphRelocations(symbolIndices, cgProfile, obj))
      continue;

    if (symbolIndices.size() != cgProfile.size() * 2)
      fatal("number of relocations doesn't match Weights");

    for (uint32_t i = 0, size = cgProfile.size(); i < size; ++i) {
      const Elf_CGProfile_Impl<ELFT> &cgpe = cgProfile[i];
      uint32_t fromIndex = symbolIndices[i * 2];
      uint32_t toIndex = symbolIndices[i * 2 + 1];
      auto *fromSym = dyn_cast<Defined>(&obj->getSymbol(fromIndex));
      auto *toSym = dyn_cast<Defined>(&obj->getSymbol(toIndex));
      if (!fromSym || !toSym)
        continue;

      auto *from = dyn_cast_or_null<InputSectionBase>(fromSym->section);
      auto *to = dyn_cast_or_null<InputSectionBase>(toSym->section);
      if (from && to)
        config->callGraphProfile[{from, to}] += cgpe.cgp_weight;
    }
  }
}

template <class ELFT>
static void ltoValidateAllVtablesHaveTypeInfos(opt::InputArgList &args) {
  DenseSet<StringRef> typeInfoSymbols;
  SmallSetVector<StringRef, 0> vtableSymbols;
  auto processVtableAndTypeInfoSymbols = [&](StringRef name) {
    if (name.consume_front("_ZTI"))
      typeInfoSymbols.insert(name);
    else if (name.consume_front("_ZTV"))
      vtableSymbols.insert(name);
  };

  // Examine all native symbol tables.
  for (ELFFileBase *f : ctx.objectFiles) {
    using Elf_Sym = typename ELFT::Sym;
    for (const Elf_Sym &s : f->template getGlobalELFSyms<ELFT>()) {
      if (s.st_shndx != SHN_UNDEF) {
        StringRef name = check(s.getName(f->getStringTable()));
        processVtableAndTypeInfoSymbols(name);
      }
    }
  }

  for (SharedFile *f : ctx.sharedFiles) {
    using Elf_Sym = typename ELFT::Sym;
    for (const Elf_Sym &s : f->template getELFSyms<ELFT>()) {
      if (s.st_shndx != SHN_UNDEF) {
        StringRef name = check(s.getName(f->getStringTable()));
        processVtableAndTypeInfoSymbols(name);
      }
    }
  }

  SmallSetVector<StringRef, 0> vtableSymbolsWithNoRTTI;
  for (StringRef s : vtableSymbols)
    if (!typeInfoSymbols.count(s))
      vtableSymbolsWithNoRTTI.insert(s);

  // Remove known safe symbols.
  for (auto *arg : args.filtered(OPT_lto_known_safe_vtables)) {
    StringRef knownSafeName = arg->getValue();
    if (!knownSafeName.consume_front("_ZTV"))
      error("--lto-known-safe-vtables=: expected symbol to start with _ZTV, "
            "but got " +
            knownSafeName);
    Expected<GlobPattern> pat = GlobPattern::create(knownSafeName);
    if (!pat)
      error("--lto-known-safe-vtables=: " + toString(pat.takeError()));
    vtableSymbolsWithNoRTTI.remove_if(
        [&](StringRef s) { return pat->match(s); });
  }

  ctx.ltoAllVtablesHaveTypeInfos = vtableSymbolsWithNoRTTI.empty();
  // Check for unmatched RTTI symbols
  for (StringRef s : vtableSymbolsWithNoRTTI) {
    message(
        "--lto-validate-all-vtables-have-type-infos: RTTI missing for vtable "
        "_ZTV" +
        s + ", --lto-whole-program-visibility disabled");
  }
}

static CGProfileSortKind getCGProfileSortKind(opt::InputArgList &args) {
  StringRef s = args.getLastArgValue(OPT_call_graph_profile_sort, "cdsort");
  if (s == "hfsort")
    return CGProfileSortKind::Hfsort;
  if (s == "cdsort")
    return CGProfileSortKind::Cdsort;
  if (s != "none")
    error("unknown --call-graph-profile-sort= value: " + s);
  return CGProfileSortKind::None;
}

static DebugCompressionType getCompressionType(StringRef s, StringRef option) {
  DebugCompressionType type = StringSwitch<DebugCompressionType>(s)
                                  .Case("zlib", DebugCompressionType::Zlib)
                                  .Case("zstd", DebugCompressionType::Zstd)
                                  .Default(DebugCompressionType::None);
  if (type == DebugCompressionType::None) {
    if (s != "none")
      error("unknown " + option + " value: " + s);
  } else if (const char *reason = compression::getReasonIfUnsupported(
                 compression::formatFor(type))) {
    error(option + ": " + reason);
  }
  return type;
}

static StringRef getAliasSpelling(opt::Arg *arg) {
  if (const opt::Arg *alias = arg->getAlias())
    return alias->getSpelling();
  return arg->getSpelling();
}

static std::pair<StringRef, StringRef> getOldNewOptions(opt::InputArgList &args,
                                                        unsigned id) {
  auto *arg = args.getLastArg(id);
  if (!arg)
    return {"", ""};

  StringRef s = arg->getValue();
  std::pair<StringRef, StringRef> ret = s.split(';');
  if (ret.second.empty())
    error(getAliasSpelling(arg) + " expects 'old;new' format, but got " + s);
  return ret;
}

// Parse options of the form "old;new[;extra]".
static std::tuple<StringRef, StringRef, StringRef>
getOldNewOptionsExtra(opt::InputArgList &args, unsigned id) {
  auto [oldDir, second] = getOldNewOptions(args, id);
  auto [newDir, extraDir] = second.split(';');
  return {oldDir, newDir, extraDir};
}

// Parse the symbol ordering file and warn for any duplicate entries.
static SmallVector<StringRef, 0> getSymbolOrderingFile(MemoryBufferRef mb) {
  SetVector<StringRef, SmallVector<StringRef, 0>> names;
  for (StringRef s : args::getLines(mb))
    if (!names.insert(s) && config->warnSymbolOrdering)
      warn(mb.getBufferIdentifier() + ": duplicate ordered symbol: " + s);

  return names.takeVector();
}

static bool getIsRela(opt::InputArgList &args) {
  // The psABI specifies the default relocation entry format.
  bool rela = is_contained({EM_AARCH64, EM_AMDGPU, EM_HEXAGON, EM_LOONGARCH,
                            EM_PPC, EM_PPC64, EM_RISCV, EM_S390, EM_X86_64},
                           config->emachine);
  // If -z rel or -z rela is specified, use the last option.
  for (auto *arg : args.filtered(OPT_z)) {
    StringRef s(arg->getValue());
    if (s == "rel")
      rela = false;
    else if (s == "rela")
      rela = true;
    else
      continue;
    arg->claim();
  }
  return rela;
}

static void parseClangOption(StringRef opt, const Twine &msg) {
  std::string err;
  raw_string_ostream os(err);

  const char *argv[] = {config->progName.data(), opt.data()};
  if (cl::ParseCommandLineOptions(2, argv, "", &os))
    return;
  os.flush();
  error(msg + ": " + StringRef(err).trim());
}

// Checks the parameter of the bti-report and cet-report options.
static bool isValidReportString(StringRef arg) {
  return arg == "none" || arg == "warning" || arg == "error";
}

// Process a remap pattern 'from-glob=to-file'.
static bool remapInputs(StringRef line, const Twine &location) {
  SmallVector<StringRef, 0> fields;
  line.split(fields, '=');
  if (fields.size() != 2 || fields[1].empty()) {
    error(location + ": parse error, not 'from-glob=to-file'");
    return true;
  }
  if (!hasWildcard(fields[0]))
    config->remapInputs[fields[0]] = fields[1];
  else if (Expected<GlobPattern> pat = GlobPattern::create(fields[0]))
    config->remapInputsWildcards.emplace_back(std::move(*pat), fields[1]);
  else {
    error(location + ": " + toString(pat.takeError()) + ": " + fields[0]);
    return true;
  }
  return false;
}

// Initializes Config members by the command line options.
static void readConfigs(opt::InputArgList &args) {
  errorHandler().verbose = args.hasArg(OPT_verbose);
  errorHandler().vsDiagnostics =
      args.hasArg(OPT_visual_studio_diagnostics_format, false);

  config->allowMultipleDefinition =
      hasZOption(args, "muldefs") ||
      args.hasFlag(OPT_allow_multiple_definition,
                   OPT_no_allow_multiple_definition, false);
  config->androidMemtagHeap =
      args.hasFlag(OPT_android_memtag_heap, OPT_no_android_memtag_heap, false);
  config->androidMemtagStack = args.hasFlag(OPT_android_memtag_stack,
                                            OPT_no_android_memtag_stack, false);
  config->fatLTOObjects =
      args.hasFlag(OPT_fat_lto_objects, OPT_no_fat_lto_objects, false);
  config->androidMemtagMode = getMemtagMode(args);
  config->auxiliaryList = args::getStrings(args, OPT_auxiliary);
  config->armBe8 = args.hasArg(OPT_be8);
  if (opt::Arg *arg = args.getLastArg(
          OPT_Bno_symbolic, OPT_Bsymbolic_non_weak_functions,
          OPT_Bsymbolic_functions, OPT_Bsymbolic_non_weak, OPT_Bsymbolic)) {
    if (arg->getOption().matches(OPT_Bsymbolic_non_weak_functions))
      config->bsymbolic = BsymbolicKind::NonWeakFunctions;
    else if (arg->getOption().matches(OPT_Bsymbolic_functions))
      config->bsymbolic = BsymbolicKind::Functions;
    else if (arg->getOption().matches(OPT_Bsymbolic_non_weak))
      config->bsymbolic = BsymbolicKind::NonWeak;
    else if (arg->getOption().matches(OPT_Bsymbolic))
      config->bsymbolic = BsymbolicKind::All;
  }
  config->callGraphProfileSort = getCGProfileSortKind(args);
  config->checkSections =
      args.hasFlag(OPT_check_sections, OPT_no_check_sections, true);
  config->chroot = args.getLastArgValue(OPT_chroot);
  if (auto *arg = args.getLastArg(OPT_compress_debug_sections)) {
    config->compressDebugSections =
        getCompressionType(arg->getValue(), "--compress-debug-sections");
  }
  config->cref = args.hasArg(OPT_cref);
  config->optimizeBBJumps =
      args.hasFlag(OPT_optimize_bb_jumps, OPT_no_optimize_bb_jumps, false);
  config->demangle = args.hasFlag(OPT_demangle, OPT_no_demangle, true);
  config->dependencyFile = args.getLastArgValue(OPT_dependency_file);
  config->dependentLibraries = args.hasFlag(OPT_dependent_libraries, OPT_no_dependent_libraries, true);
  config->disableVerify = args.hasArg(OPT_disable_verify);
  config->discard = getDiscard(args);
  config->dwoDir = args.getLastArgValue(OPT_plugin_opt_dwo_dir_eq);
  config->dynamicLinker = getDynamicLinker(args);
  config->ehFrameHdr =
      args.hasFlag(OPT_eh_frame_hdr, OPT_no_eh_frame_hdr, false);
  config->emitLLVM = args.hasArg(OPT_plugin_opt_emit_llvm, false);
  config->emitRelocs = args.hasArg(OPT_emit_relocs);
  config->enableNewDtags =
      args.hasFlag(OPT_enable_new_dtags, OPT_disable_new_dtags, true);
  config->entry = args.getLastArgValue(OPT_entry);

  errorHandler().errorHandlingScript =
      args.getLastArgValue(OPT_error_handling_script);

  config->executeOnly =
      args.hasFlag(OPT_execute_only, OPT_no_execute_only, false);
  config->exportDynamic =
      args.hasFlag(OPT_export_dynamic, OPT_no_export_dynamic, false) ||
      args.hasArg(OPT_shared);
  config->filterList = args::getStrings(args, OPT_filter);
  config->fini = args.getLastArgValue(OPT_fini, "_fini");
  config->fixCortexA53Errata843419 = args.hasArg(OPT_fix_cortex_a53_843419) &&
                                     !args.hasArg(OPT_relocatable);
  config->cmseImplib = args.hasArg(OPT_cmse_implib);
  config->cmseInputLib = args.getLastArgValue(OPT_in_implib);
  config->cmseOutputLib = args.getLastArgValue(OPT_out_implib);
  config->fixCortexA8 =
      args.hasArg(OPT_fix_cortex_a8) && !args.hasArg(OPT_relocatable);
  config->fortranCommon =
      args.hasFlag(OPT_fortran_common, OPT_no_fortran_common, false);
  config->gcSections = args.hasFlag(OPT_gc_sections, OPT_no_gc_sections, false);
  config->gnuUnique = args.hasFlag(OPT_gnu_unique, OPT_no_gnu_unique, true);
  config->gdbIndex = args.hasFlag(OPT_gdb_index, OPT_no_gdb_index, false);
  config->icf = getICF(args);
  config->ignoreDataAddressEquality =
      args.hasArg(OPT_ignore_data_address_equality);
  config->ignoreFunctionAddressEquality =
      args.hasArg(OPT_ignore_function_address_equality);
  config->init = args.getLastArgValue(OPT_init, "_init");
  config->ltoAAPipeline = args.getLastArgValue(OPT_lto_aa_pipeline);
  config->ltoCSProfileGenerate = args.hasArg(OPT_lto_cs_profile_generate);
  config->ltoCSProfileFile = args.getLastArgValue(OPT_lto_cs_profile_file);
  config->ltoPGOWarnMismatch = args.hasFlag(OPT_lto_pgo_warn_mismatch,
                                            OPT_no_lto_pgo_warn_mismatch, true);
  config->ltoDebugPassManager = args.hasArg(OPT_lto_debug_pass_manager);
  config->ltoEmitAsm = args.hasArg(OPT_lto_emit_asm);
  config->ltoNewPmPasses = args.getLastArgValue(OPT_lto_newpm_passes);
  config->ltoWholeProgramVisibility =
      args.hasFlag(OPT_lto_whole_program_visibility,
                   OPT_no_lto_whole_program_visibility, false);
  config->ltoValidateAllVtablesHaveTypeInfos =
      args.hasFlag(OPT_lto_validate_all_vtables_have_type_infos,
                   OPT_no_lto_validate_all_vtables_have_type_infos, false);
  config->ltoo = args::getInteger(args, OPT_lto_O, 2);
  if (config->ltoo > 3)
    error("invalid optimization level for LTO: " + Twine(config->ltoo));
  unsigned ltoCgo =
      args::getInteger(args, OPT_lto_CGO, args::getCGOptLevel(config->ltoo));
  if (auto level = CodeGenOpt::getLevel(ltoCgo))
    config->ltoCgo = *level;
  else
    error("invalid codegen optimization level for LTO: " + Twine(ltoCgo));
  config->ltoObjPath = args.getLastArgValue(OPT_lto_obj_path_eq);
  config->ltoPartitions = args::getInteger(args, OPT_lto_partitions, 1);
  config->ltoSampleProfile = args.getLastArgValue(OPT_lto_sample_profile);
  config->ltoBBAddrMap =
      args.hasFlag(OPT_lto_basic_block_address_map,
                   OPT_no_lto_basic_block_address_map, false);
  config->ltoBasicBlockSections =
      args.getLastArgValue(OPT_lto_basic_block_sections);
  config->ltoUniqueBasicBlockSectionNames =
      args.hasFlag(OPT_lto_unique_basic_block_section_names,
                   OPT_no_lto_unique_basic_block_section_names, false);
  config->mapFile = args.getLastArgValue(OPT_Map);
  config->mipsGotSize = args::getInteger(args, OPT_mips_got_size, 0xfff0);
  config->mergeArmExidx =
      args.hasFlag(OPT_merge_exidx_entries, OPT_no_merge_exidx_entries, true);
  config->mmapOutputFile =
      args.hasFlag(OPT_mmap_output_file, OPT_no_mmap_output_file, true);
  config->nmagic = args.hasFlag(OPT_nmagic, OPT_no_nmagic, false);
  config->noinhibitExec = args.hasArg(OPT_noinhibit_exec);
  config->nostdlib = args.hasArg(OPT_nostdlib);
  config->oFormatBinary = isOutputFormatBinary(args);
  config->omagic = args.hasFlag(OPT_omagic, OPT_no_omagic, false);
  config->optRemarksFilename = args.getLastArgValue(OPT_opt_remarks_filename);
  config->optStatsFilename = args.getLastArgValue(OPT_plugin_opt_stats_file);

  // Parse remarks hotness threshold. Valid value is either integer or 'auto'.
  if (auto *arg = args.getLastArg(OPT_opt_remarks_hotness_threshold)) {
    auto resultOrErr = remarks::parseHotnessThresholdOption(arg->getValue());
    if (!resultOrErr)
      error(arg->getSpelling() + ": invalid argument '" + arg->getValue() +
            "', only integer or 'auto' is supported");
    else
      config->optRemarksHotnessThreshold = *resultOrErr;
  }

  config->optRemarksPasses = args.getLastArgValue(OPT_opt_remarks_passes);
  config->optRemarksWithHotness = args.hasArg(OPT_opt_remarks_with_hotness);
  config->optRemarksFormat = args.getLastArgValue(OPT_opt_remarks_format);
  config->optimize = args::getInteger(args, OPT_O, 1);
  config->orphanHandling = getOrphanHandling(args);
  config->outputFile = args.getLastArgValue(OPT_o);
  config->packageMetadata = args.getLastArgValue(OPT_package_metadata);
  config->pie = args.hasFlag(OPT_pie, OPT_no_pie, false);
  config->printIcfSections =
      args.hasFlag(OPT_print_icf_sections, OPT_no_print_icf_sections, false);
  config->printGcSections =
      args.hasFlag(OPT_print_gc_sections, OPT_no_print_gc_sections, false);
  config->printMemoryUsage = args.hasArg(OPT_print_memory_usage);
  config->printArchiveStats = args.getLastArgValue(OPT_print_archive_stats);
  config->printSymbolOrder =
      args.getLastArgValue(OPT_print_symbol_order);
  config->rejectMismatch = !args.hasArg(OPT_no_warn_mismatch);
  config->relax = args.hasFlag(OPT_relax, OPT_no_relax, true);
  config->relaxGP = args.hasFlag(OPT_relax_gp, OPT_no_relax_gp, false);
  config->rpath = getRpath(args);
  config->relocatable = args.hasArg(OPT_relocatable);

  if (args.hasArg(OPT_save_temps)) {
    // --save-temps implies saving all temps.
    for (const char *s : saveTempsValues)
      config->saveTempsArgs.insert(s);
  } else {
    for (auto *arg : args.filtered(OPT_save_temps_eq)) {
      StringRef s = arg->getValue();
      if (llvm::is_contained(saveTempsValues, s))
        config->saveTempsArgs.insert(s);
      else
        error("unknown --save-temps value: " + s);
    }
  }

  config->searchPaths = args::getStrings(args, OPT_library_path);
  config->sectionStartMap = getSectionStartMap(args);
  config->shared = args.hasArg(OPT_shared);
  config->singleRoRx = !args.hasFlag(OPT_rosegment, OPT_no_rosegment, true);
  config->soName = args.getLastArgValue(OPT_soname);
  config->sortSection = getSortSection(args);
  config->splitStackAdjustSize = args::getInteger(args, OPT_split_stack_adjust_size, 16384);
  config->strip = getStrip(args);
  config->sysroot = args.getLastArgValue(OPT_sysroot);
  config->target1Rel = args.hasFlag(OPT_target1_rel, OPT_target1_abs, false);
  config->target2 = getTarget2(args);
  config->thinLTOCacheDir = args.getLastArgValue(OPT_thinlto_cache_dir);
  config->thinLTOCachePolicy = CHECK(
      parseCachePruningPolicy(args.getLastArgValue(OPT_thinlto_cache_policy)),
      "--thinlto-cache-policy: invalid cache policy");
  config->thinLTOEmitImportsFiles = args.hasArg(OPT_thinlto_emit_imports_files);
  config->thinLTOEmitIndexFiles = args.hasArg(OPT_thinlto_emit_index_files) ||
                                  args.hasArg(OPT_thinlto_index_only) ||
                                  args.hasArg(OPT_thinlto_index_only_eq);
  config->thinLTOIndexOnly = args.hasArg(OPT_thinlto_index_only) ||
                             args.hasArg(OPT_thinlto_index_only_eq);
  config->thinLTOIndexOnlyArg = args.getLastArgValue(OPT_thinlto_index_only_eq);
  config->thinLTOObjectSuffixReplace =
      getOldNewOptions(args, OPT_thinlto_object_suffix_replace_eq);
  std::tie(config->thinLTOPrefixReplaceOld, config->thinLTOPrefixReplaceNew,
           config->thinLTOPrefixReplaceNativeObject) =
      getOldNewOptionsExtra(args, OPT_thinlto_prefix_replace_eq);
  if (config->thinLTOEmitIndexFiles && !config->thinLTOIndexOnly) {
    if (args.hasArg(OPT_thinlto_object_suffix_replace_eq))
      error("--thinlto-object-suffix-replace is not supported with "
            "--thinlto-emit-index-files");
    else if (args.hasArg(OPT_thinlto_prefix_replace_eq))
      error("--thinlto-prefix-replace is not supported with "
            "--thinlto-emit-index-files");
  }
  if (!config->thinLTOPrefixReplaceNativeObject.empty() &&
      config->thinLTOIndexOnlyArg.empty()) {
    error("--thinlto-prefix-replace=old_dir;new_dir;obj_dir must be used with "
          "--thinlto-index-only=");
  }
  config->thinLTOModulesToCompile =
      args::getStrings(args, OPT_thinlto_single_module_eq);
  config->timeTraceEnabled = args.hasArg(OPT_time_trace_eq);
  config->timeTraceGranularity =
      args::getInteger(args, OPT_time_trace_granularity, 500);
  config->trace = args.hasArg(OPT_trace);
  config->undefined = args::getStrings(args, OPT_undefined);
  config->undefinedVersion =
      args.hasFlag(OPT_undefined_version, OPT_no_undefined_version, true);
  config->unique = args.hasArg(OPT_unique);
  config->useAndroidRelrTags = args.hasFlag(
      OPT_use_android_relr_tags, OPT_no_use_android_relr_tags, false);
  config->warnBackrefs =
      args.hasFlag(OPT_warn_backrefs, OPT_no_warn_backrefs, false);
  config->warnCommon = args.hasFlag(OPT_warn_common, OPT_no_warn_common, false);
  config->warnSymbolOrdering =
      args.hasFlag(OPT_warn_symbol_ordering, OPT_no_warn_symbol_ordering, true);
  config->whyExtract = args.getLastArgValue(OPT_why_extract);
  config->zCombreloc = getZFlag(args, "combreloc", "nocombreloc", true);
  config->zCopyreloc = getZFlag(args, "copyreloc", "nocopyreloc", true);
  config->zForceBti = hasZOption(args, "force-bti");
  config->zForceIbt = hasZOption(args, "force-ibt");
  config->zGlobal = hasZOption(args, "global");
  config->zGnustack = getZGnuStack(args);
  config->zHazardplt = hasZOption(args, "hazardplt");
  config->zIfuncNoplt = hasZOption(args, "ifunc-noplt");
  config->zInitfirst = hasZOption(args, "initfirst");
  config->zInterpose = hasZOption(args, "interpose");
  config->zKeepTextSectionPrefix = getZFlag(
      args, "keep-text-section-prefix", "nokeep-text-section-prefix", false);
  config->zLrodataAfterBss =
      getZFlag(args, "lrodata-after-bss", "nolrodata-after-bss", false);
  config->zNodefaultlib = hasZOption(args, "nodefaultlib");
  config->zNodelete = hasZOption(args, "nodelete");
  config->zNodlopen = hasZOption(args, "nodlopen");
  config->zNow = getZFlag(args, "now", "lazy", false);
  config->zOrigin = hasZOption(args, "origin");
  config->zPacPlt = hasZOption(args, "pac-plt");
  config->zRelro = getZFlag(args, "relro", "norelro", true);
  config->zRetpolineplt = hasZOption(args, "retpolineplt");
  config->zRodynamic = hasZOption(args, "rodynamic");
  config->zSeparate = getZSeparate(args);
  config->zShstk = hasZOption(args, "shstk");
  config->zStackSize = args::getZOptionValue(args, OPT_z, "stack-size", 0);
  config->zStartStopGC =
      getZFlag(args, "start-stop-gc", "nostart-stop-gc", true);
  config->zStartStopVisibility = getZStartStopVisibility(args);
  config->zText = getZFlag(args, "text", "notext", true);
  config->zWxneeded = hasZOption(args, "wxneeded");
  setUnresolvedSymbolPolicy(args);
  config->power10Stubs = args.getLastArgValue(OPT_power10_stubs_eq) != "no";

  if (opt::Arg *arg = args.getLastArg(OPT_eb, OPT_el)) {
    if (arg->getOption().matches(OPT_eb))
      config->optEB = true;
    else
      config->optEL = true;
  }

  for (opt::Arg *arg : args.filtered(OPT_remap_inputs)) {
    StringRef value(arg->getValue());
    remapInputs(value, arg->getSpelling());
  }
  for (opt::Arg *arg : args.filtered(OPT_remap_inputs_file)) {
    StringRef filename(arg->getValue());
    std::optional<MemoryBufferRef> buffer = readFile(filename);
    if (!buffer)
      continue;
    // Parse 'from-glob=to-file' lines, ignoring #-led comments.
    for (auto [lineno, line] : llvm::enumerate(args::getLines(*buffer)))
      if (remapInputs(line, filename + ":" + Twine(lineno + 1)))
        break;
  }

  for (opt::Arg *arg : args.filtered(OPT_shuffle_sections)) {
    constexpr StringRef errPrefix = "--shuffle-sections=: ";
    std::pair<StringRef, StringRef> kv = StringRef(arg->getValue()).split('=');
    if (kv.first.empty() || kv.second.empty()) {
      error(errPrefix + "expected <section_glob>=<seed>, but got '" +
            arg->getValue() + "'");
      continue;
    }
    // Signed so that <section_glob>=-1 is allowed.
    int64_t v;
    if (!to_integer(kv.second, v))
      error(errPrefix + "expected an integer, but got '" + kv.second + "'");
    else if (Expected<GlobPattern> pat = GlobPattern::create(kv.first))
      config->shuffleSections.emplace_back(std::move(*pat), uint32_t(v));
    else
      error(errPrefix + toString(pat.takeError()) + ": " + kv.first);
  }

  auto reports = {std::make_pair("bti-report", &config->zBtiReport),
                  std::make_pair("cet-report", &config->zCetReport)};
  for (opt::Arg *arg : args.filtered(OPT_z)) {
    std::pair<StringRef, StringRef> option =
        StringRef(arg->getValue()).split('=');
    for (auto reportArg : reports) {
      if (option.first != reportArg.first)
        continue;
      arg->claim();
      if (!isValidReportString(option.second)) {
        error(Twine("-z ") + reportArg.first + "= parameter " + option.second +
              " is not recognized");
        continue;
      }
      *reportArg.second = option.second;
    }
  }

  for (opt::Arg *arg : args.filtered(OPT_compress_sections)) {
    SmallVector<StringRef, 0> fields;
    StringRef(arg->getValue()).split(fields, '=');
    if (fields.size() != 2 || fields[1].empty()) {
      error(arg->getSpelling() +
            ": parse error, not 'section-glob=[none|zlib|zstd]'");
      continue;
    }
    auto type = getCompressionType(fields[1], arg->getSpelling());
    if (Expected<GlobPattern> pat = GlobPattern::create(fields[0])) {
      config->compressSections.emplace_back(std::move(*pat), type);
    } else {
      error(arg->getSpelling() + ": " + toString(pat.takeError()));
      continue;
    }
  }

  for (opt::Arg *arg : args.filtered(OPT_z)) {
    std::pair<StringRef, StringRef> option =
        StringRef(arg->getValue()).split('=');
    if (option.first != "dead-reloc-in-nonalloc")
      continue;
    arg->claim();
    constexpr StringRef errPrefix = "-z dead-reloc-in-nonalloc=: ";
    std::pair<StringRef, StringRef> kv = option.second.split('=');
    if (kv.first.empty() || kv.second.empty()) {
      error(errPrefix + "expected <section_glob>=<value>");
      continue;
    }
    uint64_t v;
    if (!to_integer(kv.second, v))
      error(errPrefix + "expected a non-negative integer, but got '" +
            kv.second + "'");
    else if (Expected<GlobPattern> pat = GlobPattern::create(kv.first))
      config->deadRelocInNonAlloc.emplace_back(std::move(*pat), v);
    else
      error(errPrefix + toString(pat.takeError()) + ": " + kv.first);
  }

  cl::ResetAllOptionOccurrences();

  // Parse LTO options.
  if (auto *arg = args.getLastArg(OPT_plugin_opt_mcpu_eq))
    parseClangOption(saver().save("-mcpu=" + StringRef(arg->getValue())),
                     arg->getSpelling());

  for (opt::Arg *arg : args.filtered(OPT_plugin_opt_eq_minus))
    parseClangOption(std::string("-") + arg->getValue(), arg->getSpelling());

  // GCC collect2 passes -plugin-opt=path/to/lto-wrapper with an absolute or
  // relative path. Just ignore. If not ended with "lto-wrapper" (or
  // "lto-wrapper.exe" for GCC cross-compiled for Windows), consider it an
  // unsupported LLVMgold.so option and error.
  for (opt::Arg *arg : args.filtered(OPT_plugin_opt_eq)) {
    StringRef v(arg->getValue());
    if (!v.ends_with("lto-wrapper") && !v.ends_with("lto-wrapper.exe"))
      error(arg->getSpelling() + ": unknown plugin option '" + arg->getValue() +
            "'");
  }

  config->passPlugins = args::getStrings(args, OPT_load_pass_plugins);

  // Parse -mllvm options.
  for (const auto *arg : args.filtered(OPT_mllvm)) {
    parseClangOption(arg->getValue(), arg->getSpelling());
    config->mllvmOpts.emplace_back(arg->getValue());
  }

  config->ltoKind = LtoKind::Default;
  if (auto *arg = args.getLastArg(OPT_lto)) {
    StringRef s = arg->getValue();
    if (s == "thin")
      config->ltoKind = LtoKind::UnifiedThin;
    else if (s == "full")
      config->ltoKind = LtoKind::UnifiedRegular;
    else if (s == "default")
      config->ltoKind = LtoKind::Default;
    else
      error("unknown LTO mode: " + s);
  }

  // --threads= takes a positive integer and provides the default value for
  // --thinlto-jobs=. If unspecified, cap the number of threads since
  // overhead outweighs optimization for used parallel algorithms for the
  // non-LTO parts.
  if (auto *arg = args.getLastArg(OPT_threads)) {
    StringRef v(arg->getValue());
    unsigned threads = 0;
    if (!llvm::to_integer(v, threads, 0) || threads == 0)
      error(arg->getSpelling() + ": expected a positive integer, but got '" +
            arg->getValue() + "'");
    parallel::strategy = hardware_concurrency(threads);
    config->thinLTOJobs = v;
  } else if (parallel::strategy.compute_thread_count() > 16) {
    log("set maximum concurrency to 16, specify --threads= to change");
    parallel::strategy = hardware_concurrency(16);
  }
  if (auto *arg = args.getLastArg(OPT_thinlto_jobs_eq))
    config->thinLTOJobs = arg->getValue();
  config->threadCount = parallel::strategy.compute_thread_count();

  if (config->ltoPartitions == 0)
    error("--lto-partitions: number of threads must be > 0");
  if (!get_threadpool_strategy(config->thinLTOJobs))
    error("--thinlto-jobs: invalid job count: " + config->thinLTOJobs);

  if (config->splitStackAdjustSize < 0)
    error("--split-stack-adjust-size: size must be >= 0");

  // The text segment is traditionally the first segment, whose address equals
  // the base address. However, lld places the R PT_LOAD first. -Ttext-segment
  // is an old-fashioned option that does not play well with lld's layout.
  // Suggest --image-base as a likely alternative.
  if (args.hasArg(OPT_Ttext_segment))
    error("-Ttext-segment is not supported. Use --image-base if you "
          "intend to set the base address");

  // Parse ELF{32,64}{LE,BE} and CPU type.
  if (auto *arg = args.getLastArg(OPT_m)) {
    StringRef s = arg->getValue();
    std::tie(config->ekind, config->emachine, config->osabi) =
        parseEmulation(s);
    config->mipsN32Abi =
        (s.starts_with("elf32btsmipn32") || s.starts_with("elf32ltsmipn32"));
    config->emulation = s;
  }

  // Parse --hash-style={sysv,gnu,both}.
  if (auto *arg = args.getLastArg(OPT_hash_style)) {
    StringRef s = arg->getValue();
    if (s == "sysv")
      config->sysvHash = true;
    else if (s == "gnu")
      config->gnuHash = true;
    else if (s == "both")
      config->sysvHash = config->gnuHash = true;
    else
      error("unknown --hash-style: " + s);
  }

  if (args.hasArg(OPT_print_map))
    config->mapFile = "-";

  // Page alignment can be disabled by the -n (--nmagic) and -N (--omagic).
  // As PT_GNU_RELRO relies on Paging, do not create it when we have disabled
  // it. Also disable RELRO for -r.
  if (config->nmagic || config->omagic || config->relocatable)
    config->zRelro = false;

  std::tie(config->buildId, config->buildIdVector) = getBuildId(args);

  if (getZFlag(args, "pack-relative-relocs", "nopack-relative-relocs", false)) {
    config->relrGlibc = true;
    config->relrPackDynRelocs = true;
  } else {
    std::tie(config->androidPackDynRelocs, config->relrPackDynRelocs) =
        getPackDynRelocs(args);
  }

  if (auto *arg = args.getLastArg(OPT_symbol_ordering_file)){
    if (args.hasArg(OPT_call_graph_ordering_file))
      error("--symbol-ordering-file and --call-graph-order-file "
            "may not be used together");
    if (std::optional<MemoryBufferRef> buffer = readFile(arg->getValue())) {
      config->symbolOrderingFile = getSymbolOrderingFile(*buffer);
      // Also need to disable CallGraphProfileSort to prevent
      // LLD order symbols with CGProfile
      config->callGraphProfileSort = CGProfileSortKind::None;
    }
  }

  assert(config->versionDefinitions.empty());
  config->versionDefinitions.push_back(
      {"local", (uint16_t)VER_NDX_LOCAL, {}, {}});
  config->versionDefinitions.push_back(
      {"global", (uint16_t)VER_NDX_GLOBAL, {}, {}});

  // If --retain-symbol-file is used, we'll keep only the symbols listed in
  // the file and discard all others.
  if (auto *arg = args.getLastArg(OPT_retain_symbols_file)) {
    config->versionDefinitions[VER_NDX_LOCAL].nonLocalPatterns.push_back(
        {"*", /*isExternCpp=*/false, /*hasWildcard=*/true});
    if (std::optional<MemoryBufferRef> buffer = readFile(arg->getValue()))
      for (StringRef s : args::getLines(*buffer))
        config->versionDefinitions[VER_NDX_GLOBAL].nonLocalPatterns.push_back(
            {s, /*isExternCpp=*/false, /*hasWildcard=*/false});
  }

  for (opt::Arg *arg : args.filtered(OPT_warn_backrefs_exclude)) {
    StringRef pattern(arg->getValue());
    if (Expected<GlobPattern> pat = GlobPattern::create(pattern))
      config->warnBackrefsExclude.push_back(std::move(*pat));
    else
      error(arg->getSpelling() + ": " + toString(pat.takeError()) + ": " +
            pattern);
  }

  // For -no-pie and -pie, --export-dynamic-symbol specifies defined symbols
  // which should be exported. For -shared, references to matched non-local
  // STV_DEFAULT symbols are not bound to definitions within the shared object,
  // even if other options express a symbolic intention: -Bsymbolic,
  // -Bsymbolic-functions (if STT_FUNC), --dynamic-list.
  for (auto *arg : args.filtered(OPT_export_dynamic_symbol))
    config->dynamicList.push_back(
        {arg->getValue(), /*isExternCpp=*/false,
         /*hasWildcard=*/hasWildcard(arg->getValue())});

  // --export-dynamic-symbol-list specifies a list of --export-dynamic-symbol
  // patterns. --dynamic-list is --export-dynamic-symbol-list plus -Bsymbolic
  // like semantics.
  config->symbolic =
      config->bsymbolic == BsymbolicKind::All || args.hasArg(OPT_dynamic_list);
  for (auto *arg :
       args.filtered(OPT_dynamic_list, OPT_export_dynamic_symbol_list))
    if (std::optional<MemoryBufferRef> buffer = readFile(arg->getValue()))
      readDynamicList(*buffer);

  for (auto *arg : args.filtered(OPT_version_script))
    if (std::optional<std::string> path = searchScript(arg->getValue())) {
      if (std::optional<MemoryBufferRef> buffer = readFile(*path))
        readVersionScript(*buffer);
    } else {
      error(Twine("cannot find version script ") + arg->getValue());
    }
}

// Some Config members do not directly correspond to any particular
// command line options, but computed based on other Config values.
// This function initialize such members. See Config.h for the details
// of these values.
static void setConfigs(opt::InputArgList &args) {
  ELFKind k = config->ekind;
  uint16_t m = config->emachine;

  config->copyRelocs = (config->relocatable || config->emitRelocs);
  config->is64 = (k == ELF64LEKind || k == ELF64BEKind);
  config->isLE = (k == ELF32LEKind || k == ELF64LEKind);
  config->endianness = config->isLE ? endianness::little : endianness::big;
  config->isMips64EL = (k == ELF64LEKind && m == EM_MIPS);
  config->isPic = config->pie || config->shared;
  config->picThunk = args.hasArg(OPT_pic_veneer, config->isPic);
  config->wordsize = config->is64 ? 8 : 4;

  // ELF defines two different ways to store relocation addends as shown below:
  //
  //  Rel: Addends are stored to the location where relocations are applied. It
  //  cannot pack the full range of addend values for all relocation types, but
  //  this only affects relocation types that we don't support emitting as
  //  dynamic relocations (see getDynRel).
  //  Rela: Addends are stored as part of relocation entry.
  //
  // In other words, Rela makes it easy to read addends at the price of extra
  // 4 or 8 byte for each relocation entry.
  //
  // We pick the format for dynamic relocations according to the psABI for each
  // processor, but a contrary choice can be made if the dynamic loader
  // supports.
  config->isRela = getIsRela(args);

  // If the output uses REL relocations we must store the dynamic relocation
  // addends to the output sections. We also store addends for RELA relocations
  // if --apply-dynamic-relocs is used.
  // We default to not writing the addends when using RELA relocations since
  // any standard conforming tool can find it in r_addend.
  config->writeAddends = args.hasFlag(OPT_apply_dynamic_relocs,
                                      OPT_no_apply_dynamic_relocs, false) ||
                         !config->isRela;
  // Validation of dynamic relocation addends is on by default for assertions
  // builds and disabled otherwise. This check is enabled when writeAddends is
  // true.
#ifndef NDEBUG
  bool checkDynamicRelocsDefault = true;
#else
  bool checkDynamicRelocsDefault = false;
#endif
  config->checkDynamicRelocs =
      args.hasFlag(OPT_check_dynamic_relocations,
                   OPT_no_check_dynamic_relocations, checkDynamicRelocsDefault);
  config->tocOptimize =
      args.hasFlag(OPT_toc_optimize, OPT_no_toc_optimize, m == EM_PPC64);
  config->pcRelOptimize =
      args.hasFlag(OPT_pcrel_optimize, OPT_no_pcrel_optimize, m == EM_PPC64);

  if (!args.hasArg(OPT_hash_style)) {
    if (config->emachine == EM_MIPS)
      config->sysvHash = true;
    else
      config->sysvHash = config->gnuHash = true;
  }

  // Set default entry point and output file if not specified by command line or
  // linker scripts.
  config->warnMissingEntry =
      (!config->entry.empty() || (!config->shared && !config->relocatable));
  if (config->entry.empty() && !config->relocatable)
    config->entry = config->emachine == EM_MIPS ? "__start" : "_start";
  if (config->outputFile.empty())
    config->outputFile = "a.out";

  // Fail early if the output file or map file is not writable. If a user has a
  // long link, e.g. due to a large LTO link, they do not wish to run it and
  // find that it failed because there was a mistake in their command-line.
  {
    llvm::TimeTraceScope timeScope("Create output files");
    if (auto e = tryCreateFile(config->outputFile))
      error("cannot open output file " + config->outputFile + ": " +
            e.message());
    if (auto e = tryCreateFile(config->mapFile))
      error("cannot open map file " + config->mapFile + ": " + e.message());
    if (auto e = tryCreateFile(config->whyExtract))
      error("cannot open --why-extract= file " + config->whyExtract + ": " +
            e.message());
  }
}

static bool isFormatBinary(StringRef s) {
  if (s == "binary")
    return true;
  if (s == "elf" || s == "default")
    return false;
  error("unknown --format value: " + s +
        " (supported formats: elf, default, binary)");
  return false;
}

void LinkerDriver::createFiles(opt::InputArgList &args) {
  llvm::TimeTraceScope timeScope("Load input files");
  // For --{push,pop}-state.
  std::vector<std::tuple<bool, bool, bool>> stack;

  // Iterate over argv to process input files and positional arguments.
  InputFile::isInGroup = false;
  bool hasInput = false;
  for (auto *arg : args) {
    switch (arg->getOption().getID()) {
    case OPT_library:
      addLibrary(arg->getValue());
      hasInput = true;
      break;
    case OPT_INPUT:
      addFile(arg->getValue(), /*withLOption=*/false);
      hasInput = true;
      break;
    case OPT_defsym: {
      StringRef from;
      StringRef to;
      std::tie(from, to) = StringRef(arg->getValue()).split('=');
      if (from.empty() || to.empty())
        error("--defsym: syntax error: " + StringRef(arg->getValue()));
      else
        readDefsym(from, MemoryBufferRef(to, "--defsym"));
      break;
    }
    case OPT_script:
      if (std::optional<std::string> path = searchScript(arg->getValue())) {
        if (std::optional<MemoryBufferRef> mb = readFile(*path))
          readLinkerScript(*mb);
        break;
      }
      error(Twine("cannot find linker script ") + arg->getValue());
      break;
    case OPT_as_needed:
      config->asNeeded = true;
      break;
    case OPT_format:
      config->formatBinary = isFormatBinary(arg->getValue());
      break;
    case OPT_no_as_needed:
      config->asNeeded = false;
      break;
    case OPT_Bstatic:
    case OPT_omagic:
    case OPT_nmagic:
      config->isStatic = true;
      break;
    case OPT_Bdynamic:
      config->isStatic = false;
      break;
    case OPT_whole_archive:
      inWholeArchive = true;
      break;
    case OPT_no_whole_archive:
      inWholeArchive = false;
      break;
    case OPT_just_symbols:
      if (std::optional<MemoryBufferRef> mb = readFile(arg->getValue())) {
        files.push_back(createObjFile(*mb));
        files.back()->justSymbols = true;
      }
      break;
    case OPT_in_implib:
      if (armCmseImpLib)
        error("multiple CMSE import libraries not supported");
      else if (std::optional<MemoryBufferRef> mb = readFile(arg->getValue()))
        armCmseImpLib = createObjFile(*mb);
      break;
    case OPT_start_group:
      if (InputFile::isInGroup)
        error("nested --start-group");
      InputFile::isInGroup = true;
      break;
    case OPT_end_group:
      if (!InputFile::isInGroup)
        error("stray --end-group");
      InputFile::isInGroup = false;
      ++InputFile::nextGroupId;
      break;
    case OPT_start_lib:
      if (inLib)
        error("nested --start-lib");
      if (InputFile::isInGroup)
        error("may not nest --start-lib in --start-group");
      inLib = true;
      InputFile::isInGroup = true;
      break;
    case OPT_end_lib:
      if (!inLib)
        error("stray --end-lib");
      inLib = false;
      InputFile::isInGroup = false;
      ++InputFile::nextGroupId;
      break;
    case OPT_push_state:
      stack.emplace_back(config->asNeeded, config->isStatic, inWholeArchive);
      break;
    case OPT_pop_state:
      if (stack.empty()) {
        error("unbalanced --push-state/--pop-state");
        break;
      }
      std::tie(config->asNeeded, config->isStatic, inWholeArchive) = stack.back();
      stack.pop_back();
      break;
    }
  }

  if (files.empty() && !hasInput && errorCount() == 0)
    error("no input files");
}

// If -m <machine_type> was not given, infer it from object files.
void LinkerDriver::inferMachineType() {
  if (config->ekind != ELFNoneKind)
    return;

  for (InputFile *f : files) {
    if (f->ekind == ELFNoneKind)
      continue;
    config->ekind = f->ekind;
    config->emachine = f->emachine;
    config->osabi = f->osabi;
    config->mipsN32Abi = config->emachine == EM_MIPS && isMipsN32Abi(f);
    return;
  }
  error("target emulation unknown: -m or at least one .o file required");
}

// Parse -z max-page-size=<value>. The default value is defined by
// each target.
static uint64_t getMaxPageSize(opt::InputArgList &args) {
  uint64_t val = args::getZOptionValue(args, OPT_z, "max-page-size",
                                       target->defaultMaxPageSize);
  if (!isPowerOf2_64(val)) {
    error("max-page-size: value isn't a power of 2");
    return target->defaultMaxPageSize;
  }
  if (config->nmagic || config->omagic) {
    if (val != target->defaultMaxPageSize)
      warn("-z max-page-size set, but paging disabled by omagic or nmagic");
    return 1;
  }
  return val;
}

// Parse -z common-page-size=<value>. The default value is defined by
// each target.
static uint64_t getCommonPageSize(opt::InputArgList &args) {
  uint64_t val = args::getZOptionValue(args, OPT_z, "common-page-size",
                                       target->defaultCommonPageSize);
  if (!isPowerOf2_64(val)) {
    error("common-page-size: value isn't a power of 2");
    return target->defaultCommonPageSize;
  }
  if (config->nmagic || config->omagic) {
    if (val != target->defaultCommonPageSize)
      warn("-z common-page-size set, but paging disabled by omagic or nmagic");
    return 1;
  }
  // commonPageSize can't be larger than maxPageSize.
  if (val > config->maxPageSize)
    val = config->maxPageSize;
  return val;
}

// Parses --image-base option.
static std::optional<uint64_t> getImageBase(opt::InputArgList &args) {
  // Because we are using "Config->maxPageSize" here, this function has to be
  // called after the variable is initialized.
  auto *arg = args.getLastArg(OPT_image_base);
  if (!arg)
    return std::nullopt;

  StringRef s = arg->getValue();
  uint64_t v;
  if (!to_integer(s, v)) {
    error("--image-base: number expected, but got " + s);
    return 0;
  }
  if ((v % config->maxPageSize) != 0)
    warn("--image-base: address isn't multiple of page size: " + s);
  return v;
}

// Parses `--exclude-libs=lib,lib,...`.
// The library names may be delimited by commas or colons.
static DenseSet<StringRef> getExcludeLibs(opt::InputArgList &args) {
  DenseSet<StringRef> ret;
  for (auto *arg : args.filtered(OPT_exclude_libs)) {
    StringRef s = arg->getValue();
    for (;;) {
      size_t pos = s.find_first_of(",:");
      if (pos == StringRef::npos)
        break;
      ret.insert(s.substr(0, pos));
      s = s.substr(pos + 1);
    }
    ret.insert(s);
  }
  return ret;
}

// Handles the --exclude-libs option. If a static library file is specified
// by the --exclude-libs option, all public symbols from the archive become
// private unless otherwise specified by version scripts or something.
// A special library name "ALL" means all archive files.
//
// This is not a popular option, but some programs such as bionic libc use it.
static void excludeLibs(opt::InputArgList &args) {
  DenseSet<StringRef> libs = getExcludeLibs(args);
  bool all = libs.count("ALL");

  auto visit = [&](InputFile *file) {
    if (file->archiveName.empty() ||
        !(all || libs.count(path::filename(file->archiveName))))
      return;
    ArrayRef<Symbol *> symbols = file->getSymbols();
    if (isa<ELFFileBase>(file))
      symbols = cast<ELFFileBase>(file)->getGlobalSymbols();
    for (Symbol *sym : symbols)
      if (!sym->isUndefined() && sym->file == file)
        sym->versionId = VER_NDX_LOCAL;
  };

  for (ELFFileBase *file : ctx.objectFiles)
    visit(file);

  for (BitcodeFile *file : ctx.bitcodeFiles)
    visit(file);
}

// Force Sym to be entered in the output.
static void handleUndefined(Symbol *sym, const char *option) {
  // Since a symbol may not be used inside the program, LTO may
  // eliminate it. Mark the symbol as "used" to prevent it.
  sym->isUsedInRegularObj = true;

  if (!sym->isLazy())
    return;
  sym->extract();
  if (!config->whyExtract.empty())
    ctx.whyExtractRecords.emplace_back(option, sym->file, *sym);
}

// As an extension to GNU linkers, lld supports a variant of `-u`
// which accepts wildcard patterns. All symbols that match a given
// pattern are handled as if they were given by `-u`.
static void handleUndefinedGlob(StringRef arg) {
  Expected<GlobPattern> pat = GlobPattern::create(arg);
  if (!pat) {
    error("--undefined-glob: " + toString(pat.takeError()) + ": " + arg);
    return;
  }

  // Calling sym->extract() in the loop is not safe because it may add new
  // symbols to the symbol table, invalidating the current iterator.
  SmallVector<Symbol *, 0> syms;
  for (Symbol *sym : symtab.getSymbols())
    if (!sym->isPlaceholder() && pat->match(sym->getName()))
      syms.push_back(sym);

  for (Symbol *sym : syms)
    handleUndefined(sym, "--undefined-glob");
}

static void handleLibcall(StringRef name) {
  Symbol *sym = symtab.find(name);
  if (sym && sym->isLazy() && isa<BitcodeFile>(sym->file))
    sym->extract();
}

static void writeArchiveStats() {
  if (config->printArchiveStats.empty())
    return;

  std::error_code ec;
  raw_fd_ostream os = ctx.openAuxiliaryFile(config->printArchiveStats, ec);
  if (ec) {
    error("--print-archive-stats=: cannot open " + config->printArchiveStats +
          ": " + ec.message());
    return;
  }

  os << "members\textracted\tarchive\n";

  SmallVector<StringRef, 0> archives;
  DenseMap<CachedHashStringRef, unsigned> all, extracted;
  for (ELFFileBase *file : ctx.objectFiles)
    if (file->archiveName.size())
      ++extracted[CachedHashStringRef(file->archiveName)];
  for (BitcodeFile *file : ctx.bitcodeFiles)
    if (file->archiveName.size())
      ++extracted[CachedHashStringRef(file->archiveName)];
  for (std::pair<StringRef, unsigned> f : ctx.driver.archiveFiles) {
    unsigned &v = extracted[CachedHashString(f.first)];
    os << f.second << '\t' << v << '\t' << f.first << '\n';
    // If the archive occurs multiple times, other instances have a count of 0.
    v = 0;
  }
}

static void writeWhyExtract() {
  if (config->whyExtract.empty())
    return;

  std::error_code ec;
  raw_fd_ostream os = ctx.openAuxiliaryFile(config->whyExtract, ec);
  if (ec) {
    error("cannot open --why-extract= file " + config->whyExtract + ": " +
          ec.message());
    return;
  }

  os << "reference\textracted\tsymbol\n";
  for (auto &entry : ctx.whyExtractRecords) {
    os << std::get<0>(entry) << '\t' << toString(std::get<1>(entry)) << '\t'
       << toString(std::get<2>(entry)) << '\n';
  }
}

static void reportBackrefs() {
  for (auto &ref : ctx.backwardReferences) {
    const Symbol &sym = *ref.first;
    std::string to = toString(ref.second.second);
    // Some libraries have known problems and can cause noise. Filter them out
    // with --warn-backrefs-exclude=. The value may look like (for --start-lib)
    // *.o or (archive member) *.a(*.o).
    bool exclude = false;
    for (const llvm::GlobPattern &pat : config->warnBackrefsExclude)
      if (pat.match(to)) {
        exclude = true;
        break;
      }
    if (!exclude)
      warn("backward reference detected: " + sym.getName() + " in " +
           toString(ref.second.first) + " refers to " + to);
  }
}

// Handle --dependency-file=<path>. If that option is given, lld creates a
// file at a given path with the following contents:
//
//   <output-file>: <input-file> ...
//
//   <input-file>:
//
// where <output-file> is a pathname of an output file and <input-file>
// ... is a list of pathnames of all input files. `make` command can read a
// file in the above format and interpret it as a dependency info. We write
// phony targets for every <input-file> to avoid an error when that file is
// removed.
//
// This option is useful if you want to make your final executable to depend
// on all input files including system libraries. Here is why.
//
// When you write a Makefile, you usually write it so that the final
// executable depends on all user-generated object files. Normally, you
// don't make your executable to depend on system libraries (such as libc)
// because you don't know the exact paths of libraries, even though system
// libraries that are linked to your executable statically are technically a
// part of your program. By using --dependency-file option, you can make
// lld to dump dependency info so that you can maintain exact dependencies
// easily.
static void writeDependencyFile() {
  std::error_code ec;
  raw_fd_ostream os = ctx.openAuxiliaryFile(config->dependencyFile, ec);
  if (ec) {
    error("cannot open " + config->dependencyFile + ": " + ec.message());
    return;
  }

  // We use the same escape rules as Clang/GCC which are accepted by Make/Ninja:
  // * A space is escaped by a backslash which itself must be escaped.
  // * A hash sign is escaped by a single backslash.
  // * $ is escapes as $$.
  auto printFilename = [](raw_fd_ostream &os, StringRef filename) {
    llvm::SmallString<256> nativePath;
    llvm::sys::path::native(filename.str(), nativePath);
    llvm::sys::path::remove_dots(nativePath, /*remove_dot_dot=*/true);
    for (unsigned i = 0, e = nativePath.size(); i != e; ++i) {
      if (nativePath[i] == '#') {
        os << '\\';
      } else if (nativePath[i] == ' ') {
        os << '\\';
        unsigned j = i;
        while (j > 0 && nativePath[--j] == '\\')
          os << '\\';
      } else if (nativePath[i] == '$') {
        os << '$';
      }
      os << nativePath[i];
    }
  };

  os << config->outputFile << ":";
  for (StringRef path : config->dependencyFiles) {
    os << " \\\n ";
    printFilename(os, path);
  }
  os << "\n";

  for (StringRef path : config->dependencyFiles) {
    os << "\n";
    printFilename(os, path);
    os << ":\n";
  }
}

// Replaces common symbols with defined symbols reside in .bss sections.
// This function is called after all symbol names are resolved. As a
// result, the passes after the symbol resolution won't see any
// symbols of type CommonSymbol.
static void replaceCommonSymbols() {
  llvm::TimeTraceScope timeScope("Replace common symbols");
  for (ELFFileBase *file : ctx.objectFiles) {
    if (!file->hasCommonSyms)
      continue;
    for (Symbol *sym : file->getGlobalSymbols()) {
      auto *s = dyn_cast<CommonSymbol>(sym);
      if (!s)
        continue;

      auto *bss = make<BssSection>("COMMON", s->size, s->alignment);
      bss->file = s->file;
      ctx.inputSections.push_back(bss);
      Defined(s->file, StringRef(), s->binding, s->stOther, s->type,
              /*value=*/0, s->size, bss)
          .overwrite(*s);
    }
  }
}

// The section referred to by `s` is considered address-significant. Set the
// keepUnique flag on the section if appropriate.
static void markAddrsig(Symbol *s) {
  if (auto *d = dyn_cast_or_null<Defined>(s))
    if (d->section)
      // We don't need to keep text sections unique under --icf=all even if they
      // are address-significant.
      if (config->icf == ICFLevel::Safe || !(d->section->flags & SHF_EXECINSTR))
        d->section->keepUnique = true;
}

// Record sections that define symbols mentioned in --keep-unique <symbol>
// and symbols referred to by address-significance tables. These sections are
// ineligible for ICF.
template <class ELFT>
static void findKeepUniqueSections(opt::InputArgList &args) {
  for (auto *arg : args.filtered(OPT_keep_unique)) {
    StringRef name = arg->getValue();
    auto *d = dyn_cast_or_null<Defined>(symtab.find(name));
    if (!d || !d->section) {
      warn("could not find symbol " + name + " to keep unique");
      continue;
    }
    d->section->keepUnique = true;
  }

  // --icf=all --ignore-data-address-equality means that we can ignore
  // the dynsym and address-significance tables entirely.
  if (config->icf == ICFLevel::All && config->ignoreDataAddressEquality)
    return;

  // Symbols in the dynsym could be address-significant in other executables
  // or DSOs, so we conservatively mark them as address-significant.
  for (Symbol *sym : symtab.getSymbols())
    if (sym->includeInDynsym())
      markAddrsig(sym);

  // Visit the address-significance table in each object file and mark each
  // referenced symbol as address-significant.
  for (InputFile *f : ctx.objectFiles) {
    auto *obj = cast<ObjFile<ELFT>>(f);
    ArrayRef<Symbol *> syms = obj->getSymbols();
    if (obj->addrsigSec) {
      ArrayRef<uint8_t> contents =
          check(obj->getObj().getSectionContents(*obj->addrsigSec));
      const uint8_t *cur = contents.begin();
      while (cur != contents.end()) {
        unsigned size;
        const char *err = nullptr;
        uint64_t symIndex = decodeULEB128(cur, &size, contents.end(), &err);
        if (err)
          fatal(toString(f) + ": could not decode addrsig section: " + err);
        markAddrsig(syms[symIndex]);
        cur += size;
      }
    } else {
      // If an object file does not have an address-significance table,
      // conservatively mark all of its symbols as address-significant.
      for (Symbol *s : syms)
        markAddrsig(s);
    }
  }
}

// This function reads a symbol partition specification section. These sections
// are used to control which partition a symbol is allocated to. See
// https://lld.llvm.org/Partitions.html for more details on partitions.
template <typename ELFT>
static void readSymbolPartitionSection(InputSectionBase *s) {
  // Read the relocation that refers to the partition's entry point symbol.
  Symbol *sym;
  const RelsOrRelas<ELFT> rels = s->template relsOrRelas<ELFT>();
  if (rels.areRelocsRel())
    sym = &s->file->getRelocTargetSym(rels.rels[0]);
  else
    sym = &s->file->getRelocTargetSym(rels.relas[0]);
  if (!isa<Defined>(sym) || !sym->includeInDynsym())
    return;

  StringRef partName = reinterpret_cast<const char *>(s->content().data());
  for (Partition &part : partitions) {
    if (part.name == partName) {
      sym->partition = part.getNumber();
      return;
    }
  }

  // Forbid partitions from being used on incompatible targets, and forbid them
  // from being used together with various linker features that assume a single
  // set of output sections.
  if (script->hasSectionsCommand)
    error(toString(s->file) +
          ": partitions cannot be used with the SECTIONS command");
  if (script->hasPhdrsCommands())
    error(toString(s->file) +
          ": partitions cannot be used with the PHDRS command");
  if (!config->sectionStartMap.empty())
    error(toString(s->file) + ": partitions cannot be used with "
                              "--section-start, -Ttext, -Tdata or -Tbss");
  if (config->emachine == EM_MIPS)
    error(toString(s->file) + ": partitions cannot be used on this target");

  // Impose a limit of no more than 254 partitions. This limit comes from the
  // sizes of the Partition fields in InputSectionBase and Symbol, as well as
  // the amount of space devoted to the partition number in RankFlags.
  if (partitions.size() == 254)
    fatal("may not have more than 254 partitions");

  partitions.emplace_back();
  Partition &newPart = partitions.back();
  newPart.name = partName;
  sym->partition = newPart.getNumber();
}

static void markBuffersAsDontNeed(bool skipLinkedOutput) {
  // With --thinlto-index-only, all buffers are nearly unused from now on
  // (except symbol/section names used by infrequent passes). Mark input file
  // buffers as MADV_DONTNEED so that these pages can be reused by the expensive
  // thin link, saving memory.
  if (skipLinkedOutput) {
    for (MemoryBuffer &mb : llvm::make_pointee_range(ctx.memoryBuffers))
      mb.dontNeedIfMmap();
    return;
  }

  // Otherwise, just mark MemoryBuffers backing BitcodeFiles.
  DenseSet<const char *> bufs;
  for (BitcodeFile *file : ctx.bitcodeFiles)
    bufs.insert(file->mb.getBufferStart());
  for (BitcodeFile *file : ctx.lazyBitcodeFiles)
    bufs.insert(file->mb.getBufferStart());
  for (MemoryBuffer &mb : llvm::make_pointee_range(ctx.memoryBuffers))
    if (bufs.count(mb.getBufferStart()))
      mb.dontNeedIfMmap();
}

// This function is where all the optimizations of link-time
// optimization takes place. When LTO is in use, some input files are
// not in native object file format but in the LLVM bitcode format.
// This function compiles bitcode files into a few big native files
// using LLVM functions and replaces bitcode symbols with the results.
// Because all bitcode files that the program consists of are passed to
// the compiler at once, it can do a whole-program optimization.
template <class ELFT>
void LinkerDriver::compileBitcodeFiles(bool skipLinkedOutput) {
  llvm::TimeTraceScope timeScope("LTO");
  // Compile bitcode files and replace bitcode symbols.
  lto.reset(new BitcodeCompiler);
  for (BitcodeFile *file : ctx.bitcodeFiles)
    lto->add(*file);

  if (!ctx.bitcodeFiles.empty())
    markBuffersAsDontNeed(skipLinkedOutput);

  for (InputFile *file : lto->compile()) {
    auto *obj = cast<ObjFile<ELFT>>(file);
    obj->parse(/*ignoreComdats=*/true);

    // Parse '@' in symbol names for non-relocatable output.
    if (!config->relocatable)
      for (Symbol *sym : obj->getGlobalSymbols())
        if (sym->hasVersionSuffix)
          sym->parseSymbolVersion();
    ctx.objectFiles.push_back(obj);
  }
}

// The --wrap option is a feature to rename symbols so that you can write
// wrappers for existing functions. If you pass `--wrap=foo`, all
// occurrences of symbol `foo` are resolved to `__wrap_foo` (so, you are
// expected to write `__wrap_foo` function as a wrapper). The original
// symbol becomes accessible as `__real_foo`, so you can call that from your
// wrapper.
//
// This data structure is instantiated for each --wrap option.
struct WrappedSymbol {
  Symbol *sym;
  Symbol *real;
  Symbol *wrap;
};

// Handles --wrap option.
//
// This function instantiates wrapper symbols. At this point, they seem
// like they are not being used at all, so we explicitly set some flags so
// that LTO won't eliminate them.
static std::vector<WrappedSymbol> addWrappedSymbols(opt::InputArgList &args) {
  std::vector<WrappedSymbol> v;
  DenseSet<StringRef> seen;

  for (auto *arg : args.filtered(OPT_wrap)) {
    StringRef name = arg->getValue();
    if (!seen.insert(name).second)
      continue;

    Symbol *sym = symtab.find(name);
    if (!sym)
      continue;

    Symbol *wrap =
        symtab.addUnusedUndefined(saver().save("__wrap_" + name), sym->binding);

    // If __real_ is referenced, pull in the symbol if it is lazy. Do this after
    // processing __wrap_ as that may have referenced __real_.
    StringRef realName = saver().save("__real_" + name);
    if (symtab.find(realName))
      symtab.addUnusedUndefined(name, sym->binding);

    Symbol *real = symtab.addUnusedUndefined(realName);
    v.push_back({sym, real, wrap});

    // We want to tell LTO not to inline symbols to be overwritten
    // because LTO doesn't know the final symbol contents after renaming.
    real->scriptDefined = true;
    sym->scriptDefined = true;

    // If a symbol is referenced in any object file, bitcode file or shared
    // object, mark its redirection target (foo for __real_foo and __wrap_foo
    // for foo) as referenced after redirection, which will be used to tell LTO
    // to not eliminate the redirection target. If the object file defining the
    // symbol also references it, we cannot easily distinguish the case from
    // cases where the symbol is not referenced. Retain the redirection target
    // in this case because we choose to wrap symbol references regardless of
    // whether the symbol is defined
    // (https://sourceware.org/bugzilla/show_bug.cgi?id=26358).
    if (real->referenced || real->isDefined())
      sym->referencedAfterWrap = true;
    if (sym->referenced || sym->isDefined())
      wrap->referencedAfterWrap = true;
  }
  return v;
}

static void combineVersionedSymbol(Symbol &sym,
                                   DenseMap<Symbol *, Symbol *> &map) {
  const char *suffix1 = sym.getVersionSuffix();
  if (suffix1[0] != '@' || suffix1[1] == '@')
    return;

  // Check the existing symbol foo. We have two special cases to handle:
  //
  // * There is a definition of foo@v1 and foo@@v1.
  // * There is a definition of foo@v1 and foo.
  Defined *sym2 = dyn_cast_or_null<Defined>(symtab.find(sym.getName()));
  if (!sym2)
    return;
  const char *suffix2 = sym2->getVersionSuffix();
  if (suffix2[0] == '@' && suffix2[1] == '@' &&
      strcmp(suffix1 + 1, suffix2 + 2) == 0) {
    // foo@v1 and foo@@v1 should be merged, so redirect foo@v1 to foo@@v1.
    map.try_emplace(&sym, sym2);
    // If both foo@v1 and foo@@v1 are defined and non-weak, report a
    // duplicate definition error.
    if (sym.isDefined()) {
      sym2->checkDuplicate(cast<Defined>(sym));
      sym2->resolve(cast<Defined>(sym));
    } else if (sym.isUndefined()) {
      sym2->resolve(cast<Undefined>(sym));
    } else {
      sym2->resolve(cast<SharedSymbol>(sym));
    }
    // Eliminate foo@v1 from the symbol table.
    sym.symbolKind = Symbol::PlaceholderKind;
    sym.isUsedInRegularObj = false;
  } else if (auto *sym1 = dyn_cast<Defined>(&sym)) {
    if (sym2->versionId > VER_NDX_GLOBAL
            ? config->versionDefinitions[sym2->versionId].name == suffix1 + 1
            : sym1->section == sym2->section && sym1->value == sym2->value) {
      // Due to an assembler design flaw, if foo is defined, .symver foo,
      // foo@v1 defines both foo and foo@v1. Unless foo is bound to a
      // different version, GNU ld makes foo@v1 canonical and eliminates
      // foo. Emulate its behavior, otherwise we would have foo or foo@@v1
      // beside foo@v1. foo@v1 and foo combining does not apply if they are
      // not defined in the same place.
      map.try_emplace(sym2, &sym);
      sym2->symbolKind = Symbol::PlaceholderKind;
      sym2->isUsedInRegularObj = false;
    }
  }
}

// Do renaming for --wrap and foo@v1 by updating pointers to symbols.
//
// When this function is executed, only InputFiles and symbol table
// contain pointers to symbol objects. We visit them to replace pointers,
// so that wrapped symbols are swapped as instructed by the command line.
static void redirectSymbols(ArrayRef<WrappedSymbol> wrapped) {
  llvm::TimeTraceScope timeScope("Redirect symbols");
  DenseMap<Symbol *, Symbol *> map;
  for (const WrappedSymbol &w : wrapped) {
    map[w.sym] = w.wrap;
    map[w.real] = w.sym;
  }

  // If there are version definitions (versionDefinitions.size() > 2), enumerate
  // symbols with a non-default version (foo@v1) and check whether it should be
  // combined with foo or foo@@v1.
  if (config->versionDefinitions.size() > 2)
    for (Symbol *sym : symtab.getSymbols())
      if (sym->hasVersionSuffix)
        combineVersionedSymbol(*sym, map);

  if (map.empty())
    return;

  // Update pointers in input files.
  parallelForEach(ctx.objectFiles, [&](ELFFileBase *file) {
    for (Symbol *&sym : file->getMutableGlobalSymbols())
      if (Symbol *s = map.lookup(sym))
        sym = s;
  });

  // Update pointers in the symbol table.
  for (const WrappedSymbol &w : wrapped)
    symtab.wrap(w.sym, w.real, w.wrap);
}

static void checkAndReportMissingFeature(StringRef config, uint32_t features,
                                         uint32_t mask, const Twine &report) {
  if (!(features & mask)) {
    if (config == "error")
      error(report);
    else if (config == "warning")
      warn(report);
  }
}

// To enable CET (x86's hardware-assisted control flow enforcement), each
// source file must be compiled with -fcf-protection. Object files compiled
// with the flag contain feature flags indicating that they are compatible
// with CET. We enable the feature only when all object files are compatible
// with CET.
//
// This is also the case with AARCH64's BTI and PAC which use the similar
// GNU_PROPERTY_AARCH64_FEATURE_1_AND mechanism.
static uint32_t getAndFeatures() {
  if (config->emachine != EM_386 && config->emachine != EM_X86_64 &&
      config->emachine != EM_AARCH64)
    return 0;

  uint32_t ret = -1;
  for (ELFFileBase *f : ctx.objectFiles) {
    uint32_t features = f->andFeatures;

    checkAndReportMissingFeature(
        config->zBtiReport, features, GNU_PROPERTY_AARCH64_FEATURE_1_BTI,
        toString(f) + ": -z bti-report: file does not have "
                      "GNU_PROPERTY_AARCH64_FEATURE_1_BTI property");

    checkAndReportMissingFeature(
        config->zCetReport, features, GNU_PROPERTY_X86_FEATURE_1_IBT,
        toString(f) + ": -z cet-report: file does not have "
                      "GNU_PROPERTY_X86_FEATURE_1_IBT property");

    checkAndReportMissingFeature(
        config->zCetReport, features, GNU_PROPERTY_X86_FEATURE_1_SHSTK,
        toString(f) + ": -z cet-report: file does not have "
                      "GNU_PROPERTY_X86_FEATURE_1_SHSTK property");

    if (config->zForceBti && !(features & GNU_PROPERTY_AARCH64_FEATURE_1_BTI)) {
      features |= GNU_PROPERTY_AARCH64_FEATURE_1_BTI;
      if (config->zBtiReport == "none")
        warn(toString(f) + ": -z force-bti: file does not have "
                           "GNU_PROPERTY_AARCH64_FEATURE_1_BTI property");
    } else if (config->zForceIbt &&
               !(features & GNU_PROPERTY_X86_FEATURE_1_IBT)) {
      if (config->zCetReport == "none")
        warn(toString(f) + ": -z force-ibt: file does not have "
                           "GNU_PROPERTY_X86_FEATURE_1_IBT property");
      features |= GNU_PROPERTY_X86_FEATURE_1_IBT;
    }
    if (config->zPacPlt && !(features & GNU_PROPERTY_AARCH64_FEATURE_1_PAC)) {
      warn(toString(f) + ": -z pac-plt: file does not have "
                         "GNU_PROPERTY_AARCH64_FEATURE_1_PAC property");
      features |= GNU_PROPERTY_AARCH64_FEATURE_1_PAC;
    }
    ret &= features;
  }

  // Force enable Shadow Stack.
  if (config->zShstk)
    ret |= GNU_PROPERTY_X86_FEATURE_1_SHSTK;

  return ret;
}

static void initSectionsAndLocalSyms(ELFFileBase *file, bool ignoreComdats) {
  switch (file->ekind) {
  case ELF32LEKind:
    cast<ObjFile<ELF32LE>>(file)->initSectionsAndLocalSyms(ignoreComdats);
    break;
  case ELF32BEKind:
    cast<ObjFile<ELF32BE>>(file)->initSectionsAndLocalSyms(ignoreComdats);
    break;
  case ELF64LEKind:
    cast<ObjFile<ELF64LE>>(file)->initSectionsAndLocalSyms(ignoreComdats);
    break;
  case ELF64BEKind:
    cast<ObjFile<ELF64BE>>(file)->initSectionsAndLocalSyms(ignoreComdats);
    break;
  default:
    llvm_unreachable("");
  }
}

static void postParseObjectFile(ELFFileBase *file) {
  switch (file->ekind) {
  case ELF32LEKind:
    cast<ObjFile<ELF32LE>>(file)->postParse();
    break;
  case ELF32BEKind:
    cast<ObjFile<ELF32BE>>(file)->postParse();
    break;
  case ELF64LEKind:
    cast<ObjFile<ELF64LE>>(file)->postParse();
    break;
  case ELF64BEKind:
    cast<ObjFile<ELF64BE>>(file)->postParse();
    break;
  default:
    llvm_unreachable("");
  }
}

// Do actual linking. Note that when this function is called,
// all linker scripts have already been parsed.
void LinkerDriver::link(opt::InputArgList &args) {
  llvm::TimeTraceScope timeScope("Link", StringRef("LinkerDriver::Link"));

  // Handle --trace-symbol.
  for (auto *arg : args.filtered(OPT_trace_symbol))
    symtab.insert(arg->getValue())->traced = true;

  ctx.internalFile = createInternalFile("<internal>");

  // Handle -u/--undefined before input files. If both a.a and b.so define foo,
  // -u foo a.a b.so will extract a.a.
  for (StringRef name : config->undefined)
    symtab.addUnusedUndefined(name)->referenced = true;

<<<<<<< HEAD
  // Add all files to the symbol table. This will add almost all
  // symbols that we need to the symbol table. This process might
  // add files to the link, via autolinking, these files are always
  // appended to the Files vector.
  {
    llvm::TimeTraceScope timeScope("Parse input files");
    for (size_t i = 0; i < files.size(); ++i) {
      llvm::TimeTraceScope timeScope("Parse input files", files[i]->getName());
      parseFile(files[i]);
    }
    if (armCmseImpLib)
      parseArmCMSEImportLib(*armCmseImpLib);
  }
=======
  parseFiles(files, armCmseImpLib);
>>>>>>> 93f9fb2c

  // Now that we have every file, we can decide if we will need a
  // dynamic symbol table.
  // We need one if we were asked to export dynamic symbols or if we are
  // producing a shared library.
  // We also need one if any shared libraries are used and for pie executables
  // (probably because the dynamic linker needs it).
  config->hasDynSymTab =
      !ctx.sharedFiles.empty() || config->isPic || config->exportDynamic;

  script->addScriptReferencedSymbolsToSymTable();

  // Prevent LTO from removing any definition referenced by -u.
  for (StringRef name : config->undefined)
    if (Defined *sym = dyn_cast_or_null<Defined>(symtab.find(name)))
      sym->isUsedInRegularObj = true;

  // If an entry symbol is in a static archive, pull out that file now.
  if (Symbol *sym = symtab.find(config->entry))
    handleUndefined(sym, "--entry");

  // Handle the `--undefined-glob <pattern>` options.
  for (StringRef pat : args::getStrings(args, OPT_undefined_glob))
    handleUndefinedGlob(pat);

  // Mark -init and -fini symbols so that the LTO doesn't eliminate them.
  if (Symbol *sym = dyn_cast_or_null<Defined>(symtab.find(config->init)))
    sym->isUsedInRegularObj = true;
  if (Symbol *sym = dyn_cast_or_null<Defined>(symtab.find(config->fini)))
    sym->isUsedInRegularObj = true;

  // If any of our inputs are bitcode files, the LTO code generator may create
  // references to certain library functions that might not be explicit in the
  // bitcode file's symbol table. If any of those library functions are defined
  // in a bitcode file in an archive member, we need to arrange to use LTO to
  // compile those archive members by adding them to the link beforehand.
  //
  // However, adding all libcall symbols to the link can have undesired
  // consequences. For example, the libgcc implementation of
  // __sync_val_compare_and_swap_8 on 32-bit ARM pulls in an .init_array entry
  // that aborts the program if the Linux kernel does not support 64-bit
  // atomics, which would prevent the program from running even if it does not
  // use 64-bit atomics.
  //
  // Therefore, we only add libcall symbols to the link before LTO if we have
  // to, i.e. if the symbol's definition is in bitcode. Any other required
  // libcall symbols will be added to the link after LTO when we add the LTO
  // object file to the link.
  if (!ctx.bitcodeFiles.empty())
    for (auto *s : lto::LTO::getRuntimeLibcallSymbols())
      handleLibcall(s);

  // Archive members defining __wrap symbols may be extracted.
  std::vector<WrappedSymbol> wrapped = addWrappedSymbols(args);

  // No more lazy bitcode can be extracted at this point. Do post parse work
  // like checking duplicate symbols.
  parallelForEach(ctx.objectFiles, [](ELFFileBase *file) {
    initSectionsAndLocalSyms(file, /*ignoreComdats=*/false);
  });
  parallelForEach(ctx.objectFiles, postParseObjectFile);
  parallelForEach(ctx.bitcodeFiles,
                  [](BitcodeFile *file) { file->postParse(); });
  for (auto &it : ctx.nonPrevailingSyms) {
    Symbol &sym = *it.first;
    Undefined(sym.file, sym.getName(), sym.binding, sym.stOther, sym.type,
              it.second)
        .overwrite(sym);
    cast<Undefined>(sym).nonPrevailing = true;
  }
  ctx.nonPrevailingSyms.clear();
  for (const DuplicateSymbol &d : ctx.duplicates)
    reportDuplicate(*d.sym, d.file, d.section, d.value);
  ctx.duplicates.clear();

  // Return if there were name resolution errors.
  if (errorCount())
    return;

  // We want to declare linker script's symbols early,
  // so that we can version them.
  // They also might be exported if referenced by DSOs.
  script->declareSymbols();

  // Handle --exclude-libs. This is before scanVersionScript() due to a
  // workaround for Android ndk: for a defined versioned symbol in an archive
  // without a version node in the version script, Android does not expect a
  // 'has undefined version' error in -shared --exclude-libs=ALL mode (PR36295).
  // GNU ld errors in this case.
  if (args.hasArg(OPT_exclude_libs))
    excludeLibs(args);

  // Create elfHeader early. We need a dummy section in
  // addReservedSymbols to mark the created symbols as not absolute.
  Out::elfHeader = make<OutputSection>("", 0, SHF_ALLOC);

  // We need to create some reserved symbols such as _end. Create them.
  if (!config->relocatable)
    addReservedSymbols();

  // Apply version scripts.
  //
  // For a relocatable output, version scripts don't make sense, and
  // parsing a symbol version string (e.g. dropping "@ver1" from a symbol
  // name "foo@ver1") rather do harm, so we don't call this if -r is given.
  if (!config->relocatable) {
    llvm::TimeTraceScope timeScope("Process symbol versions");
    symtab.scanVersionScript();
  }

  // Skip the normal linked output if some LTO options are specified.
  //
  // For --thinlto-index-only, index file creation is performed in
  // compileBitcodeFiles, so we are done afterwards. --plugin-opt=emit-llvm and
  // --plugin-opt=emit-asm create output files in bitcode or assembly code,
  // respectively. When only certain thinLTO modules are specified for
  // compilation, the intermediate object file are the expected output.
  const bool skipLinkedOutput = config->thinLTOIndexOnly || config->emitLLVM ||
                                config->ltoEmitAsm ||
                                !config->thinLTOModulesToCompile.empty();

  // Handle --lto-validate-all-vtables-have-type-infos.
  if (config->ltoValidateAllVtablesHaveTypeInfos)
    invokeELFT(ltoValidateAllVtablesHaveTypeInfos, args);

  // Do link-time optimization if given files are LLVM bitcode files.
  // This compiles bitcode files into real object files.
  //
  // With this the symbol table should be complete. After this, no new names
  // except a few linker-synthesized ones will be added to the symbol table.
  const size_t numObjsBeforeLTO = ctx.objectFiles.size();
  invokeELFT(compileBitcodeFiles, skipLinkedOutput);

  // Symbol resolution finished. Report backward reference problems,
  // --print-archive-stats=, and --why-extract=.
  reportBackrefs();
  writeArchiveStats();
  writeWhyExtract();
  if (errorCount())
    return;

  // Bail out if normal linked output is skipped due to LTO.
  if (skipLinkedOutput)
    return;

  // compileBitcodeFiles may have produced lto.tmp object files. After this, no
  // more file will be added.
  auto newObjectFiles = ArrayRef(ctx.objectFiles).slice(numObjsBeforeLTO);
  parallelForEach(newObjectFiles, [](ELFFileBase *file) {
    initSectionsAndLocalSyms(file, /*ignoreComdats=*/true);
  });
  parallelForEach(newObjectFiles, postParseObjectFile);
  for (const DuplicateSymbol &d : ctx.duplicates)
    reportDuplicate(*d.sym, d.file, d.section, d.value);

  // Handle --exclude-libs again because lto.tmp may reference additional
  // libcalls symbols defined in an excluded archive. This may override
  // versionId set by scanVersionScript().
  if (args.hasArg(OPT_exclude_libs))
    excludeLibs(args);

  // Record [__acle_se_<sym>, <sym>] pairs for later processing.
  processArmCmseSymbols();

  // Apply symbol renames for --wrap and combine foo@v1 and foo@@v1.
  redirectSymbols(wrapped);

  // Replace common symbols with regular symbols.
  replaceCommonSymbols();

  {
    llvm::TimeTraceScope timeScope("Aggregate sections");
    // Now that we have a complete list of input files.
    // Beyond this point, no new files are added.
    // Aggregate all input sections into one place.
    for (InputFile *f : ctx.objectFiles) {
      for (InputSectionBase *s : f->getSections()) {
        if (!s || s == &InputSection::discarded)
          continue;
        if (LLVM_UNLIKELY(isa<EhInputSection>(s)))
          ctx.ehInputSections.push_back(cast<EhInputSection>(s));
        else
          ctx.inputSections.push_back(s);
      }
    }
    for (BinaryFile *f : ctx.binaryFiles)
      for (InputSectionBase *s : f->getSections())
        ctx.inputSections.push_back(cast<InputSection>(s));
  }

  {
    llvm::TimeTraceScope timeScope("Strip sections");
    if (ctx.hasSympart.load(std::memory_order_relaxed)) {
      llvm::erase_if(ctx.inputSections, [](InputSectionBase *s) {
        if (s->type != SHT_LLVM_SYMPART)
          return false;
        invokeELFT(readSymbolPartitionSection, s);
        return true;
      });
    }
    // We do not want to emit debug sections if --strip-all
    // or --strip-debug are given.
    if (config->strip != StripPolicy::None) {
      llvm::erase_if(ctx.inputSections, [](InputSectionBase *s) {
        if (isDebugSection(*s))
          return true;
        if (auto *isec = dyn_cast<InputSection>(s))
          if (InputSectionBase *rel = isec->getRelocatedSection())
            if (isDebugSection(*rel))
              return true;

        return false;
      });
    }
  }

  // Since we now have a complete set of input files, we can create
  // a .d file to record build dependencies.
  if (!config->dependencyFile.empty())
    writeDependencyFile();

  // Now that the number of partitions is fixed, save a pointer to the main
  // partition.
  mainPart = &partitions[0];

  // Read .note.gnu.property sections from input object files which
  // contain a hint to tweak linker's and loader's behaviors.
  config->andFeatures = getAndFeatures();

  // The Target instance handles target-specific stuff, such as applying
  // relocations or writing a PLT section. It also contains target-dependent
  // values such as a default image base address.
  target = getTarget();

  config->eflags = target->calcEFlags();
  // maxPageSize (sometimes called abi page size) is the maximum page size that
  // the output can be run on. For example if the OS can use 4k or 64k page
  // sizes then maxPageSize must be 64k for the output to be useable on both.
  // All important alignment decisions must use this value.
  config->maxPageSize = getMaxPageSize(args);
  // commonPageSize is the most common page size that the output will be run on.
  // For example if an OS can use 4k or 64k page sizes and 4k is more common
  // than 64k then commonPageSize is set to 4k. commonPageSize can be used for
  // optimizations such as DATA_SEGMENT_ALIGN in linker scripts. LLD's use of it
  // is limited to writing trap instructions on the last executable segment.
  config->commonPageSize = getCommonPageSize(args);

  config->imageBase = getImageBase(args);

  // This adds a .comment section containing a version string.
  if (!config->relocatable)
    ctx.inputSections.push_back(createCommentSection());

  // Split SHF_MERGE and .eh_frame sections into pieces in preparation for garbage collection.
  invokeELFT(splitSections,);

  // Garbage collection and removal of shared symbols from unused shared objects.
  invokeELFT(markLive,);

  // Make copies of any input sections that need to be copied into each
  // partition.
  copySectionsIntoPartitions();

  if (canHaveMemtagGlobals()) {
    llvm::TimeTraceScope timeScope("Process memory tagged symbols");
    createTaggedSymbols(ctx.objectFiles);
  }

  // Create synthesized sections such as .got and .plt. This is called before
  // processSectionCommands() so that they can be placed by SECTIONS commands.
  invokeELFT(createSyntheticSections,);

  // Some input sections that are used for exception handling need to be moved
  // into synthetic sections. Do that now so that they aren't assigned to
  // output sections in the usual way.
  if (!config->relocatable)
    combineEhSections();

  // Merge .riscv.attributes sections.
  if (config->emachine == EM_RISCV)
    mergeRISCVAttributesSections();

  {
    llvm::TimeTraceScope timeScope("Assign sections");

    // Create output sections described by SECTIONS commands.
    script->processSectionCommands();

    // Linker scripts control how input sections are assigned to output
    // sections. Input sections that were not handled by scripts are called
    // "orphans", and they are assigned to output sections by the default rule.
    // Process that.
    script->addOrphanSections();
  }

  {
    llvm::TimeTraceScope timeScope("Merge/finalize input sections");

    // Migrate InputSectionDescription::sectionBases to sections. This includes
    // merging MergeInputSections into a single MergeSyntheticSection. From this
    // point onwards InputSectionDescription::sections should be used instead of
    // sectionBases.
    for (SectionCommand *cmd : script->sectionCommands)
      if (auto *osd = dyn_cast<OutputDesc>(cmd))
        osd->osec.finalizeInputSections();
  }

  // Two input sections with different output sections should not be folded.
  // ICF runs after processSectionCommands() so that we know the output sections.
  if (config->icf != ICFLevel::None) {
    invokeELFT(findKeepUniqueSections, args);
    invokeELFT(doIcf,);
  }

  // Read the callgraph now that we know what was gced or icfed
  if (config->callGraphProfileSort != CGProfileSortKind::None) {
    if (auto *arg = args.getLastArg(OPT_call_graph_ordering_file))
      if (std::optional<MemoryBufferRef> buffer = readFile(arg->getValue()))
        readCallGraph(*buffer);
    invokeELFT(readCallGraphsFromObjectFiles,);
  }

  // Write the result to the file.
  invokeELFT(writeResult,);
}<|MERGE_RESOLUTION|>--- conflicted
+++ resolved
@@ -2719,23 +2719,7 @@
   for (StringRef name : config->undefined)
     symtab.addUnusedUndefined(name)->referenced = true;
 
-<<<<<<< HEAD
-  // Add all files to the symbol table. This will add almost all
-  // symbols that we need to the symbol table. This process might
-  // add files to the link, via autolinking, these files are always
-  // appended to the Files vector.
-  {
-    llvm::TimeTraceScope timeScope("Parse input files");
-    for (size_t i = 0; i < files.size(); ++i) {
-      llvm::TimeTraceScope timeScope("Parse input files", files[i]->getName());
-      parseFile(files[i]);
-    }
-    if (armCmseImpLib)
-      parseArmCMSEImportLib(*armCmseImpLib);
-  }
-=======
   parseFiles(files, armCmseImpLib);
->>>>>>> 93f9fb2c
 
   // Now that we have every file, we can decide if we will need a
   // dynamic symbol table.
