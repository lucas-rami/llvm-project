--- conflicted
+++ resolved
@@ -19,14 +19,9 @@
 # CHECK-NEXT:     DataEncoding: LittleEndian (0x1)
 # CHECK-NEXT:     FileVersion: 1
 # CHECK-NEXT:     OS/ABI: AMDGPU_HSA (0x40)
-<<<<<<< HEAD
-# CHECK-NEXT:     ABIVersion: 3
-# CHECK-NEXT:     Unused: (00 00 00 00 00 00 00)
-=======
 # HSA4:           ABIVersion: 2
 # HSA5:           ABIVersion: 3
 # CHECK:          Unused: (00 00 00 00 00 00 00)
->>>>>>> 944e031e
 # CHECK-NEXT:   }
 # CHECK-NEXT:   Type: Executable (0x2)
 # CHECK-NEXT:   Machine: EM_AMDGPU (0xE0)
