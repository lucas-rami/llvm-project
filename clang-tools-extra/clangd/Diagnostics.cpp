--- conflicted
+++ resolved
@@ -33,11 +33,8 @@
 #include <algorithm>
 #include <cassert>
 #include <cstddef>
-<<<<<<< HEAD
-=======
 #include <optional>
 #include <vector>
->>>>>>> fc874529
 
 namespace clang {
 namespace clangd {
