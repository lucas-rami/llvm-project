--- conflicted
+++ resolved
@@ -123,15 +123,8 @@
     macro (ompt_callback_task_schedule,     ompt_callback_task_schedule_t,      6) /* task schedule                   */ \
     macro (ompt_callback_implicit_task,     ompt_callback_implicit_task_t,      7) /* implicit task                   */ \
                                                                                                                          \
-<<<<<<< HEAD
-                                                                                                                         \
     macro (ompt_callback_control_tool,      ompt_callback_control_tool_t,      11) /* control tool                    */ \
                                                                                                                          \
-                                                                                                                         \
-=======
-    macro (ompt_callback_control_tool,      ompt_callback_control_tool_t,      11) /* control tool                    */ \
-                                                                                                                         \
->>>>>>> 945a1468
     /* Optional Events */                                                                                                \
     macro (ompt_callback_sync_region_wait,  ompt_callback_sync_region_t,       16) /* sync region wait begin or end   */ \
                                                                                                                          \
@@ -144,10 +137,6 @@
                                                                                                                          \
     macro (ompt_callback_masked,            ompt_callback_masked_t,            21) /* task at masked begin or end     */ \
                                                                                                                          \
-<<<<<<< HEAD
-                                                                                                                         \
-=======
->>>>>>> 945a1468
     macro (ompt_callback_sync_region,       ompt_callback_sync_region_t,       23) /* sync region begin or end        */ \
                                                                                                                          \
     macro (ompt_callback_lock_init,         ompt_callback_mutex_acquire_t,     24) /* lock init                       */ \
@@ -167,34 +156,12 @@
     macro (ompt_callback_dispatch,          ompt_callback_dispatch_t,          32) /* dispatch of work                */ \
     macro (ompt_callback_error,             ompt_callback_error_t,             37) /* error                           */
 
-<<<<<<< HEAD
-
-#define FOREACH_OMPT_DEVICE_EVENT(macro)                                                                                 \
-=======
 #define FOREACH_OMPT_DEVICE_EVENT(macro)                                                                                 \
     /*--- Mandatory Events ---*/                                                                                         \
->>>>>>> 945a1468
     macro (ompt_callback_device_initialize, ompt_callback_device_initialize_t, 12) /* device initialize               */ \
     macro (ompt_callback_device_finalize,   ompt_callback_device_finalize_t,   13) /* device finalize                 */ \
                                                                                                                          \
     macro (ompt_callback_device_load,       ompt_callback_device_load_t,       14) /* device load                     */ \
-<<<<<<< HEAD
-    macro (ompt_callback_device_unload,     ompt_callback_device_unload_t,     15) /* device unload                   */ \
-
-
-#define FOREACH_OMPT_NOEMI_EVENT(macro)                                                                                  \
-    macro (ompt_callback_target,            ompt_callback_target_t,             8) /* target                          */ \
-    macro (ompt_callback_target_data_op,    ompt_callback_target_data_op_t,     9) /* target data op                  */ \
-    macro (ompt_callback_target_submit,     ompt_callback_target_submit_t,     10) /* target  submit                  */ \
-    macro (ompt_callback_target_map,        ompt_callback_target_map_t,        22) /* target map                      */ \
-
-
-#define FOREACH_OMPT_EMI_EVENT(macro)                                                                                    \
-    macro (ompt_callback_target_emi,        ompt_callback_target_emi_t,        33) /* target                          */ \
-    macro (ompt_callback_target_data_op_emi,ompt_callback_target_data_op_emi_t,34) /* target data op                  */ \
-    macro (ompt_callback_target_submit_emi, ompt_callback_target_submit_emi_t, 35) /* target submit                   */ \
-    macro (ompt_callback_target_map_emi,    ompt_callback_target_map_emi_t,    36) /* target map                      */ \
-=======
     macro (ompt_callback_device_unload,     ompt_callback_device_unload_t,     15) /* device unload                   */
 
 #define FOREACH_OMPT_NOEMI_EVENT(macro)                                                                                  \
@@ -212,7 +179,6 @@
     macro (ompt_callback_target_submit_emi, ompt_callback_target_submit_emi_t, 35) /* target submit                   */ \
     /* Optional Events */                                                                                                \
     macro (ompt_callback_target_map_emi,    ompt_callback_target_map_emi_t,    36) /* target map                      */
->>>>>>> 945a1468
 
 #define FOREACH_OMPT_50_TARGET_EVENT(macro)                                                                              \
     FOREACH_OMPT_DEVICE_EVENT(macro)                                                                                     \
