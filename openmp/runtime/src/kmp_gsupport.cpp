/*
 * kmp_gsupport.cpp
 */

//===----------------------------------------------------------------------===//
//
// Part of the LLVM Project, under the Apache License v2.0 with LLVM Exceptions.
// See https://llvm.org/LICENSE.txt for license information.
// SPDX-License-Identifier: Apache-2.0 WITH LLVM-exception
//
//===----------------------------------------------------------------------===//

#include "kmp.h"
#include "kmp_atomic.h"

#if OMPT_SUPPORT
#include "ompt-specific.h"
#endif

enum {
  KMP_GOMP_TASK_UNTIED_FLAG = 1,
  KMP_GOMP_TASK_FINAL_FLAG = 2,
  KMP_GOMP_TASK_DEPENDS_FLAG = 8
};

// This class helps convert gomp dependency info into
// kmp_depend_info_t structures
class kmp_gomp_depends_info_t {
  void **depend;
  kmp_int32 num_deps;
  size_t num_out, num_mutexinout, num_in;
  size_t offset;

public:
  kmp_gomp_depends_info_t(void **depend) : depend(depend) {
    size_t ndeps = (kmp_intptr_t)depend[0];
    size_t num_doable;
    // GOMP taskdep structure:
    // if depend[0] != 0:
    // depend =  [ ndeps | nout | &out | ... | &out | &in | ... | &in ]
    //
    // if depend[0] == 0:
    // depend = [ 0 | ndeps | nout | nmtx | nin | &out | ... | &out | &mtx |
    //            ... | &mtx | &in   | ...  | &in  | &depobj | ... | &depobj ]
    if (ndeps) {
      num_out = (kmp_intptr_t)depend[1];
      num_in = ndeps - num_out;
      num_mutexinout = 0;
      num_doable = ndeps;
      offset = 2;
    } else {
      ndeps = (kmp_intptr_t)depend[1];
      num_out = (kmp_intptr_t)depend[2];
      num_mutexinout = (kmp_intptr_t)depend[3];
      num_in = (kmp_intptr_t)depend[4];
      num_doable = num_out + num_mutexinout + num_in;
      offset = 5;
    }
    // TODO: Support gomp depobj
    if (ndeps != num_doable) {
      KMP_FATAL(GompFeatureNotSupported, "depobj");
    }
    num_deps = static_cast<kmp_int32>(ndeps);
  }
  kmp_int32 get_num_deps() const { return num_deps; }
  kmp_depend_info_t get_kmp_depend(size_t index) const {
    kmp_depend_info_t retval;
    memset(&retval, '\0', sizeof(retval));
    KMP_ASSERT(index < (size_t)num_deps);
    retval.base_addr = (kmp_intptr_t)depend[offset + index];
    retval.len = 0;
    // Because inout and out are logically equivalent,
    // use inout and in dependency flags. GOMP does not provide a
    // way to distinguish if user specified out vs. inout.
    if (index < num_out) {
      retval.flags.in = 1;
      retval.flags.out = 1;
    } else if (index >= num_out && index < (num_out + num_mutexinout)) {
      retval.flags.mtx = 1;
    } else {
      retval.flags.in = 1;
    }
    return retval;
  }
};

#ifdef __cplusplus
extern "C" {
#endif // __cplusplus

#define MKLOC(loc, routine)                                                    \
  static ident_t loc = {0, KMP_IDENT_KMPC, 0, 0, ";unknown;unknown;0;0;;"};

#include "kmp_ftn_os.h"

void KMP_EXPAND_NAME(KMP_API_NAME_GOMP_BARRIER)(void) {
  int gtid = __kmp_entry_gtid();
  MKLOC(loc, "GOMP_barrier");
  KA_TRACE(20, ("GOMP_barrier: T#%d\n", gtid));
#if OMPT_SUPPORT && OMPT_OPTIONAL
  ompt_frame_t *ompt_frame;
  if (ompt_enabled.enabled) {
    __ompt_get_task_info_internal(0, NULL, NULL, &ompt_frame, NULL, NULL);
    ompt_frame->enter_frame.ptr = OMPT_GET_FRAME_ADDRESS(0);
  }
  OMPT_STORE_RETURN_ADDRESS(gtid);
#endif
  __kmpc_barrier(&loc, gtid);
#if OMPT_SUPPORT && OMPT_OPTIONAL
  if (ompt_enabled.enabled) {
    ompt_frame->enter_frame = ompt_data_none;
  }
#endif
}

// Mutual exclusion

// The symbol that icc/ifort generates for unnamed for unnamed critical sections
// - .gomp_critical_user_ - is defined using .comm in any objects reference it.
// We can't reference it directly here in C code, as the symbol contains a ".".
//
// The RTL contains an assembly language definition of .gomp_critical_user_
// with another symbol __kmp_unnamed_critical_addr initialized with it's
// address.
extern kmp_critical_name *__kmp_unnamed_critical_addr;

void KMP_EXPAND_NAME(KMP_API_NAME_GOMP_CRITICAL_START)(void) {
  int gtid = __kmp_entry_gtid();
  MKLOC(loc, "GOMP_critical_start");
  KA_TRACE(20, ("GOMP_critical_start: T#%d\n", gtid));
#if OMPT_SUPPORT && OMPT_OPTIONAL
  OMPT_STORE_RETURN_ADDRESS(gtid);
#endif
  __kmpc_critical(&loc, gtid, __kmp_unnamed_critical_addr);
}

void KMP_EXPAND_NAME(KMP_API_NAME_GOMP_CRITICAL_END)(void) {
  int gtid = __kmp_get_gtid();
  MKLOC(loc, "GOMP_critical_end");
  KA_TRACE(20, ("GOMP_critical_end: T#%d\n", gtid));
#if OMPT_SUPPORT && OMPT_OPTIONAL
  OMPT_STORE_RETURN_ADDRESS(gtid);
#endif
  __kmpc_end_critical(&loc, gtid, __kmp_unnamed_critical_addr);
}

void KMP_EXPAND_NAME(KMP_API_NAME_GOMP_CRITICAL_NAME_START)(void **pptr) {
  int gtid = __kmp_entry_gtid();
  MKLOC(loc, "GOMP_critical_name_start");
  KA_TRACE(20, ("GOMP_critical_name_start: T#%d\n", gtid));
  __kmpc_critical(&loc, gtid, (kmp_critical_name *)pptr);
}

void KMP_EXPAND_NAME(KMP_API_NAME_GOMP_CRITICAL_NAME_END)(void **pptr) {
  int gtid = __kmp_get_gtid();
  MKLOC(loc, "GOMP_critical_name_end");
  KA_TRACE(20, ("GOMP_critical_name_end: T#%d\n", gtid));
  __kmpc_end_critical(&loc, gtid, (kmp_critical_name *)pptr);
}

// The Gnu codegen tries to use locked operations to perform atomic updates
// inline.  If it can't, then it calls GOMP_atomic_start() before performing
// the update and GOMP_atomic_end() afterward, regardless of the data type.
void KMP_EXPAND_NAME(KMP_API_NAME_GOMP_ATOMIC_START)(void) {
  int gtid = __kmp_entry_gtid();
  KA_TRACE(20, ("GOMP_atomic_start: T#%d\n", gtid));

#if OMPT_SUPPORT
  __ompt_thread_assign_wait_id(0);
#endif

  __kmp_acquire_atomic_lock(&__kmp_atomic_lock, gtid);
}

void KMP_EXPAND_NAME(KMP_API_NAME_GOMP_ATOMIC_END)(void) {
  int gtid = __kmp_get_gtid();
  KA_TRACE(20, ("GOMP_atomic_end: T#%d\n", gtid));
  __kmp_release_atomic_lock(&__kmp_atomic_lock, gtid);
}

int KMP_EXPAND_NAME(KMP_API_NAME_GOMP_SINGLE_START)(void) {
  int gtid = __kmp_entry_gtid();
  MKLOC(loc, "GOMP_single_start");
  KA_TRACE(20, ("GOMP_single_start: T#%d\n", gtid));

  if (!TCR_4(__kmp_init_parallel))
    __kmp_parallel_initialize();
  __kmp_resume_if_soft_paused();

  // 3rd parameter == FALSE prevents kmp_enter_single from pushing a
  // workshare when USE_CHECKS is defined.  We need to avoid the push,
  // as there is no corresponding GOMP_single_end() call.
  kmp_int32 rc = __kmp_enter_single(gtid, &loc, FALSE);

#if OMPT_SUPPORT && OMPT_OPTIONAL
  kmp_info_t *this_thr = __kmp_threads[gtid];
  kmp_team_t *team = this_thr->th.th_team;
  int tid = __kmp_tid_from_gtid(gtid);

  if (ompt_enabled.enabled) {
    if (rc) {
      if (ompt_enabled.ompt_callback_work) {
        ompt_callbacks.ompt_callback(ompt_callback_work)(
            ompt_work_single_executor, ompt_scope_begin,
            &(team->t.ompt_team_info.parallel_data),
            &(team->t.t_implicit_task_taskdata[tid].ompt_task_info.task_data),
            1, OMPT_GET_RETURN_ADDRESS(0));
      }
    } else {
      if (ompt_enabled.ompt_callback_work) {
        ompt_callbacks.ompt_callback(ompt_callback_work)(
            ompt_work_single_other, ompt_scope_begin,
            &(team->t.ompt_team_info.parallel_data),
            &(team->t.t_implicit_task_taskdata[tid].ompt_task_info.task_data),
            1, OMPT_GET_RETURN_ADDRESS(0));
        ompt_callbacks.ompt_callback(ompt_callback_work)(
            ompt_work_single_other, ompt_scope_end,
            &(team->t.ompt_team_info.parallel_data),
            &(team->t.t_implicit_task_taskdata[tid].ompt_task_info.task_data),
            1, OMPT_GET_RETURN_ADDRESS(0));
      }
    }
  }
#endif

  return rc;
}

void *KMP_EXPAND_NAME(KMP_API_NAME_GOMP_SINGLE_COPY_START)(void) {
  void *retval;
  int gtid = __kmp_entry_gtid();
  MKLOC(loc, "GOMP_single_copy_start");
  KA_TRACE(20, ("GOMP_single_copy_start: T#%d\n", gtid));

  if (!TCR_4(__kmp_init_parallel))
    __kmp_parallel_initialize();
  __kmp_resume_if_soft_paused();

  // If this is the first thread to enter, return NULL.  The generated code will
  // then call GOMP_single_copy_end() for this thread only, with the
  // copyprivate data pointer as an argument.
  if (__kmp_enter_single(gtid, &loc, FALSE))
    return NULL;

    // Wait for the first thread to set the copyprivate data pointer,
    // and for all other threads to reach this point.

#if OMPT_SUPPORT && OMPT_OPTIONAL
  ompt_frame_t *ompt_frame;
  if (ompt_enabled.enabled) {
    __ompt_get_task_info_internal(0, NULL, NULL, &ompt_frame, NULL, NULL);
    ompt_frame->enter_frame.ptr = OMPT_GET_FRAME_ADDRESS(0);
  }
  OMPT_STORE_RETURN_ADDRESS(gtid);
#endif
  __kmp_barrier(bs_plain_barrier, gtid, FALSE, 0, NULL, NULL);

  // Retrieve the value of the copyprivate data point, and wait for all
  // threads to do likewise, then return.
  retval = __kmp_team_from_gtid(gtid)->t.t_copypriv_data;
  {
#if OMPT_SUPPORT && OMPT_OPTIONAL
    OMPT_STORE_RETURN_ADDRESS(gtid);
#endif
    __kmp_barrier(bs_plain_barrier, gtid, FALSE, 0, NULL, NULL);
  }
#if OMPT_SUPPORT && OMPT_OPTIONAL
  if (ompt_enabled.enabled) {
    ompt_frame->enter_frame = ompt_data_none;
  }
#endif
  return retval;
}

void KMP_EXPAND_NAME(KMP_API_NAME_GOMP_SINGLE_COPY_END)(void *data) {
  int gtid = __kmp_get_gtid();
  KA_TRACE(20, ("GOMP_single_copy_end: T#%d\n", gtid));

  // Set the copyprivate data pointer fo the team, then hit the barrier so that
  // the other threads will continue on and read it.  Hit another barrier before
  // continuing, so that the know that the copyprivate data pointer has been
  // propagated to all threads before trying to reuse the t_copypriv_data field.
  __kmp_team_from_gtid(gtid)->t.t_copypriv_data = data;
#if OMPT_SUPPORT && OMPT_OPTIONAL
  ompt_frame_t *ompt_frame;
  if (ompt_enabled.enabled) {
    __ompt_get_task_info_internal(0, NULL, NULL, &ompt_frame, NULL, NULL);
    ompt_frame->enter_frame.ptr = OMPT_GET_FRAME_ADDRESS(0);
  }
  OMPT_STORE_RETURN_ADDRESS(gtid);
#endif
  __kmp_barrier(bs_plain_barrier, gtid, FALSE, 0, NULL, NULL);
  {
#if OMPT_SUPPORT && OMPT_OPTIONAL
    OMPT_STORE_RETURN_ADDRESS(gtid);
#endif
    __kmp_barrier(bs_plain_barrier, gtid, FALSE, 0, NULL, NULL);
  }
#if OMPT_SUPPORT && OMPT_OPTIONAL
  if (ompt_enabled.enabled) {
    ompt_frame->enter_frame = ompt_data_none;
  }
#endif
}

void KMP_EXPAND_NAME(KMP_API_NAME_GOMP_ORDERED_START)(void) {
  int gtid = __kmp_entry_gtid();
  MKLOC(loc, "GOMP_ordered_start");
  KA_TRACE(20, ("GOMP_ordered_start: T#%d\n", gtid));
#if OMPT_SUPPORT && OMPT_OPTIONAL
  OMPT_STORE_RETURN_ADDRESS(gtid);
#endif
  __kmpc_ordered(&loc, gtid);
}

void KMP_EXPAND_NAME(KMP_API_NAME_GOMP_ORDERED_END)(void) {
  int gtid = __kmp_get_gtid();
  MKLOC(loc, "GOMP_ordered_end");
  KA_TRACE(20, ("GOMP_ordered_start: T#%d\n", gtid));
#if OMPT_SUPPORT && OMPT_OPTIONAL
  OMPT_STORE_RETURN_ADDRESS(gtid);
#endif
  __kmpc_end_ordered(&loc, gtid);
}

// Dispatch macro defs
//
// They come in two flavors: 64-bit unsigned, and either 32-bit signed
// (IA-32 architecture) or 64-bit signed (Intel(R) 64).

#if KMP_ARCH_X86 || KMP_ARCH_ARM || KMP_ARCH_MIPS
#define KMP_DISPATCH_INIT __kmp_aux_dispatch_init_4
#define KMP_DISPATCH_FINI_CHUNK __kmp_aux_dispatch_fini_chunk_4
#define KMP_DISPATCH_NEXT __kmpc_dispatch_next_4
#else
#define KMP_DISPATCH_INIT __kmp_aux_dispatch_init_8
#define KMP_DISPATCH_FINI_CHUNK __kmp_aux_dispatch_fini_chunk_8
#define KMP_DISPATCH_NEXT __kmpc_dispatch_next_8
#endif /* KMP_ARCH_X86 */

#define KMP_DISPATCH_INIT_ULL __kmp_aux_dispatch_init_8u
#define KMP_DISPATCH_FINI_CHUNK_ULL __kmp_aux_dispatch_fini_chunk_8u
#define KMP_DISPATCH_NEXT_ULL __kmpc_dispatch_next_8u

// The parallel construct

#ifndef KMP_DEBUG
static
#endif /* KMP_DEBUG */
    void
    __kmp_GOMP_microtask_wrapper(int *gtid, int *npr, void (*task)(void *),
                                 void *data) {
#if OMPT_SUPPORT
  kmp_info_t *thr;
  ompt_frame_t *ompt_frame;
  ompt_state_t enclosing_state;

  if (ompt_enabled.enabled) {
    // get pointer to thread data structure
    thr = __kmp_threads[*gtid];

    // save enclosing task state; set current state for task
    enclosing_state = thr->th.ompt_thread_info.state;
    thr->th.ompt_thread_info.state = ompt_state_work_parallel;

    // set task frame
    __ompt_get_task_info_internal(0, NULL, NULL, &ompt_frame, NULL, NULL);
    ompt_frame->exit_frame.ptr = OMPT_GET_FRAME_ADDRESS(0);
  }
#endif

  task(data);

#if OMPT_SUPPORT
  if (ompt_enabled.enabled) {
    // clear task frame
    ompt_frame->exit_frame = ompt_data_none;

    // restore enclosing state
    thr->th.ompt_thread_info.state = enclosing_state;
  }
#endif
}

#ifndef KMP_DEBUG
static
#endif /* KMP_DEBUG */
    void
    __kmp_GOMP_parallel_microtask_wrapper(int *gtid, int *npr,
                                          void (*task)(void *), void *data,
                                          unsigned num_threads, ident_t *loc,
                                          enum sched_type schedule, long start,
                                          long end, long incr,
                                          long chunk_size) {
  // Initialize the loop worksharing construct.

  KMP_DISPATCH_INIT(loc, *gtid, schedule, start, end, incr, chunk_size,
                    schedule != kmp_sch_static);

#if OMPT_SUPPORT
  kmp_info_t *thr;
  ompt_frame_t *ompt_frame;
  ompt_state_t enclosing_state;

  if (ompt_enabled.enabled) {
    thr = __kmp_threads[*gtid];
    // save enclosing task state; set current state for task
    enclosing_state = thr->th.ompt_thread_info.state;
    thr->th.ompt_thread_info.state = ompt_state_work_parallel;

    // set task frame
    __ompt_get_task_info_internal(0, NULL, NULL, &ompt_frame, NULL, NULL);
    ompt_frame->exit_frame.ptr = OMPT_GET_FRAME_ADDRESS(0);
  }
#endif

  // Now invoke the microtask.
  task(data);

#if OMPT_SUPPORT
  if (ompt_enabled.enabled) {
    // clear task frame
    ompt_frame->exit_frame = ompt_data_none;

    // reset enclosing state
    thr->th.ompt_thread_info.state = enclosing_state;
  }
#endif
}

static void __kmp_GOMP_fork_call(ident_t *loc, int gtid, unsigned num_threads,
                                 unsigned flags, void (*unwrapped_task)(void *),
                                 microtask_t wrapper, int argc, ...) {
  int rc;
  kmp_info_t *thr = __kmp_threads[gtid];
  kmp_team_t *team = thr->th.th_team;
  int tid = __kmp_tid_from_gtid(gtid);

  va_list ap;
  va_start(ap, argc);

  if (num_threads != 0)
    __kmp_push_num_threads(loc, gtid, num_threads);
  if (flags != 0)
    __kmp_push_proc_bind(loc, gtid, (kmp_proc_bind_t)flags);
  rc = __kmp_fork_call(loc, gtid, fork_context_gnu, argc, wrapper,
                       __kmp_invoke_task_func, kmp_va_addr_of(ap));

  va_end(ap);

  if (rc) {
    __kmp_run_before_invoked_task(gtid, tid, thr, team);
  }

#if OMPT_SUPPORT
  int ompt_team_size;
  if (ompt_enabled.enabled) {
    ompt_team_info_t *team_info = __ompt_get_teaminfo(0, NULL);
    ompt_task_info_t *task_info = __ompt_get_task_info_object(0);

    // implicit task callback
    if (ompt_enabled.ompt_callback_implicit_task) {
      ompt_team_size = __kmp_team_from_gtid(gtid)->t.t_nproc;
      ompt_callbacks.ompt_callback(ompt_callback_implicit_task)(
          ompt_scope_begin, &(team_info->parallel_data),
          &(task_info->task_data), ompt_team_size, __kmp_tid_from_gtid(gtid),
          ompt_task_implicit); // TODO: Can this be ompt_task_initial?
      task_info->thread_num = __kmp_tid_from_gtid(gtid);
    }
    thr->th.ompt_thread_info.state = ompt_state_work_parallel;
  }
#endif
}

void KMP_EXPAND_NAME(KMP_API_NAME_GOMP_PARALLEL_START)(void (*task)(void *),
                                                       void *data,
                                                       unsigned num_threads) {
  int gtid = __kmp_entry_gtid();

#if OMPT_SUPPORT
  ompt_frame_t *parent_frame, *frame;

  if (ompt_enabled.enabled) {
    __ompt_get_task_info_internal(0, NULL, NULL, &parent_frame, NULL, NULL);
    parent_frame->enter_frame.ptr = OMPT_GET_FRAME_ADDRESS(0);
  }
  OMPT_STORE_RETURN_ADDRESS(gtid);
#endif

  MKLOC(loc, "GOMP_parallel_start");
  KA_TRACE(20, ("GOMP_parallel_start: T#%d\n", gtid));
  __kmp_GOMP_fork_call(&loc, gtid, num_threads, 0u, task,
                       (microtask_t)__kmp_GOMP_microtask_wrapper, 2, task,
                       data);
#if OMPT_SUPPORT
  if (ompt_enabled.enabled) {
    __ompt_get_task_info_internal(0, NULL, NULL, &frame, NULL, NULL);
    frame->exit_frame.ptr = OMPT_GET_FRAME_ADDRESS(0);
  }
#endif
#if OMPD_SUPPORT
    if ( ompd_state & OMPD_ENABLE_BP )
        ompd_bp_parallel_begin ();
#endif
}

void KMP_EXPAND_NAME(KMP_API_NAME_GOMP_PARALLEL_END)(void) {
  int gtid = __kmp_get_gtid();
  kmp_info_t *thr;

  thr = __kmp_threads[gtid];

  MKLOC(loc, "GOMP_parallel_end");
  KA_TRACE(20, ("GOMP_parallel_end: T#%d\n", gtid));

  if (!thr->th.th_team->t.t_serialized) {
    __kmp_run_after_invoked_task(gtid, __kmp_tid_from_gtid(gtid), thr,
                                 thr->th.th_team);
  }
#if OMPT_SUPPORT
  if (ompt_enabled.enabled) {
    // Implicit task is finished here, in the barrier we might schedule
    // deferred tasks,
    // these don't see the implicit task on the stack
    OMPT_CUR_TASK_INFO(thr)->frame.exit_frame = ompt_data_none;
  }
#endif

  __kmp_join_call(&loc, gtid
#if OMPT_SUPPORT
                  ,
                  fork_context_gnu
		 );
#endif
#if OMPD_SUPPORT
  if ( ompd_state & OMPD_ENABLE_BP )
    ompd_bp_parallel_end ();
#endif
<<<<<<< HEAD
=======
  );
>>>>>>> 04c66edd
}

// Loop worksharing constructs

// The Gnu codegen passes in an exclusive upper bound for the overall range,
// but the libguide dispatch code expects an inclusive upper bound, hence the
// "end - incr" 5th argument to KMP_DISPATCH_INIT (and the " ub - str" 11th
// argument to __kmp_GOMP_fork_call).
//
// Conversely, KMP_DISPATCH_NEXT returns and inclusive upper bound in *p_ub,
// but the Gnu codegen expects an exclusive upper bound, so the adjustment
// "*p_ub += stride" compensates for the discrepancy.
//
// Correction: the gnu codegen always adjusts the upper bound by +-1, not the
// stride value.  We adjust the dispatch parameters accordingly (by +-1), but
// we still adjust p_ub by the actual stride value.
//
// The "runtime" versions do not take a chunk_sz parameter.
//
// The profile lib cannot support construct checking of unordered loops that
// are predetermined by the compiler to be statically scheduled, as the gcc
// codegen will not always emit calls to GOMP_loop_static_next() to get the
// next iteration.  Instead, it emits inline code to call omp_get_thread_num()
// num and calculate the iteration space using the result.  It doesn't do this
// with ordered static loop, so they can be checked.

#if OMPT_SUPPORT
#define IF_OMPT_SUPPORT(code) code
#else
#define IF_OMPT_SUPPORT(code)
#endif

#define LOOP_START(func, schedule)                                             \
  int func(long lb, long ub, long str, long chunk_sz, long *p_lb,              \
           long *p_ub) {                                                       \
    int status;                                                                \
    long stride;                                                               \
    int gtid = __kmp_entry_gtid();                                             \
    MKLOC(loc, KMP_STR(func));                                                 \
    KA_TRACE(                                                                  \
        20,                                                                    \
        (KMP_STR(                                                              \
             func) ": T#%d, lb 0x%lx, ub 0x%lx, str 0x%lx, chunk_sz 0x%lx\n",  \
         gtid, lb, ub, str, chunk_sz));                                        \
                                                                               \
    if ((str > 0) ? (lb < ub) : (lb > ub)) {                                   \
      {                                                                        \
        IF_OMPT_SUPPORT(OMPT_STORE_RETURN_ADDRESS(gtid);)                      \
        KMP_DISPATCH_INIT(&loc, gtid, (schedule), lb,                          \
                          (str > 0) ? (ub - 1) : (ub + 1), str, chunk_sz,      \
                          (schedule) != kmp_sch_static);                       \
      }                                                                        \
      {                                                                        \
        IF_OMPT_SUPPORT(OMPT_STORE_RETURN_ADDRESS(gtid);)                      \
        status = KMP_DISPATCH_NEXT(&loc, gtid, NULL, (kmp_int *)p_lb,          \
                                   (kmp_int *)p_ub, (kmp_int *)&stride);       \
      }                                                                        \
      if (status) {                                                            \
        KMP_DEBUG_ASSERT(stride == str);                                       \
        *p_ub += (str > 0) ? 1 : -1;                                           \
      }                                                                        \
    } else {                                                                   \
      status = 0;                                                              \
    }                                                                          \
                                                                               \
    KA_TRACE(                                                                  \
        20,                                                                    \
        (KMP_STR(                                                              \
             func) " exit: T#%d, *p_lb 0x%lx, *p_ub 0x%lx, returning %d\n",    \
         gtid, *p_lb, *p_ub, status));                                         \
    return status;                                                             \
  }

#define LOOP_RUNTIME_START(func, schedule)                                     \
  int func(long lb, long ub, long str, long *p_lb, long *p_ub) {               \
    int status;                                                                \
    long stride;                                                               \
    long chunk_sz = 0;                                                         \
    int gtid = __kmp_entry_gtid();                                             \
    MKLOC(loc, KMP_STR(func));                                                 \
    KA_TRACE(                                                                  \
        20,                                                                    \
        (KMP_STR(func) ": T#%d, lb 0x%lx, ub 0x%lx, str 0x%lx, chunk_sz %d\n", \
         gtid, lb, ub, str, chunk_sz));                                        \
                                                                               \
    if ((str > 0) ? (lb < ub) : (lb > ub)) {                                   \
      {                                                                        \
        IF_OMPT_SUPPORT(OMPT_STORE_RETURN_ADDRESS(gtid);)                      \
        KMP_DISPATCH_INIT(&loc, gtid, (schedule), lb,                          \
                          (str > 0) ? (ub - 1) : (ub + 1), str, chunk_sz,      \
                          TRUE);                                               \
      }                                                                        \
      {                                                                        \
        IF_OMPT_SUPPORT(OMPT_STORE_RETURN_ADDRESS(gtid);)                      \
        status = KMP_DISPATCH_NEXT(&loc, gtid, NULL, (kmp_int *)p_lb,          \
                                   (kmp_int *)p_ub, (kmp_int *)&stride);       \
      }                                                                        \
      if (status) {                                                            \
        KMP_DEBUG_ASSERT(stride == str);                                       \
        *p_ub += (str > 0) ? 1 : -1;                                           \
      }                                                                        \
    } else {                                                                   \
      status = 0;                                                              \
    }                                                                          \
                                                                               \
    KA_TRACE(                                                                  \
        20,                                                                    \
        (KMP_STR(                                                              \
             func) " exit: T#%d, *p_lb 0x%lx, *p_ub 0x%lx, returning %d\n",    \
         gtid, *p_lb, *p_ub, status));                                         \
    return status;                                                             \
  }

#define KMP_DOACROSS_FINI(status, gtid)                                        \
  if (!status && __kmp_threads[gtid]->th.th_dispatch->th_doacross_flags) {     \
    __kmpc_doacross_fini(NULL, gtid);                                          \
  }

#define LOOP_NEXT(func, fini_code)                                             \
  int func(long *p_lb, long *p_ub) {                                           \
    int status;                                                                \
    long stride;                                                               \
    int gtid = __kmp_get_gtid();                                               \
    MKLOC(loc, KMP_STR(func));                                                 \
    KA_TRACE(20, (KMP_STR(func) ": T#%d\n", gtid));                            \
                                                                               \
    IF_OMPT_SUPPORT(OMPT_STORE_RETURN_ADDRESS(gtid);)                          \
    fini_code status = KMP_DISPATCH_NEXT(&loc, gtid, NULL, (kmp_int *)p_lb,    \
                                         (kmp_int *)p_ub, (kmp_int *)&stride); \
    if (status) {                                                              \
      *p_ub += (stride > 0) ? 1 : -1;                                          \
    }                                                                          \
    KMP_DOACROSS_FINI(status, gtid)                                            \
                                                                               \
    KA_TRACE(                                                                  \
        20,                                                                    \
        (KMP_STR(func) " exit: T#%d, *p_lb 0x%lx, *p_ub 0x%lx, stride 0x%lx, " \
                       "returning %d\n",                                       \
         gtid, *p_lb, *p_ub, stride, status));                                 \
    return status;                                                             \
  }

LOOP_START(KMP_EXPAND_NAME(KMP_API_NAME_GOMP_LOOP_STATIC_START), kmp_sch_static)
LOOP_NEXT(KMP_EXPAND_NAME(KMP_API_NAME_GOMP_LOOP_STATIC_NEXT), {})
LOOP_START(KMP_EXPAND_NAME(KMP_API_NAME_GOMP_LOOP_DYNAMIC_START),
           kmp_sch_dynamic_chunked)
LOOP_START(KMP_EXPAND_NAME(KMP_API_NAME_GOMP_LOOP_NONMONOTONIC_DYNAMIC_START),
           kmp_sch_dynamic_chunked)
LOOP_NEXT(KMP_EXPAND_NAME(KMP_API_NAME_GOMP_LOOP_DYNAMIC_NEXT), {})
LOOP_NEXT(KMP_EXPAND_NAME(KMP_API_NAME_GOMP_LOOP_NONMONOTONIC_DYNAMIC_NEXT), {})
LOOP_START(KMP_EXPAND_NAME(KMP_API_NAME_GOMP_LOOP_GUIDED_START),
           kmp_sch_guided_chunked)
LOOP_START(KMP_EXPAND_NAME(KMP_API_NAME_GOMP_LOOP_NONMONOTONIC_GUIDED_START),
           kmp_sch_guided_chunked)
LOOP_NEXT(KMP_EXPAND_NAME(KMP_API_NAME_GOMP_LOOP_GUIDED_NEXT), {})
LOOP_NEXT(KMP_EXPAND_NAME(KMP_API_NAME_GOMP_LOOP_NONMONOTONIC_GUIDED_NEXT), {})
LOOP_RUNTIME_START(KMP_EXPAND_NAME(KMP_API_NAME_GOMP_LOOP_RUNTIME_START),
                   kmp_sch_runtime)
LOOP_NEXT(KMP_EXPAND_NAME(KMP_API_NAME_GOMP_LOOP_RUNTIME_NEXT), {})
LOOP_RUNTIME_START(
    KMP_EXPAND_NAME(KMP_API_NAME_GOMP_LOOP_MAYBE_NONMONOTONIC_RUNTIME_START),
    kmp_sch_runtime)
LOOP_RUNTIME_START(
    KMP_EXPAND_NAME(KMP_API_NAME_GOMP_LOOP_NONMONOTONIC_RUNTIME_START),
    kmp_sch_runtime)
LOOP_NEXT(
    KMP_EXPAND_NAME(KMP_API_NAME_GOMP_LOOP_MAYBE_NONMONOTONIC_RUNTIME_NEXT), {})
LOOP_NEXT(KMP_EXPAND_NAME(KMP_API_NAME_GOMP_LOOP_NONMONOTONIC_RUNTIME_NEXT), {})

LOOP_START(KMP_EXPAND_NAME(KMP_API_NAME_GOMP_LOOP_ORDERED_STATIC_START),
           kmp_ord_static)
LOOP_NEXT(KMP_EXPAND_NAME(KMP_API_NAME_GOMP_LOOP_ORDERED_STATIC_NEXT),
          { KMP_DISPATCH_FINI_CHUNK(&loc, gtid); })
LOOP_START(KMP_EXPAND_NAME(KMP_API_NAME_GOMP_LOOP_ORDERED_DYNAMIC_START),
           kmp_ord_dynamic_chunked)
LOOP_NEXT(KMP_EXPAND_NAME(KMP_API_NAME_GOMP_LOOP_ORDERED_DYNAMIC_NEXT),
          { KMP_DISPATCH_FINI_CHUNK(&loc, gtid); })
LOOP_START(KMP_EXPAND_NAME(KMP_API_NAME_GOMP_LOOP_ORDERED_GUIDED_START),
           kmp_ord_guided_chunked)
LOOP_NEXT(KMP_EXPAND_NAME(KMP_API_NAME_GOMP_LOOP_ORDERED_GUIDED_NEXT),
          { KMP_DISPATCH_FINI_CHUNK(&loc, gtid); })
LOOP_RUNTIME_START(
    KMP_EXPAND_NAME(KMP_API_NAME_GOMP_LOOP_ORDERED_RUNTIME_START),
    kmp_ord_runtime)
LOOP_NEXT(KMP_EXPAND_NAME(KMP_API_NAME_GOMP_LOOP_ORDERED_RUNTIME_NEXT),
          { KMP_DISPATCH_FINI_CHUNK(&loc, gtid); })

#define LOOP_DOACROSS_START(func, schedule)                                    \
  bool func(unsigned ncounts, long *counts, long chunk_sz, long *p_lb,         \
            long *p_ub) {                                                      \
    int status;                                                                \
    long stride, lb, ub, str;                                                  \
    int gtid = __kmp_entry_gtid();                                             \
    struct kmp_dim *dims =                                                     \
        (struct kmp_dim *)__kmp_allocate(sizeof(struct kmp_dim) * ncounts);    \
    MKLOC(loc, KMP_STR(func));                                                 \
    for (unsigned i = 0; i < ncounts; ++i) {                                   \
      dims[i].lo = 0;                                                          \
      dims[i].up = counts[i] - 1;                                              \
      dims[i].st = 1;                                                          \
    }                                                                          \
    __kmpc_doacross_init(&loc, gtid, (int)ncounts, dims);                      \
    lb = 0;                                                                    \
    ub = counts[0];                                                            \
    str = 1;                                                                   \
    KA_TRACE(20, (KMP_STR(func) ": T#%d, ncounts %u, lb 0x%lx, ub 0x%lx, str " \
                                "0x%lx, chunk_sz "                             \
                                "0x%lx\n",                                     \
                  gtid, ncounts, lb, ub, str, chunk_sz));                      \
                                                                               \
    if ((str > 0) ? (lb < ub) : (lb > ub)) {                                   \
      KMP_DISPATCH_INIT(&loc, gtid, (schedule), lb,                            \
                        (str > 0) ? (ub - 1) : (ub + 1), str, chunk_sz,        \
                        (schedule) != kmp_sch_static);                         \
      status = KMP_DISPATCH_NEXT(&loc, gtid, NULL, (kmp_int *)p_lb,            \
                                 (kmp_int *)p_ub, (kmp_int *)&stride);         \
      if (status) {                                                            \
        KMP_DEBUG_ASSERT(stride == str);                                       \
        *p_ub += (str > 0) ? 1 : -1;                                           \
      }                                                                        \
    } else {                                                                   \
      status = 0;                                                              \
    }                                                                          \
    KMP_DOACROSS_FINI(status, gtid);                                           \
                                                                               \
    KA_TRACE(                                                                  \
        20,                                                                    \
        (KMP_STR(                                                              \
             func) " exit: T#%d, *p_lb 0x%lx, *p_ub 0x%lx, returning %d\n",    \
         gtid, *p_lb, *p_ub, status));                                         \
    __kmp_free(dims);                                                          \
    return status;                                                             \
  }

#define LOOP_DOACROSS_RUNTIME_START(func, schedule)                            \
  int func(unsigned ncounts, long *counts, long *p_lb, long *p_ub) {           \
    int status;                                                                \
    long stride, lb, ub, str;                                                  \
    long chunk_sz = 0;                                                         \
    int gtid = __kmp_entry_gtid();                                             \
    struct kmp_dim *dims =                                                     \
        (struct kmp_dim *)__kmp_allocate(sizeof(struct kmp_dim) * ncounts);    \
    MKLOC(loc, KMP_STR(func));                                                 \
    for (unsigned i = 0; i < ncounts; ++i) {                                   \
      dims[i].lo = 0;                                                          \
      dims[i].up = counts[i] - 1;                                              \
      dims[i].st = 1;                                                          \
    }                                                                          \
    __kmpc_doacross_init(&loc, gtid, (int)ncounts, dims);                      \
    lb = 0;                                                                    \
    ub = counts[0];                                                            \
    str = 1;                                                                   \
    KA_TRACE(                                                                  \
        20,                                                                    \
        (KMP_STR(func) ": T#%d, lb 0x%lx, ub 0x%lx, str 0x%lx, chunk_sz %d\n", \
         gtid, lb, ub, str, chunk_sz));                                        \
                                                                               \
    if ((str > 0) ? (lb < ub) : (lb > ub)) {                                   \
      KMP_DISPATCH_INIT(&loc, gtid, (schedule), lb,                            \
                        (str > 0) ? (ub - 1) : (ub + 1), str, chunk_sz, TRUE); \
      status = KMP_DISPATCH_NEXT(&loc, gtid, NULL, (kmp_int *)p_lb,            \
                                 (kmp_int *)p_ub, (kmp_int *)&stride);         \
      if (status) {                                                            \
        KMP_DEBUG_ASSERT(stride == str);                                       \
        *p_ub += (str > 0) ? 1 : -1;                                           \
      }                                                                        \
    } else {                                                                   \
      status = 0;                                                              \
    }                                                                          \
    KMP_DOACROSS_FINI(status, gtid);                                           \
                                                                               \
    KA_TRACE(                                                                  \
        20,                                                                    \
        (KMP_STR(                                                              \
             func) " exit: T#%d, *p_lb 0x%lx, *p_ub 0x%lx, returning %d\n",    \
         gtid, *p_lb, *p_ub, status));                                         \
    __kmp_free(dims);                                                          \
    return status;                                                             \
  }

LOOP_DOACROSS_START(
    KMP_EXPAND_NAME(KMP_API_NAME_GOMP_LOOP_DOACROSS_STATIC_START),
    kmp_sch_static)
LOOP_DOACROSS_START(
    KMP_EXPAND_NAME(KMP_API_NAME_GOMP_LOOP_DOACROSS_DYNAMIC_START),
    kmp_sch_dynamic_chunked)
LOOP_DOACROSS_START(
    KMP_EXPAND_NAME(KMP_API_NAME_GOMP_LOOP_DOACROSS_GUIDED_START),
    kmp_sch_guided_chunked)
LOOP_DOACROSS_RUNTIME_START(
    KMP_EXPAND_NAME(KMP_API_NAME_GOMP_LOOP_DOACROSS_RUNTIME_START),
    kmp_sch_runtime)

void KMP_EXPAND_NAME(KMP_API_NAME_GOMP_LOOP_END)(void) {
  int gtid = __kmp_get_gtid();
  KA_TRACE(20, ("GOMP_loop_end: T#%d\n", gtid))

#if OMPT_SUPPORT && OMPT_OPTIONAL
  ompt_frame_t *ompt_frame;
  if (ompt_enabled.enabled) {
    __ompt_get_task_info_internal(0, NULL, NULL, &ompt_frame, NULL, NULL);
    ompt_frame->enter_frame.ptr = OMPT_GET_FRAME_ADDRESS(0);
    OMPT_STORE_RETURN_ADDRESS(gtid);
  }
#endif
  __kmp_barrier(bs_plain_barrier, gtid, FALSE, 0, NULL, NULL);
#if OMPT_SUPPORT && OMPT_OPTIONAL
  if (ompt_enabled.enabled) {
    ompt_frame->enter_frame = ompt_data_none;
  }
#endif

  KA_TRACE(20, ("GOMP_loop_end exit: T#%d\n", gtid))
}

void KMP_EXPAND_NAME(KMP_API_NAME_GOMP_LOOP_END_NOWAIT)(void) {
  KA_TRACE(20, ("GOMP_loop_end_nowait: T#%d\n", __kmp_get_gtid()))
}

// Unsigned long long loop worksharing constructs
//
// These are new with gcc 4.4

#define LOOP_START_ULL(func, schedule)                                         \
  int func(int up, unsigned long long lb, unsigned long long ub,               \
           unsigned long long str, unsigned long long chunk_sz,                \
           unsigned long long *p_lb, unsigned long long *p_ub) {               \
    int status;                                                                \
    long long str2 = up ? ((long long)str) : -((long long)str);                \
    long long stride;                                                          \
    int gtid = __kmp_entry_gtid();                                             \
    MKLOC(loc, KMP_STR(func));                                                 \
                                                                               \
    KA_TRACE(20, (KMP_STR(func) ": T#%d, up %d, lb 0x%llx, ub 0x%llx, str "    \
                                "0x%llx, chunk_sz 0x%llx\n",                   \
                  gtid, up, lb, ub, str, chunk_sz));                           \
                                                                               \
    if ((str > 0) ? (lb < ub) : (lb > ub)) {                                   \
      KMP_DISPATCH_INIT_ULL(&loc, gtid, (schedule), lb,                        \
                            (str2 > 0) ? (ub - 1) : (ub + 1), str2, chunk_sz,  \
                            (schedule) != kmp_sch_static);                     \
      status =                                                                 \
          KMP_DISPATCH_NEXT_ULL(&loc, gtid, NULL, (kmp_uint64 *)p_lb,          \
                                (kmp_uint64 *)p_ub, (kmp_int64 *)&stride);     \
      if (status) {                                                            \
        KMP_DEBUG_ASSERT(stride == str2);                                      \
        *p_ub += (str > 0) ? 1 : -1;                                           \
      }                                                                        \
    } else {                                                                   \
      status = 0;                                                              \
    }                                                                          \
                                                                               \
    KA_TRACE(                                                                  \
        20,                                                                    \
        (KMP_STR(                                                              \
             func) " exit: T#%d, *p_lb 0x%llx, *p_ub 0x%llx, returning %d\n",  \
         gtid, *p_lb, *p_ub, status));                                         \
    return status;                                                             \
  }

#define LOOP_RUNTIME_START_ULL(func, schedule)                                 \
  int func(int up, unsigned long long lb, unsigned long long ub,               \
           unsigned long long str, unsigned long long *p_lb,                   \
           unsigned long long *p_ub) {                                         \
    int status;                                                                \
    long long str2 = up ? ((long long)str) : -((long long)str);                \
    unsigned long long stride;                                                 \
    unsigned long long chunk_sz = 0;                                           \
    int gtid = __kmp_entry_gtid();                                             \
    MKLOC(loc, KMP_STR(func));                                                 \
                                                                               \
    KA_TRACE(20, (KMP_STR(func) ": T#%d, up %d, lb 0x%llx, ub 0x%llx, str "    \
                                "0x%llx, chunk_sz 0x%llx\n",                   \
                  gtid, up, lb, ub, str, chunk_sz));                           \
                                                                               \
    if ((str > 0) ? (lb < ub) : (lb > ub)) {                                   \
      KMP_DISPATCH_INIT_ULL(&loc, gtid, (schedule), lb,                        \
                            (str2 > 0) ? (ub - 1) : (ub + 1), str2, chunk_sz,  \
                            TRUE);                                             \
      status =                                                                 \
          KMP_DISPATCH_NEXT_ULL(&loc, gtid, NULL, (kmp_uint64 *)p_lb,          \
                                (kmp_uint64 *)p_ub, (kmp_int64 *)&stride);     \
      if (status) {                                                            \
        KMP_DEBUG_ASSERT((long long)stride == str2);                           \
        *p_ub += (str > 0) ? 1 : -1;                                           \
      }                                                                        \
    } else {                                                                   \
      status = 0;                                                              \
    }                                                                          \
                                                                               \
    KA_TRACE(                                                                  \
        20,                                                                    \
        (KMP_STR(                                                              \
             func) " exit: T#%d, *p_lb 0x%llx, *p_ub 0x%llx, returning %d\n",  \
         gtid, *p_lb, *p_ub, status));                                         \
    return status;                                                             \
  }

#define LOOP_NEXT_ULL(func, fini_code)                                         \
  int func(unsigned long long *p_lb, unsigned long long *p_ub) {               \
    int status;                                                                \
    long long stride;                                                          \
    int gtid = __kmp_get_gtid();                                               \
    MKLOC(loc, KMP_STR(func));                                                 \
    KA_TRACE(20, (KMP_STR(func) ": T#%d\n", gtid));                            \
                                                                               \
    fini_code status =                                                         \
        KMP_DISPATCH_NEXT_ULL(&loc, gtid, NULL, (kmp_uint64 *)p_lb,            \
                              (kmp_uint64 *)p_ub, (kmp_int64 *)&stride);       \
    if (status) {                                                              \
      *p_ub += (stride > 0) ? 1 : -1;                                          \
    }                                                                          \
                                                                               \
    KA_TRACE(                                                                  \
        20,                                                                    \
        (KMP_STR(                                                              \
             func) " exit: T#%d, *p_lb 0x%llx, *p_ub 0x%llx, stride 0x%llx, "  \
                   "returning %d\n",                                           \
         gtid, *p_lb, *p_ub, stride, status));                                 \
    return status;                                                             \
  }

LOOP_START_ULL(KMP_EXPAND_NAME(KMP_API_NAME_GOMP_LOOP_ULL_STATIC_START),
               kmp_sch_static)
LOOP_NEXT_ULL(KMP_EXPAND_NAME(KMP_API_NAME_GOMP_LOOP_ULL_STATIC_NEXT), {})
LOOP_START_ULL(KMP_EXPAND_NAME(KMP_API_NAME_GOMP_LOOP_ULL_DYNAMIC_START),
               kmp_sch_dynamic_chunked)
LOOP_NEXT_ULL(KMP_EXPAND_NAME(KMP_API_NAME_GOMP_LOOP_ULL_DYNAMIC_NEXT), {})
LOOP_START_ULL(KMP_EXPAND_NAME(KMP_API_NAME_GOMP_LOOP_ULL_GUIDED_START),
               kmp_sch_guided_chunked)
LOOP_NEXT_ULL(KMP_EXPAND_NAME(KMP_API_NAME_GOMP_LOOP_ULL_GUIDED_NEXT), {})
LOOP_START_ULL(
    KMP_EXPAND_NAME(KMP_API_NAME_GOMP_LOOP_ULL_NONMONOTONIC_DYNAMIC_START),
    kmp_sch_dynamic_chunked)
LOOP_NEXT_ULL(
    KMP_EXPAND_NAME(KMP_API_NAME_GOMP_LOOP_ULL_NONMONOTONIC_DYNAMIC_NEXT), {})
LOOP_START_ULL(
    KMP_EXPAND_NAME(KMP_API_NAME_GOMP_LOOP_ULL_NONMONOTONIC_GUIDED_START),
    kmp_sch_guided_chunked)
LOOP_NEXT_ULL(
    KMP_EXPAND_NAME(KMP_API_NAME_GOMP_LOOP_ULL_NONMONOTONIC_GUIDED_NEXT), {})
LOOP_RUNTIME_START_ULL(
    KMP_EXPAND_NAME(KMP_API_NAME_GOMP_LOOP_ULL_RUNTIME_START), kmp_sch_runtime)
LOOP_NEXT_ULL(KMP_EXPAND_NAME(KMP_API_NAME_GOMP_LOOP_ULL_RUNTIME_NEXT), {})
LOOP_RUNTIME_START_ULL(
    KMP_EXPAND_NAME(
        KMP_API_NAME_GOMP_LOOP_ULL_MAYBE_NONMONOTONIC_RUNTIME_START),
    kmp_sch_runtime)
LOOP_RUNTIME_START_ULL(
    KMP_EXPAND_NAME(KMP_API_NAME_GOMP_LOOP_ULL_NONMONOTONIC_RUNTIME_START),
    kmp_sch_runtime)
LOOP_NEXT_ULL(
    KMP_EXPAND_NAME(KMP_API_NAME_GOMP_LOOP_ULL_MAYBE_NONMONOTONIC_RUNTIME_NEXT),
    {})
LOOP_NEXT_ULL(
    KMP_EXPAND_NAME(KMP_API_NAME_GOMP_LOOP_ULL_NONMONOTONIC_RUNTIME_NEXT), {})

LOOP_START_ULL(KMP_EXPAND_NAME(KMP_API_NAME_GOMP_LOOP_ULL_ORDERED_STATIC_START),
               kmp_ord_static)
LOOP_NEXT_ULL(KMP_EXPAND_NAME(KMP_API_NAME_GOMP_LOOP_ULL_ORDERED_STATIC_NEXT),
              { KMP_DISPATCH_FINI_CHUNK_ULL(&loc, gtid); })
LOOP_START_ULL(
    KMP_EXPAND_NAME(KMP_API_NAME_GOMP_LOOP_ULL_ORDERED_DYNAMIC_START),
    kmp_ord_dynamic_chunked)
LOOP_NEXT_ULL(KMP_EXPAND_NAME(KMP_API_NAME_GOMP_LOOP_ULL_ORDERED_DYNAMIC_NEXT),
              { KMP_DISPATCH_FINI_CHUNK_ULL(&loc, gtid); })
LOOP_START_ULL(KMP_EXPAND_NAME(KMP_API_NAME_GOMP_LOOP_ULL_ORDERED_GUIDED_START),
               kmp_ord_guided_chunked)
LOOP_NEXT_ULL(KMP_EXPAND_NAME(KMP_API_NAME_GOMP_LOOP_ULL_ORDERED_GUIDED_NEXT),
              { KMP_DISPATCH_FINI_CHUNK_ULL(&loc, gtid); })
LOOP_RUNTIME_START_ULL(
    KMP_EXPAND_NAME(KMP_API_NAME_GOMP_LOOP_ULL_ORDERED_RUNTIME_START),
    kmp_ord_runtime)
LOOP_NEXT_ULL(KMP_EXPAND_NAME(KMP_API_NAME_GOMP_LOOP_ULL_ORDERED_RUNTIME_NEXT),
              { KMP_DISPATCH_FINI_CHUNK_ULL(&loc, gtid); })

#define LOOP_DOACROSS_START_ULL(func, schedule)                                \
  int func(unsigned ncounts, unsigned long long *counts,                       \
           unsigned long long chunk_sz, unsigned long long *p_lb,              \
           unsigned long long *p_ub) {                                         \
    int status;                                                                \
    long long stride, str, lb, ub;                                             \
    int gtid = __kmp_entry_gtid();                                             \
    struct kmp_dim *dims =                                                     \
        (struct kmp_dim *)__kmp_allocate(sizeof(struct kmp_dim) * ncounts);    \
    MKLOC(loc, KMP_STR(func));                                                 \
    for (unsigned i = 0; i < ncounts; ++i) {                                   \
      dims[i].lo = 0;                                                          \
      dims[i].up = counts[i] - 1;                                              \
      dims[i].st = 1;                                                          \
    }                                                                          \
    __kmpc_doacross_init(&loc, gtid, (int)ncounts, dims);                      \
    lb = 0;                                                                    \
    ub = counts[0];                                                            \
    str = 1;                                                                   \
                                                                               \
    KA_TRACE(20, (KMP_STR(func) ": T#%d, lb 0x%llx, ub 0x%llx, str "           \
                                "0x%llx, chunk_sz 0x%llx\n",                   \
                  gtid, lb, ub, str, chunk_sz));                               \
                                                                               \
    if ((str > 0) ? (lb < ub) : (lb > ub)) {                                   \
      KMP_DISPATCH_INIT_ULL(&loc, gtid, (schedule), lb,                        \
                            (str > 0) ? (ub - 1) : (ub + 1), str, chunk_sz,    \
                            (schedule) != kmp_sch_static);                     \
      status =                                                                 \
          KMP_DISPATCH_NEXT_ULL(&loc, gtid, NULL, (kmp_uint64 *)p_lb,          \
                                (kmp_uint64 *)p_ub, (kmp_int64 *)&stride);     \
      if (status) {                                                            \
        KMP_DEBUG_ASSERT(stride == str);                                       \
        *p_ub += (str > 0) ? 1 : -1;                                           \
      }                                                                        \
    } else {                                                                   \
      status = 0;                                                              \
    }                                                                          \
    KMP_DOACROSS_FINI(status, gtid);                                           \
                                                                               \
    KA_TRACE(                                                                  \
        20,                                                                    \
        (KMP_STR(                                                              \
             func) " exit: T#%d, *p_lb 0x%llx, *p_ub 0x%llx, returning %d\n",  \
         gtid, *p_lb, *p_ub, status));                                         \
    __kmp_free(dims);                                                          \
    return status;                                                             \
  }

#define LOOP_DOACROSS_RUNTIME_START_ULL(func, schedule)                        \
  int func(unsigned ncounts, unsigned long long *counts,                       \
           unsigned long long *p_lb, unsigned long long *p_ub) {               \
    int status;                                                                \
    unsigned long long stride, str, lb, ub;                                    \
    unsigned long long chunk_sz = 0;                                           \
    int gtid = __kmp_entry_gtid();                                             \
    struct kmp_dim *dims =                                                     \
        (struct kmp_dim *)__kmp_allocate(sizeof(struct kmp_dim) * ncounts);    \
    MKLOC(loc, KMP_STR(func));                                                 \
    for (unsigned i = 0; i < ncounts; ++i) {                                   \
      dims[i].lo = 0;                                                          \
      dims[i].up = counts[i] - 1;                                              \
      dims[i].st = 1;                                                          \
    }                                                                          \
    __kmpc_doacross_init(&loc, gtid, (int)ncounts, dims);                      \
    lb = 0;                                                                    \
    ub = counts[0];                                                            \
    str = 1;                                                                   \
    KA_TRACE(20, (KMP_STR(func) ": T#%d, lb 0x%llx, ub 0x%llx, str "           \
                                "0x%llx, chunk_sz 0x%llx\n",                   \
                  gtid, lb, ub, str, chunk_sz));                               \
                                                                               \
    if ((str > 0) ? (lb < ub) : (lb > ub)) {                                   \
      KMP_DISPATCH_INIT_ULL(&loc, gtid, (schedule), lb,                        \
                            (str > 0) ? (ub - 1) : (ub + 1), str, chunk_sz,    \
                            TRUE);                                             \
      status =                                                                 \
          KMP_DISPATCH_NEXT_ULL(&loc, gtid, NULL, (kmp_uint64 *)p_lb,          \
                                (kmp_uint64 *)p_ub, (kmp_int64 *)&stride);     \
      if (status) {                                                            \
        KMP_DEBUG_ASSERT(stride == str);                                       \
        *p_ub += (str > 0) ? 1 : -1;                                           \
      }                                                                        \
    } else {                                                                   \
      status = 0;                                                              \
    }                                                                          \
    KMP_DOACROSS_FINI(status, gtid);                                           \
                                                                               \
    KA_TRACE(                                                                  \
        20,                                                                    \
        (KMP_STR(                                                              \
             func) " exit: T#%d, *p_lb 0x%llx, *p_ub 0x%llx, returning %d\n",  \
         gtid, *p_lb, *p_ub, status));                                         \
    __kmp_free(dims);                                                          \
    return status;                                                             \
  }

LOOP_DOACROSS_START_ULL(
    KMP_EXPAND_NAME(KMP_API_NAME_GOMP_LOOP_ULL_DOACROSS_STATIC_START),
    kmp_sch_static)
LOOP_DOACROSS_START_ULL(
    KMP_EXPAND_NAME(KMP_API_NAME_GOMP_LOOP_ULL_DOACROSS_DYNAMIC_START),
    kmp_sch_dynamic_chunked)
LOOP_DOACROSS_START_ULL(
    KMP_EXPAND_NAME(KMP_API_NAME_GOMP_LOOP_ULL_DOACROSS_GUIDED_START),
    kmp_sch_guided_chunked)
LOOP_DOACROSS_RUNTIME_START_ULL(
    KMP_EXPAND_NAME(KMP_API_NAME_GOMP_LOOP_ULL_DOACROSS_RUNTIME_START),
    kmp_sch_runtime)

// Combined parallel / loop worksharing constructs
//
// There are no ull versions (yet).

#define PARALLEL_LOOP_START(func, schedule, ompt_pre, ompt_post)               \
  void func(void (*task)(void *), void *data, unsigned num_threads, long lb,   \
            long ub, long str, long chunk_sz) {                                \
    int gtid = __kmp_entry_gtid();                                             \
    MKLOC(loc, KMP_STR(func));                                                 \
    KA_TRACE(                                                                  \
        20,                                                                    \
        (KMP_STR(                                                              \
             func) ": T#%d, lb 0x%lx, ub 0x%lx, str 0x%lx, chunk_sz 0x%lx\n",  \
         gtid, lb, ub, str, chunk_sz));                                        \
                                                                               \
    ompt_pre();                                                                \
                                                                               \
    __kmp_GOMP_fork_call(&loc, gtid, num_threads, 0u, task,                    \
                         (microtask_t)__kmp_GOMP_parallel_microtask_wrapper,   \
                         9, task, data, num_threads, &loc, (schedule), lb,     \
                         (str > 0) ? (ub - 1) : (ub + 1), str, chunk_sz);      \
    IF_OMPT_SUPPORT(OMPT_STORE_RETURN_ADDRESS(gtid));                          \
                                                                               \
    KMP_DISPATCH_INIT(&loc, gtid, (schedule), lb,                              \
                      (str > 0) ? (ub - 1) : (ub + 1), str, chunk_sz,          \
                      (schedule) != kmp_sch_static);                           \
                                                                               \
    ompt_post();                                                               \
                                                                               \
    KA_TRACE(20, (KMP_STR(func) " exit: T#%d\n", gtid));                       \
  }

#if OMPT_SUPPORT && OMPT_OPTIONAL

#define OMPT_LOOP_PRE()                                                        \
  ompt_frame_t *parent_frame;                                                  \
  if (ompt_enabled.enabled) {                                                  \
    __ompt_get_task_info_internal(0, NULL, NULL, &parent_frame, NULL, NULL);   \
    parent_frame->enter_frame.ptr = OMPT_GET_FRAME_ADDRESS(0);                 \
    OMPT_STORE_RETURN_ADDRESS(gtid);                                           \
  }

#define OMPT_LOOP_POST()                                                       \
  if (ompt_enabled.enabled) {                                                  \
    parent_frame->enter_frame = ompt_data_none;                                \
  }

#else

#define OMPT_LOOP_PRE()

#define OMPT_LOOP_POST()

#endif

PARALLEL_LOOP_START(
    KMP_EXPAND_NAME(KMP_API_NAME_GOMP_PARALLEL_LOOP_STATIC_START),
    kmp_sch_static, OMPT_LOOP_PRE, OMPT_LOOP_POST)
PARALLEL_LOOP_START(
    KMP_EXPAND_NAME(KMP_API_NAME_GOMP_PARALLEL_LOOP_DYNAMIC_START),
    kmp_sch_dynamic_chunked, OMPT_LOOP_PRE, OMPT_LOOP_POST)
PARALLEL_LOOP_START(
    KMP_EXPAND_NAME(KMP_API_NAME_GOMP_PARALLEL_LOOP_GUIDED_START),
    kmp_sch_guided_chunked, OMPT_LOOP_PRE, OMPT_LOOP_POST)
PARALLEL_LOOP_START(
    KMP_EXPAND_NAME(KMP_API_NAME_GOMP_PARALLEL_LOOP_RUNTIME_START),
    kmp_sch_runtime, OMPT_LOOP_PRE, OMPT_LOOP_POST)

// Tasking constructs

void KMP_EXPAND_NAME(KMP_API_NAME_GOMP_TASK)(void (*func)(void *), void *data,
                                             void (*copy_func)(void *, void *),
                                             long arg_size, long arg_align,
                                             bool if_cond, unsigned gomp_flags,
                                             void **depend) {
  MKLOC(loc, "GOMP_task");
  int gtid = __kmp_entry_gtid();
  kmp_int32 flags = 0;
  kmp_tasking_flags_t *input_flags = (kmp_tasking_flags_t *)&flags;

  KA_TRACE(20, ("GOMP_task: T#%d\n", gtid));

  // The low-order bit is the "untied" flag
  if (!(gomp_flags & KMP_GOMP_TASK_UNTIED_FLAG)) {
    input_flags->tiedness = 1;
  }
  // The second low-order bit is the "final" flag
  if (gomp_flags & KMP_GOMP_TASK_FINAL_FLAG) {
    input_flags->final = 1;
  }
  input_flags->native = 1;
  // __kmp_task_alloc() sets up all other flags

  if (!if_cond) {
    arg_size = 0;
  }

  kmp_task_t *task = __kmp_task_alloc(
      &loc, gtid, input_flags, sizeof(kmp_task_t),
      arg_size ? arg_size + arg_align - 1 : 0, (kmp_routine_entry_t)func);

  if (arg_size > 0) {
    if (arg_align > 0) {
      task->shareds = (void *)((((size_t)task->shareds) + arg_align - 1) /
                               arg_align * arg_align);
    }
    // else error??

    if (copy_func) {
      (*copy_func)(task->shareds, data);
    } else {
      KMP_MEMCPY(task->shareds, data, arg_size);
    }
  }

#if OMPT_SUPPORT
  kmp_taskdata_t *current_task;
  if (ompt_enabled.enabled) {
    current_task = __kmp_threads[gtid]->th.th_current_task;
    current_task->ompt_task_info.frame.enter_frame.ptr =
        OMPT_GET_FRAME_ADDRESS(0);
  }
  OMPT_STORE_RETURN_ADDRESS(gtid);
#endif

  if (if_cond) {
    if (gomp_flags & KMP_GOMP_TASK_DEPENDS_FLAG) {
      KMP_ASSERT(depend);
      kmp_gomp_depends_info_t gomp_depends(depend);
      kmp_int32 ndeps = gomp_depends.get_num_deps();
      kmp_depend_info_t dep_list[ndeps];
      for (kmp_int32 i = 0; i < ndeps; i++)
        dep_list[i] = gomp_depends.get_kmp_depend(i);
      kmp_int32 ndeps_cnv;
      __kmp_type_convert(ndeps, &ndeps_cnv);
      __kmpc_omp_task_with_deps(&loc, gtid, task, ndeps_cnv, dep_list, 0, NULL);
    } else {
      __kmpc_omp_task(&loc, gtid, task);
    }
  } else {
#if OMPT_SUPPORT
    ompt_thread_info_t oldInfo;
    kmp_info_t *thread;
    kmp_taskdata_t *taskdata;
    if (ompt_enabled.enabled) {
      // Store the threads states and restore them after the task
      thread = __kmp_threads[gtid];
      taskdata = KMP_TASK_TO_TASKDATA(task);
      oldInfo = thread->th.ompt_thread_info;
      thread->th.ompt_thread_info.wait_id = 0;
      thread->th.ompt_thread_info.state = ompt_state_work_parallel;
      taskdata->ompt_task_info.frame.exit_frame.ptr = OMPT_GET_FRAME_ADDRESS(0);
    }
    OMPT_STORE_RETURN_ADDRESS(gtid);
#endif
    if (gomp_flags & KMP_GOMP_TASK_DEPENDS_FLAG) {
      KMP_ASSERT(depend);
      kmp_gomp_depends_info_t gomp_depends(depend);
      kmp_int32 ndeps = gomp_depends.get_num_deps();
      kmp_depend_info_t dep_list[ndeps];
      for (kmp_int32 i = 0; i < ndeps; i++)
        dep_list[i] = gomp_depends.get_kmp_depend(i);
      __kmpc_omp_wait_deps(&loc, gtid, ndeps, dep_list, 0, NULL);
    }

    __kmpc_omp_task_begin_if0(&loc, gtid, task);
    func(data);
    __kmpc_omp_task_complete_if0(&loc, gtid, task);

#if OMPT_SUPPORT
    if (ompt_enabled.enabled) {
      thread->th.ompt_thread_info = oldInfo;
      taskdata->ompt_task_info.frame.exit_frame = ompt_data_none;
    }
#endif
  }
#if OMPT_SUPPORT
  if (ompt_enabled.enabled) {
    current_task->ompt_task_info.frame.enter_frame = ompt_data_none;
  }
#endif

  KA_TRACE(20, ("GOMP_task exit: T#%d\n", gtid));
}

void KMP_EXPAND_NAME(KMP_API_NAME_GOMP_TASKWAIT)(void) {
  MKLOC(loc, "GOMP_taskwait");
  int gtid = __kmp_entry_gtid();

#if OMPT_SUPPORT
  OMPT_STORE_RETURN_ADDRESS(gtid);
#endif

  KA_TRACE(20, ("GOMP_taskwait: T#%d\n", gtid));

  __kmpc_omp_taskwait(&loc, gtid);

  KA_TRACE(20, ("GOMP_taskwait exit: T#%d\n", gtid));
}

// Sections worksharing constructs
//
// For the sections construct, we initialize a dynamically scheduled loop
// worksharing construct with lb 1 and stride 1, and use the iteration #'s
// that its returns as sections ids.
//
// There are no special entry points for ordered sections, so we always use
// the dynamically scheduled workshare, even if the sections aren't ordered.

unsigned KMP_EXPAND_NAME(KMP_API_NAME_GOMP_SECTIONS_START)(unsigned count) {
  int status;
  kmp_int lb, ub, stride;
  int gtid = __kmp_entry_gtid();
  MKLOC(loc, "GOMP_sections_start");
  KA_TRACE(20, ("GOMP_sections_start: T#%d\n", gtid));

  KMP_DISPATCH_INIT(&loc, gtid, kmp_nm_dynamic_chunked, 1, count, 1, 1, TRUE);

  status = KMP_DISPATCH_NEXT(&loc, gtid, NULL, &lb, &ub, &stride);
  if (status) {
    KMP_DEBUG_ASSERT(stride == 1);
    KMP_DEBUG_ASSERT(lb > 0);
    KMP_ASSERT(lb == ub);
  } else {
    lb = 0;
  }

  KA_TRACE(20, ("GOMP_sections_start exit: T#%d returning %u\n", gtid,
                (unsigned)lb));
  return (unsigned)lb;
}

unsigned KMP_EXPAND_NAME(KMP_API_NAME_GOMP_SECTIONS_NEXT)(void) {
  int status;
  kmp_int lb, ub, stride;
  int gtid = __kmp_get_gtid();
  MKLOC(loc, "GOMP_sections_next");
  KA_TRACE(20, ("GOMP_sections_next: T#%d\n", gtid));

#if OMPT_SUPPORT
  OMPT_STORE_RETURN_ADDRESS(gtid);
#endif

  status = KMP_DISPATCH_NEXT(&loc, gtid, NULL, &lb, &ub, &stride);
  if (status) {
    KMP_DEBUG_ASSERT(stride == 1);
    KMP_DEBUG_ASSERT(lb > 0);
    KMP_ASSERT(lb == ub);
  } else {
    lb = 0;
  }

  KA_TRACE(
      20, ("GOMP_sections_next exit: T#%d returning %u\n", gtid, (unsigned)lb));
  return (unsigned)lb;
}

void KMP_EXPAND_NAME(KMP_API_NAME_GOMP_PARALLEL_SECTIONS_START)(
    void (*task)(void *), void *data, unsigned num_threads, unsigned count) {
  int gtid = __kmp_entry_gtid();

#if OMPT_SUPPORT
  ompt_frame_t *parent_frame;

  if (ompt_enabled.enabled) {
    __ompt_get_task_info_internal(0, NULL, NULL, &parent_frame, NULL, NULL);
    parent_frame->enter_frame.ptr = OMPT_GET_FRAME_ADDRESS(0);
  }
  OMPT_STORE_RETURN_ADDRESS(gtid);
#endif

  MKLOC(loc, "GOMP_parallel_sections_start");
  KA_TRACE(20, ("GOMP_parallel_sections_start: T#%d\n", gtid));

  __kmp_GOMP_fork_call(&loc, gtid, num_threads, 0u, task,
                       (microtask_t)__kmp_GOMP_parallel_microtask_wrapper, 9,
                       task, data, num_threads, &loc, kmp_nm_dynamic_chunked,
                       (kmp_int)1, (kmp_int)count, (kmp_int)1, (kmp_int)1);

#if OMPT_SUPPORT
  if (ompt_enabled.enabled) {
    parent_frame->enter_frame = ompt_data_none;
  }
#endif

  KMP_DISPATCH_INIT(&loc, gtid, kmp_nm_dynamic_chunked, 1, count, 1, 1, TRUE);

  KA_TRACE(20, ("GOMP_parallel_sections_start exit: T#%d\n", gtid));
}

void KMP_EXPAND_NAME(KMP_API_NAME_GOMP_SECTIONS_END)(void) {
  int gtid = __kmp_get_gtid();
  KA_TRACE(20, ("GOMP_sections_end: T#%d\n", gtid))

#if OMPT_SUPPORT
  ompt_frame_t *ompt_frame;
  if (ompt_enabled.enabled) {
    __ompt_get_task_info_internal(0, NULL, NULL, &ompt_frame, NULL, NULL);
    ompt_frame->enter_frame.ptr = OMPT_GET_FRAME_ADDRESS(0);
  }
  OMPT_STORE_RETURN_ADDRESS(gtid);
#endif
  __kmp_barrier(bs_plain_barrier, gtid, FALSE, 0, NULL, NULL);
#if OMPT_SUPPORT
  if (ompt_enabled.enabled) {
    ompt_frame->enter_frame = ompt_data_none;
  }
#endif

  KA_TRACE(20, ("GOMP_sections_end exit: T#%d\n", gtid))
}

void KMP_EXPAND_NAME(KMP_API_NAME_GOMP_SECTIONS_END_NOWAIT)(void) {
  KA_TRACE(20, ("GOMP_sections_end_nowait: T#%d\n", __kmp_get_gtid()))
}

// libgomp has an empty function for GOMP_taskyield as of 2013-10-10
void KMP_EXPAND_NAME(KMP_API_NAME_GOMP_TASKYIELD)(void) {
  KA_TRACE(20, ("GOMP_taskyield: T#%d\n", __kmp_get_gtid()))
  return;
}

void KMP_EXPAND_NAME(KMP_API_NAME_GOMP_PARALLEL)(void (*task)(void *),
                                                 void *data,
                                                 unsigned num_threads,
                                                 unsigned int flags) {
  int gtid = __kmp_entry_gtid();
  MKLOC(loc, "GOMP_parallel");
  KA_TRACE(20, ("GOMP_parallel: T#%d\n", gtid));

#if OMPT_SUPPORT
  ompt_task_info_t *parent_task_info, *task_info;
  if (ompt_enabled.enabled) {
    parent_task_info = __ompt_get_task_info_object(0);
    parent_task_info->frame.enter_frame.ptr = OMPT_GET_FRAME_ADDRESS(0);
  }
  OMPT_STORE_RETURN_ADDRESS(gtid);
#endif
  __kmp_GOMP_fork_call(&loc, gtid, num_threads, flags, task,
                       (microtask_t)__kmp_GOMP_microtask_wrapper, 2, task,
                       data);
#if OMPT_SUPPORT
  if (ompt_enabled.enabled) {
    task_info = __ompt_get_task_info_object(0);
    task_info->frame.exit_frame.ptr = OMPT_GET_FRAME_ADDRESS(0);
  }
#endif
  task(data);
  {
#if OMPT_SUPPORT
    OMPT_STORE_RETURN_ADDRESS(gtid);
#endif
    KMP_EXPAND_NAME(KMP_API_NAME_GOMP_PARALLEL_END)();
  }
#if OMPT_SUPPORT
  if (ompt_enabled.enabled) {
    task_info->frame.exit_frame = ompt_data_none;
    parent_task_info->frame.enter_frame = ompt_data_none;
  }
#endif
}

void KMP_EXPAND_NAME(KMP_API_NAME_GOMP_PARALLEL_SECTIONS)(void (*task)(void *),
                                                          void *data,
                                                          unsigned num_threads,
                                                          unsigned count,
                                                          unsigned flags) {
  int gtid = __kmp_entry_gtid();
  MKLOC(loc, "GOMP_parallel_sections");
  KA_TRACE(20, ("GOMP_parallel_sections: T#%d\n", gtid));

#if OMPT_SUPPORT
  OMPT_STORE_RETURN_ADDRESS(gtid);
#endif

  __kmp_GOMP_fork_call(&loc, gtid, num_threads, flags, task,
                       (microtask_t)__kmp_GOMP_parallel_microtask_wrapper, 9,
                       task, data, num_threads, &loc, kmp_nm_dynamic_chunked,
                       (kmp_int)1, (kmp_int)count, (kmp_int)1, (kmp_int)1);

  {
#if OMPT_SUPPORT
    OMPT_STORE_RETURN_ADDRESS(gtid);
#endif

    KMP_DISPATCH_INIT(&loc, gtid, kmp_nm_dynamic_chunked, 1, count, 1, 1, TRUE);
  }
  task(data);
  KMP_EXPAND_NAME(KMP_API_NAME_GOMP_PARALLEL_END)();
  KA_TRACE(20, ("GOMP_parallel_sections exit: T#%d\n", gtid));
}

#define PARALLEL_LOOP(func, schedule, ompt_pre, ompt_post)                     \
  void func(void (*task)(void *), void *data, unsigned num_threads, long lb,   \
            long ub, long str, long chunk_sz, unsigned flags) {                \
    int gtid = __kmp_entry_gtid();                                             \
    MKLOC(loc, KMP_STR(func));                                                 \
    KA_TRACE(                                                                  \
        20,                                                                    \
        (KMP_STR(                                                              \
             func) ": T#%d, lb 0x%lx, ub 0x%lx, str 0x%lx, chunk_sz 0x%lx\n",  \
         gtid, lb, ub, str, chunk_sz));                                        \
                                                                               \
    ompt_pre();                                                                \
    IF_OMPT_SUPPORT(OMPT_STORE_RETURN_ADDRESS(gtid);)                          \
    __kmp_GOMP_fork_call(&loc, gtid, num_threads, flags, task,                 \
                         (microtask_t)__kmp_GOMP_parallel_microtask_wrapper,   \
                         9, task, data, num_threads, &loc, (schedule), lb,     \
                         (str > 0) ? (ub - 1) : (ub + 1), str, chunk_sz);      \
                                                                               \
    {                                                                          \
      IF_OMPT_SUPPORT(OMPT_STORE_RETURN_ADDRESS(gtid);)                        \
      KMP_DISPATCH_INIT(&loc, gtid, (schedule), lb,                            \
                        (str > 0) ? (ub - 1) : (ub + 1), str, chunk_sz,        \
                        (schedule) != kmp_sch_static);                         \
    }                                                                          \
    task(data);                                                                \
    KMP_EXPAND_NAME(KMP_API_NAME_GOMP_PARALLEL_END)();                         \
    ompt_post();                                                               \
                                                                               \
    KA_TRACE(20, (KMP_STR(func) " exit: T#%d\n", gtid));                       \
  }

PARALLEL_LOOP(KMP_EXPAND_NAME(KMP_API_NAME_GOMP_PARALLEL_LOOP_STATIC),
              kmp_sch_static, OMPT_LOOP_PRE, OMPT_LOOP_POST)
PARALLEL_LOOP(KMP_EXPAND_NAME(KMP_API_NAME_GOMP_PARALLEL_LOOP_DYNAMIC),
              kmp_sch_dynamic_chunked, OMPT_LOOP_PRE, OMPT_LOOP_POST)
PARALLEL_LOOP(
    KMP_EXPAND_NAME(KMP_API_NAME_GOMP_PARALLEL_LOOP_NONMONOTONIC_GUIDED),
    kmp_sch_guided_chunked, OMPT_LOOP_PRE, OMPT_LOOP_POST)
PARALLEL_LOOP(
    KMP_EXPAND_NAME(KMP_API_NAME_GOMP_PARALLEL_LOOP_NONMONOTONIC_DYNAMIC),
    kmp_sch_dynamic_chunked, OMPT_LOOP_PRE, OMPT_LOOP_POST)
PARALLEL_LOOP(KMP_EXPAND_NAME(KMP_API_NAME_GOMP_PARALLEL_LOOP_GUIDED),
              kmp_sch_guided_chunked, OMPT_LOOP_PRE, OMPT_LOOP_POST)
PARALLEL_LOOP(KMP_EXPAND_NAME(KMP_API_NAME_GOMP_PARALLEL_LOOP_RUNTIME),
              kmp_sch_runtime, OMPT_LOOP_PRE, OMPT_LOOP_POST)
PARALLEL_LOOP(
    KMP_EXPAND_NAME(KMP_API_NAME_GOMP_PARALLEL_LOOP_MAYBE_NONMONOTONIC_RUNTIME),
    kmp_sch_runtime, OMPT_LOOP_PRE, OMPT_LOOP_POST)
PARALLEL_LOOP(
    KMP_EXPAND_NAME(KMP_API_NAME_GOMP_PARALLEL_LOOP_NONMONOTONIC_RUNTIME),
    kmp_sch_runtime, OMPT_LOOP_PRE, OMPT_LOOP_POST)

void KMP_EXPAND_NAME(KMP_API_NAME_GOMP_TASKGROUP_START)(void) {
  int gtid = __kmp_entry_gtid();
  MKLOC(loc, "GOMP_taskgroup_start");
  KA_TRACE(20, ("GOMP_taskgroup_start: T#%d\n", gtid));

#if OMPT_SUPPORT
  OMPT_STORE_RETURN_ADDRESS(gtid);
#endif

  __kmpc_taskgroup(&loc, gtid);

  return;
}

void KMP_EXPAND_NAME(KMP_API_NAME_GOMP_TASKGROUP_END)(void) {
  int gtid = __kmp_get_gtid();
  MKLOC(loc, "GOMP_taskgroup_end");
  KA_TRACE(20, ("GOMP_taskgroup_end: T#%d\n", gtid));

#if OMPT_SUPPORT
  OMPT_STORE_RETURN_ADDRESS(gtid);
#endif

  __kmpc_end_taskgroup(&loc, gtid);

  return;
}

static kmp_int32 __kmp_gomp_to_omp_cancellation_kind(int gomp_kind) {
  kmp_int32 cncl_kind = 0;
  switch (gomp_kind) {
  case 1:
    cncl_kind = cancel_parallel;
    break;
  case 2:
    cncl_kind = cancel_loop;
    break;
  case 4:
    cncl_kind = cancel_sections;
    break;
  case 8:
    cncl_kind = cancel_taskgroup;
    break;
  }
  return cncl_kind;
}

// Return true if cancellation should take place, false otherwise
bool KMP_EXPAND_NAME(KMP_API_NAME_GOMP_CANCELLATION_POINT)(int which) {
  int gtid = __kmp_get_gtid();
  MKLOC(loc, "GOMP_cancellation_point");
  KA_TRACE(20, ("GOMP_cancellation_point: T#%d which:%d\n", gtid, which));
  kmp_int32 cncl_kind = __kmp_gomp_to_omp_cancellation_kind(which);
  return __kmpc_cancellationpoint(&loc, gtid, cncl_kind);
}

// Return true if cancellation should take place, false otherwise
bool KMP_EXPAND_NAME(KMP_API_NAME_GOMP_CANCEL)(int which, bool do_cancel) {
  int gtid = __kmp_get_gtid();
  MKLOC(loc, "GOMP_cancel");
  KA_TRACE(20, ("GOMP_cancel: T#%d which:%d do_cancel:%d\n", gtid, which,
                (int)do_cancel));
  kmp_int32 cncl_kind = __kmp_gomp_to_omp_cancellation_kind(which);

  if (do_cancel == FALSE) {
    return __kmpc_cancellationpoint(&loc, gtid, cncl_kind);
  } else {
    return __kmpc_cancel(&loc, gtid, cncl_kind);
  }
}

// Return true if cancellation should take place, false otherwise
bool KMP_EXPAND_NAME(KMP_API_NAME_GOMP_BARRIER_CANCEL)(void) {
  int gtid = __kmp_get_gtid();
  KA_TRACE(20, ("GOMP_barrier_cancel: T#%d\n", gtid));
  return __kmp_barrier_gomp_cancel(gtid);
}

// Return true if cancellation should take place, false otherwise
bool KMP_EXPAND_NAME(KMP_API_NAME_GOMP_SECTIONS_END_CANCEL)(void) {
  int gtid = __kmp_get_gtid();
  KA_TRACE(20, ("GOMP_sections_end_cancel: T#%d\n", gtid));
  return __kmp_barrier_gomp_cancel(gtid);
}

// Return true if cancellation should take place, false otherwise
bool KMP_EXPAND_NAME(KMP_API_NAME_GOMP_LOOP_END_CANCEL)(void) {
  int gtid = __kmp_get_gtid();
  KA_TRACE(20, ("GOMP_loop_end_cancel: T#%d\n", gtid));
  return __kmp_barrier_gomp_cancel(gtid);
}

// All target functions are empty as of 2014-05-29
void KMP_EXPAND_NAME(KMP_API_NAME_GOMP_TARGET)(int device, void (*fn)(void *),
                                               const void *openmp_target,
                                               size_t mapnum, void **hostaddrs,
                                               size_t *sizes,
                                               unsigned char *kinds) {
  return;
}

void KMP_EXPAND_NAME(KMP_API_NAME_GOMP_TARGET_DATA)(
    int device, const void *openmp_target, size_t mapnum, void **hostaddrs,
    size_t *sizes, unsigned char *kinds) {
  return;
}

void KMP_EXPAND_NAME(KMP_API_NAME_GOMP_TARGET_END_DATA)(void) { return; }

void KMP_EXPAND_NAME(KMP_API_NAME_GOMP_TARGET_UPDATE)(
    int device, const void *openmp_target, size_t mapnum, void **hostaddrs,
    size_t *sizes, unsigned char *kinds) {
  return;
}

void KMP_EXPAND_NAME(KMP_API_NAME_GOMP_TEAMS)(unsigned int num_teams,
                                              unsigned int thread_limit) {
  return;
}

// Task duplication function which copies src to dest (both are
// preallocated task structures)
static void __kmp_gomp_task_dup(kmp_task_t *dest, kmp_task_t *src,
                                kmp_int32 last_private) {
  kmp_taskdata_t *taskdata = KMP_TASK_TO_TASKDATA(src);
  if (taskdata->td_copy_func) {
    (taskdata->td_copy_func)(dest->shareds, src->shareds);
  }
}

#ifdef __cplusplus
} // extern "C"
#endif

template <typename T>
void __GOMP_taskloop(void (*func)(void *), void *data,
                     void (*copy_func)(void *, void *), long arg_size,
                     long arg_align, unsigned gomp_flags,
                     unsigned long num_tasks, int priority, T start, T end,
                     T step) {
  typedef void (*p_task_dup_t)(kmp_task_t *, kmp_task_t *, kmp_int32);
  MKLOC(loc, "GOMP_taskloop");
  int sched;
  T *loop_bounds;
  int gtid = __kmp_entry_gtid();
  kmp_int32 flags = 0;
  int if_val = gomp_flags & (1u << 10);
  int nogroup = gomp_flags & (1u << 11);
  int up = gomp_flags & (1u << 8);
  p_task_dup_t task_dup = NULL;
  kmp_tasking_flags_t *input_flags = (kmp_tasking_flags_t *)&flags;
#ifdef KMP_DEBUG
  {
    char *buff;
    buff = __kmp_str_format(
        "GOMP_taskloop: T#%%d: func:%%p data:%%p copy_func:%%p "
        "arg_size:%%ld arg_align:%%ld gomp_flags:0x%%x num_tasks:%%lu "
        "priority:%%d start:%%%s end:%%%s step:%%%s\n",
        traits_t<T>::spec, traits_t<T>::spec, traits_t<T>::spec);
    KA_TRACE(20, (buff, gtid, func, data, copy_func, arg_size, arg_align,
                  gomp_flags, num_tasks, priority, start, end, step));
    __kmp_str_free(&buff);
  }
#endif
  KMP_ASSERT((size_t)arg_size >= 2 * sizeof(T));
  KMP_ASSERT(arg_align > 0);
  // The low-order bit is the "untied" flag
  if (!(gomp_flags & 1)) {
    input_flags->tiedness = 1;
  }
  // The second low-order bit is the "final" flag
  if (gomp_flags & 2) {
    input_flags->final = 1;
  }
  // Negative step flag
  if (!up) {
    // If step is flagged as negative, but isn't properly sign extended
    // Then manually sign extend it.  Could be a short, int, char embedded
    // in a long.  So cannot assume any cast.
    if (step > 0) {
      for (int i = sizeof(T) * CHAR_BIT - 1; i >= 0L; --i) {
        // break at the first 1 bit
        if (step & ((T)1 << i))
          break;
        step |= ((T)1 << i);
      }
    }
  }
  input_flags->native = 1;
  // Figure out if none/grainsize/num_tasks clause specified
  if (num_tasks > 0) {
    if (gomp_flags & (1u << 9))
      sched = 1; // grainsize specified
    else
      sched = 2; // num_tasks specified
    // neither grainsize nor num_tasks specified
  } else {
    sched = 0;
  }

  // __kmp_task_alloc() sets up all other flags
  kmp_task_t *task =
      __kmp_task_alloc(&loc, gtid, input_flags, sizeof(kmp_task_t),
                       arg_size + arg_align - 1, (kmp_routine_entry_t)func);
  kmp_taskdata_t *taskdata = KMP_TASK_TO_TASKDATA(task);
  taskdata->td_copy_func = copy_func;
  taskdata->td_size_loop_bounds = sizeof(T);

  // re-align shareds if needed and setup firstprivate copy constructors
  // through the task_dup mechanism
  task->shareds = (void *)((((size_t)task->shareds) + arg_align - 1) /
                           arg_align * arg_align);
  if (copy_func) {
    task_dup = __kmp_gomp_task_dup;
  }
  KMP_MEMCPY(task->shareds, data, arg_size);

  loop_bounds = (T *)task->shareds;
  loop_bounds[0] = start;
  loop_bounds[1] = end + (up ? -1 : 1);
  __kmpc_taskloop(&loc, gtid, task, if_val, (kmp_uint64 *)&(loop_bounds[0]),
                  (kmp_uint64 *)&(loop_bounds[1]), (kmp_int64)step, nogroup,
                  sched, (kmp_uint64)num_tasks, (void *)task_dup);
}

// 4 byte version of GOMP_doacross_post
// This verison needs to create a temporary array which converts 4 byte
// integers into 8 byte integers
template <typename T, bool need_conversion = (sizeof(long) == 4)>
void __kmp_GOMP_doacross_post(T *count);

template <> void __kmp_GOMP_doacross_post<long, true>(long *count) {
  int gtid = __kmp_entry_gtid();
  kmp_info_t *th = __kmp_threads[gtid];
  MKLOC(loc, "GOMP_doacross_post");
  kmp_int64 num_dims = th->th.th_dispatch->th_doacross_info[0];
  kmp_int64 *vec = (kmp_int64 *)__kmp_thread_malloc(
      th, (size_t)(sizeof(kmp_int64) * num_dims));
  for (kmp_int64 i = 0; i < num_dims; ++i) {
    vec[i] = (kmp_int64)count[i];
  }
  __kmpc_doacross_post(&loc, gtid, vec);
  __kmp_thread_free(th, vec);
}

// 8 byte versions of GOMP_doacross_post
// This version can just pass in the count array directly instead of creating
// a temporary array
template <> void __kmp_GOMP_doacross_post<long, false>(long *count) {
  int gtid = __kmp_entry_gtid();
  MKLOC(loc, "GOMP_doacross_post");
  __kmpc_doacross_post(&loc, gtid, RCAST(kmp_int64 *, count));
}

template <typename T> void __kmp_GOMP_doacross_wait(T first, va_list args) {
  int gtid = __kmp_entry_gtid();
  kmp_info_t *th = __kmp_threads[gtid];
  MKLOC(loc, "GOMP_doacross_wait");
  kmp_int64 num_dims = th->th.th_dispatch->th_doacross_info[0];
  kmp_int64 *vec = (kmp_int64 *)__kmp_thread_malloc(
      th, (size_t)(sizeof(kmp_int64) * num_dims));
  vec[0] = (kmp_int64)first;
  for (kmp_int64 i = 1; i < num_dims; ++i) {
    T item = va_arg(args, T);
    vec[i] = (kmp_int64)item;
  }
  __kmpc_doacross_wait(&loc, gtid, vec);
  __kmp_thread_free(th, vec);
  return;
}

#ifdef __cplusplus
extern "C" {
#endif // __cplusplus

void KMP_EXPAND_NAME(KMP_API_NAME_GOMP_TASKLOOP)(
    void (*func)(void *), void *data, void (*copy_func)(void *, void *),
    long arg_size, long arg_align, unsigned gomp_flags, unsigned long num_tasks,
    int priority, long start, long end, long step) {
  __GOMP_taskloop<long>(func, data, copy_func, arg_size, arg_align, gomp_flags,
                        num_tasks, priority, start, end, step);
}

void KMP_EXPAND_NAME(KMP_API_NAME_GOMP_TASKLOOP_ULL)(
    void (*func)(void *), void *data, void (*copy_func)(void *, void *),
    long arg_size, long arg_align, unsigned gomp_flags, unsigned long num_tasks,
    int priority, unsigned long long start, unsigned long long end,
    unsigned long long step) {
  __GOMP_taskloop<unsigned long long>(func, data, copy_func, arg_size,
                                      arg_align, gomp_flags, num_tasks,
                                      priority, start, end, step);
}

void KMP_EXPAND_NAME(KMP_API_NAME_GOMP_DOACROSS_POST)(long *count) {
  __kmp_GOMP_doacross_post(count);
}

void KMP_EXPAND_NAME(KMP_API_NAME_GOMP_DOACROSS_WAIT)(long first, ...) {
  va_list args;
  va_start(args, first);
  __kmp_GOMP_doacross_wait<long>(first, args);
  va_end(args);
}

void KMP_EXPAND_NAME(KMP_API_NAME_GOMP_DOACROSS_ULL_POST)(
    unsigned long long *count) {
  int gtid = __kmp_entry_gtid();
  MKLOC(loc, "GOMP_doacross_ull_post");
  __kmpc_doacross_post(&loc, gtid, RCAST(kmp_int64 *, count));
}

void KMP_EXPAND_NAME(KMP_API_NAME_GOMP_DOACROSS_ULL_WAIT)(
    unsigned long long first, ...) {
  va_list args;
  va_start(args, first);
  __kmp_GOMP_doacross_wait<unsigned long long>(first, args);
  va_end(args);
}

// fn: the function each master thread of new team will call
// data: argument to fn
// num_teams, thread_limit: max bounds on respective ICV
// flags: unused
void KMP_EXPAND_NAME(KMP_API_NAME_GOMP_TEAMS_REG)(void (*fn)(void *),
                                                  void *data,
                                                  unsigned num_teams,
                                                  unsigned thread_limit,
                                                  unsigned flags) {
  MKLOC(loc, "GOMP_teams_reg");
  int gtid = __kmp_entry_gtid();
  KA_TRACE(20, ("GOMP_teams_reg: T#%d num_teams=%u thread_limit=%u flag=%u\n",
                gtid, num_teams, thread_limit, flags));
  __kmpc_push_num_teams(&loc, gtid, num_teams, thread_limit);
  __kmpc_fork_teams(&loc, 2, (microtask_t)__kmp_GOMP_microtask_wrapper, fn,
                    data);
  KA_TRACE(20, ("GOMP_teams_reg exit: T#%d\n", gtid));
}

void KMP_EXPAND_NAME(KMP_API_NAME_GOMP_TASKWAIT_DEPEND)(void **depend) {
  MKLOC(loc, "GOMP_taskwait_depend");
  int gtid = __kmp_entry_gtid();
  KA_TRACE(20, ("GOMP_taskwait_depend: T#%d\n", gtid));
  kmp_gomp_depends_info_t gomp_depends(depend);
  kmp_int32 ndeps = gomp_depends.get_num_deps();
  kmp_depend_info_t dep_list[ndeps];
  for (kmp_int32 i = 0; i < ndeps; i++)
    dep_list[i] = gomp_depends.get_kmp_depend(i);
#if OMPT_SUPPORT
  OMPT_STORE_RETURN_ADDRESS(gtid);
#endif
  __kmpc_omp_wait_deps(&loc, gtid, ndeps, dep_list, 0, NULL);
  KA_TRACE(20, ("GOMP_taskwait_depend exit: T#%d\n", gtid));
}

/* The following sections of code create aliases for the GOMP_* functions, then
   create versioned symbols using the assembler directive .symver. This is only
   pertinent for ELF .so library. The KMP_VERSION_SYMBOL macro is defined in
   kmp_os.h  */

#ifdef KMP_USE_VERSION_SYMBOLS
// GOMP_1.0 versioned symbols
KMP_VERSION_SYMBOL(KMP_API_NAME_GOMP_ATOMIC_END, 10, "GOMP_1.0");
KMP_VERSION_SYMBOL(KMP_API_NAME_GOMP_ATOMIC_START, 10, "GOMP_1.0");
KMP_VERSION_SYMBOL(KMP_API_NAME_GOMP_BARRIER, 10, "GOMP_1.0");
KMP_VERSION_SYMBOL(KMP_API_NAME_GOMP_CRITICAL_END, 10, "GOMP_1.0");
KMP_VERSION_SYMBOL(KMP_API_NAME_GOMP_CRITICAL_NAME_END, 10, "GOMP_1.0");
KMP_VERSION_SYMBOL(KMP_API_NAME_GOMP_CRITICAL_NAME_START, 10, "GOMP_1.0");
KMP_VERSION_SYMBOL(KMP_API_NAME_GOMP_CRITICAL_START, 10, "GOMP_1.0");
KMP_VERSION_SYMBOL(KMP_API_NAME_GOMP_LOOP_DYNAMIC_NEXT, 10, "GOMP_1.0");
KMP_VERSION_SYMBOL(KMP_API_NAME_GOMP_LOOP_DYNAMIC_START, 10, "GOMP_1.0");
KMP_VERSION_SYMBOL(KMP_API_NAME_GOMP_LOOP_END, 10, "GOMP_1.0");
KMP_VERSION_SYMBOL(KMP_API_NAME_GOMP_LOOP_END_NOWAIT, 10, "GOMP_1.0");
KMP_VERSION_SYMBOL(KMP_API_NAME_GOMP_LOOP_GUIDED_NEXT, 10, "GOMP_1.0");
KMP_VERSION_SYMBOL(KMP_API_NAME_GOMP_LOOP_GUIDED_START, 10, "GOMP_1.0");
KMP_VERSION_SYMBOL(KMP_API_NAME_GOMP_LOOP_ORDERED_DYNAMIC_NEXT, 10, "GOMP_1.0");
KMP_VERSION_SYMBOL(KMP_API_NAME_GOMP_LOOP_ORDERED_DYNAMIC_START, 10,
                   "GOMP_1.0");
KMP_VERSION_SYMBOL(KMP_API_NAME_GOMP_LOOP_ORDERED_GUIDED_NEXT, 10, "GOMP_1.0");
KMP_VERSION_SYMBOL(KMP_API_NAME_GOMP_LOOP_ORDERED_GUIDED_START, 10, "GOMP_1.0");
KMP_VERSION_SYMBOL(KMP_API_NAME_GOMP_LOOP_ORDERED_RUNTIME_NEXT, 10, "GOMP_1.0");
KMP_VERSION_SYMBOL(KMP_API_NAME_GOMP_LOOP_ORDERED_RUNTIME_START, 10,
                   "GOMP_1.0");
KMP_VERSION_SYMBOL(KMP_API_NAME_GOMP_LOOP_ORDERED_STATIC_NEXT, 10, "GOMP_1.0");
KMP_VERSION_SYMBOL(KMP_API_NAME_GOMP_LOOP_ORDERED_STATIC_START, 10, "GOMP_1.0");
KMP_VERSION_SYMBOL(KMP_API_NAME_GOMP_LOOP_RUNTIME_NEXT, 10, "GOMP_1.0");
KMP_VERSION_SYMBOL(KMP_API_NAME_GOMP_LOOP_RUNTIME_START, 10, "GOMP_1.0");
KMP_VERSION_SYMBOL(KMP_API_NAME_GOMP_LOOP_STATIC_NEXT, 10, "GOMP_1.0");
KMP_VERSION_SYMBOL(KMP_API_NAME_GOMP_LOOP_STATIC_START, 10, "GOMP_1.0");
KMP_VERSION_SYMBOL(KMP_API_NAME_GOMP_ORDERED_END, 10, "GOMP_1.0");
KMP_VERSION_SYMBOL(KMP_API_NAME_GOMP_ORDERED_START, 10, "GOMP_1.0");
KMP_VERSION_SYMBOL(KMP_API_NAME_GOMP_PARALLEL_END, 10, "GOMP_1.0");
KMP_VERSION_SYMBOL(KMP_API_NAME_GOMP_PARALLEL_LOOP_DYNAMIC_START, 10,
                   "GOMP_1.0");
KMP_VERSION_SYMBOL(KMP_API_NAME_GOMP_PARALLEL_LOOP_GUIDED_START, 10,
                   "GOMP_1.0");
KMP_VERSION_SYMBOL(KMP_API_NAME_GOMP_PARALLEL_LOOP_RUNTIME_START, 10,
                   "GOMP_1.0");
KMP_VERSION_SYMBOL(KMP_API_NAME_GOMP_PARALLEL_LOOP_STATIC_START, 10,
                   "GOMP_1.0");
KMP_VERSION_SYMBOL(KMP_API_NAME_GOMP_PARALLEL_SECTIONS_START, 10, "GOMP_1.0");
KMP_VERSION_SYMBOL(KMP_API_NAME_GOMP_PARALLEL_START, 10, "GOMP_1.0");
KMP_VERSION_SYMBOL(KMP_API_NAME_GOMP_SECTIONS_END, 10, "GOMP_1.0");
KMP_VERSION_SYMBOL(KMP_API_NAME_GOMP_SECTIONS_END_NOWAIT, 10, "GOMP_1.0");
KMP_VERSION_SYMBOL(KMP_API_NAME_GOMP_SECTIONS_NEXT, 10, "GOMP_1.0");
KMP_VERSION_SYMBOL(KMP_API_NAME_GOMP_SECTIONS_START, 10, "GOMP_1.0");
KMP_VERSION_SYMBOL(KMP_API_NAME_GOMP_SINGLE_COPY_END, 10, "GOMP_1.0");
KMP_VERSION_SYMBOL(KMP_API_NAME_GOMP_SINGLE_COPY_START, 10, "GOMP_1.0");
KMP_VERSION_SYMBOL(KMP_API_NAME_GOMP_SINGLE_START, 10, "GOMP_1.0");

// GOMP_2.0 versioned symbols
KMP_VERSION_SYMBOL(KMP_API_NAME_GOMP_TASK, 20, "GOMP_2.0");
KMP_VERSION_SYMBOL(KMP_API_NAME_GOMP_TASKWAIT, 20, "GOMP_2.0");
KMP_VERSION_SYMBOL(KMP_API_NAME_GOMP_LOOP_ULL_DYNAMIC_NEXT, 20, "GOMP_2.0");
KMP_VERSION_SYMBOL(KMP_API_NAME_GOMP_LOOP_ULL_DYNAMIC_START, 20, "GOMP_2.0");
KMP_VERSION_SYMBOL(KMP_API_NAME_GOMP_LOOP_ULL_GUIDED_NEXT, 20, "GOMP_2.0");
KMP_VERSION_SYMBOL(KMP_API_NAME_GOMP_LOOP_ULL_GUIDED_START, 20, "GOMP_2.0");
KMP_VERSION_SYMBOL(KMP_API_NAME_GOMP_LOOP_ULL_ORDERED_DYNAMIC_NEXT, 20,
                   "GOMP_2.0");
KMP_VERSION_SYMBOL(KMP_API_NAME_GOMP_LOOP_ULL_ORDERED_DYNAMIC_START, 20,
                   "GOMP_2.0");
KMP_VERSION_SYMBOL(KMP_API_NAME_GOMP_LOOP_ULL_ORDERED_GUIDED_NEXT, 20,
                   "GOMP_2.0");
KMP_VERSION_SYMBOL(KMP_API_NAME_GOMP_LOOP_ULL_ORDERED_GUIDED_START, 20,
                   "GOMP_2.0");
KMP_VERSION_SYMBOL(KMP_API_NAME_GOMP_LOOP_ULL_ORDERED_RUNTIME_NEXT, 20,
                   "GOMP_2.0");
KMP_VERSION_SYMBOL(KMP_API_NAME_GOMP_LOOP_ULL_ORDERED_RUNTIME_START, 20,
                   "GOMP_2.0");
KMP_VERSION_SYMBOL(KMP_API_NAME_GOMP_LOOP_ULL_ORDERED_STATIC_NEXT, 20,
                   "GOMP_2.0");
KMP_VERSION_SYMBOL(KMP_API_NAME_GOMP_LOOP_ULL_ORDERED_STATIC_START, 20,
                   "GOMP_2.0");
KMP_VERSION_SYMBOL(KMP_API_NAME_GOMP_LOOP_ULL_RUNTIME_NEXT, 20, "GOMP_2.0");
KMP_VERSION_SYMBOL(KMP_API_NAME_GOMP_LOOP_ULL_RUNTIME_START, 20, "GOMP_2.0");
KMP_VERSION_SYMBOL(KMP_API_NAME_GOMP_LOOP_ULL_STATIC_NEXT, 20, "GOMP_2.0");
KMP_VERSION_SYMBOL(KMP_API_NAME_GOMP_LOOP_ULL_STATIC_START, 20, "GOMP_2.0");

// GOMP_3.0 versioned symbols
KMP_VERSION_SYMBOL(KMP_API_NAME_GOMP_TASKYIELD, 30, "GOMP_3.0");

// GOMP_4.0 versioned symbols
KMP_VERSION_SYMBOL(KMP_API_NAME_GOMP_PARALLEL, 40, "GOMP_4.0");
KMP_VERSION_SYMBOL(KMP_API_NAME_GOMP_PARALLEL_SECTIONS, 40, "GOMP_4.0");
KMP_VERSION_SYMBOL(KMP_API_NAME_GOMP_PARALLEL_LOOP_DYNAMIC, 40, "GOMP_4.0");
KMP_VERSION_SYMBOL(KMP_API_NAME_GOMP_PARALLEL_LOOP_GUIDED, 40, "GOMP_4.0");
KMP_VERSION_SYMBOL(KMP_API_NAME_GOMP_PARALLEL_LOOP_RUNTIME, 40, "GOMP_4.0");
KMP_VERSION_SYMBOL(KMP_API_NAME_GOMP_PARALLEL_LOOP_STATIC, 40, "GOMP_4.0");
KMP_VERSION_SYMBOL(KMP_API_NAME_GOMP_TASKGROUP_START, 40, "GOMP_4.0");
KMP_VERSION_SYMBOL(KMP_API_NAME_GOMP_TASKGROUP_END, 40, "GOMP_4.0");
KMP_VERSION_SYMBOL(KMP_API_NAME_GOMP_BARRIER_CANCEL, 40, "GOMP_4.0");
KMP_VERSION_SYMBOL(KMP_API_NAME_GOMP_CANCEL, 40, "GOMP_4.0");
KMP_VERSION_SYMBOL(KMP_API_NAME_GOMP_CANCELLATION_POINT, 40, "GOMP_4.0");
KMP_VERSION_SYMBOL(KMP_API_NAME_GOMP_LOOP_END_CANCEL, 40, "GOMP_4.0");
KMP_VERSION_SYMBOL(KMP_API_NAME_GOMP_SECTIONS_END_CANCEL, 40, "GOMP_4.0");
KMP_VERSION_SYMBOL(KMP_API_NAME_GOMP_TARGET, 40, "GOMP_4.0");
KMP_VERSION_SYMBOL(KMP_API_NAME_GOMP_TARGET_DATA, 40, "GOMP_4.0");
KMP_VERSION_SYMBOL(KMP_API_NAME_GOMP_TARGET_END_DATA, 40, "GOMP_4.0");
KMP_VERSION_SYMBOL(KMP_API_NAME_GOMP_TARGET_UPDATE, 40, "GOMP_4.0");
KMP_VERSION_SYMBOL(KMP_API_NAME_GOMP_TEAMS, 40, "GOMP_4.0");

// GOMP_4.5 versioned symbols
KMP_VERSION_SYMBOL(KMP_API_NAME_GOMP_TASKLOOP, 45, "GOMP_4.5");
KMP_VERSION_SYMBOL(KMP_API_NAME_GOMP_TASKLOOP_ULL, 45, "GOMP_4.5");
KMP_VERSION_SYMBOL(KMP_API_NAME_GOMP_DOACROSS_POST, 45, "GOMP_4.5");
KMP_VERSION_SYMBOL(KMP_API_NAME_GOMP_DOACROSS_WAIT, 45, "GOMP_4.5");
KMP_VERSION_SYMBOL(KMP_API_NAME_GOMP_LOOP_DOACROSS_STATIC_START, 45,
                   "GOMP_4.5");
KMP_VERSION_SYMBOL(KMP_API_NAME_GOMP_LOOP_DOACROSS_DYNAMIC_START, 45,
                   "GOMP_4.5");
KMP_VERSION_SYMBOL(KMP_API_NAME_GOMP_LOOP_DOACROSS_GUIDED_START, 45,
                   "GOMP_4.5");
KMP_VERSION_SYMBOL(KMP_API_NAME_GOMP_LOOP_DOACROSS_RUNTIME_START, 45,
                   "GOMP_4.5");
KMP_VERSION_SYMBOL(KMP_API_NAME_GOMP_DOACROSS_ULL_POST, 45, "GOMP_4.5");
KMP_VERSION_SYMBOL(KMP_API_NAME_GOMP_DOACROSS_ULL_WAIT, 45, "GOMP_4.5");
KMP_VERSION_SYMBOL(KMP_API_NAME_GOMP_LOOP_ULL_DOACROSS_STATIC_START, 45,
                   "GOMP_4.5");
KMP_VERSION_SYMBOL(KMP_API_NAME_GOMP_LOOP_ULL_DOACROSS_DYNAMIC_START, 45,
                   "GOMP_4.5");
KMP_VERSION_SYMBOL(KMP_API_NAME_GOMP_LOOP_ULL_DOACROSS_GUIDED_START, 45,
                   "GOMP_4.5");
KMP_VERSION_SYMBOL(KMP_API_NAME_GOMP_LOOP_ULL_DOACROSS_RUNTIME_START, 45,
                   "GOMP_4.5");
KMP_VERSION_SYMBOL(KMP_API_NAME_GOMP_LOOP_NONMONOTONIC_DYNAMIC_START, 45,
                   "GOMP_4.5");
KMP_VERSION_SYMBOL(KMP_API_NAME_GOMP_LOOP_NONMONOTONIC_DYNAMIC_NEXT, 45,
                   "GOMP_4.5");
KMP_VERSION_SYMBOL(KMP_API_NAME_GOMP_LOOP_NONMONOTONIC_GUIDED_START, 45,
                   "GOMP_4.5");
KMP_VERSION_SYMBOL(KMP_API_NAME_GOMP_LOOP_NONMONOTONIC_GUIDED_NEXT, 45,
                   "GOMP_4.5");
KMP_VERSION_SYMBOL(KMP_API_NAME_GOMP_LOOP_ULL_NONMONOTONIC_DYNAMIC_START, 45,
                   "GOMP_4.5");
KMP_VERSION_SYMBOL(KMP_API_NAME_GOMP_LOOP_ULL_NONMONOTONIC_DYNAMIC_NEXT, 45,
                   "GOMP_4.5");
KMP_VERSION_SYMBOL(KMP_API_NAME_GOMP_LOOP_ULL_NONMONOTONIC_GUIDED_START, 45,
                   "GOMP_4.5");
KMP_VERSION_SYMBOL(KMP_API_NAME_GOMP_LOOP_ULL_NONMONOTONIC_GUIDED_NEXT, 45,
                   "GOMP_4.5");
KMP_VERSION_SYMBOL(KMP_API_NAME_GOMP_PARALLEL_LOOP_NONMONOTONIC_DYNAMIC, 45,
                   "GOMP_4.5");
KMP_VERSION_SYMBOL(KMP_API_NAME_GOMP_PARALLEL_LOOP_NONMONOTONIC_GUIDED, 45,
                   "GOMP_4.5");

// GOMP_5.0 versioned symbols
KMP_VERSION_SYMBOL(KMP_API_NAME_GOMP_LOOP_MAYBE_NONMONOTONIC_RUNTIME_NEXT, 50,
                   "GOMP_5.0");
KMP_VERSION_SYMBOL(KMP_API_NAME_GOMP_LOOP_MAYBE_NONMONOTONIC_RUNTIME_START, 50,
                   "GOMP_5.0");
KMP_VERSION_SYMBOL(KMP_API_NAME_GOMP_LOOP_NONMONOTONIC_RUNTIME_NEXT, 50,
                   "GOMP_5.0");
KMP_VERSION_SYMBOL(KMP_API_NAME_GOMP_LOOP_NONMONOTONIC_RUNTIME_START, 50,
                   "GOMP_5.0");
KMP_VERSION_SYMBOL(KMP_API_NAME_GOMP_LOOP_ULL_MAYBE_NONMONOTONIC_RUNTIME_NEXT,
                   50, "GOMP_5.0");
KMP_VERSION_SYMBOL(KMP_API_NAME_GOMP_LOOP_ULL_MAYBE_NONMONOTONIC_RUNTIME_START,
                   50, "GOMP_5.0");
KMP_VERSION_SYMBOL(KMP_API_NAME_GOMP_LOOP_ULL_NONMONOTONIC_RUNTIME_NEXT, 50,
                   "GOMP_5.0");
KMP_VERSION_SYMBOL(KMP_API_NAME_GOMP_LOOP_ULL_NONMONOTONIC_RUNTIME_START, 50,
                   "GOMP_5.0");
KMP_VERSION_SYMBOL(KMP_API_NAME_GOMP_PARALLEL_LOOP_NONMONOTONIC_RUNTIME, 50,
                   "GOMP_5.0");
KMP_VERSION_SYMBOL(KMP_API_NAME_GOMP_PARALLEL_LOOP_MAYBE_NONMONOTONIC_RUNTIME,
                   50, "GOMP_5.0");
KMP_VERSION_SYMBOL(KMP_API_NAME_GOMP_TEAMS_REG, 50, "GOMP_5.0");
KMP_VERSION_SYMBOL(KMP_API_NAME_GOMP_TASKWAIT_DEPEND, 50, "GOMP_5.0");

#endif // KMP_USE_VERSION_SYMBOLS

#ifdef __cplusplus
} // extern "C"
#endif // __cplusplus<|MERGE_RESOLUTION|>--- conflicted
+++ resolved
@@ -530,16 +530,12 @@
 #if OMPT_SUPPORT
                   ,
                   fork_context_gnu
-		 );
-#endif
+#endif
+  );
 #if OMPD_SUPPORT
   if ( ompd_state & OMPD_ENABLE_BP )
     ompd_bp_parallel_end ();
 #endif
-<<<<<<< HEAD
-=======
-  );
->>>>>>> 04c66edd
 }
 
 // Loop worksharing constructs
