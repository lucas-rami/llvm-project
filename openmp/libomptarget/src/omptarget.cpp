//===------ omptarget.cpp - Target independent OpenMP target RTL -- C++ -*-===//
//
// Part of the LLVM Project, under the Apache License v2.0 with LLVM Exceptions.
// See https://llvm.org/LICENSE.txt for license information.
// SPDX-License-Identifier: Apache-2.0 WITH LLVM-exception
//
//===----------------------------------------------------------------------===//
//
// Implementation of the interface to be used by Clang during the codegen of a
// target region.
//
//===----------------------------------------------------------------------===//

#include "device.h"
#include "private.h"
#include "rtl.h"

#include <cassert>
#include <vector>

/* All begin addresses for partially mapped structs must be 8-aligned in order
 * to ensure proper alignment of members. E.g.
 *
 * struct S {
 *   int a;   // 4-aligned
 *   int b;   // 4-aligned
 *   int *p;  // 8-aligned
 * } s1;
 * ...
 * #pragma omp target map(tofrom: s1.b, s1.p[0:N])
 * {
 *   s1.b = 5;
 *   for (int i...) s1.p[i] = ...;
 * }
 *
 * Here we are mapping s1 starting from member b, so BaseAddress=&s1=&s1.a and
 * BeginAddress=&s1.b. Let's assume that the struct begins at address 0x100,
 * then &s1.a=0x100, &s1.b=0x104, &s1.p=0x108. Each member obeys the alignment
 * requirements for its type. Now, when we allocate memory on the device, in
 * CUDA's case cuMemAlloc() returns an address which is at least 256-aligned.
 * This means that the chunk of the struct on the device will start at a
 * 256-aligned address, let's say 0x200. Then the address of b will be 0x200 and
 * address of p will be a misaligned 0x204 (on the host there was no need to add
 * padding between b and p, so p comes exactly 4 bytes after b). If the device
 * kernel tries to access s1.p, a misaligned address error occurs (as reported
 * by the CUDA plugin). By padding the begin address down to a multiple of 8 and
 * extending the size of the allocated chuck accordingly, the chuck on the
 * device will start at 0x200 with the padding (4 bytes), then &s1.b=0x204 and
 * &s1.p=0x208, as they should be to satisfy the alignment requirements.
 */
static const int64_t Alignment = 8;

/// Map global data and execute pending ctors
static int InitLibrary(DeviceTy& Device) {
  /*
   * Map global data
   */
  int32_t device_id = Device.DeviceID;
  int rc = OFFLOAD_SUCCESS;

  Device.PendingGlobalsMtx.lock();
  PM->TrlTblMtx.lock();
  for (HostEntriesBeginToTransTableTy::iterator entry_it =
           PM->HostEntriesBeginToTransTable.begin();
       entry_it != PM->HostEntriesBeginToTransTable.end(); ++entry_it) {
    TranslationTable *TransTable = &entry_it->second;
    if (TransTable->HostTable.EntriesBegin ==
        TransTable->HostTable.EntriesEnd) {
      // No host entry so no need to proceed
      continue;
    }
    if (TransTable->TargetsTable[device_id] != 0) {
      // Library entries have already been processed
      continue;
    }

    // 1) get image.
    assert(TransTable->TargetsImages.size() > (size_t)device_id &&
           "Not expecting a device ID outside the table's bounds!");
    __tgt_device_image *img = TransTable->TargetsImages[device_id];
    if (!img) {
      REPORT("No image loaded for device id %d.\n", device_id);
      rc = OFFLOAD_FAIL;
      break;
    }
    // 2) load image into the target table.
    __tgt_target_table *TargetTable =
        TransTable->TargetsTable[device_id] = Device.load_binary(img);
    // Unable to get table for this image: invalidate image and fail.
    if (!TargetTable) {
      REPORT("Unable to generate entries table for device id %d.\n", device_id);
      TransTable->TargetsImages[device_id] = 0;
      rc = OFFLOAD_FAIL;
      break;
    }

    // Verify whether the two table sizes match.
    size_t hsize =
        TransTable->HostTable.EntriesEnd - TransTable->HostTable.EntriesBegin;
    size_t tsize = TargetTable->EntriesEnd - TargetTable->EntriesBegin;

    // Invalid image for these host entries!
    if (hsize != tsize) {
      REPORT("Host and Target tables mismatch for device id %d [%zx != %zx].\n",
             device_id, hsize, tsize);
      TransTable->TargetsImages[device_id] = 0;
      TransTable->TargetsTable[device_id] = 0;
      rc = OFFLOAD_FAIL;
      break;
    }

    // process global data that needs to be mapped.
    Device.DataMapMtx.lock();
    __tgt_target_table *HostTable = &TransTable->HostTable;
    for (__tgt_offload_entry *CurrDeviceEntry = TargetTable->EntriesBegin,
                             *CurrHostEntry = HostTable->EntriesBegin,
                             *EntryDeviceEnd = TargetTable->EntriesEnd;
         CurrDeviceEntry != EntryDeviceEnd;
         CurrDeviceEntry++, CurrHostEntry++) {
      if (CurrDeviceEntry->size != 0) {
        // has data.
        assert(CurrDeviceEntry->size == CurrHostEntry->size &&
               "data size mismatch");

        // Fortran may use multiple weak declarations for the same symbol,
        // therefore we must allow for multiple weak symbols to be loaded from
        // the fat binary. Treat these mappings as any other "regular" mapping.
        // Add entry to map.
        if (Device.getTgtPtrBegin(CurrHostEntry->addr, CurrHostEntry->size))
          continue;
        DP("Add mapping from host " DPxMOD " to device " DPxMOD " with size %zu"
            "\n", DPxPTR(CurrHostEntry->addr), DPxPTR(CurrDeviceEntry->addr),
            CurrDeviceEntry->size);
        Device.HostDataToTargetMap.emplace(
            (uintptr_t)CurrHostEntry->addr /*HstPtrBase*/,
            (uintptr_t)CurrHostEntry->addr /*HstPtrBegin*/,
            (uintptr_t)CurrHostEntry->addr + CurrHostEntry->size /*HstPtrEnd*/,
            (uintptr_t)CurrDeviceEntry->addr /*TgtPtrBegin*/,
            true /*IsRefCountINF*/);
      }
    }
    Device.DataMapMtx.unlock();
  }
  PM->TrlTblMtx.unlock();

  if (rc != OFFLOAD_SUCCESS) {
    Device.PendingGlobalsMtx.unlock();
    return rc;
  }

  /*
   * Run ctors for static objects
   */
  if (!Device.PendingCtorsDtors.empty()) {
    // Call all ctors for all libraries registered so far
    for (auto &lib : Device.PendingCtorsDtors) {
      if (!lib.second.PendingCtors.empty()) {
        DP("Has pending ctors... call now\n");
        for (auto &entry : lib.second.PendingCtors) {
          void *ctor = entry;
          int rc = target(device_id, ctor, 0, NULL, NULL, NULL, NULL, NULL, 1,
              1, true /*team*/);
          if (rc != OFFLOAD_SUCCESS) {
            REPORT("Running ctor " DPxMOD " failed.\n", DPxPTR(ctor));
            Device.PendingGlobalsMtx.unlock();
            return OFFLOAD_FAIL;
          }
        }
        // Clear the list to indicate that this device has been used
        lib.second.PendingCtors.clear();
        DP("Done with pending ctors for lib " DPxMOD "\n", DPxPTR(lib.first));
      }
    }
  }
  Device.HasPendingGlobals = false;
  Device.PendingGlobalsMtx.unlock();

  return OFFLOAD_SUCCESS;
}

// Check whether a device has been initialized, global ctors have been
// executed and global data has been mapped; do so if not already done.
int CheckDeviceAndCtors(int64_t device_id) {
  // Is device ready?
  if (!device_is_ready(device_id)) {
    REPORT("Device %" PRId64 " is not ready.\n", device_id);
    return OFFLOAD_FAIL;
  }

  // Get device info.
  DeviceTy &Device = PM->Devices[device_id];

  // Check whether global data has been mapped for this device
  Device.PendingGlobalsMtx.lock();
  bool hasPendingGlobals = Device.HasPendingGlobals;
  Device.PendingGlobalsMtx.unlock();
  if (hasPendingGlobals && InitLibrary(Device) != OFFLOAD_SUCCESS) {
    REPORT("Failed to init globals on device %" PRId64 "\n", device_id);
    return OFFLOAD_FAIL;
  }

  return OFFLOAD_SUCCESS;
}

static int32_t getParentIndex(int64_t type) {
  return ((type & OMP_TGT_MAPTYPE_MEMBER_OF) >> 48) - 1;
}

/// Call the user-defined mapper function followed by the appropriate
// target_data_* function (target_data_{begin,end,update}).
int targetDataMapper(DeviceTy &Device, void *arg_base, void *arg,
                     int64_t arg_size, int64_t arg_type, void *arg_mapper,
                     TargetDataFuncPtrTy target_data_function) {
  DP("Calling the mapper function " DPxMOD "\n", DPxPTR(arg_mapper));

  // The mapper function fills up Components.
  MapperComponentsTy MapperComponents;
  MapperFuncPtrTy MapperFuncPtr = (MapperFuncPtrTy)(arg_mapper);
  (*MapperFuncPtr)((void *)&MapperComponents, arg_base, arg, arg_size,
      arg_type);

  // Construct new arrays for args_base, args, arg_sizes and arg_types
  // using the information in MapperComponents and call the corresponding
  // target_data_* function using these new arrays.
  std::vector<void *> MapperArgsBase(MapperComponents.Components.size());
  std::vector<void *> MapperArgs(MapperComponents.Components.size());
  std::vector<int64_t> MapperArgSizes(MapperComponents.Components.size());
  std::vector<int64_t> MapperArgTypes(MapperComponents.Components.size());

  for (unsigned I = 0, E = MapperComponents.Components.size(); I < E; ++I) {
    auto &C =
        MapperComponents
            .Components[target_data_function == targetDataEnd ? I : E - I - 1];
    MapperArgsBase[I] = C.Base;
    MapperArgs[I] = C.Begin;
    MapperArgSizes[I] = C.Size;
    MapperArgTypes[I] = C.Type;
  }

  int rc = target_data_function(Device, MapperComponents.Components.size(),
                                MapperArgsBase.data(), MapperArgs.data(),
                                MapperArgSizes.data(), MapperArgTypes.data(),
                                /*arg_mappers*/ nullptr,
                                /*__tgt_async_info*/ nullptr);

  return rc;
}

/// Internal function to do the mapping and transfer the data to the device
int targetDataBegin(DeviceTy &Device, int32_t arg_num, void **args_base,
                    void **args, int64_t *arg_sizes, int64_t *arg_types,
                    void **arg_mappers, __tgt_async_info *async_info_ptr) {
  // process each input.
  for (int32_t i = 0; i < arg_num; ++i) {
    // Ignore private variables and arrays - there is no mapping for them.
    if ((arg_types[i] & OMP_TGT_MAPTYPE_LITERAL) ||
        (arg_types[i] & OMP_TGT_MAPTYPE_PRIVATE))
      continue;

    if (arg_mappers && arg_mappers[i]) {
      // Instead of executing the regular path of targetDataBegin, call the
      // targetDataMapper variant which will call targetDataBegin again
      // with new arguments.
      DP("Calling targetDataMapper for the %dth argument\n", i);

      int rc = targetDataMapper(Device, args_base[i], args[i], arg_sizes[i],
                                arg_types[i], arg_mappers[i], targetDataBegin);

      if (rc != OFFLOAD_SUCCESS) {
        REPORT("Call to targetDataBegin via targetDataMapper for custom mapper"
               " failed.\n");
        return OFFLOAD_FAIL;
      }

      // Skip the rest of this function, continue to the next argument.
      continue;
    }

    void *HstPtrBegin = args[i];
    void *HstPtrBase = args_base[i];
    int64_t data_size = arg_sizes[i];

    // Adjust for proper alignment if this is a combined entry (for structs).
    // Look at the next argument - if that is MEMBER_OF this one, then this one
    // is a combined entry.
    int64_t padding = 0;
    const int next_i = i+1;
    if (getParentIndex(arg_types[i]) < 0 && next_i < arg_num &&
        getParentIndex(arg_types[next_i]) == i) {
      padding = (int64_t)HstPtrBegin % Alignment;
      if (padding) {
        DP("Using a padding of %" PRId64 " bytes for begin address " DPxMOD
            "\n", padding, DPxPTR(HstPtrBegin));
        HstPtrBegin = (char *) HstPtrBegin - padding;
        data_size += padding;
      }
    }

    // Address of pointer on the host and device, respectively.
    void *Pointer_HstPtrBegin, *PointerTgtPtrBegin;
    bool IsNew, Pointer_IsNew;
    bool IsHostPtr = false;
    bool IsImplicit = arg_types[i] & OMP_TGT_MAPTYPE_IMPLICIT;
    // Force the creation of a device side copy of the data when:
    // a close map modifier was associated with a map that contained a to.
    bool HasCloseModifier = arg_types[i] & OMP_TGT_MAPTYPE_CLOSE;
    bool HasPresentModifier = arg_types[i] & OMP_TGT_MAPTYPE_PRESENT;
    // UpdateRef is based on MEMBER_OF instead of TARGET_PARAM because if we
    // have reached this point via __tgt_target_data_begin and not __tgt_target
    // then no argument is marked as TARGET_PARAM ("omp target data map" is not
    // associated with a target region, so there are no target parameters). This
    // may be considered a hack, we could revise the scheme in the future.
    bool UpdateRef = !(arg_types[i] & OMP_TGT_MAPTYPE_MEMBER_OF);
    if (arg_types[i] & OMP_TGT_MAPTYPE_PTR_AND_OBJ) {
      DP("Has a pointer entry: \n");
      // Base is address of pointer.
      //
      // Usually, the pointer is already allocated by this time.  For example:
      //
      //   #pragma omp target map(s.p[0:N])
      //
      // The map entry for s comes first, and the PTR_AND_OBJ entry comes
      // afterward, so the pointer is already allocated by the time the
      // PTR_AND_OBJ entry is handled below, and PointerTgtPtrBegin is thus
      // non-null.  However, "declare target link" can produce a PTR_AND_OBJ
      // entry for a global that might not already be allocated by the time the
      // PTR_AND_OBJ entry is handled below, and so the allocation might fail
      // when HasPresentModifier.
      PointerTgtPtrBegin = Device.getOrAllocTgtPtr(
          HstPtrBase, HstPtrBase, sizeof(void *), Pointer_IsNew, IsHostPtr,
          IsImplicit, UpdateRef, HasCloseModifier, HasPresentModifier);
      if (!PointerTgtPtrBegin) {
        REPORT("Call to getOrAllocTgtPtr returned null pointer (%s).\n",
               HasPresentModifier ? "'present' map type modifier"
                                  : "device failure or illegal mapping");
        return OFFLOAD_FAIL;
      }
      DP("There are %zu bytes allocated at target address " DPxMOD " - is%s new"
          "\n", sizeof(void *), DPxPTR(PointerTgtPtrBegin),
          (Pointer_IsNew ? "" : " not"));
      Pointer_HstPtrBegin = HstPtrBase;
      // modify current entry.
      HstPtrBase = *(void **)HstPtrBase;
      UpdateRef = true; // subsequently update ref count of pointee
    }

    void *TgtPtrBegin = Device.getOrAllocTgtPtr(
        HstPtrBegin, HstPtrBase, data_size, IsNew, IsHostPtr, IsImplicit,
        UpdateRef, HasCloseModifier, HasPresentModifier);
    // If data_size==0, then the argument could be a zero-length pointer to
    // NULL, so getOrAlloc() returning NULL is not an error.
    if (!TgtPtrBegin && (data_size || HasPresentModifier)) {
      REPORT("Call to getOrAllocTgtPtr returned null pointer (%s).\n",
             HasPresentModifier ? "'present' map type modifier"
                                : "device failure or illegal mapping");
      return OFFLOAD_FAIL;
    }
    DP("There are %" PRId64 " bytes allocated at target address " DPxMOD
        " - is%s new\n", data_size, DPxPTR(TgtPtrBegin),
        (IsNew ? "" : " not"));

    if (arg_types[i] & OMP_TGT_MAPTYPE_RETURN_PARAM) {
      uintptr_t Delta = (uintptr_t)HstPtrBegin - (uintptr_t)HstPtrBase;
      void *TgtPtrBase = (void *)((uintptr_t)TgtPtrBegin - Delta);
      DP("Returning device pointer " DPxMOD "\n", DPxPTR(TgtPtrBase));
      args_base[i] = TgtPtrBase;
    }

    if (arg_types[i] & OMP_TGT_MAPTYPE_TO) {
      bool copy = false;
      if (!(PM->RTLs.RequiresFlags & OMP_REQ_UNIFIED_SHARED_MEMORY) ||
          HasCloseModifier) {
        if (IsNew || (arg_types[i] & OMP_TGT_MAPTYPE_ALWAYS)) {
          copy = true;
        } else if ((arg_types[i] & OMP_TGT_MAPTYPE_MEMBER_OF) &&
                   !(arg_types[i] & OMP_TGT_MAPTYPE_PTR_AND_OBJ)) {
          // Copy data only if the "parent" struct has RefCount==1.
          // If this is a PTR_AND_OBJ entry, the OBJ is not part of the struct,
          // so exclude it from this check.
          int32_t parent_idx = getParentIndex(arg_types[i]);
          uint64_t parent_rc = Device.getMapEntryRefCnt(args[parent_idx]);
          assert(parent_rc > 0 && "parent struct not found");
          if (parent_rc == 1) {
            copy = true;
          }
        }
      }

      if (copy && !IsHostPtr) {
        DP("Moving %" PRId64 " bytes (hst:" DPxMOD ") -> (tgt:" DPxMOD ")\n",
           data_size, DPxPTR(HstPtrBegin), DPxPTR(TgtPtrBegin));
        int rt = Device.submitData(TgtPtrBegin, HstPtrBegin, data_size,
                                   async_info_ptr);
        if (rt != OFFLOAD_SUCCESS) {
          REPORT("Copying data to device failed.\n");
          return OFFLOAD_FAIL;
        }
      }
    }

    if (arg_types[i] & OMP_TGT_MAPTYPE_PTR_AND_OBJ && !IsHostPtr) {
      DP("Update pointer (" DPxMOD ") -> [" DPxMOD "]\n",
         DPxPTR(PointerTgtPtrBegin), DPxPTR(TgtPtrBegin));
      uint64_t Delta = (uint64_t)HstPtrBegin - (uint64_t)HstPtrBase;
      void *TgtPtrBase = (void *)((uint64_t)TgtPtrBegin - Delta);
      int rt = Device.submitData(PointerTgtPtrBegin, &TgtPtrBase,
                                 sizeof(void *), async_info_ptr);
      if (rt != OFFLOAD_SUCCESS) {
        REPORT("Copying data to device failed.\n");
        return OFFLOAD_FAIL;
      }
      // create shadow pointers for this entry
      Device.ShadowMtx.lock();
      Device.ShadowPtrMap[Pointer_HstPtrBegin] = {
          HstPtrBase, PointerTgtPtrBegin, TgtPtrBase};
      Device.ShadowMtx.unlock();
    }
  }

  return OFFLOAD_SUCCESS;
}

namespace {
/// This structure contains information to deallocate a target pointer, aka.
/// used to call the function \p DeviceTy::deallocTgtPtr.
struct DeallocTgtPtrInfo {
  /// Host pointer used to look up into the map table
  void *HstPtrBegin;
  /// Size of the data
  int64_t DataSize;
  /// Whether it is forced to be removed from the map table
  bool ForceDelete;
  /// Whether it has \p close modifier
  bool HasCloseModifier;

  DeallocTgtPtrInfo(void *HstPtr, int64_t Size, bool ForceDelete,
                    bool HasCloseModifier)
      : HstPtrBegin(HstPtr), DataSize(Size), ForceDelete(ForceDelete),
        HasCloseModifier(HasCloseModifier) {}
};
} // namespace

/// Internal function to undo the mapping and retrieve the data from the device.
int targetDataEnd(DeviceTy &Device, int32_t ArgNum, void **ArgBases,
                  void **Args, int64_t *ArgSizes, int64_t *ArgTypes,
                  void **ArgMappers, __tgt_async_info *AsyncInfo) {
  int Ret;
  std::vector<DeallocTgtPtrInfo> DeallocTgtPtrs;
  // process each input.
  for (int32_t I = ArgNum - 1; I >= 0; --I) {
    // Ignore private variables and arrays - there is no mapping for them.
    // Also, ignore the use_device_ptr directive, it has no effect here.
    if ((ArgTypes[I] & OMP_TGT_MAPTYPE_LITERAL) ||
        (ArgTypes[I] & OMP_TGT_MAPTYPE_PRIVATE))
      continue;

    if (ArgMappers && ArgMappers[I]) {
      // Instead of executing the regular path of targetDataEnd, call the
      // targetDataMapper variant which will call targetDataEnd again
      // with new arguments.
      DP("Calling targetDataMapper for the %dth argument\n", I);

      Ret = targetDataMapper(Device, ArgBases[I], Args[I], ArgSizes[I],
                             ArgTypes[I], ArgMappers[I], targetDataEnd);

      if (Ret != OFFLOAD_SUCCESS) {
        REPORT("Call to targetDataEnd via targetDataMapper for custom mapper"
               " failed.\n");
        return OFFLOAD_FAIL;
      }

      // Skip the rest of this function, continue to the next argument.
      continue;
    }

    void *HstPtrBegin = Args[I];
    int64_t DataSize = ArgSizes[I];
    // Adjust for proper alignment if this is a combined entry (for structs).
    // Look at the next argument - if that is MEMBER_OF this one, then this one
    // is a combined entry.
    const int NextI = I + 1;
    if (getParentIndex(ArgTypes[I]) < 0 && NextI < ArgNum &&
        getParentIndex(ArgTypes[NextI]) == I) {
      int64_t Padding = (int64_t)HstPtrBegin % Alignment;
      if (Padding) {
        DP("Using a Padding of %" PRId64 " bytes for begin address " DPxMOD
           "\n",
           Padding, DPxPTR(HstPtrBegin));
        HstPtrBegin = (char *)HstPtrBegin - Padding;
        DataSize += Padding;
      }
    }

    bool IsLast, IsHostPtr;
    bool IsImplicit = ArgTypes[I] & OMP_TGT_MAPTYPE_IMPLICIT;
    bool UpdateRef = !(ArgTypes[I] & OMP_TGT_MAPTYPE_MEMBER_OF) ||
                     (ArgTypes[I] & OMP_TGT_MAPTYPE_PTR_AND_OBJ);
    bool ForceDelete = ArgTypes[I] & OMP_TGT_MAPTYPE_DELETE;
    bool HasCloseModifier = ArgTypes[I] & OMP_TGT_MAPTYPE_CLOSE;
    bool HasPresentModifier = ArgTypes[I] & OMP_TGT_MAPTYPE_PRESENT;

    // If PTR_AND_OBJ, HstPtrBegin is address of pointee
    void *TgtPtrBegin = Device.getTgtPtrBegin(
        HstPtrBegin, DataSize, IsLast, UpdateRef, IsHostPtr, !IsImplicit);
    if (!TgtPtrBegin && (DataSize || HasPresentModifier)) {
      DP("Mapping does not exist (%s)\n",
         (HasPresentModifier ? "'present' map type modifier" : "ignored"));
      if (HasPresentModifier) {
        // This should be an error upon entering an "omp target exit data".  It
        // should not be an error upon exiting an "omp target data" or "omp
        // target".  For "omp target data", Clang thus doesn't include present
        // modifiers for end calls.  For "omp target", we have not found a valid
        // OpenMP program for which the error matters: it appears that, if a
        // program can guarantee that data is present at the beginning of an
        // "omp target" region so that there's no error there, that data is also
        // guaranteed to be present at the end.
        MESSAGE("device mapping required by 'present' map type modifier does "
                "not exist for host address " DPxMOD " (%" PRId64 " bytes)",
                DPxPTR(HstPtrBegin), DataSize);
        return OFFLOAD_FAIL;
      }
    } else {
      DP("There are %" PRId64 " bytes allocated at target address " DPxMOD
         " - is%s last\n",
         DataSize, DPxPTR(TgtPtrBegin), (IsLast ? "" : " not"));
    }

    bool DelEntry = IsLast || ForceDelete;

    if ((ArgTypes[I] & OMP_TGT_MAPTYPE_MEMBER_OF) &&
        !(ArgTypes[I] & OMP_TGT_MAPTYPE_PTR_AND_OBJ)) {
      DelEntry = false; // protect parent struct from being deallocated
    }

    if ((ArgTypes[I] & OMP_TGT_MAPTYPE_FROM) || DelEntry) {
      // Move data back to the host
      if (ArgTypes[I] & OMP_TGT_MAPTYPE_FROM) {
        bool Always = ArgTypes[I] & OMP_TGT_MAPTYPE_ALWAYS;
        bool CopyMember = false;
        if (!(PM->RTLs.RequiresFlags & OMP_REQ_UNIFIED_SHARED_MEMORY) ||
            HasCloseModifier) {
          if ((ArgTypes[I] & OMP_TGT_MAPTYPE_MEMBER_OF) &&
              !(ArgTypes[I] & OMP_TGT_MAPTYPE_PTR_AND_OBJ)) {
            // Copy data only if the "parent" struct has RefCount==1.
            int32_t ParentIdx = getParentIndex(ArgTypes[I]);
            uint64_t ParentRC = Device.getMapEntryRefCnt(Args[ParentIdx]);
            assert(ParentRC > 0 && "parent struct not found");
            if (ParentRC == 1)
              CopyMember = true;
          }
        }

        if ((DelEntry || Always || CopyMember) &&
            !(PM->RTLs.RequiresFlags & OMP_REQ_UNIFIED_SHARED_MEMORY &&
              TgtPtrBegin == HstPtrBegin)) {
          DP("Moving %" PRId64 " bytes (tgt:" DPxMOD ") -> (hst:" DPxMOD ")\n",
             DataSize, DPxPTR(TgtPtrBegin), DPxPTR(HstPtrBegin));
          Ret = Device.retrieveData(HstPtrBegin, TgtPtrBegin, DataSize,
                                    AsyncInfo);
          if (Ret != OFFLOAD_SUCCESS) {
            REPORT("Copying data from device failed.\n");
            return OFFLOAD_FAIL;
          }
        }
      }

      // If we copied back to the host a struct/array containing pointers, we
      // need to restore the original host pointer values from their shadow
      // copies. If the struct is going to be deallocated, remove any remaining
      // shadow pointer entries for this struct.
      uintptr_t LB = (uintptr_t)HstPtrBegin;
      uintptr_t UB = (uintptr_t)HstPtrBegin + DataSize;
      Device.ShadowMtx.lock();
      for (ShadowPtrListTy::iterator Itr = Device.ShadowPtrMap.begin();
           Itr != Device.ShadowPtrMap.end();) {
        void **ShadowHstPtrAddr = (void **)Itr->first;

        // An STL map is sorted on its keys; use this property
        // to quickly determine when to break out of the loop.
        if ((uintptr_t)ShadowHstPtrAddr < LB) {
          ++Itr;
          continue;
        }
        if ((uintptr_t)ShadowHstPtrAddr >= UB)
          break;

        // If we copied the struct to the host, we need to restore the pointer.
        if (ArgTypes[I] & OMP_TGT_MAPTYPE_FROM) {
          DP("Restoring original host pointer value " DPxMOD " for host "
             "pointer " DPxMOD "\n",
             DPxPTR(Itr->second.HstPtrVal), DPxPTR(ShadowHstPtrAddr));
          *ShadowHstPtrAddr = Itr->second.HstPtrVal;
        }
        // If the struct is to be deallocated, remove the shadow entry.
        if (DelEntry) {
          DP("Removing shadow pointer " DPxMOD "\n", DPxPTR(ShadowHstPtrAddr));
          Itr = Device.ShadowPtrMap.erase(Itr);
        } else {
          ++Itr;
        }
      }
      Device.ShadowMtx.unlock();

      // Add pointer to the buffer for later deallocation
      if (DelEntry)
        DeallocTgtPtrs.emplace_back(HstPtrBegin, DataSize, ForceDelete,
                                    HasCloseModifier);
    }
  }

  // We need to synchronize before deallocating data.
  // If AsyncInfo is nullptr, the previous data transfer (if has) will be
  // synchronous, so we don't need to synchronize again. If AsyncInfo->Queue is
  // nullptr, there is no data transfer happened because once there is,
  // AsyncInfo->Queue will not be nullptr, so again, we don't need to
  // synchronize.
  if (AsyncInfo && AsyncInfo->Queue) {
    Ret = Device.synchronize(AsyncInfo);
    if (Ret != OFFLOAD_SUCCESS) {
      REPORT("Failed to synchronize device.\n");
      return OFFLOAD_FAIL;
    }
  }

  // Deallocate target pointer
  for (DeallocTgtPtrInfo &Info : DeallocTgtPtrs) {
    Ret = Device.deallocTgtPtr(Info.HstPtrBegin, Info.DataSize,
                               Info.ForceDelete, Info.HasCloseModifier);
    if (Ret != OFFLOAD_SUCCESS) {
      REPORT("Deallocating data from device failed.\n");
      return OFFLOAD_FAIL;
    }
  }

  return OFFLOAD_SUCCESS;
}

<<<<<<< HEAD
static int target_data_contiguous(DeviceTy &Device, void *args_base,
                                  void *HstPtrBegin, int64_t MapSize,
                                  int64_t arg_type) {
  bool IsLast, IsHostPtr;
  void *TgtPtrBegin = Device.getTgtPtrBegin(HstPtrBegin, MapSize, IsLast, false,
                                            IsHostPtr, /*MustContain=*/true);
  if (!TgtPtrBegin) {
    DP("hst data:" DPxMOD " not found, becomes a noop\n", DPxPTR(HstPtrBegin));
    if (arg_type & OMP_TGT_MAPTYPE_PRESENT) {
      MESSAGE("device mapping required by 'present' motion modifier does not "
              "exist for host address " DPxMOD " (%" PRId64 " bytes)",
              DPxPTR(HstPtrBegin), MapSize);
      return OFFLOAD_FAIL;
    }
    return OFFLOAD_SUCCESS;
  }

  if (PM->RTLs.RequiresFlags & OMP_REQ_UNIFIED_SHARED_MEMORY &&
      TgtPtrBegin == HstPtrBegin) {
    DP("hst data:" DPxMOD " unified and shared, becomes a noop\n",
       DPxPTR(HstPtrBegin));
    return OFFLOAD_SUCCESS;
  }

  if (arg_type & OMP_TGT_MAPTYPE_FROM) {
    DP("Moving %" PRId64 " bytes (tgt:" DPxMOD ") -> (hst:" DPxMOD ")\n",
       MapSize, DPxPTR(TgtPtrBegin), DPxPTR(HstPtrBegin));
    int rt = Device.retrieveData(HstPtrBegin, TgtPtrBegin, MapSize, nullptr);
    if (rt != OFFLOAD_SUCCESS) {
      REPORT("Copying data from device failed.\n");
      return OFFLOAD_FAIL;
    }

    uintptr_t lb = (uintptr_t)HstPtrBegin;
    uintptr_t ub = (uintptr_t)HstPtrBegin + MapSize;
    Device.ShadowMtx.lock();
    for (ShadowPtrListTy::iterator it = Device.ShadowPtrMap.begin();
         it != Device.ShadowPtrMap.end(); ++it) {
      void **ShadowHstPtrAddr = (void **)it->first;
      if ((uintptr_t)ShadowHstPtrAddr < lb)
        continue;
      if ((uintptr_t)ShadowHstPtrAddr >= ub)
        break;
      DP("Restoring original host pointer value " DPxMOD
         " for host pointer " DPxMOD "\n",
         DPxPTR(it->second.HstPtrVal), DPxPTR(ShadowHstPtrAddr));
      *ShadowHstPtrAddr = it->second.HstPtrVal;
    }
    Device.ShadowMtx.unlock();
  }

  if (arg_type & OMP_TGT_MAPTYPE_TO) {
    DP("Moving %" PRId64 " bytes (hst:" DPxMOD ") -> (tgt:" DPxMOD ")\n",
       MapSize, DPxPTR(HstPtrBegin), DPxPTR(TgtPtrBegin));
    int rt = Device.submitData(TgtPtrBegin, HstPtrBegin, MapSize, nullptr);
    if (rt != OFFLOAD_SUCCESS) {
      REPORT("Copying data to device failed.\n");
      return OFFLOAD_FAIL;
    }

    uintptr_t lb = (uintptr_t)HstPtrBegin;
    uintptr_t ub = (uintptr_t)HstPtrBegin + MapSize;
    Device.ShadowMtx.lock();
    for (ShadowPtrListTy::iterator it = Device.ShadowPtrMap.begin();
         it != Device.ShadowPtrMap.end(); ++it) {
      void **ShadowHstPtrAddr = (void **)it->first;
      if ((uintptr_t)ShadowHstPtrAddr < lb)
        continue;
      if ((uintptr_t)ShadowHstPtrAddr >= ub)
        break;
      DP("Restoring original target pointer value " DPxMOD " for target "
         "pointer " DPxMOD "\n",
         DPxPTR(it->second.TgtPtrVal), DPxPTR(it->second.TgtPtrAddr));
      rt = Device.submitData(it->second.TgtPtrAddr, &it->second.TgtPtrVal,
                             sizeof(void *), nullptr);
      if (rt != OFFLOAD_SUCCESS) {
        REPORT("Copying data to device failed.\n");
        Device.ShadowMtx.unlock();
        return OFFLOAD_FAIL;
      }
    }
    Device.ShadowMtx.unlock();
  }
  return OFFLOAD_SUCCESS;
}

static int target_data_non_contiguous(DeviceTy &Device, void *arg_base,
                                      __tgt_target_non_contig *non_contig,
                                      uint64_t size, int64_t arg_type,
                                      int current_dim, int dim_size,
                                      uint64_t offset) {
  int rt = OFFLOAD_SUCCESS;
  if (current_dim < dim_size) {
    for (unsigned int i = 0; i < non_contig[current_dim].count; ++i) {
      uint64_t cur_offset =
          (non_contig[current_dim].offset + i) * non_contig[current_dim].stride;
      // we only need to transfer the first element for the last dimension
      // since we've already got a contiguous piece.
      if (current_dim != dim_size - 1 || i == 0) {
        rt = target_data_non_contiguous(Device, arg_base, non_contig, size,
                                        arg_type, current_dim + 1, dim_size,
                                        offset + cur_offset);
        // Stop the whole process if any contiguous piece returns anything
        // other than OFFLOAD_SUCCESS.
        if (rt != OFFLOAD_SUCCESS)
          return rt;
      }
    }
  } else {
    char *ptr = (char *)arg_base + offset;
    DP("Transfer of non-contiguous : host ptr %lx offset %ld len %ld\n",
       (uint64_t)ptr, offset, size);
    rt = target_data_contiguous(Device, arg_base, ptr, size, arg_type);
  }
  return rt;
}

static int get_non_contig_merged_dimension(__tgt_target_non_contig *non_contig,
                                           int32_t dim_size) {
  int removed_dim = 0;
  for (int i = dim_size - 1; i > 0; --i) {
    if (non_contig[i].count * non_contig[i].stride == non_contig[i - 1].stride)
      removed_dim++;
  }
  return removed_dim;
}

=======
>>>>>>> 98aa0671
/// Internal function to pass data to/from the target.
// async_info_ptr is currently unused, added here so target_data_update has the
// same signature as targetDataBegin and targetDataEnd.
int target_data_update(DeviceTy &Device, int32_t arg_num,
    void **args_base, void **args, int64_t *arg_sizes, int64_t *arg_types,
    void **arg_mappers, __tgt_async_info *async_info_ptr) {
  // process each input.
  for (int32_t i = 0; i < arg_num; ++i) {
    if ((arg_types[i] & OMP_TGT_MAPTYPE_LITERAL) ||
        (arg_types[i] & OMP_TGT_MAPTYPE_PRIVATE))
      continue;

    if (arg_mappers && arg_mappers[i]) {
      // Instead of executing the regular path of target_data_update, call the
      // targetDataMapper variant which will call target_data_update again
      // with new arguments.
      DP("Calling targetDataMapper for the %dth argument\n", i);

      int rc =
          targetDataMapper(Device, args_base[i], args[i], arg_sizes[i],
                           arg_types[i], arg_mappers[i], target_data_update);

      if (rc != OFFLOAD_SUCCESS) {
        REPORT(
            "Call to target_data_update via targetDataMapper for custom mapper"
            " failed.\n");
        return OFFLOAD_FAIL;
      }

      // Skip the rest of this function, continue to the next argument.
      continue;
    }

    void *HstPtrBegin = args[i];
    int64_t MapSize = arg_sizes[i];
    bool IsLast, IsHostPtr;
    void *TgtPtrBegin = Device.getTgtPtrBegin(
        HstPtrBegin, MapSize, IsLast, false, IsHostPtr, /*MustContain=*/true);
    if (!TgtPtrBegin) {
      DP("hst data:" DPxMOD " not found, becomes a noop\n", DPxPTR(HstPtrBegin));
      if (arg_types[i] & OMP_TGT_MAPTYPE_PRESENT) {
        MESSAGE("device mapping required by 'present' motion modifier does not "
                "exist for host address " DPxMOD " (%" PRId64 " bytes)",
                DPxPTR(HstPtrBegin), MapSize);
        return OFFLOAD_FAIL;
      }
      continue;
    }

    if (PM->RTLs.RequiresFlags & OMP_REQ_UNIFIED_SHARED_MEMORY &&
        TgtPtrBegin == HstPtrBegin) {
      DP("hst data:" DPxMOD " unified and shared, becomes a noop\n",
         DPxPTR(HstPtrBegin));
      continue;
    }

    if (arg_types[i] & OMP_TGT_MAPTYPE_FROM) {
      DP("Moving %" PRId64 " bytes (tgt:" DPxMOD ") -> (hst:" DPxMOD ")\n",
          arg_sizes[i], DPxPTR(TgtPtrBegin), DPxPTR(HstPtrBegin));
      int rt = Device.retrieveData(HstPtrBegin, TgtPtrBegin, MapSize, nullptr);
      if (rt != OFFLOAD_SUCCESS) {
        REPORT("Copying data from device failed.\n");
        return OFFLOAD_FAIL;
      }

      uintptr_t lb = (uintptr_t) HstPtrBegin;
      uintptr_t ub = (uintptr_t) HstPtrBegin + MapSize;
      Device.ShadowMtx.lock();
      for (ShadowPtrListTy::iterator it = Device.ShadowPtrMap.begin();
          it != Device.ShadowPtrMap.end(); ++it) {
        void **ShadowHstPtrAddr = (void**) it->first;
        if ((uintptr_t) ShadowHstPtrAddr < lb)
          continue;
        if ((uintptr_t) ShadowHstPtrAddr >= ub)
          break;
        DP("Restoring original host pointer value " DPxMOD " for host pointer "
            DPxMOD "\n", DPxPTR(it->second.HstPtrVal),
            DPxPTR(ShadowHstPtrAddr));
        *ShadowHstPtrAddr = it->second.HstPtrVal;
      }
      Device.ShadowMtx.unlock();
    }

    if (arg_types[i] & OMP_TGT_MAPTYPE_TO) {
      DP("Moving %" PRId64 " bytes (hst:" DPxMOD ") -> (tgt:" DPxMOD ")\n",
          arg_sizes[i], DPxPTR(HstPtrBegin), DPxPTR(TgtPtrBegin));
      int rt = Device.submitData(TgtPtrBegin, HstPtrBegin, MapSize, nullptr);
      if (rt != OFFLOAD_SUCCESS) {
        REPORT("Copying data to device failed.\n");
        return OFFLOAD_FAIL;
      }

      uintptr_t lb = (uintptr_t) HstPtrBegin;
      uintptr_t ub = (uintptr_t) HstPtrBegin + MapSize;
      Device.ShadowMtx.lock();
      for (ShadowPtrListTy::iterator it = Device.ShadowPtrMap.begin();
          it != Device.ShadowPtrMap.end(); ++it) {
        void **ShadowHstPtrAddr = (void **)it->first;
        if ((uintptr_t)ShadowHstPtrAddr < lb)
          continue;
        if ((uintptr_t)ShadowHstPtrAddr >= ub)
          break;
        DP("Restoring original target pointer value " DPxMOD " for target "
           "pointer " DPxMOD "\n",
           DPxPTR(it->second.TgtPtrVal), DPxPTR(it->second.TgtPtrAddr));
        rt = Device.submitData(it->second.TgtPtrAddr, &it->second.TgtPtrVal,
                               sizeof(void *), nullptr);
        if (rt != OFFLOAD_SUCCESS) {
          REPORT("Copying data to device failed.\n");
          Device.ShadowMtx.unlock();
          return OFFLOAD_FAIL;
        }
      }
      Device.ShadowMtx.unlock();
    }
  }
  return OFFLOAD_SUCCESS;
}

static const unsigned LambdaMapping = OMP_TGT_MAPTYPE_PTR_AND_OBJ |
                                      OMP_TGT_MAPTYPE_LITERAL |
                                      OMP_TGT_MAPTYPE_IMPLICIT;
static bool isLambdaMapping(int64_t Mapping) {
  return (Mapping & LambdaMapping) == LambdaMapping;
}

namespace {
/// Find the table information in the map or look it up in the translation
/// tables.
TableMap *getTableMap(void *HostPtr) {
  std::lock_guard<std::mutex> TblMapLock(PM->TblMapMtx);
  HostPtrToTableMapTy::iterator TableMapIt =
      PM->HostPtrToTableMap.find(HostPtr);

  if (TableMapIt != PM->HostPtrToTableMap.end())
    return &TableMapIt->second;

  // We don't have a map. So search all the registered libraries.
  TableMap *TM = nullptr;
  std::lock_guard<std::mutex> TrlTblLock(PM->TrlTblMtx);
  for (HostEntriesBeginToTransTableTy::iterator Itr =
           PM->HostEntriesBeginToTransTable.begin();
       Itr != PM->HostEntriesBeginToTransTable.end(); ++Itr) {
    // get the translation table (which contains all the good info).
    TranslationTable *TransTable = &Itr->second;
    // iterate over all the host table entries to see if we can locate the
    // host_ptr.
    __tgt_offload_entry *Cur = TransTable->HostTable.EntriesBegin;
    for (uint32_t I = 0; Cur < TransTable->HostTable.EntriesEnd; ++Cur, ++I) {
      if (Cur->addr != HostPtr)
        continue;
      // we got a match, now fill the HostPtrToTableMap so that we
      // may avoid this search next time.
      TM = &(PM->HostPtrToTableMap)[HostPtr];
      TM->Table = TransTable;
      TM->Index = I;
      return TM;
    }
  }

  return nullptr;
}

/// Get loop trip count
/// FIXME: This function will not work right if calling
/// __kmpc_push_target_tripcount in one thread but doing offloading in another
/// thread, which might occur when we call task yield.
uint64_t getLoopTripCount(int64_t DeviceId) {
  DeviceTy &Device = PM->Devices[DeviceId];
  uint64_t LoopTripCount = 0;

  {
    std::lock_guard<std::mutex> TblMapLock(PM->TblMapMtx);
    auto I = Device.LoopTripCnt.find(__kmpc_global_thread_num(NULL));
    if (I != Device.LoopTripCnt.end()) {
      LoopTripCount = I->second;
      Device.LoopTripCnt.erase(I);
      DP("loop trip count is %lu.\n", LoopTripCount);
    }
  }

  return LoopTripCount;
}

/// A class manages private arguments in a target region.
class PrivateArgumentManagerTy {
  /// A data structure for the information of first-private arguments. We can
  /// use this information to optimize data transfer by packing all
  /// first-private arguments and transfer them all at once.
  struct FirstPrivateArgInfoTy {
    /// The index of the element in \p TgtArgs corresponding to the argument
    const int Index;
    /// Host pointer begin
    const char *HstPtrBegin;
    /// Host pointer end
    const char *HstPtrEnd;
    /// Aligned size
    const int64_t AlignedSize;

    FirstPrivateArgInfoTy(int Index, const void *HstPtr, int64_t Size)
        : Index(Index), HstPtrBegin(reinterpret_cast<const char *>(HstPtr)),
          HstPtrEnd(HstPtrBegin + Size), AlignedSize(Size + Size % Alignment) {}
  };

  /// A vector of target pointers for all private arguments
  std::vector<void *> TgtPtrs;

  /// A vector of information of all first-private arguments to be packed
  std::vector<FirstPrivateArgInfoTy> FirstPrivateArgInfo;
  /// Host buffer for all arguments to be packed
  std::vector<char> FirstPrivateArgBuffer;
  /// The total size of all arguments to be packed
  int64_t FirstPrivateArgSize = 0;

  /// A reference to the \p DeviceTy object
  DeviceTy &Device;
  /// A pointer to a \p __tgt_async_info object
  __tgt_async_info *AsyncInfo;

  // TODO: What would be the best value here? Should we make it configurable?
  // If the size is larger than this threshold, we will allocate and transfer it
  // immediately instead of packing it.
  static constexpr const int64_t FirstPrivateArgSizeThreshold = 1024;

public:
  /// Constructor
  PrivateArgumentManagerTy(DeviceTy &Dev, __tgt_async_info *AsyncInfo)
      : Device(Dev), AsyncInfo(AsyncInfo) {}

  /// A a private argument
  int addArg(void *HstPtr, int64_t ArgSize, int64_t ArgOffset,
             bool IsFirstPrivate, void *&TgtPtr, int TgtArgsIndex) {
    // If the argument is not first-private, or its size is greater than a
    // predefined threshold, we will allocate memory and issue the transfer
    // immediately.
    if (ArgSize > FirstPrivateArgSizeThreshold || !IsFirstPrivate) {
      TgtPtr = Device.allocData(ArgSize, HstPtr);
      if (!TgtPtr) {
        DP("Data allocation for %sprivate array " DPxMOD " failed.\n",
           (IsFirstPrivate ? "first-" : ""), DPxPTR(HstPtr));
        return OFFLOAD_FAIL;
      }
#ifdef OMPTARGET_DEBUG
      void *TgtPtrBase = (void *)((intptr_t)TgtPtr + ArgOffset);
      DP("Allocated %" PRId64 " bytes of target memory at " DPxMOD
         " for %sprivate array " DPxMOD " - pushing target argument " DPxMOD
         "\n",
         ArgSize, DPxPTR(TgtPtr), (IsFirstPrivate ? "first-" : ""),
         DPxPTR(HstPtr), DPxPTR(TgtPtrBase));
#endif
      // If first-private, copy data from host
      if (IsFirstPrivate) {
        int Ret = Device.submitData(TgtPtr, HstPtr, ArgSize, AsyncInfo);
        if (Ret != OFFLOAD_SUCCESS) {
          DP("Copying data to device failed, failed.\n");
          return OFFLOAD_FAIL;
        }
      }
      TgtPtrs.push_back(TgtPtr);
    } else {
      DP("Firstprivate array " DPxMOD " of size %" PRId64 " will be packed\n",
         DPxPTR(HstPtr), ArgSize);
      // When reach this point, the argument must meet all following
      // requirements:
      // 1. Its size does not exceed the threshold (see the comment for
      // FirstPrivateArgSizeThreshold);
      // 2. It must be first-private (needs to be mapped to target device).
      // We will pack all this kind of arguments to transfer them all at once
      // to reduce the number of data transfer. We will not take
      // non-first-private arguments, aka. private arguments that doesn't need
      // to be mapped to target device, into account because data allocation
      // can be very efficient with memory manager.

      // Placeholder value
      TgtPtr = nullptr;
      FirstPrivateArgInfo.emplace_back(TgtArgsIndex, HstPtr, ArgSize);
      FirstPrivateArgSize += FirstPrivateArgInfo.back().AlignedSize;
    }

    return OFFLOAD_SUCCESS;
  }

  /// Pack first-private arguments, replace place holder pointers in \p TgtArgs,
  /// and start the transfer.
  int packAndTransfer(std::vector<void *> &TgtArgs) {
    if (!FirstPrivateArgInfo.empty()) {
      assert(FirstPrivateArgSize != 0 &&
             "FirstPrivateArgSize is 0 but FirstPrivateArgInfo is empty");
      FirstPrivateArgBuffer.resize(FirstPrivateArgSize, 0);
      auto Itr = FirstPrivateArgBuffer.begin();
      // Copy all host data to this buffer
      for (FirstPrivateArgInfoTy &Info : FirstPrivateArgInfo) {
        std::copy(Info.HstPtrBegin, Info.HstPtrEnd, Itr);
        Itr = std::next(Itr, Info.AlignedSize);
      }
      // Allocate target memory
      void *TgtPtr =
          Device.allocData(FirstPrivateArgSize, FirstPrivateArgBuffer.data());
      if (TgtPtr == nullptr) {
        DP("Failed to allocate target memory for private arguments.\n");
        return OFFLOAD_FAIL;
      }
      TgtPtrs.push_back(TgtPtr);
      DP("Allocated %" PRId64 " bytes of target memory at " DPxMOD "\n",
         FirstPrivateArgSize, DPxPTR(TgtPtr));
      // Transfer data to target device
      int Ret = Device.submitData(TgtPtr, FirstPrivateArgBuffer.data(),
                                  FirstPrivateArgSize, AsyncInfo);
      if (Ret != OFFLOAD_SUCCESS) {
        DP("Failed to submit data of private arguments.\n");
        return OFFLOAD_FAIL;
      }
      // Fill in all placeholder pointers
      auto TP = reinterpret_cast<uintptr_t>(TgtPtr);
      for (FirstPrivateArgInfoTy &Info : FirstPrivateArgInfo) {
        void *&Ptr = TgtArgs[Info.Index];
        assert(Ptr == nullptr && "Target pointer is already set by mistaken");
        Ptr = reinterpret_cast<void *>(TP);
        TP += Info.AlignedSize;
        DP("Firstprivate array " DPxMOD " of size %" PRId64 " mapped to " DPxMOD
           "\n",
           DPxPTR(Info.HstPtrBegin), Info.HstPtrEnd - Info.HstPtrBegin,
           DPxPTR(Ptr));
      }
    }

    return OFFLOAD_SUCCESS;
  }

  /// Free all target memory allocated for private arguments
  int free() {
    for (void *P : TgtPtrs) {
      int Ret = Device.deleteData(P);
      if (Ret != OFFLOAD_SUCCESS) {
        DP("Deallocation of (first-)private arrays failed.\n");
        return OFFLOAD_FAIL;
      }
    }

    TgtPtrs.clear();

    return OFFLOAD_SUCCESS;
  }
};

/// Process data before launching the kernel, including calling targetDataBegin
/// to map and transfer data to target device, transferring (first-)private
/// variables.
int processDataBefore(int64_t DeviceId, void *HostPtr, int32_t ArgNum,
                      void **ArgBases, void **Args, int64_t *ArgSizes,
                      int64_t *ArgTypes, void **ArgMappers,
                      std::vector<void *> &TgtArgs,
                      std::vector<ptrdiff_t> &TgtOffsets,
                      PrivateArgumentManagerTy &PrivateArgumentManager,
                      __tgt_async_info *AsyncInfo) {
  DeviceTy &Device = PM->Devices[DeviceId];
  int Ret = targetDataBegin(Device, ArgNum, ArgBases, Args, ArgSizes, ArgTypes,
                            ArgMappers, AsyncInfo);
  if (Ret != OFFLOAD_SUCCESS) {
    REPORT("Call to targetDataBegin failed, abort target.\n");
    return OFFLOAD_FAIL;
  }

  // List of (first-)private arrays allocated for this target region
  std::vector<int> TgtArgsPositions(ArgNum, -1);

  for (int32_t I = 0; I < ArgNum; ++I) {
    if (!(ArgTypes[I] & OMP_TGT_MAPTYPE_TARGET_PARAM)) {
      // This is not a target parameter, do not push it into TgtArgs.
      // Check for lambda mapping.
      if (isLambdaMapping(ArgTypes[I])) {
        assert((ArgTypes[I] & OMP_TGT_MAPTYPE_MEMBER_OF) &&
               "PTR_AND_OBJ must be also MEMBER_OF.");
        unsigned Idx = getParentIndex(ArgTypes[I]);
        int TgtIdx = TgtArgsPositions[Idx];
        assert(TgtIdx != -1 && "Base address must be translated already.");
        // The parent lambda must be processed already and it must be the last
        // in TgtArgs and TgtOffsets arrays.
        void *HstPtrVal = Args[I];
        void *HstPtrBegin = ArgBases[I];
        void *HstPtrBase = Args[Idx];
        bool IsLast, IsHostPtr; // unused.
        void *TgtPtrBase =
            (void *)((intptr_t)TgtArgs[TgtIdx] + TgtOffsets[TgtIdx]);
        DP("Parent lambda base " DPxMOD "\n", DPxPTR(TgtPtrBase));
        uint64_t Delta = (uint64_t)HstPtrBegin - (uint64_t)HstPtrBase;
        void *TgtPtrBegin = (void *)((uintptr_t)TgtPtrBase + Delta);
        void *PointerTgtPtrBegin = Device.getTgtPtrBegin(
            HstPtrVal, ArgSizes[I], IsLast, false, IsHostPtr);
        if (!PointerTgtPtrBegin) {
          DP("No lambda captured variable mapped (" DPxMOD ") - ignored\n",
             DPxPTR(HstPtrVal));
          continue;
        }
        if (PM->RTLs.RequiresFlags & OMP_REQ_UNIFIED_SHARED_MEMORY &&
            TgtPtrBegin == HstPtrBegin) {
          DP("Unified memory is active, no need to map lambda captured"
             "variable (" DPxMOD ")\n",
             DPxPTR(HstPtrVal));
          continue;
        }
        DP("Update lambda reference (" DPxMOD ") -> [" DPxMOD "]\n",
           DPxPTR(PointerTgtPtrBegin), DPxPTR(TgtPtrBegin));
        Ret = Device.submitData(TgtPtrBegin, &PointerTgtPtrBegin,
                                sizeof(void *), AsyncInfo);
        if (Ret != OFFLOAD_SUCCESS) {
          REPORT("Copying data to device failed.\n");
          return OFFLOAD_FAIL;
        }
      }
      continue;
    }
    void *HstPtrBegin = Args[I];
    void *HstPtrBase = ArgBases[I];
    void *TgtPtrBegin;
    ptrdiff_t TgtBaseOffset;
    bool IsLast, IsHostPtr; // unused.
    if (ArgTypes[I] & OMP_TGT_MAPTYPE_LITERAL) {
      DP("Forwarding first-private value " DPxMOD " to the target construct\n",
         DPxPTR(HstPtrBase));
      TgtPtrBegin = HstPtrBase;
      TgtBaseOffset = 0;
    } else if (ArgTypes[I] & OMP_TGT_MAPTYPE_PRIVATE) {
      TgtBaseOffset = (intptr_t)HstPtrBase - (intptr_t)HstPtrBegin;
      const bool IsFirstPrivate = ArgTypes[I] & OMP_TGT_MAPTYPE_TO;
      Ret = PrivateArgumentManager.addArg(HstPtrBegin, ArgSizes[I],
                                          TgtBaseOffset, IsFirstPrivate,
                                          TgtPtrBegin, TgtArgs.size());
      if (Ret != OFFLOAD_SUCCESS) {
        REPORT("Failed to process %sprivate argument " DPxMOD "\n",
               (IsFirstPrivate ? "first-" : ""), DPxPTR(HstPtrBegin));
        return OFFLOAD_FAIL;
      }
    } else {
      if (ArgTypes[I] & OMP_TGT_MAPTYPE_PTR_AND_OBJ)
        HstPtrBase = *reinterpret_cast<void **>(HstPtrBase);
      TgtPtrBegin = Device.getTgtPtrBegin(HstPtrBegin, ArgSizes[I], IsLast,
                                          false, IsHostPtr);
      TgtBaseOffset = (intptr_t)HstPtrBase - (intptr_t)HstPtrBegin;
#ifdef OMPTARGET_DEBUG
      void *TgtPtrBase = (void *)((intptr_t)TgtPtrBegin + TgtBaseOffset);
      DP("Obtained target argument " DPxMOD " from host pointer " DPxMOD "\n",
         DPxPTR(TgtPtrBase), DPxPTR(HstPtrBegin));
#endif
    }
    TgtArgsPositions[I] = TgtArgs.size();
    TgtArgs.push_back(TgtPtrBegin);
    TgtOffsets.push_back(TgtBaseOffset);
  }

  assert(TgtArgs.size() == TgtOffsets.size() &&
         "Size mismatch in arguments and offsets");

  // Pack and transfer first-private arguments
  Ret = PrivateArgumentManager.packAndTransfer(TgtArgs);
  if (Ret != OFFLOAD_SUCCESS) {
    DP("Failed to pack and transfer first private arguments\n");
    return OFFLOAD_FAIL;
  }

  return OFFLOAD_SUCCESS;
}

/// Process data after launching the kernel, including transferring data back to
/// host if needed and deallocating target memory of (first-)private variables.
int processDataAfter(int64_t DeviceId, void *HostPtr, int32_t ArgNum,
                     void **ArgBases, void **Args, int64_t *ArgSizes,
                     int64_t *ArgTypes, void **ArgMappers,
                     PrivateArgumentManagerTy &PrivateArgumentManager,
                     __tgt_async_info *AsyncInfo) {
  DeviceTy &Device = PM->Devices[DeviceId];

  // Move data from device.
  int Ret = targetDataEnd(Device, ArgNum, ArgBases, Args, ArgSizes, ArgTypes,
                          ArgMappers, AsyncInfo);
  if (Ret != OFFLOAD_SUCCESS) {
    REPORT("Call to targetDataEnd failed, abort target.\n");
    return OFFLOAD_FAIL;
  }

  // Free target memory for private arguments
  Ret = PrivateArgumentManager.free();
  if (Ret != OFFLOAD_SUCCESS) {
    REPORT("Failed to deallocate target memory for private args\n");
    return OFFLOAD_FAIL;
  }

  return OFFLOAD_SUCCESS;
}
} // namespace

/// performs the same actions as data_begin in case arg_num is
/// non-zero and initiates run of the offloaded region on the target platform;
/// if arg_num is non-zero after the region execution is done it also
/// performs the same action as data_update and data_end above. This function
/// returns 0 if it was able to transfer the execution to a target and an
/// integer different from zero otherwise.
int target(int64_t DeviceId, void *HostPtr, int32_t ArgNum, void **ArgBases,
           void **Args, int64_t *ArgSizes, int64_t *ArgTypes, void **ArgMappers,
           int32_t TeamNum, int32_t ThreadLimit, int IsTeamConstruct) {
  DeviceTy &Device = PM->Devices[DeviceId];

  TableMap *TM = getTableMap(HostPtr);
  // No map for this host pointer found!
  if (!TM) {
    REPORT("Host ptr " DPxMOD " does not have a matching target pointer.\n",
           DPxPTR(HostPtr));
    return OFFLOAD_FAIL;
  }

  // get target table.
  __tgt_target_table *TargetTable = nullptr;
  {
    std::lock_guard<std::mutex> TrlTblLock(PM->TrlTblMtx);
    assert(TM->Table->TargetsTable.size() > (size_t)DeviceId &&
           "Not expecting a device ID outside the table's bounds!");
    TargetTable = TM->Table->TargetsTable[DeviceId];
  }
  assert(TargetTable && "Global data has not been mapped\n");

  __tgt_async_info AsyncInfo;

  std::vector<void *> TgtArgs;
  std::vector<ptrdiff_t> TgtOffsets;

  PrivateArgumentManagerTy PrivateArgumentManager(Device, &AsyncInfo);

  // Process data, such as data mapping, before launching the kernel
  int Ret = processDataBefore(DeviceId, HostPtr, ArgNum, ArgBases, Args,
                              ArgSizes, ArgTypes, ArgMappers, TgtArgs,
                              TgtOffsets, PrivateArgumentManager, &AsyncInfo);
  if (Ret != OFFLOAD_SUCCESS) {
    REPORT("Failed to process data before launching the kernel.\n");
    return OFFLOAD_FAIL;
  }

  // Get loop trip count
  uint64_t LoopTripCount = getLoopTripCount(DeviceId);

  // Launch device execution.
  void *TgtEntryPtr = TargetTable->EntriesBegin[TM->Index].addr;
  DP("Launching target execution %s with pointer " DPxMOD " (index=%d).\n",
     TargetTable->EntriesBegin[TM->Index].name, DPxPTR(TgtEntryPtr), TM->Index);

  if (IsTeamConstruct)
    Ret = Device.runTeamRegion(TgtEntryPtr, &TgtArgs[0], &TgtOffsets[0],
                               TgtArgs.size(), TeamNum, ThreadLimit,
                               LoopTripCount, &AsyncInfo);
  else
    Ret = Device.runRegion(TgtEntryPtr, &TgtArgs[0], &TgtOffsets[0],
                           TgtArgs.size(), &AsyncInfo);

  if (Ret != OFFLOAD_SUCCESS) {
    REPORT("Executing target region abort target.\n");
    return OFFLOAD_FAIL;
  }

  // Transfer data back and deallocate target memory for (first-)private
  // variables
  Ret = processDataAfter(DeviceId, HostPtr, ArgNum, ArgBases, Args, ArgSizes,
                         ArgTypes, ArgMappers, PrivateArgumentManager,
                         &AsyncInfo);
  if (Ret != OFFLOAD_SUCCESS) {
    REPORT("Failed to process data after launching the kernel.\n");
    return OFFLOAD_FAIL;
  }

  return OFFLOAD_SUCCESS;
}<|MERGE_RESOLUTION|>--- conflicted
+++ resolved
@@ -635,136 +635,6 @@
   return OFFLOAD_SUCCESS;
 }
 
-<<<<<<< HEAD
-static int target_data_contiguous(DeviceTy &Device, void *args_base,
-                                  void *HstPtrBegin, int64_t MapSize,
-                                  int64_t arg_type) {
-  bool IsLast, IsHostPtr;
-  void *TgtPtrBegin = Device.getTgtPtrBegin(HstPtrBegin, MapSize, IsLast, false,
-                                            IsHostPtr, /*MustContain=*/true);
-  if (!TgtPtrBegin) {
-    DP("hst data:" DPxMOD " not found, becomes a noop\n", DPxPTR(HstPtrBegin));
-    if (arg_type & OMP_TGT_MAPTYPE_PRESENT) {
-      MESSAGE("device mapping required by 'present' motion modifier does not "
-              "exist for host address " DPxMOD " (%" PRId64 " bytes)",
-              DPxPTR(HstPtrBegin), MapSize);
-      return OFFLOAD_FAIL;
-    }
-    return OFFLOAD_SUCCESS;
-  }
-
-  if (PM->RTLs.RequiresFlags & OMP_REQ_UNIFIED_SHARED_MEMORY &&
-      TgtPtrBegin == HstPtrBegin) {
-    DP("hst data:" DPxMOD " unified and shared, becomes a noop\n",
-       DPxPTR(HstPtrBegin));
-    return OFFLOAD_SUCCESS;
-  }
-
-  if (arg_type & OMP_TGT_MAPTYPE_FROM) {
-    DP("Moving %" PRId64 " bytes (tgt:" DPxMOD ") -> (hst:" DPxMOD ")\n",
-       MapSize, DPxPTR(TgtPtrBegin), DPxPTR(HstPtrBegin));
-    int rt = Device.retrieveData(HstPtrBegin, TgtPtrBegin, MapSize, nullptr);
-    if (rt != OFFLOAD_SUCCESS) {
-      REPORT("Copying data from device failed.\n");
-      return OFFLOAD_FAIL;
-    }
-
-    uintptr_t lb = (uintptr_t)HstPtrBegin;
-    uintptr_t ub = (uintptr_t)HstPtrBegin + MapSize;
-    Device.ShadowMtx.lock();
-    for (ShadowPtrListTy::iterator it = Device.ShadowPtrMap.begin();
-         it != Device.ShadowPtrMap.end(); ++it) {
-      void **ShadowHstPtrAddr = (void **)it->first;
-      if ((uintptr_t)ShadowHstPtrAddr < lb)
-        continue;
-      if ((uintptr_t)ShadowHstPtrAddr >= ub)
-        break;
-      DP("Restoring original host pointer value " DPxMOD
-         " for host pointer " DPxMOD "\n",
-         DPxPTR(it->second.HstPtrVal), DPxPTR(ShadowHstPtrAddr));
-      *ShadowHstPtrAddr = it->second.HstPtrVal;
-    }
-    Device.ShadowMtx.unlock();
-  }
-
-  if (arg_type & OMP_TGT_MAPTYPE_TO) {
-    DP("Moving %" PRId64 " bytes (hst:" DPxMOD ") -> (tgt:" DPxMOD ")\n",
-       MapSize, DPxPTR(HstPtrBegin), DPxPTR(TgtPtrBegin));
-    int rt = Device.submitData(TgtPtrBegin, HstPtrBegin, MapSize, nullptr);
-    if (rt != OFFLOAD_SUCCESS) {
-      REPORT("Copying data to device failed.\n");
-      return OFFLOAD_FAIL;
-    }
-
-    uintptr_t lb = (uintptr_t)HstPtrBegin;
-    uintptr_t ub = (uintptr_t)HstPtrBegin + MapSize;
-    Device.ShadowMtx.lock();
-    for (ShadowPtrListTy::iterator it = Device.ShadowPtrMap.begin();
-         it != Device.ShadowPtrMap.end(); ++it) {
-      void **ShadowHstPtrAddr = (void **)it->first;
-      if ((uintptr_t)ShadowHstPtrAddr < lb)
-        continue;
-      if ((uintptr_t)ShadowHstPtrAddr >= ub)
-        break;
-      DP("Restoring original target pointer value " DPxMOD " for target "
-         "pointer " DPxMOD "\n",
-         DPxPTR(it->second.TgtPtrVal), DPxPTR(it->second.TgtPtrAddr));
-      rt = Device.submitData(it->second.TgtPtrAddr, &it->second.TgtPtrVal,
-                             sizeof(void *), nullptr);
-      if (rt != OFFLOAD_SUCCESS) {
-        REPORT("Copying data to device failed.\n");
-        Device.ShadowMtx.unlock();
-        return OFFLOAD_FAIL;
-      }
-    }
-    Device.ShadowMtx.unlock();
-  }
-  return OFFLOAD_SUCCESS;
-}
-
-static int target_data_non_contiguous(DeviceTy &Device, void *arg_base,
-                                      __tgt_target_non_contig *non_contig,
-                                      uint64_t size, int64_t arg_type,
-                                      int current_dim, int dim_size,
-                                      uint64_t offset) {
-  int rt = OFFLOAD_SUCCESS;
-  if (current_dim < dim_size) {
-    for (unsigned int i = 0; i < non_contig[current_dim].count; ++i) {
-      uint64_t cur_offset =
-          (non_contig[current_dim].offset + i) * non_contig[current_dim].stride;
-      // we only need to transfer the first element for the last dimension
-      // since we've already got a contiguous piece.
-      if (current_dim != dim_size - 1 || i == 0) {
-        rt = target_data_non_contiguous(Device, arg_base, non_contig, size,
-                                        arg_type, current_dim + 1, dim_size,
-                                        offset + cur_offset);
-        // Stop the whole process if any contiguous piece returns anything
-        // other than OFFLOAD_SUCCESS.
-        if (rt != OFFLOAD_SUCCESS)
-          return rt;
-      }
-    }
-  } else {
-    char *ptr = (char *)arg_base + offset;
-    DP("Transfer of non-contiguous : host ptr %lx offset %ld len %ld\n",
-       (uint64_t)ptr, offset, size);
-    rt = target_data_contiguous(Device, arg_base, ptr, size, arg_type);
-  }
-  return rt;
-}
-
-static int get_non_contig_merged_dimension(__tgt_target_non_contig *non_contig,
-                                           int32_t dim_size) {
-  int removed_dim = 0;
-  for (int i = dim_size - 1; i > 0; --i) {
-    if (non_contig[i].count * non_contig[i].stride == non_contig[i - 1].stride)
-      removed_dim++;
-  }
-  return removed_dim;
-}
-
-=======
->>>>>>> 98aa0671
 /// Internal function to pass data to/from the target.
 // async_info_ptr is currently unused, added here so target_data_update has the
 // same signature as targetDataBegin and targetDataEnd.
