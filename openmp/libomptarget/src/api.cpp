//===----------- api.cpp - Target independent OpenMP target RTL -----------===//
//
// Part of the LLVM Project, under the Apache License v2.0 with LLVM Exceptions.
// See https://llvm.org/LICENSE.txt for license information.
// SPDX-License-Identifier: Apache-2.0 WITH LLVM-exception
//
//===----------------------------------------------------------------------===//
//
// Implementation of OpenMP API interface functions.
//
//===----------------------------------------------------------------------===//

#include "device.h"
#include "omptarget.h"
#include "private.h"
#include "rtl.h"

#include <climits>
#include <cstdlib>
#include <cstring>

EXTERN int ompx_get_team_procs(int device_num) {
  TIMESCOPE();
  PM->RTLsMtx.lock();
  int TeamProcs = PM->Devices[device_num]->getTeamProcs();
  PM->RTLsMtx.unlock();
  DP("Call to ompx_get_team_procs returning %d\n", TeamProcs);
  return TeamProcs;
}

EXTERN int omp_get_num_devices(void) {
  TIMESCOPE();
  PM->RTLsMtx.lock();
  size_t DevicesSize = PM->Devices.size();
  PM->RTLsMtx.unlock();

  DP("Call to omp_get_num_devices returning %zd\n", DevicesSize);

  return DevicesSize;
}

EXTERN int omp_get_device_num(void) {
  TIMESCOPE();
  int HostDevice = omp_get_initial_device();

  DP("Call to omp_get_device_num returning %d\n", HostDevice);

  return HostDevice;
}

EXTERN int omp_get_initial_device(void) {
  TIMESCOPE();
  int HostDevice = omp_get_num_devices();
  DP("Call to omp_get_initial_device returning %d\n", HostDevice);
  return HostDevice;
}

EXTERN void *omp_target_alloc(size_t Size, int DeviceNum) {
  return targetAllocExplicit(Size, DeviceNum, TARGET_ALLOC_DEFAULT, __func__);
}

EXTERN void *llvm_omp_target_alloc_device(size_t Size, int DeviceNum) {
  return targetAllocExplicit(Size, DeviceNum, TARGET_ALLOC_DEVICE, __func__);
}

EXTERN void *llvm_omp_target_alloc_host(size_t Size, int DeviceNum) {
  return targetAllocExplicit(Size, DeviceNum, TARGET_ALLOC_HOST, __func__);
}

EXTERN void *llvm_omp_target_alloc_shared(size_t Size, int DeviceNum) {
  return targetAllocExplicit(Size, DeviceNum, TARGET_ALLOC_SHARED, __func__);
}

EXTERN void *llvm_omp_target_alloc_multi_devices(size_t size, int num_devices,
                                                 int device_nums[]) {
  if (num_devices < 1)
    return nullptr;

  if (!PM->RTLs.SystemSupportManagedMemory())
    return nullptr;

  // disregard device ids for now and allocate shared memory that can be
  // accessed by any device and host under xnack+ mode
  void *ptr =
      targetAllocExplicit(size, device_nums[0], TARGET_ALLOC_DEFAULT, __func__);
  DeviceTy &Device = *PM->Devices[device_nums[0]];
  if (Device.RTL->enable_access_to_all_agents)
    Device.RTL->enable_access_to_all_agents(ptr, device_nums[0]);
  return ptr;
}

EXTERN void *llvm_omp_target_lock_mem(void *ptr, size_t size, int device_num) {
  return targetLockExplicit(ptr, size, device_num, __func__);
}

EXTERN void llvm_omp_target_unlock_mem(void *ptr, int device_num) {
  targetUnlockExplicit(ptr, device_num, __func__);
}

EXTERN void *llvm_omp_target_dynamic_shared_alloc() { return nullptr; }
EXTERN void *llvm_omp_get_dynamic_shared() { return nullptr; }

EXTERN void omp_target_free(void *DevicePtr, int DeviceNum) {
  TIMESCOPE();
  DP("Call to omp_target_free for device %d and address " DPxMOD "\n",
     DeviceNum, DPxPTR(DevicePtr));

  if (!DevicePtr) {
    DP("Call to omp_target_free with NULL ptr\n");
    return;
  }

  if (DeviceNum == omp_get_initial_device()) {
    free(DevicePtr);
    DP("omp_target_free deallocated host ptr\n");
    return;
  }

  if (!deviceIsReady(DeviceNum)) {
    DP("omp_target_free returns, nothing to do\n");
    return;
  }

  PM->Devices[DeviceNum]->deleteData(DevicePtr);
  DP("omp_target_free deallocated device ptr\n");
}

EXTERN int omp_target_is_present(const void *Ptr, int DeviceNum) {
  TIMESCOPE();
  DP("Call to omp_target_is_present for device %d and address " DPxMOD "\n",
     DeviceNum, DPxPTR(Ptr));

  if (!Ptr) {
    DP("Call to omp_target_is_present with NULL ptr, returning false\n");
    return false;
  }

  if (DeviceNum == omp_get_initial_device()) {
    DP("Call to omp_target_is_present on host, returning true\n");
    return true;
  }

  PM->RTLsMtx.lock();
  size_t DevicesSize = PM->Devices.size();
  PM->RTLsMtx.unlock();
  if (DevicesSize <= (size_t)DeviceNum) {
    DP("Call to omp_target_is_present with invalid device ID, returning "
       "false\n");
    return false;
  }

  DeviceTy &Device = *PM->Devices[DeviceNum];
  bool IsLast; // not used
  bool IsHostPtr;
  // omp_target_is_present tests whether a host pointer refers to storage that
  // is mapped to a given device. However, due to the lack of the storage size,
  // only check 1 byte. Cannot set size 0 which checks whether the pointer (zero
  // lengh array) is mapped instead of the referred storage.
  TargetPointerResultTy TPR =
      Device.getTgtPtrBegin(const_cast<void *>(Ptr), 1, IsLast,
                            /*UpdateRefCount=*/false,
                            /*UseHoldRefCount=*/false, IsHostPtr);
  int Rc = (TPR.TargetPointer != NULL);
  // Under unified memory the host pointer can be returned by the
  // getTgtPtrBegin() function which means that there is no device
  // corresponding point for ptr. This function should return false
  // in that situation.
  if (PM->RTLs.RequiresFlags & OMP_REQ_UNIFIED_SHARED_MEMORY)
    Rc = !IsHostPtr;
  DP("Call to omp_target_is_present returns %d\n", Rc);
  return Rc;
}

EXTERN int omp_target_memcpy(void *Dst, const void *Src, size_t Length,
                             size_t DstOffset, size_t SrcOffset, int DstDevice,
                             int SrcDevice) {
  TIMESCOPE();
  DP("Call to omp_target_memcpy, dst device %d, src device %d, "
     "dst addr " DPxMOD ", src addr " DPxMOD ", dst offset %zu, "
     "src offset %zu, length %zu\n",
     DstDevice, SrcDevice, DPxPTR(Dst), DPxPTR(Src), DstOffset, SrcOffset,
     Length);

  if (!Dst || !Src || Length <= 0) {
    if (Length == 0) {
      DP("Call to omp_target_memcpy with zero length, nothing to do\n");
      return OFFLOAD_SUCCESS;
    }

    REPORT("Call to omp_target_memcpy with invalid arguments\n");
    return OFFLOAD_FAIL;
  }

  if (SrcDevice != omp_get_initial_device() && !deviceIsReady(SrcDevice)) {
    REPORT("omp_target_memcpy returns OFFLOAD_FAIL\n");
    return OFFLOAD_FAIL;
  }

  if (DstDevice != omp_get_initial_device() && !deviceIsReady(DstDevice)) {
    REPORT("omp_target_memcpy returns OFFLOAD_FAIL\n");
    return OFFLOAD_FAIL;
  }

  int Rc = OFFLOAD_SUCCESS;
  void *SrcAddr = (char *)const_cast<void *>(Src) + SrcOffset;
  void *DstAddr = (char *)Dst + DstOffset;

  if (SrcDevice == omp_get_initial_device() &&
      DstDevice == omp_get_initial_device()) {
    DP("copy from host to host\n");
    const void *P = memcpy(DstAddr, SrcAddr, Length);
    if (P == NULL)
      Rc = OFFLOAD_FAIL;
  } else if (SrcDevice == omp_get_initial_device()) {
    DP("copy from host to device\n");
    DeviceTy &DstDev = *PM->Devices[DstDevice];
    AsyncInfoTy AsyncInfo(DstDev);
    Rc = DstDev.submitData(DstAddr, SrcAddr, Length, AsyncInfo);
  } else if (DstDevice == omp_get_initial_device()) {
    DP("copy from device to host\n");
    DeviceTy &SrcDev = *PM->Devices[SrcDevice];
    AsyncInfoTy AsyncInfo(SrcDev);
    Rc = SrcDev.retrieveData(DstAddr, SrcAddr, Length, AsyncInfo);
  } else {
    DP("copy from device to device\n");
    DeviceTy &SrcDev = *PM->Devices[SrcDevice];
    DeviceTy &DstDev = *PM->Devices[DstDevice];
    // First try to use D2D memcpy which is more efficient. If fails, fall back
    // to unefficient way.
    if (SrcDev.isDataExchangable(DstDev)) {
      AsyncInfoTy AsyncInfo(SrcDev);
      Rc = SrcDev.dataExchange(SrcAddr, DstDev, DstAddr, Length, AsyncInfo);
      if (Rc == OFFLOAD_SUCCESS)
        return OFFLOAD_SUCCESS;
    }

    void *Buffer = malloc(Length);
    {
      AsyncInfoTy AsyncInfo(SrcDev);
      Rc = SrcDev.retrieveData(Buffer, SrcAddr, Length, AsyncInfo);
    }
    if (Rc == OFFLOAD_SUCCESS) {
      AsyncInfoTy AsyncInfo(SrcDev);
      Rc = DstDev.submitData(DstAddr, Buffer, Length, AsyncInfo);
    }
    free(Buffer);
  }

  DP("omp_target_memcpy returns %d\n", Rc);
  return Rc;
}

EXTERN int
omp_target_memcpy_rect(void *Dst, const void *Src, size_t ElementSize,
                       int NumDims, const size_t *Volume,
                       const size_t *DstOffsets, const size_t *SrcOffsets,
                       const size_t *DstDimensions, const size_t *SrcDimensions,
                       int DstDevice, int SrcDevice) {
  TIMESCOPE();
  DP("Call to omp_target_memcpy_rect, dst device %d, src device %d, "
     "dst addr " DPxMOD ", src addr " DPxMOD ", dst offsets " DPxMOD ", "
     "src offsets " DPxMOD ", dst dims " DPxMOD ", src dims " DPxMOD ", "
     "volume " DPxMOD ", element size %zu, num_dims %d\n",
     DstDevice, SrcDevice, DPxPTR(Dst), DPxPTR(Src), DPxPTR(DstOffsets),
     DPxPTR(SrcOffsets), DPxPTR(DstDimensions), DPxPTR(SrcDimensions),
     DPxPTR(Volume), ElementSize, NumDims);

  if (!(Dst || Src)) {
    DP("Call to omp_target_memcpy_rect returns max supported dimensions %d\n",
       INT_MAX);
    return INT_MAX;
  }

  if (!Dst || !Src || ElementSize < 1 || NumDims < 1 || !Volume ||
      !DstOffsets || !SrcOffsets || !DstDimensions || !SrcDimensions) {
    REPORT("Call to omp_target_memcpy_rect with invalid arguments\n");
    return OFFLOAD_FAIL;
  }

  int Rc;
  if (NumDims == 1) {
    Rc = omp_target_memcpy(Dst, Src, ElementSize * Volume[0],
                           ElementSize * DstOffsets[0],
                           ElementSize * SrcOffsets[0], DstDevice, SrcDevice);
  } else {
    size_t DstSliceSize = ElementSize;
    size_t SrcSliceSize = ElementSize;
    for (int I = 1; I < NumDims; ++I) {
      DstSliceSize *= DstDimensions[I];
      SrcSliceSize *= SrcDimensions[I];
    }

    size_t DstOff = DstOffsets[0] * DstSliceSize;
    size_t SrcOff = SrcOffsets[0] * SrcSliceSize;
    for (size_t I = 0; I < Volume[0]; ++I) {
      Rc = omp_target_memcpy_rect(
          (char *)Dst + DstOff + DstSliceSize * I,
          (char *)const_cast<void *>(Src) + SrcOff + SrcSliceSize * I,
          ElementSize, NumDims - 1, Volume + 1, DstOffsets + 1, SrcOffsets + 1,
          DstDimensions + 1, SrcDimensions + 1, DstDevice, SrcDevice);

      if (Rc) {
        DP("Recursive call to omp_target_memcpy_rect returns unsuccessfully\n");
        return Rc;
      }
    }
  }

  DP("omp_target_memcpy_rect returns %d\n", Rc);
  return Rc;
}

EXTERN int omp_target_associate_ptr(const void *HostPtr, const void *DevicePtr,
                                    size_t Size, size_t DeviceOffset,
                                    int DeviceNum) {
  TIMESCOPE();
  DP("Call to omp_target_associate_ptr with host_ptr " DPxMOD ", "
     "device_ptr " DPxMOD ", size %zu, device_offset %zu, device_num %d\n",
     DPxPTR(HostPtr), DPxPTR(DevicePtr), Size, DeviceOffset, DeviceNum);

  if (!HostPtr || !DevicePtr || Size <= 0) {
    REPORT("Call to omp_target_associate_ptr with invalid arguments\n");
    return OFFLOAD_FAIL;
  }

  if (DeviceNum == omp_get_initial_device()) {
    REPORT("omp_target_associate_ptr: no association possible on the host\n");
    return OFFLOAD_FAIL;
  }

  if (!deviceIsReady(DeviceNum)) {
    REPORT("omp_target_associate_ptr returns OFFLOAD_FAIL\n");
    return OFFLOAD_FAIL;
  }

  DeviceTy &Device = *PM->Devices[DeviceNum];
  void *DeviceAddr = (void *)((uint64_t)DevicePtr + (uint64_t)DeviceOffset);
  int Rc = Device.associatePtr(const_cast<void *>(HostPtr),
                               const_cast<void *>(DeviceAddr), Size);
  DP("omp_target_associate_ptr returns %d\n", Rc);
  return Rc;
}

EXTERN int omp_target_disassociate_ptr(const void *HostPtr, int DeviceNum) {
  TIMESCOPE();
  DP("Call to omp_target_disassociate_ptr with host_ptr " DPxMOD ", "
     "device_num %d\n",
     DPxPTR(HostPtr), DeviceNum);

  if (!HostPtr) {
    REPORT("Call to omp_target_associate_ptr with invalid host_ptr\n");
    return OFFLOAD_FAIL;
  }

  if (DeviceNum == omp_get_initial_device()) {
    REPORT(
        "omp_target_disassociate_ptr: no association possible on the host\n");
    return OFFLOAD_FAIL;
  }

  if (!deviceIsReady(DeviceNum)) {
    REPORT("omp_target_disassociate_ptr returns OFFLOAD_FAIL\n");
    return OFFLOAD_FAIL;
  }

<<<<<<< HEAD
  DeviceTy &Device = *PM->Devices[device_num];
  int rc = Device.disassociatePtr(const_cast<void *>(host_ptr));
  DP("omp_target_disassociate_ptr returns %d\n", rc);
  return rc;
}

EXTERN int omp_is_coarse_grain_mem_region(void *ptr, size_t size) {
  DeviceTy &Device = *PM->Devices[omp_get_default_device()];
  if (!Device.RTL->query_coarse_grain_mem_region)
    return 0;
  return Device.RTL->query_coarse_grain_mem_region(ptr, size);
=======
  DeviceTy &Device = *PM->Devices[DeviceNum];
  int Rc = Device.disassociatePtr(const_cast<void *>(HostPtr));
  DP("omp_target_disassociate_ptr returns %d\n", Rc);
  return Rc;
>>>>>>> c84d29ac
}<|MERGE_RESOLUTION|>--- conflicted
+++ resolved
@@ -363,11 +363,10 @@
     return OFFLOAD_FAIL;
   }
 
-<<<<<<< HEAD
-  DeviceTy &Device = *PM->Devices[device_num];
-  int rc = Device.disassociatePtr(const_cast<void *>(host_ptr));
-  DP("omp_target_disassociate_ptr returns %d\n", rc);
-  return rc;
+  DeviceTy &Device = *PM->Devices[DeviceNum];
+  int Rc = Device.disassociatePtr(const_cast<void *>(HostPtr));
+  DP("omp_target_disassociate_ptr returns %d\n", Rc);
+  return Rc;
 }
 
 EXTERN int omp_is_coarse_grain_mem_region(void *ptr, size_t size) {
@@ -375,10 +374,4 @@
   if (!Device.RTL->query_coarse_grain_mem_region)
     return 0;
   return Device.RTL->query_coarse_grain_mem_region(ptr, size);
-=======
-  DeviceTy &Device = *PM->Devices[DeviceNum];
-  int Rc = Device.disassociatePtr(const_cast<void *>(HostPtr));
-  DP("omp_target_disassociate_ptr returns %d\n", Rc);
-  return Rc;
->>>>>>> c84d29ac
 }