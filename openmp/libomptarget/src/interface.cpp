--- conflicted
+++ resolved
@@ -110,32 +110,6 @@
   AsyncInfoTy &AsyncInfo = TargetAsyncInfo;
 
   /// RAII to establish tool anchors before and after data begin / end / update
-<<<<<<< HEAD
-  OMPT_IF_BUILT(
-      assert((TargetDataFunction == targetDataBegin ||
-              TargetDataFunction == targetDataEnd ||
-              TargetDataFunction == targetDataUpdate) &&
-             "Encountered unexpected TargetDataFunction during "
-             "execution of targetDataMapper");
-      auto CallbackFunctions =
-          (TargetDataFunction == targetDataBegin)
-              ? RegionInterface.getCallbacks<ompt_target_enter_data>()
-          : (TargetDataFunction == targetDataEnd)
-              ? RegionInterface.getCallbacks<ompt_target_exit_data>()
-              : RegionInterface.getCallbacks<ompt_target_update>();
-      auto TraceGenerators =
-          (TargetDataFunction == targetDataBegin)
-              ? RegionInterface.getTraceGenerators<ompt_target_enter_data>()
-          : (TargetDataFunction == targetDataEnd)
-              ? RegionInterface.getTraceGenerators<ompt_target_exit_data>()
-              : RegionInterface.getTraceGenerators<ompt_target_update>();
-      InterfaceRAII TargetDataRAII(CallbackFunctions, DeviceId,
-                                   OMPT_GET_RETURN_ADDRESS(0));
-      // ToDo: mhalk Do we need a check for TracingActive here?
-      InterfaceRAII TargetDataTraceRAII(
-          TraceGenerators, DeviceId,
-          /* CodePtr */ OMPT_GET_RETURN_ADDRESS(0));)
-=======
   OMPT_IF_BUILT(assert((TargetDataFunction == targetDataBegin ||
                         TargetDataFunction == targetDataEnd ||
                         TargetDataFunction == targetDataUpdate) &&
@@ -147,9 +121,19 @@
                     : (TargetDataFunction == targetDataEnd)
                         ? RegionInterface.getCallbacks<ompt_target_exit_data>()
                         : RegionInterface.getCallbacks<ompt_target_update>();
+
+                auto TraceGenerators =
+                    (TargetDataFunction == targetDataBegin)
+                        ? RegionInterface.getTraceGenerators<ompt_target_enter_data>()
+                    : (TargetDataFunction == targetDataEnd)
+                        ? RegionInterface.getTraceGenerators<ompt_target_exit_data>()
+                    : RegionInterface.getTraceGenerators<ompt_target_update>();
                 InterfaceRAII TargetDataRAII(CallbackFunctions, DeviceId,
                                              OMPT_GET_RETURN_ADDRESS(0));)
->>>>>>> 77b7b1ad
+      // ToDo: mhalk Do we need a check for TracingActive here?
+      InterfaceRAII TargetDataTraceRAII(
+          TraceGenerators, DeviceId,
+          /* CodePtr */ OMPT_GET_RETURN_ADDRESS(0));
 
   int Rc = OFFLOAD_SUCCESS;
   Rc = TargetDataFunction(Loc, Device, ArgNum, ArgsBase, Args, ArgSizes,
@@ -171,19 +155,12 @@
                                            int64_t *ArgTypes,
                                            map_var_info_t *ArgNames,
                                            void **ArgMappers) {
-<<<<<<< HEAD
   TIMESCOPE_WITH_IDENT(Loc);
-  targetDataMapper<AsyncInfoTy>(Loc, DeviceId, ArgNum, ArgsBase, Args, ArgSizes,
-                                ArgTypes, ArgNames, ArgMappers, targetDataBegin,
-                                "Entering OpenMP data region with being_mapper",
-                                "begin");
-=======
 
   targetData<AsyncInfoTy>(Loc, DeviceId, ArgNum, ArgsBase, Args, ArgSizes,
                           ArgTypes, ArgNames, ArgMappers, targetDataBegin,
                           "Entering OpenMP data region with being_mapper",
                           "begin");
->>>>>>> 77b7b1ad
 }
 
 EXTERN void __tgt_target_data_begin_nowait_mapper(
