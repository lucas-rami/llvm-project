//===--------- device.cpp - Target independent OpenMP target RTL ----------===//
//
// Part of the LLVM Project, under the Apache License v2.0 with LLVM Exceptions.
// See https://llvm.org/LICENSE.txt for license information.
// SPDX-License-Identifier: Apache-2.0 WITH LLVM-exception
//
//===----------------------------------------------------------------------===//
//
// Functionality for managing devices that are handled by RTL plugins.
//
//===----------------------------------------------------------------------===//

#include "device.h"
#include "OffloadEntry.h"
#include "OpenMP/Mapping.h"
#include "OpenMP/OMPT/Callback.h"
#include "OpenMP/OMPT/Interface.h"
#include "PluginManager.h"
#include "Shared/APITypes.h"
#include "Shared/Debug.h"
#include "omptarget.h"
#include "private.h"
#include "rtl.h"

#include "Shared/EnvironmentVar.h"
#include "llvm/Support/Error.h"

#include <cassert>
#include <climits>
#include <cstdint>
#include <cstdio>
#include <mutex>
#include <string>
#include <thread>

#ifdef OMPT_SUPPORT
using namespace llvm::omp::target;
using namespace ompt;
#endif

int HostDataToTargetTy::addEventIfNecessary(DeviceTy &Device,
                                            AsyncInfoTy &AsyncInfo) const {
  // First, check if the user disabled atomic map transfer/malloc/dealloc.
  if (!MappingConfig::get().UseEventsForAtomicTransfers)
    return OFFLOAD_SUCCESS;

  void *Event = getEvent();
  bool NeedNewEvent = Event == nullptr;
  if (NeedNewEvent && Device.createEvent(&Event) != OFFLOAD_SUCCESS) {
    REPORT("Failed to create event\n");
    return OFFLOAD_FAIL;
  }

  // We cannot assume the event should not be nullptr because we don't
  // know if the target support event. But if a target doesn't,
  // recordEvent should always return success.
  if (Device.recordEvent(Event, AsyncInfo) != OFFLOAD_SUCCESS) {
    REPORT("Failed to set dependence on event " DPxMOD "\n", DPxPTR(Event));
    return OFFLOAD_FAIL;
  }

  if (NeedNewEvent)
    setEvent(Event);

  return OFFLOAD_SUCCESS;
}

DeviceTy::DeviceTy(PluginAdaptorTy *RTL, int32_t DeviceID, int32_t RTLDeviceID)
    : DeviceID(DeviceID), RTL(RTL), RTLDeviceID(RTLDeviceID),
      ForceSynchronousTargetRegions(false), MappingInfo(*this) {}

DeviceTy::~DeviceTy() {
  if (DeviceID == -1 || !(getInfoLevel() & OMP_INFOTYPE_DUMP_TABLE))
    return;

  ident_t Loc = {0, 0, 0, 0, ";libomptarget;libomptarget;0;0;;"};
  dumpTargetPointerMappings(&Loc, *this);
}

llvm::Error DeviceTy::init() {
  // Make call to init_requires if it exists for this plugin.
  int32_t Ret = 0;
<<<<<<< HEAD
  if (RTL->init_requires)
    Ret = RTL->init_requires(PM->getRequirements());

=======
  Ret = RTL->init_requires(PM->getRequirements());
>>>>>>> f8bab38b
  if (Ret != OFFLOAD_SUCCESS)
    return llvm::createStringError(
        llvm::inconvertibleErrorCode(),
        "Failed to initialize requirements for device %d\n", DeviceID);

  Ret = RTL->init_device(RTLDeviceID);
  if (Ret != OFFLOAD_SUCCESS)
    return llvm::createStringError(llvm::inconvertibleErrorCode(),
                                   "Failed to initialize device %d\n",
                                   DeviceID);
  assert(RTL->number_of_team_procs && "Need function pointer to entry point");
  setTeamProcs(RTL->number_of_team_procs(RTLDeviceID));

  // Enables recording kernels if set.
  BoolEnvar OMPX_RecordKernel("LIBOMPTARGET_RECORD", false);
  if (OMPX_RecordKernel) {
    // Enables saving the device memory kernel output post execution if set.
    BoolEnvar OMPX_ReplaySaveOutput("LIBOMPTARGET_RR_SAVE_OUTPUT", false);

    uint64_t ReqPtrArgOffset;
    RTL->initialize_record_replay(RTLDeviceID, 0, nullptr, true,
                                  OMPX_ReplaySaveOutput, ReqPtrArgOffset);
  }

  return llvm::Error::success();
}

// Load binary to device.
llvm::Expected<__tgt_device_binary>
DeviceTy::loadBinary(__tgt_device_image *Img) {
  __tgt_device_binary Binary;

  if (RTL->load_binary(RTLDeviceID, Img, &Binary) != OFFLOAD_SUCCESS)
    return llvm::createStringError(llvm::inconvertibleErrorCode(),
                                   "Failed to load binary %p", Img);
  return Binary;
}

void *DeviceTy::allocData(int64_t Size, void *HstPtr, int32_t Kind) {
  /// RAII to establish tool anchors before and after data allocation
  void *TargetPtr = nullptr;
  OMPT_IF_BUILT(
      InterfaceRAII TargetDataAllocRAII(
          RegionInterface.getCallbacks<ompt_target_data_alloc>(), DeviceID,
          HstPtr, &TargetPtr, Size,
          /*CodePtr=*/OMPT_GET_RETURN_ADDRESS);
      // ToDo: mhalk Do we need a check for TracingActive here?
      InterfaceRAII TargetDataAllocTraceRAII(
          RegionInterface.getTraceGenerators<ompt_target_data_alloc>(),
          RTLDeviceID, HstPtr, &TargetPtr, Size,
          /*CodePtr=*/OMPT_GET_RETURN_ADDRESS);)

  TargetPtr = RTL->data_alloc(RTLDeviceID, Size, HstPtr, Kind);
  return TargetPtr;
}

int32_t DeviceTy::deleteData(void *TgtAllocBegin, int32_t Kind) {
  /// RAII to establish tool anchors before and after data deletion
  OMPT_IF_BUILT(
      InterfaceRAII TargetDataDeleteRAII(
          RegionInterface.getCallbacks<ompt_target_data_delete>(), DeviceID,
          TgtAllocBegin,
          /*CodePtr=*/OMPT_GET_RETURN_ADDRESS);
      // ToDo: mhalk Do we need a check for TracingActive here?
      InterfaceRAII TargetDataDeleteTraceRAII(
          RegionInterface.getTraceGenerators<ompt_target_data_delete>(),
          DeviceID, TgtAllocBegin,
          /*CodePtr=*/OMPT_GET_RETURN_ADDRESS);)
  return RTL->data_delete(RTLDeviceID, TgtAllocBegin, Kind);
}

// Submit data to device
int32_t DeviceTy::submitData(void *TgtPtrBegin, void *HstPtrBegin, int64_t Size,
                             AsyncInfoTy &AsyncInfo, HostDataToTargetTy *Entry,
                             MappingInfoTy::HDTTMapAccessorTy *HDTTMapPtr) {
  if (getInfoLevel() & OMP_INFOTYPE_DATA_TRANSFER)
    MappingInfo.printCopyInfo(TgtPtrBegin, HstPtrBegin, Size, /*H2D=*/true,
                              Entry, HDTTMapPtr);

  /// RAII to establish tool anchors before and after data submit
  OMPT_IF_BUILT(
      InterfaceRAII TargetDataSubmitRAII(
          RegionInterface.getCallbacks<ompt_target_data_transfer_to_device>(),
          omp_get_initial_device(), HstPtrBegin, DeviceID, TgtPtrBegin, Size,
          /*CodePtr=*/OMPT_GET_RETURN_ADDRESS);
      // ToDo: mhalk Do we need a check for TracingActive here?
      InterfaceRAII TargetDataSubmitTraceRAII(
          RegionInterface
              .getTraceGenerators<ompt_target_data_transfer_to_device>(),
          omp_get_initial_device(), HstPtrBegin, DeviceID, TgtPtrBegin, Size,
          /*CodePtr=*/OMPT_GET_RETURN_ADDRESS);)

<<<<<<< HEAD
  if (ForceSynchronousTargetRegions || !AsyncInfo ||
#ifdef OMPT_SUPPORT
      ompt::CallbacksInitialized ||
#endif
      !RTL->data_submit_async || !RTL->synchronize)
    return RTL->data_submit(RTLDeviceID, TgtPtrBegin, HstPtrBegin, Size);
=======
>>>>>>> f8bab38b
  return RTL->data_submit_async(RTLDeviceID, TgtPtrBegin, HstPtrBegin, Size,
                                AsyncInfo);
}

// Retrieve data from device
int32_t DeviceTy::retrieveData(void *HstPtrBegin, void *TgtPtrBegin,
                               int64_t Size, AsyncInfoTy &AsyncInfo,
                               HostDataToTargetTy *Entry,
                               MappingInfoTy::HDTTMapAccessorTy *HDTTMapPtr) {
  if (getInfoLevel() & OMP_INFOTYPE_DATA_TRANSFER)
    MappingInfo.printCopyInfo(TgtPtrBegin, HstPtrBegin, Size, /*H2D=*/false,
                              Entry, HDTTMapPtr);

  /// RAII to establish tool anchors before and after data retrieval
  OMPT_IF_BUILT(
      InterfaceRAII TargetDataRetrieveRAII(
          RegionInterface.getCallbacks<ompt_target_data_transfer_from_device>(),
          DeviceID, TgtPtrBegin, omp_get_initial_device(), HstPtrBegin, Size,
          /*CodePtr=*/OMPT_GET_RETURN_ADDRESS);
      // ToDo: mhalk Do we need a check for TracingActive here?
      InterfaceRAII TargetDataRetrieveTraceRAII(
          RegionInterface
              .getTraceGenerators<ompt_target_data_transfer_from_device>(),
          DeviceID, TgtPtrBegin, omp_get_initial_device(), HstPtrBegin, Size,
          /*CodePtr=*/OMPT_GET_RETURN_ADDRESS);)

<<<<<<< HEAD
  if (ForceSynchronousTargetRegions || !RTL->data_retrieve_async ||
#ifdef OMPT_SUPPORT
      ompt::CallbacksInitialized ||
#endif
      !RTL->synchronize)
    return RTL->data_retrieve(RTLDeviceID, HstPtrBegin, TgtPtrBegin, Size);
=======
>>>>>>> f8bab38b
  return RTL->data_retrieve_async(RTLDeviceID, HstPtrBegin, TgtPtrBegin, Size,
                                  AsyncInfo);
}

// Copy data from current device to destination device directly
int32_t DeviceTy::dataExchange(void *SrcPtr, DeviceTy &DstDev, void *DstPtr,
                               int64_t Size, AsyncInfoTy &AsyncInfo) {
  /// RAII to establish tool anchors before and after data exchange
  /// Note: Despite the fact that this is a data exchange, we use 'from_device'
  ///       operation enum (w.r.t. ompt_target_data_op_t) as there is currently
  ///       no better alternative. It is still possible to distinguish this
  ///       scenario from a real data retrieve by checking if both involved
  ///       device numbers are less than omp_get_num_devices().
  OMPT_IF_BUILT(
      InterfaceRAII TargetDataExchangeRAII(
          RegionInterface.getCallbacks<ompt_target_data_transfer_from_device>(),
          RTLDeviceID, SrcPtr, DstDev.RTLDeviceID, DstPtr, Size,
          /*CodePtr=*/OMPT_GET_RETURN_ADDRESS);
      // ToDo: mhalk Do we need a check for TracingActive here?
      InterfaceRAII TargetDataExchangeTraceRAII(
          RegionInterface
              .getTraceGenerators<ompt_target_data_transfer_from_device>(),
          RTLDeviceID, SrcPtr, DstDev.RTLDeviceID, DstPtr, Size,
          /*CodePtr=*/OMPT_GET_RETURN_ADDRESS);)
<<<<<<< HEAD
  if (ForceSynchronousTargetRegions || !AsyncInfo ||
#ifdef OMPT_SUPPORT
      ompt::CallbacksInitialized ||
#endif
      !RTL->data_exchange_async || !RTL->synchronize) {
=======
  if (!AsyncInfo) {
>>>>>>> f8bab38b
    assert(RTL->data_exchange && "RTL->data_exchange is nullptr");
    return RTL->data_exchange(RTLDeviceID, SrcPtr, DstDev.RTLDeviceID, DstPtr,
                              Size);
  }
  return RTL->data_exchange_async(RTLDeviceID, SrcPtr, DstDev.RTLDeviceID,
                                  DstPtr, Size, AsyncInfo);
}

int32_t DeviceTy::notifyDataMapped(void *HstPtr, int64_t Size) {
  DP("Notifying about new mapping: HstPtr=" DPxMOD ", Size=%" PRId64 "\n",
     DPxPTR(HstPtr), Size);

  if (RTL->data_notify_mapped(RTLDeviceID, HstPtr, Size)) {
    REPORT("Notifiying about data mapping failed.\n");
    return OFFLOAD_FAIL;
  }
  return OFFLOAD_SUCCESS;
}

int32_t DeviceTy::notifyDataUnmapped(void *HstPtr) {
  DP("Notifying about an unmapping: HstPtr=" DPxMOD "\n", DPxPTR(HstPtr));

  if (RTL->data_notify_unmapped(RTLDeviceID, HstPtr)) {
    REPORT("Notifiying about data unmapping failed.\n");
    return OFFLOAD_FAIL;
  }
  return OFFLOAD_SUCCESS;
}

// Run region on device
int32_t DeviceTy::launchKernel(void *TgtEntryPtr, void **TgtVarsPtr,
                               ptrdiff_t *TgtOffsets, KernelArgsTy &KernelArgs,
                               AsyncInfoTy &AsyncInfo) {
  if (ForceSynchronousTargetRegions || !RTL->launch_kernel ||
#ifdef OMPT_SUPPORT
      ompt::CallbacksInitialized ||
#endif
      !RTL->synchronize)
    return RTL->launch_kernel_sync(RTLDeviceID, TgtEntryPtr, TgtVarsPtr,
                                   TgtOffsets, &KernelArgs);
  return RTL->launch_kernel(RTLDeviceID, TgtEntryPtr, TgtVarsPtr, TgtOffsets,
                            &KernelArgs, AsyncInfo);
}

// Run region on device
bool DeviceTy::printDeviceInfo() {
  RTL->print_device_info(RTLDeviceID);
  return true;
}

// Whether data can be copied to DstDevice directly
bool DeviceTy::isDataExchangable(const DeviceTy &DstDevice) {
  if (RTL != DstDevice.RTL)
    return false;

  if (RTL->is_data_exchangable(RTLDeviceID, DstDevice.RTLDeviceID))
    return true;
  return false;
}

int32_t DeviceTy::synchronize(AsyncInfoTy &AsyncInfo) {
  return RTL->synchronize(RTLDeviceID, AsyncInfo);
}

int32_t DeviceTy::queryAsync(AsyncInfoTy &AsyncInfo) {
  return RTL->query_async(RTLDeviceID, AsyncInfo);
}

int32_t DeviceTy::createEvent(void **Event) {
  return RTL->create_event(RTLDeviceID, Event);
}

int32_t DeviceTy::recordEvent(void *Event, AsyncInfoTy &AsyncInfo) {
  return RTL->record_event(RTLDeviceID, Event, AsyncInfo);
}

int32_t DeviceTy::waitEvent(void *Event, AsyncInfoTy &AsyncInfo) {
  return RTL->wait_event(RTLDeviceID, Event, AsyncInfo);
}

int32_t DeviceTy::syncEvent(void *Event) {
  return RTL->sync_event(RTLDeviceID, Event);
}

int32_t DeviceTy::destroyEvent(void *Event) {
  return RTL->destroy_event(RTLDeviceID, Event);
}

void DeviceTy::dumpOffloadEntries() {
  fprintf(stderr, "Device %i offload entries:\n", DeviceID);
  for (auto &It : *DeviceOffloadEntries.getExclusiveAccessor()) {
    const char *Kind = "kernel";
    if (It.second.isLink())
      Kind = "link";
    else if (It.second.isGlobal())
      Kind = "global var.";
    fprintf(stderr, "  %11s: %s\n", Kind, It.second.getNameAsCStr());
  }
}

bool DeviceTy::useAutoZeroCopy() {
<<<<<<< HEAD
  // Automatic zero-copy only applies when unfiied shared memory is disabled.
  if (PM->getRequirements() & OMP_REQ_UNIFIED_SHARED_MEMORY)
    return false;

  if (RTL->use_auto_zero_copy)
    return RTL->use_auto_zero_copy(RTLDeviceID);
  return false;
}

bool DeviceTy::checkIfAPU() {
  if (RTL->has_apu_device)
    return RTL->has_apu_device(RTLDeviceID);
  return false;
}

bool DeviceTy::supportsUnifiedMemory() {
  if (RTL->supports_unified_memory)
    return RTL->supports_unified_memory(RTLDeviceID);
  return false;
}

void DeviceTy::zeroCopySanityChecksAndDiag(bool isUnifiedSharedMemory,
                                           bool isAutoZeroCopy,
                                           bool isEagerMaps) {
  if (RTL->zero_copy_sanity_checks_and_diag)
    RTL->zero_copy_sanity_checks_and_diag(RTLDeviceID, isUnifiedSharedMemory,
                                          isAutoZeroCopy, isEagerMaps);
=======
  return RTL->use_auto_zero_copy(RTLDeviceID);
>>>>>>> f8bab38b
}<|MERGE_RESOLUTION|>--- conflicted
+++ resolved
@@ -80,13 +80,7 @@
 llvm::Error DeviceTy::init() {
   // Make call to init_requires if it exists for this plugin.
   int32_t Ret = 0;
-<<<<<<< HEAD
-  if (RTL->init_requires)
-    Ret = RTL->init_requires(PM->getRequirements());
-
-=======
   Ret = RTL->init_requires(PM->getRequirements());
->>>>>>> f8bab38b
   if (Ret != OFFLOAD_SUCCESS)
     return llvm::createStringError(
         llvm::inconvertibleErrorCode(),
@@ -179,15 +173,12 @@
           omp_get_initial_device(), HstPtrBegin, DeviceID, TgtPtrBegin, Size,
           /*CodePtr=*/OMPT_GET_RETURN_ADDRESS);)
 
-<<<<<<< HEAD
-  if (ForceSynchronousTargetRegions || !AsyncInfo ||
-#ifdef OMPT_SUPPORT
-      ompt::CallbacksInitialized ||
-#endif
-      !RTL->data_submit_async || !RTL->synchronize)
+#ifdef OMPT_SUPPORT
+  if (ForceSynchronousTargetRegions || !AsyncInfo || ompt::CallbacksInitialized)
+#else
+  if (ForceSynchronousTargetRegions || !AsyncInfo)
+#endif
     return RTL->data_submit(RTLDeviceID, TgtPtrBegin, HstPtrBegin, Size);
-=======
->>>>>>> f8bab38b
   return RTL->data_submit_async(RTLDeviceID, TgtPtrBegin, HstPtrBegin, Size,
                                 AsyncInfo);
 }
@@ -214,15 +205,12 @@
           DeviceID, TgtPtrBegin, omp_get_initial_device(), HstPtrBegin, Size,
           /*CodePtr=*/OMPT_GET_RETURN_ADDRESS);)
 
-<<<<<<< HEAD
-  if (ForceSynchronousTargetRegions || !RTL->data_retrieve_async ||
-#ifdef OMPT_SUPPORT
-      ompt::CallbacksInitialized ||
-#endif
-      !RTL->synchronize)
+#ifdef OMPT_SUPPORT
+  if (ForceSynchronousTargetRegions || ompt::CallbacksInitialized)
+#else
+  if (ForceSynchronousTargetRegions)
+#endif
     return RTL->data_retrieve(RTLDeviceID, HstPtrBegin, TgtPtrBegin, Size);
-=======
->>>>>>> f8bab38b
   return RTL->data_retrieve_async(RTLDeviceID, HstPtrBegin, TgtPtrBegin, Size,
                                   AsyncInfo);
 }
@@ -247,15 +235,13 @@
               .getTraceGenerators<ompt_target_data_transfer_from_device>(),
           RTLDeviceID, SrcPtr, DstDev.RTLDeviceID, DstPtr, Size,
           /*CodePtr=*/OMPT_GET_RETURN_ADDRESS);)
-<<<<<<< HEAD
+
+#ifdef OMPT_SUPPORT
   if (ForceSynchronousTargetRegions || !AsyncInfo ||
-#ifdef OMPT_SUPPORT
-      ompt::CallbacksInitialized ||
-#endif
-      !RTL->data_exchange_async || !RTL->synchronize) {
-=======
-  if (!AsyncInfo) {
->>>>>>> f8bab38b
+      ompt::CallbacksInitialized) {
+#else
+  if (ForceSynchronousTargetRegions || !AsyncInfo) {
+#endif
     assert(RTL->data_exchange && "RTL->data_exchange is nullptr");
     return RTL->data_exchange(RTLDeviceID, SrcPtr, DstDev.RTLDeviceID, DstPtr,
                               Size);
@@ -357,7 +343,6 @@
 }
 
 bool DeviceTy::useAutoZeroCopy() {
-<<<<<<< HEAD
   // Automatic zero-copy only applies when unfiied shared memory is disabled.
   if (PM->getRequirements() & OMP_REQ_UNIFIED_SHARED_MEMORY)
     return false;
@@ -385,7 +370,4 @@
   if (RTL->zero_copy_sanity_checks_and_diag)
     RTL->zero_copy_sanity_checks_and_diag(RTLDeviceID, isUnifiedSharedMemory,
                                           isAutoZeroCopy, isEagerMaps);
-=======
-  return RTL->use_auto_zero_copy(RTLDeviceID);
->>>>>>> f8bab38b
 }