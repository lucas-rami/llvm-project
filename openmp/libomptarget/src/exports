VERS1.0 {
  global:
    __tgt_register_requires;
    __tgt_register_lib;
    __tgt_register_image_info;
    __tgt_unregister_lib;
    __tgt_init_all_rtls;
    __tgt_target_data_begin;
    __tgt_target_data_end;
    __tgt_target_data_update;
    __tgt_target;
    __tgt_target_teams;
    __tgt_target_data_begin_nowait;
    __tgt_target_data_end_nowait;
    __tgt_target_data_update_nowait;
    __tgt_target_nowait;
    __tgt_target_teams_nowait;
    __tgt_target_data_begin_mapper;
    __tgt_target_data_end_mapper;
    __tgt_target_data_update_mapper;
    __tgt_target_mapper;
    __tgt_target_teams_mapper;
    __tgt_target_data_begin_nowait_mapper;
    __tgt_target_data_begin_with_deps;
    __tgt_target_data_end_nowait_mapper;
    __tgt_target_data_end_with_deps;
    __tgt_target_data_update_nowait_mapper;
    __tgt_target_data_update_with_deps;
    __tgt_target_nowait_mapper;
    __tgt_target_teams_nowait_mapper;
    __tgt_target_with_deps;
    __tgt_mapper_num_components;
    __tgt_push_mapper_component;
    __kmpc_push_target_tripcount;
    __kmpc_push_target_tripcount_mapper;
    omp_get_num_devices;
    omp_get_device_num;
    omp_get_initial_device;
    omp_target_alloc;
    omp_target_free;
    omp_target_is_present;
    omp_target_memcpy;
    omp_target_memcpy_rect;
    omp_target_associate_ptr;
    omp_target_disassociate_ptr;
    __kmpc_push_target_tripcount;
    printf_allocate;
    printf_execute;
    global_allocate;
    global_free;
    hostrpc_varfn_uint;
    hostrpc_varfn_double;
    hostrpc_varfn_uint_allocate;
    hostrpc_varfn_uint_execute;
    hostrpc_varfn_double_allocate;
    hostrpc_varfn_double_execute;
    hostrpc_fptr0;
    hostrpc_varfn_uint64_allocate;
    hostrpc_varfn_double_allocate;
    hostrpc_varfn_uint64_execute;
    hostrpc_varfn_uint64;
    hostrpc_invoke;
    llvm_omp_target_alloc_host;
    llvm_omp_target_alloc_shared;
    llvm_omp_target_alloc_device;
    llvm_omp_get_dynamic_shared;
    __tgt_set_info_flag;
    __tgt_print_device_info;
<<<<<<< HEAD
    omp_is_coarse_grain_mem_region;
    libomptarget_ompt_connect;
    libomptarget_ompt_set_trace_ompt;
    libomptarget_ompt_start_trace;
    libomptarget_ompt_flush_trace;
    libomptarget_ompt_stop_trace;
    libomptarget_ompt_set_granted_teams;
    libomptarget_ompt_advance_buffer_cursor;    
=======
    omp_get_interop_ptr;
    omp_get_interop_str;
    omp_get_interop_int;
    omp_get_interop_name;
    omp_get_interop_type_desc;
    omp_get_interop_rc_desc;
    __tgt_interop_init;
    __tgt_interop_use;
    __tgt_interop_destroy;
>>>>>>> 30ac5f9e
  local:
    *;
};
<|MERGE_RESOLUTION|>--- conflicted
+++ resolved
@@ -66,7 +66,6 @@
     llvm_omp_get_dynamic_shared;
     __tgt_set_info_flag;
     __tgt_print_device_info;
-<<<<<<< HEAD
     omp_is_coarse_grain_mem_region;
     libomptarget_ompt_connect;
     libomptarget_ompt_set_trace_ompt;
@@ -75,7 +74,6 @@
     libomptarget_ompt_stop_trace;
     libomptarget_ompt_set_granted_teams;
     libomptarget_ompt_advance_buffer_cursor;    
-=======
     omp_get_interop_ptr;
     omp_get_interop_str;
     omp_get_interop_int;
@@ -85,7 +83,6 @@
     __tgt_interop_init;
     __tgt_interop_use;
     __tgt_interop_destroy;
->>>>>>> 30ac5f9e
   local:
     *;
 };
