//===-------- amdgcn_smid.hip - AMDGCN smid implementation -------- HIP -*-===//
//
// Part of the LLVM Project, under the Apache License v2.0 with LLVM Exceptions.
// See https://llvm.org/LICENSE.txt for license information.
// SPDX-License-Identifier: Apache-2.0 WITH LLVM-exception
//
//===----------------------------------------------------------------------===//
#pragma omp declare target

#include "target_impl.h"

// Partially derived fom hcc_detail/device_functions.h

// HW_ID Register bit structure
// WAVE_ID     3:0     Wave buffer slot number. 0-9.
// SIMD_ID     5:4     SIMD which the wave is assigned to within the CU.
// PIPE_ID     7:6     Pipeline from which the wave was dispatched.
// CU_ID       11:8    Compute Unit the wave is assigned to.
// SH_ID       12      Shader Array (within an SE) the wave is assigned to.
// SE_ID       14:13   Shader Engine the wave is assigned to.
// TG_ID       19:16   Thread-group ID
// VM_ID       23:20   Virtual Memory ID
// QUEUE_ID    26:24   Queue from which this wave was dispatched.
// STATE_ID    29:27   State ID (graphics only, not compute).
// ME_ID       31:30   Micro-engine ID.

enum {
  HW_ID = 4, // specify that the hardware register to read is HW_ID

  HW_ID_CU_ID_SIZE = 4,   // size of CU_ID field in bits
  HW_ID_CU_ID_OFFSET = 8, // offset of CU_ID from start of register

  HW_ID_SE_ID_SIZE = 2,    // sizeof SE_ID field in bits
  HW_ID_SE_ID_OFFSET = 13, // offset of SE_ID from start of register
};

// The s_getreg_b32 instruction, exposed as an intrinsic, takes a 16 bit
// immediate and returns a 32 bit value.
// The encoding of the immediate parameter is:
// ID           5:0     Which register to read from
// OFFSET       10:6    Range: 0..31
// WIDTH        15:11   Range: 1..32

// The asm equivalent is s_getreg_b32 %0, hwreg(HW_REG_HW_ID, Offset, Width)
// where hwreg forms a 16 bit immediate encoded by the assembler thus:
// uint64_t encodeHwreg(uint64_t Id, uint64_t Offset, uint64_t Width) {
//   return (Id << 0_) | (Offset << 6) | ((Width - 1) << 11);
// }
#define ENCODE_HWREG(WIDTH, OFF, REG) (REG | (OFF << 6) | ((WIDTH - 1) << 11))

// Note: The results can be changed by a context switch
// Return value in [0 2^SE_ID_SIZE * 2^CU_ID_SIZE), which is an upper
// bound on how many compute units are available. Some values in this
// range may never be returned if there are fewer than 2^CU_ID_SIZE CUs.

DEVICE uint32_t __kmpc_impl_smid() {
  uint32_t cu_id = __builtin_amdgcn_s_getreg(
      ENCODE_HWREG(HW_ID_CU_ID_SIZE, HW_ID_CU_ID_OFFSET, HW_ID));
  uint32_t se_id = __builtin_amdgcn_s_getreg(
      ENCODE_HWREG(HW_ID_SE_ID_SIZE, HW_ID_SE_ID_OFFSET, HW_ID));
  return (se_id << HW_ID_CU_ID_SIZE) + cu_id;
}
<<<<<<< HEAD
=======

>>>>>>> 9e708ac6
#pragma omp end declare target<|MERGE_RESOLUTION|>--- conflicted
+++ resolved
@@ -60,8 +60,5 @@
       ENCODE_HWREG(HW_ID_SE_ID_SIZE, HW_ID_SE_ID_OFFSET, HW_ID));
   return (se_id << HW_ID_CU_ID_SIZE) + cu_id;
 }
-<<<<<<< HEAD
-=======
 
->>>>>>> 9e708ac6
 #pragma omp end declare target