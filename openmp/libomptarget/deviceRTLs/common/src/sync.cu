--- conflicted
+++ resolved
@@ -136,8 +136,5 @@
   PRINT0(LD_IO, "call __kmpc_syncwarp\n");
   __kmpc_impl_syncwarp(Mask);
 }
-<<<<<<< HEAD
-=======
 
->>>>>>> 9e708ac6
 #pragma omp end declare target