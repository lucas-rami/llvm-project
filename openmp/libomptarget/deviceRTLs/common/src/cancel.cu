--- conflicted
+++ resolved
@@ -27,8 +27,5 @@
   // disabled
   return 0;
 }
-<<<<<<< HEAD
-=======
 
->>>>>>> 9e708ac6
 #pragma omp end declare target