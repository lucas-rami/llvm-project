##===----------------------------------------------------------------------===##
#
# Part of the LLVM Project, under the Apache License v2.0 with LLVM Exceptions.
# See https://llvm.org/LICENSE.txt for license information.
# SPDX-License-Identifier: Apache-2.0 WITH LLVM-exception
#
##===----------------------------------------------------------------------===##
#
# Build offloading library and related plugins.
#
##===----------------------------------------------------------------------===##

if("${CMAKE_SOURCE_DIR}" STREQUAL "${CMAKE_CURRENT_SOURCE_DIR}")
  message(FATAL_ERROR "Direct configuration not supported, please use parent directory!")
endif()

# Add cmake directory to search for custom cmake functions.
set(CMAKE_MODULE_PATH ${CMAKE_CURRENT_SOURCE_DIR}/cmake/Modules ${CMAKE_MODULE_PATH})

# Set the path of all resulting libraries to a unified location so that it can
# be used for testing.
set(LIBOMPTARGET_LIBRARY_DIR ${CMAKE_CURRENT_BINARY_DIR})
set(CMAKE_ARCHIVE_OUTPUT_DIRECTORY ${LIBOMPTARGET_LIBRARY_DIR})
set(CMAKE_LIBRARY_OUTPUT_DIRECTORY ${LIBOMPTARGET_LIBRARY_DIR})
set(CMAKE_RUNTIME_OUTPUT_DIRECTORY ${LIBOMPTARGET_LIBRARY_DIR})

# Message utilities.
include(LibomptargetUtils)

# Get dependencies for the different components of the project.
include(LibomptargetGetDependencies)

# LLVM source tree is required at build time for libomptarget
if (NOT LIBOMPTARGET_LLVM_INCLUDE_DIRS)
  message(FATAL_ERROR "Missing definition for LIBOMPTARGET_LLVM_INCLUDE_DIRS")
endif()

# This is a list of all the targets that are supported/tested right now.
set (LIBOMPTARGET_ALL_TARGETS "${LIBOMPTARGET_ALL_TARGETS} aarch64-unknown-linux-gnu")
set (LIBOMPTARGET_ALL_TARGETS "${LIBOMPTARGET_ALL_TARGETS} amdgcn-amd-amdhsa")
set (LIBOMPTARGET_ALL_TARGETS "${LIBOMPTARGET_ALL_TARGETS} amdgcn-amd-amdhsa-newDriver")
set (LIBOMPTARGET_ALL_TARGETS "${LIBOMPTARGET_ALL_TARGETS} powerpc64le-ibm-linux-gnu")
set (LIBOMPTARGET_ALL_TARGETS "${LIBOMPTARGET_ALL_TARGETS} powerpc64-ibm-linux-gnu")
set (LIBOMPTARGET_ALL_TARGETS "${LIBOMPTARGET_ALL_TARGETS} x86_64-pc-linux-gnu")
set (LIBOMPTARGET_ALL_TARGETS "${LIBOMPTARGET_ALL_TARGETS} nvptx64-nvidia-cuda")
set (LIBOMPTARGET_ALL_TARGETS "${LIBOMPTARGET_ALL_TARGETS} nvptx64-nvidia-cuda-newDriver")

# Once the plugins for the different targets are validated, they will be added to
# the list of supported targets in the current system.
set (LIBOMPTARGET_SYSTEM_TARGETS "")
set (LIBOMPTARGET_TESTED_PLUGINS "")

# Check whether using debug mode. In debug mode, allow dumping progress
# messages at runtime by default. Otherwise, it can be enabled
# independently using the LIBOMPTARGET_ENABLE_DEBUG option.
string( TOLOWER "${CMAKE_BUILD_TYPE}" LIBOMPTARGET_CMAKE_BUILD_TYPE)
if(LIBOMPTARGET_CMAKE_BUILD_TYPE MATCHES debug)
  option(LIBOMPTARGET_ENABLE_DEBUG "Allow debug output with the environment variable LIBOMPTARGET_DEBUG=1" ON)
  add_definitions(-DDEBUG)
else()
  option(LIBOMPTARGET_ENABLE_DEBUG "Allow debug output with the environment variable LIBOMPTARGET_DEBUG=1" OFF)
endif()
if(LIBOMPTARGET_ENABLE_DEBUG)
  add_definitions(-DOMPTARGET_DEBUG)
endif()

# OMPD support for libomptarget (currently only with cuda)
set(LIBOMPTARGET_OMPD_SUPPORT FALSE CACHE BOOL "OMPD-support?")
if (LIBOMPTARGET_OMPD_SUPPORT)
  add_definitions(-DOMPD_SUPPORT=1)
endif()

# OMPT support for libomptarget
set(OMPT_TARGET_DEFAULT FALSE)
if ((LIBOMP_HAVE_OMPT_SUPPORT) AND (NOT WIN32))
  set (OMPT_TARGET_DEFAULT TRUE)
endif()
set(LIBOMPTARGET_OMPT_SUPPORT ${OMPT_TARGET_DEFAULT} CACHE BOOL "OMPT-target-support?")
if (LIBOMPTARGET_OMPT_SUPPORT)
  add_definitions(-DOMPT_SUPPORT=1)
  message(STATUS "OMPT target enabled")
else()
  message(STATUS "OMPT target disabled")
endif()

include_directories(include)
pythonize_bool(LIBOMPTARGET_OMPT_SUPPORT)

set(LIBOMPTARGET_INCLUDE_DIR ${CMAKE_CURRENT_SOURCE_DIR}/include)

find_path (
  LIBOMP_OMP_TOOLS_INCLUDE_DIR
  NAMES
    omp-tools.h
  PATHS
    ${CMAKE_BINARY_DIR}/openmp/runtime/src
    ${CMAKE_BINARY_DIR}/runtime/src
  )

include_directories(${LIBOMPTARGET_INCLUDE_DIR} ${LIBOMP_OMP_TOOLS_INCLUDE_DIR})

# Various LLVM_TOOLS are needed to build libomptarget
find_package(LLVM QUIET CONFIG PATHS
   ${LLVM_INSTALL_PREFIX}
   ${LIBOMPTARGET_NVPTX_CUDA_COMPILER_DIR}
   ${LIBOMPTARGET_NVPTX_CUDA_LINKER_DIR}
   ${CMAKE_CXX_COMPILER_DIR}
   NO_DEFAULT_PATH)
if(LLVM_DIR)
  message(" -- LLVM found at ${LLVM_DIR}")
  find_program(CLANG_TOOL clang PATHS ${LLVM_TOOLS_BINARY_DIR} NO_DEFAULT_PATH)
  find_program(CLANG_OFFLOAD_BUNDLER_TOOL clang-offload-bundler PATHS ${LLVM_TOOLS_BINARY_DIR} NO_DEFAULT_PATH)
  find_program(AR_TOOL llvm-ar PATHS ${LLVM_TOOLS_BINARY_DIR} NO_DEFAULT_PATH)
  find_program(LINK_TOOL llvm-link PATHS ${LLVM_TOOLS_BINARY_DIR}
    NO_DEFAULT_PATH)
  find_program(OPT_TOOL opt PATHS ${LLVM_TOOLS_BINARY_DIR} NO_DEFAULT_PATH)
elseif (LLVM_TOOL_CLANG_BUILD AND NOT CMAKE_CROSSCOMPILING AND NOT OPENMP_STANDALONE_BUILD)
  # LLVM in-tree builds may use CMake target names to discover the tools.
  set(CLANG_TOOL $<TARGET_FILE:clang>)
  set(CLANG_OFFLOAD_BUNDLER_TOOL $<TARGET_FILE:clang-offload-bundler>)
  set(AR_TOOL $<TARGET_FILE:llvm-ar>)
  set(LINK_TOOL $<TARGET_FILE:llvm-link>)
  set(OPT_TOOL $<TARGET_FILE:opt>)
else()
  message(" ====== WARNING! no LLVM found! some libomptarget components may be skipped")
endif()

# Build target agnostic offloading library.
set(LIBOMPTARGET_SRC_DIR ${CMAKE_CURRENT_SOURCE_DIR}/src)
add_subdirectory(${LIBOMPTARGET_SRC_DIR})

# Definitions for testing, for reuse when testing libomptarget-nvptx.
set(LIBOMPTARGET_OPENMP_HEADER_FOLDER "${LIBOMP_INCLUDE_DIR}" CACHE STRING
  "Path to folder containing omp.h")
set(LIBOMPTARGET_OPENMP_HOST_RTL_FOLDER "${LIBOMP_LIBRARY_DIR}" CACHE STRING
  "Path to folder containing libomp.so, and libLLVMSupport.so with profiling enabled")


# Build offloading plugins and device RTLs if they are available.
add_subdirectory(plugins)
<<<<<<< HEAD
# Currently device libm functions are created by clang headers.  These do not
# work for FORTRAN. The libm here  builds a libm device library by turning on
# __BUILD_MATH_BUILTINS_LIB__ This converts the math functions in the clang
# headers from static to extern to build device linkable libm for FORTRAN.
# Eventually, we can make a linkable device libm for c and c++ and remove a
# lot of header definitions that get compiled with every offload compilation.
add_subdirectory(libm)

add_subdirectory(hostrpc)
add_subdirectory(tools)
set(PREP_TOOL $<TARGET_FILE:prep-libomptarget-bc>)
add_subdirectory(deviceRTLs)
=======
>>>>>>> 666aa43c
add_subdirectory(DeviceRTL)

# Add tests.
add_subdirectory(test)<|MERGE_RESOLUTION|>--- conflicted
+++ resolved
@@ -138,7 +138,6 @@
 
 # Build offloading plugins and device RTLs if they are available.
 add_subdirectory(plugins)
-<<<<<<< HEAD
 # Currently device libm functions are created by clang headers.  These do not
 # work for FORTRAN. The libm here  builds a libm device library by turning on
 # __BUILD_MATH_BUILTINS_LIB__ This converts the math functions in the clang
@@ -151,8 +150,6 @@
 add_subdirectory(tools)
 set(PREP_TOOL $<TARGET_FILE:prep-libomptarget-bc>)
 add_subdirectory(deviceRTLs)
-=======
->>>>>>> 666aa43c
 add_subdirectory(DeviceRTL)
 
 # Add tests.
