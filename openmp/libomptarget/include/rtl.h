//===------------ rtl.h - Target independent OpenMP target RTL ------------===//
//
// Part of the LLVM Project, under the Apache License v2.0 with LLVM Exceptions.
// See https://llvm.org/LICENSE.txt for license information.
// SPDX-License-Identifier: Apache-2.0 WITH LLVM-exception
//
//===----------------------------------------------------------------------===//
//
// Declarations for handling RTL plugins.
//
//===----------------------------------------------------------------------===//

#ifndef _OMPTARGET_RTL_H
#define _OMPTARGET_RTL_H

#include "omptarget.h"
#include "llvm/ADT/DenseSet.h"
#include "llvm/ADT/SmallPtrSet.h"
#include "llvm/ADT/SmallVector.h"
#include "llvm/Support/DynamicLibrary.h"

#include "omptarget.h"

#include <cstdint>
#include <list>
#include <map>
#include <mutex>
#include <string>
#include <vector>

// Forward declarations.
struct DeviceTy;
struct __tgt_bin_desc;

struct RTLInfoTy {
  typedef int32_t(init_plugin_ty)();
  typedef int32_t(is_valid_binary_ty)(void *);
  typedef int32_t(is_valid_binary_info_ty)(void *, void *);
  typedef bool(exists_valid_binary_for_RTL_ty)(void *, void *);
  typedef int32_t(is_data_exchangable_ty)(int32_t, int32_t);
  typedef int32_t(number_of_devices_ty)();
  typedef bool(has_apu_device_ty)();
  typedef bool(has_USM_capable_dGPU_ty)();
  typedef bool(are_allocations_for_maps_on_apus_disabled_ty)();
  typedef bool(requested_prepopulate_gpu_page_table_ty)();
  typedef bool(is_no_maps_check_ty)();
  typedef bool(is_fine_grained_memory_enabled_ty)();
  typedef bool(is_system_supporting_managed_memory_ty)();
  typedef int32_t(init_device_ty)(int32_t);
<<<<<<< HEAD
  typedef int32_t(deinit_device_ty)(int32_t);
  typedef int32_t(number_of_team_procs_ty)(int32_t);
=======
>>>>>>> 7bfcce3e
  typedef __tgt_target_table *(load_binary_ty)(int32_t, void *);
  typedef void *(data_alloc_ty)(int32_t, int64_t, void *, int32_t);

  typedef int32_t(data_submit_ty)(int32_t, void *, void *, int64_t);
  typedef int32_t(data_submit_async_ty)(int32_t, void *, void *, int64_t,
                                        __tgt_async_info *);
  typedef int32_t(data_retrieve_ty)(int32_t, void *, void *, int64_t);
  typedef int32_t(data_retrieve_async_ty)(int32_t, void *, void *, int64_t,
                                          __tgt_async_info *);
  typedef int32_t(data_exchange_ty)(int32_t, void *, int32_t, void *, int64_t);
  typedef int32_t(data_exchange_async_ty)(int32_t, void *, int32_t, void *,
                                          int64_t, __tgt_async_info *);
  typedef int32_t(data_delete_ty)(int32_t, void *, int32_t);
  typedef int32_t(launch_kernel_sync_ty)(int32_t, void *, void **, ptrdiff_t *,
                                         const KernelArgsTy *);
  typedef int32_t(launch_kernel_ty)(int32_t, void *, void **, ptrdiff_t *,
                                    const KernelArgsTy *, __tgt_async_info *);
  typedef int64_t(init_requires_ty)(int64_t);
  typedef int32_t(synchronize_ty)(int32_t, __tgt_async_info *);
  typedef int32_t(query_async_ty)(int32_t, __tgt_async_info *);
  typedef int32_t(supports_empty_images_ty)();
  typedef void(print_device_info_ty)(int32_t);
  typedef void(set_info_flag_ty)(uint32_t);
  typedef int32_t(create_event_ty)(int32_t, void **);
  typedef int32_t(record_event_ty)(int32_t, void *, __tgt_async_info *);
  typedef int32_t(wait_event_ty)(int32_t, void *, __tgt_async_info *);
  typedef int32_t(sync_event_ty)(int32_t, void *);
  typedef int32_t(destroy_event_ty)(int32_t, void *);
  typedef int(set_coarse_grain_mem_region_ty)(int32_t, void *, int64_t);
  typedef int(prepopulate_page_table_ty)(int32_t, void *, int64_t);
  typedef int32_t(query_coarse_grain_mem_region_ty)(int32_t, void *, int64_t);
  typedef int32_t(enable_access_to_all_agents_ty)(void *, int32_t);
  typedef int32_t(release_async_info_ty)(int32_t, __tgt_async_info *);
  typedef int32_t(init_async_info_ty)(int32_t, __tgt_async_info **);
  typedef int64_t(init_device_into_ty)(int64_t, __tgt_device_info *,
                                       const char **);
  typedef int32_t(data_lock_ty)(int32_t, void *, int64_t, void **);
  typedef int32_t(data_unlock_ty)(int32_t, void *);
  typedef int32_t(data_notify_mapped_ty)(int32_t, void *, int64_t);
  typedef int32_t(data_notify_unmapped_ty)(int32_t, void *);
  typedef int32_t(set_device_offset_ty)(int32_t);
  typedef int32_t(activate_record_replay_ty)(int32_t, uint64_t, void *, bool,
                                             bool, uint64_t &);
  typedef void(set_up_env_ty)(void);

  int32_t Idx = -1;             // RTL index, index is the number of devices
                                // of other RTLs that were registered before,
                                // i.e. the OpenMP index of the first device
                                // to be registered with this RTL.
  int32_t NumberOfDevices = -1; // Number of devices this RTL deals with.

  std::unique_ptr<llvm::sys::DynamicLibrary> LibraryHandler;

#ifdef OMPTARGET_DEBUG
  std::string RTLName;
#endif

  // Functions implemented in the RTL.
  init_plugin_ty *init_plugin = nullptr;
  is_valid_binary_ty *is_valid_binary = nullptr;
  is_valid_binary_info_ty *is_valid_binary_info = nullptr;
  exists_valid_binary_for_RTL_ty *exists_valid_binary_for_RTL = nullptr;
  is_data_exchangable_ty *is_data_exchangable = nullptr;
  number_of_devices_ty *number_of_devices = nullptr;
  has_apu_device_ty *has_apu_device = nullptr;
  has_USM_capable_dGPU_ty *has_USM_capable_dGPU = nullptr;
  are_allocations_for_maps_on_apus_disabled_ty
      *are_allocations_for_maps_on_apus_disabled = nullptr;
  requested_prepopulate_gpu_page_table_ty
      *requested_prepopulate_gpu_page_table = nullptr;
  is_no_maps_check_ty *is_no_maps_check = nullptr;
  is_fine_grained_memory_enabled_ty *is_fine_grained_memory_enabled = nullptr;
  is_system_supporting_managed_memory_ty *is_system_supporting_managed_memory =
      nullptr;
  init_device_ty *init_device = nullptr;
<<<<<<< HEAD
  deinit_device_ty *deinit_device = nullptr;
  number_of_team_procs_ty *number_of_team_procs = nullptr;
=======
>>>>>>> 7bfcce3e
  load_binary_ty *load_binary = nullptr;
  data_alloc_ty *data_alloc = nullptr;
  data_submit_ty *data_submit = nullptr;
  data_submit_async_ty *data_submit_async = nullptr;
  data_retrieve_ty *data_retrieve = nullptr;
  data_retrieve_async_ty *data_retrieve_async = nullptr;
  data_exchange_ty *data_exchange = nullptr;
  data_exchange_async_ty *data_exchange_async = nullptr;
  data_delete_ty *data_delete = nullptr;
  launch_kernel_sync_ty *launch_kernel_sync = nullptr;
  launch_kernel_ty *launch_kernel = nullptr;
  init_requires_ty *init_requires = nullptr;
  synchronize_ty *synchronize = nullptr;
  query_async_ty *query_async = nullptr;
  supports_empty_images_ty *supports_empty_images = nullptr;
  set_info_flag_ty *set_info_flag = nullptr;
  print_device_info_ty *print_device_info = nullptr;
  create_event_ty *create_event = nullptr;
  record_event_ty *record_event = nullptr;
  wait_event_ty *wait_event = nullptr;
  sync_event_ty *sync_event = nullptr;
  destroy_event_ty *destroy_event = nullptr;
  init_async_info_ty *init_async_info = nullptr;
  init_device_into_ty *init_device_info = nullptr;
  release_async_info_ty *release_async_info = nullptr;
  data_lock_ty *data_lock = nullptr;
  data_unlock_ty *data_unlock = nullptr;
  set_coarse_grain_mem_region_ty *set_coarse_grain_mem_region = nullptr;
  prepopulate_page_table_ty *prepopulate_page_table = nullptr;
  query_coarse_grain_mem_region_ty *query_coarse_grain_mem_region = nullptr;
  enable_access_to_all_agents_ty *enable_access_to_all_agents = nullptr;
  data_notify_mapped_ty *data_notify_mapped = nullptr;
  data_notify_unmapped_ty *data_notify_unmapped = nullptr;
  set_device_offset_ty *set_device_offset = nullptr;
  activate_record_replay_ty *activate_record_replay = nullptr;
  set_up_env_ty *set_up_env = nullptr;

  // Are there images associated with this RTL.
  bool IsUsed = false;

  llvm::DenseSet<const __tgt_device_image *> UsedImages;

  // Mutex for thread-safety when calling RTL interface functions.
  // It is easier to enforce thread-safety at the libomptarget level,
  // so that developers of new RTLs do not have to worry about it.
  std::mutex Mtx;
};

/// RTLs identified in the system.
struct RTLsTy {
  // List of the detected runtime libraries.
  std::list<RTLInfoTy> AllRTLs;

  // Array of pointers to the detected runtime libraries that have compatible
  // binaries.
  llvm::SmallVector<RTLInfoTy *> UsedRTLs;

  int64_t RequiresFlags = OMP_REQ_UNDEFINED;

  explicit RTLsTy() = default;

  // Register the clauses of the requires directive.
  void registerRequires(int64_t Flags);

  // Initialize RTL if it has not been initialized
  void initRTLonce(RTLInfoTy &RTL);

  // Initialize all RTLs
  void initAllRTLs();

  // Register a shared library with all (compatible) RTLs.
  void registerLib(__tgt_bin_desc *Desc);

  // Unregister a shared library from all RTLs.
  void unregisterLib(__tgt_bin_desc *Desc);

  // not thread-safe, called from global constructor (i.e. once)
  void loadRTLs();

private:
  static bool attemptLoadRTL(const std::string &RTLName, RTLInfoTy &RTL);
};

/// Map between the host entry begin and the translation table. Each
/// registered library gets one TranslationTable. Use the map from
/// __tgt_offload_entry so that we may quickly determine whether we
/// are trying to (re)register an existing lib or really have a new one.
struct TranslationTable {
  __tgt_target_table HostTable;

  // Image assigned to a given device.
  llvm::SmallVector<__tgt_device_image *>
      TargetsImages; // One image per device ID.

  // Table of entry points or NULL if it was not already computed.
  llvm::SmallVector<__tgt_target_table *>
      TargetsTable; // One table per device ID.
};
typedef std::map<__tgt_offload_entry *, TranslationTable>
    HostEntriesBeginToTransTableTy;

/// Map between the host ptr and a table index
struct TableMap {
  TranslationTable *Table = nullptr; // table associated with the host ptr.
  uint32_t Index = 0; // index in which the host ptr translated entry is found.
  TableMap() = default;
  TableMap(TranslationTable *Table, uint32_t Index)
      : Table(Table), Index(Index) {}
};
typedef std::map<void *, TableMap> HostPtrToTableMapTy;

#endif<|MERGE_RESOLUTION|>--- conflicted
+++ resolved
@@ -47,11 +47,7 @@
   typedef bool(is_fine_grained_memory_enabled_ty)();
   typedef bool(is_system_supporting_managed_memory_ty)();
   typedef int32_t(init_device_ty)(int32_t);
-<<<<<<< HEAD
-  typedef int32_t(deinit_device_ty)(int32_t);
   typedef int32_t(number_of_team_procs_ty)(int32_t);
-=======
->>>>>>> 7bfcce3e
   typedef __tgt_target_table *(load_binary_ty)(int32_t, void *);
   typedef void *(data_alloc_ty)(int32_t, int64_t, void *, int32_t);
 
@@ -127,11 +123,7 @@
   is_system_supporting_managed_memory_ty *is_system_supporting_managed_memory =
       nullptr;
   init_device_ty *init_device = nullptr;
-<<<<<<< HEAD
-  deinit_device_ty *deinit_device = nullptr;
   number_of_team_procs_ty *number_of_team_procs = nullptr;
-=======
->>>>>>> 7bfcce3e
   load_binary_ty *load_binary = nullptr;
   data_alloc_ty *data_alloc = nullptr;
   data_submit_ty *data_submit = nullptr;
