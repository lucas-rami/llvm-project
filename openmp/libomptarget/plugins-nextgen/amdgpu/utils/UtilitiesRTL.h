//===----RTLs/amdgpu/utils/UtilitiesRTL.h ------------------------- C++ -*-===//
//
// Part of the LLVM Project, under the Apache License v2.0 with LLVM Exceptions.
// See https://llvm.org/LICENSE.txt for license information.
// SPDX-License-Identifier: Apache-2.0 WITH LLVM-exception
//
//===----------------------------------------------------------------------===//
//
// RTL Utilities for AMDGPU plugins
//
//===----------------------------------------------------------------------===//

#include <cstdint>

#include "Debug.h"
#include "omptarget.h"

#include "llvm/ADT/StringMap.h"
#include "llvm/ADT/StringRef.h"
#include "llvm/Support/Error.h"

#include "llvm/BinaryFormat/AMDGPUMetadataVerifier.h"
#include "llvm/BinaryFormat/ELF.h"
#include "llvm/BinaryFormat/MsgPackDocument.h"
#include "llvm/Support/MemoryBufferRef.h"

#include "llvm/Support/YAMLTraits.h"

namespace llvm {
namespace omp {
namespace target {
namespace plugin {
namespace utils {

// The implicit arguments of AMDGPU kernels.
struct AMDGPUImplicitArgsTy {
  uint64_t OffsetX;
  uint64_t OffsetY;
  uint64_t OffsetZ;
  uint64_t HostcallPtr;
  uint64_t Unused0;
  uint64_t Unused1;
  uint64_t Unused2;
};

static_assert(sizeof(AMDGPUImplicitArgsTy) == 56,
              "Unexpected size of implicit arguments");

/// Parse a TargetID to get processor arch and feature map.
/// Returns processor subarch.
/// Returns TargetID features in \p FeatureMap argument.
/// If the \p TargetID contains feature+, FeatureMap it to true.
/// If the \p TargetID contains feature-, FeatureMap it to false.
/// If the \p TargetID does not contain a feature (default), do not map it.
StringRef parseTargetID(StringRef TargetID, StringMap<bool> &FeatureMap) {
  if (TargetID.empty())
    return llvm::StringRef();

  auto ArchFeature = TargetID.split(":");
  auto Arch = ArchFeature.first;
  auto Features = ArchFeature.second;
  if (Features.empty())
    return Arch;

  if (Features.contains("sramecc+")) {
    FeatureMap.insert(std::pair<StringRef, bool>("sramecc", true));
  } else if (Features.contains("sramecc-")) {
    FeatureMap.insert(std::pair<StringRef, bool>("sramecc", false));
  }
  if (Features.contains("xnack+")) {
    FeatureMap.insert(std::pair<StringRef, bool>("xnack", true));
  } else if (Features.contains("xnack-")) {
    FeatureMap.insert(std::pair<StringRef, bool>("xnack", false));
  }

  return Arch;
}

/// Check if an image is compatible with current system's environment.
bool isImageCompatibleWithEnv(const __tgt_image_info *Info,
                              StringRef EnvTargetID) {
  llvm::StringRef ImageTargetID(Info->Arch);
  // Compatible in case of exact match.
  if (ImageTargetID == EnvTargetID) {
    DP("Compatible: Exact match \t[Image: %s]\t:\t[Env: %s]\n",
       ImageTargetID.data(), EnvTargetID.data());
    return true;
  }

  // Incompatible if Archs mismatch.
  StringMap<bool> ImgMap, EnvMap;
  StringRef ImgArch = utils::parseTargetID(ImageTargetID, ImgMap);
  StringRef EnvArch = utils::parseTargetID(EnvTargetID, EnvMap);

  // Both EnvArch and ImgArch can't be empty here.
  if (EnvArch.empty() || ImgArch.empty() || !ImgArch.contains(EnvArch)) {
    DP("Incompatible: Processor mismatch \t[Image: %s]\t:\t[Env: %s]\n",
       ImageTargetID.data(), EnvTargetID.data());
    return false;
  }

  // Incompatible if image has more features than the environment,
  // irrespective of type or sign of features.
  if (ImgMap.size() > EnvMap.size()) {
    DP("Incompatible: Image has more features than the Environment \t[Image: "
       "%s]\t:\t[Env: %s]\n",
       ImageTargetID.data(), EnvTargetID.data());
    return false;
  }

  // Compatible if each target feature specified by the environment is
  // compatible with target feature of the image. The target feature is
  // compatible if the iamge does not specify it (meaning Any), or if it
  // specifies it with the same value (meaning On or Off).
  for (const auto &ImgFeature : ImgMap) {
    auto EnvFeature = EnvMap.find(ImgFeature.first());
    if (EnvFeature == EnvMap.end() ||
        (EnvFeature->first() == ImgFeature.first() &&
         EnvFeature->second != ImgFeature.second)) {
      DP("Incompatible: Value of Image's non-ANY feature is not matching with "
         "the Environment's non-ANY feature \t[Image: %s]\t:\t[Env: %s]\n",
         ImageTargetID.data(), EnvTargetID.data());
      return false;
    }
  }

  // Image is compatible if all features of Environment are:
  //   - either, present in the Image's features map with the same sign,
  //   - or, the feature is missing from Image's features map i.e. it is
  //   set to ANY
  DP("Compatible: Target IDs are compatible \t[Image: %s]\t:\t[Env: %s]\n",
     ImageTargetID.data(), EnvTargetID.data());

  return true;
}
<<<<<<< HEAD
=======

struct KernelMetaDataTy {
  uint64_t KernelObject;
  uint32_t GroupSegmentList;
  uint32_t PrivateSegmentSize;
  uint32_t SGPRCount;
  uint32_t VGPRCount;
  uint32_t SGPRSpillCount;
  uint32_t VGPRSpillCount;
  uint32_t KernelSegmentSize;
  uint32_t ExplicitArgumentCount;
  uint32_t ImplicitArgumentCount;
};
namespace {

/// Reads the AMDGPU specific per-kernel-metadata from an image.
class KernelInfoReader {
public:
  KernelInfoReader(StringMap<KernelMetaDataTy> &KIM) : KernelInfoMap(KIM) {}

  /// Process ELF note to read AMDGPU metadata from respective information
  /// fields.
  Error processNote(const object::ELF64LE::Note &Note) {
    if (Note.getName() != "AMDGPU")
      return Error::success(); // We are not interested in other things

    assert(Note.getType() == ELF::NT_AMDGPU_METADATA &&
           "Parse AMDGPU MetaData");
    auto Desc = Note.getDesc();
    StringRef MsgPackString =
        StringRef(reinterpret_cast<const char *>(Desc.data()), Desc.size());
    msgpack::Document MsgPackDoc;
    if (!MsgPackDoc.readFromBlob(MsgPackString, /*Multi=*/false))
      return Error::success();

    AMDGPU::HSAMD::V3::MetadataVerifier Verifier(true);
    if (!Verifier.verify(MsgPackDoc.getRoot()))
      return Error::success();

    auto RootMap = MsgPackDoc.getRoot().getMap(true);

    if (auto Err = iterateAMDKernels(RootMap))
      return Err;

    return Error::success();
  }

private:
  /// Extracts the relevant information via simple string look-up in the msgpack
  /// document elements.
  Error extractKernelData(msgpack::MapDocNode::MapTy::value_type V,
                          std::string &KernelName,
                          KernelMetaDataTy &KernelData) {
    if (!V.first.isString())
      return Error::success();

    const auto isKey = [](const msgpack::DocNode &DK, StringRef SK) {
      return DK.getString() == SK;
    };

    if (isKey(V.first, ".name")) {
      KernelName = V.second.toString();
    } else if (isKey(V.first, ".sgpr_count")) {
      KernelData.SGPRCount = V.second.getUInt();
    } else if (isKey(V.first, ".sgpr_spill_count")) {
      KernelData.SGPRSpillCount = V.second.getUInt();
    } else if (isKey(V.first, ".vgpr_count")) {
      KernelData.VGPRCount = V.second.getUInt();
    } else if (isKey(V.first, ".vgpr_spill_count")) {
      KernelData.VGPRSpillCount = V.second.getUInt();
    } else if (isKey(V.first, ".private_segment_fixed_size")) {
      KernelData.PrivateSegmentSize = V.second.getUInt();
    } else if (isKey(V.first, ".group_segement_fixed_size")) {
      KernelData.GroupSegmentList = V.second.getUInt();
    }

    return Error::success();
  }

  /// Get the "amdhsa.kernels" element from the msgpack Document
  Expected<msgpack::ArrayDocNode> getAMDKernelsArray(msgpack::MapDocNode &MDN) {
    auto Res = MDN.find("amdhsa.kernels");
    if (Res == MDN.end())
      return createStringError(inconvertibleErrorCode(),
                               "Could not find amdhsa.kernels key");

    auto Pair = *Res;
    assert(Pair.second.isArray() &&
           "AMDGPU kernel entries are arrays of entries");

    return Pair.second.getArray();
  }

  /// Iterate all entries for one "amdhsa.kernels" entry. Each entry is a
  /// MapDocNode that either maps a string to a single value (most of them) or
  /// to another array of things. Currently, we only handle the case that maps
  /// to scalar value.
  Error generateKernelInfo(msgpack::ArrayDocNode::ArrayTy::iterator It) {
    KernelMetaDataTy KernelData;
    std::string KernelName;
    auto Entry = (*It).getMap();
    for (auto MI = Entry.begin(), E = Entry.end(); MI != E; ++MI)
      if (auto Err = extractKernelData(*MI, KernelName, KernelData))
        return Err;

    KernelInfoMap.insert({KernelName, KernelData});
    return Error::success();
  }

  /// Go over the list of AMD kernels in the "amdhsa.kernels" entry
  Error iterateAMDKernels(msgpack::MapDocNode &MDN) {
    auto KernelsOrErr = getAMDKernelsArray(MDN);
    if (auto Err = KernelsOrErr.takeError())
      return Err;

    auto KernelsArr = *KernelsOrErr;
    for (auto It = KernelsArr.begin(), E = KernelsArr.end(); It != E; ++It) {
      if (!It->isMap())
        continue; // we expect <key,value> pairs

      // Obtain the value for the different entries. Each array entry is a
      // MapDocNode
      if (auto Err = generateKernelInfo(It))
        return Err;
    }
    return Error::success();
  }

  // Kernel names are the keys
  StringMap<KernelMetaDataTy> &KernelInfoMap;
};
} // namespace

/// Reads the AMDGPU specific metadata from the ELF file and propagates the
/// KernelInfoMap
Error readAMDGPUMetaDataFromImage(MemoryBufferRef MemBuffer,
                                  StringMap<KernelMetaDataTy> &KernelInfoMap) {
  Error Err = Error::success(); // Used later as out-parameter

  auto ELFOrError = object::ELF64LEFile::create(MemBuffer.getBuffer());
  if (auto Err = ELFOrError.takeError())
    return Err;

  const object::ELF64LEFile ELFObj = ELFOrError.get();
  ArrayRef<object::ELF64LE::Shdr> Sections = cantFail(ELFObj.sections());
  KernelInfoReader Reader(KernelInfoMap);
  for (const auto &S : Sections) {
    if (S.sh_type != ELF::SHT_NOTE)
      continue;

    for (const auto N : ELFObj.notes(S, Err)) {
      if (Err)
        return Err;
      // Fills the KernelInfoTabel entries in the reader
      if ((Err = Reader.processNote(N)))
        return Err;
    }
  }

  return Error::success();
}
>>>>>>> 96d035c1
} // namespace utils
} // namespace plugin
} // namespace target
} // namespace omp
} // namespace llvm<|MERGE_RESOLUTION|>--- conflicted
+++ resolved
@@ -133,8 +133,6 @@
 
   return true;
 }
-<<<<<<< HEAD
-=======
 
 struct KernelMetaDataTy {
   uint64_t KernelObject;
@@ -296,7 +294,6 @@
 
   return Error::success();
 }
->>>>>>> 96d035c1
 } // namespace utils
 } // namespace plugin
 } // namespace target
