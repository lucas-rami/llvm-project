//===----RTLs/amdgpu/utils/UtilitiesRTL.h ------------------------- C++ -*-===//
//
// Part of the LLVM Project, under the Apache License v2.0 with LLVM Exceptions.
// See https://llvm.org/LICENSE.txt for license information.
// SPDX-License-Identifier: Apache-2.0 WITH LLVM-exception
//
//===----------------------------------------------------------------------===//
//
// RTL Utilities for AMDGPU plugins
//
//===----------------------------------------------------------------------===//

#include <cstdint>

#include "Shared/Debug.h"

#include "omptarget.h"

#include "llvm/ADT/StringMap.h"
#include "llvm/ADT/StringRef.h"
#include "llvm/Support/Error.h"

#include "llvm/BinaryFormat/AMDGPUMetadataVerifier.h"
#include "llvm/BinaryFormat/ELF.h"
#include "llvm/BinaryFormat/MsgPackDocument.h"
#include "llvm/Support/MemoryBufferRef.h"
#include "llvm/Support/YAMLTraits.h"

using namespace llvm::ELF;

#include "ELF.h"

namespace llvm {
namespace omp {
namespace target {
namespace plugin {
namespace utils {

/// A list of offsets required by the ABI of code object versions 4 and 5.
enum COV_OFFSETS : uint32_t {
  // 128 KB
  PER_DEVICE_PREALLOC_SIZE = 131072
};

enum XnackBuildMode : short {
  XNACK_UNSUPPORTED = -1,
  XNACK_MINUS = 0,
  XNACK_PLUS = 1,
  XNACK_ANY = 2
};
// The implicit arguments of COV5 AMDGPU kernels.
struct AMDGPUImplicitArgsTy {
  uint32_t BlockCountX;
  uint32_t BlockCountY;
  uint32_t BlockCountZ;
  uint16_t GroupSizeX;
  uint16_t GroupSizeY;
  uint16_t GroupSizeZ;
  uint8_t Unused0[46]; // 46 byte offset.
  uint16_t GridDims;
  uint8_t Unused2[30]; // 30 byte offset.
  uint64_t HeapV1Ptr;
  uint8_t Unused3[152]; // 152 byte offset.
};
// Dummy struct for COV4 implicitargs.
struct AMDGPUImplicitArgsTyCOV4 {
  uint8_t Unused[56];
};

inline uint32_t getImplicitArgsSize(uint16_t Version) {
  return Version < ELF::ELFABIVERSION_AMDGPU_HSA_V5
             ? sizeof(AMDGPUImplicitArgsTyCOV4)
             : sizeof(AMDGPUImplicitArgsTy);
}

/// Parse a TargetID to get processor arch and feature map.
/// Returns processor subarch.
/// Returns TargetID features in \p FeatureMap argument.
/// If the \p TargetID contains feature+, FeatureMap it to true.
/// If the \p TargetID contains feature-, FeatureMap it to false.
/// If the \p TargetID does not contain a feature (default), do not map it.
StringRef parseTargetID(StringRef TargetID, StringMap<bool> &FeatureMap) {
  if (TargetID.empty())
    return llvm::StringRef();

  auto ArchFeature = TargetID.split(":");
  auto Arch = ArchFeature.first;
  auto Features = ArchFeature.second;
  if (Features.empty())
    return Arch;

  if (Features.contains("sramecc+")) {
    FeatureMap.insert(std::pair<StringRef, bool>("sramecc", true));
  } else if (Features.contains("sramecc-")) {
    FeatureMap.insert(std::pair<StringRef, bool>("sramecc", false));
  }
  if (Features.contains("xnack+")) {
    FeatureMap.insert(std::pair<StringRef, bool>("xnack", true));
  } else if (Features.contains("xnack-")) {
    FeatureMap.insert(std::pair<StringRef, bool>("xnack", false));
  }

  return Arch;
}

/// Check if an image is compatible with current system's environment.
bool isImageCompatibleWithEnv(const __tgt_image_info *Info,
                              StringRef EnvTargetID) {
  llvm::StringRef ImageTargetID(Info->Arch);
  // Compatible in case of exact match.
  if (ImageTargetID == EnvTargetID) {
    DP("Compatible: Exact match \t[Image: %s]\t:\t[Env: %s]\n",
       ImageTargetID.data(), EnvTargetID.data());
    return true;
  }

  // Incompatible if Archs mismatch.
  StringMap<bool> ImgMap, EnvMap;
  StringRef ImgArch = utils::parseTargetID(ImageTargetID, ImgMap);
  StringRef EnvArch = utils::parseTargetID(EnvTargetID, EnvMap);

  // Both EnvArch and ImgArch can't be empty here.
  if (EnvArch.empty() || ImgArch.empty() || !ImgArch.contains(EnvArch)) {
    DP("Incompatible: Processor mismatch \t[Image: %s]\t:\t[Env: %s]\n",
       ImageTargetID.data(), EnvTargetID.data());
    return false;
  }

  // Incompatible if image has more features than the environment,
  // irrespective of type or sign of features.
  if (ImgMap.size() > EnvMap.size()) {
    DP("Incompatible: Image has more features than the Environment \t[Image: "
       "%s]\t:\t[Env: %s]\n",
       ImageTargetID.data(), EnvTargetID.data());
    return false;
  }

  // Compatible if each target feature specified by the environment is
  // compatible with target feature of the image. The target feature is
  // compatible if the iamge does not specify it (meaning Any), or if it
  // specifies it with the same value (meaning On or Off).
  for (const auto &ImgFeature : ImgMap) {
    auto EnvFeature = EnvMap.find(ImgFeature.first());
    if (EnvFeature == EnvMap.end() ||
        (EnvFeature->first() == ImgFeature.first() &&
         EnvFeature->second != ImgFeature.second)) {
      DP("Incompatible: Value of Image's non-ANY feature is not matching with "
         "the Environment's non-ANY feature \t[Image: %s]\t:\t[Env: %s]\n",
         ImageTargetID.data(), EnvTargetID.data());
      return false;
    }
  }

  // Image is compatible if all features of Environment are:
  //   - either, present in the Image's features map with the same sign,
  //   - or, the feature is missing from Image's features map i.e. it is
  //   set to ANY
  DP("Compatible: Target IDs are compatible \t[Image: %s]\t:\t[Env: %s]\n",
     ImageTargetID.data(), EnvTargetID.data());

  return true;
}

// Check target image for XNACK mode (XNACK+, XNACK-ANY, XNACK-)
[[nodiscard]] XnackBuildMode
extractXnackModeFromBinary(const __tgt_device_image *TgtImage) {
  assert((TgtImage != nullptr) && "TgtImage is nullptr.");
  u_int16_t EFlags = ::utils::elf::elf_get_eflags(TgtImage);

  unsigned XnackFlags = EFlags & ELF::EF_AMDGPU_FEATURE_XNACK_V4;

  switch (XnackFlags) {
  case ELF::EF_AMDGPU_FEATURE_XNACK_ON_V4:
    return XnackBuildMode::XNACK_PLUS;
  case ELF::EF_AMDGPU_FEATURE_XNACK_ANY_V4:
    return XnackBuildMode::XNACK_ANY;
  case ELF::EF_AMDGPU_FEATURE_XNACK_OFF_V4:
    return XnackBuildMode::XNACK_MINUS;
  default:
    DP("XNACK is unsupported or unknown XNACK flag. Found XNACK flag %u!\n",
       XnackFlags);
  }
  return XnackBuildMode::XNACK_UNSUPPORTED;
}

void checkImageCompatibilityWithSystemXnackMode(__tgt_device_image *TgtImage,
                                                bool IsXnackEnabled) {
  XnackBuildMode ImageXnackMode = utils::extractXnackModeFromBinary(TgtImage);

  if (ImageXnackMode == XnackBuildMode::XNACK_UNSUPPORTED)
    return;

  if (IsXnackEnabled && (ImageXnackMode == XnackBuildMode::XNACK_MINUS)) {
    FAILURE_MESSAGE(
        "Image is not compatible with current XNACK mode! XNACK is enabled "
        "on the system but image was compiled with xnack-.\n");
  } else if (!IsXnackEnabled &&
             (ImageXnackMode == XnackBuildMode::XNACK_PLUS)) {
    FAILURE_MESSAGE("Image is not compatible with current XNACK mode! "
                    "XNACK is disabled on the system. However, the image "
                    "requires xnack+.\n");
  }
}

struct KernelMetaDataTy {
  uint64_t KernelObject;
  uint32_t GroupSegmentList;
  uint32_t PrivateSegmentSize;
  uint32_t SGPRCount;
  uint32_t VGPRCount;
  uint32_t SGPRSpillCount;
  uint32_t VGPRSpillCount;
  uint32_t KernelSegmentSize;
  uint32_t ExplicitArgumentCount;
  uint32_t ImplicitArgumentCount;
  uint32_t RequestedWorkgroupSize[3];
  uint32_t WorkgroupSizeHint[3];
  uint32_t WavefronSize;
  uint32_t MaxFlatWorkgroupSize;
};
namespace {

/// Reads the AMDGPU specific per-kernel-metadata from an image.
class KernelInfoReader {
public:
  KernelInfoReader(StringMap<KernelMetaDataTy> &KIM) : KernelInfoMap(KIM) {}

  /// Process ELF note to read AMDGPU metadata from respective information
  /// fields.
  Error processNote(const object::ELF64LE::Note &Note, size_t Align) {
    if (Note.getName() != "AMDGPU")
      return Error::success(); // We are not interested in other things

    assert(Note.getType() == ELF::NT_AMDGPU_METADATA &&
           "Parse AMDGPU MetaData");
    auto Desc = Note.getDesc(Align);
    StringRef MsgPackString =
        StringRef(reinterpret_cast<const char *>(Desc.data()), Desc.size());
    msgpack::Document MsgPackDoc;
    if (!MsgPackDoc.readFromBlob(MsgPackString, /*Multi=*/false))
      return Error::success();

    AMDGPU::HSAMD::V3::MetadataVerifier Verifier(true);
    if (!Verifier.verify(MsgPackDoc.getRoot()))
      return Error::success();

    auto RootMap = MsgPackDoc.getRoot().getMap(true);

    if (auto Err = iterateAMDKernels(RootMap))
      return Err;

    return Error::success();
  }

private:
  /// Extracts the relevant information via simple string look-up in the msgpack
  /// document elements.
  Error extractKernelData(msgpack::MapDocNode::MapTy::value_type V,
                          std::string &KernelName,
                          KernelMetaDataTy &KernelData) {
    if (!V.first.isString())
      return Error::success();

    const auto IsKey = [](const msgpack::DocNode &DK, StringRef SK) {
      return DK.getString() == SK;
    };

    const auto GetSequenceOfThreeInts = [](msgpack::DocNode &DN,
                                           uint32_t *Vals) {
      assert(DN.isArray() && "MsgPack DocNode is an array node");
      auto DNA = DN.getArray();
      assert(DNA.size() == 3 && "ArrayNode has at most three elements");

      int I = 0;
      for (auto DNABegin = DNA.begin(), DNAEnd = DNA.end(); DNABegin != DNAEnd;
           ++DNABegin) {
        Vals[I++] = DNABegin->getUInt();
      }
    };

    if (IsKey(V.first, ".name")) {
      KernelName = V.second.toString();
    } else if (IsKey(V.first, ".sgpr_count")) {
      KernelData.SGPRCount = V.second.getUInt();
    } else if (IsKey(V.first, ".sgpr_spill_count")) {
      KernelData.SGPRSpillCount = V.second.getUInt();
    } else if (IsKey(V.first, ".vgpr_count")) {
      KernelData.VGPRCount = V.second.getUInt();
    } else if (IsKey(V.first, ".vgpr_spill_count")) {
      KernelData.VGPRSpillCount = V.second.getUInt();
    } else if (IsKey(V.first, ".private_segment_fixed_size")) {
      KernelData.PrivateSegmentSize = V.second.getUInt();
<<<<<<< HEAD
    } else if (isKey(V.first, ".group_segment_fixed_size")) {
=======
    } else if (IsKey(V.first, ".group_segement_fixed_size")) {
>>>>>>> 3dca63a3
      KernelData.GroupSegmentList = V.second.getUInt();
    } else if (IsKey(V.first, ".reqd_workgroup_size")) {
      GetSequenceOfThreeInts(V.second, KernelData.RequestedWorkgroupSize);
    } else if (IsKey(V.first, ".workgroup_size_hint")) {
      GetSequenceOfThreeInts(V.second, KernelData.WorkgroupSizeHint);
    } else if (IsKey(V.first, ".wavefront_size")) {
      KernelData.WavefronSize = V.second.getUInt();
    } else if (IsKey(V.first, ".max_flat_workgroup_size")) {
      KernelData.MaxFlatWorkgroupSize = V.second.getUInt();
    }

    return Error::success();
  }

  /// Get the "amdhsa.kernels" element from the msgpack Document
  Expected<msgpack::ArrayDocNode> getAMDKernelsArray(msgpack::MapDocNode &MDN) {
    auto Res = MDN.find("amdhsa.kernels");
    if (Res == MDN.end())
      return createStringError(inconvertibleErrorCode(),
                               "Could not find amdhsa.kernels key");

    auto Pair = *Res;
    assert(Pair.second.isArray() &&
           "AMDGPU kernel entries are arrays of entries");

    return Pair.second.getArray();
  }

  /// Iterate all entries for one "amdhsa.kernels" entry. Each entry is a
  /// MapDocNode that either maps a string to a single value (most of them) or
  /// to another array of things. Currently, we only handle the case that maps
  /// to scalar value.
  Error generateKernelInfo(msgpack::ArrayDocNode::ArrayTy::iterator It) {
    KernelMetaDataTy KernelData;
    std::string KernelName;
    auto Entry = (*It).getMap();
    for (auto MI = Entry.begin(), E = Entry.end(); MI != E; ++MI)
      if (auto Err = extractKernelData(*MI, KernelName, KernelData))
        return Err;

    KernelInfoMap.insert({KernelName, KernelData});
    return Error::success();
  }

  /// Go over the list of AMD kernels in the "amdhsa.kernels" entry
  Error iterateAMDKernels(msgpack::MapDocNode &MDN) {
    auto KernelsOrErr = getAMDKernelsArray(MDN);
    if (auto Err = KernelsOrErr.takeError())
      return Err;

    auto KernelsArr = *KernelsOrErr;
    for (auto It = KernelsArr.begin(), E = KernelsArr.end(); It != E; ++It) {
      if (!It->isMap())
        continue; // we expect <key,value> pairs

      // Obtain the value for the different entries. Each array entry is a
      // MapDocNode
      if (auto Err = generateKernelInfo(It))
        return Err;
    }
    return Error::success();
  }

  // Kernel names are the keys
  StringMap<KernelMetaDataTy> &KernelInfoMap;
};
} // namespace

/// Reads the AMDGPU specific metadata from the ELF file and propagates the
/// KernelInfoMap
inline Error
readAMDGPUMetaDataFromImage(MemoryBufferRef MemBuffer,
                            StringMap<KernelMetaDataTy> &KernelInfoMap,
                            uint16_t &ELFABIVersion) {
  Error Err = Error::success(); // Used later as out-parameter

  auto ELFOrError = object::ELF64LEFile::create(MemBuffer.getBuffer());
  if (auto Err = ELFOrError.takeError())
    return Err;

  const object::ELF64LEFile ELFObj = ELFOrError.get();
  ArrayRef<object::ELF64LE::Shdr> Sections = cantFail(ELFObj.sections());
  KernelInfoReader Reader(KernelInfoMap);

  // Read the code object version from ELF image header
  auto Header = ELFObj.getHeader();
  ELFABIVersion = (uint8_t)(Header.e_ident[ELF::EI_ABIVERSION]);
  DP("ELFABIVERSION Version: %u\n", ELFABIVersion);

  for (const auto &S : Sections) {
    if (S.sh_type != ELF::SHT_NOTE)
      continue;

    for (const auto N : ELFObj.notes(S, Err)) {
      if (Err)
        return Err;
      // Fills the KernelInfoTabel entries in the reader
      if ((Err = Reader.processNote(N, S.sh_addralign)))
        return Err;
    }
  }

  return Error::success();
}

} // namespace utils
} // namespace plugin
} // namespace target
} // namespace omp
} // namespace llvm<|MERGE_RESOLUTION|>--- conflicted
+++ resolved
@@ -290,11 +290,7 @@
       KernelData.VGPRSpillCount = V.second.getUInt();
     } else if (IsKey(V.first, ".private_segment_fixed_size")) {
       KernelData.PrivateSegmentSize = V.second.getUInt();
-<<<<<<< HEAD
-    } else if (isKey(V.first, ".group_segment_fixed_size")) {
-=======
-    } else if (IsKey(V.first, ".group_segement_fixed_size")) {
->>>>>>> 3dca63a3
+    } else if (IsKey(V.first, ".group_segment_fixed_size")) {
       KernelData.GroupSegmentList = V.second.getUInt();
     } else if (IsKey(V.first, ".reqd_workgroup_size")) {
       GetSequenceOfThreeInts(V.second, KernelData.RequestedWorkgroupSize);
