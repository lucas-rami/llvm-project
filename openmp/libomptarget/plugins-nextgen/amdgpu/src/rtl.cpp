--- conflicted
+++ resolved
@@ -253,13 +253,12 @@
                        "Error in hsa_amd_agent_iterate_memory_pools: %s");
 }
 
-<<<<<<< HEAD
 extern "C" uint64_t hostrpc_assign_buffer(hsa_agent_t Agent, hsa_queue_t *ThisQ,
                                           uint32_t DeviceId,
                                           hsa_amd_memory_pool_t HostMemoryPool,
                                           hsa_amd_memory_pool_t DevMemoryPool);
 extern "C" hsa_status_t hostrpc_terminate();
-=======
+
 /// Dispatches an asynchronous memory copy.
 /// Enables different SDMA engines for the dispatch in a round-robin fashion.
 Error asyncMemCopy(bool UseMultipleSdmaEngines, void *Dst, hsa_agent_t DstAgent,
@@ -299,7 +298,6 @@
 #endif
 }
 
->>>>>>> 77048378
 } // namespace utils
 
 /// Utility class representing generic resource references to AMDGPU resources.
@@ -3432,7 +3430,6 @@
         });
   }
 
-<<<<<<< HEAD
   /// Propagate the enable/disable profiling request to the StreamManager.
   void setOmptQueueProfile(int Enable) {
     AMDGPUStreamManager.setOmptQueueProfile(Enable);
@@ -3477,9 +3474,8 @@
     }
     return Plugin::success();
   }
-=======
+
   bool useMultipleSdmaEngines() const { return OMPX_UseMultipleSdmaEngines; }
->>>>>>> 77048378
 
 private:
   using AMDGPUEventRef = AMDGPUResourceRef<AMDGPUEventTy>;
@@ -3721,14 +3717,9 @@
     : Agent(Device.getAgent()), Queue(nullptr),
       SignalManager(Device.getSignalManager()), Device(Device),
       // Initialize the std::deque with some empty positions.
-<<<<<<< HEAD
       Slots(32), NextSlot(0), SyncCycle(0), RPCHandle(nullptr),
-      StreamBusyWaitMicroseconds(Device.getStreamBusyWaitMicroseconds()) {}
-=======
-      Slots(32), NextSlot(0), SyncCycle(0), RPCServer(nullptr),
       StreamBusyWaitMicroseconds(Device.getStreamBusyWaitMicroseconds()),
       UseMultipleSdmaEngines(Device.useMultipleSdmaEngines()) {}
->>>>>>> 77048378
 
 /// Class implementing the AMDGPU-specific functionalities of the global
 /// handler.
