//===- PluginInterface.cpp - Target independent plugin device interface ---===//
//
// Part of the LLVM Project, under the Apache License v2.0 with LLVM Exceptions.
// See https://llvm.org/LICENSE.txt for license information.
// SPDX-License-Identifier: Apache-2.0 WITH LLVM-exception
//
//===----------------------------------------------------------------------===//
//
//===----------------------------------------------------------------------===//

#include "PluginInterface.h"

#include "Shared/APITypes.h"
#include "Shared/Debug.h"
#include "Shared/Environment.h"
#include "Shared/PluginAPI.h"

#include "GlobalHandler.h"
#include "JIT.h"
#include "Utils/ELF.h"
#include "omptarget.h"
#include "print_tracing.h"
#include "trace.h"

#ifdef OMPT_SUPPORT
#include "OmptDeviceTracing.h"
#include "OpenMP/OMPT/Callback.h"
#include "omp-tools.h"
#endif

#include "llvm/Frontend/OpenMP/OMPConstants.h"
#include "llvm/Support/Error.h"
#include "llvm/Support/JSON.h"
#include "llvm/Support/MemoryBuffer.h"

#include <cstdint>
#include <limits>

using namespace llvm;
using namespace omp;
using namespace target;
using namespace plugin;

<<<<<<< HEAD
#ifdef OMPT_SUPPORT
using namespace ompt;
extern void ompt::setOmptTimestamp(uint64_t Start, uint64_t End);
extern void ompt::setOmptGrantedNumTeams(uint64_t NumTeams);

extern uint64_t getSystemTimestampInNs();

/// RAII used for timing certain plugin functionality and transferring the
/// information to libomptarget
struct OmptTimestampRAII {
  OmptTimestampRAII() { OMPT_IF_TRACING_ENABLED(setStart();); }
  ~OmptTimestampRAII() { OMPT_IF_ENABLED(setTimestamp();); }

private:
  uint64_t StartTime = 0;
  void setStart() { StartTime = getSystemTimestampInNs(); }
  void setTimestamp() {
    uint64_t EndTime = getSystemTimestampInNs();
    ompt::setOmptTimestamp(StartTime, EndTime);
  }
};
#endif

GenericPluginTy *Plugin::SpecificPlugin = nullptr;
=======
GenericPluginTy *PluginTy::SpecificPlugin = nullptr;
>>>>>>> 85514543

namespace llvm::omp::target::plugin {
// Used for kernel tracing implementation
int PrintKernelTrace = 0;
} // namespace llvm::omp::target::plugin

// TODO: Fix any thread safety issues for multi-threaded kernel recording.
struct RecordReplayTy {

  // Describes the state of the record replay mechanism.
  enum RRStatusTy { RRDeactivated = 0, RRRecording, RRReplaying };

private:
  // Memory pointers for recording, replaying memory.
  void *MemoryStart = nullptr;
  void *MemoryPtr = nullptr;
  size_t MemorySize = 0;
  size_t TotalSize = 0;
  GenericDeviceTy *Device = nullptr;
  std::mutex AllocationLock;

  RRStatusTy Status = RRDeactivated;
  bool ReplaySaveOutput = false;
  bool UsedVAMap = false;
  uintptr_t MemoryOffset = 0;

  // A list of all globals mapped to the device.
  struct GlobalEntry {
    const char *Name;
    uint64_t Size;
    void *Addr;
  };
  llvm::SmallVector<GlobalEntry> GlobalEntries{};

  void *suggestAddress(uint64_t MaxMemoryAllocation) {
    // Get a valid pointer address for this system
    void *Addr =
        Device->allocate(1024, /*HstPtr=*/nullptr, TARGET_ALLOC_DEFAULT);
    Device->free(Addr);
    // Align Address to MaxMemoryAllocation
    Addr = (void *)alignPtr((Addr), MaxMemoryAllocation);
    return Addr;
  }

  Error preAllocateVAMemory(uint64_t MaxMemoryAllocation, void *VAddr) {
    size_t ASize = MaxMemoryAllocation;

    if (!VAddr && isRecording())
      VAddr = suggestAddress(MaxMemoryAllocation);

    DP("Request %ld bytes allocated at %p\n", MaxMemoryAllocation, VAddr);

    if (auto Err = Device->memoryVAMap(&MemoryStart, VAddr, &ASize))
      return Err;

    if (isReplaying() && VAddr != MemoryStart) {
      return Plugin::error("Record-Replay cannot assign the"
                           "requested recorded address (%p, %p)",
                           VAddr, MemoryStart);
    }

    INFO(OMP_INFOTYPE_PLUGIN_KERNEL, Device->getDeviceId(),
         "Allocated %" PRIu64 " bytes at %p for replay.\n", ASize, MemoryStart);

    MemoryPtr = MemoryStart;
    MemorySize = 0;
    TotalSize = ASize;
    UsedVAMap = true;
    return Plugin::success();
  }

  Error preAllocateHeuristic(uint64_t MaxMemoryAllocation,
                             uint64_t RequiredMemoryAllocation, void *VAddr) {
    const size_t MAX_MEMORY_ALLOCATION = MaxMemoryAllocation;
    constexpr size_t STEP = 1024 * 1024 * 1024ULL;
    MemoryStart = nullptr;
    for (TotalSize = MAX_MEMORY_ALLOCATION; TotalSize > 0; TotalSize -= STEP) {
      MemoryStart =
          Device->allocate(TotalSize, /*HstPtr=*/nullptr, TARGET_ALLOC_DEFAULT);
      if (MemoryStart)
        break;
    }
    if (!MemoryStart)
      return Plugin::error("Allocating record/replay memory");

    if (VAddr && VAddr != MemoryStart)
      MemoryOffset = uintptr_t(VAddr) - uintptr_t(MemoryStart);

    MemoryPtr = MemoryStart;
    MemorySize = 0;

    // Check if we need adjustment.
    if (MemoryOffset > 0 &&
        TotalSize >= RequiredMemoryAllocation + MemoryOffset) {
      // If we are off but "before" the required address and with enough space,
      // we just "allocate" the offset to match the required address.
      MemoryPtr = (char *)MemoryPtr + MemoryOffset;
      MemorySize += MemoryOffset;
      MemoryOffset = 0;
      assert(MemoryPtr == VAddr && "Expected offset adjustment to work");
    } else if (MemoryOffset) {
      // If we are off and in a situation we cannot just "waste" memory to force
      // a match, we hope adjusting the arguments is sufficient.
      REPORT(
          "WARNING Failed to allocate replay memory at required location %p, "
          "got %p, trying to offset argument pointers by %" PRIi64 "\n",
          VAddr, MemoryStart, MemoryOffset);
    }

    INFO(OMP_INFOTYPE_PLUGIN_KERNEL, Device->getDeviceId(),
         "Allocated %" PRIu64 " bytes at %p for replay.\n", TotalSize,
         MemoryStart);

    return Plugin::success();
  }

  Error preallocateDeviceMemory(uint64_t DeviceMemorySize, void *ReqVAddr) {
    if (Device->supportVAManagement()) {
      auto Err = preAllocateVAMemory(DeviceMemorySize, ReqVAddr);
      if (Err) {
        REPORT("WARNING VA mapping failed, fallback to heuristic: "
               "(Error: %s)\n",
               toString(std::move(Err)).data());
      }
    }

    uint64_t DevMemSize;
    if (Device->getDeviceMemorySize(DevMemSize))
      return Plugin::error("Cannot determine Device Memory Size");

    return preAllocateHeuristic(DevMemSize, DeviceMemorySize, ReqVAddr);
  }

  void dumpDeviceMemory(StringRef Filename) {
    ErrorOr<std::unique_ptr<WritableMemoryBuffer>> DeviceMemoryMB =
        WritableMemoryBuffer::getNewUninitMemBuffer(MemorySize);
    if (!DeviceMemoryMB)
      report_fatal_error("Error creating MemoryBuffer for device memory");

    auto Err = Device->dataRetrieve(DeviceMemoryMB.get()->getBufferStart(),
                                    MemoryStart, MemorySize, nullptr);
    if (Err)
      report_fatal_error("Error retrieving data for target pointer");

    StringRef DeviceMemory(DeviceMemoryMB.get()->getBufferStart(), MemorySize);
    std::error_code EC;
    raw_fd_ostream OS(Filename, EC);
    if (EC)
      report_fatal_error("Error dumping memory to file " + Filename + " :" +
                         EC.message());
    OS << DeviceMemory;
    OS.close();
  }

public:
  bool isRecording() const { return Status == RRStatusTy::RRRecording; }
  bool isReplaying() const { return Status == RRStatusTy::RRReplaying; }
  bool isRecordingOrReplaying() const {
    return (Status != RRStatusTy::RRDeactivated);
  }
  void setStatus(RRStatusTy Status) { this->Status = Status; }
  bool isSaveOutputEnabled() const { return ReplaySaveOutput; }
  void addEntry(const char *Name, uint64_t Size, void *Addr) {
    GlobalEntries.emplace_back(GlobalEntry{Name, Size, Addr});
  }

  void saveImage(const char *Name, const DeviceImageTy &Image) {
    SmallString<128> ImageName = {Name, ".image"};
    std::error_code EC;
    raw_fd_ostream OS(ImageName, EC);
    if (EC)
      report_fatal_error("Error saving image : " + StringRef(EC.message()));
    if (const auto *TgtImageBitcode = Image.getTgtImageBitcode()) {
      size_t Size =
          getPtrDiff(TgtImageBitcode->ImageEnd, TgtImageBitcode->ImageStart);
      MemoryBufferRef MBR = MemoryBufferRef(
          StringRef((const char *)TgtImageBitcode->ImageStart, Size), "");
      OS << MBR.getBuffer();
    } else {
      OS << Image.getMemoryBuffer().getBuffer();
    }
    OS.close();
  }

  void dumpGlobals(StringRef Filename, DeviceImageTy &Image) {
    int32_t Size = 0;

    for (auto &OffloadEntry : GlobalEntries) {
      if (!OffloadEntry.Size)
        continue;
      // Get the total size of the string and entry including the null byte.
      Size += std::strlen(OffloadEntry.Name) + 1 + sizeof(uint32_t) +
              OffloadEntry.Size;
    }

    ErrorOr<std::unique_ptr<WritableMemoryBuffer>> GlobalsMB =
        WritableMemoryBuffer::getNewUninitMemBuffer(Size);
    if (!GlobalsMB)
      report_fatal_error("Error creating MemoryBuffer for globals memory");

    void *BufferPtr = GlobalsMB.get()->getBufferStart();
    for (auto &OffloadEntry : GlobalEntries) {
      if (!OffloadEntry.Size)
        continue;

      int32_t NameLength = std::strlen(OffloadEntry.Name) + 1;
      memcpy(BufferPtr, OffloadEntry.Name, NameLength);
      BufferPtr = advanceVoidPtr(BufferPtr, NameLength);

      *((uint32_t *)(BufferPtr)) = OffloadEntry.Size;
      BufferPtr = advanceVoidPtr(BufferPtr, sizeof(uint32_t));

      auto Err = Plugin::success();
      {
        if (auto Err = Device->dataRetrieve(BufferPtr, OffloadEntry.Addr,
                                            OffloadEntry.Size, nullptr))
          report_fatal_error("Error retrieving data for global");
      }
      if (Err)
        report_fatal_error("Error retrieving data for global");
      BufferPtr = advanceVoidPtr(BufferPtr, OffloadEntry.Size);
    }
    assert(BufferPtr == GlobalsMB->get()->getBufferEnd() &&
           "Buffer over/under-filled.");
    assert(Size == getPtrDiff(BufferPtr, GlobalsMB->get()->getBufferStart()) &&
           "Buffer size mismatch");

    StringRef GlobalsMemory(GlobalsMB.get()->getBufferStart(), Size);
    std::error_code EC;
    raw_fd_ostream OS(Filename, EC);
    OS << GlobalsMemory;
    OS.close();
  }

  void saveKernelDescr(const char *Name, void **ArgPtrs, int32_t NumArgs,
                       uint64_t NumTeamsClause, uint32_t ThreadLimitClause,
                       uint64_t LoopTripCount) {
    json::Object JsonKernelInfo;
    JsonKernelInfo["Name"] = Name;
    JsonKernelInfo["NumArgs"] = NumArgs;
    JsonKernelInfo["NumTeamsClause"] = NumTeamsClause;
    JsonKernelInfo["ThreadLimitClause"] = ThreadLimitClause;
    JsonKernelInfo["LoopTripCount"] = LoopTripCount;
    JsonKernelInfo["DeviceMemorySize"] = MemorySize;
    JsonKernelInfo["DeviceId"] = Device->getDeviceId();
    JsonKernelInfo["BumpAllocVAStart"] = (intptr_t)MemoryStart;

    json::Array JsonArgPtrs;
    for (int I = 0; I < NumArgs; ++I)
      JsonArgPtrs.push_back((intptr_t)ArgPtrs[I]);
    JsonKernelInfo["ArgPtrs"] = json::Value(std::move(JsonArgPtrs));

    json::Array JsonArgOffsets;
    for (int I = 0; I < NumArgs; ++I)
      JsonArgOffsets.push_back(0);
    JsonKernelInfo["ArgOffsets"] = json::Value(std::move(JsonArgOffsets));

    SmallString<128> JsonFilename = {Name, ".json"};
    std::error_code EC;
    raw_fd_ostream JsonOS(JsonFilename.str(), EC);
    if (EC)
      report_fatal_error("Error saving kernel json file : " +
                         StringRef(EC.message()));
    JsonOS << json::Value(std::move(JsonKernelInfo));
    JsonOS.close();
  }

  void saveKernelInput(const char *Name, DeviceImageTy &Image) {
    SmallString<128> GlobalsFilename = {Name, ".globals"};
    dumpGlobals(GlobalsFilename, Image);

    SmallString<128> MemoryFilename = {Name, ".memory"};
    dumpDeviceMemory(MemoryFilename);
  }

  void saveKernelOutputInfo(const char *Name) {
    SmallString<128> OutputFilename = {
        Name, (isRecording() ? ".original.output" : ".replay.output")};
    dumpDeviceMemory(OutputFilename);
  }

  void *alloc(uint64_t Size) {
    assert(MemoryStart && "Expected memory has been pre-allocated");
    void *Alloc = nullptr;
    constexpr int Alignment = 16;
    // Assumes alignment is a power of 2.
    int64_t AlignedSize = (Size + (Alignment - 1)) & (~(Alignment - 1));
    std::lock_guard<std::mutex> LG(AllocationLock);
    Alloc = MemoryPtr;
    MemoryPtr = (char *)MemoryPtr + AlignedSize;
    MemorySize += AlignedSize;
    DP("Memory Allocator return " DPxMOD "\n", DPxPTR(Alloc));
    return Alloc;
  }

  Error init(GenericDeviceTy *Device, uint64_t MemSize, void *VAddr,
             RRStatusTy Status, bool SaveOutput, uint64_t &ReqPtrArgOffset) {
    this->Device = Device;
    this->Status = Status;
    this->ReplaySaveOutput = SaveOutput;

    if (auto Err = preallocateDeviceMemory(MemSize, VAddr))
      return Err;

    INFO(OMP_INFOTYPE_PLUGIN_KERNEL, Device->getDeviceId(),
         "Record Replay Initialized (%p)"
         " as starting address, %lu Memory Size"
         " and set on status %s\n",
         MemoryStart, TotalSize,
         Status == RRStatusTy::RRRecording ? "Recording" : "Replaying");

    // Tell the user to offset pointer arguments as the memory allocation does
    // not match.
    ReqPtrArgOffset = MemoryOffset;
    return Plugin::success();
  }

  void deinit() {
    if (UsedVAMap) {
      if (auto Err = Device->memoryVAUnMap(MemoryStart, TotalSize))
        report_fatal_error("Error on releasing virtual memory space");
    } else {
      Device->free(MemoryStart);
    }
  }
};

static RecordReplayTy RecordReplay;

// Extract the mapping of host function pointers to device function pointers
// from the entry table. Functions marked as 'indirect' in OpenMP will have
// offloading entries generated for them which map the host's function pointer
// to a global containing the corresponding function pointer on the device.
static Expected<std::pair<void *, uint64_t>>
setupIndirectCallTable(GenericPluginTy &Plugin, GenericDeviceTy &Device,
                       DeviceImageTy &Image) {
  GenericGlobalHandlerTy &Handler = Plugin.getGlobalHandler();

  llvm::ArrayRef<__tgt_offload_entry> Entries(Image.getTgtImage()->EntriesBegin,
                                              Image.getTgtImage()->EntriesEnd);
  llvm::SmallVector<std::pair<void *, void *>> IndirectCallTable;
  for (const auto &Entry : Entries) {
    if (Entry.size == 0 || !(Entry.flags & OMP_DECLARE_TARGET_INDIRECT))
      continue;

    assert(Entry.size == sizeof(void *) && "Global not a function pointer?");
    auto &[HstPtr, DevPtr] = IndirectCallTable.emplace_back();

    GlobalTy DeviceGlobal(Entry.name, Entry.size);
    if (auto Err =
            Handler.getGlobalMetadataFromDevice(Device, Image, DeviceGlobal))
      return std::move(Err);

    HstPtr = Entry.addr;
    if (auto Err = Device.dataRetrieve(&DevPtr, DeviceGlobal.getPtr(),
                                       Entry.size, nullptr))
      return std::move(Err);
  }

  // If we do not have any indirect globals we exit early.
  if (IndirectCallTable.empty())
    return std::pair{nullptr, 0};

  // Sort the array to allow for more efficient lookup of device pointers.
  llvm::sort(IndirectCallTable,
             [](const auto &x, const auto &y) { return x.first < y.first; });

  uint64_t TableSize =
      IndirectCallTable.size() * sizeof(std::pair<void *, void *>);
  void *DevicePtr = Device.allocate(TableSize, nullptr, TARGET_ALLOC_DEVICE);
  if (auto Err = Device.dataSubmit(DevicePtr, IndirectCallTable.data(),
                                   TableSize, nullptr))
    return std::move(Err);
  return std::pair<void *, uint64_t>(DevicePtr, IndirectCallTable.size());
}

AsyncInfoWrapperTy::AsyncInfoWrapperTy(GenericDeviceTy &Device,
                                       __tgt_async_info *AsyncInfoPtr)
    : Device(Device),
      AsyncInfoPtr(AsyncInfoPtr ? AsyncInfoPtr : &LocalAsyncInfo) {}

void AsyncInfoWrapperTy::finalize(Error &Err) {
  assert(AsyncInfoPtr && "AsyncInfoWrapperTy already finalized");

  // If we used a local async info object we want synchronous behavior. (No need
  // to check the env-var OMPX_FORCE_SYNC_REGIONS since that was done by
  // libomptarget.) In that case, and assuming the current status code is
  // correct, we will synchronize explicitly when the object is deleted. Update
  // the error with the result of the synchronize operation.
  if (AsyncInfoPtr == &LocalAsyncInfo && LocalAsyncInfo.Queue && !Err)
    Err = Device.synchronize(&LocalAsyncInfo);

  // Invalidate the wrapper object.
  AsyncInfoPtr = nullptr;
}

Error GenericKernelTy::init(GenericDeviceTy &GenericDevice,
                            DeviceImageTy &Image) {

  ImagePtr = &Image;

  // Retrieve kernel environment object for the kernel.
  GlobalTy KernelEnv(std::string(Name) + "_kernel_environment",
                     sizeof(KernelEnvironment), &KernelEnvironment);
  GenericGlobalHandlerTy &GHandler = PluginTy::get().getGlobalHandler();
  if (auto Err =
          GHandler.readGlobalFromImage(GenericDevice, *ImagePtr, KernelEnv)) {
    [[maybe_unused]] std::string ErrStr = toString(std::move(Err));
    DP("Failed to read kernel environment for '%s': %s\n"
       "Using default SPMD (2) execution mode\n",
       Name, ErrStr.data());
    assert(KernelEnvironment.Configuration.ReductionDataSize == 0 &&
           "Default initialization failed.");
    IsBareKernel = true;
  }

  // Create a metadata object for the exec mode global (auto-generated).
  StaticGlobalTy<llvm::omp::OMPTgtExecModeFlags> ExecModeGlobal(Name,
                                                                "_exec_mode");

  // Retrieve execution mode for the kernel. This may fail since some kernels
  // may not have an execution mode.
  if (auto Err =
          GHandler.readGlobalFromImage(GenericDevice, Image, ExecModeGlobal)) {
    // Consume the error since it is acceptable to fail.
    [[maybe_unused]] std::string ErrStr = toString(std::move(Err));
    DP("Failed to read execution mode for '%s': %s\n"
       "Using default SPMD (2) execution mode\n",
       Name, ErrStr.data());

    ExecutionMode = OMP_TGT_EXEC_MODE_SPMD;
  } else {
    // Check that the retrieved execution mode is valid.
    if (!GenericKernelTy::isValidExecutionMode(ExecModeGlobal.getValue()))
      return Plugin::error("Invalid execution mode %d for '%s'",
                           ExecModeGlobal.getValue(), Name);
    ExecutionMode = ExecModeGlobal.getValue();
  }

  // Max = Config.Max > 0 ? min(Config.Max, Device.Max) : Device.Max;
  MaxNumThreads = KernelEnvironment.Configuration.MaxThreads > 0
                      ? std::min(KernelEnvironment.Configuration.MaxThreads,
                                 int32_t(GenericDevice.getThreadLimit()))
                      : GenericDevice.getThreadLimit();

  // Pref = Config.Pref > 0 ? max(Config.Pref, Device.Pref) : Device.Pref;
  PreferredNumThreads =
      KernelEnvironment.Configuration.MinThreads > 0
          ? std::max(KernelEnvironment.Configuration.MinThreads,
                     int32_t(GenericDevice.getDefaultNumThreads()))
          : GenericDevice.getDefaultNumThreads();

  return initImpl(GenericDevice, Image);
}

Expected<KernelLaunchEnvironmentTy *>
GenericKernelTy::getKernelLaunchEnvironment(
    GenericDeviceTy &GenericDevice, uint32_t Version,
    AsyncInfoWrapperTy &AsyncInfoWrapper) const {
  // Ctor/Dtor have no arguments, replaying uses the original kernel launch
  // environment. Older versions of the compiler do not generate a kernel
  // launch environment.
  if (isCtorOrDtor() || RecordReplay.isReplaying() ||
      Version < OMP_KERNEL_ARG_MIN_VERSION_WITH_DYN_PTR)
    return nullptr;

  // Specialized kernels don't use the kernel launch environment. Check for
  // these execution modes before accessing the kernel environment. Since the
  // dynamic pointer is still generated by the compiler for these execution
  // modes, ~0 is returned.
  if (isBigJumpLoopMode() || isNoLoopMode() || isXTeamReductionsMode())
    return reinterpret_cast<KernelLaunchEnvironmentTy *>(~0);

  if (!KernelEnvironment.Configuration.ReductionDataSize ||
      !KernelEnvironment.Configuration.ReductionBufferLength)
    return reinterpret_cast<KernelLaunchEnvironmentTy *>(~0);

  // TODO: Check if the kernel needs a launch environment.
  auto AllocOrErr = GenericDevice.dataAlloc(sizeof(KernelLaunchEnvironmentTy),
                                            /*HostPtr=*/nullptr,
                                            TargetAllocTy::TARGET_ALLOC_DEVICE);
  if (!AllocOrErr)
    return AllocOrErr.takeError();

  // Remember to free the memory later.
  AsyncInfoWrapper.freeAllocationAfterSynchronization(*AllocOrErr);

  /// Use the KLE in the __tgt_async_info to ensure a stable address for the
  /// async data transfer.
  auto &LocalKLE = (*AsyncInfoWrapper).KernelLaunchEnvironment;
  LocalKLE = KernelLaunchEnvironment;
  {
    auto AllocOrErr = GenericDevice.dataAlloc(
        KernelEnvironment.Configuration.ReductionDataSize *
            KernelEnvironment.Configuration.ReductionBufferLength,
        /*HostPtr=*/nullptr, TargetAllocTy::TARGET_ALLOC_DEVICE);
    if (!AllocOrErr)
      return AllocOrErr.takeError();
    LocalKLE.ReductionBuffer = *AllocOrErr;
    // Remember to free the memory later.
    AsyncInfoWrapper.freeAllocationAfterSynchronization(*AllocOrErr);
  }

  INFO(OMP_INFOTYPE_DATA_TRANSFER, GenericDevice.getDeviceId(),
       "Copying data from host to device, HstPtr=" DPxMOD ", TgtPtr=" DPxMOD
       ", Size=%" PRId64 ", Name=KernelLaunchEnv\n",
       DPxPTR(&LocalKLE), DPxPTR(*AllocOrErr),
       sizeof(KernelLaunchEnvironmentTy));

  auto Err = GenericDevice.dataSubmit(*AllocOrErr, &LocalKLE,
                                      sizeof(KernelLaunchEnvironmentTy),
                                      AsyncInfoWrapper);
  if (Err)
    return Err;
  return static_cast<KernelLaunchEnvironmentTy *>(*AllocOrErr);
}

Error GenericKernelTy::printLaunchInfo(GenericDeviceTy &GenericDevice,
                                       KernelArgsTy &KernelArgs,
                                       uint32_t NumThreads,
                                       uint64_t NumBlocks) const {
  INFO(OMP_INFOTYPE_PLUGIN_KERNEL, GenericDevice.getDeviceId(),
       "Launching kernel %s with %" PRIu64
       " blocks and %d threads in %s mode\n",
       getName(), NumBlocks, NumThreads, getExecutionModeName());
  return printLaunchInfoDetails(GenericDevice, KernelArgs, NumThreads,
                                NumBlocks);
}

Error GenericKernelTy::printLaunchInfoDetails(GenericDeviceTy &GenericDevice,
                                              KernelArgsTy &KernelArgs,
                                              uint32_t NumThreads,
                                              uint64_t NumBlocks) const {
  return Plugin::success();
}

Error GenericKernelTy::launch(GenericDeviceTy &GenericDevice, void **ArgPtrs,
                              ptrdiff_t *ArgOffsets, KernelArgsTy &KernelArgs,
                              AsyncInfoWrapperTy &AsyncInfoWrapper) const {
  llvm::SmallVector<void *, 16> Args;
  llvm::SmallVector<void *, 16> Ptrs;

  auto KernelLaunchEnvOrErr = getKernelLaunchEnvironment(
      GenericDevice, KernelArgs.Version, AsyncInfoWrapper);
  if (!KernelLaunchEnvOrErr)
    return KernelLaunchEnvOrErr.takeError();

  void *KernelArgsPtr =
      prepareArgs(GenericDevice, ArgPtrs, ArgOffsets, KernelArgs.NumArgs, Args,
                  Ptrs, *KernelLaunchEnvOrErr);

  uint32_t NumThreads = getNumThreads(GenericDevice, KernelArgs.ThreadLimit);

  std::pair<bool, uint32_t> AdjustInfo = adjustNumThreadsForLowTripCount(
      GenericDevice, NumThreads, KernelArgs.Tripcount, KernelArgs.ThreadLimit);
  if (AdjustInfo.first)
    NumThreads = AdjustInfo.second;

  uint64_t NumBlocks =
      getNumBlocks(GenericDevice, KernelArgs.NumTeams, KernelArgs.Tripcount,
                   NumThreads, KernelArgs.ThreadLimit[0] > 0);

  // Record the kernel description after we modified the argument count and num
  // blocks/threads.
  if (RecordReplay.isRecording()) {
    RecordReplay.saveImage(getName(), getImage());
    RecordReplay.saveKernelInput(getName(), getImage());
    RecordReplay.saveKernelDescr(getName(), Ptrs.data(), KernelArgs.NumArgs,
                                 NumBlocks, NumThreads, KernelArgs.Tripcount);
  }

  if (auto Err =
          printLaunchInfo(GenericDevice, KernelArgs, NumThreads, NumBlocks))
    return Err;

  OMPT_IF_TRACING_ENABLED(setOmptGrantedNumTeams(NumBlocks););

  return launchImpl(GenericDevice, NumThreads, NumBlocks, KernelArgs,
                    KernelArgsPtr, AsyncInfoWrapper);
}

void *GenericKernelTy::prepareArgs(
    GenericDeviceTy &GenericDevice, void **ArgPtrs, ptrdiff_t *ArgOffsets,
    uint32_t &NumArgs, llvm::SmallVectorImpl<void *> &Args,
    llvm::SmallVectorImpl<void *> &Ptrs,
    KernelLaunchEnvironmentTy *KernelLaunchEnvironment) const {

  if (isCtorOrDtor())
    return nullptr;

  uint32_t KLEOffset = !!KernelLaunchEnvironment;
  NumArgs += KLEOffset;

  if (NumArgs == 0)
    return nullptr;

  Args.resize(NumArgs);
  Ptrs.resize(NumArgs);

  if (KernelLaunchEnvironment) {
    Ptrs[0] = KernelLaunchEnvironment;
    Args[0] = &Ptrs[0];
  }

  for (int I = KLEOffset; I < NumArgs; ++I) {
    Ptrs[I] =
        (void *)((intptr_t)ArgPtrs[I - KLEOffset] + ArgOffsets[I - KLEOffset]);
    Args[I] = &Ptrs[I];
  }
  return &Args[0];
}

uint32_t GenericKernelTy::getNumThreads(GenericDeviceTy &GenericDevice,
                                        uint32_t ThreadLimitClause[3]) const {
  assert(ThreadLimitClause[1] == 0 && ThreadLimitClause[2] == 0 &&
         "Multi dimensional launch not supported yet.");

  if (IsBareKernel && ThreadLimitClause[0] > 0)
    return ThreadLimitClause[0];

  if (ThreadLimitClause[0] > 0 && isGenericMode()) {
    if (ThreadLimitClause[0] == (uint32_t)-1)
      ThreadLimitClause[0] = PreferredNumThreads;
    else
      ThreadLimitClause[0] += GenericDevice.getWarpSize();
  }

  return std::min(MaxNumThreads, (ThreadLimitClause[0] > 0)
                                     ? ThreadLimitClause[0]
                                     : PreferredNumThreads);
}

uint64_t GenericKernelTy::getNumBlocks(GenericDeviceTy &GenericDevice,
                                       uint32_t NumTeamsClause[3],
                                       uint64_t LoopTripCount,
                                       uint32_t &NumThreads,
                                       bool IsNumThreadsFromUser) const {
  assert(NumTeamsClause[1] == 0 && NumTeamsClause[2] == 0 &&
         "Multi dimensional launch not supported yet.");

  if (IsBareKernel && NumTeamsClause[0] > 0)
    return NumTeamsClause[0];

  if (NumTeamsClause[0] > 0) {
    // TODO: We need to honor any value and consequently allow more than the
    // block limit. For this we might need to start multiple kernels or let the
    // blocks start again until the requested number has been started.
    return std::min(NumTeamsClause[0], GenericDevice.getBlockLimit());
  }

  uint64_t TripCountNumBlocks = std::numeric_limits<uint64_t>::max();
  if (LoopTripCount > 0) {
    if (isSPMDMode()) {
      // We have a combined construct, i.e. `target teams distribute
      // parallel for [simd]`. We launch so many teams so that each thread
      // will execute one iteration of the loop. round up to the nearest
      // integer
      TripCountNumBlocks = ((LoopTripCount - 1) / NumThreads) + 1;
    } else {
      assert((isGenericMode() || isGenericSPMDMode()) &&
             "Unexpected execution mode!");
      // If we reach this point, then we have a non-combined construct, i.e.
      // `teams distribute` with a nested `parallel for` and each team is
      // assigned one iteration of the `distribute` loop. E.g.:
      //
      // #pragma omp target teams distribute
      // for(...loop_tripcount...) {
      //   #pragma omp parallel for
      //   for(...) {}
      // }
      //
      // Threads within a team will execute the iterations of the `parallel`
      // loop.
      TripCountNumBlocks = LoopTripCount;
    }
  }
  // If the loops are long running we rather reuse blocks than spawn too many.
  uint32_t PreferredNumBlocks = std::min(uint32_t(TripCountNumBlocks),
                                         GenericDevice.getDefaultNumBlocks());
  return std::min(PreferredNumBlocks, GenericDevice.getBlockLimit());
}

GenericDeviceTy::GenericDeviceTy(int32_t DeviceId, int32_t NumDevices,
                                 const llvm::omp::GV &OMPGridValues)
    : MemoryManager(nullptr), OMP_TeamLimit("OMP_TEAM_LIMIT"),
      OMP_NumTeams("OMP_NUM_TEAMS"),
      OMP_TeamsThreadLimit("OMP_TEAMS_THREAD_LIMIT"),
      OMPX_DebugKind("LIBOMPTARGET_DEVICE_RTL_DEBUG"),
      OMPX_SharedMemorySize("LIBOMPTARGET_SHARED_MEMORY_SIZE"),
      // Do not initialize the following two envars since they depend on the
      // device initialization. These cannot be consulted until the device is
      // initialized correctly. We intialize them in GenericDeviceTy::init().
      OMPX_TargetStackSize(), OMPX_TargetHeapSize(),
      // By default, the initial number of streams and events is 1.
      OMPX_InitialNumStreams("LIBOMPTARGET_NUM_INITIAL_STREAMS", 1),
      OMPX_InitialNumEvents("LIBOMPTARGET_NUM_INITIAL_EVENTS", 1),
      DeviceId(DeviceId), GridValues(OMPGridValues),
      PeerAccesses(NumDevices, PeerAccessState::PENDING), PeerAccessesLock(),
      PinnedAllocs(*this), RPCServer(nullptr) {
#ifdef OMPT_SUPPORT
  OmptInitialized.store(false);
  // Bind the callbacks to this device's member functions
#define bindOmptCallback(Name, Type, Code)                                     \
  if (ompt::CallbacksInitialized && ompt::lookupCallbackByCode) {              \
    ompt::lookupCallbackByCode((ompt_callbacks_t)(Code),                       \
                               ((ompt_callback_t *)&(Name##_fn)));             \
    DP("class bound %s=%p\n", #Name, ((void *)(uint64_t)Name##_fn));           \
  }

  FOREACH_OMPT_DEVICE_EVENT(bindOmptCallback);
#undef bindOmptCallback

#define bindOmptTracingFunction(FunctionName)                                  \
  if (ompt::CallbacksInitialized && ompt::lookupDeviceTracingFn) {             \
    FunctionName##_fn = ompt::lookupDeviceTracingFn(#FunctionName);            \
    DP("device tracing fn bound %s=%p\n", #FunctionName,                       \
       ((void *)(uint64_t)FunctionName##_fn));                                 \
  }

  FOREACH_OMPT_DEVICE_TRACING_FN_COMMON(bindOmptTracingFunction);
#undef bindOmptTracingFunction

#endif
}

Error GenericDeviceTy::init(GenericPluginTy &Plugin) {
  if (auto Err = initImpl(Plugin))
    return Err;

#ifdef OMPT_SUPPORT
  auto DevicePtr = reinterpret_cast<ompt_device_t *>(this);
  ompt::setDeviceId(DevicePtr, DeviceId);
  if (ompt::CallbacksInitialized) {
    bool ExpectedStatus = false;
    if (OmptInitialized.compare_exchange_strong(ExpectedStatus, true)) {
      performOmptCallback(device_initialize,
                          /*device_num=*/DeviceId +
                              Plugin.getDeviceIdStartIndex(),
                          /*type=*/getComputeUnitKind().c_str(),
                          /*device=*/DevicePtr,
                          /*lookup=*/ompt::lookupDeviceTracingFn,
                          /*documentation=*/nullptr);
    }
  }
#endif

  // Read and reinitialize the envars that depend on the device initialization.
  // Notice these two envars may change the stack size and heap size of the
  // device, so they need the device properly initialized.
  auto StackSizeEnvarOrErr = UInt64Envar::create(
      "LIBOMPTARGET_STACK_SIZE",
      [this](uint64_t &V) -> Error { return getDeviceStackSize(V); },
      [this](uint64_t V) -> Error { return setDeviceStackSize(V); });
  if (!StackSizeEnvarOrErr)
    return StackSizeEnvarOrErr.takeError();
  OMPX_TargetStackSize = std::move(*StackSizeEnvarOrErr);

  auto HeapSizeEnvarOrErr = UInt64Envar::create(
      "LIBOMPTARGET_HEAP_SIZE",
      [this](uint64_t &V) -> Error { return getDeviceHeapSize(V); },
      [this](uint64_t V) -> Error { return setDeviceHeapSize(V); });
  if (!HeapSizeEnvarOrErr)
    return HeapSizeEnvarOrErr.takeError();
  OMPX_TargetHeapSize = std::move(*HeapSizeEnvarOrErr);

  // Update the maximum number of teams and threads after the device
  // initialization sets the corresponding hardware limit.
  if (OMP_NumTeams > 0)
    GridValues.GV_Max_Teams =
        std::min(GridValues.GV_Max_Teams, uint32_t(OMP_NumTeams));

  if (OMP_TeamsThreadLimit > 0)
    GridValues.GV_Max_WG_Size =
        std::min(GridValues.GV_Max_WG_Size, uint32_t(OMP_TeamsThreadLimit));

  // Enable the memory manager if required.
  auto [ThresholdMM, EnableMM] = MemoryManagerTy::getSizeThresholdFromEnv();
  if (EnableMM)
    MemoryManager = new MemoryManagerTy(*this, ThresholdMM);

  return Plugin::success();
}

Error GenericDeviceTy::deinit(GenericPluginTy &Plugin) {
  for (DeviceImageTy *Image : LoadedImages)
    if (auto Err = callGlobalDestructors(Plugin, *Image))
      return Err;

  if (OMPX_DebugKind.get() & uint32_t(DeviceDebugKind::AllocationTracker)) {
    GenericGlobalHandlerTy &GHandler = Plugin.getGlobalHandler();
    for (auto *Image : LoadedImages) {
      DeviceMemoryPoolTrackingTy ImageDeviceMemoryPoolTracking = {0, 0, ~0U, 0};
      GlobalTy TrackerGlobal("__omp_rtl_device_memory_pool_tracker",
                             sizeof(DeviceMemoryPoolTrackingTy),
                             &ImageDeviceMemoryPoolTracking);
      if (auto Err =
              GHandler.readGlobalFromDevice(*this, *Image, TrackerGlobal)) {
        consumeError(std::move(Err));
        continue;
      }
      DeviceMemoryPoolTracking.combine(ImageDeviceMemoryPoolTracking);
    }

    // TODO: Write this by default into a file.
    printf("\n\n|-----------------------\n"
           "| Device memory tracker:\n"
           "|-----------------------\n"
           "| #Allocations: %lu\n"
           "| Byes allocated: %lu\n"
           "| Minimal allocation: %lu\n"
           "| Maximal allocation: %lu\n"
           "|-----------------------\n\n\n",
           DeviceMemoryPoolTracking.NumAllocations,
           DeviceMemoryPoolTracking.AllocationTotal,
           DeviceMemoryPoolTracking.AllocationMin,
           DeviceMemoryPoolTracking.AllocationMax);
  }

  // Delete the memory manager before deinitializing the device. Otherwise,
  // we may delete device allocations after the device is deinitialized.
  if (MemoryManager)
    delete MemoryManager;
  MemoryManager = nullptr;

  if (RecordReplay.isRecordingOrReplaying())
    RecordReplay.deinit();

  if (RPCServer)
    if (auto Err = RPCServer->deinitDevice(*this))
      return Err;

#ifdef OMPT_SUPPORT
  if (ompt::CallbacksInitialized) {
    bool ExpectedStatus = true;
    if (OmptInitialized.compare_exchange_strong(ExpectedStatus, false)) {
      performOmptCallback(device_finalize,
                          /*device_num=*/DeviceId +
                              Plugin.getDeviceIdStartIndex());
    }
  }
  ompt::removeDeviceId(reinterpret_cast<ompt_device_t *>(this));
#endif

  return deinitImpl();
}
Expected<DeviceImageTy *>
GenericDeviceTy::loadBinary(GenericPluginTy &Plugin,
                            const __tgt_device_image *InputTgtImage) {
  assert(InputTgtImage && "Expected non-null target image");
  DP("Load data from image " DPxMOD "\n", DPxPTR(InputTgtImage->ImageStart));

  auto PostJITImageOrErr = Plugin.getJIT().process(*InputTgtImage, *this);
  if (!PostJITImageOrErr) {
    auto Err = PostJITImageOrErr.takeError();
    REPORT("Failure to jit IR image %p on device %d: %s\n", InputTgtImage,
           DeviceId, toString(std::move(Err)).data());
    return nullptr;
  }

  // Load the binary and allocate the image object. Use the next available id
  // for the image id, which is the number of previously loaded images.
  auto ImageOrErr =
      loadBinaryImpl(PostJITImageOrErr.get(), LoadedImages.size());
  if (!ImageOrErr)
    return ImageOrErr.takeError();

  DeviceImageTy *Image = *ImageOrErr;
  assert(Image != nullptr && "Invalid image");
  if (InputTgtImage != PostJITImageOrErr.get())
    Image->setTgtImageBitcode(InputTgtImage);

  // Add the image to list.
  LoadedImages.push_back(Image);

  // Setup the device environment if needed.
  if (auto Err = setupDeviceEnvironment(Plugin, *Image))
    return std::move(Err);

  // Setup the global device memory pool if needed.
  if (!RecordReplay.isReplaying() && shouldSetupDeviceMemoryPool()) {
    uint64_t HeapSize;
    auto SizeOrErr = getDeviceHeapSize(HeapSize);
    if (SizeOrErr) {
      REPORT("No global device memory pool due to error: %s\n",
             toString(std::move(SizeOrErr)).data());
    } else if (auto Err = setupDeviceMemoryPool(Plugin, *Image, HeapSize))
      return std::move(Err);
  }

  if (auto Err = setupRPCServer(Plugin, *Image))
    return std::move(Err);

#ifdef OMPT_SUPPORT
  if (ompt::CallbacksInitialized) {
    size_t Bytes =
        getPtrDiff(InputTgtImage->ImageEnd, InputTgtImage->ImageStart);
    performOmptCallback(device_load,
                        /*device_num=*/DeviceId +
                            Plugin.getDeviceIdStartIndex(),
                        /*FileName=*/nullptr,
                        /* File Offset */ 0,
                        /*VmaInFile=*/nullptr,
                        /*ImgSize=*/Bytes,
                        /*HostAddr=*/InputTgtImage->ImageStart,
                        /*DeviceAddr=*/nullptr,
                        /* FIXME: ModuleId */ 0);
  }
#endif

  // Call any global constructors present on the device.
  if (auto Err = callGlobalConstructors(Plugin, *Image))
    return std::move(Err);

  // Return the pointer to the table of entries.
  return Image;
}

Error GenericDeviceTy::setupDeviceEnvironment(GenericPluginTy &Plugin,
                                              DeviceImageTy &Image) {
  // There are some plugins that do not need this step.
  if (!shouldSetupDeviceEnvironment())
    return Plugin::success();

  // Obtain a table mapping host function pointers to device function pointers.
  auto CallTablePairOrErr = setupIndirectCallTable(Plugin, *this, Image);
  if (!CallTablePairOrErr)
    return CallTablePairOrErr.takeError();

  DeviceEnvironmentTy DeviceEnvironment;
  DeviceEnvironment.DeviceDebugKind = OMPX_DebugKind;
  DeviceEnvironment.NumDevices = Plugin.getNumDevices();
  // TODO: The device ID used here is not the real device ID used by OpenMP.
  DeviceEnvironment.DeviceNum = DeviceId;
  DeviceEnvironment.DynamicMemSize = OMPX_SharedMemorySize;
  DeviceEnvironment.ClockFrequency = getClockFrequency();
  DeviceEnvironment.IndirectCallTable =
      reinterpret_cast<uintptr_t>(CallTablePairOrErr->first);
  DeviceEnvironment.IndirectCallTableSize = CallTablePairOrErr->second;
  DeviceEnvironment.HardwareParallelism = getHardwareParallelism();

  // Create the metainfo of the device environment global.
  GlobalTy DevEnvGlobal("__omp_rtl_device_environment",
                        sizeof(DeviceEnvironmentTy), &DeviceEnvironment);

  // Write device environment values to the device.
  GenericGlobalHandlerTy &GHandler = Plugin.getGlobalHandler();
  if (auto Err = GHandler.writeGlobalToDevice(*this, Image, DevEnvGlobal)) {
    DP("Missing symbol %s, continue execution anyway.\n",
       DevEnvGlobal.getName().data());
    consumeError(std::move(Err));
  }

  // From the image, read whether fast reduction is enabled.
  StaticGlobalTy<int8_t> IsFastRedGlobal("__omp_plugin_enable_fast_reduction");
  if (auto Err = GHandler.readGlobalFromImage(*this, Image, IsFastRedGlobal)) {
    DP("Missing symbol %s, continue execution anyway.\n",
       IsFastRedGlobal.getName().data());
    consumeError(std::move(Err));
  } else {
    IsFastReductionEnabled = IsFastRedGlobal.getValue();
  }

  return Plugin::success();
}

Error GenericDeviceTy::setupDeviceMemoryPool(GenericPluginTy &Plugin,
                                             DeviceImageTy &Image,
                                             uint64_t PoolSize) {
  // Free the old pool, if any.
  if (DeviceMemoryPool.Ptr) {
    if (auto Err = dataDelete(DeviceMemoryPool.Ptr,
                              TargetAllocTy::TARGET_ALLOC_DEVICE))
      return Err;
  }

  DeviceMemoryPool.Size = PoolSize;
  auto AllocOrErr = dataAlloc(PoolSize, /*HostPtr=*/nullptr,
                              TargetAllocTy::TARGET_ALLOC_DEVICE);
  if (AllocOrErr) {
    DeviceMemoryPool.Ptr = *AllocOrErr;
  } else {
    auto Err = AllocOrErr.takeError();
    REPORT("Failure to allocate device memory for global memory pool: %s\n",
           toString(std::move(Err)).data());
    DeviceMemoryPool.Ptr = nullptr;
    DeviceMemoryPool.Size = 0;
  }

  // Create the metainfo of the device environment global.
  GenericGlobalHandlerTy &GHandler = Plugin.getGlobalHandler();
  if (!GHandler.isSymbolInImage(*this, Image,
                                "__omp_rtl_device_memory_pool_tracker")) {
    DP("Skip the memory pool as there is no tracker symbol in the image.");
    return Error::success();
  }

  GlobalTy TrackerGlobal("__omp_rtl_device_memory_pool_tracker",
                         sizeof(DeviceMemoryPoolTrackingTy),
                         &DeviceMemoryPoolTracking);
  if (auto Err = GHandler.writeGlobalToDevice(*this, Image, TrackerGlobal))
    return Err;

  // Create the metainfo of the device environment global.
  GlobalTy DevEnvGlobal("__omp_rtl_device_memory_pool",
                        sizeof(DeviceMemoryPoolTy), &DeviceMemoryPool);

  // Write device environment values to the device.
  return GHandler.writeGlobalToDevice(*this, Image, DevEnvGlobal);
}

Error GenericDeviceTy::setupRPCServer(GenericPluginTy &Plugin,
                                      DeviceImageTy &Image) {
  // The plugin either does not need an RPC server or it is unavailible.
  if (!shouldSetupRPCServer())
    return Plugin::success();

  // Check if this device needs to run an RPC server.
  RPCServerTy &Server = Plugin.getRPCServer();
  auto UsingOrErr =
      Server.isDeviceUsingRPC(*this, Plugin.getGlobalHandler(), Image);
  if (!UsingOrErr)
    return UsingOrErr.takeError();

  if (!UsingOrErr.get())
    return Plugin::success();

  if (auto Err = Server.initDevice(*this, Plugin.getGlobalHandler(), Image))
    return Err;

  RPCServer = &Server;
  DP("Running an RPC server on device %d\n", getDeviceId());
  return Plugin::success();
}

Error PinnedAllocationMapTy::insertEntry(void *HstPtr, void *DevAccessiblePtr,
                                         size_t Size, bool ExternallyLocked) {
  // Insert the new entry into the map.
  auto Res = Allocs.insert({HstPtr, DevAccessiblePtr, Size, ExternallyLocked});
  if (!Res.second)
    return Plugin::error("Cannot insert locked buffer entry");

  // Check whether the next entry overlaps with the inserted entry.
  auto It = std::next(Res.first);
  if (It == Allocs.end())
    return Plugin::success();

  const EntryTy *NextEntry = &(*It);
  if (intersects(NextEntry->HstPtr, NextEntry->Size, HstPtr, Size))
    return Plugin::error("Partial overlapping not allowed in locked buffers");

  return Plugin::success();
}

Error PinnedAllocationMapTy::eraseEntry(const EntryTy &Entry) {
  // Erase the existing entry. Notice this requires an additional map lookup,
  // but this should not be a performance issue. Using iterators would make
  // the code more difficult to read.
  size_t Erased = Allocs.erase({Entry.HstPtr});
  if (!Erased)
    return Plugin::error("Cannot erase locked buffer entry");
  return Plugin::success();
}

Error PinnedAllocationMapTy::registerEntryUse(const EntryTy &Entry,
                                              void *HstPtr, size_t Size) {
  if (!contains(Entry.HstPtr, Entry.Size, HstPtr, Size))
    return Plugin::error("Partial overlapping not allowed in locked buffers");

  ++Entry.References;
  return Plugin::success();
}

Expected<bool> PinnedAllocationMapTy::unregisterEntryUse(const EntryTy &Entry) {
  if (Entry.References == 0)
    return Plugin::error("Invalid number of references");

  // Return whether this was the last user.
  return (--Entry.References == 0);
}

Error PinnedAllocationMapTy::registerHostBuffer(void *HstPtr,
                                                void *DevAccessiblePtr,
                                                size_t Size) {
  assert(HstPtr && "Invalid pointer");
  assert(DevAccessiblePtr && "Invalid pointer");
  assert(Size && "Invalid size");

  std::lock_guard<std::shared_mutex> Lock(Mutex);

  // No pinned allocation should intersect.
  const EntryTy *Entry = findIntersecting(HstPtr);
  if (Entry)
    return Plugin::error("Cannot insert entry due to an existing one");

  // Now insert the new entry.
  return insertEntry(HstPtr, DevAccessiblePtr, Size);
}

Error PinnedAllocationMapTy::unregisterHostBuffer(void *HstPtr) {
  assert(HstPtr && "Invalid pointer");

  std::lock_guard<std::shared_mutex> Lock(Mutex);

  const EntryTy *Entry = findIntersecting(HstPtr);
  if (!Entry)
    return Plugin::error("Cannot find locked buffer");

  // The address in the entry should be the same we are unregistering.
  if (Entry->HstPtr != HstPtr)
    return Plugin::error("Unexpected host pointer in locked buffer entry");

  // Unregister from the entry.
  auto LastUseOrErr = unregisterEntryUse(*Entry);
  if (!LastUseOrErr)
    return LastUseOrErr.takeError();

  // There should be no other references to the pinned allocation.
  if (!(*LastUseOrErr))
    return Plugin::error("The locked buffer is still being used");

  // Erase the entry from the map.
  return eraseEntry(*Entry);
}

Expected<void *> PinnedAllocationMapTy::lockHostBuffer(void *HstPtr,
                                                       size_t Size) {
  assert(HstPtr && "Invalid pointer");
  assert(Size && "Invalid size");

  std::lock_guard<std::shared_mutex> Lock(Mutex);

  const EntryTy *Entry = findIntersecting(HstPtr);

  if (Entry) {
    // An already registered intersecting buffer was found. Register a new use.
    if (auto Err = registerEntryUse(*Entry, HstPtr, Size))
      return std::move(Err);

    // Return the device accessible pointer with the correct offset.
    return advanceVoidPtr(Entry->DevAccessiblePtr,
                          getPtrDiff(HstPtr, Entry->HstPtr));
  }

  // No intersecting registered allocation found in the map. First, lock the
  // host buffer and retrieve the device accessible pointer.
  auto DevAccessiblePtrOrErr = Device.dataLockImpl(HstPtr, Size);
  if (!DevAccessiblePtrOrErr)
    return DevAccessiblePtrOrErr.takeError();

  // Now insert the new entry into the map.
  if (auto Err = insertEntry(HstPtr, *DevAccessiblePtrOrErr, Size))
    return std::move(Err);

  // Return the device accessible pointer.
  return *DevAccessiblePtrOrErr;
}

Error PinnedAllocationMapTy::unlockHostBuffer(void *HstPtr) {
  assert(HstPtr && "Invalid pointer");

  std::lock_guard<std::shared_mutex> Lock(Mutex);

  const EntryTy *Entry = findIntersecting(HstPtr);
  if (!Entry)
    return Plugin::error("Cannot find locked buffer");

  // Unregister from the locked buffer. No need to do anything if there are
  // others using the allocation.
  auto LastUseOrErr = unregisterEntryUse(*Entry);
  if (!LastUseOrErr)
    return LastUseOrErr.takeError();

  // No need to do anything if there are others using the allocation.
  if (!(*LastUseOrErr))
    return Plugin::success();

  // This was the last user of the allocation. Unlock the original locked buffer
  // if it was locked by the plugin. Do not unlock it if it was locked by an
  // external entity. Unlock the buffer using the host pointer of the entry.
  if (!Entry->ExternallyLocked)
    if (auto Err = Device.dataUnlockImpl(Entry->HstPtr))
      return Err;

  // Erase the entry from the map.
  return eraseEntry(*Entry);
}

Error PinnedAllocationMapTy::lockMappedHostBuffer(void *HstPtr, size_t Size) {
  assert(HstPtr && "Invalid pointer");
  assert(Size && "Invalid size");

  std::lock_guard<std::shared_mutex> Lock(Mutex);

  // If previously registered, just register a new user on the entry.
  const EntryTy *Entry = findIntersecting(HstPtr);
  if (Entry)
    return registerEntryUse(*Entry, HstPtr, Size);

  size_t BaseSize;
  void *BaseHstPtr, *BaseDevAccessiblePtr;

  // Check if it was externally pinned by a vendor-specific API.
  auto IsPinnedOrErr = Device.isPinnedPtrImpl(HstPtr, BaseHstPtr,
                                              BaseDevAccessiblePtr, BaseSize);
  if (!IsPinnedOrErr)
    return IsPinnedOrErr.takeError();

  // If pinned, just insert the entry representing the whole pinned buffer.
  if (*IsPinnedOrErr)
    return insertEntry(BaseHstPtr, BaseDevAccessiblePtr, BaseSize,
                       /* Externally locked */ true);

  // Not externally pinned. Do nothing if locking of mapped buffers is disabled.
  if (!LockMappedBuffers)
    return Plugin::success();

  // Otherwise, lock the buffer and insert the new entry.
  auto DevAccessiblePtrOrErr = Device.dataLockImpl(HstPtr, Size);
  if (!DevAccessiblePtrOrErr) {
    // Errors may be tolerated.
    if (!IgnoreLockMappedFailures)
      return DevAccessiblePtrOrErr.takeError();

    consumeError(DevAccessiblePtrOrErr.takeError());
    return Plugin::success();
  }

  return insertEntry(HstPtr, *DevAccessiblePtrOrErr, Size);
}

Error PinnedAllocationMapTy::unlockUnmappedHostBuffer(void *HstPtr) {
  assert(HstPtr && "Invalid pointer");

  std::lock_guard<std::shared_mutex> Lock(Mutex);

  // Check whether there is any intersecting entry.
  const EntryTy *Entry = findIntersecting(HstPtr);

  // No entry but automatic locking of mapped buffers is disabled, so
  // nothing to do.
  if (!Entry && !LockMappedBuffers)
    return Plugin::success();

  // No entry, automatic locking is enabled, but the locking may have failed, so
  // do nothing.
  if (!Entry && IgnoreLockMappedFailures)
    return Plugin::success();

  // No entry, but the automatic locking is enabled, so this is an error.
  if (!Entry)
    return Plugin::error("Locked buffer not found");

  // There is entry, so unregister a user and check whether it was the last one.
  auto LastUseOrErr = unregisterEntryUse(*Entry);
  if (!LastUseOrErr)
    return LastUseOrErr.takeError();

  // If it is not the last one, there is nothing to do.
  if (!(*LastUseOrErr))
    return Plugin::success();

  // Otherwise, if it was the last and the buffer was locked by the plugin,
  // unlock it.
  if (!Entry->ExternallyLocked)
    if (auto Err = Device.dataUnlockImpl(Entry->HstPtr))
      return Err;

  // Finally erase the entry from the map.
  return eraseEntry(*Entry);
}

Error GenericDeviceTy::synchronize(__tgt_async_info *AsyncInfo) {
  if (!AsyncInfo || !AsyncInfo->Queue)
    return Plugin::error("Invalid async info queue");

  if (auto Err = synchronizeImpl(*AsyncInfo))
    return Err;

  for (auto *Ptr : AsyncInfo->AssociatedAllocations)
    if (auto Err = dataDelete(Ptr, TargetAllocTy::TARGET_ALLOC_DEVICE))
      return Err;
  AsyncInfo->AssociatedAllocations.clear();

  return Plugin::success();
}

Error GenericDeviceTy::queryAsync(__tgt_async_info *AsyncInfo) {
  if (!AsyncInfo || !AsyncInfo->Queue)
    return Plugin::error("Invalid async info queue");

  return queryAsyncImpl(*AsyncInfo);
}

Error GenericDeviceTy::memoryVAMap(void **Addr, void *VAddr, size_t *RSize) {
  return Plugin::error("Device does not suppport VA Management");
}

Error GenericDeviceTy::memoryVAUnMap(void *VAddr, size_t Size) {
  return Plugin::error("Device does not suppport VA Management");
}

Error GenericDeviceTy::getDeviceMemorySize(uint64_t &DSize) {
  return Plugin::error(
      "Mising getDeviceMemorySize impelmentation (required by RR-heuristic");
}

Expected<void *> GenericDeviceTy::dataAlloc(int64_t Size, void *HostPtr,
                                            TargetAllocTy Kind) {
  void *Alloc = nullptr;

  if (RecordReplay.isRecordingOrReplaying())
    return RecordReplay.alloc(Size);

  switch (Kind) {
  case TARGET_ALLOC_DEFAULT:
  case TARGET_ALLOC_DEVICE_NON_BLOCKING:
  case TARGET_ALLOC_DEVICE:
    if (MemoryManager) {
      Alloc = MemoryManager->allocate(Size, HostPtr);
      if (!Alloc)
        return Plugin::error("Failed to allocate from memory manager");
      break;
    }
    [[fallthrough]];
  case TARGET_ALLOC_HOST:
  case TARGET_ALLOC_SHARED:
    Alloc = allocate(Size, HostPtr, Kind);
    if (!Alloc)
      return Plugin::error("Failed to allocate from device allocator");
  }

  // Report error if the memory manager or the device allocator did not return
  // any memory buffer.
  if (!Alloc)
    return Plugin::error("Invalid target data allocation kind or requested "
                         "allocator not implemented yet");

  // Register allocated buffer as pinned memory if the type is host memory.
  if (Kind == TARGET_ALLOC_HOST)
    if (auto Err = PinnedAllocs.registerHostBuffer(Alloc, Alloc, Size))
      return std::move(Err);

  return Alloc;
}

Error GenericDeviceTy::dataDelete(void *TgtPtr, TargetAllocTy Kind) {
  // Free is a noop when recording or replaying.
  if (RecordReplay.isRecordingOrReplaying())
    return Plugin::success();

  int Res;
  if (MemoryManager)
    Res = MemoryManager->free(TgtPtr);
  else
    Res = free(TgtPtr, Kind);

  if (Res)
    return Plugin::error("Failure to deallocate device pointer %p", TgtPtr);

  // Unregister deallocated pinned memory buffer if the type is host memory.
  if (Kind == TARGET_ALLOC_HOST)
    if (auto Err = PinnedAllocs.unregisterHostBuffer(TgtPtr))
      return Err;

  return Plugin::success();
}

Error GenericDeviceTy::dataSubmit(void *TgtPtr, const void *HstPtr,
                                  int64_t Size, __tgt_async_info *AsyncInfo) {
  AsyncInfoWrapperTy AsyncInfoWrapper(*this, AsyncInfo);

  auto Err = dataSubmitImpl(TgtPtr, HstPtr, Size, AsyncInfoWrapper);
  AsyncInfoWrapper.finalize(Err);
  return Err;
}

Error GenericDeviceTy::dataRetrieve(void *HstPtr, const void *TgtPtr,
                                    int64_t Size, __tgt_async_info *AsyncInfo) {
  AsyncInfoWrapperTy AsyncInfoWrapper(*this, AsyncInfo);

  auto Err = dataRetrieveImpl(HstPtr, TgtPtr, Size, AsyncInfoWrapper);
  AsyncInfoWrapper.finalize(Err);
  return Err;
}

Error GenericDeviceTy::dataExchange(const void *SrcPtr, GenericDeviceTy &DstDev,
                                    void *DstPtr, int64_t Size,
                                    __tgt_async_info *AsyncInfo) {
  AsyncInfoWrapperTy AsyncInfoWrapper(*this, AsyncInfo);

  auto Err = dataExchangeImpl(SrcPtr, DstDev, DstPtr, Size, AsyncInfoWrapper);
  AsyncInfoWrapper.finalize(Err);
  return Err;
}

Error GenericDeviceTy::launchKernel(void *EntryPtr, void **ArgPtrs,
                                    ptrdiff_t *ArgOffsets,
                                    KernelArgsTy &KernelArgs,
                                    __tgt_async_info *AsyncInfo) {
  AsyncInfoWrapperTy AsyncInfoWrapper(
      *this, RecordReplay.isRecordingOrReplaying() ? nullptr : AsyncInfo);

  GenericKernelTy &GenericKernel =
      *reinterpret_cast<GenericKernelTy *>(EntryPtr);

  auto Err = GenericKernel.launch(*this, ArgPtrs, ArgOffsets, KernelArgs,
                                  AsyncInfoWrapper);

  // 'finalize' here to guarantee next record-replay actions are in-sync
  AsyncInfoWrapper.finalize(Err);

  if (RecordReplay.isRecordingOrReplaying() &&
      RecordReplay.isSaveOutputEnabled())
    RecordReplay.saveKernelOutputInfo(GenericKernel.getName());

  return Err;
}

Error GenericDeviceTy::initAsyncInfo(__tgt_async_info **AsyncInfoPtr) {
  assert(AsyncInfoPtr && "Invalid async info");

  *AsyncInfoPtr = new __tgt_async_info();

  AsyncInfoWrapperTy AsyncInfoWrapper(*this, *AsyncInfoPtr);

  auto Err = initAsyncInfoImpl(AsyncInfoWrapper);
  AsyncInfoWrapper.finalize(Err);
  return Err;
}

Error GenericDeviceTy::initDeviceInfo(__tgt_device_info *DeviceInfo) {
  assert(DeviceInfo && "Invalid device info");

  return initDeviceInfoImpl(DeviceInfo);
}

Error GenericDeviceTy::setCoarseGrainMemory(void *ptr, int64_t size) {
  assert(ptr != nullptr);
  assert(size > 0);

  return setCoarseGrainMemoryImpl(ptr, size);
}

uint32_t GenericDeviceTy::queryCoarseGrainMemory(const void *ptr,
                                                 int64_t size) {
  assert(ptr != nullptr);
  assert(size > 0);

  return queryCoarseGrainMemoryImpl(ptr, size);
}

bool GenericDeviceTy::hasAPUDevice() { return hasAPUDeviceImpl(); }

bool GenericDeviceTy::hasDGpuWithUsmSupport() {
  return hasDGpuWithUsmSupportImpl();
}

bool GenericDeviceTy::supportsUnifiedMemory() {
  return supportsUnifiedMemoryImpl();
}

bool GenericDeviceTy::IsFineGrainedMemoryEnabled() {
  return IsFineGrainedMemoryEnabledImpl();
}

Error GenericDeviceTy::prepopulatePageTable(void *ptr, int64_t size) {
  assert(ptr != nullptr);
  assert(size > 0);

  return prepopulatePageTableImpl(ptr, size);
}

Error GenericDeviceTy::printInfo() {
  InfoQueueTy InfoQueue;

  // Get the vendor-specific info entries describing the device properties.
  if (auto Err = obtainInfoImpl(InfoQueue))
    return Err;

  // Print all info entries.
  InfoQueue.print();

  return Plugin::success();
}

Error GenericDeviceTy::createEvent(void **EventPtrStorage) {
  return createEventImpl(EventPtrStorage);
}

Error GenericDeviceTy::destroyEvent(void *EventPtr) {
  return destroyEventImpl(EventPtr);
}

Error GenericDeviceTy::recordEvent(void *EventPtr,
                                   __tgt_async_info *AsyncInfo) {
  AsyncInfoWrapperTy AsyncInfoWrapper(*this, AsyncInfo);

  auto Err = recordEventImpl(EventPtr, AsyncInfoWrapper);
  AsyncInfoWrapper.finalize(Err);
  return Err;
}

Error GenericDeviceTy::waitEvent(void *EventPtr, __tgt_async_info *AsyncInfo) {
  AsyncInfoWrapperTy AsyncInfoWrapper(*this, AsyncInfo);

  auto Err = waitEventImpl(EventPtr, AsyncInfoWrapper);
  AsyncInfoWrapper.finalize(Err);
  return Err;
}

Error GenericDeviceTy::syncEvent(void *EventPtr) {
  return syncEventImpl(EventPtr);
}

bool GenericDeviceTy::useAutoZeroCopy() { return useAutoZeroCopyImpl(); }

Error GenericDeviceTy::zeroCopySanityChecksAndDiag(bool isUnifiedSharedMemory,
                                                   bool isAutoZeroCopy,
                                                   bool isEagerMaps) {
  return zeroCopySanityChecksAndDiagImpl(isUnifiedSharedMemory, isAutoZeroCopy,
                                         isEagerMaps);
}

Error GenericPluginTy::init() {
  auto NumDevicesOrErr = initImpl();
  if (!NumDevicesOrErr)
    return NumDevicesOrErr.takeError();

  NumDevices = *NumDevicesOrErr;
  if (NumDevices == 0)
    return Plugin::success();

  assert(Devices.size() == 0 && "Plugin already initialized");
  Devices.resize(NumDevices, nullptr);

  GlobalHandler = createGlobalHandler();
  assert(GlobalHandler && "Invalid global handler");

  RPCServer = new RPCServerTy(NumDevices);
  assert(RPCServer && "Invalid RPC server");

  return Plugin::success();
}

Error GenericPluginTy::deinit() {
  // Deinitialize all active devices.
  for (int32_t DeviceId = 0; DeviceId < NumDevices; ++DeviceId) {
    if (Devices[DeviceId]) {
      if (auto Err = deinitDevice(DeviceId))
        return Err;
    }
    assert(!Devices[DeviceId] && "Device was not deinitialized");
  }

  // There is no global handler if no device is available.
  if (GlobalHandler)
    delete GlobalHandler;

#if RPC_FIXME
  if (RPCServer)
    delete RPCServer;
#endif
  // Perform last deinitializations on the plugin.
  return deinitImpl();
}

Error GenericPluginTy::initDevice(int32_t DeviceId) {
  assert(!Devices[DeviceId] && "Device already initialized");

  // Create the device and save the reference.
  GenericDeviceTy *Device = createDevice(DeviceId, NumDevices);
  assert(Device && "Invalid device");

  // Save the device reference into the list.
  Devices[DeviceId] = Device;

  // Initialize the device and its resources.
  return Device->init(*this);
}

Error GenericPluginTy::deinitDevice(int32_t DeviceId) {
  // The device may be already deinitialized.
  if (Devices[DeviceId] == nullptr)
    return Plugin::success();

  // Deinitialize the device and release its resources.
  if (auto Err = Devices[DeviceId]->deinit(*this))
    return Err;

  // Delete the device and invalidate its reference.
  delete Devices[DeviceId];
  Devices[DeviceId] = nullptr;

  return Plugin::success();
}

Expected<bool> GenericPluginTy::checkELFImage(StringRef Image) const {
  // First check if this image is a regular ELF file.
  if (!utils::elf::isELF(Image))
    return false;

  // Check if this image is an ELF with a matching machine value.
  auto MachineOrErr = utils::elf::checkMachine(Image, getMagicElfBits());
  if (!MachineOrErr)
    return MachineOrErr.takeError();

  if (!*MachineOrErr)
    return false;

  // Perform plugin-dependent checks for the specific architecture if needed.
  return isELFCompatible(Image);
}

bool llvm::omp::target::plugin::libomptargetSupportsRPC() {
#ifdef LIBOMPTARGET_RPC_SUPPORT
  return true;
#else
  return false;
#endif
}

/// Exposed library API function, basically wrappers around the GenericDeviceTy
/// functionality with the same name. All non-async functions are redirected
/// to the async versions right away with a NULL AsyncInfoPtr.
#ifdef __cplusplus
extern "C" {
#endif

int32_t __tgt_rtl_init_plugin() {
  auto Err = PluginTy::initIfNeeded();
  if (Err) {
    [[maybe_unused]] std::string ErrStr = toString(std::move(Err));
    DP("Failed to init plugin: %s", ErrStr.c_str());
    return OFFLOAD_FAIL;
  }

  return OFFLOAD_SUCCESS;
}

int32_t __tgt_rtl_is_valid_binary(__tgt_device_image *Image) {
  if (!PluginTy::isActive())
    return false;

  StringRef Buffer(reinterpret_cast<const char *>(Image->ImageStart),
                   target::getPtrDiff(Image->ImageEnd, Image->ImageStart));

  auto HandleError = [&](Error Err) -> bool {
    [[maybe_unused]] std::string ErrStr = toString(std::move(Err));
    DP("Failure to check validity of image %p: %s", Image, ErrStr.c_str());
    return false;
  };
  switch (identify_magic(Buffer)) {
  case file_magic::elf:
  case file_magic::elf_relocatable:
  case file_magic::elf_executable:
  case file_magic::elf_shared_object:
  case file_magic::elf_core: {
    auto MatchOrErr = PluginTy::get().checkELFImage(Buffer);
    if (Error Err = MatchOrErr.takeError())
      return HandleError(std::move(Err));
    return *MatchOrErr;
  }
  case file_magic::bitcode: {
    auto MatchOrErr = PluginTy::get().getJIT().checkBitcodeImage(Buffer);
    if (Error Err = MatchOrErr.takeError())
      return HandleError(std::move(Err));
    return *MatchOrErr;
  }
  default:
    return false;
  }
}

void __tgt_rtl_check_invalid_image(__tgt_device_image *InvalidImage) {
  // Check if the image was rejected because of conflicting XNACK modes.
  Plugin::get().checkInvalidImage(InvalidImage);
}

int32_t __tgt_rtl_supports_empty_images() {
  return Plugin::get().supportsEmptyImages();
}

int32_t __tgt_rtl_init_device(int32_t DeviceId) {
  auto Err = PluginTy::get().initDevice(DeviceId);
  if (Err) {
    REPORT("Failure to initialize device %d: %s\n", DeviceId,
           toString(std::move(Err)).data());
    return OFFLOAD_FAIL;
  }

  return OFFLOAD_SUCCESS;
}

int32_t __tgt_rtl_number_of_devices() {
  return PluginTy::get().getNumDevices();
}

int __tgt_rtl_number_of_team_procs(int DeviceId) {
  return Plugin::get().getDevice(DeviceId).getNumComputeUnits();
}

bool __tgt_rtl_has_apu_device(int32_t DeviceId) {
  return Plugin::get().getDevice(DeviceId).hasAPUDevice();
}

bool __tgt_rtl_has_USM_capable_dGPU(int32_t DeviceId) {
  return Plugin::get().getDevice(DeviceId).hasDGpuWithUsmSupport();
}

bool __tgt_rtl_supports_unified_memory(int32_t DeviceId) {
  return Plugin::get().getDevice(DeviceId).supportsUnifiedMemory();
}

bool __tgt_rtl_is_fine_grained_memory_enabled(int32_t DeviceId) {
  return Plugin::get().getDevice(DeviceId).IsFineGrainedMemoryEnabled();
}

bool __tgt_rtl_is_system_supporting_managed_memory(int32_t DeviceId) {
  return Plugin::get().IsSystemSupportingManagedMemory();
}

int64_t __tgt_rtl_init_requires(int64_t RequiresFlags) {
  PluginTy::get().setRequiresFlag(RequiresFlags);
  return OFFLOAD_SUCCESS;
}

int32_t __tgt_rtl_is_data_exchangable(int32_t SrcDeviceId,
                                      int32_t DstDeviceId) {
  return PluginTy::get().isDataExchangable(SrcDeviceId, DstDeviceId);
}

int32_t __tgt_rtl_initialize_record_replay(int32_t DeviceId, int64_t MemorySize,
                                           void *VAddr, bool isRecord,
                                           bool SaveOutput,
                                           uint64_t &ReqPtrArgOffset) {
  GenericPluginTy &Plugin = PluginTy::get();
  GenericDeviceTy &Device = Plugin.getDevice(DeviceId);
  RecordReplayTy::RRStatusTy Status =
      isRecord ? RecordReplayTy::RRStatusTy::RRRecording
               : RecordReplayTy::RRStatusTy::RRReplaying;

  if (auto Err = RecordReplay.init(&Device, MemorySize, VAddr, Status,
                                   SaveOutput, ReqPtrArgOffset)) {
    REPORT("WARNING RR did not intialize RR-properly with %lu bytes"
           "(Error: %s)\n",
           MemorySize, toString(std::move(Err)).data());
    RecordReplay.setStatus(RecordReplayTy::RRStatusTy::RRDeactivated);

    if (!isRecord) {
      return OFFLOAD_FAIL;
    }
  }
  return OFFLOAD_SUCCESS;
}

int32_t __tgt_rtl_load_binary(int32_t DeviceId, __tgt_device_image *TgtImage,
                              __tgt_device_binary *Binary) {
  GenericPluginTy &Plugin = PluginTy::get();
  GenericDeviceTy &Device = Plugin.getDevice(DeviceId);

  auto ImageOrErr = Device.loadBinary(Plugin, TgtImage);
  if (!ImageOrErr) {
    auto Err = ImageOrErr.takeError();
    REPORT("Failure to load binary image %p on device %d: %s\n", TgtImage,
           DeviceId, toString(std::move(Err)).data());
    return OFFLOAD_FAIL;
  }

  DeviceImageTy *Image = *ImageOrErr;
  assert(Image != nullptr && "Invalid Image");

  *Binary = __tgt_device_binary{reinterpret_cast<uint64_t>(Image)};

  return OFFLOAD_SUCCESS;
}

void *__tgt_rtl_data_alloc(int32_t DeviceId, int64_t Size, void *HostPtr,
                           int32_t Kind) {
<<<<<<< HEAD
#ifdef OMPT_SUPPORT
  // If OMPT is enabled, collect start and end times for the allocation.
  OmptTimestampRAII Ts;
#endif
  auto AllocOrErr = Plugin::get().getDevice(DeviceId).dataAlloc(
=======
  auto AllocOrErr = PluginTy::get().getDevice(DeviceId).dataAlloc(
>>>>>>> 85514543
      Size, HostPtr, (TargetAllocTy)Kind);
  if (!AllocOrErr) {
    auto Err = AllocOrErr.takeError();
    REPORT("Failure to allocate device memory: %s\n",
           toString(std::move(Err)).data());
    return nullptr;
  }
  assert(*AllocOrErr && "Null pointer upon successful allocation");

  // Method has no effect when the CUDA Plugin is used.
  // This method can only be called if HostPtr is not null.
  if (HostPtr && Kind == TARGET_ALLOC_SHARED)
    __tgt_rtl_set_coarse_grain_mem_region(DeviceId, HostPtr, Size);

  return *AllocOrErr;
}

int32_t __tgt_rtl_data_delete(int32_t DeviceId, void *TgtPtr, int32_t Kind) {
<<<<<<< HEAD
#ifdef OMPT_SUPPORT
  // If OMPT is enabled, collect start and end times for the data delete.
  OmptTimestampRAII Ts;
#endif
  auto Err =
      Plugin::get().getDevice(DeviceId).dataDelete(TgtPtr, (TargetAllocTy)Kind);
=======
  auto Err = PluginTy::get().getDevice(DeviceId).dataDelete(
      TgtPtr, (TargetAllocTy)Kind);
>>>>>>> 85514543
  if (Err) {
    REPORT("Failure to deallocate device pointer %p: %s\n", TgtPtr,
           toString(std::move(Err)).data());
    return OFFLOAD_FAIL;
  }

  return OFFLOAD_SUCCESS;
}

int32_t __tgt_rtl_data_lock(int32_t DeviceId, void *Ptr, int64_t Size,
                            void **LockedPtr) {
  auto LockedPtrOrErr = PluginTy::get().getDevice(DeviceId).dataLock(Ptr, Size);
  if (!LockedPtrOrErr) {
    auto Err = LockedPtrOrErr.takeError();
    REPORT("Failure to lock memory %p: %s\n", Ptr,
           toString(std::move(Err)).data());
    return OFFLOAD_FAIL;
  }

  if (!(*LockedPtrOrErr)) {
    REPORT("Failure to lock memory %p: obtained a null locked pointer\n", Ptr);
    return OFFLOAD_FAIL;
  }
  *LockedPtr = *LockedPtrOrErr;

  return OFFLOAD_SUCCESS;
}

int32_t __tgt_rtl_data_unlock(int32_t DeviceId, void *Ptr) {
  auto Err = PluginTy::get().getDevice(DeviceId).dataUnlock(Ptr);
  if (Err) {
    REPORT("Failure to unlock memory %p: %s\n", Ptr,
           toString(std::move(Err)).data());
    return OFFLOAD_FAIL;
  }

  return OFFLOAD_SUCCESS;
}

int32_t __tgt_rtl_data_notify_mapped(int32_t DeviceId, void *HstPtr,
                                     int64_t Size) {
  auto Err = PluginTy::get().getDevice(DeviceId).notifyDataMapped(HstPtr, Size);
  if (Err) {
    REPORT("Failure to notify data mapped %p: %s\n", HstPtr,
           toString(std::move(Err)).data());
    return OFFLOAD_FAIL;
  }

  return OFFLOAD_SUCCESS;
}

int32_t __tgt_rtl_data_notify_unmapped(int32_t DeviceId, void *HstPtr) {
  auto Err = PluginTy::get().getDevice(DeviceId).notifyDataUnmapped(HstPtr);
  if (Err) {
    REPORT("Failure to notify data unmapped %p: %s\n", HstPtr,
           toString(std::move(Err)).data());
    return OFFLOAD_FAIL;
  }

  return OFFLOAD_SUCCESS;
}

int32_t __tgt_rtl_data_submit(int32_t DeviceId, void *TgtPtr, void *HstPtr,
                              int64_t Size) {
  return __tgt_rtl_data_submit_async(DeviceId, TgtPtr, HstPtr, Size,
                                     /*AsyncInfoPtr=*/nullptr);
}

int32_t __tgt_rtl_data_submit_async(int32_t DeviceId, void *TgtPtr,
                                    void *HstPtr, int64_t Size,
                                    __tgt_async_info *AsyncInfoPtr) {
  auto Err = PluginTy::get().getDevice(DeviceId).dataSubmit(TgtPtr, HstPtr,
                                                            Size, AsyncInfoPtr);
  if (Err) {
    REPORT("Failure to copy data from host to device. Pointers: host "
           "= " DPxMOD ", device = " DPxMOD ", size = %" PRId64 ": %s\n",
           DPxPTR(HstPtr), DPxPTR(TgtPtr), Size,
           toString(std::move(Err)).data());
    return OFFLOAD_FAIL;
  }

  return OFFLOAD_SUCCESS;
}

int32_t __tgt_rtl_data_retrieve(int32_t DeviceId, void *HstPtr, void *TgtPtr,
                                int64_t Size) {
  return __tgt_rtl_data_retrieve_async(DeviceId, HstPtr, TgtPtr, Size,
                                       /*AsyncInfoPtr=*/nullptr);
}

int32_t __tgt_rtl_data_retrieve_async(int32_t DeviceId, void *HstPtr,
                                      void *TgtPtr, int64_t Size,
                                      __tgt_async_info *AsyncInfoPtr) {
  auto Err = PluginTy::get().getDevice(DeviceId).dataRetrieve(
      HstPtr, TgtPtr, Size, AsyncInfoPtr);
  if (Err) {
    REPORT("Faliure to copy data from device to host. Pointers: host "
           "= " DPxMOD ", device = " DPxMOD ", size = %" PRId64 ": %s\n",
           DPxPTR(HstPtr), DPxPTR(TgtPtr), Size,
           toString(std::move(Err)).data());
    return OFFLOAD_FAIL;
  }

  return OFFLOAD_SUCCESS;
}

int32_t __tgt_rtl_data_exchange(int32_t SrcDeviceId, void *SrcPtr,
                                int32_t DstDeviceId, void *DstPtr,
                                int64_t Size) {
  return __tgt_rtl_data_exchange_async(SrcDeviceId, SrcPtr, DstDeviceId, DstPtr,
                                       Size,
                                       /*AsyncInfoPtr=*/nullptr);
}

int32_t __tgt_rtl_data_exchange_async(int32_t SrcDeviceId, void *SrcPtr,
                                      int DstDeviceId, void *DstPtr,
                                      int64_t Size,
                                      __tgt_async_info *AsyncInfo) {
  GenericDeviceTy &SrcDevice = PluginTy::get().getDevice(SrcDeviceId);
  GenericDeviceTy &DstDevice = PluginTy::get().getDevice(DstDeviceId);
  auto Err = SrcDevice.dataExchange(SrcPtr, DstDevice, DstPtr, Size, AsyncInfo);
  if (Err) {
    REPORT("Failure to copy data from device (%d) to device (%d). Pointers: "
           "host = " DPxMOD ", device = " DPxMOD ", size = %" PRId64 ": %s\n",
           SrcDeviceId, DstDeviceId, DPxPTR(SrcPtr), DPxPTR(DstPtr), Size,
           toString(std::move(Err)).data());
    return OFFLOAD_FAIL;
  }

  return OFFLOAD_SUCCESS;
}

int32_t __tgt_rtl_launch_kernel_sync(int32_t DeviceId, void *TgtEntryPtr,
                                     void **TgtArgs, ptrdiff_t *TgtOffsets,
                                     KernelArgsTy *KernelArgs) {
  __tgt_async_info *AsyncInfoPtr = nullptr;
  return __tgt_rtl_launch_kernel(DeviceId, TgtEntryPtr, TgtArgs, TgtOffsets,
                                 KernelArgs, AsyncInfoPtr);
}
int32_t __tgt_rtl_launch_kernel(int32_t DeviceId, void *TgtEntryPtr,
                                void **TgtArgs, ptrdiff_t *TgtOffsets,
                                KernelArgsTy *KernelArgs,
                                __tgt_async_info *AsyncInfoPtr) {
  auto Err = PluginTy::get().getDevice(DeviceId).launchKernel(
      TgtEntryPtr, TgtArgs, TgtOffsets, *KernelArgs, AsyncInfoPtr);
  if (Err) {
    REPORT("Failure to run target region " DPxMOD " in device %d: %s\n",
           DPxPTR(TgtEntryPtr), DeviceId, toString(std::move(Err)).data());
    return OFFLOAD_FAIL;
  }

  return OFFLOAD_SUCCESS;
}

int32_t __tgt_rtl_synchronize(int32_t DeviceId,
                              __tgt_async_info *AsyncInfoPtr) {
  auto Err = PluginTy::get().getDevice(DeviceId).synchronize(AsyncInfoPtr);
  if (Err) {
    REPORT("Failure to synchronize stream %p: %s\n", AsyncInfoPtr->Queue,
           toString(std::move(Err)).data());
    return OFFLOAD_FAIL;
  }

  return OFFLOAD_SUCCESS;
}

int32_t __tgt_rtl_query_async(int32_t DeviceId,
                              __tgt_async_info *AsyncInfoPtr) {
  auto Err = PluginTy::get().getDevice(DeviceId).queryAsync(AsyncInfoPtr);
  if (Err) {
    REPORT("Failure to query stream %p: %s\n", AsyncInfoPtr->Queue,
           toString(std::move(Err)).data());
    return OFFLOAD_FAIL;
  }

  return OFFLOAD_SUCCESS;
}

void __tgt_rtl_print_device_info(int32_t DeviceId) {
  if (auto Err = PluginTy::get().getDevice(DeviceId).printInfo())
    REPORT("Failure to print device %d info: %s\n", DeviceId,
           toString(std::move(Err)).data());
}

int32_t __tgt_rtl_create_event(int32_t DeviceId, void **EventPtr) {
  auto Err = PluginTy::get().getDevice(DeviceId).createEvent(EventPtr);
  if (Err) {
    REPORT("Failure to create event: %s\n", toString(std::move(Err)).data());
    return OFFLOAD_FAIL;
  }

  return OFFLOAD_SUCCESS;
}

int32_t __tgt_rtl_record_event(int32_t DeviceId, void *EventPtr,
                               __tgt_async_info *AsyncInfoPtr) {
  auto Err =
      PluginTy::get().getDevice(DeviceId).recordEvent(EventPtr, AsyncInfoPtr);
  if (Err) {
    REPORT("Failure to record event %p: %s\n", EventPtr,
           toString(std::move(Err)).data());
    return OFFLOAD_FAIL;
  }

  return OFFLOAD_SUCCESS;
}

int32_t __tgt_rtl_wait_event(int32_t DeviceId, void *EventPtr,
                             __tgt_async_info *AsyncInfoPtr) {
  auto Err =
      PluginTy::get().getDevice(DeviceId).waitEvent(EventPtr, AsyncInfoPtr);
  if (Err) {
    REPORT("Failure to wait event %p: %s\n", EventPtr,
           toString(std::move(Err)).data());
    return OFFLOAD_FAIL;
  }

  return OFFLOAD_SUCCESS;
}

int32_t __tgt_rtl_sync_event(int32_t DeviceId, void *EventPtr) {
  auto Err = PluginTy::get().getDevice(DeviceId).syncEvent(EventPtr);
  if (Err) {
    REPORT("Failure to synchronize event %p: %s\n", EventPtr,
           toString(std::move(Err)).data());
    return OFFLOAD_FAIL;
  }

  return OFFLOAD_SUCCESS;
}

int32_t __tgt_rtl_destroy_event(int32_t DeviceId, void *EventPtr) {
  auto Err = PluginTy::get().getDevice(DeviceId).destroyEvent(EventPtr);
  if (Err) {
    REPORT("Failure to destroy event %p: %s\n", EventPtr,
           toString(std::move(Err)).data());
    return OFFLOAD_FAIL;
  }

  return OFFLOAD_SUCCESS;
}

void __tgt_rtl_set_info_flag(uint32_t NewInfoLevel) {
  std::atomic<uint32_t> &InfoLevel = getInfoLevelInternal();
  InfoLevel.store(NewInfoLevel);
}

int32_t __tgt_rtl_init_async_info(int32_t DeviceId,
                                  __tgt_async_info **AsyncInfoPtr) {
  assert(AsyncInfoPtr && "Invalid async info");

  auto Err = PluginTy::get().getDevice(DeviceId).initAsyncInfo(AsyncInfoPtr);
  if (Err) {
    REPORT("Failure to initialize async info at " DPxMOD " on device %d: %s\n",
           DPxPTR(*AsyncInfoPtr), DeviceId, toString(std::move(Err)).data());
    return OFFLOAD_FAIL;
  }
  return OFFLOAD_SUCCESS;
}

int32_t __tgt_rtl_init_device_info(int32_t DeviceId,
                                   __tgt_device_info *DeviceInfo,
                                   const char **ErrStr) {
  *ErrStr = "";

  auto Err = PluginTy::get().getDevice(DeviceId).initDeviceInfo(DeviceInfo);
  if (Err) {
    REPORT("Failure to initialize device info at " DPxMOD " on device %d: %s\n",
           DPxPTR(DeviceInfo), DeviceId, toString(std::move(Err)).data());
    return OFFLOAD_FAIL;
  }

  return OFFLOAD_SUCCESS;
}

// Register mapped or allocated memory (with omp_target_alloc or omp_alloc)
// as coarse grain
// \arg DeviceId is the ID of the device for which the memory should be switched
// to coarse grain mode. \arg ptr is the base pointer of the region to be
// registered as coarse grain \arg size is the size of the memory region to be
// registered as coarse grain
int __tgt_rtl_set_coarse_grain_mem_region(int32_t DeviceId, void *ptr,
                                          int64_t size) {

  auto Err = Plugin::get().getDevice(DeviceId).setCoarseGrainMemory(ptr, size);

  if (Err) {
    REPORT("Failure switching memory region to coarse grain mode (ptr: %p, "
           "size: %ld)\n",
           ptr, size);
    return OFFLOAD_FAIL;
  }
  return OFFLOAD_SUCCESS;
}

int32_t __tgt_rtl_set_device_offset(int32_t DeviceIdOffset) {
  PluginTy::get().setDeviceIdStartIndex(DeviceIdOffset);

  return OFFLOAD_SUCCESS;
}

<<<<<<< HEAD
// Request GPU driver to add all pages underlying memory [ptr,ptr+size[ to the
// \arg DeviceId page table
// \arg DeviceId is the ID of the device for which the memory should be switched
// to coarse grain mode. \arg ptr is the base pointer of the region to be
// registered as coarse grain \arg size is the size of the memory region to be
// registered as coarse grain
int __tgt_rtl_prepopulate_page_table(int32_t DeviceId, void *ptr,
                                     int64_t size) {

  auto Err = Plugin::get().getDevice(DeviceId).prepopulatePageTable(ptr, size);

  if (Err) {
    REPORT("Failure prepopulating GPU page table (ptr: %p, "
           "size: %ld)\n",
           ptr, size);
    return OFFLOAD_FAIL;
  }

  return OFFLOAD_SUCCESS;
}

// Query if [ptr, ptr+size] belongs to coarse grain memory region
int32_t __tgt_rtl_query_coarse_grain_mem_region(int32_t DeviceId,
                                                const void *ptr, int64_t size) {

  auto QueryCoarseGrainReturnValue =
      Plugin::get().getDevice(DeviceId).queryCoarseGrainMemory(ptr, size);

  return QueryCoarseGrainReturnValue;
=======
int32_t __tgt_rtl_use_auto_zero_copy(int32_t DeviceId) {
  // Automatic zero-copy only applies to programs that did
  // not request unified_shared_memory and are deployed on an
  // APU with XNACK enabled.
  if (PluginTy::get().getRequiresFlags() & OMP_REQ_UNIFIED_SHARED_MEMORY)
    return false;
  return PluginTy::get().getDevice(DeviceId).useAutoZeroCopy();
>>>>>>> 85514543
}

int32_t __tgt_rtl_get_global(__tgt_device_binary Binary, uint64_t Size,
                             const char *Name, void **DevicePtr) {
  assert(Binary.handle && "Invalid device binary handle");
  DeviceImageTy &Image = *reinterpret_cast<DeviceImageTy *>(Binary.handle);

  GenericPluginTy &Plugin = PluginTy::get();
  GenericDeviceTy &Device = Image.getDevice();

  GlobalTy DeviceGlobal(Name, Size);
  GenericGlobalHandlerTy &GHandler = Plugin.getGlobalHandler();
  if (auto Err =
          GHandler.getGlobalMetadataFromDevice(Device, Image, DeviceGlobal)) {
    REPORT("Failure to look up global address: %s\n",
           toString(std::move(Err)).data());
    return OFFLOAD_FAIL;
  }

  *DevicePtr = DeviceGlobal.getPtr();
  assert(DevicePtr && "Invalid device global's address");

  // Save the loaded globals if we are recording.
  if (RecordReplay.isRecording())
    RecordReplay.addEntry(Name, Size, *DevicePtr);

  return OFFLOAD_SUCCESS;
}

int32_t __tgt_rtl_get_function(__tgt_device_binary Binary, const char *Name,
                               void **KernelPtr) {
  assert(Binary.handle && "Invalid device binary handle");
  DeviceImageTy &Image = *reinterpret_cast<DeviceImageTy *>(Binary.handle);

  GenericDeviceTy &Device = Image.getDevice();

  auto KernelOrErr = Device.constructKernel(Name);
  if (Error Err = KernelOrErr.takeError()) {
    REPORT("Failure to look up kernel: %s\n", toString(std::move(Err)).data());
    return OFFLOAD_FAIL;
  }

  GenericKernelTy &Kernel = *KernelOrErr;
  if (auto Err = Kernel.init(Device, Image)) {
    REPORT("Failure to init kernel: %s\n", toString(std::move(Err)).data());
    return OFFLOAD_FAIL;
  }

  // Note that this is not the kernel's device address.
  *KernelPtr = &Kernel;
  return OFFLOAD_SUCCESS;
}

int32_t __tgt_rtl_use_auto_zero_copy(int32_t DeviceId) {
  return Plugin::get().getDevice(DeviceId).useAutoZeroCopy();
}

int32_t __tgt_rtl_enable_access_to_all_agents(int32_t DeviceId, void *ptr) {
  // Not implemented yet.
  return OFFLOAD_FAIL;
}

int32_t __tgt_rtl_zero_copy_sanity_checks_and_diag(int32_t DeviceId,
                                                   bool isUnifiedSharedMemory,
                                                   bool isAutoZeroCopy,
                                                   bool isEagerMaps) {
  auto Err = Plugin::get().getDevice(DeviceId).zeroCopySanityChecksAndDiag(
      isUnifiedSharedMemory, isAutoZeroCopy, isEagerMaps);

  if (Err) {
    REPORT("Failure in zero-copy sanity checks\n");
    return OFFLOAD_FAIL;
  }

  return OFFLOAD_SUCCESS;
}

#ifdef __cplusplus
}
#endif<|MERGE_RESOLUTION|>--- conflicted
+++ resolved
@@ -41,7 +41,6 @@
 using namespace target;
 using namespace plugin;
 
-<<<<<<< HEAD
 #ifdef OMPT_SUPPORT
 using namespace ompt;
 extern void ompt::setOmptTimestamp(uint64_t Start, uint64_t End);
@@ -65,10 +64,7 @@
 };
 #endif
 
-GenericPluginTy *Plugin::SpecificPlugin = nullptr;
-=======
 GenericPluginTy *PluginTy::SpecificPlugin = nullptr;
->>>>>>> 85514543
 
 namespace llvm::omp::target::plugin {
 // Used for kernel tracing implementation
@@ -1744,11 +1740,11 @@
 
 void __tgt_rtl_check_invalid_image(__tgt_device_image *InvalidImage) {
   // Check if the image was rejected because of conflicting XNACK modes.
-  Plugin::get().checkInvalidImage(InvalidImage);
+  PluginTy::get().checkInvalidImage(InvalidImage);
 }
 
 int32_t __tgt_rtl_supports_empty_images() {
-  return Plugin::get().supportsEmptyImages();
+  return PluginTy::get().supportsEmptyImages();
 }
 
 int32_t __tgt_rtl_init_device(int32_t DeviceId) {
@@ -1767,27 +1763,27 @@
 }
 
 int __tgt_rtl_number_of_team_procs(int DeviceId) {
-  return Plugin::get().getDevice(DeviceId).getNumComputeUnits();
+  return PluginTy::get().getDevice(DeviceId).getNumComputeUnits();
 }
 
 bool __tgt_rtl_has_apu_device(int32_t DeviceId) {
-  return Plugin::get().getDevice(DeviceId).hasAPUDevice();
+  return PluginTy::get().getDevice(DeviceId).hasAPUDevice();
 }
 
 bool __tgt_rtl_has_USM_capable_dGPU(int32_t DeviceId) {
-  return Plugin::get().getDevice(DeviceId).hasDGpuWithUsmSupport();
+  return PluginTy::get().getDevice(DeviceId).hasDGpuWithUsmSupport();
 }
 
 bool __tgt_rtl_supports_unified_memory(int32_t DeviceId) {
-  return Plugin::get().getDevice(DeviceId).supportsUnifiedMemory();
+  return PluginTy::get().getDevice(DeviceId).supportsUnifiedMemory();
 }
 
 bool __tgt_rtl_is_fine_grained_memory_enabled(int32_t DeviceId) {
-  return Plugin::get().getDevice(DeviceId).IsFineGrainedMemoryEnabled();
+  return PluginTy::get().getDevice(DeviceId).IsFineGrainedMemoryEnabled();
 }
 
 bool __tgt_rtl_is_system_supporting_managed_memory(int32_t DeviceId) {
-  return Plugin::get().IsSystemSupportingManagedMemory();
+  return PluginTy::get().IsSystemSupportingManagedMemory();
 }
 
 int64_t __tgt_rtl_init_requires(int64_t RequiresFlags) {
@@ -1847,15 +1843,11 @@
 
 void *__tgt_rtl_data_alloc(int32_t DeviceId, int64_t Size, void *HostPtr,
                            int32_t Kind) {
-<<<<<<< HEAD
 #ifdef OMPT_SUPPORT
   // If OMPT is enabled, collect start and end times for the allocation.
   OmptTimestampRAII Ts;
 #endif
-  auto AllocOrErr = Plugin::get().getDevice(DeviceId).dataAlloc(
-=======
   auto AllocOrErr = PluginTy::get().getDevice(DeviceId).dataAlloc(
->>>>>>> 85514543
       Size, HostPtr, (TargetAllocTy)Kind);
   if (!AllocOrErr) {
     auto Err = AllocOrErr.takeError();
@@ -1874,17 +1866,12 @@
 }
 
 int32_t __tgt_rtl_data_delete(int32_t DeviceId, void *TgtPtr, int32_t Kind) {
-<<<<<<< HEAD
 #ifdef OMPT_SUPPORT
   // If OMPT is enabled, collect start and end times for the data delete.
   OmptTimestampRAII Ts;
 #endif
-  auto Err =
-      Plugin::get().getDevice(DeviceId).dataDelete(TgtPtr, (TargetAllocTy)Kind);
-=======
   auto Err = PluginTy::get().getDevice(DeviceId).dataDelete(
       TgtPtr, (TargetAllocTy)Kind);
->>>>>>> 85514543
   if (Err) {
     REPORT("Failure to deallocate device pointer %p: %s\n", TgtPtr,
            toString(std::move(Err)).data());
@@ -2169,7 +2156,7 @@
 int __tgt_rtl_set_coarse_grain_mem_region(int32_t DeviceId, void *ptr,
                                           int64_t size) {
 
-  auto Err = Plugin::get().getDevice(DeviceId).setCoarseGrainMemory(ptr, size);
+  auto Err = PluginTy::get().getDevice(DeviceId).setCoarseGrainMemory(ptr, size);
 
   if (Err) {
     REPORT("Failure switching memory region to coarse grain mode (ptr: %p, "
@@ -2186,7 +2173,6 @@
   return OFFLOAD_SUCCESS;
 }
 
-<<<<<<< HEAD
 // Request GPU driver to add all pages underlying memory [ptr,ptr+size[ to the
 // \arg DeviceId page table
 // \arg DeviceId is the ID of the device for which the memory should be switched
@@ -2196,7 +2182,7 @@
 int __tgt_rtl_prepopulate_page_table(int32_t DeviceId, void *ptr,
                                      int64_t size) {
 
-  auto Err = Plugin::get().getDevice(DeviceId).prepopulatePageTable(ptr, size);
+  auto Err = PluginTy::get().getDevice(DeviceId).prepopulatePageTable(ptr, size);
 
   if (Err) {
     REPORT("Failure prepopulating GPU page table (ptr: %p, "
@@ -2213,18 +2199,9 @@
                                                 const void *ptr, int64_t size) {
 
   auto QueryCoarseGrainReturnValue =
-      Plugin::get().getDevice(DeviceId).queryCoarseGrainMemory(ptr, size);
+      PluginTy::get().getDevice(DeviceId).queryCoarseGrainMemory(ptr, size);
 
   return QueryCoarseGrainReturnValue;
-=======
-int32_t __tgt_rtl_use_auto_zero_copy(int32_t DeviceId) {
-  // Automatic zero-copy only applies to programs that did
-  // not request unified_shared_memory and are deployed on an
-  // APU with XNACK enabled.
-  if (PluginTy::get().getRequiresFlags() & OMP_REQ_UNIFIED_SHARED_MEMORY)
-    return false;
-  return PluginTy::get().getDevice(DeviceId).useAutoZeroCopy();
->>>>>>> 85514543
 }
 
 int32_t __tgt_rtl_get_global(__tgt_device_binary Binary, uint64_t Size,
@@ -2279,7 +2256,7 @@
 }
 
 int32_t __tgt_rtl_use_auto_zero_copy(int32_t DeviceId) {
-  return Plugin::get().getDevice(DeviceId).useAutoZeroCopy();
+  return PluginTy::get().getDevice(DeviceId).useAutoZeroCopy();
 }
 
 int32_t __tgt_rtl_enable_access_to_all_agents(int32_t DeviceId, void *ptr) {
@@ -2291,7 +2268,7 @@
                                                    bool isUnifiedSharedMemory,
                                                    bool isAutoZeroCopy,
                                                    bool isEagerMaps) {
-  auto Err = Plugin::get().getDevice(DeviceId).zeroCopySanityChecksAndDiag(
+  auto Err = PluginTy::get().getDevice(DeviceId).zeroCopySanityChecksAndDiag(
       isUnifiedSharedMemory, isAutoZeroCopy, isEagerMaps);
 
   if (Err) {
