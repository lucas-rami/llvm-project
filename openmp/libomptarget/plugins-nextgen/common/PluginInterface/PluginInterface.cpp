//===- PluginInterface.cpp - Target independent plugin device interface ---===//
//
// Part of the LLVM Project, under the Apache License v2.0 with LLVM Exceptions.
// See https://llvm.org/LICENSE.txt for license information.
// SPDX-License-Identifier: Apache-2.0 WITH LLVM-exception
//
//===----------------------------------------------------------------------===//
//
//===----------------------------------------------------------------------===//

#include "PluginInterface.h"
#include "Debug.h"
#include "Environment.h"
#include "GlobalHandler.h"
#include "JIT.h"
#include "elf_common.h"
#include "omptarget.h"
#include "omptargetplugin.h"
#include "print_tracing.h"
#include "trace.h"

#ifdef OMPT_SUPPORT
#include "OmptCallback.h"
#include "OmptDeviceTracing.h"
#include "omp-tools.h"
#endif

#include "llvm/Frontend/OpenMP/OMPConstants.h"
#include "llvm/Support/Error.h"
#include "llvm/Support/JSON.h"
#include "llvm/Support/MemoryBuffer.h"

#include <cstdint>
#include <limits>

using namespace llvm;
using namespace omp;
using namespace target;
using namespace plugin;

#ifdef OMPT_SUPPORT
using namespace ompt;
extern void ompt::setOmptTimestamp(uint64_t Start, uint64_t End);
extern void ompt::setOmptGrantedNumTeams(uint64_t NumTeams);

extern uint64_t getSystemTimestampInNs();

/// RAII used for timing certain plugin functionality and transferring the
/// information to libomptarget
struct OmptTimestampRAII {
  OmptTimestampRAII() { OMPT_IF_TRACING_ENABLED(setStart();); }
  ~OmptTimestampRAII() { OMPT_IF_ENABLED(setTimestamp();); }

private:
  uint64_t StartTime = 0;
  void setStart() { StartTime = getSystemTimestampInNs(); }
  void setTimestamp() {
    uint64_t EndTime = getSystemTimestampInNs();
    ompt::setOmptTimestamp(StartTime, EndTime);
  }
};
#endif

GenericPluginTy *Plugin::SpecificPlugin = nullptr;

namespace llvm::omp::target::plugin {
// Used for kernel tracing implementation
int PrintKernelTrace = 0;
} // namespace llvm::omp::target::plugin

// TODO: Fix any thread safety issues for multi-threaded kernel recording.
struct RecordReplayTy {

  // Describes the state of the record replay mechanism.
  enum RRStatusTy { RRDeactivated = 0, RRRecording, RRReplaying };

private:
  // Memory pointers for recording, replaying memory.
  void *MemoryStart;
  void *MemoryPtr;
  size_t MemorySize;
  size_t TotalSize;
  GenericDeviceTy *Device;
  std::mutex AllocationLock;

  RRStatusTy Status;
  bool ReplaySaveOutput;

  void *suggestAddress(uint64_t MaxMemoryAllocation) {
    // Get a valid pointer address for this system
    void *Addr =
        Device->allocate(1024, /* HstPtr */ nullptr, TARGET_ALLOC_DEFAULT);
    Device->free(Addr);
    // Align Address to MaxMemoryAllocation
    Addr = (void *)alignPtr((Addr), MaxMemoryAllocation);
    return Addr;
  }

  Error preAllocateVAMemory(uint64_t MaxMemoryAllocation, void *VAddr) {
    size_t ASize = MaxMemoryAllocation;

    if (!VAddr && isRecording())
      VAddr = suggestAddress(MaxMemoryAllocation);

    DP("Request %ld bytes allocated at %p\n", MaxMemoryAllocation, VAddr);

    if (auto Err = Device->memoryVAMap(&MemoryStart, VAddr, &ASize))
      return Err;

    if (isReplaying() && VAddr != MemoryStart) {
      return Plugin::error("Record-Replay cannot assign the"
                           "requested recorded address (%p, %p)",
                           VAddr, MemoryStart);
    }

    INFO(OMP_INFOTYPE_PLUGIN_KERNEL, Device->getDeviceId(),
         "Allocated %" PRIu64 " bytes at %p for replay.\n", ASize, MemoryStart);

    MemoryPtr = MemoryStart;
    MemorySize = 0;
    TotalSize = ASize;
    return Plugin::success();
  }

  Error preAllocateHeuristic(uint64_t MaxMemoryAllocation, void *VAddr) {
    const size_t MAX_MEMORY_ALLOCATION = MaxMemoryAllocation;
    constexpr size_t STEP = 1024 * 1024 * 1024ULL;
    MemoryStart = nullptr;
    for (TotalSize = MAX_MEMORY_ALLOCATION; TotalSize > 0; TotalSize -= STEP) {
      MemoryStart = Device->allocate(TotalSize, /* HstPtr */ nullptr,
                                     TARGET_ALLOC_DEFAULT);
      if (MemoryStart)
        break;
    }

    INFO(OMP_INFOTYPE_PLUGIN_KERNEL, Device->getDeviceId(),
         "Allocated %" PRIu64 " bytes at %p for replay.\n", TotalSize,
         MemoryStart);

    if (!MemoryStart)
      return Plugin::error("Allocating record/replay memory");

    if (VAddr && VAddr != MemoryStart)
      return Plugin::error("Cannot allocate recorded address");

    MemoryPtr = MemoryStart;
    MemorySize = 0;

    return Plugin::success();
  }

  Error preallocateDeviceMemory(uint64_t DeviceMemorySize, void *ReqVAddr) {
    if (Device->supportVAManagement())
      return preAllocateVAMemory(DeviceMemorySize, ReqVAddr);

    uint64_t DevMemSize;
    if (Device->getDeviceMemorySize(DevMemSize))
      return Plugin::error("Cannot determine Device Memory Size");

    return preAllocateHeuristic(DevMemSize, ReqVAddr);
  }

  void dumpDeviceMemory(StringRef Filename) {
    ErrorOr<std::unique_ptr<WritableMemoryBuffer>> DeviceMemoryMB =
        WritableMemoryBuffer::getNewUninitMemBuffer(MemorySize);
    if (!DeviceMemoryMB)
      report_fatal_error("Error creating MemoryBuffer for device memory");

    auto Err = Device->dataRetrieve(DeviceMemoryMB.get()->getBufferStart(),
                                    MemoryStart, MemorySize, nullptr);
    if (Err)
      report_fatal_error("Error retrieving data for target pointer");

    StringRef DeviceMemory(DeviceMemoryMB.get()->getBufferStart(), MemorySize);
    std::error_code EC;
    raw_fd_ostream OS(Filename, EC);
    if (EC)
      report_fatal_error("Error dumping memory to file " + Filename + " :" +
                         EC.message());
    OS << DeviceMemory;
    OS.close();
  }

public:
  bool isRecording() const { return Status == RRStatusTy::RRRecording; }
  bool isReplaying() const { return Status == RRStatusTy::RRReplaying; }
  bool isRecordingOrReplaying() const {
    return (Status != RRStatusTy::RRDeactivated);
  }
  void setStatus(RRStatusTy Status) { this->Status = Status; }
  bool isSaveOutputEnabled() const { return ReplaySaveOutput; }

  RecordReplayTy()
      : Status(RRStatusTy::RRDeactivated), ReplaySaveOutput(false) {}

  void saveImage(const char *Name, const DeviceImageTy &Image) {
    SmallString<128> ImageName = {Name, ".image"};
    std::error_code EC;
    raw_fd_ostream OS(ImageName, EC);
    if (EC)
      report_fatal_error("Error saving image : " + StringRef(EC.message()));
    if (const auto *TgtImageBitcode = Image.getTgtImageBitcode()) {
      size_t Size =
          getPtrDiff(TgtImageBitcode->ImageEnd, TgtImageBitcode->ImageStart);
      MemoryBufferRef MBR = MemoryBufferRef(
          StringRef((const char *)TgtImageBitcode->ImageStart, Size), "");
      OS << MBR.getBuffer();
    } else {
      OS << Image.getMemoryBuffer().getBuffer();
    }
    OS.close();
  }

  void dumpGlobals(StringRef Filename, DeviceImageTy &Image) {
    int32_t Size = 0;

    for (auto &OffloadEntry : Image.getOffloadEntryTable()) {
      if (!OffloadEntry.size)
        continue;
      Size += std::strlen(OffloadEntry.name) + /* '\0' */ 1 +
              /* OffloadEntry.size value */ sizeof(uint32_t) +
              OffloadEntry.size;
    }

    ErrorOr<std::unique_ptr<WritableMemoryBuffer>> GlobalsMB =
        WritableMemoryBuffer::getNewUninitMemBuffer(Size);
    if (!GlobalsMB)
      report_fatal_error("Error creating MemoryBuffer for globals memory");

    void *BufferPtr = GlobalsMB.get()->getBufferStart();
    for (auto &OffloadEntry : Image.getOffloadEntryTable()) {
      if (!OffloadEntry.size)
        continue;

      int32_t NameLength = std::strlen(OffloadEntry.name) + 1;
      memcpy(BufferPtr, OffloadEntry.name, NameLength);
      BufferPtr = advanceVoidPtr(BufferPtr, NameLength);

      *((uint32_t *)(BufferPtr)) = OffloadEntry.size;
      BufferPtr = advanceVoidPtr(BufferPtr, sizeof(uint32_t));

      auto Err = Plugin::success();
      {
        if (auto Err = Device->dataRetrieve(BufferPtr, OffloadEntry.addr,
                                            OffloadEntry.size, nullptr))
          report_fatal_error("Error retrieving data for global");
      }
      if (Err)
        report_fatal_error("Error retrieving data for global");
      BufferPtr = advanceVoidPtr(BufferPtr, OffloadEntry.size);
    }
    assert(BufferPtr == GlobalsMB->get()->getBufferEnd() &&
           "Buffer over/under-filled.");
    assert(Size == getPtrDiff(BufferPtr, GlobalsMB->get()->getBufferStart()) &&
           "Buffer size mismatch");

    StringRef GlobalsMemory(GlobalsMB.get()->getBufferStart(), Size);
    std::error_code EC;
    raw_fd_ostream OS(Filename, EC);
    OS << GlobalsMemory;
    OS.close();
  }

  void saveKernelDescr(const char *Name, void **ArgPtrs, ptrdiff_t *ArgOffsets,
                       int32_t NumArgs, uint64_t NumTeamsClause,
                       uint32_t ThreadLimitClause, uint64_t LoopTripCount) {
    json::Object JsonKernelInfo;
    JsonKernelInfo["Name"] = Name;
    JsonKernelInfo["NumArgs"] = NumArgs;
    JsonKernelInfo["NumTeamsClause"] = NumTeamsClause;
    JsonKernelInfo["ThreadLimitClause"] = ThreadLimitClause;
    JsonKernelInfo["LoopTripCount"] = LoopTripCount;
    JsonKernelInfo["DeviceMemorySize"] = MemorySize;
    JsonKernelInfo["DeviceId"] = Device->getDeviceId();
    JsonKernelInfo["BumpAllocVAStart"] = (intptr_t)MemoryStart;

    json::Array JsonArgPtrs;
    for (int I = 0; I < NumArgs; ++I)
      JsonArgPtrs.push_back((intptr_t)ArgPtrs[I]);
    JsonKernelInfo["ArgPtrs"] = json::Value(std::move(JsonArgPtrs));

    json::Array JsonArgOffsets;
    for (int I = 0; I < NumArgs; ++I)
      JsonArgOffsets.push_back(ArgOffsets[I]);
    JsonKernelInfo["ArgOffsets"] = json::Value(std::move(JsonArgOffsets));

    SmallString<128> JsonFilename = {Name, ".json"};
    std::error_code EC;
    raw_fd_ostream JsonOS(JsonFilename.str(), EC);
    if (EC)
      report_fatal_error("Error saving kernel json file : " +
                         StringRef(EC.message()));
    JsonOS << json::Value(std::move(JsonKernelInfo));
    JsonOS.close();
  }

  void saveKernelInput(const char *Name, DeviceImageTy &Image) {
    SmallString<128> GlobalsFilename = {Name, ".globals"};
    dumpGlobals(GlobalsFilename, Image);

    SmallString<128> MemoryFilename = {Name, ".memory"};
    dumpDeviceMemory(MemoryFilename);
  }

  void saveKernelOutputInfo(const char *Name) {
    SmallString<128> OutputFilename = {
        Name, (isRecording() ? ".original.output" : ".replay.output")};
    dumpDeviceMemory(OutputFilename);
  }

  void *alloc(uint64_t Size) {
    assert(MemoryStart && "Expected memory has been pre-allocated");
    void *Alloc = nullptr;
    constexpr int Alignment = 16;
    // Assumes alignment is a power of 2.
    int64_t AlignedSize = (Size + (Alignment - 1)) & (~(Alignment - 1));
    std::lock_guard<std::mutex> LG(AllocationLock);
    Alloc = MemoryPtr;
    MemoryPtr = (char *)MemoryPtr + AlignedSize;
    MemorySize += AlignedSize;
    DP("Memory Allocator return " DPxMOD "\n", DPxPTR(Alloc));
    return Alloc;
  }

  Error init(GenericDeviceTy *Device, uint64_t MemSize, void *VAddr,
             RRStatusTy Status, bool SaveOutput) {
    this->Device = Device;
    this->Status = Status;
    this->ReplaySaveOutput = SaveOutput;

    if (auto Err = preallocateDeviceMemory(MemSize, VAddr))
      return Err;

    INFO(OMP_INFOTYPE_PLUGIN_KERNEL, Device->getDeviceId(),
         "Record Replay Initialized (%p)"
         " as starting address, %lu Memory Size"
         " and set on status %s\n",
         MemoryStart, TotalSize,
         Status == RRStatusTy::RRRecording ? "Recording" : "Replaying");

    return Plugin::success();
  }

  void deinit() {
    if (Device->supportVAManagement()) {
      if (auto Err = Device->memoryVAUnMap(MemoryStart, TotalSize))
        report_fatal_error("Error on releasing virtual memory space");
    } else {
      Device->free(MemoryStart);
    }
  }

} RecordReplay;

// Extract the mapping of host function pointers to device function pointers
// from the entry table. Functions marked as 'indirect' in OpenMP will have
// offloading entries generated for them which map the host's function pointer
// to a global containing the corresponding function pointer on the device.
static Expected<std::pair<void *, uint64_t>>
setupIndirectCallTable(GenericPluginTy &Plugin, GenericDeviceTy &Device,
                       DeviceImageTy &Image) {
  GenericGlobalHandlerTy &Handler = Plugin.getGlobalHandler();

  llvm::ArrayRef<__tgt_offload_entry> Entries(Image.getTgtImage()->EntriesBegin,
                                              Image.getTgtImage()->EntriesEnd);
  llvm::SmallVector<std::pair<void *, void *>> IndirectCallTable;
  for (const auto &Entry : Entries) {
    if (Entry.size == 0 || !(Entry.flags & OMP_DECLARE_TARGET_INDIRECT))
      continue;

    assert(Entry.size == sizeof(void *) && "Global not a function pointer?");
    auto &[HstPtr, DevPtr] = IndirectCallTable.emplace_back();

    GlobalTy DeviceGlobal(Entry.name, Entry.size);
    if (auto Err =
            Handler.getGlobalMetadataFromDevice(Device, Image, DeviceGlobal))
      return std::move(Err);

    HstPtr = Entry.addr;
    if (auto Err = Device.dataRetrieve(&DevPtr, DeviceGlobal.getPtr(),
                                       Entry.size, nullptr))
      return std::move(Err);
  }

  // If we do not have any indirect globals we exit early.
  if (IndirectCallTable.empty())
    return std::pair{nullptr, 0};

  // Sort the array to allow for more efficient lookup of device pointers.
  llvm::sort(IndirectCallTable,
             [](const auto &x, const auto &y) { return x.first < y.first; });

  uint64_t TableSize =
      IndirectCallTable.size() * sizeof(std::pair<void *, void *>);
  void *DevicePtr = Device.allocate(TableSize, nullptr, TARGET_ALLOC_DEVICE);
  if (auto Err = Device.dataSubmit(DevicePtr, IndirectCallTable.data(),
                                   TableSize, nullptr))
    return std::move(Err);
  return std::pair<void *, uint64_t>(DevicePtr, IndirectCallTable.size());
}

AsyncInfoWrapperTy::AsyncInfoWrapperTy(GenericDeviceTy &Device,
                                       __tgt_async_info *AsyncInfoPtr)
    : Device(Device),
      AsyncInfoPtr(AsyncInfoPtr ? AsyncInfoPtr : &LocalAsyncInfo) {}

void AsyncInfoWrapperTy::finalize(Error &Err) {
  assert(AsyncInfoPtr && "AsyncInfoWrapperTy already finalized");

  // If we used a local async info object we want synchronous behavior. (No need
  // to check the env-var OMPX_FORCE_SYNC_REGIONS since that was done by
  // libomptarget.) In that case, and assuming the current status code is
  // correct, we will synchronize explicitly when the object is deleted. Update
  // the error with the result of the synchronize operation.
  if (AsyncInfoPtr == &LocalAsyncInfo && LocalAsyncInfo.Queue && !Err)
    Err = Device.synchronize(&LocalAsyncInfo);

  // Invalidate the wrapper object.
  AsyncInfoPtr = nullptr;
}

Error GenericKernelTy::init(GenericDeviceTy &GenericDevice,
                            DeviceImageTy &Image) {

  ImagePtr = &Image;

  // Retrieve kernel environment object for the kernel.
  GlobalTy KernelEnv(std::string(Name) + "_kernel_environment",
                     sizeof(KernelEnvironment), &KernelEnvironment);
  GenericGlobalHandlerTy &GHandler = Plugin::get().getGlobalHandler();
  if (auto Err =
          GHandler.readGlobalFromImage(GenericDevice, *ImagePtr, KernelEnv)) {
    [[maybe_unused]] std::string ErrStr = toString(std::move(Err));
    DP("Failed to read kernel environment for '%s': %s\n"
       "Using default SPMD (2) execution mode\n",
       Name, ErrStr.data());
    assert(KernelEnvironment.Configuration.ReductionBufferSize == 0 &&
           "Default initialization failed.");
  }

  // Max = Config.Max > 0 ? min(Config.Max, Device.Max) : Device.Max;
  MaxNumThreads = KernelEnvironment.Configuration.MaxThreads > 0
                      ? std::min(KernelEnvironment.Configuration.MaxThreads,
                                 int32_t(GenericDevice.getThreadLimit()))
                      : GenericDevice.getThreadLimit();

  // Pref = Config.Pref > 0 ? max(Config.Pref, Device.Pref) : Device.Pref;
  PreferredNumThreads =
      KernelEnvironment.Configuration.MinThreads > 0
          ? std::max(KernelEnvironment.Configuration.MinThreads,
                     int32_t(GenericDevice.getDefaultNumThreads()))
          : GenericDevice.getDefaultNumThreads();

  return initImpl(GenericDevice, Image);
}

Expected<KernelLaunchEnvironmentTy *>
GenericKernelTy::getKernelLaunchEnvironment(
    GenericDeviceTy &GenericDevice,
    AsyncInfoWrapperTy &AsyncInfoWrapper) const {
  // TODO: Check if the kernel needs a launch environment.
  auto AllocOrErr = GenericDevice.dataAlloc(sizeof(KernelLaunchEnvironmentTy),
                                            /*HostPtr=*/nullptr,
                                            TargetAllocTy::TARGET_ALLOC_DEVICE);
  if (!AllocOrErr)
    return AllocOrErr.takeError();

  // Remember to free the memory later.
  AsyncInfoWrapper.freeAllocationAfterSynchronization(*AllocOrErr);

  /// Use the KLE in the __tgt_async_info to ensure a stable address for the
  /// async data transfer.
  auto &LocalKLE = (*AsyncInfoWrapper).KernelLaunchEnvironment;
  LocalKLE = KernelLaunchEnvironment;
  if (KernelEnvironment.Configuration.ReductionBufferSize) {
    auto AllocOrErr = GenericDevice.dataAlloc(
        KernelEnvironment.Configuration.ReductionBufferSize,
        /*HostPtr=*/nullptr, TargetAllocTy::TARGET_ALLOC_DEVICE);
    if (!AllocOrErr)
      return AllocOrErr.takeError();
    LocalKLE.ReductionBuffer = *AllocOrErr;
    // Remember to free the memory later.
    AsyncInfoWrapper.freeAllocationAfterSynchronization(*AllocOrErr);
  }

  auto Err = GenericDevice.dataSubmit(*AllocOrErr, &LocalKLE,
                                      sizeof(KernelLaunchEnvironmentTy),
                                      AsyncInfoWrapper);
  if (Err)
    return Err;
  return static_cast<KernelLaunchEnvironmentTy *>(*AllocOrErr);
}

Error GenericKernelTy::printLaunchInfo(GenericDeviceTy &GenericDevice,
                                       KernelArgsTy &KernelArgs,
                                       uint32_t NumThreads,
                                       uint64_t NumBlocks) const {
  INFO(OMP_INFOTYPE_PLUGIN_KERNEL, GenericDevice.getDeviceId(),
       "Launching kernel %s with %" PRIu64
       " blocks and %d threads in %s mode\n",
       getName(), NumBlocks, NumThreads, getExecutionModeName());
  return printLaunchInfoDetails(GenericDevice, KernelArgs, NumThreads,
                                NumBlocks);
}

Error GenericKernelTy::printLaunchInfoDetails(GenericDeviceTy &GenericDevice,
                                              KernelArgsTy &KernelArgs,
                                              uint32_t NumThreads,
                                              uint64_t NumBlocks) const {
  return Plugin::success();
}

Error GenericKernelTy::launch(GenericDeviceTy &GenericDevice, void **ArgPtrs,
                              ptrdiff_t *ArgOffsets, KernelArgsTy &KernelArgs,
                              AsyncInfoWrapperTy &AsyncInfoWrapper) const {
  llvm::SmallVector<void *, 16> Args;
  llvm::SmallVector<void *, 16> Ptrs;

  KernelLaunchEnvironmentTy *KLE = nullptr;
  // Specialized kernels don't use the kernel launch environment.
  if (!isBigJumpLoopMode() && !isNoLoopMode() && !isXTeamReductionsMode()) {
    auto KernelLaunchEnvOrErr =
        getKernelLaunchEnvironment(GenericDevice, AsyncInfoWrapper);
    if (!KernelLaunchEnvOrErr)
      return KernelLaunchEnvOrErr.takeError();
    KLE = *KernelLaunchEnvOrErr;
  }

  void *KernelArgsPtr =
      prepareArgs(GenericDevice, ArgPtrs, ArgOffsets, KernelArgs.Version,
                  KernelArgs.NumArgs, Args, Ptrs, KLE);

  uint32_t NumThreads = getNumThreads(GenericDevice, KernelArgs.ThreadLimit);

  std::pair<bool, uint32_t> AdjustInfo = adjustNumThreadsForLowTripCount(
      GenericDevice, NumThreads, KernelArgs.Tripcount, KernelArgs.ThreadLimit);
  if (AdjustInfo.first)
    NumThreads = AdjustInfo.second;

  uint64_t NumBlocks =
      getNumBlocks(GenericDevice, KernelArgs.NumTeams, KernelArgs.Tripcount,
                   NumThreads, KernelArgs.ThreadLimit[0] > 0);

  if (auto Err =
          printLaunchInfo(GenericDevice, KernelArgs, NumThreads, NumBlocks))
    return Err;

<<<<<<< HEAD
  if (RecordReplay.isRecording())
    RecordReplay.saveKernelInputInfo(
        getName(), getImage(), ArgPtrs, ArgOffsets,
        KernelArgs.NumArgs - /* KernelLaunchEnvironment */ 1, NumBlocks,
        NumThreads, KernelArgs.Tripcount);

  OMPT_IF_TRACING_ENABLED(setOmptGrantedNumTeams(NumBlocks););

=======
>>>>>>> 51af040b
  return launchImpl(GenericDevice, NumThreads, NumBlocks, KernelArgs,
                    KernelArgsPtr, AsyncInfoWrapper);
}

void *GenericKernelTy::prepareArgs(
    GenericDeviceTy &GenericDevice, void **ArgPtrs, ptrdiff_t *ArgOffsets,
    uint32_t Version, uint32_t &NumArgs, llvm::SmallVectorImpl<void *> &Args,
    llvm::SmallVectorImpl<void *> &Ptrs,
    KernelLaunchEnvironmentTy *KernelLaunchEnvironment) const {

  if (Version == OMP_KERNEL_ARG_VERSION)
    NumArgs += 1;

  if (isCtorOrDtor())
    return nullptr;

  Args.resize(NumArgs);
  Ptrs.resize(NumArgs);

  if (Version == OMP_KERNEL_ARG_VERSION) {
    Ptrs[0] = KernelLaunchEnvironment;
    Args[0] = &Ptrs[0];
  } else {
    if (NumArgs == 0)
      return nullptr;
  }

  if (Version == OMP_KERNEL_ARG_VERSION) {
    for (int I = 1; I < NumArgs; ++I) {
      Ptrs[I] = (void *)((intptr_t)ArgPtrs[I - 1] + ArgOffsets[I - 1]);
      Args[I] = &Ptrs[I];
    }
  } else {
    for (int I = 0; I < NumArgs; ++I) {
      Ptrs[I] = (void *)((intptr_t)ArgPtrs[I] + ArgOffsets[I]);
      Args[I] = &Ptrs[I];
    }
  }
  return &Args[0];
}

uint32_t GenericKernelTy::getNumThreads(GenericDeviceTy &GenericDevice,
                                        uint32_t ThreadLimitClause[3]) const {
  assert(ThreadLimitClause[1] == 0 && ThreadLimitClause[2] == 0 &&
         "Multi dimensional launch not supported yet.");

  if (ThreadLimitClause[0] > 0 && isGenericMode()) {
    if (ThreadLimitClause[0] == (uint32_t)-1)
      ThreadLimitClause[0] = PreferredNumThreads;
    else
      ThreadLimitClause[0] += GenericDevice.getWarpSize();
  }

  return std::min(MaxNumThreads, (ThreadLimitClause[0] > 0)
                                     ? ThreadLimitClause[0]
                                     : PreferredNumThreads);
}

uint64_t GenericKernelTy::getNumBlocks(GenericDeviceTy &GenericDevice,
                                       uint32_t NumTeamsClause[3],
                                       uint64_t LoopTripCount,
                                       uint32_t &NumThreads,
                                       bool IsNumThreadsFromUser) const {
  assert(NumTeamsClause[1] == 0 && NumTeamsClause[2] == 0 &&
         "Multi dimensional launch not supported yet.");

  if (NumTeamsClause[0] > 0) {
    // TODO: We need to honor any value and consequently allow more than the
    // block limit. For this we might need to start multiple kernels or let the
    // blocks start again until the requested number has been started.
    return std::min(NumTeamsClause[0], GenericDevice.getBlockLimit());
  }

  uint64_t TripCountNumBlocks = std::numeric_limits<uint64_t>::max();
  if (LoopTripCount > 0) {
    if (isSPMDMode()) {
      // We have a combined construct, i.e. `target teams distribute
      // parallel for [simd]`. We launch so many teams so that each thread
      // will execute one iteration of the loop. round up to the nearest
      // integer
      TripCountNumBlocks = ((LoopTripCount - 1) / NumThreads) + 1;
    } else {
      assert((isGenericMode() || isGenericSPMDMode()) &&
             "Unexpected execution mode!");
      // If we reach this point, then we have a non-combined construct, i.e.
      // `teams distribute` with a nested `parallel for` and each team is
      // assigned one iteration of the `distribute` loop. E.g.:
      //
      // #pragma omp target teams distribute
      // for(...loop_tripcount...) {
      //   #pragma omp parallel for
      //   for(...) {}
      // }
      //
      // Threads within a team will execute the iterations of the `parallel`
      // loop.
      TripCountNumBlocks = LoopTripCount;
    }
  }
  // If the loops are long running we rather reuse blocks than spawn too many.
  uint32_t PreferredNumBlocks = std::min(uint32_t(TripCountNumBlocks),
                                         GenericDevice.getDefaultNumBlocks());
  return std::min(PreferredNumBlocks, GenericDevice.getBlockLimit());
}

GenericDeviceTy::GenericDeviceTy(int32_t DeviceId, int32_t NumDevices,
                                 const llvm::omp::GV &OMPGridValues)
    : MemoryManager(nullptr), OMP_TeamLimit("OMP_TEAM_LIMIT"),
      OMP_NumTeams("OMP_NUM_TEAMS"),
      OMP_TeamsThreadLimit("OMP_TEAMS_THREAD_LIMIT"),
      OMPX_DebugKind("LIBOMPTARGET_DEVICE_RTL_DEBUG"),
      OMPX_SharedMemorySize("LIBOMPTARGET_SHARED_MEMORY_SIZE"),
      // Do not initialize the following two envars since they depend on the
      // device initialization. These cannot be consulted until the device is
      // initialized correctly. We intialize them in GenericDeviceTy::init().
      OMPX_TargetStackSize(), OMPX_TargetHeapSize(),
      // By default, the initial number of streams and events is 1.
      OMPX_InitialNumStreams("LIBOMPTARGET_NUM_INITIAL_STREAMS", 1),
      OMPX_InitialNumEvents("LIBOMPTARGET_NUM_INITIAL_EVENTS", 1),
      DeviceId(DeviceId), GridValues(OMPGridValues),
      PeerAccesses(NumDevices, PeerAccessState::PENDING), PeerAccessesLock(),
      PinnedAllocs(*this), RPCHandle(nullptr) {
#ifdef OMPT_SUPPORT
  OmptInitialized.store(false);
  // Bind the callbacks to this device's member functions
#define bindOmptCallback(Name, Type, Code)                                     \
  if (ompt::CallbacksInitialized && ompt::lookupCallbackByCode) {              \
    ompt::lookupCallbackByCode((ompt_callbacks_t)(Code),                       \
                               ((ompt_callback_t *)&(Name##_fn)));             \
    DP("class bound %s=%p\n", #Name, ((void *)(uint64_t)Name##_fn));           \
  }

  FOREACH_OMPT_DEVICE_EVENT(bindOmptCallback);
#undef bindOmptCallback

#define bindOmptTracingFunction(FunctionName)                                  \
  if (ompt::CallbacksInitialized && ompt::lookupDeviceTracingFn) {             \
    FunctionName##_fn = ompt::lookupDeviceTracingFn(#FunctionName);            \
    DP("device tracing fn bound %s=%p\n", #FunctionName,                       \
       ((void *)(uint64_t)FunctionName##_fn));                                 \
  }

  FOREACH_OMPT_DEVICE_TRACING_FN_COMMON(bindOmptTracingFunction);
#undef bindOmptTracingFunction

#endif
}

Error GenericDeviceTy::init(GenericPluginTy &Plugin) {
  if (auto Err = initImpl(Plugin))
    return Err;

#ifdef OMPT_SUPPORT
  auto DevicePtr = reinterpret_cast<ompt_device_t *>(this);
  ompt::setDeviceId(DevicePtr, DeviceId);
  if (ompt::CallbacksInitialized) {
    bool ExpectedStatus = false;
    if (OmptInitialized.compare_exchange_strong(ExpectedStatus, true)) {
      performOmptCallback(device_initialize,
                          /* device_num */ DeviceId +
                              Plugin.getDeviceIdStartIndex(),
                          /* type */ getComputeUnitKind().c_str(),
                          /* device */ DevicePtr,
                          /* lookup */ ompt::lookupDeviceTracingFn,
                          /* documentation */ nullptr);
    }
  }
#endif

  // Read and reinitialize the envars that depend on the device initialization.
  // Notice these two envars may change the stack size and heap size of the
  // device, so they need the device properly initialized.
  auto StackSizeEnvarOrErr = UInt64Envar::create(
      "LIBOMPTARGET_STACK_SIZE",
      [this](uint64_t &V) -> Error { return getDeviceStackSize(V); },
      [this](uint64_t V) -> Error { return setDeviceStackSize(V); });
  if (!StackSizeEnvarOrErr)
    return StackSizeEnvarOrErr.takeError();
  OMPX_TargetStackSize = std::move(*StackSizeEnvarOrErr);

  auto HeapSizeEnvarOrErr = UInt64Envar::create(
      "LIBOMPTARGET_HEAP_SIZE",
      [this](uint64_t &V) -> Error { return getDeviceHeapSize(V); },
      [this](uint64_t V) -> Error { return setDeviceHeapSize(V); });
  if (!HeapSizeEnvarOrErr)
    return HeapSizeEnvarOrErr.takeError();
  OMPX_TargetHeapSize = std::move(*HeapSizeEnvarOrErr);

  // Update the maximum number of teams and threads after the device
  // initialization sets the corresponding hardware limit.
  if (OMP_NumTeams > 0)
    GridValues.GV_Max_Teams =
        std::min(GridValues.GV_Max_Teams, uint32_t(OMP_NumTeams));

  if (OMP_TeamsThreadLimit > 0)
    GridValues.GV_Max_WG_Size =
        std::min(GridValues.GV_Max_WG_Size, uint32_t(OMP_TeamsThreadLimit));

  // Enable the memory manager if required.
  auto [ThresholdMM, EnableMM] = MemoryManagerTy::getSizeThresholdFromEnv();
  if (EnableMM)
    MemoryManager = new MemoryManagerTy(*this, ThresholdMM);

  return Plugin::success();
}

Error GenericDeviceTy::deinit(GenericPluginTy &Plugin) {

  if (OMPX_DebugKind.get() & uint32_t(DeviceDebugKind::AllocationTracker)) {
    GenericGlobalHandlerTy &GHandler = Plugin.getGlobalHandler();
    for (auto *Image : LoadedImages) {
      DeviceMemoryPoolTrackingTy ImageDeviceMemoryPoolTracking = {0, 0, ~0U, 0};
      GlobalTy TrackerGlobal("__omp_rtl_device_memory_pool_tracker",
                             sizeof(DeviceMemoryPoolTrackingTy),
                             &ImageDeviceMemoryPoolTracking);
      if (auto Err =
              GHandler.readGlobalFromDevice(*this, *Image, TrackerGlobal))
        return Err;
      DeviceMemoryPoolTracking.combine(ImageDeviceMemoryPoolTracking);
    }

    // TODO: Write this by default into a file.
    printf("\n\n|-----------------------\n"
           "| Device memory tracker:\n"
           "|-----------------------\n"
           "| #Allocations: %lu\n"
           "| Byes allocated: %lu\n"
           "| Minimal allocation: %lu\n"
           "| Maximal allocation: %lu\n"
           "|-----------------------\n\n\n",
           DeviceMemoryPoolTracking.NumAllocations,
           DeviceMemoryPoolTracking.AllocationTotal,
           DeviceMemoryPoolTracking.AllocationMin,
           DeviceMemoryPoolTracking.AllocationMax);
  }

  // Delete the memory manager before deinitializing the device. Otherwise,
  // we may delete device allocations after the device is deinitialized.
  if (MemoryManager)
    delete MemoryManager;
  MemoryManager = nullptr;

  if (RecordReplay.isRecordingOrReplaying())
    RecordReplay.deinit();

  if (RPCHandle)
    if (auto Err = RPCHandle->deinitDevice())
      return Err;

#ifdef OMPT_SUPPORT
  if (ompt::CallbacksInitialized) {
    bool ExpectedStatus = true;
    if (OmptInitialized.compare_exchange_strong(ExpectedStatus, false)) {
      performOmptCallback(device_finalize,
                          /* device_num */ DeviceId +
                              Plugin.getDeviceIdStartIndex());
    }
  }
  ompt::removeDeviceId(reinterpret_cast<ompt_device_t *>(this));
#endif

  return deinitImpl();
}
Expected<__tgt_target_table *>
GenericDeviceTy::loadBinary(GenericPluginTy &Plugin,
                            const __tgt_device_image *InputTgtImage) {
  assert(InputTgtImage && "Expected non-null target image");
  DP("Load data from image " DPxMOD "\n", DPxPTR(InputTgtImage->ImageStart));

  auto PostJITImageOrErr = Plugin.getJIT().process(*InputTgtImage, *this);
  if (!PostJITImageOrErr) {
    auto Err = PostJITImageOrErr.takeError();
    REPORT("Failure to jit IR image %p on device %d: %s\n", InputTgtImage,
           DeviceId, toString(std::move(Err)).data());
    return nullptr;
  }

  // Load the binary and allocate the image object. Use the next available id
  // for the image id, which is the number of previously loaded images.
  auto ImageOrErr =
      loadBinaryImpl(PostJITImageOrErr.get(), LoadedImages.size());
  if (!ImageOrErr)
    return ImageOrErr.takeError();

  DeviceImageTy *Image = *ImageOrErr;
  assert(Image != nullptr && "Invalid image");
  if (InputTgtImage != PostJITImageOrErr.get())
    Image->setTgtImageBitcode(InputTgtImage);

  // Add the image to list.
  LoadedImages.push_back(Image);

  // Setup the device environment if needed.
  if (auto Err = setupDeviceEnvironment(Plugin, *Image))
    return std::move(Err);

  // Setup the global device memory pool if needed.
  if (shouldSetupDeviceMemoryPool()) {
    uint64_t HeapSize;
    auto SizeOrErr = getDeviceHeapSize(HeapSize);
    if (SizeOrErr) {
      REPORT("No global device memory pool due to error: %s\n",
             toString(std::move(SizeOrErr)).data());
    } else if (auto Err = setupDeviceMemoryPool(Plugin, *Image, HeapSize))
      return std::move(Err);
  }

  // Register all offload entries of the image.
  if (auto Err = registerOffloadEntries(*Image))
    return std::move(Err);

  if (auto Err = setupRPCServer(Plugin, *Image))
    return std::move(Err);

#ifdef OMPT_SUPPORT
  if (ompt::CallbacksInitialized) {
    size_t Bytes =
        getPtrDiff(InputTgtImage->ImageEnd, InputTgtImage->ImageStart);
    performOmptCallback(device_load,
                        /* device_num */ DeviceId +
                            Plugin.getDeviceIdStartIndex(),
                        /* FileName */ nullptr,
                        /* File Offset */ 0,
                        /* VmaInFile */ nullptr,
                        /* ImgSize */ Bytes,
                        /* HostAddr */ InputTgtImage->ImageStart,
                        /* DeviceAddr */ nullptr,
                        /* FIXME: ModuleId */ 0);
  }
#endif

  // Return the pointer to the table of entries.
  return Image->getOffloadEntryTable();
}

Error GenericDeviceTy::setupDeviceEnvironment(GenericPluginTy &Plugin,
                                              DeviceImageTy &Image) {
  // There are some plugins that do not need this step.
  if (!shouldSetupDeviceEnvironment())
    return Plugin::success();

  // Obtain a table mapping host function pointers to device function pointers.
  auto CallTablePairOrErr = setupIndirectCallTable(Plugin, *this, Image);
  if (!CallTablePairOrErr)
    return CallTablePairOrErr.takeError();

  DeviceEnvironmentTy DeviceEnvironment;
  DeviceEnvironment.DeviceDebugKind = OMPX_DebugKind;
  DeviceEnvironment.NumDevices = Plugin.getNumDevices();
  // TODO: The device ID used here is not the real device ID used by OpenMP.
  DeviceEnvironment.DeviceNum = DeviceId;
  DeviceEnvironment.DynamicMemSize = OMPX_SharedMemorySize;
  DeviceEnvironment.ClockFrequency = getClockFrequency();
  DeviceEnvironment.IndirectCallTable =
      reinterpret_cast<uintptr_t>(CallTablePairOrErr->first);
  DeviceEnvironment.IndirectCallTableSize = CallTablePairOrErr->second;
  DeviceEnvironment.HardwareParallelism = getHardwareParallelism();

  // Create the metainfo of the device environment global.
  GlobalTy DevEnvGlobal("__omp_rtl_device_environment",
                        sizeof(DeviceEnvironmentTy), &DeviceEnvironment);

  // Write device environment values to the device.
  GenericGlobalHandlerTy &GHandler = Plugin.getGlobalHandler();
  if (auto Err = GHandler.writeGlobalToDevice(*this, Image, DevEnvGlobal)) {
    DP("Missing symbol %s, continue execution anyway.\n",
       DevEnvGlobal.getName().data());
    consumeError(std::move(Err));
  }
  return Plugin::success();
}

Error GenericDeviceTy::setupDeviceMemoryPool(GenericPluginTy &Plugin,
                                             DeviceImageTy &Image,
                                             uint64_t PoolSize) {
  // Free the old pool, if any.
  if (DeviceMemoryPool.Ptr) {
    if (auto Err = dataDelete(DeviceMemoryPool.Ptr,
                              TargetAllocTy::TARGET_ALLOC_DEVICE))
      return Err;
  }

  DeviceMemoryPool.Size = PoolSize;
  auto AllocOrErr = dataAlloc(PoolSize, /*HostPtr=*/nullptr,
                              TargetAllocTy::TARGET_ALLOC_DEVICE);
  if (AllocOrErr) {
    DeviceMemoryPool.Ptr = *AllocOrErr;
  } else {
    auto Err = AllocOrErr.takeError();
    REPORT("Failure to allocate device memory for global memory pool: %s\n",
           toString(std::move(Err)).data());
    DeviceMemoryPool.Ptr = nullptr;
    DeviceMemoryPool.Size = 0;
  }

  // Create the metainfo of the device environment global.
  GlobalTy TrackerGlobal("__omp_rtl_device_memory_pool_tracker",
                         sizeof(DeviceMemoryPoolTrackingTy),
                         &DeviceMemoryPoolTracking);
  GenericGlobalHandlerTy &GHandler = Plugin.getGlobalHandler();
  if (auto Err = GHandler.writeGlobalToDevice(*this, Image, TrackerGlobal))
    return Err;

  // Create the metainfo of the device environment global.
  GlobalTy DevEnvGlobal("__omp_rtl_device_memory_pool",
                        sizeof(DeviceMemoryPoolTy), &DeviceMemoryPool);

  // Write device environment values to the device.
  return GHandler.writeGlobalToDevice(*this, Image, DevEnvGlobal);
}

Error GenericDeviceTy::setupRPCServer(GenericPluginTy &Plugin,
                                      DeviceImageTy &Image) {
  // The plugin either does not need an RPC server or it is unavailible.
  if (!shouldSetupRPCServer())
    return Plugin::success();

  // Check if this device needs to run an RPC server.
  RPCServerTy &Server = Plugin.getRPCServer();
  auto UsingOrErr =
      Server.isDeviceUsingRPC(*this, Plugin.getGlobalHandler(), Image);
  if (!UsingOrErr)
    return UsingOrErr.takeError();

  if (!UsingOrErr.get())
    return Plugin::success();

  if (auto Err = Server.initDevice(*this, Plugin.getGlobalHandler(), Image))
    return Err;

  auto DeviceOrErr = Server.getDevice(*this);
  if (!DeviceOrErr)
    return DeviceOrErr.takeError();
  RPCHandle = *DeviceOrErr;
  DP("Running an RPC server on device %d\n", getDeviceId());
  return Plugin::success();
}

Error GenericDeviceTy::registerOffloadEntries(DeviceImageTy &Image) {
  const __tgt_offload_entry *Begin = Image.getTgtImage()->EntriesBegin;
  const __tgt_offload_entry *End = Image.getTgtImage()->EntriesEnd;
  for (const __tgt_offload_entry *Entry = Begin; Entry != End; ++Entry) {
    // The host should have always something in the address to uniquely
    // identify the entry.
    if (!Entry->addr)
      return Plugin::error("Failure to register entry without address");

    __tgt_offload_entry DeviceEntry = {0};

    if (Entry->size) {
      if (auto Err = registerGlobalOffloadEntry(Image, *Entry, DeviceEntry))
        return Err;
    } else {
      if (auto Err = registerKernelOffloadEntry(Image, *Entry, DeviceEntry))
        return Err;
    }

    assert(DeviceEntry.addr && "Device addr of offload entry cannot be null");

    DP("Entry point " DPxMOD " maps to%s %s (" DPxMOD ")\n",
       DPxPTR(Entry - Begin), (Entry->size) ? " global" : "", Entry->name,
       DPxPTR(DeviceEntry.addr));
  }
  return Plugin::success();
}

Error GenericDeviceTy::registerGlobalOffloadEntry(
    DeviceImageTy &Image, const __tgt_offload_entry &GlobalEntry,
    __tgt_offload_entry &DeviceEntry) {

  GenericPluginTy &Plugin = Plugin::get();

  DeviceEntry = GlobalEntry;

  // Create a metadata object for the device global.
  GlobalTy DeviceGlobal(GlobalEntry.name, GlobalEntry.size);

  // Get the address of the device of the global.
  GenericGlobalHandlerTy &GHandler = Plugin.getGlobalHandler();
  if (auto Err =
          GHandler.getGlobalMetadataFromDevice(*this, Image, DeviceGlobal))
    return Err;

  // Store the device address on the device entry.
  DeviceEntry.addr = DeviceGlobal.getPtr();
  assert(DeviceEntry.addr && "Invalid device global's address");

  // Note: In the current implementation declare target variables
  // can either be link or to. This means that once unified
  // memory is activated via the requires directive, the variable
  // can be used directly from the host in both cases.

  // Check if the HSA_XNACK and OMPX_APU_MAPS are enabled. If unified memory is
  // not enabled but both HSA_XNACK and OMPX_APU_MAPS are enabled then we can
  // also use globals directly from the host.
  bool EnableHostGlobals = false;
  bool IsZeroCopyOnAPU = Plugin::get().AreAllocationsForMapsOnApusDisabled();
  BoolEnvar HSAXnack = BoolEnvar("HSA_XNACK", false);

  if (IsZeroCopyOnAPU && HSAXnack.get())
    EnableHostGlobals = true;

  // Check if we are on a system that has an APU or on a non-APU system
  // where unified shared memory can be enabled:
  bool IsUsmSystem =
      Plugin::get().hasAPUDevice() || Plugin::get().hasDGpuWithUsmSupport();

  // Fail if there is a mismatch between the user request and the system
  // architecture:
  if (EnableHostGlobals && !IsUsmSystem)
    return Plugin::error("OMPX_APU_MAPS and HSA_XNACK enabled on system that"
                         " does not support unified shared memory");

  if (Plugin.getRequiresFlags() & OMP_REQ_UNIFIED_SHARED_MEMORY ||
      (IsUsmSystem && EnableHostGlobals)) {
    // If unified memory is present any target link or to variables
    // can access host addresses directly. There is no longer a
    // need for device copies.
    GlobalTy HostGlobal(GlobalEntry);
    if (auto Err =
            GHandler.writeGlobalToDevice(*this, HostGlobal, DeviceGlobal))
      return Err;
  }

  // Add the device entry on the entry table.
  Image.getOffloadEntryTable().addEntry(DeviceEntry);

  return Plugin::success();
}

Error GenericDeviceTy::registerKernelOffloadEntry(
    DeviceImageTy &Image, const __tgt_offload_entry &KernelEntry,
    __tgt_offload_entry &DeviceEntry) {
  DeviceEntry = KernelEntry;

  // Retrieve the execution mode.
  auto ExecModeOrErr = getExecutionModeForKernel(KernelEntry.name, Image);
  if (!ExecModeOrErr)
    return ExecModeOrErr.takeError();

  // Create a kernel object.
  auto KernelOrErr = constructKernel(KernelEntry, *ExecModeOrErr);
  if (!KernelOrErr)
    return KernelOrErr.takeError();

  GenericKernelTy &Kernel = *KernelOrErr;

  // Initialize the kernel.
  if (auto Err = Kernel.init(*this, Image))
    return Err;

  // Set the device entry address to the kernel address and store the entry on
  // the entry table.
  DeviceEntry.addr = (void *)&Kernel;
  Image.getOffloadEntryTable().addEntry(DeviceEntry);

  return Plugin::success();
}

Expected<OMPTgtExecModeFlags>
GenericDeviceTy::getExecutionModeForKernel(StringRef Name,
                                           DeviceImageTy &Image) {
  // Create a metadata object for the exec mode global (auto-generated).
  StaticGlobalTy<llvm::omp::OMPTgtExecModeFlags> ExecModeGlobal(Name.data(),
                                                                "_exec_mode");

  // Retrieve execution mode for the kernel. This may fail since some kernels
  // may not have an execution mode.
  GenericGlobalHandlerTy &GHandler = Plugin::get().getGlobalHandler();
  if (auto Err = GHandler.readGlobalFromImage(*this, Image, ExecModeGlobal)) {
    // Consume the error since it is acceptable to fail.
    [[maybe_unused]] std::string ErrStr = toString(std::move(Err));
    DP("Failed to read execution mode for '%s': %s\n"
       "Using default SPMD (2) execution mode\n",
       Name.data(), ErrStr.data());

    return OMP_TGT_EXEC_MODE_SPMD;
  }

  // Check that the retrieved execution mode is valid.
  if (!GenericKernelTy::isValidExecutionMode(ExecModeGlobal.getValue()))
    return Plugin::error("Invalid execution mode %d for '%s'",
                         ExecModeGlobal.getValue(), Name.data());

  return ExecModeGlobal.getValue();
}

Error PinnedAllocationMapTy::insertEntry(void *HstPtr, void *DevAccessiblePtr,
                                         size_t Size, bool ExternallyLocked) {
  // Insert the new entry into the map.
  auto Res = Allocs.insert({HstPtr, DevAccessiblePtr, Size, ExternallyLocked});
  if (!Res.second)
    return Plugin::error("Cannot insert locked buffer entry");

  // Check whether the next entry overlaps with the inserted entry.
  auto It = std::next(Res.first);
  if (It == Allocs.end())
    return Plugin::success();

  const EntryTy *NextEntry = &(*It);
  if (intersects(NextEntry->HstPtr, NextEntry->Size, HstPtr, Size))
    return Plugin::error("Partial overlapping not allowed in locked buffers");

  return Plugin::success();
}

Error PinnedAllocationMapTy::eraseEntry(const EntryTy &Entry) {
  // Erase the existing entry. Notice this requires an additional map lookup,
  // but this should not be a performance issue. Using iterators would make
  // the code more difficult to read.
  size_t Erased = Allocs.erase({Entry.HstPtr});
  if (!Erased)
    return Plugin::error("Cannot erase locked buffer entry");
  return Plugin::success();
}

Error PinnedAllocationMapTy::registerEntryUse(const EntryTy &Entry,
                                              void *HstPtr, size_t Size) {
  if (!contains(Entry.HstPtr, Entry.Size, HstPtr, Size))
    return Plugin::error("Partial overlapping not allowed in locked buffers");

  ++Entry.References;
  return Plugin::success();
}

Expected<bool> PinnedAllocationMapTy::unregisterEntryUse(const EntryTy &Entry) {
  if (Entry.References == 0)
    return Plugin::error("Invalid number of references");

  // Return whether this was the last user.
  return (--Entry.References == 0);
}

Error PinnedAllocationMapTy::registerHostBuffer(void *HstPtr,
                                                void *DevAccessiblePtr,
                                                size_t Size) {
  assert(HstPtr && "Invalid pointer");
  assert(DevAccessiblePtr && "Invalid pointer");
  assert(Size && "Invalid size");

  std::lock_guard<std::shared_mutex> Lock(Mutex);

  // No pinned allocation should intersect.
  const EntryTy *Entry = findIntersecting(HstPtr);
  if (Entry)
    return Plugin::error("Cannot insert entry due to an existing one");

  // Now insert the new entry.
  return insertEntry(HstPtr, DevAccessiblePtr, Size);
}

Error PinnedAllocationMapTy::unregisterHostBuffer(void *HstPtr) {
  assert(HstPtr && "Invalid pointer");

  std::lock_guard<std::shared_mutex> Lock(Mutex);

  const EntryTy *Entry = findIntersecting(HstPtr);
  if (!Entry)
    return Plugin::error("Cannot find locked buffer");

  // The address in the entry should be the same we are unregistering.
  if (Entry->HstPtr != HstPtr)
    return Plugin::error("Unexpected host pointer in locked buffer entry");

  // Unregister from the entry.
  auto LastUseOrErr = unregisterEntryUse(*Entry);
  if (!LastUseOrErr)
    return LastUseOrErr.takeError();

  // There should be no other references to the pinned allocation.
  if (!(*LastUseOrErr))
    return Plugin::error("The locked buffer is still being used");

  // Erase the entry from the map.
  return eraseEntry(*Entry);
}

Expected<void *> PinnedAllocationMapTy::lockHostBuffer(void *HstPtr,
                                                       size_t Size) {
  assert(HstPtr && "Invalid pointer");
  assert(Size && "Invalid size");

  std::lock_guard<std::shared_mutex> Lock(Mutex);

  const EntryTy *Entry = findIntersecting(HstPtr);

  if (Entry) {
    // An already registered intersecting buffer was found. Register a new use.
    if (auto Err = registerEntryUse(*Entry, HstPtr, Size))
      return std::move(Err);

    // Return the device accessible pointer with the correct offset.
    return advanceVoidPtr(Entry->DevAccessiblePtr,
                          getPtrDiff(HstPtr, Entry->HstPtr));
  }

  // No intersecting registered allocation found in the map. First, lock the
  // host buffer and retrieve the device accessible pointer.
  auto DevAccessiblePtrOrErr = Device.dataLockImpl(HstPtr, Size);
  if (!DevAccessiblePtrOrErr)
    return DevAccessiblePtrOrErr.takeError();

  // Now insert the new entry into the map.
  if (auto Err = insertEntry(HstPtr, *DevAccessiblePtrOrErr, Size))
    return std::move(Err);

  // Return the device accessible pointer.
  return *DevAccessiblePtrOrErr;
}

Error PinnedAllocationMapTy::unlockHostBuffer(void *HstPtr) {
  assert(HstPtr && "Invalid pointer");

  std::lock_guard<std::shared_mutex> Lock(Mutex);

  const EntryTy *Entry = findIntersecting(HstPtr);
  if (!Entry)
    return Plugin::error("Cannot find locked buffer");

  // Unregister from the locked buffer. No need to do anything if there are
  // others using the allocation.
  auto LastUseOrErr = unregisterEntryUse(*Entry);
  if (!LastUseOrErr)
    return LastUseOrErr.takeError();

  // No need to do anything if there are others using the allocation.
  if (!(*LastUseOrErr))
    return Plugin::success();

  // This was the last user of the allocation. Unlock the original locked buffer
  // if it was locked by the plugin. Do not unlock it if it was locked by an
  // external entity. Unlock the buffer using the host pointer of the entry.
  if (!Entry->ExternallyLocked)
    if (auto Err = Device.dataUnlockImpl(Entry->HstPtr))
      return Err;

  // Erase the entry from the map.
  return eraseEntry(*Entry);
}

Error PinnedAllocationMapTy::lockMappedHostBuffer(void *HstPtr, size_t Size) {
  assert(HstPtr && "Invalid pointer");
  assert(Size && "Invalid size");

  std::lock_guard<std::shared_mutex> Lock(Mutex);

  // If previously registered, just register a new user on the entry.
  const EntryTy *Entry = findIntersecting(HstPtr);
  if (Entry)
    return registerEntryUse(*Entry, HstPtr, Size);

  size_t BaseSize;
  void *BaseHstPtr, *BaseDevAccessiblePtr;

  // Check if it was externally pinned by a vendor-specific API.
  auto IsPinnedOrErr = Device.isPinnedPtrImpl(HstPtr, BaseHstPtr,
                                              BaseDevAccessiblePtr, BaseSize);
  if (!IsPinnedOrErr)
    return IsPinnedOrErr.takeError();

  // If pinned, just insert the entry representing the whole pinned buffer.
  if (*IsPinnedOrErr)
    return insertEntry(BaseHstPtr, BaseDevAccessiblePtr, BaseSize,
                       /* Externally locked */ true);

  // Not externally pinned. Do nothing if locking of mapped buffers is disabled.
  if (!LockMappedBuffers)
    return Plugin::success();

  // Otherwise, lock the buffer and insert the new entry.
  auto DevAccessiblePtrOrErr = Device.dataLockImpl(HstPtr, Size);
  if (!DevAccessiblePtrOrErr) {
    // Errors may be tolerated.
    if (!IgnoreLockMappedFailures)
      return DevAccessiblePtrOrErr.takeError();

    consumeError(DevAccessiblePtrOrErr.takeError());
    return Plugin::success();
  }

  return insertEntry(HstPtr, *DevAccessiblePtrOrErr, Size);
}

Error PinnedAllocationMapTy::unlockUnmappedHostBuffer(void *HstPtr) {
  assert(HstPtr && "Invalid pointer");

  std::lock_guard<std::shared_mutex> Lock(Mutex);

  // Check whether there is any intersecting entry.
  const EntryTy *Entry = findIntersecting(HstPtr);

  // No entry but automatic locking of mapped buffers is disabled, so
  // nothing to do.
  if (!Entry && !LockMappedBuffers)
    return Plugin::success();

  // No entry, automatic locking is enabled, but the locking may have failed, so
  // do nothing.
  if (!Entry && IgnoreLockMappedFailures)
    return Plugin::success();

  // No entry, but the automatic locking is enabled, so this is an error.
  if (!Entry)
    return Plugin::error("Locked buffer not found");

  // There is entry, so unregister a user and check whether it was the last one.
  auto LastUseOrErr = unregisterEntryUse(*Entry);
  if (!LastUseOrErr)
    return LastUseOrErr.takeError();

  // If it is not the last one, there is nothing to do.
  if (!(*LastUseOrErr))
    return Plugin::success();

  // Otherwise, if it was the last and the buffer was locked by the plugin,
  // unlock it.
  if (!Entry->ExternallyLocked)
    if (auto Err = Device.dataUnlockImpl(Entry->HstPtr))
      return Err;

  // Finally erase the entry from the map.
  return eraseEntry(*Entry);
}

Error GenericDeviceTy::synchronize(__tgt_async_info *AsyncInfo) {
  if (!AsyncInfo || !AsyncInfo->Queue)
    return Plugin::error("Invalid async info queue");

  if (auto Err = synchronizeImpl(*AsyncInfo))
    return Err;

  for (auto *Ptr : AsyncInfo->AssociatedAllocations)
    if (auto Err = dataDelete(Ptr, TargetAllocTy::TARGET_ALLOC_DEVICE))
      return Err;
  AsyncInfo->AssociatedAllocations.clear();

  return Plugin::success();
}

Error GenericDeviceTy::queryAsync(__tgt_async_info *AsyncInfo) {
  if (!AsyncInfo || !AsyncInfo->Queue)
    return Plugin::error("Invalid async info queue");

  return queryAsyncImpl(*AsyncInfo);
}

Error GenericDeviceTy::memoryVAMap(void **Addr, void *VAddr, size_t *RSize) {
  return Plugin::error("Device does not suppport VA Management");
}

Error GenericDeviceTy::memoryVAUnMap(void *VAddr, size_t Size) {
  return Plugin::error("Device does not suppport VA Management");
}

Error GenericDeviceTy::getDeviceMemorySize(uint64_t &DSize) {
  return Plugin::error(
      "Mising getDeviceMemorySize impelmentation (required by RR-heuristic");
}

Expected<void *> GenericDeviceTy::dataAlloc(int64_t Size, void *HostPtr,
                                            TargetAllocTy Kind) {
  void *Alloc = nullptr;

  if (RecordReplay.isRecordingOrReplaying())
    return RecordReplay.alloc(Size);

  switch (Kind) {
  case TARGET_ALLOC_DEFAULT:
  case TARGET_ALLOC_DEVICE:
    if (MemoryManager) {
      Alloc = MemoryManager->allocate(Size, HostPtr);
      if (!Alloc)
        return Plugin::error("Failed to allocate from memory manager");
      break;
    }
    [[fallthrough]];
  case TARGET_ALLOC_HOST:
  case TARGET_ALLOC_SHARED:
    Alloc = allocate(Size, HostPtr, Kind);
    if (!Alloc)
      return Plugin::error("Failed to allocate from device allocator");
  }

  // Report error if the memory manager or the device allocator did not return
  // any memory buffer.
  if (!Alloc)
    return Plugin::error("Invalid target data allocation kind or requested "
                         "allocator not implemented yet");

  // Register allocated buffer as pinned memory if the type is host memory.
  if (Kind == TARGET_ALLOC_HOST)
    if (auto Err = PinnedAllocs.registerHostBuffer(Alloc, Alloc, Size))
      return std::move(Err);

  return Alloc;
}

Error GenericDeviceTy::dataDelete(void *TgtPtr, TargetAllocTy Kind) {
  // Free is a noop when recording or replaying.
  if (RecordReplay.isRecordingOrReplaying())
    return Plugin::success();

  int Res;
  if (MemoryManager)
    Res = MemoryManager->free(TgtPtr);
  else
    Res = free(TgtPtr, Kind);

  if (Res)
    return Plugin::error("Failure to deallocate device pointer %p", TgtPtr);

  // Unregister deallocated pinned memory buffer if the type is host memory.
  if (Kind == TARGET_ALLOC_HOST)
    if (auto Err = PinnedAllocs.unregisterHostBuffer(TgtPtr))
      return Err;

  return Plugin::success();
}

Error GenericDeviceTy::dataSubmit(void *TgtPtr, const void *HstPtr,
                                  int64_t Size, __tgt_async_info *AsyncInfo) {
  AsyncInfoWrapperTy AsyncInfoWrapper(*this, AsyncInfo);

  auto Err = dataSubmitImpl(TgtPtr, HstPtr, Size, AsyncInfoWrapper);
  AsyncInfoWrapper.finalize(Err);
  return Err;
}

Error GenericDeviceTy::dataRetrieve(void *HstPtr, const void *TgtPtr,
                                    int64_t Size, __tgt_async_info *AsyncInfo) {
  AsyncInfoWrapperTy AsyncInfoWrapper(*this, AsyncInfo);

  auto Err = dataRetrieveImpl(HstPtr, TgtPtr, Size, AsyncInfoWrapper);
  AsyncInfoWrapper.finalize(Err);
  return Err;
}

Error GenericDeviceTy::dataExchange(const void *SrcPtr, GenericDeviceTy &DstDev,
                                    void *DstPtr, int64_t Size,
                                    __tgt_async_info *AsyncInfo) {
  AsyncInfoWrapperTy AsyncInfoWrapper(*this, AsyncInfo);

  auto Err = dataExchangeImpl(SrcPtr, DstDev, DstPtr, Size, AsyncInfoWrapper);
  AsyncInfoWrapper.finalize(Err);
  return Err;
}

Error GenericDeviceTy::launchKernel(void *EntryPtr, void **ArgPtrs,
                                    ptrdiff_t *ArgOffsets,
                                    KernelArgsTy &KernelArgs,
                                    __tgt_async_info *AsyncInfo) {
  AsyncInfoWrapperTy AsyncInfoWrapper(
      *this, RecordReplay.isRecordingOrReplaying() ? nullptr : AsyncInfo);

  GenericKernelTy &GenericKernel =
      *reinterpret_cast<GenericKernelTy *>(EntryPtr);

  if (RecordReplay.isRecording()) {
    RecordReplay.saveImage(GenericKernel.getName(), GenericKernel.getImage());
    RecordReplay.saveKernelInput(GenericKernel.getName(),
                                 GenericKernel.getImage());
  }

  auto Err = GenericKernel.launch(*this, ArgPtrs, ArgOffsets, KernelArgs,
                                  AsyncInfoWrapper);

  if (RecordReplay.isRecording())
    RecordReplay.saveKernelDescr(GenericKernel.getName(), ArgPtrs, ArgOffsets,
                                 KernelArgs.NumArgs, KernelArgs.NumTeams[0],
                                 KernelArgs.ThreadLimit[0],
                                 KernelArgs.Tripcount);

  // 'finalize' here to guarantee next record-replay actions are in-sync
  AsyncInfoWrapper.finalize(Err);

  if (RecordReplay.isRecordingOrReplaying() &&
      RecordReplay.isSaveOutputEnabled())
    RecordReplay.saveKernelOutputInfo(GenericKernel.getName());

  return Err;
}

Error GenericDeviceTy::initAsyncInfo(__tgt_async_info **AsyncInfoPtr) {
  assert(AsyncInfoPtr && "Invalid async info");

  *AsyncInfoPtr = new __tgt_async_info();

  AsyncInfoWrapperTy AsyncInfoWrapper(*this, *AsyncInfoPtr);

  auto Err = initAsyncInfoImpl(AsyncInfoWrapper);
  AsyncInfoWrapper.finalize(Err);
  return Err;
}

Error GenericDeviceTy::initDeviceInfo(__tgt_device_info *DeviceInfo) {
  assert(DeviceInfo && "Invalid device info");

  return initDeviceInfoImpl(DeviceInfo);
}

Error GenericDeviceTy::setCoarseGrainMemory(void *ptr, int64_t size) {
  assert(ptr != nullptr);
  assert(size > 0);

  return setCoarseGrainMemoryImpl(ptr, size);
}

uint32_t GenericDeviceTy::queryCoarseGrainMemory(const void *ptr,
                                                 int64_t size) {
  assert(ptr != nullptr);
  assert(size > 0);

  return queryCoarseGrainMemoryImpl(ptr, size);
}

Error GenericDeviceTy::prepopulatePageTable(void *ptr, int64_t size) {
  assert(ptr != nullptr);
  assert(size > 0);

  return prepopulatePageTableImpl(ptr, size);
}

Error GenericDeviceTy::printInfo() {
  InfoQueueTy InfoQueue;

  // Get the vendor-specific info entries describing the device properties.
  if (auto Err = obtainInfoImpl(InfoQueue))
    return Err;

  // Print all info entries.
  InfoQueue.print();

  return Plugin::success();
}

Error GenericDeviceTy::createEvent(void **EventPtrStorage) {
  return createEventImpl(EventPtrStorage);
}

Error GenericDeviceTy::destroyEvent(void *EventPtr) {
  return destroyEventImpl(EventPtr);
}

Error GenericDeviceTy::recordEvent(void *EventPtr,
                                   __tgt_async_info *AsyncInfo) {
  AsyncInfoWrapperTy AsyncInfoWrapper(*this, AsyncInfo);

  auto Err = recordEventImpl(EventPtr, AsyncInfoWrapper);
  AsyncInfoWrapper.finalize(Err);
  return Err;
}

Error GenericDeviceTy::waitEvent(void *EventPtr, __tgt_async_info *AsyncInfo) {
  AsyncInfoWrapperTy AsyncInfoWrapper(*this, AsyncInfo);

  auto Err = waitEventImpl(EventPtr, AsyncInfoWrapper);
  AsyncInfoWrapper.finalize(Err);
  return Err;
}

Error GenericDeviceTy::syncEvent(void *EventPtr) {
  return syncEventImpl(EventPtr);
}

Error GenericPluginTy::init() {
  auto NumDevicesOrErr = initImpl();
  if (!NumDevicesOrErr)
    return NumDevicesOrErr.takeError();

  NumDevices = *NumDevicesOrErr;
  if (NumDevices == 0)
    return Plugin::success();

  assert(Devices.size() == 0 && "Plugin already initialized");
  Devices.resize(NumDevices, nullptr);

  GlobalHandler = Plugin::createGlobalHandler();
  assert(GlobalHandler && "Invalid global handler");

  RPCServer = nullptr;
#if RPC_FIXME
  RPCServer = new RPCServerTy(NumDevices);
  assert(RPCServer && "Invalid RPC server");
#endif
  return Plugin::success();
}

Error GenericPluginTy::deinit() {
  // Deinitialize all active devices.
  for (int32_t DeviceId = 0; DeviceId < NumDevices; ++DeviceId) {
    if (Devices[DeviceId]) {
      if (auto Err = deinitDevice(DeviceId))
        return Err;
    }
    assert(!Devices[DeviceId] && "Device was not deinitialized");
  }

  // There is no global handler if no device is available.
  if (GlobalHandler)
    delete GlobalHandler;

#if RPC_FIXME
  if (RPCServer)
    delete RPCServer;
#endif
  // Perform last deinitializations on the plugin.
  return deinitImpl();
}

Error GenericPluginTy::initDevice(int32_t DeviceId) {
  assert(!Devices[DeviceId] && "Device already initialized");

  // Create the device and save the reference.
  GenericDeviceTy *Device = Plugin::createDevice(DeviceId, NumDevices);
  assert(Device && "Invalid device");

  // Save the device reference into the list.
  Devices[DeviceId] = Device;

  // Initialize the device and its resources.
  return Device->init(*this);
}

Error GenericPluginTy::deinitDevice(int32_t DeviceId) {
  // The device may be already deinitialized.
  if (Devices[DeviceId] == nullptr)
    return Plugin::success();

  // Deinitialize the device and release its resources.
  if (auto Err = Devices[DeviceId]->deinit(*this))
    return Err;

  // Delete the device and invalidate its reference.
  delete Devices[DeviceId];
  Devices[DeviceId] = nullptr;

  return Plugin::success();
}

const bool llvm::omp::target::plugin::libomptargetSupportsRPC() {
#ifdef LIBOMPTARGET_RPC_SUPPORT
	assert(0);
  return true;
#else
  return false;
#endif
}

/// Exposed library API function, basically wrappers around the GenericDeviceTy
/// functionality with the same name. All non-async functions are redirected
/// to the async versions right away with a NULL AsyncInfoPtr.
#ifdef __cplusplus
extern "C" {
#endif

int32_t __tgt_rtl_init_plugin() {
  auto Err = Plugin::initIfNeeded();
  if (Err) {
    REPORT("Failure to initialize plugin " GETNAME(TARGET_NAME) ": %s\n",
           toString(std::move(Err)).data());
    return OFFLOAD_FAIL;
  }

  return OFFLOAD_SUCCESS;
}

int32_t __tgt_rtl_deinit_plugin() {
  auto Err = Plugin::deinitIfNeeded();
  if (Err) {
    REPORT("Failure to deinitialize plugin " GETNAME(TARGET_NAME) ": %s\n",
           toString(std::move(Err)).data());
    return OFFLOAD_FAIL;
  }

  return OFFLOAD_SUCCESS;
}

int32_t __tgt_rtl_is_valid_binary(__tgt_device_image *TgtImage) {
  if (!Plugin::isActive())
    return false;

  if (elf_check_machine(TgtImage, Plugin::get().getMagicElfBits()))
    return true;

  return Plugin::get().getJIT().checkBitcodeImage(*TgtImage);
}

int32_t __tgt_rtl_is_valid_binary_info(__tgt_device_image *TgtImage,
                                       __tgt_image_info *Info) {
  if (!Plugin::isActive())
    return false;

  if (!__tgt_rtl_is_valid_binary(TgtImage))
    return false;
  // A subarchitecture was not specified. Assume it is compatible.
  if (!Info->Arch)
    return true;

  // Check the compatibility with all the available devices. Notice the
  // devices may not be initialized yet.
  auto CompatibleOrErr = Plugin::get().isImageCompatible(Info, TgtImage);
  if (!CompatibleOrErr) {
    // This error should not abort the execution, so we just inform the user
    // through the debug system.
    std::string ErrString = toString(CompatibleOrErr.takeError());
    DP("Failure to check whether image %p is valid: %s\n", TgtImage,
       ErrString.data());
    return false;
  }

  bool Compatible = *CompatibleOrErr;
  DP("Image is %s compatible with current environment: %s\n",
     (Compatible) ? "" : "not", Info->Arch);

  return Compatible;
}

bool __tgt_rtl_exists_valid_binary_for_RTL(
    std::list<std::pair<__tgt_device_image, __tgt_image_info> *> *Images,
    std::list<std::pair<__tgt_device_image, __tgt_image_info> *> *ValidImages) {

  bool IsValidImageAvailable = false;
  std::list<std::pair<__tgt_device_image, __tgt_image_info> *> InvalidImages;

  auto It = std::begin(*Images);
  while (It != std::end(*Images)) {
    __tgt_device_image *Img = &((*It)->first);
    __tgt_image_info *Info = &((*It)->second);

    if (__tgt_rtl_is_valid_binary_info(Img, Info)) {
      ValidImages->push_back(*It);
      IsValidImageAvailable = true;
      It = Images->erase(It);
      continue;
    }

    InvalidImages.push_back(*It);
    It++;
  }

  if (!IsValidImageAvailable)
    for (auto targetImage : InvalidImages) {
      // Check if the image was rejected because of conflicting XNACK modes.
      Plugin::get().checkInvalidImage(&targetImage->second,
                                      &targetImage->first);
    }

  return IsValidImageAvailable;
}

int32_t __tgt_rtl_supports_empty_images() {
  return Plugin::get().supportsEmptyImages();
}

int32_t __tgt_rtl_init_device(int32_t DeviceId) {
  auto Err = Plugin::get().initDevice(DeviceId);
  if (Err) {
    REPORT("Failure to initialize device %d: %s\n", DeviceId,
           toString(std::move(Err)).data());
    return OFFLOAD_FAIL;
  }

  return OFFLOAD_SUCCESS;
}

int32_t __tgt_rtl_deinit_device(int32_t DeviceId) {
  auto Err = Plugin::get().deinitDevice(DeviceId);
  if (Err) {
    REPORT("Failure to deinitialize device %d: %s\n", DeviceId,
           toString(std::move(Err)).data());
    return OFFLOAD_FAIL;
  }

  return OFFLOAD_SUCCESS;
}

int32_t __tgt_rtl_number_of_devices() { return Plugin::get().getNumDevices(); }

int __tgt_rtl_number_of_team_procs(int DeviceId) {
  return Plugin::get().getDevice(DeviceId).getNumComputeUnits();
}

bool __tgt_rtl_has_apu_device() { return Plugin::get().hasAPUDevice(); }

bool __tgt_rtl_has_USM_capable_dGPU() {
  return Plugin::get().hasDGpuWithUsmSupport();
}

bool __tgt_rtl_are_allocations_for_maps_on_apus_disabled() {
  return Plugin::get().AreAllocationsForMapsOnApusDisabled();
}

bool __tgt_rtl_requested_prepopulate_gpu_page_table() {
  return Plugin::get().requestedPrepopulateGPUPageTable();
}

bool __tgt_rtl_is_no_maps_check() { return Plugin::get().IsNoMapsCheck(); }

bool __tgt_rtl_is_fine_grained_memory_enabled() {
  return Plugin::get().IsFineGrainedMemoryEnabled();
}

bool __tgt_rtl_is_system_supporting_managed_memory() {
  return Plugin::get().IsSystemSupportingManagedMemory();
}

void __tgt_rtl_set_up_env() { Plugin::get().setUpEnv(); }

int64_t __tgt_rtl_init_requires(int64_t RequiresFlags) {
  Plugin::get().setRequiresFlag(RequiresFlags);
  return RequiresFlags;
}

int32_t __tgt_rtl_is_data_exchangable(int32_t SrcDeviceId,
                                      int32_t DstDeviceId) {
  return Plugin::get().isDataExchangable(SrcDeviceId, DstDeviceId);
}

int32_t __tgt_rtl_initialize_record_replay(int32_t DeviceId, int64_t MemorySize,
                                           void *VAddr, bool isRecord,
                                           bool SaveOutput) {
  GenericPluginTy &Plugin = Plugin::get();
  GenericDeviceTy &Device = Plugin.getDevice(DeviceId);
  RecordReplayTy::RRStatusTy Status =
      isRecord ? RecordReplayTy::RRStatusTy::RRRecording
               : RecordReplayTy::RRStatusTy::RRReplaying;

  if (auto Err =
          RecordReplay.init(&Device, MemorySize, VAddr, Status, SaveOutput)) {
    REPORT("WARNING RR did not intialize RR-properly with %lu bytes"
           "(Error: %s)\n",
           MemorySize, toString(std::move(Err)).data());
    RecordReplay.setStatus(RecordReplayTy::RRStatusTy::RRDeactivated);

    if (!isRecord) {
      return OFFLOAD_FAIL;
    }
  }
  return OFFLOAD_SUCCESS;
}

__tgt_target_table *__tgt_rtl_load_binary(int32_t DeviceId,
                                          __tgt_device_image *TgtImage) {
  GenericPluginTy &Plugin = Plugin::get();
  GenericDeviceTy &Device = Plugin.getDevice(DeviceId);

  auto TableOrErr = Device.loadBinary(Plugin, TgtImage);
  if (!TableOrErr) {
    auto Err = TableOrErr.takeError();
    REPORT("Failure to load binary image %p on device %d: %s\n", TgtImage,
           DeviceId, toString(std::move(Err)).data());
    return nullptr;
  }

  __tgt_target_table *Table = *TableOrErr;
  assert(Table != nullptr && "Invalid table");

  return Table;
}

void *__tgt_rtl_data_alloc(int32_t DeviceId, int64_t Size, void *HostPtr,
                           int32_t Kind) {
#ifdef OMPT_SUPPORT
  // If OMPT is enabled, collect start and end times for the allocation.
  OmptTimestampRAII Ts;
#endif
  auto AllocOrErr = Plugin::get().getDevice(DeviceId).dataAlloc(
      Size, HostPtr, (TargetAllocTy)Kind);
  if (!AllocOrErr) {
    auto Err = AllocOrErr.takeError();
    REPORT("Failure to allocate device memory: %s\n",
           toString(std::move(Err)).data());
    return nullptr;
  }
  assert(*AllocOrErr && "Null pointer upon successful allocation");

  // Method has no effect when the CUDA Plugin is used.
  if (Kind == TARGET_ALLOC_SHARED)
    __tgt_rtl_set_coarse_grain_mem_region(DeviceId, HostPtr, Size);

  return *AllocOrErr;
}

int32_t __tgt_rtl_data_delete(int32_t DeviceId, void *TgtPtr, int32_t Kind) {
#ifdef OMPT_SUPPORT
  // If OMPT is enabled, collect start and end times for the data delete.
  OmptTimestampRAII Ts;
#endif
  auto Err =
      Plugin::get().getDevice(DeviceId).dataDelete(TgtPtr, (TargetAllocTy)Kind);
  if (Err) {
    REPORT("Failure to deallocate device pointer %p: %s\n", TgtPtr,
           toString(std::move(Err)).data());
    return OFFLOAD_FAIL;
  }

  return OFFLOAD_SUCCESS;
}

int32_t __tgt_rtl_data_lock(int32_t DeviceId, void *Ptr, int64_t Size,
                            void **LockedPtr) {
  auto LockedPtrOrErr = Plugin::get().getDevice(DeviceId).dataLock(Ptr, Size);
  if (!LockedPtrOrErr) {
    auto Err = LockedPtrOrErr.takeError();
    REPORT("Failure to lock memory %p: %s\n", Ptr,
           toString(std::move(Err)).data());
    return OFFLOAD_FAIL;
  }

  if (!(*LockedPtrOrErr)) {
    REPORT("Failure to lock memory %p: obtained a null locked pointer\n", Ptr);
    return OFFLOAD_FAIL;
  }
  *LockedPtr = *LockedPtrOrErr;

  return OFFLOAD_SUCCESS;
}

int32_t __tgt_rtl_data_unlock(int32_t DeviceId, void *Ptr) {
  auto Err = Plugin::get().getDevice(DeviceId).dataUnlock(Ptr);
  if (Err) {
    REPORT("Failure to unlock memory %p: %s\n", Ptr,
           toString(std::move(Err)).data());
    return OFFLOAD_FAIL;
  }

  return OFFLOAD_SUCCESS;
}

int32_t __tgt_rtl_data_notify_mapped(int32_t DeviceId, void *HstPtr,
                                     int64_t Size) {
  auto Err = Plugin::get().getDevice(DeviceId).notifyDataMapped(HstPtr, Size);
  if (Err) {
    REPORT("Failure to notify data mapped %p: %s\n", HstPtr,
           toString(std::move(Err)).data());
    return OFFLOAD_FAIL;
  }

  return OFFLOAD_SUCCESS;
}

int32_t __tgt_rtl_data_notify_unmapped(int32_t DeviceId, void *HstPtr) {
  auto Err = Plugin::get().getDevice(DeviceId).notifyDataUnmapped(HstPtr);
  if (Err) {
    REPORT("Failure to notify data unmapped %p: %s\n", HstPtr,
           toString(std::move(Err)).data());
    return OFFLOAD_FAIL;
  }

  return OFFLOAD_SUCCESS;
}

int32_t __tgt_rtl_data_submit(int32_t DeviceId, void *TgtPtr, void *HstPtr,
                              int64_t Size) {
  return __tgt_rtl_data_submit_async(DeviceId, TgtPtr, HstPtr, Size,
                                     /* AsyncInfoPtr */ nullptr);
}

int32_t __tgt_rtl_data_submit_async(int32_t DeviceId, void *TgtPtr,
                                    void *HstPtr, int64_t Size,
                                    __tgt_async_info *AsyncInfoPtr) {
  auto Err = Plugin::get().getDevice(DeviceId).dataSubmit(TgtPtr, HstPtr, Size,
                                                          AsyncInfoPtr);
  if (Err) {
    REPORT("Failure to copy data from host to device. Pointers: host "
           "= " DPxMOD ", device = " DPxMOD ", size = %" PRId64 ": %s\n",
           DPxPTR(HstPtr), DPxPTR(TgtPtr), Size,
           toString(std::move(Err)).data());
    return OFFLOAD_FAIL;
  }

  return OFFLOAD_SUCCESS;
}

int32_t __tgt_rtl_data_retrieve(int32_t DeviceId, void *HstPtr, void *TgtPtr,
                                int64_t Size) {
  return __tgt_rtl_data_retrieve_async(DeviceId, HstPtr, TgtPtr, Size,
                                       /* AsyncInfoPtr */ nullptr);
}

int32_t __tgt_rtl_data_retrieve_async(int32_t DeviceId, void *HstPtr,
                                      void *TgtPtr, int64_t Size,
                                      __tgt_async_info *AsyncInfoPtr) {
  auto Err = Plugin::get().getDevice(DeviceId).dataRetrieve(HstPtr, TgtPtr,
                                                            Size, AsyncInfoPtr);
  if (Err) {
    REPORT("Faliure to copy data from device to host. Pointers: host "
           "= " DPxMOD ", device = " DPxMOD ", size = %" PRId64 ": %s\n",
           DPxPTR(HstPtr), DPxPTR(TgtPtr), Size,
           toString(std::move(Err)).data());
    return OFFLOAD_FAIL;
  }

  return OFFLOAD_SUCCESS;
}

int32_t __tgt_rtl_data_exchange(int32_t SrcDeviceId, void *SrcPtr,
                                int32_t DstDeviceId, void *DstPtr,
                                int64_t Size) {
  return __tgt_rtl_data_exchange_async(SrcDeviceId, SrcPtr, DstDeviceId, DstPtr,
                                       Size,
                                       /* AsyncInfoPtr */ nullptr);
}

int32_t __tgt_rtl_data_exchange_async(int32_t SrcDeviceId, void *SrcPtr,
                                      int DstDeviceId, void *DstPtr,
                                      int64_t Size,
                                      __tgt_async_info *AsyncInfo) {
  GenericDeviceTy &SrcDevice = Plugin::get().getDevice(SrcDeviceId);
  GenericDeviceTy &DstDevice = Plugin::get().getDevice(DstDeviceId);
  auto Err = SrcDevice.dataExchange(SrcPtr, DstDevice, DstPtr, Size, AsyncInfo);
  if (Err) {
    REPORT("Failure to copy data from device (%d) to device (%d). Pointers: "
           "host = " DPxMOD ", device = " DPxMOD ", size = %" PRId64 ": %s\n",
           SrcDeviceId, DstDeviceId, DPxPTR(SrcPtr), DPxPTR(DstPtr), Size,
           toString(std::move(Err)).data());
    return OFFLOAD_FAIL;
  }

  return OFFLOAD_SUCCESS;
}

int32_t __tgt_rtl_launch_kernel_sync(int32_t DeviceId, void *TgtEntryPtr,
                                     void **TgtArgs, ptrdiff_t *TgtOffsets,
                                     KernelArgsTy *KernelArgs) {
  __tgt_async_info *AsyncInfoPtr = nullptr;
  return __tgt_rtl_launch_kernel(DeviceId, TgtEntryPtr, TgtArgs, TgtOffsets,
                                 KernelArgs, AsyncInfoPtr);
}
int32_t __tgt_rtl_launch_kernel(int32_t DeviceId, void *TgtEntryPtr,
                                void **TgtArgs, ptrdiff_t *TgtOffsets,
                                KernelArgsTy *KernelArgs,
                                __tgt_async_info *AsyncInfoPtr) {
  auto Err = Plugin::get().getDevice(DeviceId).launchKernel(
      TgtEntryPtr, TgtArgs, TgtOffsets, *KernelArgs, AsyncInfoPtr);
  if (Err) {
    REPORT("Failure to run target region " DPxMOD " in device %d: %s\n",
           DPxPTR(TgtEntryPtr), DeviceId, toString(std::move(Err)).data());
    return OFFLOAD_FAIL;
  }

  return OFFLOAD_SUCCESS;
}

int32_t __tgt_rtl_synchronize(int32_t DeviceId,
                              __tgt_async_info *AsyncInfoPtr) {
  auto Err = Plugin::get().getDevice(DeviceId).synchronize(AsyncInfoPtr);
  if (Err) {
    REPORT("Failure to synchronize stream %p: %s\n", AsyncInfoPtr->Queue,
           toString(std::move(Err)).data());
    return OFFLOAD_FAIL;
  }

  return OFFLOAD_SUCCESS;
}

int32_t __tgt_rtl_query_async(int32_t DeviceId,
                              __tgt_async_info *AsyncInfoPtr) {
  auto Err = Plugin::get().getDevice(DeviceId).queryAsync(AsyncInfoPtr);
  if (Err) {
    REPORT("Failure to query stream %p: %s\n", AsyncInfoPtr->Queue,
           toString(std::move(Err)).data());
    return OFFLOAD_FAIL;
  }

  return OFFLOAD_SUCCESS;
}

void __tgt_rtl_print_device_info(int32_t DeviceId) {
  if (auto Err = Plugin::get().getDevice(DeviceId).printInfo())
    REPORT("Failure to print device %d info: %s\n", DeviceId,
           toString(std::move(Err)).data());
}

int32_t __tgt_rtl_create_event(int32_t DeviceId, void **EventPtr) {
  auto Err = Plugin::get().getDevice(DeviceId).createEvent(EventPtr);
  if (Err) {
    REPORT("Failure to create event: %s\n", toString(std::move(Err)).data());
    return OFFLOAD_FAIL;
  }

  return OFFLOAD_SUCCESS;
}

int32_t __tgt_rtl_record_event(int32_t DeviceId, void *EventPtr,
                               __tgt_async_info *AsyncInfoPtr) {
  auto Err =
      Plugin::get().getDevice(DeviceId).recordEvent(EventPtr, AsyncInfoPtr);
  if (Err) {
    REPORT("Failure to record event %p: %s\n", EventPtr,
           toString(std::move(Err)).data());
    return OFFLOAD_FAIL;
  }

  return OFFLOAD_SUCCESS;
}

int32_t __tgt_rtl_wait_event(int32_t DeviceId, void *EventPtr,
                             __tgt_async_info *AsyncInfoPtr) {
  auto Err =
      Plugin::get().getDevice(DeviceId).waitEvent(EventPtr, AsyncInfoPtr);
  if (Err) {
    REPORT("Failure to wait event %p: %s\n", EventPtr,
           toString(std::move(Err)).data());
    return OFFLOAD_FAIL;
  }

  return OFFLOAD_SUCCESS;
}

int32_t __tgt_rtl_sync_event(int32_t DeviceId, void *EventPtr) {
  auto Err = Plugin::get().getDevice(DeviceId).syncEvent(EventPtr);
  if (Err) {
    REPORT("Failure to synchronize event %p: %s\n", EventPtr,
           toString(std::move(Err)).data());
    return OFFLOAD_FAIL;
  }

  return OFFLOAD_SUCCESS;
}

int32_t __tgt_rtl_destroy_event(int32_t DeviceId, void *EventPtr) {
  auto Err = Plugin::get().getDevice(DeviceId).destroyEvent(EventPtr);
  if (Err) {
    REPORT("Failure to destroy event %p: %s\n", EventPtr,
           toString(std::move(Err)).data());
    return OFFLOAD_FAIL;
  }

  return OFFLOAD_SUCCESS;
}

void __tgt_rtl_set_info_flag(uint32_t NewInfoLevel) {
  std::atomic<uint32_t> &InfoLevel = getInfoLevelInternal();
  InfoLevel.store(NewInfoLevel);
}

int32_t __tgt_rtl_init_async_info(int32_t DeviceId,
                                  __tgt_async_info **AsyncInfoPtr) {
  assert(AsyncInfoPtr && "Invalid async info");

  auto Err = Plugin::get().getDevice(DeviceId).initAsyncInfo(AsyncInfoPtr);
  if (Err) {
    REPORT("Failure to initialize async info at " DPxMOD " on device %d: %s\n",
           DPxPTR(*AsyncInfoPtr), DeviceId, toString(std::move(Err)).data());
    return OFFLOAD_FAIL;
  }
  return OFFLOAD_SUCCESS;
}

int32_t __tgt_rtl_init_device_info(int32_t DeviceId,
                                   __tgt_device_info *DeviceInfo,
                                   const char **ErrStr) {
  *ErrStr = "";

  auto Err = Plugin::get().getDevice(DeviceId).initDeviceInfo(DeviceInfo);
  if (Err) {
    REPORT("Failure to initialize device info at " DPxMOD " on device %d: %s\n",
           DPxPTR(DeviceInfo), DeviceId, toString(std::move(Err)).data());
    return OFFLOAD_FAIL;
  }

  return OFFLOAD_SUCCESS;
}

// Register mapped or allocated memory (with omp_target_alloc or omp_alloc)
// as coarse grain
// \arg DeviceId is the ID of the device for which the memory should be switched
// to coarse grain mode. \arg ptr is the base pointer of the region to be
// registered as coarse grain \arg size is the size of the memory region to be
// registered as coarse grain
int __tgt_rtl_set_coarse_grain_mem_region(int32_t DeviceId, void *ptr,
                                          int64_t size) {

  auto Err = Plugin::get().getDevice(DeviceId).setCoarseGrainMemory(ptr, size);

  if (Err) {
    REPORT("Failure switching memory region to coarse grain mode (ptr: %p, "
           "size: %ld)\n",
           ptr, size);
    return OFFLOAD_FAIL;
  }
  return OFFLOAD_SUCCESS;
}

int32_t __tgt_rtl_set_device_offset(int32_t DeviceIdOffset) {
  Plugin::get().setDeviceIdStartIndex(DeviceIdOffset);

  return OFFLOAD_SUCCESS;
}

// Request GPU driver to add all pages underlying memory [ptr,ptr+size[ to the
// \arg DeviceId page table
// \arg DeviceId is the ID of the device for which the memory should be switched
// to coarse grain mode. \arg ptr is the base pointer of the region to be
// registered as coarse grain \arg size is the size of the memory region to be
// registered as coarse grain
int __tgt_rtl_prepopulate_page_table(int32_t DeviceId, void *ptr,
                                     int64_t size) {

  auto Err = Plugin::get().getDevice(DeviceId).prepopulatePageTable(ptr, size);

  if (Err) {
    REPORT("Failure prepopulating GPU page table (ptr: %p, "
           "size: %ld)\n",
           ptr, size);
    return OFFLOAD_FAIL;
  }

  return OFFLOAD_SUCCESS;
}

// Query if [ptr, ptr+size] belongs to coarse grain memory region
int32_t __tgt_rtl_query_coarse_grain_mem_region(int32_t DeviceId,
                                                const void *ptr, int64_t size) {

  auto QueryCoarseGrainReturnValue =
      Plugin::get().getDevice(DeviceId).queryCoarseGrainMemory(ptr, size);

  return QueryCoarseGrainReturnValue;
}

#ifdef __cplusplus
}
#endif<|MERGE_RESOLUTION|>--- conflicted
+++ resolved
@@ -545,17 +545,8 @@
           printLaunchInfo(GenericDevice, KernelArgs, NumThreads, NumBlocks))
     return Err;
 
-<<<<<<< HEAD
-  if (RecordReplay.isRecording())
-    RecordReplay.saveKernelInputInfo(
-        getName(), getImage(), ArgPtrs, ArgOffsets,
-        KernelArgs.NumArgs - /* KernelLaunchEnvironment */ 1, NumBlocks,
-        NumThreads, KernelArgs.Tripcount);
-
   OMPT_IF_TRACING_ENABLED(setOmptGrantedNumTeams(NumBlocks););
 
-=======
->>>>>>> 51af040b
   return launchImpl(GenericDevice, NumThreads, NumBlocks, KernelArgs,
                     KernelArgsPtr, AsyncInfoWrapper);
 }
