//===- PluginInterface.cpp - Target independent plugin device interface ---===//
//
// Part of the LLVM Project, under the Apache License v2.0 with LLVM Exceptions.
// See https://llvm.org/LICENSE.txt for license information.
// SPDX-License-Identifier: Apache-2.0 WITH LLVM-exception
//
//===----------------------------------------------------------------------===//
//
//===----------------------------------------------------------------------===//

#include "PluginInterface.h"
#include "Debug.h"
#include "GlobalHandler.h"
#include "JIT.h"
#include "elf_common.h"
#include "omptarget.h"
#include "omptargetplugin.h"

#include "print_tracing.h"
#include "trace.h"

#include "llvm/Frontend/OpenMP/OMPConstants.h"
#include "llvm/Support/Error.h"
#include "llvm/Support/JSON.h"
#include "llvm/Support/MemoryBuffer.h"

#include <cstdint>
#include <limits>

using namespace llvm;
using namespace omp;
using namespace target;
using namespace plugin;

#ifdef OMPT_SUPPORT
extern void setOmptTimestamp(uint64_t Start, uint64_t End);
extern void setOmptGrantedNumTeams(uint64_t NumTeams);
#include <ompt_device_callbacks.h>
#define OMPT_IF_ENABLED(stmts)                                                 \
  do {                                                                         \
    if (ompt_device_callbacks.is_enabled()) {                                  \
      stmts                                                                    \
    }                                                                          \
  } while (0)
#define OMPT_IF_TRACING_ENABLED(stmts)                                         \
  do {                                                                         \
    if (ompt_device_callbacks.is_tracing_enabled()) {                          \
      stmts                                                                    \
    }                                                                          \
  } while (0)
#else
#define OMPT_IF_ENABLED(stmts)
#define OMPT_IF_TRACING_ENABLED(stmts)
#endif

GenericPluginTy *Plugin::SpecificPlugin = nullptr;

namespace llvm::omp::target::plugin {
// Used for kernel tracing implementation
int PrintKernelTrace = 0;
} // namespace llvm::omp::target::plugin

extern uint64_t getSystemTimestampInNs();

/// RAII used for timing certain plugin functionality and transferring the
/// information to libomptarget
struct OmptTimestampRAII {
  OmptTimestampRAII() { OMPT_IF_TRACING_ENABLED(setStart();); }
  ~OmptTimestampRAII() { OMPT_IF_ENABLED(setTimestamp();); }

private:
  uint64_t StartTime = 0;
  void setStart() { StartTime = getSystemTimestampInNs(); }
  void setTimestamp() {
    uint64_t EndTime = getSystemTimestampInNs();
    setOmptTimestamp(StartTime, EndTime);
  }
};

// TODO: Fix any thread safety issues for multi-threaded kernel recording.
struct RecordReplayTy {
private:
  // Memory pointers for recording, replaying memory.
  void *MemoryStart;
  void *MemoryPtr;
  size_t MemorySize;
  GenericDeviceTy *Device;
  std::mutex AllocationLock;

  // Environment variables for record and replay.
  // Enables recording kernels if set.
  BoolEnvar OMPX_RecordKernel;
  // Enables replaying a kernel if set.
  BoolEnvar OMPX_ReplayKernel;
  // Enables saving the device memory kernel output post execution if set.
  BoolEnvar OMPX_ReplaySaveOutput;
  // Sets the maximum to pre-allocate device memory.
  UInt32Envar OMPX_DeviceMemorySize;

  // Record/replay pre-allocates the largest possible device memory using the
  // default kind.
  // TODO: Expand allocation to include other kinds (device, host, shared) and
  // possibly use a MemoryManager to track (de-)allocations for
  // storing/retrieving when recording/replaying.
  Error preallocateDeviceMemory() {
    // Pre-allocate memory on device. Starts with 64GB and subtracts in steps
    // of 1GB until allocation succeeds.
    const size_t MAX_MEMORY_ALLOCATION =
        OMPX_DeviceMemorySize * 1024 * 1024 * 1024ULL;
    constexpr size_t STEP = 1024 * 1024 * 1024ULL;
    MemoryStart = nullptr;
    for (size_t Try = MAX_MEMORY_ALLOCATION; Try > 0; Try -= STEP) {
      MemoryStart =
          Device->allocate(Try, /* HstPtr */ nullptr, TARGET_ALLOC_DEFAULT);
      if (MemoryStart)
        break;
    }

    if (!MemoryStart)
      return Plugin::error("Allocating record/replay memory");

    MemoryPtr = MemoryStart;
    MemorySize = 0;

    return Plugin::success();
  }

  void dumpDeviceMemory(StringRef Filename,
                        AsyncInfoWrapperTy &AsyncInfoWrapper) {
    ErrorOr<std::unique_ptr<WritableMemoryBuffer>> DeviceMemoryMB =
        WritableMemoryBuffer::getNewUninitMemBuffer(MemorySize);
    if (!DeviceMemoryMB)
      report_fatal_error("Error creating MemoryBuffer for device memory");

    auto Err = Device->dataRetrieve(DeviceMemoryMB.get()->getBufferStart(),
                                    MemoryStart, MemorySize, AsyncInfoWrapper);
    if (Err)
      report_fatal_error("Error retrieving data for target pointer");

    StringRef DeviceMemory(DeviceMemoryMB.get()->getBufferStart(), MemorySize);
    std::error_code EC;
    raw_fd_ostream OS(Filename, EC);
    if (EC)
      report_fatal_error("Error dumping memory to file " + Filename + " :" +
                         EC.message());
    OS << DeviceMemory;
    OS.close();
  }

public:
  bool isRecording() const { return OMPX_RecordKernel; }
  bool isReplaying() const { return OMPX_ReplayKernel; }
  bool isRecordingOrReplaying() const {
    return (OMPX_RecordKernel || OMPX_ReplayKernel);
  }
  bool isSaveOutputEnabled() const { return OMPX_ReplaySaveOutput; }

  RecordReplayTy()
      : OMPX_RecordKernel("LIBOMPTARGET_RECORD"),
        OMPX_ReplayKernel("LIBOMPTARGET_REPLAY"),
        OMPX_ReplaySaveOutput("LIBOMPTARGET_RR_SAVE_OUTPUT"),
        OMPX_DeviceMemorySize("LIBOMPTARGET_RR_DEVMEM_SIZE",
                              /* Default in GB */ 64) {}

  void saveImage(const char *Name, DeviceImageTy &Image) {
    SmallString<128> ImageName = {Name, ".image"};
    std::error_code EC;
    raw_fd_ostream OS(ImageName, EC);
    if (EC)
      report_fatal_error("Error saving image : " + StringRef(EC.message()));
    if (const auto *TgtImageBitcode = Image.getTgtImageBitcode()) {
      size_t Size =
          getPtrDiff(TgtImageBitcode->ImageEnd, TgtImageBitcode->ImageStart);
      MemoryBufferRef MBR = MemoryBufferRef(
          StringRef((const char *)TgtImageBitcode->ImageStart, Size), "");
      OS << MBR.getBuffer();
    } else {
      OS << Image.getMemoryBuffer().getBuffer();
    }
    OS.close();
  }

  void saveKernelInputInfo(const char *Name, void **ArgPtrs,
                           ptrdiff_t *ArgOffsets, int32_t NumArgs,
                           uint64_t NumTeamsClause, uint32_t ThreadLimitClause,
                           uint64_t LoopTripCount,
                           AsyncInfoWrapperTy &AsyncInfoWrapper) {
    json::Object JsonKernelInfo;
    JsonKernelInfo["Name"] = Name;
    JsonKernelInfo["NumArgs"] = NumArgs;
    JsonKernelInfo["NumTeamsClause"] = NumTeamsClause;
    JsonKernelInfo["ThreadLimitClause"] = ThreadLimitClause;
    JsonKernelInfo["LoopTripCount"] = LoopTripCount;
    JsonKernelInfo["DeviceMemorySize"] = MemorySize;
    JsonKernelInfo["DeviceId"] = Device->getDeviceId();

    json::Array JsonArgPtrs;
    for (int I = 0; I < NumArgs; ++I)
      JsonArgPtrs.push_back((intptr_t)ArgPtrs[I]);
    JsonKernelInfo["ArgPtrs"] = json::Value(std::move(JsonArgPtrs));

    json::Array JsonArgOffsets;
    for (int I = 0; I < NumArgs; ++I)
      JsonArgOffsets.push_back(ArgOffsets[I]);
    JsonKernelInfo["ArgOffsets"] = json::Value(std::move(JsonArgOffsets));

    SmallString<128> MemoryFilename = {Name, ".memory"};
    dumpDeviceMemory(MemoryFilename, AsyncInfoWrapper);

    SmallString<128> JsonFilename = {Name, ".json"};
    std::error_code EC;
    raw_fd_ostream JsonOS(JsonFilename.str(), EC);
    if (EC)
      report_fatal_error("Error saving kernel json file : " +
                         StringRef(EC.message()));
    JsonOS << json::Value(std::move(JsonKernelInfo));
    JsonOS.close();
  }

  void saveKernelOutputInfo(const char *Name,
                            AsyncInfoWrapperTy &AsyncInfoWrapper) {
    SmallString<128> OutputFilename = {
        Name, (isRecording() ? ".original.output" : ".replay.output")};
    dumpDeviceMemory(OutputFilename, AsyncInfoWrapper);
  }

  void *alloc(uint64_t Size) {
    assert(MemoryStart && "Expected memory has been pre-allocated");
    void *Alloc = nullptr;
    constexpr int Alignment = 16;
    // Assumes alignment is a power of 2.
    int64_t AlignedSize = (Size + (Alignment - 1)) & (~(Alignment - 1));
    std::lock_guard<std::mutex> LG(AllocationLock);
    Alloc = MemoryPtr;
    MemoryPtr = (char *)MemoryPtr + AlignedSize;
    MemorySize += AlignedSize;
    return Alloc;
  }

  Error init(GenericDeviceTy *Device) {
    this->Device = Device;
    return preallocateDeviceMemory();
  }

  void deinit() { Device->free(MemoryStart); }

} RecordReplay;

AsyncInfoWrapperTy::AsyncInfoWrapperTy(GenericDeviceTy &Device,
                                       __tgt_async_info *AsyncInfoPtr)
    : Device(Device),
      AsyncInfoPtr(AsyncInfoPtr ? AsyncInfoPtr : &LocalAsyncInfo) {}

void AsyncInfoWrapperTy::finalize(Error &Err) {
  assert(AsyncInfoPtr && "AsyncInfoWrapperTy already finalized");

  // If we used a local async info object we want synchronous behavior. (No need
  // to check the env-var OMPX_FORCE_SYNC_REGIONS since that was done by
  // libomptarget.) In that case, and assuming the current status code is
  // correct, we will synchronize explicitly when the object is deleted. Update
  // the error with the result of the synchronize operation.
  if (AsyncInfoPtr == &LocalAsyncInfo && LocalAsyncInfo.Queue && !Err)
    Err = Device.synchronize(&LocalAsyncInfo);

  // Invalidate the wrapper object.
  AsyncInfoPtr = nullptr;
}

Error GenericKernelTy::init(GenericDeviceTy &GenericDevice,
                            DeviceImageTy &Image) {
  PreferredNumThreads = getDefaultNumThreads(GenericDevice);

  MaxNumThreads = GenericDevice.getThreadLimit();

  return initImpl(GenericDevice, Image);
}

Error GenericKernelTy::printLaunchInfo(GenericDeviceTy &GenericDevice,
                                       KernelArgsTy &KernelArgs,
                                       uint32_t NumThreads,
                                       uint64_t NumBlocks) const {
  INFO(OMP_INFOTYPE_PLUGIN_KERNEL, GenericDevice.getDeviceId(),
       "Launching kernel %s with %" PRIu64
       " blocks and %d threads in %s mode\n",
       getName(), NumBlocks, NumThreads, getExecutionModeName());
  return printLaunchInfoDetails(GenericDevice, KernelArgs, NumThreads,
                                NumBlocks);
}

Error GenericKernelTy::printLaunchInfoDetails(GenericDeviceTy &GenericDevice,
                                              KernelArgsTy &KernelArgs,
                                              uint32_t NumThreads,
                                              uint64_t NumBlocks) const {
  return Plugin::success();
}

Error GenericKernelTy::launch(GenericDeviceTy &GenericDevice, void **ArgPtrs,
                              ptrdiff_t *ArgOffsets, KernelArgsTy &KernelArgs,
                              AsyncInfoWrapperTy &AsyncInfoWrapper) const {
  llvm::SmallVector<void *, 16> Args;
  llvm::SmallVector<void *, 16> Ptrs;

  void *KernelArgsPtr = prepareArgs(GenericDevice, ArgPtrs, ArgOffsets,
                                    KernelArgs.NumArgs, Args, Ptrs);

  uint32_t NumThreads = getNumThreads(GenericDevice, KernelArgs.ThreadLimit);

  std::pair<bool, uint32_t> AdjustInfo = adjustNumThreadsForLowTripCount(
      GenericDevice, NumThreads, KernelArgs.Tripcount, KernelArgs.ThreadLimit);
  if (AdjustInfo.first)
    NumThreads = AdjustInfo.second;

  uint64_t NumBlocks = getNumBlocks(GenericDevice, KernelArgs.NumTeams,
                                    KernelArgs.Tripcount, NumThreads);

  if (auto Err =
          printLaunchInfo(GenericDevice, KernelArgs, NumThreads, NumBlocks))
    return Err;

  OMPT_IF_TRACING_ENABLED(setOmptGrantedNumTeams(NumBlocks););

  return launchImpl(GenericDevice, NumThreads, NumBlocks, KernelArgs,
                    KernelArgsPtr, AsyncInfoWrapper);
}

void *GenericKernelTy::prepareArgs(GenericDeviceTy &GenericDevice,
                                   void **ArgPtrs, ptrdiff_t *ArgOffsets,
                                   int32_t NumArgs,
                                   llvm::SmallVectorImpl<void *> &Args,
                                   llvm::SmallVectorImpl<void *> &Ptrs) const {
  Args.resize(NumArgs);
  Ptrs.resize(NumArgs);

  if (NumArgs == 0)
    return nullptr;

  for (int I = 0; I < NumArgs; ++I) {
    Ptrs[I] = (void *)((intptr_t)ArgPtrs[I] + ArgOffsets[I]);
    Args[I] = &Ptrs[I];
  }
  return &Args[0];
}

uint32_t GenericKernelTy::getNumThreads(GenericDeviceTy &GenericDevice,
                                        uint32_t ThreadLimitClause[3]) const {
  assert(ThreadLimitClause[1] == 0 && ThreadLimitClause[2] == 0 &&
         "Multi dimensional launch not supported yet.");

  if (ThreadLimitClause[0] > 0 && isGenericMode()) {
    if (ThreadLimitClause[0] == (uint32_t)-1)
      ThreadLimitClause[0] = PreferredNumThreads;
    else
      ThreadLimitClause[0] += GenericDevice.getWarpSize();
  }

  return std::min(MaxNumThreads, (ThreadLimitClause[0] > 0)
                                     ? ThreadLimitClause[0]
                                     : PreferredNumThreads);
}

uint64_t GenericKernelTy::getNumBlocks(GenericDeviceTy &GenericDevice,
                                       uint32_t NumTeamsClause[3],
                                       uint64_t LoopTripCount,
                                       uint32_t NumThreads) const {
  assert(NumTeamsClause[1] == 0 && NumTeamsClause[2] == 0 &&
         "Multi dimensional launch not supported yet.");

  if (NumTeamsClause[0] > 0) {
    // TODO: We need to honor any value and consequently allow more than the
    // block limit. For this we might need to start multiple kernels or let the
    // blocks start again until the requested number has been started.
    return std::min(NumTeamsClause[0], GenericDevice.getBlockLimit());
  }

  uint64_t TripCountNumBlocks = std::numeric_limits<uint64_t>::max();
  if (LoopTripCount > 0) {
    if (isSPMDMode()) {
      // We have a combined construct, i.e. `target teams distribute
      // parallel for [simd]`. We launch so many teams so that each thread
      // will execute one iteration of the loop. round up to the nearest
      // integer
      TripCountNumBlocks = ((LoopTripCount - 1) / NumThreads) + 1;
    } else {
      assert((isGenericMode() || isGenericSPMDMode()) &&
             "Unexpected execution mode!");
      // If we reach this point, then we have a non-combined construct, i.e.
      // `teams distribute` with a nested `parallel for` and each team is
      // assigned one iteration of the `distribute` loop. E.g.:
      //
      // #pragma omp target teams distribute
      // for(...loop_tripcount...) {
      //   #pragma omp parallel for
      //   for(...) {}
      // }
      //
      // Threads within a team will execute the iterations of the `parallel`
      // loop.
      TripCountNumBlocks = LoopTripCount;
    }
  }
  // If the loops are long running we rather reuse blocks than spawn too many.
  uint32_t PreferredNumBlocks = std::min(uint32_t(TripCountNumBlocks),
                                         getDefaultNumBlocks(GenericDevice));
  return std::min(PreferredNumBlocks, GenericDevice.getBlockLimit());
}

GenericDeviceTy::GenericDeviceTy(int32_t DeviceId, int32_t NumDevices,
                                 const llvm::omp::GV &OMPGridValues)
    : MemoryManager(nullptr), OMP_TeamLimit("OMP_TEAM_LIMIT"),
      OMP_NumTeams("OMP_NUM_TEAMS"),
      OMP_TeamsThreadLimit("OMP_TEAMS_THREAD_LIMIT"),
      OMPX_DebugKind("LIBOMPTARGET_DEVICE_RTL_DEBUG"),
      OMPX_SharedMemorySize("LIBOMPTARGET_SHARED_MEMORY_SIZE"),
      // Do not initialize the following two envars since they depend on the
      // device initialization. These cannot be consulted until the device is
      // initialized correctly. We intialize them in GenericDeviceTy::init().
      OMPX_TargetStackSize(), OMPX_TargetHeapSize(),
      // By default, the initial number of streams and events are 32.
      OMPX_InitialNumStreams("LIBOMPTARGET_NUM_INITIAL_STREAMS", 32),
      OMPX_InitialNumEvents("LIBOMPTARGET_NUM_INITIAL_EVENTS", 32),
      DeviceId(DeviceId), GridValues(OMPGridValues),
      PeerAccesses(NumDevices, PeerAccessState::PENDING), PeerAccessesLock(),
      PinnedAllocs(*this), RPCHandle(nullptr) {}

Error GenericDeviceTy::init(GenericPluginTy &Plugin) {
  if (auto Err = initImpl(Plugin))
    return Err;

  OMPT_IF_ENABLED(
      ompt_device_callbacks.prepare_devices(Plugin.getNumDevices());
      ompt_device_callbacks.compute_parent_dyn_lib("libomptarget.so");
      ompt_device_callbacks.ompt_callback_device_initialize(
          DeviceId, getComputeUnitKind().c_str()););

  // Read and reinitialize the envars that depend on the device initialization.
  // Notice these two envars may change the stack size and heap size of the
  // device, so they need the device properly initialized.
  auto StackSizeEnvarOrErr = UInt64Envar::create(
      "LIBOMPTARGET_STACK_SIZE",
      [this](uint64_t &V) -> Error { return getDeviceStackSize(V); },
      [this](uint64_t V) -> Error { return setDeviceStackSize(V); });
  if (!StackSizeEnvarOrErr)
    return StackSizeEnvarOrErr.takeError();
  OMPX_TargetStackSize = std::move(*StackSizeEnvarOrErr);

  auto HeapSizeEnvarOrErr = UInt64Envar::create(
      "LIBOMPTARGET_HEAP_SIZE",
      [this](uint64_t &V) -> Error { return getDeviceHeapSize(V); },
      [this](uint64_t V) -> Error { return setDeviceHeapSize(V); });
  if (!HeapSizeEnvarOrErr)
    return HeapSizeEnvarOrErr.takeError();
  OMPX_TargetHeapSize = std::move(*HeapSizeEnvarOrErr);

  // Update the maximum number of teams and threads after the device
  // initialization sets the corresponding hardware limit.
  if (OMP_NumTeams > 0)
    GridValues.GV_Max_Teams =
        std::min(GridValues.GV_Max_Teams, uint32_t(OMP_NumTeams));

  if (OMP_TeamsThreadLimit > 0)
    GridValues.GV_Max_WG_Size =
        std::min(GridValues.GV_Max_WG_Size, uint32_t(OMP_TeamsThreadLimit));

  // Enable the memory manager if required.
  auto [ThresholdMM, EnableMM] = MemoryManagerTy::getSizeThresholdFromEnv();
  if (EnableMM)
    MemoryManager = new MemoryManagerTy(*this, ThresholdMM);

  if (RecordReplay.isRecordingOrReplaying())
    if (auto Err = RecordReplay.init(this))
      return Err;

  return Plugin::success();
}

Error GenericDeviceTy::deinit(GenericPluginTy &Plugin) {
  // Delete the memory manager before deinitializing the device. Otherwise,
  // we may delete device allocations after the device is deinitialized.
  if (MemoryManager)
    delete MemoryManager;
  MemoryManager = nullptr;

  if (RecordReplay.isRecordingOrReplaying())
    RecordReplay.deinit();

<<<<<<< HEAD
  OMPT_IF_ENABLED(
      ompt_device_callbacks.ompt_callback_device_finalize(DeviceId););
=======
  if (RPCHandle)
    if (auto Err = RPCHandle->deinitDevice())
      return std::move(Err);
>>>>>>> 285e1e2a

  return deinitImpl();
}
Expected<__tgt_target_table *>
GenericDeviceTy::loadBinary(GenericPluginTy &Plugin,
                            const __tgt_device_image *InputTgtImage) {
  assert(InputTgtImage && "Expected non-null target image");
  DP("Load data from image " DPxMOD "\n", DPxPTR(InputTgtImage->ImageStart));

  auto PostJITImageOrErr = Plugin.getJIT().process(*InputTgtImage, *this);
  if (!PostJITImageOrErr) {
    auto Err = PostJITImageOrErr.takeError();
    REPORT("Failure to jit IR image %p on device %d: %s\n", InputTgtImage,
           DeviceId, toString(std::move(Err)).data());
    return nullptr;
  }

  // Load the binary and allocate the image object. Use the next available id
  // for the image id, which is the number of previously loaded images.
  auto ImageOrErr =
      loadBinaryImpl(PostJITImageOrErr.get(), LoadedImages.size());
  if (!ImageOrErr)
    return ImageOrErr.takeError();

  DeviceImageTy *Image = *ImageOrErr;
  assert(Image != nullptr && "Invalid image");
  if (InputTgtImage != PostJITImageOrErr.get())
    Image->setTgtImageBitcode(InputTgtImage);

  // Add the image to list.
  LoadedImages.push_back(Image);

  // Setup the device environment if needed.
  if (auto Err = setupDeviceEnvironment(Plugin, *Image))
    return std::move(Err);

  // Register all offload entries of the image.
  if (auto Err = registerOffloadEntries(*Image))
    return std::move(Err);

<<<<<<< HEAD
  OMPT_IF_ENABLED(
      size_t Bytes =
          getPtrDiff(InputTgtImage->ImageEnd, InputTgtImage->ImageStart);
      ompt_device_callbacks.ompt_callback_device_load(
          DeviceId, /*FileName=*/nullptr, /*File Offset=*/0,
          /*VmaInFile=*/nullptr, /*ImgSize=*/Bytes,
          /*HostAddr=*/InputTgtImage->ImageStart, /*DeviceAddr=*/nullptr,
          /* FIXME: ModuleId=*/0););
=======
  if (auto Err = setupRPCServer(Plugin, *Image))
    return std::move(Err);
>>>>>>> 285e1e2a

  // Return the pointer to the table of entries.
  return Image->getOffloadEntryTable();
}

Error GenericDeviceTy::setupDeviceEnvironment(GenericPluginTy &Plugin,
                                              DeviceImageTy &Image) {
  // There are some plugins that do not need this step.
  if (!shouldSetupDeviceEnvironment())
    return Plugin::success();

  DeviceEnvironmentTy DeviceEnvironment;
  DeviceEnvironment.DebugKind = OMPX_DebugKind;
  DeviceEnvironment.NumDevices = Plugin.getNumDevices();
  // TODO: The device ID used here is not the real device ID used by OpenMP.
  DeviceEnvironment.DeviceNum = DeviceId;
  DeviceEnvironment.DynamicMemSize = OMPX_SharedMemorySize;
  DeviceEnvironment.ClockFrequency = getClockFrequency();

  // Create the metainfo of the device environment global.
  GlobalTy DevEnvGlobal("__omp_rtl_device_environment",
                        sizeof(DeviceEnvironmentTy), &DeviceEnvironment);

  // Write device environment values to the device.
  GenericGlobalHandlerTy &GHandler = Plugin.getGlobalHandler();
  if (auto Err = GHandler.writeGlobalToDevice(*this, Image, DevEnvGlobal)) {
    DP("Missing symbol %s, continue execution anyway.\n",
       DevEnvGlobal.getName().data());
    consumeError(std::move(Err));
  }
  return Plugin::success();
}

Error GenericDeviceTy::setupRPCServer(GenericPluginTy &Plugin,
                                      DeviceImageTy &Image) {
  // The plugin either does not need an RPC server or it is unavailible.
  if (!shouldSetupRPCServer())
    return Plugin::success();

  // Check if this device needs to run an RPC server.
  RPCServerTy &Server = Plugin.getRPCServer();
  auto UsingOrErr =
      Server.isDeviceUsingRPC(*this, Plugin.getGlobalHandler(), Image);
  if (!UsingOrErr)
    return UsingOrErr.takeError();

  if (!UsingOrErr.get())
    return Plugin::success();

  if (auto Err = Server.initDevice(*this, Plugin.getGlobalHandler(), Image))
    return std::move(Err);

  auto DeviceOrErr = Server.getDevice(*this);
  if (!DeviceOrErr)
    return DeviceOrErr.takeError();
  RPCHandle = *DeviceOrErr;
  DP("Running an RPC server on device %d\n", getDeviceId());
  return Plugin::success();
}

Error GenericDeviceTy::registerOffloadEntries(DeviceImageTy &Image) {
  const __tgt_offload_entry *Begin = Image.getTgtImage()->EntriesBegin;
  const __tgt_offload_entry *End = Image.getTgtImage()->EntriesEnd;
  for (const __tgt_offload_entry *Entry = Begin; Entry != End; ++Entry) {
    // The host should have always something in the address to uniquely
    // identify the entry.
    if (!Entry->addr)
      return Plugin::error("Failure to register entry without address");

    __tgt_offload_entry DeviceEntry = {0};

    if (Entry->size) {
      if (auto Err = registerGlobalOffloadEntry(Image, *Entry, DeviceEntry))
        return Err;
    } else {
      if (auto Err = registerKernelOffloadEntry(Image, *Entry, DeviceEntry))
        return Err;
    }

    assert(DeviceEntry.addr && "Device addr of offload entry cannot be null");

    DP("Entry point " DPxMOD " maps to%s %s (" DPxMOD ")\n",
       DPxPTR(Entry - Begin), (Entry->size) ? " global" : "", Entry->name,
       DPxPTR(DeviceEntry.addr));
  }
  return Plugin::success();
}

Error GenericDeviceTy::registerGlobalOffloadEntry(
    DeviceImageTy &Image, const __tgt_offload_entry &GlobalEntry,
    __tgt_offload_entry &DeviceEntry) {

  GenericPluginTy &Plugin = Plugin::get();

  DeviceEntry = GlobalEntry;

  // Create a metadata object for the device global.
  GlobalTy DeviceGlobal(GlobalEntry.name, GlobalEntry.size);

  // Get the address of the device of the global.
  GenericGlobalHandlerTy &GHandler = Plugin.getGlobalHandler();
  if (auto Err =
          GHandler.getGlobalMetadataFromDevice(*this, Image, DeviceGlobal))
    return Err;

  // Store the device address on the device entry.
  DeviceEntry.addr = DeviceGlobal.getPtr();
  assert(DeviceEntry.addr && "Invalid device global's address");

  // Note: In the current implementation declare target variables
  // can either be link or to. This means that once unified
  // memory is activated via the requires directive, the variable
  // can be used directly from the host in both cases.
  if (Plugin.getRequiresFlags() & OMP_REQ_UNIFIED_SHARED_MEMORY) {
    // If unified memory is present any target link or to variables
    // can access host addresses directly. There is no longer a
    // need for device copies.
    GlobalTy HostGlobal(GlobalEntry);
    if (auto Err =
            GHandler.writeGlobalToDevice(*this, HostGlobal, DeviceGlobal))
      return Err;
  }

  // Add the device entry on the entry table.
  Image.getOffloadEntryTable().addEntry(DeviceEntry);

  return Plugin::success();
}

Error GenericDeviceTy::registerKernelOffloadEntry(
    DeviceImageTy &Image, const __tgt_offload_entry &KernelEntry,
    __tgt_offload_entry &DeviceEntry) {
  DeviceEntry = KernelEntry;

  // Create a kernel object.
  auto KernelOrErr = constructKernelEntry(KernelEntry, Image);
  if (!KernelOrErr)
    return KernelOrErr.takeError();

  GenericKernelTy *Kernel = *KernelOrErr;
  assert(Kernel != nullptr && "Invalid kernel");

  // Initialize the kernel.
  if (auto Err = Kernel->init(*this, Image))
    return Err;

  // Set the device entry address to the kernel address and store the entry on
  // the entry table.
  DeviceEntry.addr = (void *)Kernel;
  Image.getOffloadEntryTable().addEntry(DeviceEntry);

  return Plugin::success();
}

Expected<OMPTgtExecModeFlags>
GenericDeviceTy::getExecutionModeForKernel(StringRef Name,
                                           DeviceImageTy &Image) {
  // Create a metadata object for the exec mode global (auto-generated).
  StaticGlobalTy<llvm::omp::OMPTgtExecModeFlags> ExecModeGlobal(Name.data(),
                                                                "_exec_mode");

  // Retrieve execution mode for the kernel. This may fail since some kernels
  // may not have an execution mode.
  GenericGlobalHandlerTy &GHandler = Plugin::get().getGlobalHandler();
  if (auto Err = GHandler.readGlobalFromImage(*this, Image, ExecModeGlobal)) {
    // Consume the error since it is acceptable to fail.
    [[maybe_unused]] std::string ErrStr = toString(std::move(Err));
    DP("Failed to read execution mode for '%s': %s\n"
       "Using default SPMD (2) execution mode\n",
       Name.data(), ErrStr.data());

    return OMP_TGT_EXEC_MODE_SPMD;
  }

  // Check that the retrieved execution mode is valid.
  if (!GenericKernelTy::isValidExecutionMode(ExecModeGlobal.getValue()))
    return Plugin::error("Invalid execution mode %d for '%s'",
                         ExecModeGlobal.getValue(), Name.data());

  return ExecModeGlobal.getValue();
}

Error PinnedAllocationMapTy::insertEntry(void *HstPtr, void *DevAccessiblePtr,
                                         size_t Size, bool ExternallyLocked) {
  // Insert the new entry into the map.
  auto Res = Allocs.insert({HstPtr, DevAccessiblePtr, Size, ExternallyLocked});
  if (!Res.second)
    return Plugin::error("Cannot insert locked buffer entry");

  // Check whether the next entry overlaps with the inserted entry.
  auto It = std::next(Res.first);
  if (It == Allocs.end())
    return Plugin::success();

  const EntryTy *NextEntry = &(*It);
  if (intersects(NextEntry->HstPtr, NextEntry->Size, HstPtr, Size))
    return Plugin::error("Partial overlapping not allowed in locked buffers");

  return Plugin::success();
}

Error PinnedAllocationMapTy::eraseEntry(const EntryTy &Entry) {
  // Erase the existing entry. Notice this requires an additional map lookup,
  // but this should not be a performance issue. Using iterators would make
  // the code more difficult to read.
  size_t Erased = Allocs.erase({Entry.HstPtr});
  if (!Erased)
    return Plugin::error("Cannot erase locked buffer entry");
  return Plugin::success();
}

Error PinnedAllocationMapTy::registerEntryUse(const EntryTy &Entry,
                                              void *HstPtr, size_t Size) {
  if (!contains(Entry.HstPtr, Entry.Size, HstPtr, Size))
    return Plugin::error("Partial overlapping not allowed in locked buffers");

  ++Entry.References;
  return Plugin::success();
}

Expected<bool> PinnedAllocationMapTy::unregisterEntryUse(const EntryTy &Entry) {
  if (Entry.References == 0)
    return Plugin::error("Invalid number of references");

  // Return whether this was the last user.
  return (--Entry.References == 0);
}

Error PinnedAllocationMapTy::registerHostBuffer(void *HstPtr,
                                                void *DevAccessiblePtr,
                                                size_t Size) {
  assert(HstPtr && "Invalid pointer");
  assert(DevAccessiblePtr && "Invalid pointer");
  assert(Size && "Invalid size");

  std::lock_guard<std::shared_mutex> Lock(Mutex);

  // No pinned allocation should intersect.
  const EntryTy *Entry = findIntersecting(HstPtr);
  if (Entry)
    return Plugin::error("Cannot insert entry due to an existing one");

  // Now insert the new entry.
  return insertEntry(HstPtr, DevAccessiblePtr, Size);
}

Error PinnedAllocationMapTy::unregisterHostBuffer(void *HstPtr) {
  assert(HstPtr && "Invalid pointer");

  std::lock_guard<std::shared_mutex> Lock(Mutex);

  const EntryTy *Entry = findIntersecting(HstPtr);
  if (!Entry)
    return Plugin::error("Cannot find locked buffer");

  // The address in the entry should be the same we are unregistering.
  if (Entry->HstPtr != HstPtr)
    return Plugin::error("Unexpected host pointer in locked buffer entry");

  // Unregister from the entry.
  auto LastUseOrErr = unregisterEntryUse(*Entry);
  if (!LastUseOrErr)
    return LastUseOrErr.takeError();

  // There should be no other references to the pinned allocation.
  if (!(*LastUseOrErr))
    return Plugin::error("The locked buffer is still being used");

  // Erase the entry from the map.
  return eraseEntry(*Entry);
}

Expected<void *> PinnedAllocationMapTy::lockHostBuffer(void *HstPtr,
                                                       size_t Size) {
  assert(HstPtr && "Invalid pointer");
  assert(Size && "Invalid size");

  std::lock_guard<std::shared_mutex> Lock(Mutex);

  const EntryTy *Entry = findIntersecting(HstPtr);

  if (Entry) {
    // An already registered intersecting buffer was found. Register a new use.
    if (auto Err = registerEntryUse(*Entry, HstPtr, Size))
      return std::move(Err);

    // Return the device accessible pointer with the correct offset.
    return advanceVoidPtr(Entry->DevAccessiblePtr,
                          getPtrDiff(HstPtr, Entry->HstPtr));
  }

  // No intersecting registered allocation found in the map. First, lock the
  // host buffer and retrieve the device accessible pointer.
  auto DevAccessiblePtrOrErr = Device.dataLockImpl(HstPtr, Size);
  if (!DevAccessiblePtrOrErr)
    return DevAccessiblePtrOrErr.takeError();

  // Now insert the new entry into the map.
  if (auto Err = insertEntry(HstPtr, *DevAccessiblePtrOrErr, Size))
    return std::move(Err);

  // Return the device accessible pointer.
  return *DevAccessiblePtrOrErr;
}

Error PinnedAllocationMapTy::unlockHostBuffer(void *HstPtr) {
  assert(HstPtr && "Invalid pointer");

  std::lock_guard<std::shared_mutex> Lock(Mutex);

  const EntryTy *Entry = findIntersecting(HstPtr);
  if (!Entry)
    return Plugin::error("Cannot find locked buffer");

  // Unregister from the locked buffer. No need to do anything if there are
  // others using the allocation.
  auto LastUseOrErr = unregisterEntryUse(*Entry);
  if (!LastUseOrErr)
    return LastUseOrErr.takeError();

  // No need to do anything if there are others using the allocation.
  if (!(*LastUseOrErr))
    return Plugin::success();

  // This was the last user of the allocation. Unlock the original locked buffer
  // if it was locked by the plugin. Do not unlock it if it was locked by an
  // external entity. Unlock the buffer using the host pointer of the entry.
  if (!Entry->ExternallyLocked)
    if (auto Err = Device.dataUnlockImpl(Entry->HstPtr))
      return Err;

  // Erase the entry from the map.
  return eraseEntry(*Entry);
}

Error PinnedAllocationMapTy::lockMappedHostBuffer(void *HstPtr, size_t Size) {
  assert(HstPtr && "Invalid pointer");
  assert(Size && "Invalid size");

  std::lock_guard<std::shared_mutex> Lock(Mutex);

  // If previously registered, just register a new user on the entry.
  const EntryTy *Entry = findIntersecting(HstPtr);
  if (Entry)
    return registerEntryUse(*Entry, HstPtr, Size);

  size_t BaseSize;
  void *BaseHstPtr, *BaseDevAccessiblePtr;

  // Check if it was externally pinned by a vendor-specific API.
  auto IsPinnedOrErr = Device.isPinnedPtrImpl(HstPtr, BaseHstPtr,
                                              BaseDevAccessiblePtr, BaseSize);
  if (!IsPinnedOrErr)
    return IsPinnedOrErr.takeError();

  // If pinned, just insert the entry representing the whole pinned buffer.
  if (*IsPinnedOrErr)
    return insertEntry(BaseHstPtr, BaseDevAccessiblePtr, BaseSize,
                       /* Externally locked */ true);

  // Not externally pinned. Do nothing if locking of mapped buffers is disabled.
  if (!LockMappedBuffers)
    return Plugin::success();

  // Otherwise, lock the buffer and insert the new entry.
  auto DevAccessiblePtrOrErr = Device.dataLockImpl(HstPtr, Size);
  if (!DevAccessiblePtrOrErr) {
    // Errors may be tolerated.
    if (!IgnoreLockMappedFailures)
      return DevAccessiblePtrOrErr.takeError();

    consumeError(DevAccessiblePtrOrErr.takeError());
    return Plugin::success();
  }

  return insertEntry(HstPtr, *DevAccessiblePtrOrErr, Size);
}

Error PinnedAllocationMapTy::unlockUnmappedHostBuffer(void *HstPtr) {
  assert(HstPtr && "Invalid pointer");

  std::lock_guard<std::shared_mutex> Lock(Mutex);

  // Check whether there is any intersecting entry.
  const EntryTy *Entry = findIntersecting(HstPtr);

  // No entry but automatic locking of mapped buffers is disabled, so
  // nothing to do.
  if (!Entry && !LockMappedBuffers)
    return Plugin::success();

  // No entry, automatic locking is enabled, but the locking may have failed, so
  // do nothing.
  if (!Entry && IgnoreLockMappedFailures)
    return Plugin::success();

  // No entry, but the automatic locking is enabled, so this is an error.
  if (!Entry)
    return Plugin::error("Locked buffer not found");

  // There is entry, so unregister a user and check whether it was the last one.
  auto LastUseOrErr = unregisterEntryUse(*Entry);
  if (!LastUseOrErr)
    return LastUseOrErr.takeError();

  // If it is not the last one, there is nothing to do.
  if (!(*LastUseOrErr))
    return Plugin::success();

  // Otherwise, if it was the last and the buffer was locked by the plugin,
  // unlock it.
  if (!Entry->ExternallyLocked)
    if (auto Err = Device.dataUnlockImpl(Entry->HstPtr))
      return Err;

  // Finally erase the entry from the map.
  return eraseEntry(*Entry);
}

Error GenericDeviceTy::synchronize(__tgt_async_info *AsyncInfo) {
  if (!AsyncInfo || !AsyncInfo->Queue)
    return Plugin::error("Invalid async info queue");

  return synchronizeImpl(*AsyncInfo);
}

Error GenericDeviceTy::queryAsync(__tgt_async_info *AsyncInfo) {
  if (!AsyncInfo || !AsyncInfo->Queue)
    return Plugin::error("Invalid async info queue");

  return queryAsyncImpl(*AsyncInfo);
}

Expected<void *> GenericDeviceTy::dataAlloc(int64_t Size, void *HostPtr,
                                            TargetAllocTy Kind) {
  void *Alloc = nullptr;

  if (RecordReplay.isRecordingOrReplaying())
    return RecordReplay.alloc(Size);

  switch (Kind) {
  case TARGET_ALLOC_DEFAULT:
  case TARGET_ALLOC_DEVICE:
    if (MemoryManager) {
      Alloc = MemoryManager->allocate(Size, HostPtr);
      if (!Alloc)
        return Plugin::error("Failed to allocate from memory manager");
      break;
    }
    [[fallthrough]];
  case TARGET_ALLOC_HOST:
  case TARGET_ALLOC_SHARED:
    Alloc = allocate(Size, HostPtr, Kind);
    if (!Alloc)
      return Plugin::error("Failed to allocate from device allocator");
  }

  // Report error if the memory manager or the device allocator did not return
  // any memory buffer.
  if (!Alloc)
    return Plugin::error("Invalid target data allocation kind or requested "
                         "allocator not implemented yet");

  // Register allocated buffer as pinned memory if the type is host memory.
  if (Kind == TARGET_ALLOC_HOST)
    if (auto Err = PinnedAllocs.registerHostBuffer(Alloc, Alloc, Size))
      return std::move(Err);

  return Alloc;
}

Error GenericDeviceTy::dataDelete(void *TgtPtr, TargetAllocTy Kind) {
  // Free is a noop when recording or replaying.
  if (RecordReplay.isRecordingOrReplaying())
    return Plugin::success();

  int Res;
  if (MemoryManager)
    Res = MemoryManager->free(TgtPtr);
  else
    Res = free(TgtPtr, Kind);

  if (Res)
    return Plugin::error("Failure to deallocate device pointer %p", TgtPtr);

  // Unregister deallocated pinned memory buffer if the type is host memory.
  if (Kind == TARGET_ALLOC_HOST)
    if (auto Err = PinnedAllocs.unregisterHostBuffer(TgtPtr))
      return Err;

  return Plugin::success();
}

Error GenericDeviceTy::dataSubmit(void *TgtPtr, const void *HstPtr,
                                  int64_t Size, __tgt_async_info *AsyncInfo) {
  AsyncInfoWrapperTy AsyncInfoWrapper(*this, AsyncInfo);

  auto Err = dataSubmitImpl(TgtPtr, HstPtr, Size, AsyncInfoWrapper);
  AsyncInfoWrapper.finalize(Err);
  return Err;
}

Error GenericDeviceTy::dataRetrieve(void *HstPtr, const void *TgtPtr,
                                    int64_t Size, __tgt_async_info *AsyncInfo) {
  AsyncInfoWrapperTy AsyncInfoWrapper(*this, AsyncInfo);

  auto Err = dataRetrieveImpl(HstPtr, TgtPtr, Size, AsyncInfoWrapper);
  AsyncInfoWrapper.finalize(Err);
  return Err;
}

Error GenericDeviceTy::dataExchange(const void *SrcPtr, GenericDeviceTy &DstDev,
                                    void *DstPtr, int64_t Size,
                                    __tgt_async_info *AsyncInfo) {
  AsyncInfoWrapperTy AsyncInfoWrapper(*this, AsyncInfo);

  auto Err = dataExchangeImpl(SrcPtr, DstDev, DstPtr, Size, AsyncInfoWrapper);
  AsyncInfoWrapper.finalize(Err);
  return Err;
}

Error GenericDeviceTy::launchKernel(void *EntryPtr, void **ArgPtrs,
                                    ptrdiff_t *ArgOffsets,
                                    KernelArgsTy &KernelArgs,
                                    __tgt_async_info *AsyncInfo) {
  AsyncInfoWrapperTy AsyncInfoWrapper(*this, AsyncInfo);

  GenericKernelTy &GenericKernel =
      *reinterpret_cast<GenericKernelTy *>(EntryPtr);

  if (RecordReplay.isRecording())
    RecordReplay.saveKernelInputInfo(
        GenericKernel.getName(), ArgPtrs, ArgOffsets, KernelArgs.NumArgs,
        KernelArgs.NumTeams[0], KernelArgs.ThreadLimit[0], KernelArgs.Tripcount,
        AsyncInfoWrapper);

  auto Err = GenericKernel.launch(*this, ArgPtrs, ArgOffsets, KernelArgs,
                                  AsyncInfoWrapper);

  if (RecordReplay.isRecordingOrReplaying() &&
      RecordReplay.isSaveOutputEnabled())
    RecordReplay.saveKernelOutputInfo(GenericKernel.getName(),
                                      AsyncInfoWrapper);

  AsyncInfoWrapper.finalize(Err);
  return Err;
}

Error GenericDeviceTy::initAsyncInfo(__tgt_async_info **AsyncInfoPtr) {
  assert(AsyncInfoPtr && "Invalid async info");

  *AsyncInfoPtr = new __tgt_async_info();

  AsyncInfoWrapperTy AsyncInfoWrapper(*this, *AsyncInfoPtr);

  auto Err = initAsyncInfoImpl(AsyncInfoWrapper);
  AsyncInfoWrapper.finalize(Err);
  return Err;
}

Error GenericDeviceTy::initDeviceInfo(__tgt_device_info *DeviceInfo) {
  assert(DeviceInfo && "Invalid device info");

  return initDeviceInfoImpl(DeviceInfo);
}

Error GenericDeviceTy::setCoarseGrainMemory(void *ptr, int64_t size) {
  assert(ptr != nullptr);
  assert(size > 0);

  return setCoarseGrainMemoryImpl(ptr, size);
}

uint32_t GenericDeviceTy::queryCoarseGrainMemory(const void *ptr,
                                                 int64_t size) {
  assert(ptr != nullptr);
  assert(size > 0);

  return queryCoarseGrainMemoryImpl(ptr, size);
}

Error GenericDeviceTy::printInfo() {
  InfoQueueTy InfoQueue;

  // Get the vendor-specific info entries describing the device properties.
  if (auto Err = obtainInfoImpl(InfoQueue))
    return Err;

  // Print all info entries.
  InfoQueue.print();

  return Plugin::success();
}

Error GenericDeviceTy::createEvent(void **EventPtrStorage) {
  return createEventImpl(EventPtrStorage);
}

Error GenericDeviceTy::destroyEvent(void *EventPtr) {
  return destroyEventImpl(EventPtr);
}

Error GenericDeviceTy::recordEvent(void *EventPtr,
                                   __tgt_async_info *AsyncInfo) {
  AsyncInfoWrapperTy AsyncInfoWrapper(*this, AsyncInfo);

  auto Err = recordEventImpl(EventPtr, AsyncInfoWrapper);
  AsyncInfoWrapper.finalize(Err);
  return Err;
}

Error GenericDeviceTy::waitEvent(void *EventPtr, __tgt_async_info *AsyncInfo) {
  AsyncInfoWrapperTy AsyncInfoWrapper(*this, AsyncInfo);

  auto Err = waitEventImpl(EventPtr, AsyncInfoWrapper);
  AsyncInfoWrapper.finalize(Err);
  return Err;
}

Error GenericDeviceTy::syncEvent(void *EventPtr) {
  return syncEventImpl(EventPtr);
}

Error GenericPluginTy::init() {
  auto NumDevicesOrErr = initImpl();
  if (!NumDevicesOrErr)
    return NumDevicesOrErr.takeError();

  NumDevices = *NumDevicesOrErr;
  if (NumDevices == 0)
    return Plugin::success();

  assert(Devices.size() == 0 && "Plugin already initialized");
  Devices.resize(NumDevices, nullptr);

  GlobalHandler = Plugin::createGlobalHandler();
  assert(GlobalHandler && "Invalid global handler");

  RPCServer = new RPCServerTy(NumDevices);
  assert(RPCServer && "Invalid RPC server");

  return Plugin::success();
}

Error GenericPluginTy::deinit() {
  // There is no global handler if no device is available.
  if (GlobalHandler)
    delete GlobalHandler;

  // Deinitialize all active devices.
  for (int32_t DeviceId = 0; DeviceId < NumDevices; ++DeviceId) {
    if (Devices[DeviceId]) {
      if (auto Err = deinitDevice(DeviceId))
        return Err;
    }
    assert(!Devices[DeviceId] && "Device was not deinitialized");
  }

  if (RPCServer)
    delete RPCServer;

  // Perform last deinitializations on the plugin.
  return deinitImpl();
}

Error GenericPluginTy::initDevice(int32_t DeviceId) {
  assert(!Devices[DeviceId] && "Device already initialized");

  // Create the device and save the reference.
  GenericDeviceTy *Device = Plugin::createDevice(DeviceId, NumDevices);
  assert(Device && "Invalid device");

  // Save the device reference into the list.
  Devices[DeviceId] = Device;

  // Initialize the device and its resources.
  return Device->init(*this);
}

Error GenericPluginTy::deinitDevice(int32_t DeviceId) {
  // The device may be already deinitialized.
  if (Devices[DeviceId] == nullptr)
    return Plugin::success();

  // Deinitialize the device and release its resources.
  if (auto Err = Devices[DeviceId]->deinit(*this))
    return Err;

  // Delete the device and invalidate its reference.
  delete Devices[DeviceId];
  Devices[DeviceId] = nullptr;

  return Plugin::success();
}

const bool llvm::omp::target::plugin::libomptargetSupportsRPC() {
#ifdef LIBOMPTARGET_RPC_SUPPORT
  return true;
#else
  return false;
#endif
}

/// Exposed library API function, basically wrappers around the GenericDeviceTy
/// functionality with the same name. All non-async functions are redirected
/// to the async versions right away with a NULL AsyncInfoPtr.
#ifdef __cplusplus
extern "C" {
#endif

int32_t __tgt_rtl_init_plugin() {
  auto Err = Plugin::initIfNeeded();
  if (Err) {
    REPORT("Failure to initialize plugin " GETNAME(TARGET_NAME) ": %s\n",
           toString(std::move(Err)).data());
    return OFFLOAD_FAIL;
  }

  return OFFLOAD_SUCCESS;
}

int32_t __tgt_rtl_deinit_plugin() {
  auto Err = Plugin::deinitIfNeeded();
  if (Err) {
    REPORT("Failure to deinitialize plugin " GETNAME(TARGET_NAME) ": %s\n",
           toString(std::move(Err)).data());
    return OFFLOAD_FAIL;
  }

  return OFFLOAD_SUCCESS;
}

int32_t __tgt_rtl_is_valid_binary(__tgt_device_image *TgtImage) {
  if (!Plugin::isActive())
    return false;

  if (elf_check_machine(TgtImage, Plugin::get().getMagicElfBits()))
    return true;

  return Plugin::get().getJIT().checkBitcodeImage(*TgtImage);
}

int32_t __tgt_rtl_is_valid_binary_info(__tgt_device_image *TgtImage,
                                       __tgt_image_info *Info) {
  if (!Plugin::isActive())
    return false;

  if (!__tgt_rtl_is_valid_binary(TgtImage))
    return false;

  // A subarchitecture was not specified. Assume it is compatible.
  if (!Info->Arch)
    return true;

  // Check the compatibility with all the available devices. Notice the
  // devices may not be initialized yet.
  auto CompatibleOrErr = Plugin::get().isImageCompatible(Info);
  if (!CompatibleOrErr) {
    // This error should not abort the execution, so we just inform the user
    // through the debug system.
    std::string ErrString = toString(CompatibleOrErr.takeError());
    DP("Failure to check whether image %p is valid: %s\n", TgtImage,
       ErrString.data());
    return false;
  }

  bool Compatible = *CompatibleOrErr;
  DP("Image is %scompatible with current environment: %s\n",
     (Compatible) ? "" : "not", Info->Arch);

  return Compatible;
}

int32_t __tgt_rtl_supports_empty_images() {
  return Plugin::get().supportsEmptyImages();
}

int32_t __tgt_rtl_init_device(int32_t DeviceId) {
  auto Err = Plugin::get().initDevice(DeviceId);
  if (Err) {
    REPORT("Failure to initialize device %d: %s\n", DeviceId,
           toString(std::move(Err)).data());
    return OFFLOAD_FAIL;
  }

  return OFFLOAD_SUCCESS;
}

int32_t __tgt_rtl_deinit_device(int32_t DeviceId) {
  auto Err = Plugin::get().deinitDevice(DeviceId);
  if (Err) {
    REPORT("Failure to deinitialize device %d: %s\n", DeviceId,
           toString(std::move(Err)).data());
    return OFFLOAD_FAIL;
  }

  return OFFLOAD_SUCCESS;
}

int32_t __tgt_rtl_number_of_devices() { return Plugin::get().getNumDevices(); }

int __tgt_rtl_number_of_team_procs(int DeviceId) {
  // TODO have this find and return the correct number of CUs
  return Plugin::get().getDevice(DeviceId).getDefaultNumThreads();
}

int64_t __tgt_rtl_init_requires(int64_t RequiresFlags) {
  Plugin::get().setRequiresFlag(RequiresFlags);
  return RequiresFlags;
}

int32_t __tgt_rtl_is_data_exchangable(int32_t SrcDeviceId,
                                      int32_t DstDeviceId) {
  return Plugin::get().isDataExchangable(SrcDeviceId, DstDeviceId);
}

__tgt_target_table *__tgt_rtl_load_binary(int32_t DeviceId,
                                          __tgt_device_image *TgtImage) {
  GenericPluginTy &Plugin = Plugin::get();
  GenericDeviceTy &Device = Plugin.getDevice(DeviceId);

  auto TableOrErr = Device.loadBinary(Plugin, TgtImage);
  if (!TableOrErr) {
    auto Err = TableOrErr.takeError();
    REPORT("Failure to load binary image %p on device %d: %s\n", TgtImage,
           DeviceId, toString(std::move(Err)).data());
    return nullptr;
  }

  __tgt_target_table *Table = *TableOrErr;
  assert(Table != nullptr && "Invalid table");

  return Table;
}

void *__tgt_rtl_data_alloc(int32_t DeviceId, int64_t Size, void *HostPtr,
                           int32_t Kind) {
  // If OMPT is enabled, collect start and end times for the allocation.
  OmptTimestampRAII Ts;
  auto AllocOrErr = Plugin::get().getDevice(DeviceId).dataAlloc(
      Size, HostPtr, (TargetAllocTy)Kind);
  if (!AllocOrErr) {
    auto Err = AllocOrErr.takeError();
    REPORT("Failure to allocate device memory: %s\n",
           toString(std::move(Err)).data());
    return nullptr;
  }
  assert(*AllocOrErr && "Null pointer upon successful allocation");

  // Method has no effect when the CUDA Plugin is used.
  if (Kind == TARGET_ALLOC_SHARED)
    __tgt_rtl_set_coarse_grain_mem_region(DeviceId, HostPtr, Size);

  return *AllocOrErr;
}

int32_t __tgt_rtl_data_delete(int32_t DeviceId, void *TgtPtr, int32_t Kind) {
  // If OMPT is enabled, collect start and end times for the data delete.
  OmptTimestampRAII Ts;
  auto Err =
      Plugin::get().getDevice(DeviceId).dataDelete(TgtPtr, (TargetAllocTy)Kind);
  if (Err) {
    REPORT("Failure to deallocate device pointer %p: %s\n", TgtPtr,
           toString(std::move(Err)).data());
    return OFFLOAD_FAIL;
  }

  return OFFLOAD_SUCCESS;
}

int32_t __tgt_rtl_data_lock(int32_t DeviceId, void *Ptr, int64_t Size,
                            void **LockedPtr) {
  auto LockedPtrOrErr = Plugin::get().getDevice(DeviceId).dataLock(Ptr, Size);
  if (!LockedPtrOrErr) {
    auto Err = LockedPtrOrErr.takeError();
    REPORT("Failure to lock memory %p: %s\n", Ptr,
           toString(std::move(Err)).data());
    return OFFLOAD_FAIL;
  }

  if (!(*LockedPtrOrErr)) {
    REPORT("Failure to lock memory %p: obtained a null locked pointer\n", Ptr);
    return OFFLOAD_FAIL;
  }
  *LockedPtr = *LockedPtrOrErr;

  return OFFLOAD_SUCCESS;
}

int32_t __tgt_rtl_data_unlock(int32_t DeviceId, void *Ptr) {
  auto Err = Plugin::get().getDevice(DeviceId).dataUnlock(Ptr);
  if (Err) {
    REPORT("Failure to unlock memory %p: %s\n", Ptr,
           toString(std::move(Err)).data());
    return OFFLOAD_FAIL;
  }

  return OFFLOAD_SUCCESS;
}

int32_t __tgt_rtl_data_notify_mapped(int32_t DeviceId, void *HstPtr,
                                     int64_t Size) {
  auto Err = Plugin::get().getDevice(DeviceId).notifyDataMapped(HstPtr, Size);
  if (Err) {
    REPORT("Failure to notify data mapped %p: %s\n", HstPtr,
           toString(std::move(Err)).data());
    return OFFLOAD_FAIL;
  }

  return OFFLOAD_SUCCESS;
}

int32_t __tgt_rtl_data_notify_unmapped(int32_t DeviceId, void *HstPtr) {
  auto Err = Plugin::get().getDevice(DeviceId).notifyDataUnmapped(HstPtr);
  if (Err) {
    REPORT("Failure to notify data unmapped %p: %s\n", HstPtr,
           toString(std::move(Err)).data());
    return OFFLOAD_FAIL;
  }

  return OFFLOAD_SUCCESS;
}

int32_t __tgt_rtl_data_submit(int32_t DeviceId, void *TgtPtr, void *HstPtr,
                              int64_t Size) {
  return __tgt_rtl_data_submit_async(DeviceId, TgtPtr, HstPtr, Size,
                                     /* AsyncInfoPtr */ nullptr);
}

int32_t __tgt_rtl_data_submit_async(int32_t DeviceId, void *TgtPtr,
                                    void *HstPtr, int64_t Size,
                                    __tgt_async_info *AsyncInfoPtr) {
  auto Err = Plugin::get().getDevice(DeviceId).dataSubmit(TgtPtr, HstPtr, Size,
                                                          AsyncInfoPtr);
  if (Err) {
    REPORT("Failure to copy data from host to device. Pointers: host "
           "= " DPxMOD ", device = " DPxMOD ", size = %" PRId64 ": %s\n",
           DPxPTR(HstPtr), DPxPTR(TgtPtr), Size,
           toString(std::move(Err)).data());
    return OFFLOAD_FAIL;
  }

  return OFFLOAD_SUCCESS;
}

int32_t __tgt_rtl_data_retrieve(int32_t DeviceId, void *HstPtr, void *TgtPtr,
                                int64_t Size) {
  return __tgt_rtl_data_retrieve_async(DeviceId, HstPtr, TgtPtr, Size,
                                       /* AsyncInfoPtr */ nullptr);
}

int32_t __tgt_rtl_data_retrieve_async(int32_t DeviceId, void *HstPtr,
                                      void *TgtPtr, int64_t Size,
                                      __tgt_async_info *AsyncInfoPtr) {
  auto Err = Plugin::get().getDevice(DeviceId).dataRetrieve(HstPtr, TgtPtr,
                                                            Size, AsyncInfoPtr);
  if (Err) {
    REPORT("Faliure to copy data from device to host. Pointers: host "
           "= " DPxMOD ", device = " DPxMOD ", size = %" PRId64 ": %s\n",
           DPxPTR(HstPtr), DPxPTR(TgtPtr), Size,
           toString(std::move(Err)).data());
    return OFFLOAD_FAIL;
  }

  return OFFLOAD_SUCCESS;
}

int32_t __tgt_rtl_data_exchange(int32_t SrcDeviceId, void *SrcPtr,
                                int32_t DstDeviceId, void *DstPtr,
                                int64_t Size) {
  return __tgt_rtl_data_exchange_async(SrcDeviceId, SrcPtr, DstDeviceId, DstPtr,
                                       Size, /* AsyncInfoPtr */ nullptr);
}

int32_t __tgt_rtl_data_exchange_async(int32_t SrcDeviceId, void *SrcPtr,
                                      int DstDeviceId, void *DstPtr,
                                      int64_t Size,
                                      __tgt_async_info *AsyncInfo) {
  GenericDeviceTy &SrcDevice = Plugin::get().getDevice(SrcDeviceId);
  GenericDeviceTy &DstDevice = Plugin::get().getDevice(DstDeviceId);
  auto Err = SrcDevice.dataExchange(SrcPtr, DstDevice, DstPtr, Size, AsyncInfo);
  if (Err) {
    REPORT("Failure to copy data from device (%d) to device (%d). Pointers: "
           "host = " DPxMOD ", device = " DPxMOD ", size = %" PRId64 ": %s\n",
           SrcDeviceId, DstDeviceId, DPxPTR(SrcPtr), DPxPTR(DstPtr), Size,
           toString(std::move(Err)).data());
    return OFFLOAD_FAIL;
  }

  return OFFLOAD_SUCCESS;
}

int32_t __tgt_rtl_launch_kernel_sync(int32_t DeviceId, void *TgtEntryPtr,
                                     void **TgtArgs, ptrdiff_t *TgtOffsets,
                                     KernelArgsTy *KernelArgs) {
  __tgt_async_info *AsyncInfoPtr = nullptr;
  return __tgt_rtl_launch_kernel(DeviceId, TgtEntryPtr, TgtArgs, TgtOffsets,
                                 KernelArgs, AsyncInfoPtr);
}
int32_t __tgt_rtl_launch_kernel(int32_t DeviceId, void *TgtEntryPtr,
                                void **TgtArgs, ptrdiff_t *TgtOffsets,
                                KernelArgsTy *KernelArgs,
                                __tgt_async_info *AsyncInfoPtr) {
  auto Err = Plugin::get().getDevice(DeviceId).launchKernel(
      TgtEntryPtr, TgtArgs, TgtOffsets, *KernelArgs, AsyncInfoPtr);
  if (Err) {
    REPORT("Failure to run target region " DPxMOD " in device %d: %s\n",
           DPxPTR(TgtEntryPtr), DeviceId, toString(std::move(Err)).data());
    return OFFLOAD_FAIL;
  }

  return OFFLOAD_SUCCESS;
}

int32_t __tgt_rtl_synchronize(int32_t DeviceId,
                              __tgt_async_info *AsyncInfoPtr) {
  auto Err = Plugin::get().getDevice(DeviceId).synchronize(AsyncInfoPtr);
  if (Err) {
    REPORT("Failure to synchronize stream %p: %s\n", AsyncInfoPtr->Queue,
           toString(std::move(Err)).data());
    return OFFLOAD_FAIL;
  }

  return OFFLOAD_SUCCESS;
}

int32_t __tgt_rtl_query_async(int32_t DeviceId,
                              __tgt_async_info *AsyncInfoPtr) {
  auto Err = Plugin::get().getDevice(DeviceId).queryAsync(AsyncInfoPtr);
  if (Err) {
    REPORT("Failure to query stream %p: %s\n", AsyncInfoPtr->Queue,
           toString(std::move(Err)).data());
    return OFFLOAD_FAIL;
  }

  return OFFLOAD_SUCCESS;
}

void __tgt_rtl_print_device_info(int32_t DeviceId) {
  if (auto Err = Plugin::get().getDevice(DeviceId).printInfo())
    REPORT("Failure to print device %d info: %s\n", DeviceId,
           toString(std::move(Err)).data());
}

int32_t __tgt_rtl_create_event(int32_t DeviceId, void **EventPtr) {
  auto Err = Plugin::get().getDevice(DeviceId).createEvent(EventPtr);
  if (Err) {
    REPORT("Failure to create event: %s\n", toString(std::move(Err)).data());
    return OFFLOAD_FAIL;
  }

  return OFFLOAD_SUCCESS;
}

int32_t __tgt_rtl_record_event(int32_t DeviceId, void *EventPtr,
                               __tgt_async_info *AsyncInfoPtr) {
  auto Err =
      Plugin::get().getDevice(DeviceId).recordEvent(EventPtr, AsyncInfoPtr);
  if (Err) {
    REPORT("Failure to record event %p: %s\n", EventPtr,
           toString(std::move(Err)).data());
    return OFFLOAD_FAIL;
  }

  return OFFLOAD_SUCCESS;
}

int32_t __tgt_rtl_wait_event(int32_t DeviceId, void *EventPtr,
                             __tgt_async_info *AsyncInfoPtr) {
  auto Err =
      Plugin::get().getDevice(DeviceId).waitEvent(EventPtr, AsyncInfoPtr);
  if (Err) {
    REPORT("Failure to wait event %p: %s\n", EventPtr,
           toString(std::move(Err)).data());
    return OFFLOAD_FAIL;
  }

  return OFFLOAD_SUCCESS;
}

int32_t __tgt_rtl_sync_event(int32_t DeviceId, void *EventPtr) {
  auto Err = Plugin::get().getDevice(DeviceId).syncEvent(EventPtr);
  if (Err) {
    REPORT("Failure to synchronize event %p: %s\n", EventPtr,
           toString(std::move(Err)).data());
    return OFFLOAD_FAIL;
  }

  return OFFLOAD_SUCCESS;
}

int32_t __tgt_rtl_destroy_event(int32_t DeviceId, void *EventPtr) {
  auto Err = Plugin::get().getDevice(DeviceId).destroyEvent(EventPtr);
  if (Err) {
    REPORT("Failure to destroy event %p: %s\n", EventPtr,
           toString(std::move(Err)).data());
    return OFFLOAD_FAIL;
  }

  return OFFLOAD_SUCCESS;
}

void __tgt_rtl_set_info_flag(uint32_t NewInfoLevel) {
  std::atomic<uint32_t> &InfoLevel = getInfoLevelInternal();
  InfoLevel.store(NewInfoLevel);
}

int32_t __tgt_rtl_init_async_info(int32_t DeviceId,
                                  __tgt_async_info **AsyncInfoPtr) {
  assert(AsyncInfoPtr && "Invalid async info");

  auto Err = Plugin::get().getDevice(DeviceId).initAsyncInfo(AsyncInfoPtr);
  if (Err) {
    REPORT("Failure to initialize async info at " DPxMOD " on device %d: %s\n",
           DPxPTR(*AsyncInfoPtr), DeviceId, toString(std::move(Err)).data());
    return OFFLOAD_FAIL;
  }
  return OFFLOAD_SUCCESS;
}

int32_t __tgt_rtl_init_device_info(int32_t DeviceId,
                                   __tgt_device_info *DeviceInfo,
                                   const char **ErrStr) {
  *ErrStr = "";

  auto Err = Plugin::get().getDevice(DeviceId).initDeviceInfo(DeviceInfo);
  if (Err) {
    REPORT("Failure to initialize device info at " DPxMOD " on device %d: %s\n",
           DPxPTR(DeviceInfo), DeviceId, toString(std::move(Err)).data());
    return OFFLOAD_FAIL;
  }

  return OFFLOAD_SUCCESS;
}

// Register mapped or allocated memory (with omp_target_alloc or omp_alloc)
// as coarse grain
// \arg DeviceId is the ID of the device for which the memory should be switched
// to coarse grain mode. \arg ptr is the base pointer of the region to be
// registered as coarse grain \arg size is the size of the memory region to be
// registered as coarse grain
int __tgt_rtl_set_coarse_grain_mem_region(int32_t DeviceId, void *ptr,
                                          int64_t size) {

  auto Err = Plugin::get().getDevice(DeviceId).setCoarseGrainMemory(ptr, size);

  if (Err) {
    REPORT("Failure switching memory region to coarse grain mode (ptr: %p, "
           "size: %ld)\n",
           ptr, size);
    return OFFLOAD_FAIL;
  }

  return OFFLOAD_SUCCESS;
}

// Query if [ptr, ptr+size] belongs to coarse grain memory region
int32_t __tgt_rtl_query_coarse_grain_mem_region(int32_t DeviceId,
                                                const void *ptr, int64_t size) {

  auto QueryCoarseGrainReturnValue =
      Plugin::get().getDevice(DeviceId).queryCoarseGrainMemory(ptr, size);

  return QueryCoarseGrainReturnValue;
}

#ifdef __cplusplus
}
#endif<|MERGE_RESOLUTION|>--- conflicted
+++ resolved
@@ -483,14 +483,12 @@
   if (RecordReplay.isRecordingOrReplaying())
     RecordReplay.deinit();
 
-<<<<<<< HEAD
   OMPT_IF_ENABLED(
       ompt_device_callbacks.ompt_callback_device_finalize(DeviceId););
-=======
+
   if (RPCHandle)
     if (auto Err = RPCHandle->deinitDevice())
       return std::move(Err);
->>>>>>> 285e1e2a
 
   return deinitImpl();
 }
@@ -531,7 +529,6 @@
   if (auto Err = registerOffloadEntries(*Image))
     return std::move(Err);
 
-<<<<<<< HEAD
   OMPT_IF_ENABLED(
       size_t Bytes =
           getPtrDiff(InputTgtImage->ImageEnd, InputTgtImage->ImageStart);
@@ -540,10 +537,9 @@
           /*VmaInFile=*/nullptr, /*ImgSize=*/Bytes,
           /*HostAddr=*/InputTgtImage->ImageStart, /*DeviceAddr=*/nullptr,
           /* FIXME: ModuleId=*/0););
-=======
+
   if (auto Err = setupRPCServer(Plugin, *Image))
     return std::move(Err);
->>>>>>> 285e1e2a
 
   // Return the pointer to the table of entries.
   return Image->getOffloadEntryTable();
@@ -1182,9 +1178,11 @@
   GlobalHandler = Plugin::createGlobalHandler();
   assert(GlobalHandler && "Invalid global handler");
 
+  RPCServer = nullptr;
+#if RPC_FIXME
   RPCServer = new RPCServerTy(NumDevices);
   assert(RPCServer && "Invalid RPC server");
-
+#endif
   return Plugin::success();
 }
 
@@ -1202,9 +1200,10 @@
     assert(!Devices[DeviceId] && "Device was not deinitialized");
   }
 
+#if RPC_FIXME
   if (RPCServer)
     delete RPCServer;
-
+#endif
   // Perform last deinitializations on the plugin.
   return deinitImpl();
 }
@@ -1241,6 +1240,7 @@
 
 const bool llvm::omp::target::plugin::libomptargetSupportsRPC() {
 #ifdef LIBOMPTARGET_RPC_SUPPORT
+	assert(0);
   return true;
 #else
   return false;
