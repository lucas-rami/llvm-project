--- conflicted
+++ resolved
@@ -63,11 +63,7 @@
 target_link_libraries(PluginInterface
   PUBLIC
     ${llvm_libs}
-<<<<<<< HEAD
-    MemoryManager
     OMPT
-=======
->>>>>>> 1a041a3a
 )
 
 #if RPC_FIXME
