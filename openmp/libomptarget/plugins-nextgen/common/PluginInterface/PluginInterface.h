//===- PluginInterface.h - Target independent plugin device interface -----===//
//
// Part of the LLVM Project, under the Apache License v2.0 with LLVM Exceptions.
// See https://llvm.org/LICENSE.txt for license information.
// SPDX-License-Identifier: Apache-2.0 WITH LLVM-exception
//
//===----------------------------------------------------------------------===//
//
//===----------------------------------------------------------------------===//

#ifndef OPENMP_LIBOMPTARGET_PLUGINS_NEXTGEN_COMMON_PLUGININTERFACE_H
#define OPENMP_LIBOMPTARGET_PLUGINS_NEXTGEN_COMMON_PLUGININTERFACE_H

#include <cstddef>
#include <cstdint>
#include <deque>
#include <list>
#include <map>
#include <shared_mutex>
#include <vector>

#include "Debug.h"
#include "Environment.h"
#include "GlobalHandler.h"
#include "JIT.h"
#include "MemoryManager.h"
#include "RPC.h"
#include "Utilities.h"
#include "omptarget.h"

#ifdef OMPT_SUPPORT
#include "OmptCallback.h"
#include "OmptDeviceTracing.h"
#include "omp-tools.h"
#endif

#include "llvm/ADT/SmallVector.h"
#include "llvm/Frontend/OpenMP/OMPConstants.h"
#include "llvm/Frontend/OpenMP/OMPGridValues.h"
#include "llvm/Support/Allocator.h"
#include "llvm/Support/Error.h"
#include "llvm/Support/ErrorHandling.h"
#include "llvm/Support/MemoryBufferRef.h"
#include "llvm/Support/raw_ostream.h"
#include "llvm/TargetParser/Triple.h"

namespace llvm {
namespace omp {
namespace target {

namespace plugin {

struct GenericPluginTy;
struct GenericKernelTy;
struct GenericDeviceTy;

/// Class that wraps the __tgt_async_info to simply its usage. In case the
/// object is constructed without a valid __tgt_async_info, the object will use
/// an internal one and will synchronize the current thread with the pending
/// operations when calling AsyncInfoWrapperTy::finalize(). This latter function
/// must be called before destroying the wrapper object.
struct AsyncInfoWrapperTy {
  AsyncInfoWrapperTy(GenericDeviceTy &Device, __tgt_async_info *AsyncInfoPtr);

  ~AsyncInfoWrapperTy() {
    assert(!AsyncInfoPtr && "AsyncInfoWrapperTy not finalized");
  }

  /// Get the raw __tgt_async_info pointer.
  operator __tgt_async_info *() const { return AsyncInfoPtr; }

  /// Indicate whether there is queue.
  bool hasQueue() const { return (AsyncInfoPtr->Queue != nullptr); }

  /// Get the queue.
  template <typename Ty> Ty getQueueAs() {
    static_assert(sizeof(Ty) == sizeof(AsyncInfoPtr->Queue),
                  "Queue is not of the same size as target type");
    return static_cast<Ty>(AsyncInfoPtr->Queue);
  }

  /// Set the queue.
  template <typename Ty> void setQueueAs(Ty Queue) {
    static_assert(sizeof(Ty) == sizeof(AsyncInfoPtr->Queue),
                  "Queue is not of the same size as target type");
    assert(!AsyncInfoPtr->Queue && "Overwriting queue");
    AsyncInfoPtr->Queue = Queue;
  }

  /// Synchronize with the __tgt_async_info's pending operations if it's the
  /// internal async info. The error associated to the aysnchronous operations
  /// issued in this queue must be provided in \p Err. This function will update
  /// the error parameter with the result of the synchronization if it was
  /// actually executed. This function must be called before destroying the
  /// object and only once.
  void finalize(Error &Err);

private:
  GenericDeviceTy &Device;
  __tgt_async_info LocalAsyncInfo;
  __tgt_async_info *AsyncInfoPtr;
};

/// The information level represents the level of a key-value property in the
/// info tree print (i.e. indentation). The first level should be the default.
enum InfoLevelKind { InfoLevel1 = 1, InfoLevel2, InfoLevel3 };

/// Class for storing device information and later be printed. An object of this
/// type acts as a queue of key-value properties. Each property has a key, a
/// a value, and an optional unit for the value. For printing purposes, the
/// information can be classified into several levels. These levels are useful
/// for defining sections and subsections. Thus, each key-value property also
/// has an additional field indicating to which level belongs to. Notice that
/// we use the level to determine the indentation of the key-value property at
/// printing time. See the enum InfoLevelKind for the list of accepted levels.
class InfoQueueTy {
  struct InfoQueueEntryTy {
    std::string Key;
    std::string Value;
    std::string Units;
    uint64_t Level;
  };

  std::deque<InfoQueueEntryTy> Queue;

public:
  /// Add a new info entry to the queue. The entry requires at least a key
  /// string in \p Key. The value in \p Value is optional and can be any type
  /// that is representable as a string. The units in \p Units is optional and
  /// must be a string. The info level is a template parameter that defaults to
  /// the first level (top level).
  template <InfoLevelKind L = InfoLevel1, typename T = std::string>
  void add(const std::string &Key, T Value = T(),
           const std::string &Units = std::string()) {
    assert(!Key.empty() && "Invalid info key");

    // Convert the value to a string depending on its type.
    if constexpr (std::is_same_v<T, bool>)
      Queue.push_back({Key, Value ? "Yes" : "No", Units, L});
    else if constexpr (std::is_arithmetic_v<T>)
      Queue.push_back({Key, std::to_string(Value), Units, L});
    else
      Queue.push_back({Key, Value, Units, L});
  }

  /// Print all info entries added to the queue.
  void print() const {
    // We print four spances for each level.
    constexpr uint64_t IndentSize = 4;

    // Find the maximum key length (level + key) to compute the individual
    // indentation of each entry.
    uint64_t MaxKeySize = 0;
    for (const auto &Entry : Queue) {
      uint64_t KeySize = Entry.Key.size() + Entry.Level * IndentSize;
      if (KeySize > MaxKeySize)
        MaxKeySize = KeySize;
    }

    // Print all info entries.
    for (const auto &Entry : Queue) {
      // Compute the indentations for the current entry.
      uint64_t KeyIndentSize = Entry.Level * IndentSize;
      uint64_t ValIndentSize =
          MaxKeySize - (Entry.Key.size() + KeyIndentSize) + IndentSize;

      llvm::outs() << std::string(KeyIndentSize, ' ') << Entry.Key
                   << std::string(ValIndentSize, ' ') << Entry.Value
                   << (Entry.Units.empty() ? "" : " ") << Entry.Units << "\n";
    }
  }
};

/// Class wrapping a __tgt_device_image and its offload entry table on a
/// specific device. This class is responsible for storing and managing
/// the offload entries for an image on a device.
class DeviceImageTy {

  /// Class representing the offload entry table. The class stores the
  /// __tgt_target_table and a map to search in the table faster.
  struct OffloadEntryTableTy {
    /// Add new entry to the table.
    void addEntry(const __tgt_offload_entry &Entry) {
      Entries.push_back(Entry);
      TTTablePtr.EntriesBegin = &Entries[0];
      TTTablePtr.EntriesEnd = TTTablePtr.EntriesBegin + Entries.size();
    }

    /// Get the raw pointer to the __tgt_target_table.
    operator __tgt_target_table *() {
      if (Entries.empty())
        return nullptr;
      return &TTTablePtr;
    }

  private:
    __tgt_target_table TTTablePtr;
    llvm::SmallVector<__tgt_offload_entry> Entries;

  public:
    using const_iterator = decltype(Entries)::const_iterator;
    const_iterator begin() const { return Entries.begin(); }
    const_iterator end() const { return Entries.end(); }
  };

  /// Image identifier within the corresponding device. Notice that this id is
  /// not unique between different device; they may overlap.
  int32_t ImageId;

  /// The pointer to the raw __tgt_device_image.
  const __tgt_device_image *TgtImage;
  const __tgt_device_image *TgtImageBitcode;

  /// Table of offload entries.
  OffloadEntryTableTy OffloadEntryTable;

public:
  DeviceImageTy(int32_t Id, const __tgt_device_image *Image)
      : ImageId(Id), TgtImage(Image), TgtImageBitcode(nullptr) {
    assert(TgtImage && "Invalid target image");
  }

  /// Get the image identifier within the device.
  int32_t getId() const { return ImageId; }

  /// Get the pointer to the raw __tgt_device_image.
  const __tgt_device_image *getTgtImage() const { return TgtImage; }

  void setTgtImageBitcode(const __tgt_device_image *TgtImageBitcode) {
    this->TgtImageBitcode = TgtImageBitcode;
  }

  const __tgt_device_image *getTgtImageBitcode() const {
    return TgtImageBitcode;
  }

  /// Get the image starting address.
  void *getStart() const { return TgtImage->ImageStart; }

  /// Get the image size.
  size_t getSize() const {
    return getPtrDiff(TgtImage->ImageEnd, TgtImage->ImageStart);
  }

  /// Get a memory buffer reference to the whole image.
  MemoryBufferRef getMemoryBuffer() const {
    return MemoryBufferRef(StringRef((const char *)getStart(), getSize()),
                           "Image");
  }

  /// Get a reference to the offload entry table for the image.
  OffloadEntryTableTy &getOffloadEntryTable() { return OffloadEntryTable; }
};

/// Class implementing common functionalities of offload kernels. Each plugin
/// should define the specific kernel class, derive from this generic one, and
/// implement the necessary virtual function members.
struct GenericKernelTy {
  /// Construct a kernel with a name and a execution mode.
  GenericKernelTy(const char *Name, OMPTgtExecModeFlags ExecutionMode)
      : Name(Name), ExecutionMode(ExecutionMode), PreferredNumThreads(0),
        MaxNumThreads(0) {}

  virtual ~GenericKernelTy() {}

  /// Initialize the kernel object from a specific device.
  Error init(GenericDeviceTy &GenericDevice, DeviceImageTy &Image);
  virtual Error initImpl(GenericDeviceTy &GenericDevice,
                         DeviceImageTy &Image) = 0;

  /// Launch the kernel on the specific device. The device must be the same
  /// one used to initialize the kernel.
  Error launch(GenericDeviceTy &GenericDevice, void **ArgPtrs,
               ptrdiff_t *ArgOffsets, KernelArgsTy &KernelArgs,
               AsyncInfoWrapperTy &AsyncInfoWrapper) const;
  virtual Error launchImpl(GenericDeviceTy &GenericDevice, uint32_t NumThreads,
                           uint64_t NumBlocks, KernelArgsTy &KernelArgs,
                           void *Args,
                           AsyncInfoWrapperTy &AsyncInfoWrapper) const = 0;

  /// Get the kernel name.
  const char *getName() const { return Name; }

  /// Get the kernel image.
  DeviceImageTy &getImage() const {
    assert(ImagePtr && "Kernel is not initialized!");
    return *ImagePtr;
  }

  /// Indicate whether an execution mode is valid.
  static bool isValidExecutionMode(OMPTgtExecModeFlags ExecutionMode) {
    switch (ExecutionMode) {
    case OMP_TGT_EXEC_MODE_SPMD:
    case OMP_TGT_EXEC_MODE_GENERIC:
    case OMP_TGT_EXEC_MODE_GENERIC_SPMD:
      return true;
    // AMD-only execution modes
    case OMP_TGT_EXEC_MODE_SPMD_BIG_JUMP_LOOP:
    case OMP_TGT_EXEC_MODE_SPMD_NO_LOOP:
    case OMP_TGT_EXEC_MODE_XTEAM_RED:
      DP("AMD-only execution mode\n");
      return true;
    default:
      llvm_unreachable("ExecutionMode not supported yet.");
      return false;
    }
  }

protected:
  /// Get the execution mode name of the kernel.
  const char *getExecutionModeName() const {
    switch (ExecutionMode) {
    case OMP_TGT_EXEC_MODE_SPMD:
      return "SPMD";
    case OMP_TGT_EXEC_MODE_GENERIC:
      return "Generic";
    case OMP_TGT_EXEC_MODE_GENERIC_SPMD:
      return "Generic-SPMD";
    // AMD-only execution modes
    case OMP_TGT_EXEC_MODE_SPMD_NO_LOOP:
      return "SPMD-No-Loop";
    case OMP_TGT_EXEC_MODE_SPMD_BIG_JUMP_LOOP:
      return "SPMD-Big-Jump-Loop";
    case OMP_TGT_EXEC_MODE_XTEAM_RED:
      return "XTeam-Reductions";
    }
    llvm_unreachable("Unknown execution mode!");
  }

  OMPTgtExecModeFlags getExecutionModeFlags() const { return ExecutionMode; }

  /// Prints generic kernel launch information.
  Error printLaunchInfo(GenericDeviceTy &GenericDevice,
                        KernelArgsTy &KernelArgs, uint32_t NumThreads,
                        uint64_t NumBlocks) const;

  /// Prints plugin-specific kernel launch information after generic kernel
  /// launch information
  virtual Error printLaunchInfoDetails(GenericDeviceTy &GenericDevice,
                                       KernelArgsTy &KernelArgs,
                                       uint32_t NumThreads,
                                       uint64_t NumBlocks) const;

private:
  /// Prepare the arguments before launching the kernel.
  void *prepareArgs(GenericDeviceTy &GenericDevice, void **ArgPtrs,
                    ptrdiff_t *ArgOffsets, int32_t NumArgs,
                    llvm::SmallVectorImpl<void *> &Args,
                    llvm::SmallVectorImpl<void *> &Ptrs) const;

  /// Lower number of threads if tripcount is low.
  virtual std::pair<bool, uint32_t>
  adjustNumThreadsForLowTripCount(GenericDeviceTy &GenericDevice,
                                  uint32_t BlockSize, uint64_t LoopTripCount,
                                  uint32_t ThreadLimitClause[3]) const {
    return std::make_pair(false, BlockSize);
  }

  /// Get the number of threads and blocks for the kernel based on the
  /// user-defined threads and block clauses.
  virtual uint32_t getNumThreads(GenericDeviceTy &GenericDevice,
                                 uint32_t ThreadLimitClause[3]) const;
  virtual uint64_t getNumBlocks(GenericDeviceTy &GenericDevice,
                                uint32_t BlockLimitClause[3],
                                uint64_t LoopTripCount,
                                uint32_t &NumThreads) const;

  /// The kernel name.
  const char *Name;

  /// The execution flags of the kernel.
  OMPTgtExecModeFlags ExecutionMode;

  /// The image that contains this kernel.
  DeviceImageTy *ImagePtr = nullptr;

protected:
  /// The preferred number of threads to run the kernel.
  uint32_t PreferredNumThreads;

  /// The maximum number of threads which the kernel could leverage.
  uint32_t MaxNumThreads;

  /// Indicate if the kernel works in Generic SPMD, Generic or SPMD mode.
  bool isGenericSPMDMode() const {
    return ExecutionMode == OMP_TGT_EXEC_MODE_GENERIC_SPMD;
  }
  bool isGenericMode() const {
    return ExecutionMode == OMP_TGT_EXEC_MODE_GENERIC;
  }
  bool isSPMDMode() const { return ExecutionMode == OMP_TGT_EXEC_MODE_SPMD; }

  /// AMD-only execution modes
  bool isBigJumpLoopMode() const {
    return ExecutionMode == OMP_TGT_EXEC_MODE_SPMD_BIG_JUMP_LOOP;
  }
  bool isNoLoopMode() const {
    return ExecutionMode == OMP_TGT_EXEC_MODE_SPMD_NO_LOOP;
  }
  bool isXTeamReductionsMode() const {
    return ExecutionMode == OMP_TGT_EXEC_MODE_XTEAM_RED;
  }
};

/// Class representing a map of host pinned allocations. We track these pinned
/// allocations, so memory tranfers invloving these buffers can be optimized.
class PinnedAllocationMapTy {

  /// Struct representing a map entry.
  struct EntryTy {
    /// The host pointer of the pinned allocation.
    void *HstPtr;

    /// The pointer that devices' driver should use to transfer data from/to the
    /// pinned allocation. In most plugins, this pointer will be the same as the
    /// host pointer above.
    void *DevAccessiblePtr;

    /// The size of the pinned allocation.
    size_t Size;

    /// Indicate whether the allocation was locked from outside the plugin, for
    /// instance, from the application. The externally locked allocations are
    /// not unlocked by the plugin when unregistering the last user.
    bool ExternallyLocked;

    /// The number of references to the pinned allocation. The allocation should
    /// remain pinned and registered to the map until the number of references
    /// becomes zero.
    mutable size_t References;

    /// Create an entry with the host and device acessible pointers, the buffer
    /// size, and a boolean indicating whether the buffer was locked externally.
    EntryTy(void *HstPtr, void *DevAccessiblePtr, size_t Size,
            bool ExternallyLocked)
        : HstPtr(HstPtr), DevAccessiblePtr(DevAccessiblePtr), Size(Size),
          ExternallyLocked(ExternallyLocked), References(1) {}

    /// Utility constructor used for std::set searches.
    EntryTy(void *HstPtr)
        : HstPtr(HstPtr), DevAccessiblePtr(nullptr), Size(0),
          ExternallyLocked(false), References(0) {}
  };

  /// Comparator of mep entries. Use the host pointer to enforce an order
  /// between entries.
  struct EntryCmpTy {
    bool operator()(const EntryTy &Left, const EntryTy &Right) const {
      return Left.HstPtr < Right.HstPtr;
    }
  };

  typedef std::set<EntryTy, EntryCmpTy> PinnedAllocSetTy;

  /// The map of host pinned allocations.
  PinnedAllocSetTy Allocs;

  /// The mutex to protect accesses to the map.
  mutable std::shared_mutex Mutex;

  /// Reference to the corresponding device.
  GenericDeviceTy &Device;

  /// Indicate whether mapped host buffers should be locked automatically.
  bool LockMappedBuffers;

  /// Indicate whether failures when locking mapped buffers should be ingored.
  bool IgnoreLockMappedFailures;

  /// Find an allocation that intersects with \p HstPtr pointer. Assume the
  /// map's mutex is acquired.
  const EntryTy *findIntersecting(const void *HstPtr) const {
    if (Allocs.empty())
      return nullptr;

    // Search the first allocation with starting address that is not less than
    // the buffer address.
    auto It = Allocs.lower_bound({const_cast<void *>(HstPtr)});

    // Direct match of starting addresses.
    if (It != Allocs.end() && It->HstPtr == HstPtr)
      return &(*It);

    // Not direct match but may be a previous pinned allocation in the map which
    // contains the buffer. Return false if there is no such a previous
    // allocation.
    if (It == Allocs.begin())
      return nullptr;

    // Move to the previous pinned allocation.
    --It;

    // The buffer is not contained in the pinned allocation.
    if (advanceVoidPtr(It->HstPtr, It->Size) > HstPtr)
      return &(*It);

    // None found.
    return nullptr;
  }

  /// Insert an entry to the map representing a locked buffer. The number of
  /// references is set to one.
  Error insertEntry(void *HstPtr, void *DevAccessiblePtr, size_t Size,
                    bool ExternallyLocked = false);

  /// Erase an existing entry from the map.
  Error eraseEntry(const EntryTy &Entry);

  /// Register a new user into an entry that represents a locked buffer. Check
  /// also that the registered buffer with \p HstPtr address and \p Size is
  /// actually contained into the entry.
  Error registerEntryUse(const EntryTy &Entry, void *HstPtr, size_t Size);

  /// Unregister a user from the entry and return whether it is the last user.
  /// If it is the last user, the entry will have to be removed from the map
  /// and unlock the entry's host buffer (if necessary).
  Expected<bool> unregisterEntryUse(const EntryTy &Entry);

  /// Indicate whether the first range A fully contains the second range B.
  static bool contains(void *PtrA, size_t SizeA, void *PtrB, size_t SizeB) {
    void *EndA = advanceVoidPtr(PtrA, SizeA);
    void *EndB = advanceVoidPtr(PtrB, SizeB);
    return (PtrB >= PtrA && EndB <= EndA);
  }

  /// Indicate whether the first range A intersects with the second range B.
  static bool intersects(void *PtrA, size_t SizeA, void *PtrB, size_t SizeB) {
    void *EndA = advanceVoidPtr(PtrA, SizeA);
    void *EndB = advanceVoidPtr(PtrB, SizeB);
    return (PtrA < EndB && PtrB < EndA);
  }

public:
  /// Create the map of pinned allocations corresponding to a specific device.
  PinnedAllocationMapTy(GenericDeviceTy &Device) : Device(Device) {

    // Envar that indicates whether mapped host buffers should be locked
    // automatically. The possible values are boolean (on/off) and a special:
    //   off:       Mapped host buffers are not locked.
    //   on:        Mapped host buffers are locked in a best-effort approach.
    //              Failure to lock the buffers are silent.
    //   mandatory: Mapped host buffers are always locked and failures to lock
    //              a buffer results in a fatal error.
    StringEnvar OMPX_LockMappedBuffers("LIBOMPTARGET_LOCK_MAPPED_HOST_BUFFERS",
                                       "off");

    bool Enabled;
    if (StringParser::parse(OMPX_LockMappedBuffers.get().data(), Enabled)) {
      // Parsed as a boolean value. Enable the feature if necessary.
      LockMappedBuffers = Enabled;
      IgnoreLockMappedFailures = true;
    } else if (OMPX_LockMappedBuffers.get() == "mandatory") {
      // Enable the feature and failures are fatal.
      LockMappedBuffers = true;
      IgnoreLockMappedFailures = false;
    } else {
      // Disable by default.
      DP("Invalid value LIBOMPTARGET_LOCK_MAPPED_HOST_BUFFERS=%s\n",
         OMPX_LockMappedBuffers.get().data());
      LockMappedBuffers = false;
    }
  }

  /// Register a buffer that was recently allocated as a locked host buffer.
  /// None of the already registered pinned allocations should intersect with
  /// this new one. The registration requires the host pointer in \p HstPtr,
  /// the device accessible pointer in \p DevAccessiblePtr, and the size of the
  /// allocation in \p Size. The allocation must be unregistered using the
  /// unregisterHostBuffer function.
  Error registerHostBuffer(void *HstPtr, void *DevAccessiblePtr, size_t Size);

  /// Unregister a host pinned allocation passing the host pointer which was
  /// previously registered using the registerHostBuffer function. When calling
  /// this function, the pinned allocation cannot have any other user and will
  /// not be unlocked by this function.
  Error unregisterHostBuffer(void *HstPtr);

  /// Lock the host buffer at \p HstPtr or register a new user if it intersects
  /// with an already existing one. A partial overlapping with extension is not
  /// allowed. The function returns the device accessible pointer of the pinned
  /// buffer. The buffer must be unlocked using the unlockHostBuffer function.
  Expected<void *> lockHostBuffer(void *HstPtr, size_t Size);

  /// Unlock the host buffer at \p HstPtr or unregister a user if other users
  /// are still using the pinned allocation. If this was the last user, the
  /// pinned allocation is removed from the map and the memory is unlocked.
  Error unlockHostBuffer(void *HstPtr);

  /// Lock or register a host buffer that was recently mapped by libomptarget.
  /// This behavior is applied if LIBOMPTARGET_LOCK_MAPPED_HOST_BUFFERS is
  /// enabled. Even if not enabled, externally locked buffers are registered
  /// in order to optimize their transfers.
  Error lockMappedHostBuffer(void *HstPtr, size_t Size);

  /// Unlock or unregister a host buffer that was unmapped by libomptarget.
  Error unlockUnmappedHostBuffer(void *HstPtr);

  /// Return the device accessible pointer associated to the host pinned
  /// allocation which the \p HstPtr belongs, if any. Return null in case the
  /// \p HstPtr does not belong to any host pinned allocation. The device
  /// accessible pointer is the one that devices should use for data transfers
  /// that involve a host pinned buffer.
  void *getDeviceAccessiblePtrFromPinnedBuffer(const void *HstPtr) const {
    std::shared_lock<std::shared_mutex> Lock(Mutex);

    // Find the intersecting allocation if any.
    const EntryTy *Entry = findIntersecting(HstPtr);
    if (!Entry)
      return nullptr;

    return advanceVoidPtr(Entry->DevAccessiblePtr,
                          getPtrDiff(HstPtr, Entry->HstPtr));
  }

  /// Check whether a buffer belongs to a registered host pinned allocation.
  bool isHostPinnedBuffer(const void *HstPtr) const {
    std::shared_lock<std::shared_mutex> Lock(Mutex);

    // Return whether there is an intersecting allocation.
    return (findIntersecting(const_cast<void *>(HstPtr)) != nullptr);
  }
};

/// Class implementing common functionalities of offload devices. Each plugin
/// should define the specific device class, derive from this generic one, and
/// implement the necessary virtual function members.
struct GenericDeviceTy : public DeviceAllocatorTy {
  /// Construct a device with its device id within the plugin, the number of
  /// devices in the plugin and the grid values for that kind of device.
  GenericDeviceTy(int32_t DeviceId, int32_t NumDevices,
                  const llvm::omp::GV &GridValues);

  /// Get the device identifier within the corresponding plugin. Notice that
  /// this id is not unique between different plugins; they may overlap.
  int32_t getDeviceId() const { return DeviceId; }

  /// Set the context of the device if needed, before calling device-specific
  /// functions. Plugins may implement this function as a no-op if not needed.
  virtual Error setContext() = 0;

  /// Initialize the device. After this call, the device should be already
  /// working and ready to accept queries or modifications.
  Error init(GenericPluginTy &Plugin);
  virtual Error initImpl(GenericPluginTy &Plugin) = 0;

  /// Deinitialize the device and free all its resources. After this call, the
  /// device is no longer considered ready, so no queries or modifications are
  /// allowed.
  Error deinit(GenericPluginTy &Plugin);
  virtual Error deinitImpl() = 0;

  /// Load the binary image into the device and return the target table.
  Expected<__tgt_target_table *> loadBinary(GenericPluginTy &Plugin,
                                            const __tgt_device_image *TgtImage);
  virtual Expected<DeviceImageTy *>
  loadBinaryImpl(const __tgt_device_image *TgtImage, int32_t ImageId) = 0;

  /// Setup the device environment if needed. Notice this setup may not be run
  /// on some plugins. By default, it will be executed, but plugins can change
  /// this behavior by overriding the shouldSetupDeviceEnvironment function.
  Error setupDeviceEnvironment(GenericPluginTy &Plugin, DeviceImageTy &Image);

  // Setup the RPC server for this device if needed. This may not run on some
  // plugins like the CPU targets. By default, it will not be executed so it is
  // up to the target to override this using the shouldSetupRPCServer function.
  Error setupRPCServer(GenericPluginTy &Plugin, DeviceImageTy &Image);

  /// Register the offload entries for a specific image on the device.
  Error registerOffloadEntries(DeviceImageTy &Image);

  /// Synchronize the current thread with the pending operations on the
  /// __tgt_async_info structure.
  Error synchronize(__tgt_async_info *AsyncInfo);
  virtual Error synchronizeImpl(__tgt_async_info &AsyncInfo) = 0;

  /// Query for the completion of the pending operations on the __tgt_async_info
  /// structure in a non-blocking manner.
  Error queryAsync(__tgt_async_info *AsyncInfo);
  virtual Error queryAsyncImpl(__tgt_async_info &AsyncInfo) = 0;

  /// Allocate data on the device or involving the device.
  Expected<void *> dataAlloc(int64_t Size, void *HostPtr, TargetAllocTy Kind);

  /// Deallocate data from the device or involving the device.
  Error dataDelete(void *TgtPtr, TargetAllocTy Kind);

  /// Pin host memory to optimize transfers and return the device accessible
  /// pointer that devices should use for memory transfers involving the host
  /// pinned allocation.
  Expected<void *> dataLock(void *HstPtr, int64_t Size) {
    return PinnedAllocs.lockHostBuffer(HstPtr, Size);
  }

  /// Unpin a host memory buffer that was previously pinned.
  Error dataUnlock(void *HstPtr) {
    return PinnedAllocs.unlockHostBuffer(HstPtr);
  }

  /// Lock the host buffer \p HstPtr with \p Size bytes with the vendor-specific
  /// API and return the device accessible pointer.
  virtual Expected<void *> dataLockImpl(void *HstPtr, int64_t Size) = 0;

  /// Unlock a previously locked host buffer starting at \p HstPtr.
  virtual Error dataUnlockImpl(void *HstPtr) = 0;

  /// Mark the host buffer with address \p HstPtr and \p Size bytes as a mapped
  /// buffer. This means that libomptarget created a new mapping of that host
  /// buffer (e.g., because a user OpenMP target map) and the buffer may be used
  /// as source/destination of memory transfers. We can use this information to
  /// lock the host buffer and optimize its memory transfers.
  Error notifyDataMapped(void *HstPtr, int64_t Size) {
    return PinnedAllocs.lockMappedHostBuffer(HstPtr, Size);
  }

  /// Mark the host buffer with address \p HstPtr as unmapped. This means that
  /// libomptarget removed an existing mapping. If the plugin locked the buffer
  /// in notifyDataMapped, this function should unlock it.
  Error notifyDataUnmapped(void *HstPtr) {
    return PinnedAllocs.unlockUnmappedHostBuffer(HstPtr);
  }

  /// Check whether the host buffer with address \p HstPtr is pinned by the
  /// underlying vendor-specific runtime (if any). Retrieve the host pointer,
  /// the device accessible pointer and the size of the original pinned buffer.
  virtual Expected<bool> isPinnedPtrImpl(void *HstPtr, void *&BaseHstPtr,
                                         void *&BaseDevAccessiblePtr,
                                         size_t &BaseSize) const = 0;

  /// Submit data to the device (host to device transfer).
  Error dataSubmit(void *TgtPtr, const void *HstPtr, int64_t Size,
                   __tgt_async_info *AsyncInfo);
  virtual Error dataSubmitImpl(void *TgtPtr, const void *HstPtr, int64_t Size,
                               AsyncInfoWrapperTy &AsyncInfoWrapper) = 0;

  /// Retrieve data from the device (device to host transfer).
  Error dataRetrieve(void *HstPtr, const void *TgtPtr, int64_t Size,
                     __tgt_async_info *AsyncInfo);
  virtual Error dataRetrieveImpl(void *HstPtr, const void *TgtPtr, int64_t Size,
                                 AsyncInfoWrapperTy &AsyncInfoWrapper) = 0;

  /// Exchange data between devices (device to device transfer). Calling this
  /// function is only valid if GenericPlugin::isDataExchangable() passing the
  /// two devices returns true.
  Error dataExchange(const void *SrcPtr, GenericDeviceTy &DstDev, void *DstPtr,
                     int64_t Size, __tgt_async_info *AsyncInfo);
  virtual Error dataExchangeImpl(const void *SrcPtr, GenericDeviceTy &DstDev,
                                 void *DstPtr, int64_t Size,
                                 AsyncInfoWrapperTy &AsyncInfoWrapper) = 0;

  /// Run the kernel associated with \p EntryPtr
  Error launchKernel(void *EntryPtr, void **ArgPtrs, ptrdiff_t *ArgOffsets,
                     KernelArgsTy &KernelArgs, __tgt_async_info *AsyncInfo);

  /// Initialize a __tgt_async_info structure. Related to interop features.
  Error initAsyncInfo(__tgt_async_info **AsyncInfoPtr);
  virtual Error initAsyncInfoImpl(AsyncInfoWrapperTy &AsyncInfoWrapper) = 0;

  /// Initialize a __tgt_device_info structure. Related to interop features.
  Error initDeviceInfo(__tgt_device_info *DeviceInfo);
  virtual Error initDeviceInfoImpl(__tgt_device_info *DeviceInfo) = 0;

  // Switch memory region to coarse grain mode
  Error setCoarseGrainMemory(void *ptr, int64_t size);
  virtual Error setCoarseGrainMemoryImpl(void *ptr, int64_t size) {
    return Error::success();
  }

  // Query if memory region is coarse grained
  uint32_t queryCoarseGrainMemory(const void *ptr, int64_t size);
  virtual uint32_t queryCoarseGrainMemoryImpl(const void *ptr, int64_t size) { return 0; }

  /// Create an event.
  Error createEvent(void **EventPtrStorage);
  virtual Error createEventImpl(void **EventPtrStorage) = 0;

  /// Destroy an event.
  Error destroyEvent(void *Event);
  virtual Error destroyEventImpl(void *EventPtr) = 0;

  /// Start the recording of the event.
  Error recordEvent(void *Event, __tgt_async_info *AsyncInfo);
  virtual Error recordEventImpl(void *EventPtr,
                                AsyncInfoWrapperTy &AsyncInfoWrapper) = 0;

  /// Wait for an event to finish. Notice this wait is asynchronous if the
  /// __tgt_async_info is not nullptr.
  Error waitEvent(void *Event, __tgt_async_info *AsyncInfo);
  virtual Error waitEventImpl(void *EventPtr,
                              AsyncInfoWrapperTy &AsyncInfoWrapper) = 0;

  /// Synchronize the current thread with the event.
  Error syncEvent(void *EventPtr);
  virtual Error syncEventImpl(void *EventPtr) = 0;

  /// Print information about the device.
  Error printInfo();
  virtual Error obtainInfoImpl(InfoQueueTy &Info) = 0;

  /// Getters of the grid values.
  uint32_t getWarpSize() const { return GridValues.GV_Warp_Size; }
  uint32_t getThreadLimit() const { return GridValues.GV_Max_WG_Size; }
  uint32_t getBlockLimit() const { return GridValues.GV_Max_Teams; }
  uint32_t getDefaultNumThreads() const {
    return GridValues.GV_Default_WG_Size;
  }
  uint32_t getDefaultNumBlocks() const {
    return GridValues.GV_Default_Num_Teams;
  }

  int32_t getOMPNumTeams() const { return OMP_NumTeams; }
  int32_t getOMPTeamsThreadLimit() const { return OMP_TeamsThreadLimit; }

  uint32_t getDynamicMemorySize() const { return OMPX_SharedMemorySize; }
  virtual uint64_t getClockFrequency() const { return CLOCKS_PER_SEC; }

  virtual uint32_t getOMPXLowTripCount() const {
    llvm_unreachable("Unimplemented");
  }
  virtual uint32_t getOMPXSmallBlockSize() const {
    llvm_unreachable("Unimplemented");
  }
  virtual uint32_t getOMPXAdjustNumTeamsForSmallBlockSize() const {
    llvm_unreachable("Unimplemented");
  }

  /// Get target compute unit kind (e.g., sm_80, or gfx908).
  virtual std::string getComputeUnitKind() const { return "unknown"; }

  /// Get the number of compute units
  virtual uint32_t getNumComputeUnits() const { return 0; }

  /// Post processing after jit backend. The ownership of \p MB will be taken.
  virtual Expected<std::unique_ptr<MemoryBuffer>>
  doJITPostProcessing(std::unique_ptr<MemoryBuffer> MB) const {
    return std::move(MB);
  }


  /// Get the total amount of hardware parallelism supported by the target
  /// device. This is the total amount of warps or wavefronts that can be
  /// resident on the device simultaneously.
  virtual uint64_t getHardwareParallelism() const { return 0; }

  /// Get the RPC server running on this device.
  RPCHandleTy *getRPCHandle() const { return RPCHandle; }

  /// The number of parallel RPC ports to use on the device. In general, this
  /// should be roughly equivalent to the amount of hardware parallelism the
  /// device can support. This is because GPUs in general do not have forward
  /// progress guarantees, so we minimize thread level dependencies by
  /// allocating enough space such that each device thread can have a port. This
  /// is likely overly pessimistic in the average case, but guarantees no
  /// deadlocks at the cost of memory. This must be overloaded by targets
  /// expecting to use the RPC server.
  virtual uint64_t requestedRPCPortCount() const {
    assert(!shouldSetupRPCServer() && "Default implementation cannot be used");
    return 0;
  }

private:
  /// Register offload entry for global variable.
  Error registerGlobalOffloadEntry(DeviceImageTy &DeviceImage,
                                   const __tgt_offload_entry &GlobalEntry,
                                   __tgt_offload_entry &DeviceEntry);

  /// Register offload entry for kernel function.
  Error registerKernelOffloadEntry(DeviceImageTy &DeviceImage,
                                   const __tgt_offload_entry &KernelEntry,
                                   __tgt_offload_entry &DeviceEntry);

  /// Allocate and construct a kernel object.
  virtual Expected<GenericKernelTy &>
  constructKernel(const __tgt_offload_entry &KernelEntry,
                  OMPTgtExecModeFlags ExecMode) = 0;

  /// Get and set the stack size and heap size for the device. If not used, the
  /// plugin can implement the setters as no-op and setting the output
  /// value to zero for the getters.
  virtual Error getDeviceStackSize(uint64_t &V) = 0;
  virtual Error setDeviceStackSize(uint64_t V) = 0;
  virtual Error getDeviceHeapSize(uint64_t &V) = 0;
  virtual Error setDeviceHeapSize(uint64_t V) = 0;

  /// Indicate whether the device should setup the device environment. Notice
  /// that returning false in this function will change the behavior of the
  /// setupDeviceEnvironment() function.
  virtual bool shouldSetupDeviceEnvironment() const { return true; }

  /// Indicate whether or not the device should setup the RPC server. This is
  /// only necessary for unhosted targets like the GPU.
  virtual bool shouldSetupRPCServer() const { return false; }

  /// Pointer to the memory manager or nullptr if not available.
  MemoryManagerTy *MemoryManager;

  /// Environment variables defined by the OpenMP standard.
  Int32Envar OMP_TeamLimit;
  Int32Envar OMP_NumTeams;
  Int32Envar OMP_TeamsThreadLimit;

  /// Environment variables defined by the LLVM OpenMP implementation.
  Int32Envar OMPX_DebugKind;
  UInt32Envar OMPX_SharedMemorySize;
  UInt64Envar OMPX_TargetStackSize;
  UInt64Envar OMPX_TargetHeapSize;

protected:
  /// Return the execution mode used for kernel \p Name.
  virtual Expected<OMPTgtExecModeFlags>
  getExecutionModeForKernel(StringRef Name, DeviceImageTy &Image);

  /// Environment variables defined by the LLVM OpenMP implementation
  /// regarding the initial number of streams and events.
  UInt32Envar OMPX_InitialNumStreams;
  UInt32Envar OMPX_InitialNumEvents;

  /// Array of images loaded into the device. Images are automatically
  /// deallocated by the allocator.
  llvm::SmallVector<DeviceImageTy *> LoadedImages;

  /// The identifier of the device within the plugin. Notice this is not a
  /// global device id and is not the device id visible to the OpenMP user.
  const int32_t DeviceId;

  /// The default grid values used for this device.
  llvm::omp::GV GridValues;

  /// Enumeration used for representing the current state between two devices
  /// two devices (both under the same plugin) for the peer access between them.
  /// The states can be a) PENDING when the state has not been queried and needs
  /// to be queried, b) AVAILABLE when the peer access is available to be used,
  /// and c) UNAVAILABLE if the system does not allow it.
  enum class PeerAccessState : uint8_t { AVAILABLE, UNAVAILABLE, PENDING };

  /// Array of peer access states with the rest of devices. This means that if
  /// the device I has a matrix PeerAccesses with PeerAccesses[J] == AVAILABLE,
  /// the device I can access device J's memory directly. However, notice this
  /// does not mean that device J can access device I's memory directly.
  llvm::SmallVector<PeerAccessState> PeerAccesses;
  std::mutex PeerAccessesLock;

  /// Map of host pinned allocations used for optimize device transfers.
  PinnedAllocationMapTy PinnedAllocs;

  /// A pointer to an RPC server instance attached to this device if present.
  /// This is used to run the RPC server during task synchronization.
  RPCHandleTy *RPCHandle;

private:
  /// Return the kernel environment object for kernel \p Name.
  Expected<KernelEnvironmentTy>
  getKernelEnvironmentForKernel(StringRef Name, DeviceImageTy &Image);

#ifdef OMPT_SUPPORT
  /// OMPT callback functions
#define defineOmptCallback(Name, Type, Code) Name##_t Name##_fn = nullptr;
  FOREACH_OMPT_DEVICE_EVENT(defineOmptCallback)
#undef defineOmptCallback

  /// OMPT device tracing functions
#define defineOmptTracingFunction(Name) ompt_interface_fn_t Name##_fn = nullptr;
  FOREACH_OMPT_DEVICE_TRACING_FN_COMMON(defineOmptTracingFunction);
#undef defineOmptTracingFunction

  /// Internal representation for OMPT device (initialize & finalize)
  std::atomic<bool> OmptInitialized;
#endif
};

/// Class implementing common functionalities of offload plugins. Each plugin
/// should define the specific plugin class, derive from this generic one, and
/// implement the necessary virtual function members.
struct GenericPluginTy {

  /// Construct a plugin instance.
  GenericPluginTy(Triple::ArchType TA)
      : RequiresFlags(OMP_REQ_UNDEFINED), GlobalHandler(nullptr), JIT(TA) {}

  virtual ~GenericPluginTy() {}

  /// Initialize the plugin.
  Error init();

  /// Initialize the plugin and return the number of available devices.
  virtual Expected<int32_t> initImpl() = 0;

  /// Deinitialize the plugin and release the resources.
  Error deinit();
  virtual Error deinitImpl() = 0;

  /// Get the reference to the device with a certain device id.
  GenericDeviceTy &getDevice(int32_t DeviceId) {
    assert(isValidDeviceId(DeviceId) && "Invalid device id");
    assert(Devices[DeviceId] && "Device is unitialized");

    return *Devices[DeviceId];
  }

  /// Get the number of active devices.
  int32_t getNumDevices() const { return NumDevices; }

<<<<<<< HEAD
  // Returns true if the system is equipped with an APU.
  virtual bool hasAPUDevice() { return false; }

  // Returns true if the system is equipped with a GFX90a
  virtual bool hasGfx90aDevice() { return false; }

  virtual bool AreAllocationsForMapsOnApusDisabled() { return false; }

  virtual bool IsNoMapsCheck() { return false; }

  virtual bool IsFineGrainedMemoryEnabled() { return false; }

  virtual void setUpEnv() {}
  virtual void
  checkAndAdjustUsmModeForTargetImage(__tgt_device_image *TgtImage) {}
=======
  /// Get the plugin-specific device identifier offset.
  int32_t getDeviceIdStartIndex() const { return DeviceIdStartIndex; }

  /// Set the plugin-specific device identifier offset.
  void setDeviceIdStartIndex(int32_t Offset) { DeviceIdStartIndex = Offset; }
>>>>>>> d7acc6e2

  /// Get the ELF code to recognize the binary image of this plugin.
  virtual uint16_t getMagicElfBits() const = 0;

  /// Get the target triple of this plugin.
  virtual Triple::ArchType getTripleArch() const = 0;

  /// Allocate a structure using the internal allocator.
  template <typename Ty> Ty *allocate() {
    return reinterpret_cast<Ty *>(Allocator.Allocate(sizeof(Ty), alignof(Ty)));
  }

  /// Get the reference to the global handler of this plugin.
  GenericGlobalHandlerTy &getGlobalHandler() {
    assert(GlobalHandler && "Global handler not initialized");
    return *GlobalHandler;
  }

  /// Get the reference to the JIT used for all devices connected to this
  /// plugin.
  JITEngine &getJIT() { return JIT; }

  /// Get a reference to the RPC server used to provide host services.
  RPCServerTy &getRPCServer() {
    assert(RPCServer && "RPC server not initialized");
    return *RPCServer;
  }

  /// Get the OpenMP requires flags set for this plugin.
  int64_t getRequiresFlags() const { return RequiresFlags; }

  /// Set the OpenMP requires flags for this plugin.
  void setRequiresFlag(int64_t Flags) { RequiresFlags = Flags; }

  /// Initialize a device within the plugin.
  Error initDevice(int32_t DeviceId);

  /// Deinitialize a device within the plugin and release its resources.
  Error deinitDevice(int32_t DeviceId);

  /// Indicate whether data can be exchanged directly between two devices under
  /// this same plugin. If this function returns true, it's safe to call the
  /// GenericDeviceTy::exchangeData() function on the source device.
  virtual bool isDataExchangable(int32_t SrcDeviceId, int32_t DstDeviceId) {
    return isValidDeviceId(SrcDeviceId) && isValidDeviceId(DstDeviceId);
  }

  /// Indicate if an image is compatible with the plugin devices. Notice that
  /// this function may be called before actually initializing the devices. So
  /// we could not move this function into GenericDeviceTy.
  virtual Expected<bool>
  isImageCompatible(__tgt_image_info *Info,
                    __tgt_device_image *TgtImage) const = 0;

  /// Indicate whether the plugin supports empty images.
  virtual bool supportsEmptyImages() const { return false; }

protected:
  /// Indicate whether a device id is valid.
  bool isValidDeviceId(int32_t DeviceId) const {
    return (DeviceId >= 0 && DeviceId < getNumDevices());
  }

private:
  /// Number of devices available for the plugin.
  int32_t NumDevices = 0;

  /// Index offset, which when added to a DeviceId, will yield a unique
  /// user-observable device identifier. This is especially important when
  /// DeviceIds of multiple plugins / RTLs need to be distinguishable.
  int32_t DeviceIdStartIndex = 0;

  /// Array of pointers to the devices. Initially, they are all set to nullptr.
  /// Once a device is initialized, the pointer is stored in the position given
  /// by its device id. A position with nullptr means that the corresponding
  /// device was not initialized yet.
  llvm::SmallVector<GenericDeviceTy *> Devices;

  /// OpenMP requires flags.
  int64_t RequiresFlags;

  /// Pointer to the global handler for this plugin.
  GenericGlobalHandlerTy *GlobalHandler;

  /// Internal allocator for different structures.
  BumpPtrAllocator Allocator;

  /// The JIT engine shared by all devices connected to this plugin.
  JITEngine JIT;

  /// The interface between the plugin and the GPU for host services.
  RPCServerTy *RPCServer;
};

/// Class for simplifying the getter operation of the plugin. Anywhere on the
/// code, the current plugin can be retrieved by Plugin::get(). The class also
/// declares functions to create plugin-specific object instances. The check(),
/// createPlugin(), createDevice() and createGlobalHandler() functions should be
/// defined by each plugin implementation.
class Plugin {
  // Reference to the plugin instance.
  static GenericPluginTy *SpecificPlugin;

  Plugin() {
    if (auto Err = init())
      REPORT("Failed to initialize plugin: %s\n",
             toString(std::move(Err)).data());
  }

  ~Plugin() {
    if (auto Err = deinit())
      REPORT("Failed to deinitialize plugin: %s\n",
             toString(std::move(Err)).data());
  }

  Plugin(const Plugin &) = delete;
  void operator=(const Plugin &) = delete;

  /// Create and intialize the plugin instance.
  static Error init() {
    assert(!SpecificPlugin && "Plugin already created");

    // Create the specific plugin.
    SpecificPlugin = createPlugin();
    assert(SpecificPlugin && "Plugin was not created");

    // Initialize the plugin.
    return SpecificPlugin->init();
  }

  // Deinitialize and destroy the plugin instance.
  static Error deinit() {
    assert(SpecificPlugin && "Plugin no longer valid");

    // Deinitialize the plugin.
    if (auto Err = SpecificPlugin->deinit())
      return Err;

    // Delete the plugin instance.
    delete SpecificPlugin;

    // Invalidate the plugin reference.
    SpecificPlugin = nullptr;

    return Plugin::success();
  }

public:
  /// Initialize the plugin if needed. The plugin could have been initialized by
  /// a previous call to Plugin::get().
  static Error initIfNeeded() {
    // Trigger the initialization if needed.
    get();

    return Error::success();
  }

  // Deinitialize the plugin if needed. The plugin could have been deinitialized
  // because the plugin library was exiting.
  static Error deinitIfNeeded() {
    // Do nothing. The plugin is deinitialized automatically.
    return Plugin::success();
  }

  /// Get a reference (or create if it was not created) to the plugin instance.
  static GenericPluginTy &get() {
    // This static variable will initialize the underlying plugin instance in
    // case there was no previous explicit initialization. The initialization is
    // thread safe.
    static Plugin Plugin;

    assert(SpecificPlugin && "Plugin is not active");
    return *SpecificPlugin;
  }

  /// Get a reference to the plugin with a specific plugin-specific type.
  template <typename Ty> static Ty &get() { return static_cast<Ty &>(get()); }

  /// Indicate whether the plugin is active.
  static bool isActive() { return SpecificPlugin != nullptr; }

  /// Create a success error. This is the same as calling Error::success(), but
  /// it is recommended to use this one for consistency with Plugin::error() and
  /// Plugin::check().
  static Error success() { return Error::success(); }

  /// Create a string error.
  template <typename... ArgsTy>
  static Error error(const char *ErrFmt, ArgsTy... Args) {
    return createStringError(inconvertibleErrorCode(), ErrFmt, Args...);
  }

  /// Check the plugin-specific error code and return an error or success
  /// accordingly. In case of an error, create a string error with the error
  /// description. The ErrFmt should follow the format:
  ///     "Error in <function name>[<optional info>]: %s"
  /// The last format specifier "%s" is mandatory and will be used to place the
  /// error code's description. Notice this function should be only called from
  /// the plugin-specific code.
  template <typename... ArgsTy>
  static Error check(int32_t ErrorCode, const char *ErrFmt, ArgsTy... Args);

  /// Create a plugin instance.
  static GenericPluginTy *createPlugin();

  /// Create a plugin-specific device.
  static GenericDeviceTy *createDevice(int32_t DeviceId, int32_t NumDevices);

  /// Create a plugin-specific global handler.
  static GenericGlobalHandlerTy *createGlobalHandler();
};

/// Auxiliary interface class for GenericDeviceResourceManagerTy. This class
/// acts as a reference to a device resource, such as a stream, and requires
/// some basic functions to be implemented. The derived class should define an
/// empty constructor that creates an empty and invalid resource reference. Do
/// not create a new resource on the ctor, but on the create() function instead.
///
/// The derived class should also define the type HandleTy as the underlying
/// resource handle type. For instance, in a CUDA stream it would be:
///   using HandleTy = CUstream;
struct GenericDeviceResourceRef {
  /// Create a new resource and stores a reference.
  virtual Error create(GenericDeviceTy &Device) = 0;

  /// Destroy and release the resources pointed by the reference.
  virtual Error destroy(GenericDeviceTy &Device) = 0;

protected:
  ~GenericDeviceResourceRef() = default;
};

/// Class that implements a resource pool belonging to a device. This class
/// operates with references to the actual resources. These reference must
/// derive from the GenericDeviceResourceRef class and implement the create
/// and destroy virtual functions.
template <typename ResourceRef> class GenericDeviceResourceManagerTy {
  using ResourcePoolTy = GenericDeviceResourceManagerTy<ResourceRef>;
  using ResourceHandleTy = typename ResourceRef::HandleTy;

public:
  /// Create an empty resource pool for a specific device.
  GenericDeviceResourceManagerTy(GenericDeviceTy &Device)
      : Device(Device), NextAvailable(0) {}

  /// Destroy the resource pool. At this point, the deinit() function should
  /// already have been executed so the resource pool should be empty.
  virtual ~GenericDeviceResourceManagerTy() {
    assert(ResourcePool.empty() && "Resource pool not empty");
  }

  /// Initialize the resource pool.
  Error init(uint32_t InitialSize) {
    assert(ResourcePool.empty() && "Resource pool already initialized");
    return ResourcePoolTy::resizeResourcePool(InitialSize);
  }

  /// Deinitialize the resource pool and delete all resources. This function
  /// must be called before the destructor.
  virtual Error deinit() {
    if (NextAvailable)
      DP("Missing %d resources to be returned\n", NextAvailable);

    // TODO: This prevents a bug on libomptarget to make the plugins fail. There
    // may be some resources not returned. Do not destroy these ones.
    if (auto Err = ResourcePoolTy::resizeResourcePool(NextAvailable))
      return Err;

    ResourcePool.clear();

    return Plugin::success();
  }

  /// Get a resource from the pool or create new ones. If the function
  /// succeeeds, the handle to the resource is saved in \p Handle.
  virtual Error getResource(ResourceHandleTy &Handle) {
    // Get a resource with an empty resource processor.
    return getResourcesImpl(1, &Handle,
                            [](ResourceHandleTy) { return Plugin::success(); });
  }

  /// Get multiple resources from the pool or create new ones. If the function
  /// succeeeds, the handles to the resources are saved in \p Handles.
  virtual Error getResources(uint32_t Num, ResourceHandleTy *Handles) {
    // Get resources with an empty resource processor.
    return getResourcesImpl(Num, Handles,
                            [](ResourceHandleTy) { return Plugin::success(); });
  }

  /// Return resource to the pool.
  virtual Error returnResource(ResourceHandleTy Handle) {
    // Return a resource with an empty resource processor.
    return returnResourceImpl(
        Handle, [](ResourceHandleTy) { return Plugin::success(); });
  }

protected:
  /// Get multiple resources from the pool or create new ones. If the function
  /// succeeeds, the handles to the resources are saved in \p Handles. Also
  /// process each of the obtained resources with \p Processor.
  template <typename FuncTy>
  Error getResourcesImpl(uint32_t Num, ResourceHandleTy *Handles,
                         FuncTy Processor) {
    const std::lock_guard<std::mutex> Lock(Mutex);

    assert(NextAvailable <= ResourcePool.size() &&
           "Resource pool is corrupted");

    if (NextAvailable + Num > ResourcePool.size())
      // Double the resource pool or resize it to provide the requested ones.
      if (auto Err = ResourcePoolTy::resizeResourcePool(
              std::max(NextAvailable * 2, NextAvailable + Num)))
        return Err;

    // Save the handles in the output array parameter.
    for (uint32_t r = 0; r < Num; ++r)
      Handles[r] = ResourcePool[NextAvailable + r];

    // Process all obtained resources.
    for (uint32_t r = 0; r < Num; ++r)
      if (auto Err = Processor(Handles[r]))
        return Err;

    NextAvailable += Num;

    return Plugin::success();
  }

  /// Return resource to the pool and process the resource with \p Processor.
  template <typename FuncTy>
  Error returnResourceImpl(ResourceHandleTy Handle, FuncTy Processor) {
    const std::lock_guard<std::mutex> Lock(Mutex);

    // Process the returned resource.
    if (auto Err = Processor(Handle))
      return Err;

    assert(NextAvailable > 0 && "Resource pool is corrupted");
    ResourcePool[--NextAvailable] = Handle;

    return Plugin::success();
  }

protected:
  /// The resources between \p OldSize and \p NewSize need to be created or
  /// destroyed. The mutex is locked when this function is called.
  Error resizeResourcePoolImpl(uint32_t OldSize, uint32_t NewSize) {
    assert(OldSize != NewSize && "Resizing to the same size");

    if (auto Err = Device.setContext())
      return Err;

    if (OldSize < NewSize) {
      // Create new resources.
      for (uint32_t I = OldSize; I < NewSize; ++I) {
        if (auto Err = ResourcePool[I].create(Device))
          return Err;
      }
    } else {
      // Destroy the obsolete resources.
      for (uint32_t I = NewSize; I < OldSize; ++I) {
        if (auto Err = ResourcePool[I].destroy(Device))
          return Err;
      }
    }
    return Plugin::success();
  }

  /// Increase or decrease the number of resources. This function should
  /// be called with the mutex acquired.
  Error resizeResourcePool(uint32_t NewSize) {
    uint32_t OldSize = ResourcePool.size();

    // Nothing to do.
    if (OldSize == NewSize)
      return Plugin::success();

    if (OldSize < NewSize) {
      // Increase the number of resources.
      ResourcePool.resize(NewSize);
      return ResourcePoolTy::resizeResourcePoolImpl(OldSize, NewSize);
    }

    // Decrease the number of resources otherwise.
    auto Err = ResourcePoolTy::resizeResourcePoolImpl(OldSize, NewSize);
    ResourcePool.resize(NewSize);

    return Err;
  }

  /// The device to which the resources belong
  GenericDeviceTy &Device;

  /// Mutex for the resource pool.
  std::mutex Mutex;

  /// The next available resource in the pool.
  uint32_t NextAvailable;

  /// The actual resource pool.
  std::deque<ResourceRef> ResourcePool;
};

/// A static check on whether or not we support RPC in libomptarget.
const bool libomptargetSupportsRPC();

} // namespace plugin
} // namespace target
} // namespace omp
} // namespace llvm

#endif // OPENMP_LIBOMPTARGET_PLUGINS_COMMON_PLUGININTERFACE_H<|MERGE_RESOLUTION|>--- conflicted
+++ resolved
@@ -999,7 +999,6 @@
   /// Get the number of active devices.
   int32_t getNumDevices() const { return NumDevices; }
 
-<<<<<<< HEAD
   // Returns true if the system is equipped with an APU.
   virtual bool hasAPUDevice() { return false; }
 
@@ -1015,13 +1014,11 @@
   virtual void setUpEnv() {}
   virtual void
   checkAndAdjustUsmModeForTargetImage(__tgt_device_image *TgtImage) {}
-=======
   /// Get the plugin-specific device identifier offset.
   int32_t getDeviceIdStartIndex() const { return DeviceIdStartIndex; }
 
   /// Set the plugin-specific device identifier offset.
   void setDeviceIdStartIndex(int32_t Offset) { DeviceIdStartIndex = Offset; }
->>>>>>> d7acc6e2
 
   /// Get the ELF code to recognize the binary image of this plugin.
   virtual uint16_t getMagicElfBits() const = 0;
