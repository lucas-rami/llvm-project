//===- PluginInterface.h - Target independent plugin device interface -----===//
//
// Part of the LLVM Project, under the Apache License v2.0 with LLVM Exceptions.
// See https://llvm.org/LICENSE.txt for license information.
// SPDX-License-Identifier: Apache-2.0 WITH LLVM-exception
//
//===----------------------------------------------------------------------===//
//
//===----------------------------------------------------------------------===//

#ifndef OPENMP_LIBOMPTARGET_PLUGINS_NEXTGEN_COMMON_PLUGININTERFACE_H
#define OPENMP_LIBOMPTARGET_PLUGINS_NEXTGEN_COMMON_PLUGININTERFACE_H

#include <cstddef>
#include <cstdint>
#include <deque>
#include <list>
#include <map>
#include <shared_mutex>
#include <vector>

#include "Debug.h"
#include "DeviceEnvironment.h"
#include "GlobalHandler.h"
#include "JIT.h"
#include "MemoryManager.h"
#include "RPC.h"
#include "Utilities.h"
#include "omptarget.h"

#include "llvm/ADT/SmallVector.h"
#include "llvm/Frontend/OpenMP/OMPConstants.h"
#include "llvm/Frontend/OpenMP/OMPGridValues.h"
#include "llvm/Support/Allocator.h"
#include "llvm/Support/Error.h"
#include "llvm/Support/ErrorHandling.h"
#include "llvm/Support/MemoryBufferRef.h"
#include "llvm/Support/raw_ostream.h"
#include "llvm/TargetParser/Triple.h"

namespace llvm {
namespace omp {
namespace target {

namespace plugin {

struct GenericPluginTy;
struct GenericKernelTy;
struct GenericDeviceTy;

/// Class that wraps the __tgt_async_info to simply its usage. In case the
/// object is constructed without a valid __tgt_async_info, the object will use
/// an internal one and will synchronize the current thread with the pending
/// operations when calling AsyncInfoWrapperTy::finalize(). This latter function
/// must be called before destroying the wrapper object.
struct AsyncInfoWrapperTy {
  AsyncInfoWrapperTy(GenericDeviceTy &Device, __tgt_async_info *AsyncInfoPtr);

  ~AsyncInfoWrapperTy() {
    assert(!AsyncInfoPtr && "AsyncInfoWrapperTy not finalized");
  }

  /// Get the raw __tgt_async_info pointer.
  operator __tgt_async_info *() const { return AsyncInfoPtr; }

  /// Get a reference to the underlying plugin-specific queue type.
  template <typename Ty> Ty &getQueueAs() const {
    static_assert(sizeof(Ty) == sizeof(AsyncInfoPtr->Queue),
                  "Queue is not of the same size as target type");
    return reinterpret_cast<Ty &>(AsyncInfoPtr->Queue);
  }

  /// Indicate whether there is queue.
  bool hasQueue() const { return (AsyncInfoPtr->Queue != nullptr); }

  /// Synchronize with the __tgt_async_info's pending operations if it's the
  /// internal async info. The error associated to the aysnchronous operations
  /// issued in this queue must be provided in \p Err. This function will update
  /// the error parameter with the result of the synchronization if it was
  /// actually executed. This function must be called before destroying the
  /// object and only once.
  void finalize(Error &Err);

private:
  GenericDeviceTy &Device;
  __tgt_async_info LocalAsyncInfo;
  __tgt_async_info *AsyncInfoPtr;
};

/// The information level represents the level of a key-value property in the
/// info tree print (i.e. indentation). The first level should be the default.
enum InfoLevelKind { InfoLevel1 = 1, InfoLevel2, InfoLevel3 };

/// Class for storing device information and later be printed. An object of this
/// type acts as a queue of key-value properties. Each property has a key, a
/// a value, and an optional unit for the value. For printing purposes, the
/// information can be classified into several levels. These levels are useful
/// for defining sections and subsections. Thus, each key-value property also
/// has an additional field indicating to which level belongs to. Notice that
/// we use the level to determine the indentation of the key-value property at
/// printing time. See the enum InfoLevelKind for the list of accepted levels.
class InfoQueueTy {
  struct InfoQueueEntryTy {
    std::string Key;
    std::string Value;
    std::string Units;
    uint64_t Level;
  };

  std::deque<InfoQueueEntryTy> Queue;

public:
  /// Add a new info entry to the queue. The entry requires at least a key
  /// string in \p Key. The value in \p Value is optional and can be any type
  /// that is representable as a string. The units in \p Units is optional and
  /// must be a string. The info level is a template parameter that defaults to
  /// the first level (top level).
  template <InfoLevelKind L = InfoLevel1, typename T = std::string>
  void add(const std::string &Key, T Value = T(),
           const std::string &Units = std::string()) {
    assert(!Key.empty() && "Invalid info key");

    // Convert the value to a string depending on its type.
    if constexpr (std::is_same_v<T, bool>)
      Queue.push_back({Key, Value ? "Yes" : "No", Units, L});
    else if constexpr (std::is_arithmetic_v<T>)
      Queue.push_back({Key, std::to_string(Value), Units, L});
    else
      Queue.push_back({Key, Value, Units, L});
  }

  /// Print all info entries added to the queue.
  void print() const {
    // We print four spances for each level.
    constexpr uint64_t IndentSize = 4;

    // Find the maximum key length (level + key) to compute the individual
    // indentation of each entry.
    uint64_t MaxKeySize = 0;
    for (const auto &Entry : Queue) {
      uint64_t KeySize = Entry.Key.size() + Entry.Level * IndentSize;
      if (KeySize > MaxKeySize)
        MaxKeySize = KeySize;
    }

    // Print all info entries.
    for (const auto &Entry : Queue) {
      // Compute the indentations for the current entry.
      uint64_t KeyIndentSize = Entry.Level * IndentSize;
      uint64_t ValIndentSize =
          MaxKeySize - (Entry.Key.size() + KeyIndentSize) + IndentSize;

      llvm::outs() << std::string(KeyIndentSize, ' ') << Entry.Key
                   << std::string(ValIndentSize, ' ') << Entry.Value
                   << (Entry.Units.empty() ? "" : " ") << Entry.Units << "\n";
    }
  }
};

/// Class wrapping a __tgt_device_image and its offload entry table on a
/// specific device. This class is responsible for storing and managing
/// the offload entries for an image on a device.
class DeviceImageTy {

  /// Class representing the offload entry table. The class stores the
  /// __tgt_target_table and a map to search in the table faster.
  struct OffloadEntryTableTy {
    /// Add new entry to the table.
    void addEntry(const __tgt_offload_entry &Entry) {
      Entries.push_back(Entry);
      TTTablePtr.EntriesBegin = &Entries[0];
      TTTablePtr.EntriesEnd = TTTablePtr.EntriesBegin + Entries.size();
    }

    /// Get the raw pointer to the __tgt_target_table.
    operator __tgt_target_table *() {
      if (Entries.empty())
        return nullptr;
      return &TTTablePtr;
    }

  private:
    __tgt_target_table TTTablePtr;
    llvm::SmallVector<__tgt_offload_entry> Entries;
  };

  /// Image identifier within the corresponding device. Notice that this id is
  /// not unique between different device; they may overlap.
  int32_t ImageId;

  /// The pointer to the raw __tgt_device_image.
  const __tgt_device_image *TgtImage;
  const __tgt_device_image *TgtImageBitcode;

  /// Table of offload entries.
  OffloadEntryTableTy OffloadEntryTable;

public:
  DeviceImageTy(int32_t Id, const __tgt_device_image *Image)
      : ImageId(Id), TgtImage(Image), TgtImageBitcode(nullptr) {
    assert(TgtImage && "Invalid target image");
  }

  /// Get the image identifier within the device.
  int32_t getId() const { return ImageId; }

  /// Get the pointer to the raw __tgt_device_image.
  const __tgt_device_image *getTgtImage() const { return TgtImage; }

  void setTgtImageBitcode(const __tgt_device_image *TgtImageBitcode) {
    this->TgtImageBitcode = TgtImageBitcode;
  }

  const __tgt_device_image *getTgtImageBitcode() const {
    return TgtImageBitcode;
  }

  /// Get the image starting address.
  void *getStart() const { return TgtImage->ImageStart; }

  /// Get the image size.
  size_t getSize() const {
    return getPtrDiff(TgtImage->ImageEnd, TgtImage->ImageStart);
  }

  /// Get a memory buffer reference to the whole image.
  MemoryBufferRef getMemoryBuffer() const {
    return MemoryBufferRef(StringRef((const char *)getStart(), getSize()),
                           "Image");
  }

  /// Get a reference to the offload entry table for the image.
  OffloadEntryTableTy &getOffloadEntryTable() { return OffloadEntryTable; }
};

/// Class implementing common functionalities of offload kernels. Each plugin
/// should define the specific kernel class, derive from this generic one, and
/// implement the necessary virtual function members.
struct GenericKernelTy {
  /// Construct a kernel with a name and a execution mode.
  GenericKernelTy(const char *Name, OMPTgtExecModeFlags ExecutionMode)
      : Name(Name), ExecutionMode(ExecutionMode), PreferredNumThreads(0),
        MaxNumThreads(0) {}

  virtual ~GenericKernelTy() {}

  /// Initialize the kernel object from a specific device.
  Error init(GenericDeviceTy &GenericDevice, DeviceImageTy &Image);
  virtual Error initImpl(GenericDeviceTy &GenericDevice,
                         DeviceImageTy &Image) = 0;

  /// Launch the kernel on the specific device. The device must be the same
  /// one used to initialize the kernel.
  Error launch(GenericDeviceTy &GenericDevice, void **ArgPtrs,
               ptrdiff_t *ArgOffsets, KernelArgsTy &KernelArgs,
               AsyncInfoWrapperTy &AsyncInfoWrapper) const;
  virtual Error launchImpl(GenericDeviceTy &GenericDevice, uint32_t NumThreads,
                           uint64_t NumBlocks, KernelArgsTy &KernelArgs,
                           void *Args,
                           AsyncInfoWrapperTy &AsyncInfoWrapper) const = 0;

  /// Get the kernel name.
  const char *getName() const { return Name; }

  /// Indicate whether an execution mode is valid.
  static bool isValidExecutionMode(OMPTgtExecModeFlags ExecutionMode) {
    switch (ExecutionMode) {
    case OMP_TGT_EXEC_MODE_SPMD:
    case OMP_TGT_EXEC_MODE_GENERIC:
    case OMP_TGT_EXEC_MODE_GENERIC_SPMD:
      return true;
    // AMD-only execution modes
    case OMP_TGT_EXEC_MODE_SPMD_BIG_JUMP_LOOP:
    case OMP_TGT_EXEC_MODE_SPMD_NO_LOOP:
    case OMP_TGT_EXEC_MODE_XTEAM_RED:
      DP("AMD-only execution mode\n");
      return true;
    default:
      llvm_unreachable("ExecutionMode not supported yet.");
      return false;
    }
  }

protected:
  /// Get the execution mode name of the kernel.
  const char *getExecutionModeName() const {
    switch (ExecutionMode) {
    case OMP_TGT_EXEC_MODE_SPMD:
      return "SPMD";
    case OMP_TGT_EXEC_MODE_GENERIC:
      return "Generic";
    case OMP_TGT_EXEC_MODE_GENERIC_SPMD:
      return "Generic-SPMD";
    // AMD-only execution modes
    case OMP_TGT_EXEC_MODE_SPMD_NO_LOOP:
      return "SPMD-No-Loop";
    case OMP_TGT_EXEC_MODE_SPMD_BIG_JUMP_LOOP:
      return "SPMD-Big-Jump-Loop";
    case OMP_TGT_EXEC_MODE_XTEAM_RED:
      return "XTeam-Reductions";
    }
    llvm_unreachable("Unknown execution mode!");
  }

  OMPTgtExecModeFlags getExecutionModeFlags() const { return ExecutionMode; }

  /// Prints generic kernel launch information.
  Error printLaunchInfo(GenericDeviceTy &GenericDevice,
                        KernelArgsTy &KernelArgs, uint32_t NumThreads,
                        uint64_t NumBlocks) const;

  /// Prints plugin-specific kernel launch information after generic kernel
  /// launch information
  virtual Error printLaunchInfoDetails(GenericDeviceTy &GenericDevice,
                                       KernelArgsTy &KernelArgs,
                                       uint32_t NumThreads,
                                       uint64_t NumBlocks) const;

private:
  /// Prepare the arguments before launching the kernel.
  void *prepareArgs(GenericDeviceTy &GenericDevice, void **ArgPtrs,
                    ptrdiff_t *ArgOffsets, int32_t NumArgs,
                    llvm::SmallVectorImpl<void *> &Args,
                    llvm::SmallVectorImpl<void *> &Ptrs) const;

  /// Get the default number of threads and blocks for the kernel.
  virtual uint32_t getDefaultNumThreads(GenericDeviceTy &Device) const = 0;
  virtual uint32_t getDefaultNumBlocks(GenericDeviceTy &Device) const = 0;

  /// Lower number of threads if tripcount is low.
  virtual std::pair<bool, uint32_t>
  adjustNumThreadsForLowTripCount(GenericDeviceTy &GenericDevice,
                                  uint32_t BlockSize, uint64_t LoopTripCount,
                                  uint32_t ThreadLimitClause[3]) const {
    return std::make_pair(false, BlockSize);
  }

  /// Get the number of threads and blocks for the kernel based on the
  /// user-defined threads and block clauses.
  virtual uint32_t getNumThreads(GenericDeviceTy &GenericDevice,
                                 uint32_t ThreadLimitClause[3]) const;
  virtual uint64_t getNumBlocks(GenericDeviceTy &GenericDevice,
                                uint32_t BlockLimitClause[3],
                                uint64_t LoopTripCount,
                                uint32_t NumThreads) const;

  /// The kernel name.
  const char *Name;

  /// The execution flags of the kernel.
  OMPTgtExecModeFlags ExecutionMode;

protected:
  /// The preferred number of threads to run the kernel.
  uint32_t PreferredNumThreads;

  /// The maximum number of threads which the kernel could leverage.
  uint32_t MaxNumThreads;

  /// Indicate if the kernel works in Generic SPMD, Generic or SPMD mode.
  bool isGenericSPMDMode() const {
    return ExecutionMode == OMP_TGT_EXEC_MODE_GENERIC_SPMD;
  }
  bool isGenericMode() const {
    return ExecutionMode == OMP_TGT_EXEC_MODE_GENERIC;
  }
  bool isSPMDMode() const { return ExecutionMode == OMP_TGT_EXEC_MODE_SPMD; }

  /// AMD-only execution modes
  bool isBigJumpLoopMode() const {
    return ExecutionMode == OMP_TGT_EXEC_MODE_SPMD_BIG_JUMP_LOOP;
  }
  bool isNoLoopMode() const {
    return ExecutionMode == OMP_TGT_EXEC_MODE_SPMD_NO_LOOP;
  }
  bool isXTeamReductionsMode() const {
    return ExecutionMode == OMP_TGT_EXEC_MODE_XTEAM_RED;
  }
};

/// Class representing a map of host pinned allocations. We track these pinned
/// allocations, so memory tranfers invloving these buffers can be optimized.
class PinnedAllocationMapTy {

  /// Struct representing a map entry.
  struct EntryTy {
    /// The host pointer of the pinned allocation.
    void *HstPtr;

    /// The pointer that devices' driver should use to transfer data from/to the
    /// pinned allocation. In most plugins, this pointer will be the same as the
    /// host pointer above.
    void *DevAccessiblePtr;

    /// The size of the pinned allocation.
    size_t Size;

    /// Indicate whether the allocation was locked from outside the plugin, for
    /// instance, from the application. The externally locked allocations are
    /// not unlocked by the plugin when unregistering the last user.
    bool ExternallyLocked;

    /// The number of references to the pinned allocation. The allocation should
    /// remain pinned and registered to the map until the number of references
    /// becomes zero.
    mutable size_t References;

    /// Create an entry with the host and device acessible pointers, the buffer
    /// size, and a boolean indicating whether the buffer was locked externally.
    EntryTy(void *HstPtr, void *DevAccessiblePtr, size_t Size,
            bool ExternallyLocked)
        : HstPtr(HstPtr), DevAccessiblePtr(DevAccessiblePtr), Size(Size),
          ExternallyLocked(ExternallyLocked), References(1) {}

    /// Utility constructor used for std::set searches.
    EntryTy(void *HstPtr)
        : HstPtr(HstPtr), DevAccessiblePtr(nullptr), Size(0),
          ExternallyLocked(false), References(0) {}
  };

  /// Comparator of mep entries. Use the host pointer to enforce an order
  /// between entries.
  struct EntryCmpTy {
    bool operator()(const EntryTy &Left, const EntryTy &Right) const {
      return Left.HstPtr < Right.HstPtr;
    }
  };

  typedef std::set<EntryTy, EntryCmpTy> PinnedAllocSetTy;

  /// The map of host pinned allocations.
  PinnedAllocSetTy Allocs;

  /// The mutex to protect accesses to the map.
  mutable std::shared_mutex Mutex;

  /// Reference to the corresponding device.
  GenericDeviceTy &Device;

  /// Indicate whether mapped host buffers should be locked automatically.
  bool LockMappedBuffers;

  /// Indicate whether failures when locking mapped buffers should be ingored.
  bool IgnoreLockMappedFailures;

  /// Find an allocation that intersects with \p HstPtr pointer. Assume the
  /// map's mutex is acquired.
  const EntryTy *findIntersecting(const void *HstPtr) const {
    if (Allocs.empty())
      return nullptr;

    // Search the first allocation with starting address that is not less than
    // the buffer address.
    auto It = Allocs.lower_bound({const_cast<void *>(HstPtr)});

    // Direct match of starting addresses.
    if (It != Allocs.end() && It->HstPtr == HstPtr)
      return &(*It);

    // Not direct match but may be a previous pinned allocation in the map which
    // contains the buffer. Return false if there is no such a previous
    // allocation.
    if (It == Allocs.begin())
      return nullptr;

    // Move to the previous pinned allocation.
    --It;

    // The buffer is not contained in the pinned allocation.
    if (advanceVoidPtr(It->HstPtr, It->Size) > HstPtr)
      return &(*It);

    // None found.
    return nullptr;
  }

  /// Insert an entry to the map representing a locked buffer. The number of
  /// references is set to one.
  Error insertEntry(void *HstPtr, void *DevAccessiblePtr, size_t Size,
                    bool ExternallyLocked = false);

  /// Erase an existing entry from the map.
  Error eraseEntry(const EntryTy &Entry);

  /// Register a new user into an entry that represents a locked buffer. Check
  /// also that the registered buffer with \p HstPtr address and \p Size is
  /// actually contained into the entry.
  Error registerEntryUse(const EntryTy &Entry, void *HstPtr, size_t Size);

  /// Unregister a user from the entry and return whether it is the last user.
  /// If it is the last user, the entry will have to be removed from the map
  /// and unlock the entry's host buffer (if necessary).
  Expected<bool> unregisterEntryUse(const EntryTy &Entry);

  /// Indicate whether the first range A fully contains the second range B.
  static bool contains(void *PtrA, size_t SizeA, void *PtrB, size_t SizeB) {
    void *EndA = advanceVoidPtr(PtrA, SizeA);
    void *EndB = advanceVoidPtr(PtrB, SizeB);
    return (PtrB >= PtrA && EndB <= EndA);
  }

  /// Indicate whether the first range A intersects with the second range B.
  static bool intersects(void *PtrA, size_t SizeA, void *PtrB, size_t SizeB) {
    void *EndA = advanceVoidPtr(PtrA, SizeA);
    void *EndB = advanceVoidPtr(PtrB, SizeB);
    return (PtrA < EndB && PtrB < EndA);
  }

public:
  /// Create the map of pinned allocations corresponding to a specific device.
  PinnedAllocationMapTy(GenericDeviceTy &Device) : Device(Device) {

    // Envar that indicates whether mapped host buffers should be locked
    // automatically. The possible values are boolean (on/off) and a special:
    //   off:       Mapped host buffers are not locked.
    //   on:        Mapped host buffers are locked in a best-effort approach.
    //              Failure to lock the buffers are silent.
    //   mandatory: Mapped host buffers are always locked and failures to lock
    //              a buffer results in a fatal error.
    StringEnvar OMPX_LockMappedBuffers("LIBOMPTARGET_LOCK_MAPPED_HOST_BUFFERS",
                                       "off");

    bool Enabled;
    if (StringParser::parse(OMPX_LockMappedBuffers.get().data(), Enabled)) {
      // Parsed as a boolean value. Enable the feature if necessary.
      LockMappedBuffers = Enabled;
      IgnoreLockMappedFailures = true;
    } else if (OMPX_LockMappedBuffers.get() == "mandatory") {
      // Enable the feature and failures are fatal.
      LockMappedBuffers = true;
      IgnoreLockMappedFailures = false;
    } else {
      // Disable by default.
      DP("Invalid value LIBOMPTARGET_LOCK_MAPPED_HOST_BUFFERS=%s\n",
         OMPX_LockMappedBuffers.get().data());
      LockMappedBuffers = false;
    }
  }

  /// Register a buffer that was recently allocated as a locked host buffer.
  /// None of the already registered pinned allocations should intersect with
  /// this new one. The registration requires the host pointer in \p HstPtr,
  /// the device accessible pointer in \p DevAccessiblePtr, and the size of the
  /// allocation in \p Size. The allocation must be unregistered using the
  /// unregisterHostBuffer function.
  Error registerHostBuffer(void *HstPtr, void *DevAccessiblePtr, size_t Size);

  /// Unregister a host pinned allocation passing the host pointer which was
  /// previously registered using the registerHostBuffer function. When calling
  /// this function, the pinned allocation cannot have any other user and will
  /// not be unlocked by this function.
  Error unregisterHostBuffer(void *HstPtr);

  /// Lock the host buffer at \p HstPtr or register a new user if it intersects
  /// with an already existing one. A partial overlapping with extension is not
  /// allowed. The function returns the device accessible pointer of the pinned
  /// buffer. The buffer must be unlocked using the unlockHostBuffer function.
  Expected<void *> lockHostBuffer(void *HstPtr, size_t Size);

  /// Unlock the host buffer at \p HstPtr or unregister a user if other users
  /// are still using the pinned allocation. If this was the last user, the
  /// pinned allocation is removed from the map and the memory is unlocked.
  Error unlockHostBuffer(void *HstPtr);

  /// Lock or register a host buffer that was recently mapped by libomptarget.
  /// This behavior is applied if LIBOMPTARGET_LOCK_MAPPED_HOST_BUFFERS is
  /// enabled. Even if not enabled, externally locked buffers are registered
  /// in order to optimize their transfers.
  Error lockMappedHostBuffer(void *HstPtr, size_t Size);

  /// Unlock or unregister a host buffer that was unmapped by libomptarget.
  Error unlockUnmappedHostBuffer(void *HstPtr);

  /// Return the device accessible pointer associated to the host pinned
  /// allocation which the \p HstPtr belongs, if any. Return null in case the
  /// \p HstPtr does not belong to any host pinned allocation. The device
  /// accessible pointer is the one that devices should use for data transfers
  /// that involve a host pinned buffer.
  void *getDeviceAccessiblePtrFromPinnedBuffer(const void *HstPtr) const {
    std::shared_lock<std::shared_mutex> Lock(Mutex);

    // Find the intersecting allocation if any.
    const EntryTy *Entry = findIntersecting(HstPtr);
    if (!Entry)
      return nullptr;

    return advanceVoidPtr(Entry->DevAccessiblePtr,
                          getPtrDiff(HstPtr, Entry->HstPtr));
  }

  /// Check whether a buffer belongs to a registered host pinned allocation.
  bool isHostPinnedBuffer(const void *HstPtr) const {
    std::shared_lock<std::shared_mutex> Lock(Mutex);

    // Return whether there is an intersecting allocation.
    return (findIntersecting(const_cast<void *>(HstPtr)) != nullptr);
  }
};

/// Class implementing common functionalities of offload devices. Each plugin
/// should define the specific device class, derive from this generic one, and
/// implement the necessary virtual function members.
struct GenericDeviceTy : public DeviceAllocatorTy {
  /// Construct a device with its device id within the plugin, the number of
  /// devices in the plugin and the grid values for that kind of device.
  GenericDeviceTy(int32_t DeviceId, int32_t NumDevices,
                  const llvm::omp::GV &GridValues);

  /// Get the device identifier within the corresponding plugin. Notice that
  /// this id is not unique between different plugins; they may overlap.
  int32_t getDeviceId() const { return DeviceId; }

  /// Set the context of the device if needed, before calling device-specific
  /// functions. Plugins may implement this function as a no-op if not needed.
  virtual Error setContext() = 0;

  /// Initialize the device. After this call, the device should be already
  /// working and ready to accept queries or modifications.
  Error init(GenericPluginTy &Plugin);
  virtual Error initImpl(GenericPluginTy &Plugin) = 0;

  /// Deinitialize the device and free all its resources. After this call, the
  /// device is no longer considered ready, so no queries or modifications are
  /// allowed.
  Error deinit(GenericPluginTy &Plugin);
  virtual Error deinitImpl() = 0;

  /// Load the binary image into the device and return the target table.
  Expected<__tgt_target_table *> loadBinary(GenericPluginTy &Plugin,
                                            const __tgt_device_image *TgtImage);
  virtual Expected<DeviceImageTy *>
  loadBinaryImpl(const __tgt_device_image *TgtImage, int32_t ImageId) = 0;

  /// Setup the device environment if needed. Notice this setup may not be run
  /// on some plugins. By default, it will be executed, but plugins can change
  /// this behavior by overriding the shouldSetupDeviceEnvironment function.
  Error setupDeviceEnvironment(GenericPluginTy &Plugin, DeviceImageTy &Image);

  // Setup the RPC server for this device if needed. This may not run on some
  // plugins like the CPU targets. By default, it will not be executed so it is
  // up to the target to override this using the shouldSetupRPCServer function.
  Error setupRPCServer(GenericPluginTy &Plugin, DeviceImageTy &Image);

  /// Register the offload entries for a specific image on the device.
  Error registerOffloadEntries(DeviceImageTy &Image);

  /// Synchronize the current thread with the pending operations on the
  /// __tgt_async_info structure.
  Error synchronize(__tgt_async_info *AsyncInfo);
  virtual Error synchronizeImpl(__tgt_async_info &AsyncInfo) = 0;

  /// Query for the completion of the pending operations on the __tgt_async_info
  /// structure in a non-blocking manner.
  Error queryAsync(__tgt_async_info *AsyncInfo);
  virtual Error queryAsyncImpl(__tgt_async_info &AsyncInfo) = 0;

  /// Allocate data on the device or involving the device.
  Expected<void *> dataAlloc(int64_t Size, void *HostPtr, TargetAllocTy Kind);

  /// Deallocate data from the device or involving the device.
  Error dataDelete(void *TgtPtr, TargetAllocTy Kind);

  /// Pin host memory to optimize transfers and return the device accessible
  /// pointer that devices should use for memory transfers involving the host
  /// pinned allocation.
  Expected<void *> dataLock(void *HstPtr, int64_t Size) {
    return PinnedAllocs.lockHostBuffer(HstPtr, Size);
  }

  /// Unpin a host memory buffer that was previously pinned.
  Error dataUnlock(void *HstPtr) {
    return PinnedAllocs.unlockHostBuffer(HstPtr);
  }

  /// Lock the host buffer \p HstPtr with \p Size bytes with the vendor-specific
  /// API and return the device accessible pointer.
  virtual Expected<void *> dataLockImpl(void *HstPtr, int64_t Size) = 0;

  /// Unlock a previously locked host buffer starting at \p HstPtr.
  virtual Error dataUnlockImpl(void *HstPtr) = 0;

  /// Mark the host buffer with address \p HstPtr and \p Size bytes as a mapped
  /// buffer. This means that libomptarget created a new mapping of that host
  /// buffer (e.g., because a user OpenMP target map) and the buffer may be used
  /// as source/destination of memory transfers. We can use this information to
  /// lock the host buffer and optimize its memory transfers.
  Error notifyDataMapped(void *HstPtr, int64_t Size) {
    return PinnedAllocs.lockMappedHostBuffer(HstPtr, Size);
  }

  /// Mark the host buffer with address \p HstPtr as unmapped. This means that
  /// libomptarget removed an existing mapping. If the plugin locked the buffer
  /// in notifyDataMapped, this function should unlock it.
  Error notifyDataUnmapped(void *HstPtr) {
    return PinnedAllocs.unlockUnmappedHostBuffer(HstPtr);
  }

  /// Check whether the host buffer with address \p HstPtr is pinned by the
  /// underlying vendor-specific runtime (if any). Retrieve the host pointer,
  /// the device accessible pointer and the size of the original pinned buffer.
  virtual Expected<bool> isPinnedPtrImpl(void *HstPtr, void *&BaseHstPtr,
                                         void *&BaseDevAccessiblePtr,
                                         size_t &BaseSize) const = 0;

  /// Submit data to the device (host to device transfer).
  Error dataSubmit(void *TgtPtr, const void *HstPtr, int64_t Size,
                   __tgt_async_info *AsyncInfo);
  virtual Error dataSubmitImpl(void *TgtPtr, const void *HstPtr, int64_t Size,
                               AsyncInfoWrapperTy &AsyncInfoWrapper) = 0;

  /// Retrieve data from the device (device to host transfer).
  Error dataRetrieve(void *HstPtr, const void *TgtPtr, int64_t Size,
                     __tgt_async_info *AsyncInfo);
  virtual Error dataRetrieveImpl(void *HstPtr, const void *TgtPtr, int64_t Size,
                                 AsyncInfoWrapperTy &AsyncInfoWrapper) = 0;

  /// Exchange data between devices (device to device transfer). Calling this
  /// function is only valid if GenericPlugin::isDataExchangable() passing the
  /// two devices returns true.
  Error dataExchange(const void *SrcPtr, GenericDeviceTy &DstDev, void *DstPtr,
                     int64_t Size, __tgt_async_info *AsyncInfo);
  virtual Error dataExchangeImpl(const void *SrcPtr, GenericDeviceTy &DstDev,
                                 void *DstPtr, int64_t Size,
                                 AsyncInfoWrapperTy &AsyncInfoWrapper) = 0;

  /// Run the kernel associated with \p EntryPtr
  Error launchKernel(void *EntryPtr, void **ArgPtrs, ptrdiff_t *ArgOffsets,
                     KernelArgsTy &KernelArgs, __tgt_async_info *AsyncInfo);

  /// Initialize a __tgt_async_info structure. Related to interop features.
  Error initAsyncInfo(__tgt_async_info **AsyncInfoPtr);
  virtual Error initAsyncInfoImpl(AsyncInfoWrapperTy &AsyncInfoWrapper) = 0;

  /// Initialize a __tgt_device_info structure. Related to interop features.
  Error initDeviceInfo(__tgt_device_info *DeviceInfo);
  virtual Error initDeviceInfoImpl(__tgt_device_info *DeviceInfo) = 0;

  // Switch memory region to coarse grain mode
  Error setCoarseGrainMemory(void *ptr, int64_t size);
  virtual Error setCoarseGrainMemoryImpl(void *ptr, int64_t size) {
    return Error::success();
  }

  // Query if memory region is coarse grained
  uint32_t queryCoarseGrainMemory(const void *ptr, int64_t size);
  virtual uint32_t queryCoarseGrainMemoryImpl(const void *ptr, int64_t size) { return 0; }

  /// Create an event.
  Error createEvent(void **EventPtrStorage);
  virtual Error createEventImpl(void **EventPtrStorage) = 0;

  /// Destroy an event.
  Error destroyEvent(void *Event);
  virtual Error destroyEventImpl(void *EventPtr) = 0;

  /// Start the recording of the event.
  Error recordEvent(void *Event, __tgt_async_info *AsyncInfo);
  virtual Error recordEventImpl(void *EventPtr,
                                AsyncInfoWrapperTy &AsyncInfoWrapper) = 0;

  /// Wait for an event to finish. Notice this wait is asynchronous if the
  /// __tgt_async_info is not nullptr.
  Error waitEvent(void *Event, __tgt_async_info *AsyncInfo);
  virtual Error waitEventImpl(void *EventPtr,
                              AsyncInfoWrapperTy &AsyncInfoWrapper) = 0;

  /// Synchronize the current thread with the event.
  Error syncEvent(void *EventPtr);
  virtual Error syncEventImpl(void *EventPtr) = 0;

  /// Print information about the device.
  Error printInfo();
  virtual Error obtainInfoImpl(InfoQueueTy &Info) = 0;

  /// Getters of the grid values.
  uint32_t getWarpSize() const { return GridValues.GV_Warp_Size; }
  uint32_t getThreadLimit() const { return GridValues.GV_Max_WG_Size; }
  uint32_t getBlockLimit() const { return GridValues.GV_Max_Teams; }
  uint32_t getDefaultNumThreads() const {
    return GridValues.GV_Default_WG_Size;
  }
  uint32_t getDefaultNumBlocks() const {
    return GridValues.GV_Default_Num_Teams;
  }

  int32_t getOMPNumTeams() const { return OMP_NumTeams; }
  int32_t getOMPTeamsThreadLimit() const { return OMP_TeamsThreadLimit; }

  uint32_t getDynamicMemorySize() const { return OMPX_SharedMemorySize; }
  virtual uint64_t getClockFrequency() const { return CLOCKS_PER_SEC; }

  virtual uint32_t getOMPXLowTripCount() const {
    llvm_unreachable("Unimplemented");
  }
  virtual uint32_t getOMPXSmallBlockSize() const {
    llvm_unreachable("Unimplemented");
  }

  /// Get target compute unit kind (e.g., sm_80, or gfx908).
  virtual std::string getComputeUnitKind() const { return "unknown"; }

  /// Get the number of compute units
  virtual uint32_t getNumComputeUnits() const { return 0; }

  /// Post processing after jit backend. The ownership of \p MB will be taken.
  virtual Expected<std::unique_ptr<MemoryBuffer>>
  doJITPostProcessing(std::unique_ptr<MemoryBuffer> MB) const {
    return std::move(MB);
  }

<<<<<<< HEAD
=======
  /// The minimum number of threads we use for a low-trip count combined loop.
  /// Instead of using more threads we increase the outer (block/team)
  /// parallelism.
  /// @see OMPX_MinThreadsForLowTripCount
  virtual uint32_t getMinThreadsForLowTripCountLoop() {
    return OMPX_MinThreadsForLowTripCount;
  }

  /// Get the RPC server running on this device.
  RPCHandleTy *getRPCHandle() const { return RPCHandle; }

>>>>>>> 285e1e2a
private:
  /// Register offload entry for global variable.
  Error registerGlobalOffloadEntry(DeviceImageTy &DeviceImage,
                                   const __tgt_offload_entry &GlobalEntry,
                                   __tgt_offload_entry &DeviceEntry);

  /// Register offload entry for kernel function.
  Error registerKernelOffloadEntry(DeviceImageTy &DeviceImage,
                                   const __tgt_offload_entry &KernelEntry,
                                   __tgt_offload_entry &DeviceEntry);

  /// Allocate and construct a kernel object.
  virtual Expected<GenericKernelTy *>
  constructKernelEntry(const __tgt_offload_entry &KernelEntry,
                       DeviceImageTy &Image) = 0;

  /// Get and set the stack size and heap size for the device. If not used, the
  /// plugin can implement the setters as no-op and setting the output
  /// value to zero for the getters.
  virtual Error getDeviceStackSize(uint64_t &V) = 0;
  virtual Error setDeviceStackSize(uint64_t V) = 0;
  virtual Error getDeviceHeapSize(uint64_t &V) = 0;
  virtual Error setDeviceHeapSize(uint64_t V) = 0;

  /// Indicate whether the device should setup the device environment. Notice
  /// that returning false in this function will change the behavior of the
  /// setupDeviceEnvironment() function.
  virtual bool shouldSetupDeviceEnvironment() const { return true; }

  /// Indicate whether or not the device should setup the RPC server. This is
  /// only necessary for unhosted targets like the GPU.
  virtual bool shouldSetupRPCServer() const { return false; }

  /// Pointer to the memory manager or nullptr if not available.
  MemoryManagerTy *MemoryManager;

  /// Environment variables defined by the OpenMP standard.
  Int32Envar OMP_TeamLimit;
  Int32Envar OMP_NumTeams;
  Int32Envar OMP_TeamsThreadLimit;

  /// Environment variables defined by the LLVM OpenMP implementation.
  Int32Envar OMPX_DebugKind;
  UInt32Envar OMPX_SharedMemorySize;
  UInt64Envar OMPX_TargetStackSize;
  UInt64Envar OMPX_TargetHeapSize;

protected:
  /// Return the execution mode used for kernel \p Name.
  Expected<OMPTgtExecModeFlags> getExecutionModeForKernel(StringRef Name,
                                                          DeviceImageTy &Image);

  /// Environment variables defined by the LLVM OpenMP implementation
  /// regarding the initial number of streams and events.
  UInt32Envar OMPX_InitialNumStreams;
  UInt32Envar OMPX_InitialNumEvents;

  /// Array of images loaded into the device. Images are automatically
  /// deallocated by the allocator.
  llvm::SmallVector<DeviceImageTy *> LoadedImages;

  /// The identifier of the device within the plugin. Notice this is not a
  /// global device id and is not the device id visible to the OpenMP user.
  const int32_t DeviceId;

  /// The default grid values used for this device.
  llvm::omp::GV GridValues;

  /// Enumeration used for representing the current state between two devices
  /// two devices (both under the same plugin) for the peer access between them.
  /// The states can be a) PENDING when the state has not been queried and needs
  /// to be queried, b) AVAILABLE when the peer access is available to be used,
  /// and c) UNAVAILABLE if the system does not allow it.
  enum class PeerAccessState : uint8_t { AVAILABLE, UNAVAILABLE, PENDING };

  /// Array of peer access states with the rest of devices. This means that if
  /// the device I has a matrix PeerAccesses with PeerAccesses[J] == AVAILABLE,
  /// the device I can access device J's memory directly. However, notice this
  /// does not mean that device J can access device I's memory directly.
  llvm::SmallVector<PeerAccessState> PeerAccesses;
  std::mutex PeerAccessesLock;

  /// Map of host pinned allocations used for optimize device transfers.
  PinnedAllocationMapTy PinnedAllocs;

  /// A pointer to an RPC server instance attached to this device if present.
  /// This is used to run the RPC server during task synchronization.
  RPCHandleTy *RPCHandle;
};

/// Class implementing common functionalities of offload plugins. Each plugin
/// should define the specific plugin class, derive from this generic one, and
/// implement the necessary virtual function members.
struct GenericPluginTy {

  /// Construct a plugin instance.
  GenericPluginTy(Triple::ArchType TA)
      : RequiresFlags(OMP_REQ_UNDEFINED), GlobalHandler(nullptr), JIT(TA) {}

  virtual ~GenericPluginTy() {}

  /// Initialize the plugin.
  Error init();

  /// Initialize the plugin and return the number of available devices.
  virtual Expected<int32_t> initImpl() = 0;

  /// Deinitialize the plugin and release the resources.
  Error deinit();
  virtual Error deinitImpl() = 0;

  /// Get the reference to the device with a certain device id.
  GenericDeviceTy &getDevice(int32_t DeviceId) {
    assert(isValidDeviceId(DeviceId) && "Invalid device id");
    assert(Devices[DeviceId] && "Device is unitialized");

    return *Devices[DeviceId];
  }

  /// Get the number of active devices.
  int32_t getNumDevices() const { return NumDevices; }

  /// Get the ELF code to recognize the binary image of this plugin.
  virtual uint16_t getMagicElfBits() const = 0;

  /// Get the target triple of this plugin.
  virtual Triple::ArchType getTripleArch() const = 0;

  /// Allocate a structure using the internal allocator.
  template <typename Ty> Ty *allocate() {
    return reinterpret_cast<Ty *>(Allocator.Allocate(sizeof(Ty), alignof(Ty)));
  }

  /// Get the reference to the global handler of this plugin.
  GenericGlobalHandlerTy &getGlobalHandler() {
    assert(GlobalHandler && "Global handler not initialized");
    return *GlobalHandler;
  }

  /// Get the reference to the JIT used for all devices connected to this
  /// plugin.
  JITEngine &getJIT() { return JIT; }

  /// Get a reference to the RPC server used to provide host services.
  RPCServerTy &getRPCServer() {
    assert(RPCServer && "RPC server not initialized");
    return *RPCServer;
  }

  /// Get the OpenMP requires flags set for this plugin.
  int64_t getRequiresFlags() const { return RequiresFlags; }

  /// Set the OpenMP requires flags for this plugin.
  void setRequiresFlag(int64_t Flags) { RequiresFlags = Flags; }

  /// Initialize a device within the plugin.
  Error initDevice(int32_t DeviceId);

  /// Deinitialize a device within the plugin and release its resources.
  Error deinitDevice(int32_t DeviceId);

  /// Indicate whether data can be exchanged directly between two devices under
  /// this same plugin. If this function returns true, it's safe to call the
  /// GenericDeviceTy::exchangeData() function on the source device.
  virtual bool isDataExchangable(int32_t SrcDeviceId, int32_t DstDeviceId) {
    return isValidDeviceId(SrcDeviceId) && isValidDeviceId(DstDeviceId);
  }

  /// Indicate if an image is compatible with the plugin devices. Notice that
  /// this function may be called before actually initializing the devices. So
  /// we could not move this function into GenericDeviceTy.
  virtual Expected<bool> isImageCompatible(__tgt_image_info *Info) const = 0;

  /// Indicate whether the plugin supports empty images.
  virtual bool supportsEmptyImages() const { return false; }

protected:
  /// Indicate whether a device id is valid.
  bool isValidDeviceId(int32_t DeviceId) const {
    return (DeviceId >= 0 && DeviceId < getNumDevices());
  }

private:
  /// Number of devices available for the plugin.
  int32_t NumDevices;

  /// Array of pointers to the devices. Initially, they are all set to nullptr.
  /// Once a device is initialized, the pointer is stored in the position given
  /// by its device id. A position with nullptr means that the corresponding
  /// device was not initialized yet.
  llvm::SmallVector<GenericDeviceTy *> Devices;

  /// OpenMP requires flags.
  int64_t RequiresFlags;

  /// Pointer to the global handler for this plugin.
  GenericGlobalHandlerTy *GlobalHandler;

  /// Internal allocator for different structures.
  BumpPtrAllocator Allocator;

  /// The JIT engine shared by all devices connected to this plugin.
  JITEngine JIT;

  /// The interface between the plugin and the GPU for host services.
  RPCServerTy *RPCServer;
};

/// Class for simplifying the getter operation of the plugin. Anywhere on the
/// code, the current plugin can be retrieved by Plugin::get(). The class also
/// declares functions to create plugin-specific object instances. The check(),
/// createPlugin(), createDevice() and createGlobalHandler() functions should be
/// defined by each plugin implementation.
class Plugin {
  // Reference to the plugin instance.
  static GenericPluginTy *SpecificPlugin;

  Plugin() {
    if (auto Err = init())
      REPORT("Failed to initialize plugin: %s\n",
             toString(std::move(Err)).data());
  }

  ~Plugin() {
    if (auto Err = deinit())
      REPORT("Failed to deinitialize plugin: %s\n",
             toString(std::move(Err)).data());
  }

  Plugin(const Plugin &) = delete;
  void operator=(const Plugin &) = delete;

  /// Create and intialize the plugin instance.
  static Error init() {
    assert(!SpecificPlugin && "Plugin already created");

    // Create the specific plugin.
    SpecificPlugin = createPlugin();
    assert(SpecificPlugin && "Plugin was not created");

    // Initialize the plugin.
    return SpecificPlugin->init();
  }

  // Deinitialize and destroy the plugin instance.
  static Error deinit() {
    assert(SpecificPlugin && "Plugin no longer valid");

    // Deinitialize the plugin.
    if (auto Err = SpecificPlugin->deinit())
      return Err;

    // Delete the plugin instance.
    delete SpecificPlugin;

    // Invalidate the plugin reference.
    SpecificPlugin = nullptr;

    return Plugin::success();
  }

public:
  /// Initialize the plugin if needed. The plugin could have been initialized by
  /// a previous call to Plugin::get().
  static Error initIfNeeded() {
    // Trigger the initialization if needed.
    get();

    return Error::success();
  }

  // Deinitialize the plugin if needed. The plugin could have been deinitialized
  // because the plugin library was exiting.
  static Error deinitIfNeeded() {
    // Do nothing. The plugin is deinitialized automatically.
    return Plugin::success();
  }

  /// Get a reference (or create if it was not created) to the plugin instance.
  static GenericPluginTy &get() {
    // This static variable will initialize the underlying plugin instance in
    // case there was no previous explicit initialization. The initialization is
    // thread safe.
    static Plugin Plugin;

    assert(SpecificPlugin && "Plugin is not active");
    return *SpecificPlugin;
  }

  /// Get a reference to the plugin with a specific plugin-specific type.
  template <typename Ty> static Ty &get() { return static_cast<Ty &>(get()); }

  /// Indicate whether the plugin is active.
  static bool isActive() { return SpecificPlugin != nullptr; }

  /// Create a success error. This is the same as calling Error::success(), but
  /// it is recommended to use this one for consistency with Plugin::error() and
  /// Plugin::check().
  static Error success() { return Error::success(); }

  /// Create a string error.
  template <typename... ArgsTy>
  static Error error(const char *ErrFmt, ArgsTy... Args) {
    return createStringError(inconvertibleErrorCode(), ErrFmt, Args...);
  }

  /// Check the plugin-specific error code and return an error or success
  /// accordingly. In case of an error, create a string error with the error
  /// description. The ErrFmt should follow the format:
  ///     "Error in <function name>[<optional info>]: %s"
  /// The last format specifier "%s" is mandatory and will be used to place the
  /// error code's description. Notice this function should be only called from
  /// the plugin-specific code.
  template <typename... ArgsTy>
  static Error check(int32_t ErrorCode, const char *ErrFmt, ArgsTy... Args);

  /// Create a plugin instance.
  static GenericPluginTy *createPlugin();

  /// Create a plugin-specific device.
  static GenericDeviceTy *createDevice(int32_t DeviceId, int32_t NumDevices);

  /// Create a plugin-specific global handler.
  static GenericGlobalHandlerTy *createGlobalHandler();
};

/// Auxiliary interface class for GenericDeviceResourceManagerTy. This class
/// acts as a reference to a device resource, such as a stream, and requires
/// some basic functions to be implemented. The derived class should define an
/// empty constructor that creates an empty and invalid resource reference. Do
/// not create a new resource on the ctor, but on the create() function instead.
struct GenericDeviceResourceRef {
  /// Create a new resource and stores a reference.
  virtual Error create(GenericDeviceTy &Device) = 0;

  /// Destroy and release the resources pointed by the reference.
  virtual Error destroy(GenericDeviceTy &Device) = 0;

protected:
  ~GenericDeviceResourceRef() = default;
};

/// Class that implements a resource pool belonging to a device. This class
/// operates with references to the actual resources. These reference must
/// derive from the GenericDeviceResourceRef class and implement the create
/// and destroy virtual functions.
template <typename ResourceRef> class GenericDeviceResourceManagerTy {
  using ResourcePoolTy = GenericDeviceResourceManagerTy<ResourceRef>;

public:
  /// Create an empty resource pool for a specific device.
  GenericDeviceResourceManagerTy(GenericDeviceTy &Device)
      : Device(Device), NextAvailable(0) {}

  /// Destroy the resource pool. At this point, the deinit() function should
  /// already have been executed so the resource pool should be empty.
  virtual ~GenericDeviceResourceManagerTy() {
    assert(ResourcePool.empty() && "Resource pool not empty");
  }

  /// Initialize the resource pool.
  Error init(uint32_t InitialSize) {
    assert(ResourcePool.empty() && "Resource pool already initialized");
    return ResourcePoolTy::resizeResourcePool(InitialSize);
  }

  /// Deinitialize the resource pool and delete all resources. This function
  /// must be called before the destructor.
  Error deinit() {
    if (NextAvailable)
      DP("Missing %d resources to be returned\n", NextAvailable);

    // TODO: This prevents a bug on libomptarget to make the plugins fail. There
    // may be some resources not returned. Do not destroy these ones.
    if (auto Err = ResourcePoolTy::resizeResourcePool(NextAvailable))
      return Err;

    ResourcePool.clear();

    return Plugin::success();
  }

  /// Get resource from the pool or create new resources.
  ResourceRef getResource() {
    const std::lock_guard<std::mutex> Lock(Mutex);

    assert(NextAvailable <= ResourcePool.size() &&
           "Resource pool is corrupted");

    if (NextAvailable == ResourcePool.size()) {
      // By default we double the resource pool every time.
      if (auto Err = ResourcePoolTy::resizeResourcePool(NextAvailable * 2)) {
        REPORT("Failure to resize the resource pool: %s",
               toString(std::move(Err)).data());
        // Return an empty reference.
        return ResourceRef();
      }
    }
    return ResourcePool[NextAvailable++];
  }

  /// Return resource to the pool.
  void returnResource(ResourceRef Resource) {
    const std::lock_guard<std::mutex> Lock(Mutex);

    assert(NextAvailable > 0 && "Resource pool is corrupted");
    ResourcePool[--NextAvailable] = Resource;
  }

private:
  /// The resources between \p OldSize and \p NewSize need to be created or
  /// destroyed. The mutex is locked when this function is called.
  Error resizeResourcePoolImpl(uint32_t OldSize, uint32_t NewSize) {
    assert(OldSize != NewSize && "Resizing to the same size");

    if (auto Err = Device.setContext())
      return Err;

    if (OldSize < NewSize) {
      // Create new resources.
      for (uint32_t I = OldSize; I < NewSize; ++I) {
        if (auto Err = ResourcePool[I].create(Device))
          return Err;
      }
    } else {
      // Destroy the obsolete resources.
      for (uint32_t I = NewSize; I < OldSize; ++I) {
        if (auto Err = ResourcePool[I].destroy(Device))
          return Err;
      }
    }
    return Plugin::success();
  }

  /// Increase or decrease the number of resources. This function should
  /// be called with the mutex acquired.
  Error resizeResourcePool(uint32_t NewSize) {
    uint32_t OldSize = ResourcePool.size();

    // Nothing to do.
    if (OldSize == NewSize)
      return Plugin::success();

    if (OldSize < NewSize) {
      // Increase the number of resources.
      ResourcePool.resize(NewSize);
      return ResourcePoolTy::resizeResourcePoolImpl(OldSize, NewSize);
    }

    // Decrease the number of resources otherwise.
    auto Err = ResourcePoolTy::resizeResourcePoolImpl(OldSize, NewSize);
    ResourcePool.resize(NewSize);

    return Err;
  }

  /// The device to which the resources belong
  GenericDeviceTy &Device;

  /// Mutex for the resource pool.
  std::mutex Mutex;

  /// The next available resource in the pool.
  uint32_t NextAvailable;

  /// The actual resource pool.
  std::deque<ResourceRef> ResourcePool;
};

/// A static check on whether or not we support RPC in libomptarget.
const bool libomptargetSupportsRPC();

} // namespace plugin
} // namespace target
} // namespace omp
} // namespace llvm

#endif // OPENMP_LIBOMPTARGET_PLUGINS_COMMON_PLUGININTERFACE_H<|MERGE_RESOLUTION|>--- conflicted
+++ resolved
@@ -808,20 +808,10 @@
     return std::move(MB);
   }
 
-<<<<<<< HEAD
-=======
-  /// The minimum number of threads we use for a low-trip count combined loop.
-  /// Instead of using more threads we increase the outer (block/team)
-  /// parallelism.
-  /// @see OMPX_MinThreadsForLowTripCount
-  virtual uint32_t getMinThreadsForLowTripCountLoop() {
-    return OMPX_MinThreadsForLowTripCount;
-  }
 
   /// Get the RPC server running on this device.
   RPCHandleTy *getRPCHandle() const { return RPCHandle; }
 
->>>>>>> 285e1e2a
 private:
   /// Register offload entry for global variable.
   Error registerGlobalOffloadEntry(DeviceImageTy &DeviceImage,
