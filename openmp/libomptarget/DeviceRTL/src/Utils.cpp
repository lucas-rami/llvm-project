//===------- Utils.cpp - OpenMP device runtime utility functions -- C++ -*-===//
//
// Part of the LLVM Project, under the Apache License v2.0 with LLVM Exceptions.
// See https://llvm.org/LICENSE.txt for license information.
// SPDX-License-Identifier: Apache-2.0 WITH LLVM-exception
//
//===----------------------------------------------------------------------===//
//
//
//===----------------------------------------------------------------------===//

#include "Utils.h"

#include "Debug.h"
#include "Interface.h"
#include "Mapping.h"

#pragma omp begin declare target device_type(nohost)

using namespace ompx;

<<<<<<< HEAD
namespace _OMP {
extern "C" __attribute__((weak)) int IsSPMDMode;
=======
extern "C" [[gnu::weak]] int IsSPMDMode;
>>>>>>> 3745e708

/// Helper to keep code alive without introducing a performance penalty.
extern "C" __attribute__((weak, optnone, cold, used, retain)) void
__keep_alive() {
  __kmpc_get_hardware_thread_id_in_block();
  __kmpc_get_hardware_num_threads_in_block();
  __kmpc_get_warp_size();
  __kmpc_barrier_simple_spmd(nullptr, IsSPMDMode);
  __kmpc_barrier_simple_generic(nullptr, IsSPMDMode);
}
} // namespace _OMP

namespace impl {

bool isSharedMemPtr(const void *Ptr) { return false; }
void Unpack(uint64_t Val, uint32_t *LowBits, uint32_t *HighBits);
uint64_t Pack(uint32_t LowBits, uint32_t HighBits);

/// AMDGCN Implementation
///
///{
#pragma omp begin declare variant match(device = {arch(amdgcn)})

void Unpack(uint64_t Val, uint32_t *LowBits, uint32_t *HighBits) {
  static_assert(sizeof(unsigned long) == 8, "");
  *LowBits = (uint32_t)(Val & 0x00000000FFFFFFFFUL);
  *HighBits = (uint32_t)((Val & 0xFFFFFFFF00000000UL) >> 32);
}

uint64_t Pack(uint32_t LowBits, uint32_t HighBits) {
  return (((uint64_t)HighBits) << 32) | (uint64_t)LowBits;
}

#pragma omp end declare variant
///}

/// NVPTX Implementation
///
///{
#pragma omp begin declare variant match(                                       \
        device = {arch(nvptx, nvptx64)},                                       \
            implementation = {extension(match_any)})

void Unpack(uint64_t Val, uint32_t *LowBits, uint32_t *HighBits) {
  uint32_t LowBitsLocal, HighBitsLocal;
  asm("mov.b64 {%0,%1}, %2;"
      : "=r"(LowBitsLocal), "=r"(HighBitsLocal)
      : "l"(Val));
  *LowBits = LowBitsLocal;
  *HighBits = HighBitsLocal;
}

uint64_t Pack(uint32_t LowBits, uint32_t HighBits) {
  uint64_t Val;
  asm("mov.b64 %0, {%1,%2};" : "=l"(Val) : "r"(LowBits), "r"(HighBits));
  return Val;
}

#pragma omp end declare variant
///}

int32_t shuffle(uint64_t Mask, int32_t Var, int32_t SrcLane);
int32_t shuffleDown(uint64_t Mask, int32_t Var, uint32_t LaneDelta,
                    int32_t Width);

/// AMDGCN Implementation
///
///{
#pragma omp begin declare variant match(device = {arch(amdgcn)})

int32_t shuffle(uint64_t Mask, int32_t Var, int32_t SrcLane) {
  int Width = mapping::getWarpSize();
  int Self = mapping::getThreadIdInWarp();
  int Index = SrcLane + (Self & ~(Width - 1));
  return __builtin_amdgcn_ds_bpermute(Index << 2, Var);
}

int32_t shuffleDown(uint64_t Mask, int32_t Var, uint32_t LaneDelta,
                    int32_t Width) {
  int Self = mapping::getThreadIdInWarp();
  int Index = Self + LaneDelta;
  Index = (int)(LaneDelta + (Self & (Width - 1))) >= Width ? Self : Index;
  return __builtin_amdgcn_ds_bpermute(Index << 2, Var);
}

bool isSharedMemPtr(const void *Ptr) {
  return __builtin_amdgcn_is_shared(
      (const __attribute__((address_space(0))) void *)Ptr);
}
#pragma omp end declare variant
///}

/// NVPTX Implementation
///
///{
#pragma omp begin declare variant match(                                       \
        device = {arch(nvptx, nvptx64)},                                       \
            implementation = {extension(match_any)})

int32_t shuffle(uint64_t Mask, int32_t Var, int32_t SrcLane) {
  return __nvvm_shfl_sync_idx_i32(Mask, Var, SrcLane, 0x1f);
}

int32_t shuffleDown(uint64_t Mask, int32_t Var, uint32_t Delta, int32_t Width) {
  int32_t T = ((mapping::getWarpSize() - Width) << 8) | 0x1f;
  return __nvvm_shfl_sync_down_i32(Mask, Var, Delta, T);
}

bool isSharedMemPtr(const void *Ptr) { return __nvvm_isspacep_shared(Ptr); }

#pragma omp end declare variant
///}
} // namespace impl

uint64_t utils::pack(uint32_t LowBits, uint32_t HighBits) {
  return impl::Pack(LowBits, HighBits);
}

void utils::unpack(uint64_t Val, uint32_t &LowBits, uint32_t &HighBits) {
  impl::Unpack(Val, &LowBits, &HighBits);
}

int32_t utils::shuffle(uint64_t Mask, int32_t Var, int32_t SrcLane) {
  return impl::shuffle(Mask, Var, SrcLane);
}

int32_t utils::shuffleDown(uint64_t Mask, int32_t Var, uint32_t Delta,
                           int32_t Width) {
  return impl::shuffleDown(Mask, Var, Delta, Width);
}

bool utils::isSharedMemPtr(void *Ptr) { return impl::isSharedMemPtr(Ptr); }

extern "C" {
int32_t __kmpc_shuffle_int32(int32_t Val, int16_t Delta, int16_t SrcLane) {
  return impl::shuffleDown(lanes::All, Val, Delta, SrcLane);
}

int64_t __kmpc_shuffle_int64(int64_t Val, int16_t Delta, int16_t Width) {
  uint32_t lo, hi;
  utils::unpack(Val, lo, hi);
  hi = impl::shuffleDown(lanes::All, hi, Delta, Width);
  lo = impl::shuffleDown(lanes::All, lo, Delta, Width);
  return utils::pack(lo, hi);
}
}

#pragma omp end declare target<|MERGE_RESOLUTION|>--- conflicted
+++ resolved
@@ -19,12 +19,7 @@
 
 using namespace ompx;
 
-<<<<<<< HEAD
-namespace _OMP {
-extern "C" __attribute__((weak)) int IsSPMDMode;
-=======
 extern "C" [[gnu::weak]] int IsSPMDMode;
->>>>>>> 3745e708
 
 /// Helper to keep code alive without introducing a performance penalty.
 extern "C" __attribute__((weak, optnone, cold, used, retain)) void
@@ -35,7 +30,6 @@
   __kmpc_barrier_simple_spmd(nullptr, IsSPMDMode);
   __kmpc_barrier_simple_generic(nullptr, IsSPMDMode);
 }
-} // namespace _OMP
 
 namespace impl {
 
