--- conflicted
+++ resolved
@@ -160,61 +160,8 @@
   ASSERT(state::HasThreadState == false, nullptr);
 
   uint32_t NumThreads = determineNumberOfThreads(num_threads);
-<<<<<<< HEAD
-  uint32_t BlockSize = mapping::getBlockSize();
-  uint32_t PTeamSize = NumThreads == BlockSize ? 0 : NumThreads;
-=======
   uint32_t MaxTeamThreads = mapping::getMaxTeamThreads();
   uint32_t PTeamSize = NumThreads == MaxTeamThreads ? 0 : NumThreads;
-  if (mapping::isSPMDMode()) {
-    // Avoid the race between the read of the `icv::Level` above and the write
-    // below by synchronizing all threads here.
-    synchronize::threadsAligned(atomic::seq_cst);
-    {
-      // Note that the order here is important. `icv::Level` has to be updated
-      // last or the other updates will cause a thread specific state to be
-      // created.
-      state::ValueRAII ParallelTeamSizeRAII(state::ParallelTeamSize, PTeamSize,
-                                            1u, TId == 0, ident,
-                                            /* ForceTeamState */ true);
-      state::ValueRAII ActiveLevelRAII(icv::ActiveLevel, 1u, 0u, TId == 0,
-                                       ident, /* ForceTeamState */ true);
-      state::ValueRAII LevelRAII(icv::Level, 1u, 0u, TId == 0, ident,
-                                 /* ForceTeamState */ true);
-
-      // Synchronize all threads after the main thread (TId == 0) set up the
-      // team state properly.
-      synchronize::threadsAligned(atomic::acq_rel);
-
-      state::ParallelTeamSize.assert_eq(PTeamSize, ident,
-                                        /* ForceTeamState */ true);
-      icv::ActiveLevel.assert_eq(1u, ident, /* ForceTeamState */ true);
-      icv::Level.assert_eq(1u, ident, /* ForceTeamState */ true);
-
-      // Ensure we synchronize before we run user code to avoid invalidating the
-      // assumptions above.
-      synchronize::threadsAligned(atomic::relaxed);
-
-      if (!PTeamSize || TId < PTeamSize)
-        invokeMicrotask(TId, 0, fn, args, nargs);
-
-      // Synchronize all threads at the end of a parallel region.
-      synchronize::threadsAligned(atomic::seq_cst);
-    }
-
-    // Synchronize all threads to make sure every thread exits the scope above;
-    // otherwise the following assertions and the assumption in
-    // __kmpc_target_deinit may not hold.
-    synchronize::threadsAligned(atomic::acq_rel);
-
-    state::ParallelTeamSize.assert_eq(1u, ident, /* ForceTeamState */ true);
-    icv::ActiveLevel.assert_eq(0u, ident, /* ForceTeamState */ true);
-    icv::Level.assert_eq(0u, ident, /* ForceTeamState */ true);
-
-    // Ensure we synchronize to create an aligned region around the assumptions.
-    synchronize::threadsAligned(atomic::relaxed);
->>>>>>> deb0ea3e
-
   if (mapping::isSPMDMode()) {
     // This was moved to its own routine so it could be called directly
     // in certain situations to avoid resource consumption of unused
