##===----------------------------------------------------------------------===##
#
# Part of the LLVM Project, under the Apache License v2.0 with LLVM Exceptions.
# See https://llvm.org/LICENSE.txt for license information.
# SPDX-License-Identifier: Apache-2.0 WITH LLVM-exception
#
##===----------------------------------------------------------------------===##
#
# Build the DeviceRTL for all toolchains that are available
#
##===----------------------------------------------------------------------===##

set(LIBOMPTARGET_BUILD_DEVICERTL_BCLIB TRUE CACHE BOOL
  "Can be set to false to disable building this library.")

if (NOT LIBOMPTARGET_BUILD_DEVICERTL_BCLIB)
  libomptarget_say("Not building DeviceRTL: Disabled by LIBOMPTARGET_BUILD_DEVICERTL_BCLIB")
  return()
endif()

# Check to ensure the host system is a supported host architecture.
if(NOT ${CMAKE_SIZEOF_VOID_P} EQUAL "8")
  libomptarget_say("Not building DeviceRTL: Runtime does not support 32-bit hosts")
  return()
endif()

if (LLVM_DIR)
  # Builds that use pre-installed LLVM have LLVM_DIR set.
  # A standalone or LLVM_ENABLE_RUNTIMES=openmp build takes this route
  find_program(CLANG_TOOL clang PATHS ${LLVM_TOOLS_BINARY_DIR} NO_DEFAULT_PATH)
  find_program(PACKAGER_TOOL clang-offload-packager PATHS ${LLVM_TOOLS_BINARY_DIR} NO_DEFAULT_PATH)
  find_program(LINK_TOOL llvm-link PATHS ${LLVM_TOOLS_BINARY_DIR} NO_DEFAULT_PATH)
  find_program(OPT_TOOL opt PATHS ${LLVM_TOOLS_BINARY_DIR} NO_DEFAULT_PATH)
  if ((NOT CLANG_TOOL) OR (NOT LINK_TOOL) OR (NOT OPT_TOOL) OR (NOT PACKAGER_TOOL))
    libomptarget_say("Not building DeviceRTL. Missing clang: ${CLANG_TOOL}, llvm-link: ${LINK_TOOL}, opt: ${OPT_TOOL}, or clang-offload-packager: ${PACKAGER_TOOL}")

    return()
  else()
    libomptarget_say("Building DeviceRTL. Using clang: ${CLANG_TOOL}, llvm-link: ${LINK_TOOL} and opt: ${OPT_TOOL}")
  endif()
elseif (LLVM_TOOL_CLANG_BUILD AND NOT CMAKE_CROSSCOMPILING AND NOT OPENMP_STANDALONE_BUILD)
  # LLVM in-tree builds may use CMake target names to discover the tools.
  # A LLVM_ENABLE_PROJECTS=openmp build takes this route
  set(CLANG_TOOL $<TARGET_FILE:clang>)
  set(PACKAGER_TOOL $<TARGET_FILE:clang-offload-packager>)
  set(LINK_TOOL $<TARGET_FILE:llvm-link>)
  set(OPT_TOOL $<TARGET_FILE:opt>)
  libomptarget_say("Building DeviceRTL. Using clang from in-tree build")
else()
  libomptarget_say("Not building DeviceRTL. No appropriate clang found")
  return()
endif()

set(devicertl_base_directory ${CMAKE_CURRENT_SOURCE_DIR})
set(include_directory ${devicertl_base_directory}/include)
set(source_directory ${devicertl_base_directory}/src)

set(all_capabilities 35 37 50 52 53 60 61 62 70 72 75 80 86 89 87 90)
set(all_amdgpu_architectures "gfx700;gfx701;gfx801;gfx803;gfx900;gfx902;gfx906"
<<<<<<< HEAD
                             "gfx908;gfx90a;gfx90c;gfx940;gfx941;gfx942;gfx1010;gfx1030"
                             "gfx1031;gfx1032;gfx1033;gfx1034;gfx1035;gfx1036"
                             "gfx1100;gfx1101;gfx1102;gfx1103;gfx1150;gfx1151")
=======
                             "gfx908;gfx90a;gfx90c;gfx940;gfx941;gfx942;gfx1010"
                             "gfx1030;gfx1031;gfx1032;gfx1033;gfx1034;gfx1035"
                             "gfx1036;gfx1100;gfx1101;gfx1102;gfx1103;gfx1150"
                             "gfx1151")
>>>>>>> d7acc6e2
set(all_nvptx_architectures "sm_35;sm_37;sm_50;sm_52;sm_53;sm_60;sm_61;sm_62"
                            "sm_70;sm_72;sm_75;sm_80;sm_86;sm_87;sm_89;sm_90")
set(all_gpu_architectures
    "${all_amdgpu_architectures};${all_nvptx_architectures}")

set(LIBOMPTARGET_DEVICE_ARCHITECTURES "all" CACHE STRING
    "List of device architectures to be used to compile the OpenMP DeviceRTL.")

# AMD internal build scripts use LIBOMPTARGET_AMDGCN_GFXLIST
if (DEFINED LIBOMPTARGET_AMDGCN_GFXLIST)
  set(LIBOMPTARGET_DEVICE_ARCHITECTURES ${LIBOMPTARGET_AMDGCN_GFXLIST})
endif()

if(LIBOMPTARGET_DEVICE_ARCHITECTURES STREQUAL "all")
  set(LIBOMPTARGET_DEVICE_ARCHITECTURES ${all_gpu_architectures})
elseif(LIBOMPTARGET_DEVICE_ARCHITECTURES STREQUAL "auto" OR
       LIBOMPTARGET_DEVICE_ARCHITECTURES STREQUAL "native")
  if(NOT LIBOMPTARGET_NVPTX_ARCH AND NOT LIBOMPTARGET_AMDGPU_ARCH)
    libomptarget_error_say(
      "Could not find 'amdgpu-arch' and 'nvptx-arch' tools required for 'auto'")
  elseif(NOT LIBOMPTARGET_FOUND_NVIDIA_GPU AND NOT LIBOMPTARGET_FOUND_AMDGPU_GPU)
    libomptarget_error_say("No AMD or NVIDIA GPU found on the system when using 'auto'")
  endif()
  set(LIBOMPTARGET_DEVICE_ARCHITECTURES
      "${LIBOMPTARGET_NVPTX_DETECTED_ARCH_LIST};${LIBOMPTARGET_AMDGPU_DETECTED_ARCH_LIST}")
endif()
list(REMOVE_DUPLICATES LIBOMPTARGET_DEVICE_ARCHITECTURES)

set(include_files
  ${include_directory}/Configuration.h
  ${include_directory}/Debug.h
  ${include_directory}/Interface.h
  ${include_directory}/LibC.h
  ${include_directory}/Mapping.h
  ${include_directory}/State.h
  ${include_directory}/Synchronization.h
  ${include_directory}/Types.h
  ${include_directory}/Utils.h
  ${include_directory}/Xteamr.h
  ${include_directory}/Xteams.h
)

set(src_files
  ${source_directory}/Configuration.cpp
  ${source_directory}/Debug.cpp
  ${source_directory}/Kernel.cpp
  ${source_directory}/LibC.cpp
  ${source_directory}/Mapping.cpp
  ${source_directory}/Misc.cpp
  ${source_directory}/Parallelism.cpp
  ${source_directory}/Reduction.cpp
  ${source_directory}/State.cpp
  ${source_directory}/Synchronization.cpp
  ${source_directory}/Tasking.cpp
  ${source_directory}/Utils.cpp
  ${source_directory}/Workshare.cpp
  ${source_directory}/ExtraMapping.cpp
  ${source_directory}/Xteamr.cpp
  ${source_directory}/Memory.cpp
  ${source_directory}/Xteams.cpp
)

set(clang_opt_flags -O3 -mllvm -openmp-opt-disable -DSHARED_SCRATCHPAD_SIZE=512)
set(link_opt_flags  -O3        -openmp-opt-disable -attributor-enable=module)
set(link_export_flag -passes=internalize -internalize-public-api-file=${source_directory}/exports)

# Prepend -I to each list element
set (LIBOMPTARGET_LLVM_INCLUDE_DIRS_DEVICERTL "${LIBOMPTARGET_LLVM_INCLUDE_DIRS}")
list(TRANSFORM LIBOMPTARGET_LLVM_INCLUDE_DIRS_DEVICERTL PREPEND "-I")

# Set flags for LLVM Bitcode compilation.
set(bc_flags -c -foffload-lto -std=c++17 -fvisibility=hidden
              ${clang_opt_flags} --offload-device-only
             -nocudalib -nogpulib -nostdinc
             -fopenmp -fopenmp-cuda-mode
             -Wno-unknown-cuda-version
             -DOMPTARGET_DEVICE_RUNTIME
             -I${include_directory}
             -I${devicertl_base_directory}/../include
             ${LIBOMPTARGET_LLVM_INCLUDE_DIRS_DEVICERTL}
)

if(${LIBOMPTARGET_DEVICE_DEBUG})
  list(APPEND bc_flags -DOMPTARGET_DEBUG=-1)
else()
  list(APPEND bc_flags -DOMPTARGET_DEBUG=0)
endif()

function(addAMDSpecificBcLibs touch_target gfxname abi_num bc_files local_depend_files)
  # For amdgpu, the libomptarget bc is "all inclusive".
  # During user compilation, the libomptarget bc is essentially the only
  # non-user library linked. It is linked once in GPU link phase
  # following llvm-link options: --internalize --only-needed
  if(NOT amd_device_libs_found)
    find_package(AMDDeviceLibs REQUIRED CONFIG
      HINTS
      ${CMAKE_INSTALL_PREFIX}
      PATHS
      /opt/rocm)
    if(AMDDeviceLibs_DIR)
      set(amd_device_libs_found ON)
      libomptarget_say("DeviceRTLs ${gfxname}: Getting ROCm device libs from ${AMDDeviceLibs_DIR}")
    else()
      libomptarget_say("DeviceRTLs ${gfxname}: Not building AMDGCN device RTL: Could not find AMDDeviceLibs package")
      return()
    endif()
  endif()
  get_target_property(ockl_bc_file ockl LOCATION)
  get_target_property(ocml_bc_file ocml LOCATION)
  set(amdgpu_wfsz_is32 gfx1030 gfx1031 gfx1032 gfx1033 gfx1034 gfx1035 gfx1036 gfx1100 gfx1101 gfx1102 gfx1103)
  string(FIND "${amdgpu_wfsz_is32}" "${gfxname}" is_32bit)
  if(NOT is_32bit EQUAL -1)
    get_target_property(oclc_wf_bc_file oclc_wavefrontsize64_off LOCATION)
  else()
    get_target_property(oclc_wf_bc_file oclc_wavefrontsize64_on LOCATION)
  endif()
  string(LENGTH "${gfxname}" gfxlen)
  if(gfxlen EQUAL 6)
    string(SUBSTRING ${gfxname} 3 3 gfxnum)
  else()
    string(SUBSTRING ${gfxname} 3 4 gfxnum)
  endif()
  get_target_property(oclc_isa_bc_file oclc_isa_version_${gfxnum} LOCATION)
  get_target_property(oclc_abi_version_file oclc_abi_version_${abi_num} LOCATION)

  # Add custom target so targets from other directories
  # can be added as dependencies to ensure libm
  # and libhostexec bc files have been built.
  add_custom_target(${touch_target} ALL)
  add_dependencies(${touch_target}
    libm-target-${abi_num}-${gfxname}
    libhostexec-${abi_num}-${gfxname}.bc
  )

  # TODO: Add back -amdgpu to the names below (maybe?).
  list(APPEND bc_files
    ${CMAKE_BINARY_DIR}/libm-${abi_num}-${gfxname}.bc
    ${CMAKE_BINARY_DIR}/libomptarget/hostexec/libhostexec-${abi_num}-${gfxname}.bc
  )
  if (EXISTS ${CMAKE_BINARY_DIR}/../../tools/ROCMDEVLIBS)
    add_dependencies(${touch_target}
      ockl ocml oclc_wavefrontsize64_on oclc_wavefrontsize64_off oclc_isa_version_${gfxnum} oclc_abi_version_${abi_num})
  endif()

  # Add amdgcn-specific bc files to link command
  list(APPEND bc_files ${ocml_bc_file} ${ockl_bc_file} ${oclc_wf_bc_file} ${oclc_isa_bc_file} ${oclc_abi_version_file})

  # Add touch-target-$(target_cpu) to local_depend_files so all $bc_files will exist or be created.
  list(APPEND local_depend_files ${touch_target})

  # Update these values in the caller:
  set (bc_files ${bc_files} PARENT_SCOPE)
  set (local_depend_files ${local_depend_files} PARENT_SCOPE)
endfunction()

# first create an object target
add_library(omptarget.devicertl.all_objs OBJECT IMPORTED)
function(compileDeviceRTLLibrary target_cpu target_name target_triple)
  set(target_bc_flags ${ARGN})

  set(bc_files "")
  foreach(src ${src_files})
    get_filename_component(infile ${src} ABSOLUTE)
    get_filename_component(outfile ${src} NAME)
    set(outfile "${outfile}-${target_cpu}.bc")
    set(depfile "${outfile}.d")

    add_custom_target(${outfile}
      COMMAND ${CLANG_TOOL}
      ${bc_flags}
      --offload-arch=${target_cpu}
      ${target_bc_flags}
      -MD -MF ${depfile}
      ${infile} -o ${outfile}
      DEPENDS ${infile} ${include_files}
      COMMENT "Building LLVM bitcode ${outfile}"
      VERBATIM
    )
    if("${CLANG_TOOL}" STREQUAL "$<TARGET_FILE:clang>")
      # Add a file-level dependency to ensure that clang is up-to-date.
      # By default, add_custom_command only builds clang if the
      # executable is missing.
      add_dependencies(${outfile} clang)
    endif()
    set_property(DIRECTORY APPEND PROPERTY ADDITIONAL_MAKE_CLEAN_FILES ${outfile})

    list(APPEND bc_files ${outfile})
  endforeach()

  set(bclib_name "libomptarget-${target_name}-${target_cpu}.bc")

  set(local_depend_files ${bc_files})
  if( ${target_name} STREQUAL "amdgpu" )
    addAMDSpecificBcLibs("touch-target-${target_cpu}" ${target_cpu} "500" "${bc_files}" "${local_depend_files}")
  endif()

  # Link to a bitcode library.
  add_custom_target(linked_${bclib_name}
      COMMAND ${LINK_TOOL}
        -o ${CMAKE_CURRENT_BINARY_DIR}/linked_${bclib_name} ${bc_files}
      DEPENDS ${bc_files}
      COMMENT "Linking LLVM bitcode ${bclib_name}"
  )
  add_dependencies(linked_${bclib_name} ${local_depend_files})
  if("${LINK_TOOL}" STREQUAL "$<TARGET_FILE:llvm-link>")
    add_dependencies(linked_${bclib_name} llvm-link)
  endif()

  add_custom_target(internalized_${bclib_name}
      COMMAND ${OPT_TOOL} ${link_export_flag} ${CMAKE_CURRENT_BINARY_DIR}/linked_${bclib_name}
                      -o ${CMAKE_CURRENT_BINARY_DIR}/internalized_${bclib_name}
      DEPENDS ${source_directory}/exports
      COMMENT "Internalizing LLVM bitcode ${bclib_name}"
  )
  add_dependencies(internalized_${bclib_name} linked_${bclib_name})
  if("${OPT_TOOL}" STREQUAL "$<TARGET_FILE:opt>")
    add_dependencies(internalized_${bclib_name} opt)
  endif()

  add_custom_target(${bclib_name}
      COMMAND ${OPT_TOOL} ${link_opt_flags} ${CMAKE_CURRENT_BINARY_DIR}/internalized_${bclib_name}
                      -o ${CMAKE_CURRENT_BINARY_DIR}/${bclib_name}
      COMMENT "Optimizing LLVM bitcode ${bclib_name}"
  )
  add_dependencies(${bclib_name} internalized_${bclib_name})
  if("${OPT_TOOL}" STREQUAL "$<TARGET_FILE:opt>")
    add_dependencies(${bclib_name} opt)
  endif()

  add_dependencies(omptarget.devicertl.all_objs embedded_${target_name}-${target_cpu})

  set(bclib_target_name "omptarget-${target_name}-${target_cpu}-bc")
  add_custom_target(${bclib_target_name} ALL)
  add_dependencies(${bclib_target_name} ${bclib_name})

  # Copy library to destination.
  add_custom_command(TARGET ${bclib_target_name} POST_BUILD
                    COMMAND ${CMAKE_COMMAND} -E copy ${CMAKE_CURRENT_BINARY_DIR}/${bclib_name}
                    ${LIBOMPTARGET_LIBRARY_DIR})
  add_dependencies(omptarget.devicertl.${target_name} ${bclib_target_name})
  set_property(DIRECTORY APPEND PROPERTY ADDITIONAL_MAKE_CLEAN_FILES  ${bclib_name} ${LIBOMPTARGET_LIBRARY_DIR}/${bclib_name})

  # Install bitcode library under the lib destination folder.
  install(FILES ${CMAKE_CURRENT_BINARY_DIR}/${bclib_name} DESTINATION "${OPENMP_INSTALL_LIBDIR}")

  # TODO: The NVPTX target feature needs to be added before the packaging
  # The target_feature is optional. The comma and the feature get added together.
  set(target_feature "")
  if("${target_triple}" STREQUAL "nvptx64-nvidia-cuda")
    set(target_feature ",feature=+ptx61")
  endif()

  # Package the bitcode in the bitcode and embed it in an ELF for the static library
  add_custom_target(packaged_${bclib_name}
      COMMAND ${PACKAGER_TOOL} -o ${CMAKE_CURRENT_BINARY_DIR}/packaged_${bclib_name}
        "--image=file=${CMAKE_CURRENT_BINARY_DIR}/${bclib_name},${target_feature},triple=${target_triple},arch=${target_cpu},kind=openmp"
      COMMENT "Packaging LLVM offloading binary ${bclib_name}.out"
  )
  add_dependencies(packaged_${bclib_name} ${bclib_name})
  if("${PACKAGER_TOOL}" STREQUAL "$<TARGET_FILE:clang-offload-packager>")
    add_dependencies(packaged_${bclib_name} clang-offload-packager)
  endif()

  set(output_name "${CMAKE_CURRENT_BINARY_DIR}/devicertl-${target_name}-${target_cpu}.o")
  add_custom_target(embedded_${target_name}-${target_cpu}
    COMMAND ${CLANG_TOOL} --std=c++17 -c -nostdlib
            -Xclang -fembed-offload-object=${CMAKE_CURRENT_BINARY_DIR}/packaged_${bclib_name}
            -o ${output_name}
            ${source_directory}/Stub.cpp
    DEPENDS ${source_directory}/Stub.cpp
    BYPRODUCTS ${output_name}
    COMMENT "Embedding LLVM offloading binary in devicertl-${target_name}-${target_cpu}.o"
    VERBATIM
  )
  add_dependencies(embedded_${target_name}-${target_cpu} packaged_${bclib_name})
  if("${CLANG_TOOL}" STREQUAL "$<TARGET_FILE:clang>")
    add_dependencies(${output_name} clang)
  endif()

  set_property(DIRECTORY APPEND PROPERTY ADDITIONAL_MAKE_CLEAN_FILES ${output_name})
  set_property(TARGET omptarget.devicertl.all_objs APPEND PROPERTY IMPORTED_OBJECTS ${output_name})

  if (CMAKE_EXPORT_COMPILE_COMMANDS)
    set(ide_target_name omptarget-ide-${target_name}-${target_cpu})
    add_library(${ide_target_name} STATIC EXCLUDE_FROM_ALL ${src_files})
    target_compile_options(${ide_target_name} PRIVATE
      -fopenmp --offload-arch=${target_cpu} -fopenmp-cuda-mode
      -mllvm -openmp-opt-disable
      -foffload-lto -fvisibility=hidden --offload-device-only
      -nocudalib -nogpulib -nostdinc -Wno-unknown-cuda-version
    )
    target_compile_definitions(${ide_target_name} PRIVATE SHARED_SCRATCHPAD_SIZE=512)
    target_include_directories(${ide_target_name} PRIVATE
      ${include_directory}
      ${devicertl_base_directory}/../include
      ${LIBOMPTARGET_LLVM_INCLUDE_DIRS}
    )
    install(TARGETS ${ide_target_name} EXCLUDE_FROM_ALL)
  endif()
endfunction()

# ---------------------------------------------------------------
function(buildAMDAllInclusiveBcLib gfxname target_name target_triple abi_num)
  set(target_bc_flags ${ARGN})

  set(bc_files "")
  if("${abi_num}" STREQUAL "400")
    set(clang_abi_opt "-mcode-object-version=4")
  else()
    set(clang_abi_opt "-mcode-object-version=5")
  endif()
  set(local_depend_files ${bc_files})

  # 1. Compile DeviceRTL sources
  foreach(src ${src_files})
    get_filename_component(infile ${src} ABSOLUTE)
    get_filename_component(outfile ${src} NAME)
    set(outfile "${outfile}-${abi_num}-${gfxname}.bc")

    add_custom_command(OUTPUT ${outfile}
      COMMAND ${CLANG_TOOL}
      ${bc_flags}
      --offload-arch=${gfxname}
      ${clang_abi_opt}
      ${target_bc_flags}
      ${infile} -o ${outfile}
      DEPENDS ${infile} ${include_files}
      IMPLICIT_DEPENDS CXX ${infile}
      COMMENT "Building LLVM bitcode ${outfile} with ${clang_abi_opt}"
      VERBATIM
    )
    if("${CLANG_TOOL}" STREQUAL "$<TARGET_FILE:clang>")
      # Add a file-level dependency to ensure that clang is up-to-date.
      # By default, add_custom_command only builds clang if the
      # executable is missing.
      add_dependencies(${outfile} clang)
    endif()
    set_property(DIRECTORY APPEND PROPERTY ADDITIONAL_MAKE_CLEAN_FILES ${outfile})

    list(APPEND bc_files ${outfile})
  endforeach()

  set(bclib_name_abi "libomptarget-${abi_num}-${target_name}-${gfxname}.bc")

  addAMDSpecificBcLibs("touch-target-${abi_num}-${gfxname}" ${gfxname} ${abi_num} "${bc_files}" "${local_depend_files}")

  # 2. Link to create the bitcode library.
  add_custom_target(linked_${bclib_name_abi}
      COMMAND ${LINK_TOOL}
        -o ${CMAKE_CURRENT_BINARY_DIR}/linked_${bclib_name_abi} ${bc_files}
      DEPENDS ${bc_files}
      COMMENT "Linking LLVM bitcode linked_${bclib_name_abi}"
  )
  add_dependencies(linked_${bclib_name_abi} ${local_depend_files})

  # Add a target-level dependency to ensure that llvm-link and opt are up-to-date.
  # By default, add_custom_target only builds the tool if the executable is missing
  if("${LINK_TOOL}" STREQUAL "$<TARGET_FILE:llvm-link>")
    add_dependencies(linked_${bclib_name_abi} llvm-link)
  endif()
  if("${OPT_TOOL}" STREQUAL "$<TARGET_FILE:opt>")
    add_dependencies(linked_${bclib_name_abi} opt)
  endif()

  set(bclib_target_name "omptarget-${abi_num}-${target_name}-${gfxname}-bc")

  add_custom_target(${bclib_target_name} ALL)
  add_dependencies(${bclib_target_name} ${bclib_name_abi})

  set(install_filename_old_driver "libomptarget-${abi_num}-${target_name}-${gfxname}.bc")
  set(bclib_target_name_old "omptarget-${abi_num}-old-${target_name}-${gfxname}-bc")

  #  3 Run opt the bitcode lilbrary to create opt library
  #    This step loses @__oclc_ABI_version = ....
  add_custom_target(opt_${install_filename_old_driver}
      COMMAND ${OPT_TOOL} ${link_opt_flags} ${CMAKE_CURRENT_BINARY_DIR}/linked_${bclib_name_abi}
                      -o ${CMAKE_CURRENT_BINARY_DIR}/opt_${install_filename_old_driver}
      DEPENDS ${source_directory}/exports
      COMMENT "Generating opt_${install_filename_old_driver}"
  )
  add_dependencies(opt_${install_filename_old_driver} linked_${bclib_name_abi})

  #  4   Run the prep tool on the opt library to create the installable bc file
  add_custom_target(${install_filename_old_driver}
      COMMAND ${PREP_TOOL} ${CMAKE_CURRENT_BINARY_DIR}/opt_${install_filename_old_driver}
                      -o ${install_filename_old_driver}
      DEPENDS ${CMAKE_CURRENT_BINARY_DIR}/opt_${install_filename_old_driver}
      COMMENT "Running ${PREP_TOOL} for ${install_filename_old_driver}"
  )
  add_dependencies(${install_filename_old_driver} opt_${install_filename_old_driver})
  if("${PREP_TOOL}" STREQUAL "$<TARGET_FILE:prep-libomptarget-bc>")
    add_dependencies(${install_filename_old_driver} prep-libomptarget-bc)
  endif()

  set_property(DIRECTORY APPEND PROPERTY ADDITIONAL_MAKE_CLEAN_FILES ${install_filename_old_driver})

  add_custom_target(${bclib_target_name_old} ALL)
  add_dependencies(${bclib_target_name_old} ${install_filename_old_driver})
  add_custom_command(TARGET ${bclib_target_name_old} POST_BUILD
                  COMMAND ${CMAKE_COMMAND} -E copy ${CMAKE_CURRENT_BINARY_DIR}/${install_filename_old_driver}
                    ${LIBOMPTARGET_LIBRARY_DIR})
  add_dependencies("omptarget.devicertl.${target_name}" "${bclib_target_name_old}")

  install(FILES ${CMAKE_CURRENT_BINARY_DIR}/${install_filename_old_driver} DESTINATION "${DEVEL_PACKAGE}${OPENMP_INSTALL_LIBDIR}")
endfunction()

# Generate a Bitcode library for all the gpu architectures the user requested.
add_custom_target(omptarget.devicertl.nvptx)
add_custom_target(omptarget.devicertl.amdgpu)
foreach(gpu_arch ${LIBOMPTARGET_DEVICE_ARCHITECTURES})
  if("${gpu_arch}" IN_LIST all_amdgpu_architectures)
    set(clang_options -DLIBOMPTARGET_BC_TARGET -fopenmp-targets=amdgcn-amd-amdhsa -Xopenmp-target=amdgcn-amd-amdhsa -march=${gpu_arch} -DLIBOMPTARGET_BC_TARGET -D__AMDGCN__ -nogpulib)

    # The runtime functions produced by the following invocation are expected to have certain attributes.
    # For example for omp_get_thread_num():
    #
    # ; Function Attrs: mustprogress nofree norecurse nosync nounwind willreturn memory(read, inaccessiblemem: none)
    # define hidden noundef i32 @omp_get_thread_num() local_unnamed_addr #12 {
    #
    compileDeviceRTLLibrary(${gpu_arch} amdgpu amdgcn-amd-amdhsa ${clang_options})

    # The runtime functions produced by the following two invocations are expected to have certain attributes.
    # For example for omp_get_thread_num():
    #
    # ; Function Attrs: alwaysinline mustprogress nofree norecurse nosync nounwind willreturn memory(read, inaccessiblemem: none)
    # define linkonce_odr protected noundef i32 @omp_get_thread_num() local_unnamed_addr #31 {
    #
    buildAMDAllInclusiveBcLib(${gpu_arch} amdgpu amdgcn-amd-amdhsa "400" ${clang_options})
    buildAMDAllInclusiveBcLib(${gpu_arch} amdgpu amdgcn-amd-amdhsa "500" ${clang_options})
  elseif("${gpu_arch}" IN_LIST all_nvptx_architectures)
    compileDeviceRTLLibrary(${gpu_arch} nvptx nvptx64-nvidia-cuda --cuda-feature=+ptx61)
  else()
    libomptarget_error_say("Unknown GPU architecture '${gpu_arch}'")
  endif()
endforeach()

# Archive all the object files generated above into a static library
add_library(omptarget.devicertl STATIC)
set_target_properties(omptarget.devicertl PROPERTIES LINKER_LANGUAGE CXX)
target_link_libraries(omptarget.devicertl PRIVATE omptarget.devicertl.all_objs)

install(TARGETS omptarget.devicertl ARCHIVE DESTINATION "${DEVEL_PACKAGE}${OPENMP_INSTALL_LIBDIR}")<|MERGE_RESOLUTION|>--- conflicted
+++ resolved
@@ -57,16 +57,10 @@
 
 set(all_capabilities 35 37 50 52 53 60 61 62 70 72 75 80 86 89 87 90)
 set(all_amdgpu_architectures "gfx700;gfx701;gfx801;gfx803;gfx900;gfx902;gfx906"
-<<<<<<< HEAD
-                             "gfx908;gfx90a;gfx90c;gfx940;gfx941;gfx942;gfx1010;gfx1030"
-                             "gfx1031;gfx1032;gfx1033;gfx1034;gfx1035;gfx1036"
-                             "gfx1100;gfx1101;gfx1102;gfx1103;gfx1150;gfx1151")
-=======
                              "gfx908;gfx90a;gfx90c;gfx940;gfx941;gfx942;gfx1010"
                              "gfx1030;gfx1031;gfx1032;gfx1033;gfx1034;gfx1035"
                              "gfx1036;gfx1100;gfx1101;gfx1102;gfx1103;gfx1150"
                              "gfx1151")
->>>>>>> d7acc6e2
 set(all_nvptx_architectures "sm_35;sm_37;sm_50;sm_52;sm_53;sm_60;sm_61;sm_62"
                             "sm_70;sm_72;sm_75;sm_80;sm_86;sm_87;sm_89;sm_90")
 set(all_gpu_architectures
