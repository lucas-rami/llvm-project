--- conflicted
+++ resolved
@@ -55,9 +55,7 @@
 set(include_directory ${devicertl_base_directory}/include)
 set(source_directory ${devicertl_base_directory}/src)
 
-<<<<<<< HEAD
-set(all_capabilities 35 37 50 52 53 60 61 62 70 72 75 80 86 89 90)
-=======
+set(all_capabilities 35 37 50 52 53 60 61 62 70 72 75 80 86 89 87 90)
 set(all_amdgpu_architectures "gfx700;gfx701;gfx801;gfx803;gfx900;gfx902;gfx906"
                              "gfx908;gfx90a;gfx90c;gfx940;gfx1010;gfx1030"
                              "gfx1031;gfx1032;gfx1033;gfx1034;gfx1035;gfx1036"
@@ -66,7 +64,6 @@
                             "sm_70;sm_72;sm_75;sm_80;sm_86;sm_87;sm_89;sm_90")
 set(all_gpu_architectures
     "${all_amdgpu_architectures};${all_nvptx_architectures}")
->>>>>>> 9115f18d
 
 set(LIBOMPTARGET_NVPTX_COMPUTE_CAPABILITIES ${all_capabilities} CACHE STRING
   "List of CUDA Compute Capabilities to be used to compile the NVPTX DeviceRTL.")
