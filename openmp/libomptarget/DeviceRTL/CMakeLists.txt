##===----------------------------------------------------------------------===##
#
# Part of the LLVM Project, under the Apache License v2.0 with LLVM Exceptions.
# See https://llvm.org/LICENSE.txt for license information.
# SPDX-License-Identifier: Apache-2.0 WITH LLVM-exception
#
##===----------------------------------------------------------------------===##
#
# Build the DeviceRTL for all toolchains that are available
#
##===----------------------------------------------------------------------===##

set(LIBOMPTARGET_BUILD_DEVICERTL_BCLIB TRUE CACHE BOOL
  "Can be set to false to disable building this library.")

if (NOT LIBOMPTARGET_BUILD_DEVICERTL_BCLIB)
  libomptarget_say("Not building DeviceRTL: Disabled by LIBOMPTARGET_BUILD_DEVICERTL_BCLIB")
  return()
endif()

# Check to ensure the host system is a supported host architecture.
if(NOT ${CMAKE_SIZEOF_VOID_P} EQUAL "8")
  libomptarget_say("Not building DeviceRTL: Runtime does not support 32-bit hosts")
  return()
endif()

if (LLVM_DIR)
  # Builds that use pre-installed LLVM have LLVM_DIR set.
  # A standalone or LLVM_ENABLE_RUNTIMES=openmp build takes this route
  find_program(CLANG_TOOL clang PATHS ${LLVM_TOOLS_BINARY_DIR} NO_DEFAULT_PATH)
  find_program(PACKAGER_TOOL clang-offload-packager PATHS ${LLVM_TOOLS_BINARY_DIR} NO_DEFAULT_PATH)
  find_program(LINK_TOOL llvm-link PATHS ${LLVM_TOOLS_BINARY_DIR} NO_DEFAULT_PATH)
  find_program(OPT_TOOL opt PATHS ${LLVM_TOOLS_BINARY_DIR} NO_DEFAULT_PATH)
  if ((NOT CLANG_TOOL) OR (NOT LINK_TOOL) OR (NOT OPT_TOOL) OR (NOT PACKAGER_TOOL))
    libomptarget_say("Not building DeviceRTL. Missing clang: ${CLANG_TOOL}, llvm-link: ${LINK_TOOL}, opt: ${OPT_TOOL}, or clang-offload-packager: ${PACKAGER_TOOL}")

    return()
  else()
    libomptarget_say("Building DeviceRTL. Using clang: ${CLANG_TOOL}, llvm-link: ${LINK_TOOL} and opt: ${OPT_TOOL}")
  endif()
elseif (LLVM_TOOL_CLANG_BUILD AND NOT CMAKE_CROSSCOMPILING AND NOT OPENMP_STANDALONE_BUILD)
  # LLVM in-tree builds may use CMake target names to discover the tools.
  # A LLVM_ENABLE_PROJECTS=openmp build takes this route
  set(CLANG_TOOL $<TARGET_FILE:clang>)
  set(PACKAGER_TOOL $<TARGET_FILE:clang-offload-packager>)
  set(LINK_TOOL $<TARGET_FILE:llvm-link>)
  set(OPT_TOOL $<TARGET_FILE:opt>)
  libomptarget_say("Building DeviceRTL. Using clang from in-tree build")
else()
  libomptarget_say("Not building DeviceRTL. No appropriate clang found")
  return()
endif()

set(devicertl_base_directory ${CMAKE_CURRENT_SOURCE_DIR})
set(include_directory ${devicertl_base_directory}/include)
set(source_directory ${devicertl_base_directory}/src)

set(all_capabilities 35 37 50 52 53 60 61 62 70 72 75 80 86 89 87 90)
set(all_amdgpu_architectures "gfx700;gfx701;gfx801;gfx803;gfx900;gfx902;gfx906"
                             "gfx908;gfx90a;gfx90c;gfx940;gfx941;gfx942;gfx1010"
                             "gfx1030;gfx1031;gfx1032;gfx1033;gfx1034;gfx1035"
                             "gfx1036;gfx1100;gfx1101;gfx1102;gfx1103;gfx1150"
                             "gfx1151")
set(all_nvptx_architectures "sm_35;sm_37;sm_50;sm_52;sm_53;sm_60;sm_61;sm_62"
                            "sm_70;sm_72;sm_75;sm_80;sm_86;sm_87;sm_89;sm_90")
set(all_gpu_architectures
    "${all_amdgpu_architectures};${all_nvptx_architectures}")

# AMD internal build scripts use LIBOMPTARGET_AMDGCN_GFXLIST
if(DEFINED LIBOMPTARGET_AMDGCN_GFXLIST)
  set(LIBOMPTARGET_DEVICE_ARCHITECTURES ${LIBOMPTARGET_AMDGCN_GFXLIST} CACHE STRING
      "List of device architectures to be used to compile the OpenMP DeviceRTL.")
else()
  set(LIBOMPTARGET_DEVICE_ARCHITECTURES "all" CACHE STRING
      "List of device architectures to be used to compile the OpenMP DeviceRTL.")
endif()

if(LIBOMPTARGET_DEVICE_ARCHITECTURES STREQUAL "all")
  set(LIBOMPTARGET_DEVICE_ARCHITECTURES ${all_gpu_architectures})
elseif(LIBOMPTARGET_DEVICE_ARCHITECTURES STREQUAL "auto" OR
       LIBOMPTARGET_DEVICE_ARCHITECTURES STREQUAL "native")
  if(NOT LIBOMPTARGET_NVPTX_ARCH AND NOT LIBOMPTARGET_AMDGPU_ARCH)
    libomptarget_error_say(
      "Could not find 'amdgpu-arch' and 'nvptx-arch' tools required for 'auto'")
  elseif(NOT LIBOMPTARGET_FOUND_NVIDIA_GPU AND NOT LIBOMPTARGET_FOUND_AMDGPU_GPU)
    libomptarget_error_say("No AMD or NVIDIA GPU found on the system when using 'auto'")
  endif()
  set(LIBOMPTARGET_DEVICE_ARCHITECTURES
      "${LIBOMPTARGET_NVPTX_DETECTED_ARCH_LIST};${LIBOMPTARGET_AMDGPU_DETECTED_ARCH_LIST}")
endif()
list(REMOVE_DUPLICATES LIBOMPTARGET_DEVICE_ARCHITECTURES)

set(include_files
  ${include_directory}/Configuration.h
  ${include_directory}/Debug.h
  ${include_directory}/Interface.h
  ${include_directory}/LibC.h
  ${include_directory}/Mapping.h
  ${include_directory}/State.h
  ${include_directory}/Synchronization.h
  ${include_directory}/Types.h
  ${include_directory}/Utils.h
  ${include_directory}/Xteamr.h
  ${include_directory}/Xteams.h
)

set(src_files
  ${source_directory}/Configuration.cpp
  ${source_directory}/Debug.cpp
  ${source_directory}/Kernel.cpp
  ${source_directory}/LibC.cpp
  ${source_directory}/Mapping.cpp
  ${source_directory}/Misc.cpp
  ${source_directory}/Parallelism.cpp
  ${source_directory}/Reduction.cpp
  ${source_directory}/State.cpp
  ${source_directory}/Synchronization.cpp
  ${source_directory}/Tasking.cpp
  ${source_directory}/Utils.cpp
  ${source_directory}/Workshare.cpp
  ${source_directory}/ExtraMapping.cpp
  ${source_directory}/Xteamr.cpp
  ${source_directory}/Memory.cpp
  ${source_directory}/Xteams.cpp
)

set(clang_opt_flags -O3 -mllvm -openmp-opt-disable -DSHARED_SCRATCHPAD_SIZE=512)
set(link_opt_flags  -O3        -openmp-opt-disable -attributor-enable=module)
set(link_export_flag -passes=internalize -internalize-public-api-file=${source_directory}/exports)

# Prepend -I to each list element
set (LIBOMPTARGET_LLVM_INCLUDE_DIRS_DEVICERTL "${LIBOMPTARGET_LLVM_INCLUDE_DIRS}")
list(TRANSFORM LIBOMPTARGET_LLVM_INCLUDE_DIRS_DEVICERTL PREPEND "-I")

# Set flags for LLVM Bitcode compilation.
set(bc_flags -c -foffload-lto -std=c++17 -fvisibility=hidden
              ${clang_opt_flags} --offload-device-only
             -nocudalib -nogpulib -nostdinc
             -fopenmp -fopenmp-cuda-mode
             -Wno-unknown-cuda-version
             -DOMPTARGET_DEVICE_RUNTIME
             -I${include_directory}
             -I${devicertl_base_directory}/../include
             ${LIBOMPTARGET_LLVM_INCLUDE_DIRS_DEVICERTL}
)

if(${LIBOMPTARGET_DEVICE_DEBUG})
  list(APPEND bc_flags -DOMPTARGET_DEBUG=-1)
else()
  list(APPEND bc_flags -DOMPTARGET_DEBUG=0)
endif()

function(addAMDSpecificBcLibs touch_target gfxname bc_files local_depend_files)
  # For amdgpu, the libomptarget bc is "all inclusive".
  # During user compilation, the libomptarget bc is essentially the only
  # non-user library linked. It is linked once in GPU link phase
  # following llvm-link options: --internalize --only-needed
  if(NOT amd_device_libs_found)
    find_package(AMDDeviceLibs REQUIRED CONFIG
      HINTS
      ${CMAKE_BINARY_DIR}/../../tools/rocm-device-libs
      ${CMAKE_INSTALL_PREFIX}
      PATHS
      /opt/rocm)
    if(AMDDeviceLibs_DIR)
      set(amd_device_libs_found ON)
      libomptarget_say("DeviceRTLs ${gfxname}: Getting ROCm device libs from ${AMDDeviceLibs_DIR}")
    else()
      libomptarget_say("DeviceRTLs ${gfxname}: Not building AMDGCN device RTL: Could not find AMDDeviceLibs package")
      return()
    endif()
  endif()
  get_target_property(ockl_bc_file ockl LOCATION)
  get_target_property(ocml_bc_file ocml LOCATION)
  set(amdgpu_wfsz_is32 gfx1030 gfx1031 gfx1032 gfx1033 gfx1034 gfx1035 gfx1036 gfx1100 gfx1101 gfx1102 gfx1103)
  string(FIND "${amdgpu_wfsz_is32}" "${gfxname}" is_32bit)
  if(NOT is_32bit EQUAL -1)
    get_target_property(oclc_wf_bc_file oclc_wavefrontsize64_off LOCATION)
  else()
    get_target_property(oclc_wf_bc_file oclc_wavefrontsize64_on LOCATION)
  endif()
  string(LENGTH "${gfxname}" gfxlen)
  if(gfxlen EQUAL 6)
    string(SUBSTRING ${gfxname} 3 3 gfxnum)
  else()
    string(SUBSTRING ${gfxname} 3 4 gfxnum)
  endif()
  get_target_property(oclc_isa_bc_file oclc_isa_version_${gfxnum} LOCATION)

  # Add custom target so targets from other directories
  # can be added as dependencies to ensure libm
  # and libhostexec bc files have been built.
  add_custom_target(${touch_target} ALL)
  add_dependencies(${touch_target}
    libm-target-${gfxname}
    libhostexec-${gfxname}.bc
  )

  # TODO: Add back -amdgpu to the names below (maybe?).
  list(APPEND bc_files
    ${CMAKE_BINARY_DIR}/libm-${gfxname}.bc
  #  ${CMAKE_BINARY_DIR}/openmp/libomptarget/hostexec/libhostexec-${gfxname}.bc
  )
  if(OPENMP_STANDALONE_BUILD)
    list(APPEND bc_files
      ${CMAKE_BINARY_DIR}/libomptarget/hostexec/libhostexec-${gfxname}.bc
    )
  else()
    list(APPEND bc_files
      ${CMAKE_BINARY_DIR}/openmp/libomptarget/hostexec/libhostexec-${gfxname}.bc
    )
  endif()
  if (EXISTS ${CMAKE_BINARY_DIR}/../../tools/ROCMDEVLIBS)
    add_dependencies(${touch_target}
      ockl ocml oclc_wavefrontsize64_on oclc_wavefrontsize64_off oclc_isa_version_${gfxnum})
  endif()

  # Add amdgcn-specific bc files to link command
  list(APPEND bc_files ${ocml_bc_file} ${ockl_bc_file} ${oclc_wf_bc_file} ${oclc_isa_bc_file})

  # Add touch-target-$(target_cpu) to local_depend_files so all $bc_files will exist or be created.
  list(APPEND local_depend_files ${touch_target})

  # Update these values in the caller:
  set (bc_files ${bc_files} PARENT_SCOPE)
  set (local_depend_files ${local_depend_files} PARENT_SCOPE)
endfunction()

# first create an object target
add_library(omptarget.devicertl.all_objs OBJECT IMPORTED)
function(compileDeviceRTLLibrary target_cpu target_name target_triple)
  set(target_bc_flags ${ARGN})

  set(bc_files "")
  foreach(src ${src_files})
    get_filename_component(infile ${src} ABSOLUTE)
    get_filename_component(outfile ${src} NAME)
    set(outfile "${outfile}-${target_cpu}.bc")
    set(depfile "${outfile}.d")

    add_custom_target(${outfile}
      COMMAND ${CLANG_TOOL}
      ${bc_flags}
      --offload-arch=${target_cpu}
      ${target_bc_flags}
      -MD -MF ${depfile}
      ${infile} -o ${outfile}
      DEPENDS ${infile} ${include_files}
      COMMENT "Building LLVM bitcode ${outfile}"
      VERBATIM
    )
    if("${CLANG_TOOL}" STREQUAL "$<TARGET_FILE:clang>")
      # Add a file-level dependency to ensure that clang is up-to-date.
      # By default, add_custom_command only builds clang if the
      # executable is missing.
      add_dependencies(${outfile} clang)
    endif()
    set_property(DIRECTORY APPEND PROPERTY ADDITIONAL_MAKE_CLEAN_FILES ${outfile})

    list(APPEND bc_files ${outfile})
  endforeach()

  set(bclib_name "libomptarget-${target_name}-${target_cpu}.bc")

  set(local_depend_files ${bc_files})
  if( ${target_name} STREQUAL "amdgpu" )
    addAMDSpecificBcLibs("touch-target-${target_cpu}" ${target_cpu} "${bc_files}" "${local_depend_files}")
  endif()

  # Link to a bitcode library.
  add_custom_target(linked_${bclib_name}
      COMMAND ${LINK_TOOL}
        -o ${CMAKE_CURRENT_BINARY_DIR}/linked_${bclib_name} ${bc_files}
      DEPENDS ${bc_files}
      COMMENT "Linking LLVM bitcode ${bclib_name}"
  )
  add_dependencies(linked_${bclib_name} ${local_depend_files})
  if("${LINK_TOOL}" STREQUAL "$<TARGET_FILE:llvm-link>")
    add_dependencies(linked_${bclib_name} llvm-link)
  endif()

  add_custom_target(internalized_${bclib_name}
      COMMAND ${OPT_TOOL} ${link_export_flag} ${CMAKE_CURRENT_BINARY_DIR}/linked_${bclib_name}
                      -o ${CMAKE_CURRENT_BINARY_DIR}/internalized_${bclib_name}
      DEPENDS ${source_directory}/exports
      COMMENT "Internalizing LLVM bitcode ${bclib_name}"
  )
  add_dependencies(internalized_${bclib_name} linked_${bclib_name})
  if("${OPT_TOOL}" STREQUAL "$<TARGET_FILE:opt>")
    add_dependencies(internalized_${bclib_name} opt)
  endif()

  add_custom_target(opt_${bclib_name}
      COMMAND ${OPT_TOOL} ${link_opt_flags} ${CMAKE_CURRENT_BINARY_DIR}/internalized_${bclib_name}
                      -o ${CMAKE_CURRENT_BINARY_DIR}/opt_${bclib_name}
      COMMENT "Optimizing LLVM bitcode opt_${bclib_name}"
  )
  add_dependencies(opt_${bclib_name} internalized_${bclib_name})
  if("${OPT_TOOL}" STREQUAL "$<TARGET_FILE:opt>")
    add_dependencies(opt_${bclib_name} opt)
  endif()

  #  ----------------- steps for bc file installation for opaque-linker ----------------- #

  add_custom_target(preprep_${bclib_name}
      COMMAND ${OPT_TOOL} ${link_opt_flags} ${CMAKE_CURRENT_BINARY_DIR}/linked_${bclib_name}
                      -o ${CMAKE_CURRENT_BINARY_DIR}/preprep_${bclib_name}
      COMMENT "Optimizing LLVM bitcode preprep_${bclib_name}"
  )
  add_dependencies(preprep_${bclib_name} linked_${bclib_name})
  if("${OPT_TOOL}" STREQUAL "$<TARGET_FILE:opt>")
    add_dependencies(preprep_${bclib_name} opt)
  endif()

  #  Run the prep tool on the opt library to create the installable bc file used in opaque-linker
  add_custom_target(${bclib_name}
      COMMAND ${PREP_TOOL} ${CMAKE_CURRENT_BINARY_DIR}/preprep_${bclib_name}
                      -o ${bclib_name}
      DEPENDS ${CMAKE_CURRENT_BINARY_DIR}/preprep_${bclib_name}
      COMMENT "Running ${PREP_TOOL} for ${bclib_name}"
  )
  add_dependencies(${bclib_name} preprep_${bclib_name})
  if("${PREP_TOOL}" STREQUAL "$<TARGET_FILE:prep-libomptarget-bc>")
    add_dependencies(${bclib_name} prep-libomptarget-bc)
  endif()

  add_dependencies(omptarget.devicertl.all_objs embedded_${target_name}-${target_cpu})

  set(bclib_target_name "omptarget-${target_name}-${target_cpu}-bc")
  add_custom_target(${bclib_target_name} ALL)
  add_dependencies(${bclib_target_name} ${bclib_name})

  # Copy library to destination.
  add_custom_command(TARGET ${bclib_target_name} POST_BUILD
                    COMMAND ${CMAKE_COMMAND} -E copy ${CMAKE_CURRENT_BINARY_DIR}/${bclib_name}
                    ${LIBOMPTARGET_LIBRARY_DIR})
  add_dependencies(omptarget.devicertl.${target_name} ${bclib_target_name})
  set_property(DIRECTORY APPEND PROPERTY ADDITIONAL_MAKE_CLEAN_FILES  ${bclib_name} ${LIBOMPTARGET_LIBRARY_DIR}/${bclib_name})

  # Install bitcode library under the lib destination folder.
  install(FILES ${CMAKE_CURRENT_BINARY_DIR}/${bclib_name} DESTINATION "${DEVEL_PACKAGE}${OPENMP_INSTALL_LIBDIR}")

  #  ----------------- end steps for bc file installation for opaque-linker ----------------- #

  # TODO: The NVPTX target feature needs to be added before the packaging
  # The target_feature is optional. The comma and the feature get added together.
  set(target_feature "")
  if("${target_triple}" STREQUAL "nvptx64-nvidia-cuda")
<<<<<<< HEAD
    set(target_feature ",feature=+ptx61")
=======
    set(target_feature "feature=+ptx63")
>>>>>>> 0ab69475
  endif()

  # Package the bitcode in the bitcode and embed it in an ELF for the static library
  add_custom_target(packaged_${bclib_name}
      COMMAND ${PACKAGER_TOOL} -o ${CMAKE_CURRENT_BINARY_DIR}/packaged_${bclib_name}
        "--image=file=${CMAKE_CURRENT_BINARY_DIR}/opt_${bclib_name},${target_feature},triple=${target_triple},arch=${target_cpu},kind=openmp"
      COMMENT "Packaging LLVM offloading binary ${bclib_name}.out"
  )
  add_dependencies(packaged_${bclib_name} opt_${bclib_name})
  if("${PACKAGER_TOOL}" STREQUAL "$<TARGET_FILE:clang-offload-packager>")
    add_dependencies(packaged_${bclib_name} clang-offload-packager)
  endif()

  set(output_name "${CMAKE_CURRENT_BINARY_DIR}/devicertl-${target_name}-${target_cpu}.o")
  add_custom_target(embedded_${target_name}-${target_cpu}
    COMMAND ${CLANG_TOOL} --std=c++17 -c -nostdlib
            -Xclang -fembed-offload-object=${CMAKE_CURRENT_BINARY_DIR}/packaged_${bclib_name}
            -o ${output_name}
            ${source_directory}/Stub.cpp
    DEPENDS ${source_directory}/Stub.cpp
    BYPRODUCTS ${output_name}
    COMMENT "Embedding LLVM offloading binary in devicertl-${target_name}-${target_cpu}.o"
    VERBATIM
  )
  add_dependencies(embedded_${target_name}-${target_cpu} packaged_${bclib_name})
  if("${CLANG_TOOL}" STREQUAL "$<TARGET_FILE:clang>")
    add_dependencies(${output_name} clang)
  endif()

  set_property(DIRECTORY APPEND PROPERTY ADDITIONAL_MAKE_CLEAN_FILES ${output_name})
  set_property(TARGET omptarget.devicertl.all_objs APPEND PROPERTY IMPORTED_OBJECTS ${output_name})

  if (CMAKE_EXPORT_COMPILE_COMMANDS)
    set(ide_target_name omptarget-ide-${target_name}-${target_cpu})
    add_library(${ide_target_name} STATIC EXCLUDE_FROM_ALL ${src_files})
    target_compile_options(${ide_target_name} PRIVATE
      -fopenmp --offload-arch=${target_cpu} -fopenmp-cuda-mode
      -mllvm -openmp-opt-disable
      -foffload-lto -fvisibility=hidden --offload-device-only
      -nocudalib -nogpulib -nostdinc -Wno-unknown-cuda-version
    )
    target_compile_definitions(${ide_target_name} PRIVATE SHARED_SCRATCHPAD_SIZE=512)
    target_include_directories(${ide_target_name} PRIVATE
      ${include_directory}
      ${devicertl_base_directory}/../include
      ${LIBOMPTARGET_LLVM_INCLUDE_DIRS}
    )
    install(TARGETS ${ide_target_name} EXCLUDE_FROM_ALL)
  endif()
endfunction()

# Generate a Bitcode library for all the gpu architectures the user requested.
add_custom_target(omptarget.devicertl.nvptx)
add_custom_target(omptarget.devicertl.amdgpu)
foreach(gpu_arch ${LIBOMPTARGET_DEVICE_ARCHITECTURES})
  if("${gpu_arch}" IN_LIST all_amdgpu_architectures)
    set(clang_options -DLIBOMPTARGET_BC_TARGET -fopenmp-targets=amdgcn-amd-amdhsa -Xopenmp-target=amdgcn-amd-amdhsa -march=${gpu_arch} -DLIBOMPTARGET_BC_TARGET -D__AMDGCN__ -nogpulib)
    compileDeviceRTLLibrary(${gpu_arch} amdgpu amdgcn-amd-amdhsa -Xclang -mcode-object-version=none ${clang_options})
  elseif("${gpu_arch}" IN_LIST all_nvptx_architectures)
    compileDeviceRTLLibrary(${gpu_arch} nvptx nvptx64-nvidia-cuda --cuda-feature=+ptx61)
  else()
    libomptarget_error_say("Unknown GPU architecture '${gpu_arch}'")
  endif()
endforeach()

# Archive all the object files generated above into a static library
add_library(omptarget.devicertl STATIC)
set_target_properties(omptarget.devicertl PROPERTIES LINKER_LANGUAGE CXX)
target_link_libraries(omptarget.devicertl PRIVATE omptarget.devicertl.all_objs)

install(TARGETS omptarget.devicertl ARCHIVE DESTINATION "${DEVEL_PACKAGE}${OPENMP_INSTALL_LIBDIR}")<|MERGE_RESOLUTION|>--- conflicted
+++ resolved
@@ -346,11 +346,7 @@
   # The target_feature is optional. The comma and the feature get added together.
   set(target_feature "")
   if("${target_triple}" STREQUAL "nvptx64-nvidia-cuda")
-<<<<<<< HEAD
-    set(target_feature ",feature=+ptx61")
-=======
     set(target_feature "feature=+ptx63")
->>>>>>> 0ab69475
   endif()
 
   # Package the bitcode in the bitcode and embed it in an ELF for the static library
