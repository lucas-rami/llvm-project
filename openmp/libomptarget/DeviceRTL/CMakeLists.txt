--- conflicted
+++ resolved
@@ -184,15 +184,9 @@
       COMMENT "Building LLVM bitcode ${outfile}"
       VERBATIM
     )
-<<<<<<< HEAD
-    if("${CLANG_TOOL}" STREQUAL "$<TARGET_FILE:clang>")
+    if(TARGET clang)
       # Add a target-level dependency to ensure that clang is up-to-date.
       # By default, add_custom_target only builds clang if the
-=======
-    if(TARGET clang)
-      # Add a file-level dependency to ensure that clang is up-to-date.
-      # By default, add_custom_command only builds clang if the
->>>>>>> 1e62587a
       # executable is missing.
       add_dependencies(${outfile} clang)
     endif()
@@ -271,16 +265,7 @@
         -o ${CMAKE_CURRENT_BINARY_DIR}/linked_${bclib_name} ${bc_files}
       COMMENT "Linking LLVM bitcode ${bclib_name}"
   )
-<<<<<<< HEAD
   add_dependencies(linked_${bclib_name} ${local_depend_files})
-=======
-
-  if(TARGET llvm-link)
-    add_custom_command(OUTPUT ${CMAKE_CURRENT_BINARY_DIR}/linked_${bclib_name}
-      DEPENDS llvm-link
-      APPEND)
-  endif()
->>>>>>> 1e62587a
 
   add_custom_target(internalized_${bclib_name}
       COMMAND ${OPT_TOOL} ${link_export_flag} ${CMAKE_CURRENT_BINARY_DIR}/linked_${bclib_name}
@@ -288,44 +273,14 @@
       DEPENDS ${source_directory}/exports
       COMMENT "Internalizing LLVM bitcode ${bclib_name}"
   )
-<<<<<<< HEAD
   add_dependencies(internalized_${bclib_name} linked_${bclib_name})
-=======
-  if(TARGET opt)
-    add_custom_command(OUTPUT ${CMAKE_CURRENT_BINARY_DIR}/internalized_${bclib_name}
-      DEPENDS opt
-      APPEND)
-  endif()
->>>>>>> 1e62587a
 
   add_custom_target(${bclib_name}
       COMMAND ${OPT_TOOL} ${link_opt_flags} ${CMAKE_CURRENT_BINARY_DIR}/internalized_${bclib_name}
                       -o ${CMAKE_CURRENT_BINARY_DIR}/${bclib_name}
       COMMENT "Optimizing LLVM bitcode ${bclib_name}"
   )
-<<<<<<< HEAD
   add_dependencies(${bclib_name} internalized_${bclib_name})
-=======
-  if(TARGET opt)
-    add_custom_command(OUTPUT ${CMAKE_CURRENT_BINARY_DIR}/${bclib_name}
-      DEPENDS opt
-      APPEND)
-  endif()
-
-  set(bclib_target_name "omptarget-${target_name}-${target_cpu}-bc")
-  add_custom_target(${bclib_target_name} DEPENDS ${CMAKE_CURRENT_BINARY_DIR}/${bclib_name})
-
-  # Copy library to destination.
-  add_custom_command(TARGET ${bclib_target_name} POST_BUILD
-                    COMMAND ${CMAKE_COMMAND} -E copy ${CMAKE_CURRENT_BINARY_DIR}/${bclib_name}
-                    ${LIBOMPTARGET_LIBRARY_DIR})
-  add_dependencies(omptarget.devicertl.${target_name} ${bclib_target_name})
-
-  set_property(DIRECTORY APPEND PROPERTY ADDITIONAL_MAKE_CLEAN_FILES ${bclib_name} ${LIBOMPTARGET_LIBRARY_DIR}/${bclib_name})
-
-  # Install bitcode library under the lib destination folder.
-  install(FILES ${CMAKE_CURRENT_BINARY_DIR}/${bclib_name} DESTINATION "${OPENMP_INSTALL_LIBDIR}")
->>>>>>> 1e62587a
 
   add_custom_target(extracted_${bclib_name}
       COMMAND ${EXTRACT_TOOL} ${link_extract_flag} ${CMAKE_CURRENT_BINARY_DIR}/${bclib_name} -o ${CMAKE_CURRENT_BINARY_DIR}/extracted_${bclib_name}
@@ -340,15 +295,7 @@
       DEPENDS ${CMAKE_CURRENT_BINARY_DIR}/${bclib_name}
       COMMENT "Packaging LLVM offloading binary ${bclib_name}.out"
   )
-<<<<<<< HEAD
   add_dependencies(packaged_${bclib_name} ${bclib_name})
-=======
-  if(TARGET clang-offload-packager)
-    add_custom_command(OUTPUT ${CMAKE_CURRENT_BINARY_DIR}/packaged_${bclib_name}
-      DEPENDS clang-offload-packager
-      APPEND)
-  endif()
->>>>>>> 1e62587a
 
   set(output_name "${CMAKE_CURRENT_BINARY_DIR}/devicertl-${target_name}-${target_cpu}.o")
   add_custom_target(embedded_${target_name}-${target_cpu}
@@ -360,15 +307,7 @@
     COMMENT "Embedding LLVM offloading binary in ${output_name}"
     VERBATIM
   )
-<<<<<<< HEAD
   add_dependencies(embedded_${target_name}-${target_cpu} packaged_${bclib_name})
-=======
-  if(TARGET clang)
-    add_custom_command(OUTPUT ${output_name}
-      DEPENDS clang
-      APPEND)
-  endif()
->>>>>>> 1e62587a
 
   set_property(DIRECTORY APPEND PROPERTY ADDITIONAL_MAKE_CLEAN_FILES ${output_name})
   add_dependencies(omptarget.devicertl.all_objs embedded_${target_name}-${target_cpu})
@@ -376,19 +315,19 @@
 
   # Add a target-level dependency to ensure that llvm-link and opt are up-to-date.
   # By default, add_custom_target only builds the tool if the executable is missing
-  if("${LINK_TOOL}" STREQUAL "$<TARGET_FILE:llvm-link>")
+  if(TARGET llvm-link)
     add_dependencies(linked_${bclib_name} llvm-link)
   endif()
-  if("${OPT_TOOL}" STREQUAL "$<TARGET_FILE:opt>")
+  if(TARGET opt)
     add_dependencies(${bclib_name} opt)
   endif()
   if("${EXTRACT_TOOL}" STREQUAL "$<TARGET_FILE:llvm-extract>")
     add_dependencies(extracted_${bclib_name} llvm-extract)
   endif()
-  if("${PACKAGER_TOOL}" STREQUAL "$<TARGET_FILE:clang-offload-packager>")
+   if(TARGET clang-offload-packager) 
     add_dependencies(packaged_${bclib_name} clang-offload-packager)
   endif()
-  if("${CLANG_TOOL}" STREQUAL "$<TARGET_FILE:clang>")
+  if(TARGET clang)  
     add_dependencies(embedded_${target_name}-${target_cpu} clang)
   endif()
 
