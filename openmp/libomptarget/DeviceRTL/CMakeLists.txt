##===----------------------------------------------------------------------===##
#
# Part of the LLVM Project, under the Apache License v2.0 with LLVM Exceptions.
# See https://llvm.org/LICENSE.txt for license information.
# SPDX-License-Identifier: Apache-2.0 WITH LLVM-exception
# Modifications Copyright (c) 2022 Advanced Micro Devices, Inc. All rights reserved.
# Notified per clause 4(b) of the license.
#
##===----------------------------------------------------------------------===##
#
# Build the DeviceRTL for all toolchains that are available
#
##===----------------------------------------------------------------------===##

set(LIBOMPTARGET_BUILD_DEVICERTL_BCLIB TRUE CACHE BOOL
  "Can be set to false to disable building this library.")

if (NOT LIBOMPTARGET_BUILD_DEVICERTL_BCLIB)
  libomptarget_say("Not building DeviceRTL: Disabled by LIBOMPTARGET_BUILD_DEVICERTL_BCLIB")
  return()
endif()

# Check to ensure the host system is a supported host architecture.
if(NOT ${CMAKE_SIZEOF_VOID_P} EQUAL "8")
  libomptarget_say("Not building DeviceRTL: Runtime does not support 32-bit hosts")
  return()
endif()

if (LLVM_DIR)
  # Builds that use pre-installed LLVM have LLVM_DIR set.
  # A standalone or LLVM_ENABLE_RUNTIMES=openmp build takes this route
  find_program(CLANG_TOOL clang PATHS ${LLVM_TOOLS_BINARY_DIR} NO_DEFAULT_PATH)
  find_program(LINK_TOOL llvm-link PATHS ${LLVM_TOOLS_BINARY_DIR}
    NO_DEFAULT_PATH)
  find_program(OPT_TOOL opt PATHS ${LLVM_TOOLS_BINARY_DIR} NO_DEFAULT_PATH)
<<<<<<< HEAD
  if ((NOT CLANG_TOOL) OR (NOT LINK_TOOL) OR (NOT OPT_TOOL))
    libomptarget_say("Not building DeviceRTL. Missing clang: ${CLANG_TOOL}, llvm-link: ${LINK_TOOL} or opt: ${OPT_TOOL}")
=======
  find_program(EXTRACT_TOOL llvm-extract PATHS ${LLVM_TOOLS_BINARY_DIR} NO_DEFAULT_PATH)
  if ((NOT CLANG_TOOL) OR (NOT LINK_TOOL) OR (NOT OPT_TOOL) OR (NOT EXTRACT_TOOL) OR (NOT PACKAGER_TOOL))
    libomptarget_say("Not building DeviceRTL. Missing clang: ${CLANG_TOOL}, llvm-link: ${LINK_TOOL}, opt: ${OPT_TOOL}, llvm-extract: ${EXTRACT_TOOL}, or clang-offload-packager: ${PACKAGER_TOOL}")
>>>>>>> 7721cba2
    return()
  else()
    libomptarget_say("Building DeviceRTL. Using clang: ${CLANG_TOOL}, llvm-link: ${LINK_TOOL} and opt: ${OPT_TOOL}")
  endif()
elseif (LLVM_TOOL_CLANG_BUILD AND NOT CMAKE_CROSSCOMPILING AND NOT OPENMP_STANDALONE_BUILD)
  # LLVM in-tree builds may use CMake target names to discover the tools.
  # A LLVM_ENABLE_PROJECTS=openmp build takes this route
  set(CLANG_TOOL $<TARGET_FILE:clang>)
  set(LINK_TOOL $<TARGET_FILE:llvm-link>)
  set(OPT_TOOL $<TARGET_FILE:opt>)
  libomptarget_say("Building DeviceRTL. Using clang from in-tree build")
else()
  libomptarget_say("Not building DeviceRTL. No appropriate clang found")
  return()
endif()

# TODO: This part needs to be refined when libomptarget is going to support
# Windows!
# TODO: This part can also be removed if we can change the clang driver to make
# it support device only compilation.
if(CMAKE_HOST_SYSTEM_PROCESSOR MATCHES "x86_64")
  set(aux_triple x86_64-unknown-linux-gnu)
elseif(CMAKE_HOST_SYSTEM_PROCESSOR MATCHES "ppc64le")
  set(aux_triple powerpc64le-unknown-linux-gnu)
elseif(CMAKE_HOST_SYSTEM_PROCESSOR MATCHES "aarch64")
  set(aux_triple aarch64-unknown-linux-gnu)
else()
  libomptarget_say("Not building DeviceRTL: unknown host arch: ${CMAKE_HOST_SYSTEM_PROCESSOR}")
  return()
endif()

set(devicertl_base_directory ${CMAKE_CURRENT_SOURCE_DIR})
set(include_directory ${devicertl_base_directory}/include)
set(source_directory ${devicertl_base_directory}/src)

set(all_capabilities 35 37 50 52 53 60 61 62 70 72 75 80 86)

set(LIBOMPTARGET_NVPTX_COMPUTE_CAPABILITIES ${all_capabilities} CACHE STRING
  "List of CUDA Compute Capabilities to be used to compile the NVPTX DeviceRTL.")
string(TOLOWER ${LIBOMPTARGET_NVPTX_COMPUTE_CAPABILITIES} LIBOMPTARGET_NVPTX_COMPUTE_CAPABILITIES)

if (LIBOMPTARGET_NVPTX_COMPUTE_CAPABILITIES STREQUAL "all")
  set(nvptx_sm_list ${all_capabilities})
elseif(LIBOMPTARGET_NVPTX_COMPUTE_CAPABILITIES STREQUAL "auto")
  if (NOT LIBOMPTARGET_DEP_CUDA_FOUND)
    libomptarget_error_say("[NVPTX] Cannot auto detect compute capability as CUDA not found.")
  endif()
  set(nvptx_sm_list ${LIBOMPTARGET_DEP_CUDA_ARCH})
else()
  string(REPLACE "," ";" nvptx_sm_list "${LIBOMPTARGET_NVPTX_COMPUTE_CAPABILITIES}")
endif()

# Check all SM values
foreach(sm ${nvptx_sm_list})
  if (NOT ${sm} IN_LIST all_capabilities)
    libomptarget_warning_say("[NVPTX] Compute capability ${sm} is not supported. Make sure clang can work with it.")
  endif()
endforeach()

set(amdgpu_mcpus gfx700 gfx701 gfx801 gfx803 gfx900 gfx902 gfx906 gfx908 gfx90a gfx90c gfx940 gfx1010 gfx1030 gfx1031 gfx1032 gfx1033 gfx1034 gfx1035 gfx1036 gfx1100 gfx1101 gfx1102 gfx1103)
if (DEFINED LIBOMPTARGET_AMDGCN_GFXLIST)
  set(amdgpu_mcpus ${LIBOMPTARGET_AMDGCN_GFXLIST})
endif()

<<<<<<< HEAD

# Activate RTL message dumps if requested by the user.
set(LIBOMPTARGET_DEVICE_DEBUG FALSE CACHE BOOL
  "Activate DeviceRTL debug messages.")

=======
>>>>>>> 7721cba2
set(include_files
  ${include_directory}/Configuration.h
  ${include_directory}/Debug.h
  ${include_directory}/Interface.h
  ${include_directory}/LibC.h
  ${include_directory}/Mapping.h
  ${include_directory}/State.h
  ${include_directory}/Synchronization.h
  ${include_directory}/Types.h
  ${include_directory}/Utils.h
)

set(src_files
  ${source_directory}/Configuration.cpp
  ${source_directory}/Debug.cpp
  ${source_directory}/Kernel.cpp
  ${source_directory}/LibC.cpp
  ${source_directory}/Mapping.cpp
  ${source_directory}/Misc.cpp
  ${source_directory}/Parallelism.cpp
  ${source_directory}/Reduction.cpp
  ${source_directory}/State.cpp
  ${source_directory}/Synchronization.cpp
  ${source_directory}/Tasking.cpp
  ${source_directory}/Utils.cpp
  ${source_directory}/Workshare.cpp
  ${source_directory}/ExtraMapping.cpp
  ${source_directory}/Xteam.cpp
  ${source_directory}/Xteamr.cpp
  ${source_directory}/Rfuns.cpp
  ${source_directory}/Memory.cpp
)

set(clang_opt_flags -O3 -mllvm -openmp-opt-disable -DSHARED_SCRATCHPAD_SIZE=512)
set(link_opt_flags  -O3        -openmp-opt-disable)

# Prepend -I to each list element
set (LIBOMPTARGET_LLVM_INCLUDE_DIRS_DEVICERTL "${LIBOMPTARGET_LLVM_INCLUDE_DIRS}")
list(TRANSFORM LIBOMPTARGET_LLVM_INCLUDE_DIRS_DEVICERTL PREPEND "-I")

# Set flags for LLVM Bitcode compilation.
set(bc_flags -S -x c++ -std=c++17 -fvisibility=hidden
              ${clang_opt_flags}
             -Xclang -emit-llvm-bc
             -Xclang -aux-triple -Xclang ${aux_triple}
             -fopenmp -fopenmp-cuda-mode -Xclang -fopenmp-is-device
             -I${include_directory}
             -I${devicertl_base_directory}/../include
             ${LIBOMPTARGET_LLVM_INCLUDE_DIRS_DEVICERTL}
)

<<<<<<< HEAD
if(${LIBOMPTARGET_DEVICE_DEBUG})
  list(APPEND bc_flags -DOMPTARGET_DEBUG=-1)
else()
  list(APPEND bc_flags -DOMPTARGET_DEBUG=0)
endif()

function(compileDeviceRTLLibrary target_cpu target_name)
=======
# first create an object target
add_library(omptarget.devicertl.all_objs OBJECT IMPORTED)
function(compileDeviceRTLLibrary target_cpu target_name target_triple)
>>>>>>> 7721cba2
  set(target_bc_flags ${ARGN})

  set(bc_files "")
  foreach(src ${src_files})
    get_filename_component(infile ${src} ABSOLUTE)
    get_filename_component(outfile ${src} NAME)
    set(outfile "${outfile}-${target_cpu}.bc")

    add_custom_command(OUTPUT ${outfile}
      COMMAND ${CLANG_TOOL}
      ${bc_flags}
      -Xclang -target-cpu -Xclang ${target_cpu}
      ${target_bc_flags}
      ${infile} -o ${outfile}
      DEPENDS ${infile} ${include_files}
      IMPLICIT_DEPENDS CXX ${infile}
      COMMENT "Building LLVM bitcode ${outfile}"
      VERBATIM
    )
    if("${CLANG_TOOL}" STREQUAL "$<TARGET_FILE:clang>")
      # Add a file-level dependency to ensure that clang is up-to-date.
      # By default, add_custom_command only builds clang if the
      # executable is missing.
      add_custom_command(OUTPUT ${outfile}
        DEPENDS clang
        APPEND
      )
    endif()
    set_property(DIRECTORY APPEND PROPERTY ADDITIONAL_MAKE_CLEAN_FILES ${outfile})

    list(APPEND bc_files ${outfile})
  endforeach()

  set(bclib_name "libomptarget-new-${target_name}-${target_cpu}.bc")
  # add_custom_command can only depend on local files. "All-inclusive"
  # libomptarget needs bc files from other CMake build directories.
  set(local_depend_files ${bc_files})
  if( ${target_name} STREQUAL "amdgpu" )
    # For amdgpu, add bc libs to make libomptarget bc "all inclusive".
    # During compilation, the libomptarget bc is essentially the only
    # non-user library linked. It is linked once in GPU link phase
    # following llvm-link options: --internalize --only-needed
    if(NOT amd_device_libs_found)
      find_package(AMDDeviceLibs REQUIRED CONFIG PATHS
        ${CMAKE_BINARY_DIR}/../../tools/ROCMDEVLIBS
	${CMAKE_INSTALL_PREFIX}
        /opt/rocm)
      if(AMDDeviceLibs_DIR)
	set(amd_device_libs_found ON)
        libomptarget_say("DeviceRTLs ${target_cpu}: Getting ROCm device libs from ${AMDDeviceLibs_DIR}")
      else()
        libomptarget_say("DeviceRTLs ${target_cpu}: Not building AMDGCN device RTL: Could not find AMDDeviceLibs package")
        return()
      endif()
    endif()
    get_target_property(ockl_bc_file ockl LOCATION)
    get_target_property(ocml_bc_file ocml LOCATION)
    set(amdgpu_wfsz_is32 gfx1030 gfx1031 gfx1032 gfx1033 gfx1034 gfx1035 gfx1036 gfx1100 gfx1101 gfx1102 gfx1103)
    string(FIND "${amdgpu_wfsz_is32}" "${target_cpu}" is_32bit)
    if(NOT is_32bit EQUAL -1)
      get_target_property(oclc_wf_bc_file oclc_wavefrontsize64_off LOCATION)
    else()
      get_target_property(oclc_wf_bc_file oclc_wavefrontsize64_on LOCATION)
    endif()
    string(LENGTH "${target_cpu}" gfxlen)
    if(gfxlen EQUAL 6)
      string(SUBSTRING ${target_cpu} 3 3 gfxnum)
    else()
      string(SUBSTRING ${target_cpu} 3 4 gfxnum)
    endif()
    get_target_property(oclc_isa_bc_file oclc_isa_version_${gfxnum} LOCATION)
    # Add custom target so targets from other directories
    # can be added as dependencies to ensure libm
    # and libhostrpc bc files have been built.
    add_custom_target(touch-target-${target_cpu} ALL)
    add_dependencies(touch-target-${target_cpu}
      libm-target-${target_cpu}
      libhostrpc-target-${target_cpu}
    )
    list(APPEND bc_files
      ${CMAKE_BINARY_DIR}/libm-amdgcn-${target_cpu}.bc
      ${CMAKE_BINARY_DIR}/libhostrpc-amdgcn-${target_cpu}.bc
    )
    if (EXISTS ${CMAKE_BINARY_DIR}/../../tools/ROCMDEVLIBS)
      add_dependencies(touch-target-${target_cpu}
        ockl ocml oclc_wavefrontsize64_on oclc_wavefrontsize64_off oclc_isa_version_${gfxnum})
    endif()
    # Add amdgcn-specific bc files to link command
    list(APPEND bc_files ${ocml_bc_file} ${ockl_bc_file} ${oclc_wf_bc_file} ${oclc_isa_bc_file})
    # Add touch-target-$(target_cpu) to local_depend_files so all $bc_files will exist or be created.
    list(APPEND local_depend_files touch-target-${target_cpu})
  endif()

  # Link to a bitcode library.
  add_custom_command(OUTPUT ${CMAKE_CURRENT_BINARY_DIR}/linked_${bclib_name}
      COMMAND ${LINK_TOOL}
        -o ${CMAKE_CURRENT_BINARY_DIR}/linked_${bclib_name} ${bc_files}
      DEPENDS ${local_depend_files}
      COMMENT "Linking LLVM bitcode ${CMAKE_CURRENT_BINARY_DIR}/linked_${bclib_name}"
  )

  add_custom_command(OUTPUT ${CMAKE_CURRENT_BINARY_DIR}/opt_${bclib_name}
      COMMAND ${OPT_TOOL} ${link_opt_flags} ${CMAKE_CURRENT_BINARY_DIR}/linked_${bclib_name}
                      -o ${CMAKE_CURRENT_BINARY_DIR}/opt_${bclib_name}
      DEPENDS ${CMAKE_CURRENT_BINARY_DIR}/linked_${bclib_name}
      COMMENT "Optimizing LLVM bitcode ${CMAKE_CURRENT_BINARY_DIR}/opt_${bclib_name}"
  )

  add_custom_command(
      OUTPUT ${bclib_name}
      COMMAND ${PREP_TOOL} ${CMAKE_CURRENT_BINARY_DIR}/opt_${bclib_name}
                      -o ${bclib_name}
      DEPENDS ${CMAKE_CURRENT_BINARY_DIR}/opt_${bclib_name}
      COMMENT "Preparing LLVM bitcode ${bclib_name}"
  )

  # Add a file-level dependency to ensure that llvm-link and opt are up-to-date.
  # By default, add_custom_command only builds the tool if the executable is missing
  if("${LINK_TOOL}" STREQUAL "$<TARGET_FILE:llvm-link>")
    add_custom_command(OUTPUT ${CMAKE_CURRENT_BINARY_DIR}/linked_${bclib_name}
      DEPENDS llvm-link
      APPEND)
  endif()
  if("${OPT_TOOL}" STREQUAL "$<TARGET_FILE:opt>")
    add_custom_command(OUTPUT ${CMAKE_CURRENT_BINARY_DIR}/${bclib_name}
      DEPENDS opt
      APPEND)
  endif()
  if("${EXTRACT_TOOL}" STREQUAL "$<TARGET_FILE:llvm-extract>")
    add_custom_command(OUTPUT ${CMAKE_CURRENT_BINARY_DIR}/extracted_${bclib_name}
      DEPENDS llvm-extract
      APPEND)
  endif()
  if("${PREP_TOOL}" STREQUAL "$<TARGET_FILE:prep-libomptarget-bc>")
    add_custom_command(OUTPUT ${bclib_name}
      DEPENDS prep-libomptarget-bc
      APPEND)
  endif()

  set_property(DIRECTORY APPEND PROPERTY ADDITIONAL_MAKE_CLEAN_FILES ${bclib_name})

  set(bclib_target_name "omptarget-${target_name}-${target_cpu}-bc")

  add_custom_target(${bclib_target_name} ALL DEPENDS ${CMAKE_CURRENT_BINARY_DIR}/${bclib_name})

  # Copy library to destination.
  add_custom_command(TARGET ${bclib_target_name} POST_BUILD
                    COMMAND ${CMAKE_COMMAND} -E copy ${CMAKE_CURRENT_BINARY_DIR}/${bclib_name}
                    ${LIBOMPTARGET_LIBRARY_DIR})
  add_dependencies("omptarget.devicertl.${target_name}" "${bclib_target_name}")

  # Install bitcode library under the lib destination folder.
  install(FILES ${CMAKE_CURRENT_BINARY_DIR}/${bclib_name} DESTINATION "${DEVEL_PACKAGE}${OPENMP_INSTALL_LIBDIR}")
endfunction()

# Generate a Bitcode library for all the compute capabilities the user requested
add_custom_target(omptarget.devicertl.nvptx)
foreach(sm ${nvptx_sm_list})
<<<<<<< HEAD
  compileDeviceRTLLibrary(sm_${sm} nvptx -target nvptx64-nvidia-cuda -DLIBOMPTARGET_BC_TARGET -Xclang -target-feature -Xclang +ptx61 "-D__CUDA_ARCH__=${sm}0")
=======
  compileDeviceRTLLibrary(sm_${sm} nvptx nvptx64-nvidia-cuda -fopenmp-targets=nvptx64-nvidia-cuda --cuda-feature=+ptx61)
>>>>>>> 7721cba2
endforeach()

add_custom_target(omptarget.devicertl.amdgpu)
foreach(mcpu ${amdgpu_mcpus})
<<<<<<< HEAD
  compileDeviceRTLLibrary(${mcpu} amdgpu -target amdgcn-amd-amdhsa -DLIBOMPTARGET_BC_TARGET -D__AMDGCN__ -nogpulib)
endforeach()

## FIXME:  the static library build for DeviceRTL needs some fixes
set(LIBOMPTARGET_LLVM_VERSION "${LLVM_VERSION_MAJOR}.${LLVM_VERSION_MINOR}.${LLVM_VERSION_PATCH}")
if(NOT (CMAKE_CXX_COMPILER_ID MATCHES "[Cc]lang" AND CMAKE_CXX_COMPILER_VERSION VERSION_EQUAL LIBOMPTARGET_LLVM_VERSION))
 libomptarget_say("Not building static library, CMake compiler '${CMAKE_CXX_COMPILER_ID} ${CMAKE_CXX_COMPILER_VERSION}' is not 'Clang ${LIBOMPTARGET_LLVM_VERSION}'.")
 libomptarget_say("  Use the 'LLVM_ENABLE_RUNTIMES=openmp' option instead")
 return()
endif()
#
# Set the flags to build the device runtime from clang.
set(clang_lib_flags -fopenmp -fopenmp-cuda-mode -foffload-lto -fvisibility=hidden -Xopenmp-target=nvptx64-nvidia-cuda --cuda-feature=+ptx61 -nocudalib -nogpulib -nostdinc ${clang_opt_flags})
foreach(arch ${nvptx_sm_list})
 set(clang_lib_flags ${clang_lib_flags} --offload-arch=sm_${arch})
endforeach()
foreach(arch ${amdgpu_mcpus})
 set(clang_lib_flags ${clang_lib_flags} --offload-arch=${arch})
endforeach()
#
## Build the static library version of the device runtime.
## first create an object target
add_library(omptarget.devicertl.all_objs OBJECT IMPORTED)
foreach(src ${src_files})
 get_filename_component(infile ${src} ABSOLUTE)
 get_filename_component(outfile ${src} NAME)
 set(outfile "${outfile}.o")
 set(outfile_full_path "${CMAKE_CURRENT_BINARY_DIR}/${outfile}")

 add_custom_command(OUTPUT ${outfile_full_path}
   COMMAND ${CLANG_TOOL} ${clang_lib_flags} --std=c++17 -c
           -o ${outfile_full_path}
           -I${include_directory}
           -I${devicertl_base_directory}/../include
           ${LIBOMPTARGET_LLVM_INCLUDE_DIRS_DEVICERTL}
           ${infile}
   DEPENDS ${infile} ${include_files}
   IMPLICIT_DEPENDS CXX ${infile}
   COMMENT "Building device code ${outfile}"
   VERBATIM
 )
 if("${CLANG_TOOL}" STREQUAL "$<TARGET_FILE:clang>")
   # Add a file-level dependency to ensure that clang is up-to-date.
   # By default, add_custom_command only builds clang if the
   # executable is missing.
   add_custom_command(OUTPUT ${outfile_full_path}
     DEPENDS clang
     APPEND
   )
 endif()
 set_property(DIRECTORY APPEND PROPERTY ADDITIONAL_MAKE_CLEAN_FILES ${outfile_full_path})

 set_property(TARGET omptarget.devicertl.all_objs APPEND PROPERTY IMPORTED_OBJECTS ${outfile_full_path})
=======
  compileDeviceRTLLibrary(${mcpu} amdgpu amdgcn-amd-amdhsa -fopenmp-targets=amdgcn-amd-amdhsa)
>>>>>>> 7721cba2
endforeach()

## second archive all the object files into a static library
add_library(omptarget.devicertl STATIC)
set_target_properties(omptarget.devicertl PROPERTIES LINKER_LANGUAGE CXX)
target_link_libraries(omptarget.devicertl PRIVATE omptarget.devicertl.all_objs)

install(TARGETS omptarget.devicertl ARCHIVE DESTINATION ${DEVEL_PACKAGE}${OPENMP_INSTALL_LIBDIR})
<|MERGE_RESOLUTION|>--- conflicted
+++ resolved
@@ -33,14 +33,8 @@
   find_program(LINK_TOOL llvm-link PATHS ${LLVM_TOOLS_BINARY_DIR}
     NO_DEFAULT_PATH)
   find_program(OPT_TOOL opt PATHS ${LLVM_TOOLS_BINARY_DIR} NO_DEFAULT_PATH)
-<<<<<<< HEAD
-  if ((NOT CLANG_TOOL) OR (NOT LINK_TOOL) OR (NOT OPT_TOOL))
-    libomptarget_say("Not building DeviceRTL. Missing clang: ${CLANG_TOOL}, llvm-link: ${LINK_TOOL} or opt: ${OPT_TOOL}")
-=======
-  find_program(EXTRACT_TOOL llvm-extract PATHS ${LLVM_TOOLS_BINARY_DIR} NO_DEFAULT_PATH)
-  if ((NOT CLANG_TOOL) OR (NOT LINK_TOOL) OR (NOT OPT_TOOL) OR (NOT EXTRACT_TOOL) OR (NOT PACKAGER_TOOL))
-    libomptarget_say("Not building DeviceRTL. Missing clang: ${CLANG_TOOL}, llvm-link: ${LINK_TOOL}, opt: ${OPT_TOOL}, llvm-extract: ${EXTRACT_TOOL}, or clang-offload-packager: ${PACKAGER_TOOL}")
->>>>>>> 7721cba2
+    if ((NOT CLANG_TOOL) OR (NOT LINK_TOOL) OR (NOT OPT_TOOL))
+      libomptarget_say("Not building DeviceRTL. Missing clang: ${CLANG_TOOL}, llvm-link: ${LINK_TOOL} or opt: ${OPT_TOOL}")
     return()
   else()
     libomptarget_say("Building DeviceRTL. Using clang: ${CLANG_TOOL}, llvm-link: ${LINK_TOOL} and opt: ${OPT_TOOL}")
@@ -105,14 +99,6 @@
   set(amdgpu_mcpus ${LIBOMPTARGET_AMDGCN_GFXLIST})
 endif()
 
-<<<<<<< HEAD
-
-# Activate RTL message dumps if requested by the user.
-set(LIBOMPTARGET_DEVICE_DEBUG FALSE CACHE BOOL
-  "Activate DeviceRTL debug messages.")
-
-=======
->>>>>>> 7721cba2
 set(include_files
   ${include_directory}/Configuration.h
   ${include_directory}/Debug.h
@@ -164,19 +150,7 @@
              ${LIBOMPTARGET_LLVM_INCLUDE_DIRS_DEVICERTL}
 )
 
-<<<<<<< HEAD
-if(${LIBOMPTARGET_DEVICE_DEBUG})
-  list(APPEND bc_flags -DOMPTARGET_DEBUG=-1)
-else()
-  list(APPEND bc_flags -DOMPTARGET_DEBUG=0)
-endif()
-
 function(compileDeviceRTLLibrary target_cpu target_name)
-=======
-# first create an object target
-add_library(omptarget.devicertl.all_objs OBJECT IMPORTED)
-function(compileDeviceRTLLibrary target_cpu target_name target_triple)
->>>>>>> 7721cba2
   set(target_bc_flags ${ARGN})
 
   set(bc_files "")
@@ -335,17 +309,12 @@
 # Generate a Bitcode library for all the compute capabilities the user requested
 add_custom_target(omptarget.devicertl.nvptx)
 foreach(sm ${nvptx_sm_list})
-<<<<<<< HEAD
-  compileDeviceRTLLibrary(sm_${sm} nvptx -target nvptx64-nvidia-cuda -DLIBOMPTARGET_BC_TARGET -Xclang -target-feature -Xclang +ptx61 "-D__CUDA_ARCH__=${sm}0")
-=======
-  compileDeviceRTLLibrary(sm_${sm} nvptx nvptx64-nvidia-cuda -fopenmp-targets=nvptx64-nvidia-cuda --cuda-feature=+ptx61)
->>>>>>> 7721cba2
+	 compileDeviceRTLLibrary(sm_${sm} nvptx -target nvptx64-nvidia-cuda -DLIBOMPTARGET_BC_TARGET -Xclang -target-feature -Xclang +ptx61 "-D__CUDA_ARCH__=${sm}0")
 endforeach()
 
 add_custom_target(omptarget.devicertl.amdgpu)
 foreach(mcpu ${amdgpu_mcpus})
-<<<<<<< HEAD
-  compileDeviceRTLLibrary(${mcpu} amdgpu -target amdgcn-amd-amdhsa -DLIBOMPTARGET_BC_TARGET -D__AMDGCN__ -nogpulib)
+	  compileDeviceRTLLibrary(${mcpu} amdgpu -target amdgcn-amd-amdhsa -DLIBOMPTARGET_BC_TARGET -D__AMDGCN__ -nogpulib)
 endforeach()
 
 ## FIXME:  the static library build for DeviceRTL needs some fixes
@@ -398,9 +367,6 @@
  set_property(DIRECTORY APPEND PROPERTY ADDITIONAL_MAKE_CLEAN_FILES ${outfile_full_path})
 
  set_property(TARGET omptarget.devicertl.all_objs APPEND PROPERTY IMPORTED_OBJECTS ${outfile_full_path})
-=======
-  compileDeviceRTLLibrary(${mcpu} amdgpu amdgcn-amd-amdhsa -fopenmp-targets=amdgcn-amd-amdhsa)
->>>>>>> 7721cba2
 endforeach()
 
 ## second archive all the object files into a static library
