--- conflicted
+++ resolved
@@ -23,28 +23,25 @@
   # Define macro with the ELF ID for this target.
   add_definitions("-DTARGET_ELF_ID=${elf_machine_id}")
 
-<<<<<<< HEAD
-  add_library("omptarget.rtl.${tmachine_libname}" SHARED
-    ${CMAKE_CURRENT_SOURCE_DIR}/src/rtl.cpp)
-=======
   add_llvm_library("omptarget.rtl.${tmachine_libname}" 
     SHARED
     ${CMAKE_CURRENT_SOURCE_DIR}/src/rtl.cpp
 
     ADDITIONAL_HEADER_DIRS
     ${LIBOMPTARGET_INCLUDE_DIR}
+    ${LIBOMPTARGET_DEP_LIBELF_INCLUDE_DIR}
     ${LIBOMPTARGET_DEP_VEO_INCLUDE_DIR}
 
     LINK_LIBS
     PRIVATE
     elf_common
     ${LIBOMPTARGET_DEP_LIBFFI_LIBRARIES}
+    ${LIBOMPTARGET_DEP_LIBELF_LIBRARIES}
     ${additional_libs}
     "-Wl,--version-script=${CMAKE_CURRENT_SOURCE_DIR}/../exports -Wl,-z,defs"
 
     NO_INSTALL_RPATH
   )
->>>>>>> 6d63a531
 
   # Install plugin under the lib destination folder.
   install(TARGETS "omptarget.rtl.${tmachine_libname}"
@@ -52,12 +49,14 @@
 
   target_include_directories("omptarget.rtl.${tmachine_libname}" PRIVATE
     ${LIBOMPTARGET_INCLUDE_DIR}
+    ${LIBOMPTARGET_DEP_LIBELF_INCLUDE_DIR}
     ${LIBOMPTARGET_DEP_VEO_INCLUDE_DIR})
 
   target_link_libraries(
     "omptarget.rtl.${tmachine_libname}"
     elf_common
     ${LIBOMPTARGET_DEP_LIBFFI_LIBRARIES}
+    ${LIBOMPTARGET_DEP_LIBELF_LIBRARIES}
     ${additional_libs}
     "-Wl,--version-script=${CMAKE_CURRENT_SOURCE_DIR}/../exports -Wl,-z,defs")
 
