//===----RTLs/hsa/src/rtl.cpp - Target RTLs Implementation -------- C++ -*-===//
//
// Part of the LLVM Project, under the Apache License v2.0 with LLVM Exceptions.
// See https://llvm.org/LICENSE.txt for license information.
// SPDX-License-Identifier: Apache-2.0 WITH LLVM-exception
//
//===----------------------------------------------------------------------===//
//
// RTL for hsa machine
//
//===----------------------------------------------------------------------===//

#include <algorithm>
#include <assert.h>
#include <cstdio>
#include <cstdlib>
#include <cstring>
#include <dlfcn.h>
#include <elf.h>
#include <ffi.h>
#include <fstream>
#include <iostream>
#include <libelf.h>
#include <list>
#include <memory>
#include <mutex>
#include <shared_mutex>
#include <thread>
#include <unordered_map>
#include <vector>

// Header from ATMI interface
#include "atmi_interop_hsa.h"
#include "atmi_runtime.h"

#include "internal.h"

#include "Debug.h"
#include "get_elf_mach_gfx_name.h"
#include "machine.h"
#include "omptargetplugin.h"
#include "print_tracing.h"

#include "llvm/Frontend/OpenMP/OMPGridValues.h"

#ifndef TARGET_NAME
#define TARGET_NAME AMDHSA
#endif
#define DEBUG_PREFIX "Target " GETNAME(TARGET_NAME) " RTL"

// hostrpc interface, FIXME: consider moving to its own include these are
// statically linked into amdgpu/plugin if present from hostrpc_services.a,
// linked as --whole-archive to override the weak symbols that are used to
// implement a fallback for toolchains that do not yet have a hostrpc library.
extern "C" {
unsigned long hostrpc_assign_buffer(hsa_agent_t agent, hsa_queue_t *this_Q,
                                    uint32_t device_id);
hsa_status_t hostrpc_init();
hsa_status_t hostrpc_terminate();

__attribute__((weak)) hsa_status_t hostrpc_init() { return HSA_STATUS_SUCCESS; }
__attribute__((weak)) hsa_status_t hostrpc_terminate() {
  return HSA_STATUS_SUCCESS;
}
__attribute__((weak)) unsigned long
hostrpc_assign_buffer(hsa_agent_t, hsa_queue_t *, uint32_t device_id) {
  DP("Warning: Attempting to assign hostrpc to device %u, but hostrpc library "
     "missing\n",
     device_id);
  return 0;
}
}

int print_kernel_trace;

#ifdef OMPTARGET_DEBUG
#define check(msg, status)                                                     \
  if (status != HSA_STATUS_SUCCESS) {                                          \
    DP(#msg " failed\n");                                                      \
  } else {                                                                     \
    DP(#msg " succeeded\n");                                                   \
  }
#else
#define check(msg, status)                                                     \
  {}
#endif

#include "elf_common.h"

namespace core {
hsa_status_t RegisterModuleFromMemory(
    std::map<std::string, atl_kernel_info_t> &KernelInfo,
    std::map<std::string, atl_symbol_info_t> &SymbolInfoTable, void *, size_t,
    hsa_agent_t agent,
    hsa_status_t (*on_deserialized_data)(void *data, size_t size,
                                         void *cb_state),
    void *cb_state, std::vector<hsa_executable_t> &HSAExecutables);
}

namespace hsa {
template <typename C> hsa_status_t iterate_agents(C cb) {
  auto L = [](hsa_agent_t agent, void *data) -> hsa_status_t {
    C *unwrapped = static_cast<C *>(data);
    return (*unwrapped)(agent);
  };
  return hsa_iterate_agents(L, static_cast<void *>(&cb));
}

} // namespace hsa

/// Keep entries table per device
struct FuncOrGblEntryTy {
  __tgt_target_table Table;
  std::vector<__tgt_offload_entry> Entries;
};

enum ExecutionModeType {
  SPMD,    // constructors, destructors,
           // combined constructs (`teams distribute parallel for [simd]`)
  GENERIC, // everything else
  NONE
};

struct KernelArgPool {
private:
  static pthread_mutex_t mutex;

public:
  uint32_t kernarg_segment_size;
  void *kernarg_region = nullptr;
  std::queue<int> free_kernarg_segments;

  uint32_t kernarg_size_including_implicit() {
    return kernarg_segment_size + sizeof(atmi_implicit_args_t);
  }

  ~KernelArgPool() {
    if (kernarg_region) {
      auto r = hsa_amd_memory_pool_free(kernarg_region);
      if (r != HSA_STATUS_SUCCESS) {
        DP("hsa_amd_memory_pool_free failed: %s\n", get_error_string(r));
      }
    }
  }

  // Can't really copy or move a mutex
  KernelArgPool() = default;
  KernelArgPool(const KernelArgPool &) = delete;
  KernelArgPool(KernelArgPool &&) = delete;

  KernelArgPool(uint32_t kernarg_segment_size,
                hsa_amd_memory_pool_t &memory_pool)
      : kernarg_segment_size(kernarg_segment_size) {

    // atmi uses one pool per kernel for all gpus, with a fixed upper size
    // preserving that exact scheme here, including the queue<int>

    hsa_status_t err = hsa_amd_memory_pool_allocate(
        memory_pool, kernarg_size_including_implicit() * MAX_NUM_KERNELS, 0,
        &kernarg_region);

    if (err != HSA_STATUS_SUCCESS) {
      DP("hsa_amd_memory_pool_allocate failed: %s\n", get_error_string(err));
      kernarg_region = nullptr; // paranoid
      return;
    }

    err = core::allow_access_to_all_gpu_agents(kernarg_region);
    if (err != HSA_STATUS_SUCCESS) {
      DP("hsa allow_access_to_all_gpu_agents failed: %s\n",
         get_error_string(err));
      auto r = hsa_amd_memory_pool_free(kernarg_region);
      if (r != HSA_STATUS_SUCCESS) {
        // if free failed, can't do anything more to resolve it
        DP("hsa memory poll free failed: %s\n", get_error_string(err));
      }
      kernarg_region = nullptr;
      return;
    }

    for (int i = 0; i < MAX_NUM_KERNELS; i++) {
      free_kernarg_segments.push(i);
    }
  }

  void *allocate(uint64_t arg_num) {
    assert((arg_num * sizeof(void *)) == kernarg_segment_size);
    lock l(&mutex);
    void *res = nullptr;
    if (!free_kernarg_segments.empty()) {

      int free_idx = free_kernarg_segments.front();
      res = static_cast<void *>(static_cast<char *>(kernarg_region) +
                                (free_idx * kernarg_size_including_implicit()));
      assert(free_idx == pointer_to_index(res));
      free_kernarg_segments.pop();
    }
    return res;
  }

  void deallocate(void *ptr) {
    lock l(&mutex);
    int idx = pointer_to_index(ptr);
    free_kernarg_segments.push(idx);
  }

private:
  int pointer_to_index(void *ptr) {
    ptrdiff_t bytes =
        static_cast<char *>(ptr) - static_cast<char *>(kernarg_region);
    assert(bytes >= 0);
    assert(bytes % kernarg_size_including_implicit() == 0);
    return bytes / kernarg_size_including_implicit();
  }
  struct lock {
    lock(pthread_mutex_t *m) : m(m) { pthread_mutex_lock(m); }
    ~lock() { pthread_mutex_unlock(m); }
    pthread_mutex_t *m;
  };
};
pthread_mutex_t KernelArgPool::mutex = PTHREAD_MUTEX_INITIALIZER;

std::unordered_map<std::string /*kernel*/, std::unique_ptr<KernelArgPool>>
    KernelArgPoolMap;

/// Use a single entity to encode a kernel and a set of flags
struct KernelTy {
  // execution mode of kernel
  // 0 - SPMD mode (without master warp)
  // 1 - Generic mode (with master warp)
  int8_t ExecutionMode;
  int16_t ConstWGSize;
  int32_t device_id;
  void *CallStackAddr = nullptr;
  const char *Name;

  KernelTy(int8_t _ExecutionMode, int16_t _ConstWGSize, int32_t _device_id,
           void *_CallStackAddr, const char *_Name,
           uint32_t _kernarg_segment_size,
           hsa_amd_memory_pool_t &KernArgMemoryPool)
      : ExecutionMode(_ExecutionMode), ConstWGSize(_ConstWGSize),
        device_id(_device_id), CallStackAddr(_CallStackAddr), Name(_Name) {
    DP("Construct kernelinfo: ExecMode %d\n", ExecutionMode);

    std::string N(_Name);
    if (KernelArgPoolMap.find(N) == KernelArgPoolMap.end()) {
      KernelArgPoolMap.insert(
          std::make_pair(N, std::unique_ptr<KernelArgPool>(new KernelArgPool(
                                _kernarg_segment_size, KernArgMemoryPool))));
    }
  }
};

/// List that contains all the kernels.
/// FIXME: we may need this to be per device and per library.
std::list<KernelTy> KernelsList;

template <typename Callback> static hsa_status_t FindAgents(Callback CB) {

  hsa_status_t err =
      hsa::iterate_agents([&](hsa_agent_t agent) -> hsa_status_t {
        hsa_device_type_t device_type;
        // get_info fails iff HSA runtime not yet initialized
        hsa_status_t err =
            hsa_agent_get_info(agent, HSA_AGENT_INFO_DEVICE, &device_type);
        if (print_kernel_trace > 0 && err != HSA_STATUS_SUCCESS)
          printf("rtl.cpp: err %d\n", err);
        assert(err == HSA_STATUS_SUCCESS);

        CB(device_type, agent);
        return HSA_STATUS_SUCCESS;
      });

  // iterate_agents fails iff HSA runtime not yet initialized
  if (print_kernel_trace > 0 && err != HSA_STATUS_SUCCESS) {
    printf("rtl.cpp: err %d\n", err);
  }

  return err;
}

static void callbackQueue(hsa_status_t status, hsa_queue_t *source,
                          void *data) {
  if (status != HSA_STATUS_SUCCESS) {
    const char *status_string;
    if (hsa_status_string(status, &status_string) != HSA_STATUS_SUCCESS) {
      status_string = "unavailable";
    }
    fprintf(stderr, "[%s:%d] GPU error in queue %p %d (%s)\n", __FILE__,
            __LINE__, source, status, status_string);
    abort();
  }
}

namespace core {
namespace {
void packet_store_release(uint32_t *packet, uint16_t header, uint16_t rest) {
  __atomic_store_n(packet, header | (rest << 16), __ATOMIC_RELEASE);
}

uint16_t create_header() {
  uint16_t header = HSA_PACKET_TYPE_KERNEL_DISPATCH << HSA_PACKET_HEADER_TYPE;
  header |= HSA_FENCE_SCOPE_SYSTEM << HSA_PACKET_HEADER_ACQUIRE_FENCE_SCOPE;
  header |= HSA_FENCE_SCOPE_SYSTEM << HSA_PACKET_HEADER_RELEASE_FENCE_SCOPE;
  return header;
}

hsa_status_t addKernArgPool(hsa_amd_memory_pool_t MemoryPool, void *Data) {
  std::vector<hsa_amd_memory_pool_t> *Result =
      static_cast<std::vector<hsa_amd_memory_pool_t> *>(Data);
  bool AllocAllowed = false;
  hsa_status_t err = hsa_amd_memory_pool_get_info(
      MemoryPool, HSA_AMD_MEMORY_POOL_INFO_RUNTIME_ALLOC_ALLOWED,
      &AllocAllowed);
  if (err != HSA_STATUS_SUCCESS) {
    fprintf(stderr, "Alloc allowed in memory pool check failed: %s\n",
            get_error_string(err));
    return err;
  }

  if (!AllocAllowed) {
    // nothing needs to be done here.
    return HSA_STATUS_SUCCESS;
  }

  uint32_t GlobalFlags = 0;
  err = hsa_amd_memory_pool_get_info(
      MemoryPool, HSA_AMD_MEMORY_POOL_INFO_GLOBAL_FLAGS, &GlobalFlags);
  if (err != HSA_STATUS_SUCCESS) {
    fprintf(stderr, "Get memory pool info failed: %s\n", get_error_string(err));
    return err;
  }

  if ((GlobalFlags & HSA_AMD_MEMORY_POOL_GLOBAL_FLAG_FINE_GRAINED) &&
      (GlobalFlags & HSA_AMD_MEMORY_POOL_GLOBAL_FLAG_KERNARG_INIT)) {
    size_t size = 0;
    err = hsa_amd_memory_pool_get_info(MemoryPool,
                                       HSA_AMD_MEMORY_POOL_INFO_SIZE, &size);
    if (err != HSA_STATUS_SUCCESS) {
      fprintf(stderr, "Get memory pool size failed: %s\n",
              get_error_string(err));
      return err;
    }
    if (size > 0)
      Result->push_back(MemoryPool);
  }

  return HSA_STATUS_SUCCESS;
}

std::pair<hsa_status_t, hsa_amd_memory_pool_t>
FindKernargPool(const std::vector<hsa_agent_t> &HSAAgents) {
  std::vector<hsa_amd_memory_pool_t> KernArgPools;
  for (const auto &Agent : HSAAgents) {
    hsa_status_t err = HSA_STATUS_SUCCESS;
    err = hsa_amd_agent_iterate_memory_pools(
        Agent, addKernArgPool, static_cast<void *>(&KernArgPools));
    if (err != HSA_STATUS_SUCCESS) {
      printf("[%s:%d] %s failed: %s\n", __FILE__, __LINE__,
             "Iterate all memory pools", get_error_string(err));
      return {err, hsa_amd_memory_pool_t{}};
    }
  }

  if (KernArgPools.empty()) {
    fprintf(stderr, "Unable to find any valid kernarg pool\n");
    return {HSA_STATUS_ERROR, hsa_amd_memory_pool_t{}};
  }

  return {HSA_STATUS_SUCCESS, KernArgPools[0]};
}

} // namespace
} // namespace core

/// Class containing all the device information
class RTLDeviceInfoTy {
  std::vector<std::list<FuncOrGblEntryTy>> FuncGblEntries;

public:
  // load binary populates symbol tables and mutates various global state
  // run uses those symbol tables
  std::shared_timed_mutex load_run_lock;

  int NumberOfDevices;

  // GPU devices
  std::vector<hsa_agent_t> HSAAgents;
  std::vector<hsa_queue_t *> HSAQueues; // one per gpu

  // CPUs
  std::vector<hsa_agent_t> CPUAgents;

  // Device properties
  std::vector<int> ComputeUnits;
  std::vector<int> GroupsPerDevice;
  std::vector<int> ThreadsPerGroup;
  std::vector<int> WarpSize;
  std::vector<std::string> GPUName;

  // OpenMP properties
  std::vector<int> NumTeams;
  std::vector<int> NumThreads;

  // OpenMP Environment properties
  int EnvNumTeams;
  int EnvTeamLimit;
  int EnvMaxTeamsDefault;

  // OpenMP Requires Flags
  int64_t RequiresFlags;

  // Resource pools
  SignalPoolT FreeSignalPool;

  bool hostcall_required = false;

  std::vector<hsa_executable_t> HSAExecutables;

  std::vector<std::map<std::string, atl_kernel_info_t>> KernelInfoTable;
  std::vector<std::map<std::string, atl_symbol_info_t>> SymbolInfoTable;

  hsa_amd_memory_pool_t KernArgPool;

  struct atmiFreePtrDeletor {
    void operator()(void *p) {
      core::Runtime::Memfree(p); // ignore failure to free
    }
  };

  // device_State shared across loaded binaries, error if inconsistent size
  std::vector<std::pair<std::unique_ptr<void, atmiFreePtrDeletor>, uint64_t>>
      deviceStateStore;

  static const unsigned HardTeamLimit =
      (1 << 16) - 1; // 64K needed to fit in uint16
  static const int DefaultNumTeams = 128;
  static const int Max_Teams =
      llvm::omp::AMDGPUGpuGridValues[llvm::omp::GVIDX::GV_Max_Teams];
  static const int Warp_Size =
      llvm::omp::AMDGPUGpuGridValues[llvm::omp::GVIDX::GV_Warp_Size];
  static const int Max_WG_Size =
      llvm::omp::AMDGPUGpuGridValues[llvm::omp::GVIDX::GV_Max_WG_Size];
  static const int Default_WG_Size =
      llvm::omp::AMDGPUGpuGridValues[llvm::omp::GVIDX::GV_Default_WG_Size];

  using MemcpyFunc = hsa_status_t (*)(hsa_signal_t, void *, const void *,
                                      size_t size, hsa_agent_t);
  hsa_status_t freesignalpool_memcpy(void *dest, const void *src, size_t size,
                                     MemcpyFunc Func, int32_t deviceId) {
    hsa_agent_t agent = HSAAgents[deviceId];
    hsa_signal_t s = FreeSignalPool.pop();
    if (s.handle == 0) {
      return HSA_STATUS_ERROR;
    }
    hsa_status_t r = Func(s, dest, src, size, agent);
    FreeSignalPool.push(s);
    return r;
  }

  hsa_status_t freesignalpool_memcpy_d2h(void *dest, const void *src,
                                         size_t size, int32_t deviceId) {
    return freesignalpool_memcpy(dest, src, size, atmi_memcpy_d2h, deviceId);
  }

  hsa_status_t freesignalpool_memcpy_h2d(void *dest, const void *src,
                                         size_t size, int32_t deviceId) {
    return freesignalpool_memcpy(dest, src, size, atmi_memcpy_h2d, deviceId);
  }

  // Record entry point associated with device
  void addOffloadEntry(int32_t device_id, __tgt_offload_entry entry) {
    assert(device_id < (int32_t)FuncGblEntries.size() &&
           "Unexpected device id!");
    FuncOrGblEntryTy &E = FuncGblEntries[device_id].back();

    E.Entries.push_back(entry);
  }

  // Return true if the entry is associated with device
  bool findOffloadEntry(int32_t device_id, void *addr) {
    assert(device_id < (int32_t)FuncGblEntries.size() &&
           "Unexpected device id!");
    FuncOrGblEntryTy &E = FuncGblEntries[device_id].back();

    for (auto &it : E.Entries) {
      if (it.addr == addr)
        return true;
    }

    return false;
  }

  // Return the pointer to the target entries table
  __tgt_target_table *getOffloadEntriesTable(int32_t device_id) {
    assert(device_id < (int32_t)FuncGblEntries.size() &&
           "Unexpected device id!");
    FuncOrGblEntryTy &E = FuncGblEntries[device_id].back();

    int32_t size = E.Entries.size();

    // Table is empty
    if (!size)
      return 0;

    __tgt_offload_entry *begin = &E.Entries[0];
    __tgt_offload_entry *end = &E.Entries[size - 1];

    // Update table info according to the entries and return the pointer
    E.Table.EntriesBegin = begin;
    E.Table.EntriesEnd = ++end;

    return &E.Table;
  }

  // Clear entries table for a device
  void clearOffloadEntriesTable(int device_id) {
    assert(device_id < (int32_t)FuncGblEntries.size() &&
           "Unexpected device id!");
    FuncGblEntries[device_id].emplace_back();
    FuncOrGblEntryTy &E = FuncGblEntries[device_id].back();
    // KernelArgPoolMap.clear();
    E.Entries.clear();
    E.Table.EntriesBegin = E.Table.EntriesEnd = 0;
  }

  RTLDeviceInfoTy() {
    // LIBOMPTARGET_KERNEL_TRACE provides a kernel launch trace to stderr
    // anytime. You do not need a debug library build.
    //  0 => no tracing
    //  1 => tracing dispatch only
    // >1 => verbosity increase
    if (char *envStr = getenv("LIBOMPTARGET_KERNEL_TRACE"))
      print_kernel_trace = atoi(envStr);
    else
      print_kernel_trace = 0;

    DP("Start initializing HSA-ATMI\n");
    hsa_status_t err = core::atl_init_gpu_context();
    if (err != HSA_STATUS_SUCCESS) {
      DP("Error when initializing HSA-ATMI\n");
      return;
    }

    // Init hostcall soon after initializing ATMI
    hostrpc_init();

    err = FindAgents([&](hsa_device_type_t DeviceType, hsa_agent_t Agent) {
      if (DeviceType == HSA_DEVICE_TYPE_CPU) {
        CPUAgents.push_back(Agent);
      } else {
        HSAAgents.push_back(Agent);
      }
    });
    if (err != HSA_STATUS_SUCCESS)
      return;

    NumberOfDevices = (int)HSAAgents.size();

    if (NumberOfDevices == 0) {
      DP("There are no devices supporting HSA.\n");
      return;
    } else {
      DP("There are %d devices supporting HSA.\n", NumberOfDevices);
    }
    std::tie(err, KernArgPool) = core::FindKernargPool(CPUAgents);
    if (err != HSA_STATUS_SUCCESS) {
      DP("Error when reading memory pools\n");
      return;
    }

    // Init the device info
    HSAQueues.resize(NumberOfDevices);
    FuncGblEntries.resize(NumberOfDevices);
    ThreadsPerGroup.resize(NumberOfDevices);
    ComputeUnits.resize(NumberOfDevices);
    GPUName.resize(NumberOfDevices);
    GroupsPerDevice.resize(NumberOfDevices);
    WarpSize.resize(NumberOfDevices);
    NumTeams.resize(NumberOfDevices);
    NumThreads.resize(NumberOfDevices);
    deviceStateStore.resize(NumberOfDevices);
    KernelInfoTable.resize(NumberOfDevices);
    SymbolInfoTable.resize(NumberOfDevices);

    for (int i = 0; i < NumberOfDevices; i++) {
      HSAQueues[i] = nullptr;
    }

    for (int i = 0; i < NumberOfDevices; i++) {
      uint32_t queue_size = 0;
      {
        hsa_status_t err = hsa_agent_get_info(
            HSAAgents[i], HSA_AGENT_INFO_QUEUE_MAX_SIZE, &queue_size);
        if (err != HSA_STATUS_SUCCESS) {
          DP("HSA query QUEUE_MAX_SIZE failed for agent %d\n", i);
          return;
        }
        if (queue_size > core::Runtime::getInstance().getMaxQueueSize()) {
          queue_size = core::Runtime::getInstance().getMaxQueueSize();
        }
      }

      hsa_status_t rc = hsa_queue_create(
          HSAAgents[i], queue_size, HSA_QUEUE_TYPE_MULTI, callbackQueue, NULL,
          UINT32_MAX, UINT32_MAX, &HSAQueues[i]);
      if (rc != HSA_STATUS_SUCCESS) {
        DP("Failed to create HSA queue %d\n", i);
        return;
      }

      deviceStateStore[i] = {nullptr, 0};
    }

    for (int i = 0; i < NumberOfDevices; i++) {
      ThreadsPerGroup[i] = RTLDeviceInfoTy::Default_WG_Size;
      GroupsPerDevice[i] = RTLDeviceInfoTy::DefaultNumTeams;
      ComputeUnits[i] = 1;
      DP("Device %d: Initial groupsPerDevice %d & threadsPerGroup %d\n", i,
         GroupsPerDevice[i], ThreadsPerGroup[i]);
    }

    // Get environment variables regarding teams
    char *envStr = getenv("OMP_TEAM_LIMIT");
    if (envStr) {
      // OMP_TEAM_LIMIT has been set
      EnvTeamLimit = std::stoi(envStr);
      DP("Parsed OMP_TEAM_LIMIT=%d\n", EnvTeamLimit);
    } else {
      EnvTeamLimit = -1;
    }
    envStr = getenv("OMP_NUM_TEAMS");
    if (envStr) {
      // OMP_NUM_TEAMS has been set
      EnvNumTeams = std::stoi(envStr);
      DP("Parsed OMP_NUM_TEAMS=%d\n", EnvNumTeams);
    } else {
      EnvNumTeams = -1;
    }
    // Get environment variables regarding expMaxTeams
    envStr = getenv("OMP_MAX_TEAMS_DEFAULT");
    if (envStr) {
      EnvMaxTeamsDefault = std::stoi(envStr);
      DP("Parsed OMP_MAX_TEAMS_DEFAULT=%d\n", EnvMaxTeamsDefault);
    } else {
      EnvMaxTeamsDefault = -1;
    }

    // Default state.
    RequiresFlags = OMP_REQ_UNDEFINED;
  }

  ~RTLDeviceInfoTy() {
    DP("Finalizing the HSA-ATMI DeviceInfo.\n");
    // Run destructors on types that use HSA before
    // atmi_finalize removes access to it
    deviceStateStore.clear();
    KernelArgPoolMap.clear();
    // Terminate hostrpc before finalizing ATMI
    hostrpc_terminate();

    hsa_status_t Err;
    for (uint32_t I = 0; I < HSAExecutables.size(); I++) {
      Err = hsa_executable_destroy(HSAExecutables[I]);
      if (Err != HSA_STATUS_SUCCESS) {
        DP("[%s:%d] %s failed: %s\n", __FILE__, __LINE__,
           "Destroying executable", get_error_string(Err));
      }
    }

    Err = hsa_shut_down();
    if (Err != HSA_STATUS_SUCCESS) {
      printf("[%s:%d] %s failed: %s\n", __FILE__, __LINE__, "Shutting down HSA",
             get_error_string(Err));
    }
  }
};

pthread_mutex_t SignalPoolT::mutex = PTHREAD_MUTEX_INITIALIZER;

#include "../../../src/device_env_struct.h"
static RTLDeviceInfoTy DeviceInfo;

namespace {

int32_t dataRetrieve(int32_t DeviceId, void *HstPtr, void *TgtPtr, int64_t Size,
                     __tgt_async_info *AsyncInfo) {
  assert(AsyncInfo && "AsyncInfo is nullptr");
  assert(DeviceId < DeviceInfo.NumberOfDevices && "Device ID too large");
  // Return success if we are not copying back to host from target.
  if (!HstPtr)
    return OFFLOAD_SUCCESS;
  hsa_status_t err;
  DP("Retrieve data %ld bytes, (tgt:%016llx) -> (hst:%016llx).\n", Size,
     (long long unsigned)(Elf64_Addr)TgtPtr,
     (long long unsigned)(Elf64_Addr)HstPtr);

  err = DeviceInfo.freesignalpool_memcpy_d2h(HstPtr, TgtPtr, (size_t)Size,
                                             DeviceId);

  if (err != HSA_STATUS_SUCCESS) {
    DP("Error when copying data from device to host. Pointers: "
       "host = 0x%016lx, device = 0x%016lx, size = %lld\n",
       (Elf64_Addr)HstPtr, (Elf64_Addr)TgtPtr, (unsigned long long)Size);
    return OFFLOAD_FAIL;
  }
  DP("DONE Retrieve data %ld bytes, (tgt:%016llx) -> (hst:%016llx).\n", Size,
     (long long unsigned)(Elf64_Addr)TgtPtr,
     (long long unsigned)(Elf64_Addr)HstPtr);
  return OFFLOAD_SUCCESS;
}

int32_t dataSubmit(int32_t DeviceId, void *TgtPtr, void *HstPtr, int64_t Size,
                   __tgt_async_info *AsyncInfo) {
  assert(AsyncInfo && "AsyncInfo is nullptr");
  hsa_status_t err;
  assert(DeviceId < DeviceInfo.NumberOfDevices && "Device ID too large");
  // Return success if we are not doing host to target.
  if (!HstPtr)
    return OFFLOAD_SUCCESS;

  DP("Submit data %ld bytes, (hst:%016llx) -> (tgt:%016llx).\n", Size,
     (long long unsigned)(Elf64_Addr)HstPtr,
     (long long unsigned)(Elf64_Addr)TgtPtr);
  err = DeviceInfo.freesignalpool_memcpy_h2d(TgtPtr, HstPtr, (size_t)Size,
                                             DeviceId);
  if (err != HSA_STATUS_SUCCESS) {
    DP("Error when copying data from host to device. Pointers: "
       "host = 0x%016lx, device = 0x%016lx, size = %lld\n",
       (Elf64_Addr)HstPtr, (Elf64_Addr)TgtPtr, (unsigned long long)Size);
    return OFFLOAD_FAIL;
  }
  return OFFLOAD_SUCCESS;
}

// Async.
// The implementation was written with cuda streams in mind. The semantics of
// that are to execute kernels on a queue in order of insertion. A synchronise
// call then makes writes visible between host and device. This means a series
// of N data_submit_async calls are expected to execute serially. HSA offers
// various options to run the data copies concurrently. This may require changes
// to libomptarget.

// __tgt_async_info* contains a void * Queue. Queue = 0 is used to indicate that
// there are no outstanding kernels that need to be synchronized. Any async call
// may be passed a Queue==0, at which point the cuda implementation will set it
// to non-null (see getStream). The cuda streams are per-device. Upstream may
// change this interface to explicitly initialize the AsyncInfo_pointer, but
// until then hsa lazily initializes it as well.

void initAsyncInfo(__tgt_async_info *AsyncInfo) {
  // set non-null while using async calls, return to null to indicate completion
  assert(AsyncInfo);
  if (!AsyncInfo->Queue) {
    AsyncInfo->Queue = reinterpret_cast<void *>(UINT64_MAX);
  }
}
void finiAsyncInfo(__tgt_async_info *AsyncInfo) {
  assert(AsyncInfo);
  assert(AsyncInfo->Queue);
  AsyncInfo->Queue = 0;
}

bool elf_machine_id_is_amdgcn(__tgt_device_image *image) {
  const uint16_t amdgcnMachineID = 224; // EM_AMDGPU may not be in system elf.h
  int32_t r = elf_check_machine(image, amdgcnMachineID);
  if (!r) {
    DP("Supported machine ID not found\n");
  }
  return r;
}

uint32_t elf_e_flags(__tgt_device_image *image) {
  char *img_begin = (char *)image->ImageStart;
  size_t img_size = (char *)image->ImageEnd - img_begin;

  Elf *e = elf_memory(img_begin, img_size);
  if (!e) {
    DP("Unable to get ELF handle: %s!\n", elf_errmsg(-1));
    return 0;
  }

  Elf64_Ehdr *eh64 = elf64_getehdr(e);

  if (!eh64) {
    DP("Unable to get machine ID from ELF file!\n");
    elf_end(e);
    return 0;
  }

  uint32_t Flags = eh64->e_flags;

  elf_end(e);
  DP("ELF Flags: 0x%x\n", Flags);
  return Flags;
}
} // namespace

int32_t __tgt_rtl_is_valid_binary(__tgt_device_image *image) {
  return elf_machine_id_is_amdgcn(image);
}

int __tgt_rtl_number_of_devices() { return DeviceInfo.NumberOfDevices; }

int64_t __tgt_rtl_init_requires(int64_t RequiresFlags) {
  DP("Init requires flags to %ld\n", RequiresFlags);
  DeviceInfo.RequiresFlags = RequiresFlags;
  return RequiresFlags;
}

namespace {
template <typename T> bool enforce_upper_bound(T *value, T upper) {
  bool changed = *value > upper;
  if (changed) {
    *value = upper;
  }
  return changed;
}
} // namespace

int32_t __tgt_rtl_init_device(int device_id) {
  hsa_status_t err;

  // this is per device id init
  DP("Initialize the device id: %d\n", device_id);

  hsa_agent_t agent = DeviceInfo.HSAAgents[device_id];

  // Get number of Compute Unit
  uint32_t compute_units = 0;
  err = hsa_agent_get_info(
      agent, (hsa_agent_info_t)HSA_AMD_AGENT_INFO_COMPUTE_UNIT_COUNT,
      &compute_units);
  if (err != HSA_STATUS_SUCCESS) {
    DeviceInfo.ComputeUnits[device_id] = 1;
    DP("Error getting compute units : settiing to 1\n");
  } else {
    DeviceInfo.ComputeUnits[device_id] = compute_units;
    DP("Using %d compute unis per grid\n", DeviceInfo.ComputeUnits[device_id]);
  }

  char GetInfoName[64]; // 64 max size returned by get info
  err = hsa_agent_get_info(agent, (hsa_agent_info_t)HSA_AGENT_INFO_NAME,
                           (void *)GetInfoName);
  if (err)
    DeviceInfo.GPUName[device_id] = "--unknown gpu--";
  else {
    DeviceInfo.GPUName[device_id] = GetInfoName;
  }

  if (print_kernel_trace & STARTUP_DETAILS)
    fprintf(stderr, "Device#%-2d CU's: %2d %s\n", device_id,
            DeviceInfo.ComputeUnits[device_id],
            DeviceInfo.GPUName[device_id].c_str());

  // Query attributes to determine number of threads/block and blocks/grid.
  uint16_t workgroup_max_dim[3];
  err = hsa_agent_get_info(agent, HSA_AGENT_INFO_WORKGROUP_MAX_DIM,
                           &workgroup_max_dim);
  if (err != HSA_STATUS_SUCCESS) {
    DeviceInfo.GroupsPerDevice[device_id] = RTLDeviceInfoTy::DefaultNumTeams;
    DP("Error getting grid dims: num groups : %d\n",
       RTLDeviceInfoTy::DefaultNumTeams);
  } else if (workgroup_max_dim[0] <= RTLDeviceInfoTy::HardTeamLimit) {
    DeviceInfo.GroupsPerDevice[device_id] = workgroup_max_dim[0];
    DP("Using %d ROCm blocks per grid\n",
       DeviceInfo.GroupsPerDevice[device_id]);
  } else {
    DeviceInfo.GroupsPerDevice[device_id] = RTLDeviceInfoTy::HardTeamLimit;
    DP("Max ROCm blocks per grid %d exceeds the hard team limit %d, capping "
       "at the hard limit\n",
       workgroup_max_dim[0], RTLDeviceInfoTy::HardTeamLimit);
  }

  // Get thread limit
  hsa_dim3_t grid_max_dim;
  err = hsa_agent_get_info(agent, HSA_AGENT_INFO_GRID_MAX_DIM, &grid_max_dim);
  if (err == HSA_STATUS_SUCCESS) {
    DeviceInfo.ThreadsPerGroup[device_id] =
        reinterpret_cast<uint32_t *>(&grid_max_dim)[0] /
        DeviceInfo.GroupsPerDevice[device_id];

    if (DeviceInfo.ThreadsPerGroup[device_id] == 0) {
      DeviceInfo.ThreadsPerGroup[device_id] = RTLDeviceInfoTy::Max_WG_Size;
      DP("Default thread limit: %d\n", RTLDeviceInfoTy::Max_WG_Size);
    } else if (enforce_upper_bound(&DeviceInfo.ThreadsPerGroup[device_id],
                                   RTLDeviceInfoTy::Max_WG_Size)) {
      DP("Capped thread limit: %d\n", RTLDeviceInfoTy::Max_WG_Size);
    } else {
      DP("Using ROCm Queried thread limit: %d\n",
         DeviceInfo.ThreadsPerGroup[device_id]);
    }
  } else {
    DeviceInfo.ThreadsPerGroup[device_id] = RTLDeviceInfoTy::Max_WG_Size;
    DP("Error getting max block dimension, use default:%d \n",
       RTLDeviceInfoTy::Max_WG_Size);
  }

  // Get wavefront size
  uint32_t wavefront_size = 0;
  err =
      hsa_agent_get_info(agent, HSA_AGENT_INFO_WAVEFRONT_SIZE, &wavefront_size);
  if (err == HSA_STATUS_SUCCESS) {
    DP("Queried wavefront size: %d\n", wavefront_size);
    DeviceInfo.WarpSize[device_id] = wavefront_size;
  } else {
    DP("Default wavefront size: %d\n",
       llvm::omp::AMDGPUGpuGridValues[llvm::omp::GVIDX::GV_Warp_Size]);
    DeviceInfo.WarpSize[device_id] =
        llvm::omp::AMDGPUGpuGridValues[llvm::omp::GVIDX::GV_Warp_Size];
  }

  // Adjust teams to the env variables

  if (DeviceInfo.EnvTeamLimit > 0 &&
      (enforce_upper_bound(&DeviceInfo.GroupsPerDevice[device_id],
                           DeviceInfo.EnvTeamLimit))) {
    DP("Capping max groups per device to OMP_TEAM_LIMIT=%d\n",
       DeviceInfo.EnvTeamLimit);
  }

  // Set default number of teams
  if (DeviceInfo.EnvNumTeams > 0) {
    DeviceInfo.NumTeams[device_id] = DeviceInfo.EnvNumTeams;
    DP("Default number of teams set according to environment %d\n",
       DeviceInfo.EnvNumTeams);
  } else {
    char *TeamsPerCUEnvStr = getenv("OMP_TARGET_TEAMS_PER_PROC");
    int TeamsPerCU = 1; // default number of teams per CU is 1
    if (TeamsPerCUEnvStr) {
      TeamsPerCU = std::stoi(TeamsPerCUEnvStr);
    }

    DeviceInfo.NumTeams[device_id] =
        TeamsPerCU * DeviceInfo.ComputeUnits[device_id];
    DP("Default number of teams = %d * number of compute units %d\n",
       TeamsPerCU, DeviceInfo.ComputeUnits[device_id]);
  }

  if (enforce_upper_bound(&DeviceInfo.NumTeams[device_id],
                          DeviceInfo.GroupsPerDevice[device_id])) {
    DP("Default number of teams exceeds device limit, capping at %d\n",
       DeviceInfo.GroupsPerDevice[device_id]);
  }

  // Set default number of threads
  DeviceInfo.NumThreads[device_id] = RTLDeviceInfoTy::Default_WG_Size;
  DP("Default number of threads set according to library's default %d\n",
     RTLDeviceInfoTy::Default_WG_Size);
  if (enforce_upper_bound(&DeviceInfo.NumThreads[device_id],
                          DeviceInfo.ThreadsPerGroup[device_id])) {
    DP("Default number of threads exceeds device limit, capping at %d\n",
       DeviceInfo.ThreadsPerGroup[device_id]);
  }

  DP("Device %d: default limit for groupsPerDevice %d & threadsPerGroup %d\n",
     device_id, DeviceInfo.GroupsPerDevice[device_id],
     DeviceInfo.ThreadsPerGroup[device_id]);

  DP("Device %d: wavefront size %d, total threads %d x %d = %d\n", device_id,
     DeviceInfo.WarpSize[device_id], DeviceInfo.ThreadsPerGroup[device_id],
     DeviceInfo.GroupsPerDevice[device_id],
     DeviceInfo.GroupsPerDevice[device_id] *
         DeviceInfo.ThreadsPerGroup[device_id]);

  return OFFLOAD_SUCCESS;
}

namespace {
Elf64_Shdr *find_only_SHT_HASH(Elf *elf) {
  size_t N;
  int rc = elf_getshdrnum(elf, &N);
  if (rc != 0) {
    return nullptr;
  }

  Elf64_Shdr *result = nullptr;
  for (size_t i = 0; i < N; i++) {
    Elf_Scn *scn = elf_getscn(elf, i);
    if (scn) {
      Elf64_Shdr *shdr = elf64_getshdr(scn);
      if (shdr) {
        if (shdr->sh_type == SHT_HASH) {
          if (result == nullptr) {
            result = shdr;
          } else {
            // multiple SHT_HASH sections not handled
            return nullptr;
          }
        }
      }
    }
  }
  return result;
}

const Elf64_Sym *elf_lookup(Elf *elf, char *base, Elf64_Shdr *section_hash,
                            const char *symname) {

  assert(section_hash);
  size_t section_symtab_index = section_hash->sh_link;
  Elf64_Shdr *section_symtab =
      elf64_getshdr(elf_getscn(elf, section_symtab_index));
  size_t section_strtab_index = section_symtab->sh_link;

  const Elf64_Sym *symtab =
      reinterpret_cast<const Elf64_Sym *>(base + section_symtab->sh_offset);

  const uint32_t *hashtab =
      reinterpret_cast<const uint32_t *>(base + section_hash->sh_offset);

  // Layout:
  // nbucket
  // nchain
  // bucket[nbucket]
  // chain[nchain]
  uint32_t nbucket = hashtab[0];
  const uint32_t *bucket = &hashtab[2];
  const uint32_t *chain = &hashtab[nbucket + 2];

  const size_t max = strlen(symname) + 1;
  const uint32_t hash = elf_hash(symname);
  for (uint32_t i = bucket[hash % nbucket]; i != 0; i = chain[i]) {
    char *n = elf_strptr(elf, section_strtab_index, symtab[i].st_name);
    if (strncmp(symname, n, max) == 0) {
      return &symtab[i];
    }
  }

  return nullptr;
}

typedef struct {
  void *addr = nullptr;
  uint32_t size = UINT32_MAX;
  uint32_t sh_type = SHT_NULL;
} symbol_info;

int get_symbol_info_without_loading(Elf *elf, char *base, const char *symname,
                                    symbol_info *res) {
  if (elf_kind(elf) != ELF_K_ELF) {
    return 1;
  }

  Elf64_Shdr *section_hash = find_only_SHT_HASH(elf);
  if (!section_hash) {
    return 1;
  }

  const Elf64_Sym *sym = elf_lookup(elf, base, section_hash, symname);
  if (!sym) {
    return 1;
  }

  if (sym->st_size > UINT32_MAX) {
    return 1;
  }

  if (sym->st_shndx == SHN_UNDEF) {
    return 1;
  }

  Elf_Scn *section = elf_getscn(elf, sym->st_shndx);
  if (!section) {
    return 1;
  }

  Elf64_Shdr *header = elf64_getshdr(section);
  if (!header) {
    return 1;
  }

  res->addr = sym->st_value + base;
  res->size = static_cast<uint32_t>(sym->st_size);
  res->sh_type = header->sh_type;
  return 0;
}

int get_symbol_info_without_loading(char *base, size_t img_size,
                                    const char *symname, symbol_info *res) {
  Elf *elf = elf_memory(base, img_size);
  if (elf) {
    int rc = get_symbol_info_without_loading(elf, base, symname, res);
    elf_end(elf);
    return rc;
  }
  return 1;
}

hsa_status_t interop_get_symbol_info(char *base, size_t img_size,
                                     const char *symname, void **var_addr,
                                     uint32_t *var_size) {
  symbol_info si;
  int rc = get_symbol_info_without_loading(base, img_size, symname, &si);
  if (rc == 0) {
    *var_addr = si.addr;
    *var_size = si.size;
    return HSA_STATUS_SUCCESS;
  } else {
    return HSA_STATUS_ERROR;
  }
}

template <typename C>
hsa_status_t module_register_from_memory_to_place(
    std::map<std::string, atl_kernel_info_t> &KernelInfoTable,
    std::map<std::string, atl_symbol_info_t> &SymbolInfoTable,
    void *module_bytes, size_t module_size, int DeviceId, C cb,
    std::vector<hsa_executable_t> &HSAExecutables) {
  auto L = [](void *data, size_t size, void *cb_state) -> hsa_status_t {
    C *unwrapped = static_cast<C *>(cb_state);
    return (*unwrapped)(data, size);
  };
  return core::RegisterModuleFromMemory(
      KernelInfoTable, SymbolInfoTable, module_bytes, module_size,
      DeviceInfo.HSAAgents[DeviceId], L, static_cast<void *>(&cb),
      HSAExecutables);
}
} // namespace

static uint64_t get_device_State_bytes(char *ImageStart, size_t img_size) {
  uint64_t device_State_bytes = 0;
  {
    // If this is the deviceRTL, get the state variable size
    symbol_info size_si;
    int rc = get_symbol_info_without_loading(
        ImageStart, img_size, "omptarget_nvptx_device_State_size", &size_si);

    if (rc == 0) {
      if (size_si.size != sizeof(uint64_t)) {
        DP("Found device_State_size variable with wrong size\n");
        return 0;
      }

      // Read number of bytes directly from the elf
      memcpy(&device_State_bytes, size_si.addr, sizeof(uint64_t));
    }
  }
  return device_State_bytes;
}

static __tgt_target_table *
__tgt_rtl_load_binary_locked(int32_t device_id, __tgt_device_image *image);

static __tgt_target_table *
__tgt_rtl_load_binary_locked(int32_t device_id, __tgt_device_image *image);

__tgt_target_table *__tgt_rtl_load_binary(int32_t device_id,
                                          __tgt_device_image *image) {
  DeviceInfo.load_run_lock.lock();
  __tgt_target_table *res = __tgt_rtl_load_binary_locked(device_id, image);
  DeviceInfo.load_run_lock.unlock();
  return res;
}

struct device_environment {
  // initialise an omptarget_device_environmentTy in the deviceRTL
  // patches around differences in the deviceRTL between trunk, aomp,
  // rocmcc. Over time these differences will tend to zero and this class
  // simplified.
  // Symbol may be in .data or .bss, and may be missing fields:
  //  - aomp has debug_level, num_devices, device_num
  //  - trunk has debug_level
  //  - under review in trunk is debug_level, device_num
  //  - rocmcc matches aomp, patch to swap num_devices and device_num

  // The symbol may also have been deadstripped because the device side
  // accessors were unused.

  // If the symbol is in .data (aomp, rocm) it can be written directly.
  // If it is in .bss, we must wait for it to be allocated space on the
  // gpu (trunk) and initialize after loading.
  const char *sym() { return "omptarget_device_environment"; }

  omptarget_device_environmentTy host_device_env;
  symbol_info si;
  bool valid = false;

  __tgt_device_image *image;
  const size_t img_size;

  device_environment(int device_id, int number_devices,
                     __tgt_device_image *image, const size_t img_size)
      : image(image), img_size(img_size) {

    host_device_env.num_devices = number_devices;
    host_device_env.device_num = device_id;
    host_device_env.debug_level = 0;
#ifdef OMPTARGET_DEBUG
    if (char *envStr = getenv("LIBOMPTARGET_DEVICE_RTL_DEBUG")) {
      host_device_env.debug_level = std::stoi(envStr);
    }
#endif

    int rc = get_symbol_info_without_loading((char *)image->ImageStart,
                                             img_size, sym(), &si);
    if (rc != 0) {
      DP("Finding global device environment '%s' - symbol missing.\n", sym());
      return;
    }

    if (si.size > sizeof(host_device_env)) {
      DP("Symbol '%s' has size %u, expected at most %zu.\n", sym(), si.size,
         sizeof(host_device_env));
      return;
    }

    valid = true;
  }

  bool in_image() { return si.sh_type != SHT_NOBITS; }

  hsa_status_t before_loading(void *data, size_t size) {
    if (valid) {
      if (in_image()) {
        DP("Setting global device environment before load (%u bytes)\n",
           si.size);
        uint64_t offset = (char *)si.addr - (char *)image->ImageStart;
        void *pos = (char *)data + offset;
        memcpy(pos, &host_device_env, si.size);
      }
    }
    return HSA_STATUS_SUCCESS;
  }

  hsa_status_t after_loading() {
    if (valid) {
      if (!in_image()) {
        DP("Setting global device environment after load (%u bytes)\n",
           si.size);
        int device_id = host_device_env.device_num;
        auto &SymbolInfo = DeviceInfo.SymbolInfoTable[device_id];
        void *state_ptr;
        uint32_t state_ptr_size;
        hsa_status_t err = atmi_interop_hsa_get_symbol_info(
            SymbolInfo, device_id, sym(), &state_ptr, &state_ptr_size);
        if (err != HSA_STATUS_SUCCESS) {
          DP("failed to find %s in loaded image\n", sym());
          return err;
        }

        if (state_ptr_size != si.size) {
          DP("Symbol had size %u before loading, %u after\n", state_ptr_size,
             si.size);
          return HSA_STATUS_ERROR;
        }

        return DeviceInfo.freesignalpool_memcpy_h2d(state_ptr, &host_device_env,
                                                    state_ptr_size, device_id);
      }
    }
    return HSA_STATUS_SUCCESS;
  }
};

static hsa_status_t atmi_calloc(void **ret_ptr, size_t size, int DeviceId) {
  uint64_t rounded = 4 * ((size + 3) / 4);
  void *ptr;
  hsa_status_t err = core::Runtime::DeviceMalloc(&ptr, rounded, DeviceId);
  if (err != HSA_STATUS_SUCCESS) {
    return err;
  }

  hsa_status_t rc = hsa_amd_memory_fill(ptr, 0, rounded / 4);
  if (rc != HSA_STATUS_SUCCESS) {
    fprintf(stderr, "zero fill device_state failed with %u\n", rc);
    core::Runtime::Memfree(ptr);
    return HSA_STATUS_ERROR;
  }

  *ret_ptr = ptr;
  return HSA_STATUS_SUCCESS;
}

static bool image_contains_symbol(void *data, size_t size, const char *sym) {
  symbol_info si;
  int rc = get_symbol_info_without_loading((char *)data, size, sym, &si);
  return (rc == 0) && (si.addr != nullptr);
}

__tgt_target_table *__tgt_rtl_load_binary_locked(int32_t device_id,
                                                 __tgt_device_image *image) {
  // This function loads the device image onto gpu[device_id] and does other
  // per-image initialization work. Specifically:
  //
  // - Initialize an omptarget_device_environmentTy instance embedded in the
  //   image at the symbol "omptarget_device_environment"
  //   Fields debug_level, device_num, num_devices. Used by the deviceRTL.
  //
  // - Allocate a large array per-gpu (could be moved to init_device)
  //   - Read a uint64_t at symbol omptarget_nvptx_device_State_size
  //   - Allocate at least that many bytes of gpu memory
  //   - Zero initialize it
  //   - Write the pointer to the symbol omptarget_nvptx_device_State
  //
  // - Pulls some per-kernel information together from various sources and
  //   records it in the KernelsList for quicker access later
  //
  // The initialization can be done before or after loading the image onto the
  // gpu. This function presently does a mixture. Using the hsa api to get/set
  // the information is simpler to implement, in exchange for more complicated
  // runtime behaviour. E.g. launching a kernel or using dma to get eight bytes
  // back from the gpu vs a hashtable lookup on the host.

  const size_t img_size = (char *)image->ImageEnd - (char *)image->ImageStart;

  DeviceInfo.clearOffloadEntriesTable(device_id);

  // We do not need to set the ELF version because the caller of this function
  // had to do that to decide the right runtime to use

  if (!elf_machine_id_is_amdgcn(image)) {
    return NULL;
  }

  {
    auto env = device_environment(device_id, DeviceInfo.NumberOfDevices, image,
                                  img_size);

    auto &KernelInfo = DeviceInfo.KernelInfoTable[device_id];
    auto &SymbolInfo = DeviceInfo.SymbolInfoTable[device_id];
    hsa_status_t err = module_register_from_memory_to_place(
        KernelInfo, SymbolInfo, (void *)image->ImageStart, img_size, device_id,
        [&](void *data, size_t size) {
          if (image_contains_symbol(data, size, "needs_hostcall_buffer")) {
            __atomic_store_n(&DeviceInfo.hostcall_required, true,
                             __ATOMIC_RELEASE);
          }
          return env.before_loading(data, size);
        },
        DeviceInfo.HSAExecutables);

    check("Module registering", err);
    if (err != HSA_STATUS_SUCCESS) {
      fprintf(stderr,
              "Possible gpu arch mismatch: device:%s, image:%s please check"
              " compiler flag: -march=<gpu>\n",
              DeviceInfo.GPUName[device_id].c_str(),
              get_elf_mach_gfx_name(elf_e_flags(image)));
      return NULL;
    }

    err = env.after_loading();
    if (err != HSA_STATUS_SUCCESS) {
      return NULL;
    }
  }

  DP("ATMI module successfully loaded!\n");

  {
    // the device_State array is either large value in bss or a void* that
    // needs to be assigned to a pointer to an array of size device_state_bytes
    // If absent, it has been deadstripped and needs no setup.

    void *state_ptr;
    uint32_t state_ptr_size;
    auto &SymbolInfoMap = DeviceInfo.SymbolInfoTable[device_id];
    hsa_status_t err = atmi_interop_hsa_get_symbol_info(
        SymbolInfoMap, device_id, "omptarget_nvptx_device_State", &state_ptr,
        &state_ptr_size);

    if (err != HSA_STATUS_SUCCESS) {
      DP("No device_state symbol found, skipping initialization\n");
    } else {
      if (state_ptr_size < sizeof(void *)) {
        DP("unexpected size of state_ptr %u != %zu\n", state_ptr_size,
           sizeof(void *));
        return NULL;
      }

      // if it's larger than a void*, assume it's a bss array and no further
      // initialization is required. Only try to set up a pointer for
      // sizeof(void*)
      if (state_ptr_size == sizeof(void *)) {
        uint64_t device_State_bytes =
            get_device_State_bytes((char *)image->ImageStart, img_size);
        if (device_State_bytes == 0) {
          DP("Can't initialize device_State, missing size information\n");
          return NULL;
        }

        auto &dss = DeviceInfo.deviceStateStore[device_id];
        if (dss.first.get() == nullptr) {
          assert(dss.second == 0);
          void *ptr = NULL;
          hsa_status_t err = atmi_calloc(&ptr, device_State_bytes, device_id);
          if (err != HSA_STATUS_SUCCESS) {
            DP("Failed to allocate device_state array\n");
            return NULL;
          }
          dss = {
              std::unique_ptr<void, RTLDeviceInfoTy::atmiFreePtrDeletor>{ptr},
              device_State_bytes,
          };
        }

        void *ptr = dss.first.get();
        if (device_State_bytes != dss.second) {
          DP("Inconsistent sizes of device_State unsupported\n");
          return NULL;
        }

        // write ptr to device memory so it can be used by later kernels
        err = DeviceInfo.freesignalpool_memcpy_h2d(state_ptr, &ptr,
                                                   sizeof(void *), device_id);
        if (err != HSA_STATUS_SUCCESS) {
          DP("memcpy install of state_ptr failed\n");
          return NULL;
        }
      }
    }
  }

  // Here, we take advantage of the data that is appended after img_end to get
  // the symbols' name we need to load. This data consist of the host entries
  // begin and end as well as the target name (see the offloading linker script
  // creation in clang compiler).

  // Find the symbols in the module by name. The name can be obtain by
  // concatenating the host entry name with the target name

  __tgt_offload_entry *HostBegin = image->EntriesBegin;
  __tgt_offload_entry *HostEnd = image->EntriesEnd;

  for (__tgt_offload_entry *e = HostBegin; e != HostEnd; ++e) {

    if (!e->addr) {
      // The host should have always something in the address to
      // uniquely identify the target region.
      fprintf(stderr, "Analyzing host entry '<null>' (size = %lld)...\n",
              (unsigned long long)e->size);
      return NULL;
    }

    if (e->size) {
      __tgt_offload_entry entry = *e;

      void *varptr;
      uint32_t varsize;

      auto &SymbolInfoMap = DeviceInfo.SymbolInfoTable[device_id];
      hsa_status_t err = atmi_interop_hsa_get_symbol_info(
          SymbolInfoMap, device_id, e->name, &varptr, &varsize);

      if (err != HSA_STATUS_SUCCESS) {
        // Inform the user what symbol prevented offloading
        DP("Loading global '%s' (Failed)\n", e->name);
        return NULL;
      }

      if (varsize != e->size) {
        DP("Loading global '%s' - size mismatch (%u != %lu)\n", e->name,
           varsize, e->size);
        return NULL;
      }

      DP("Entry point " DPxMOD " maps to global %s (" DPxMOD ")\n",
         DPxPTR(e - HostBegin), e->name, DPxPTR(varptr));
      entry.addr = (void *)varptr;

      DeviceInfo.addOffloadEntry(device_id, entry);

      if (DeviceInfo.RequiresFlags & OMP_REQ_UNIFIED_SHARED_MEMORY &&
          e->flags & OMP_DECLARE_TARGET_LINK) {
        // If unified memory is present any target link variables
        // can access host addresses directly. There is no longer a
        // need for device copies.
        err = DeviceInfo.freesignalpool_memcpy_h2d(varptr, e->addr,
                                                   sizeof(void *), device_id);
        if (err != HSA_STATUS_SUCCESS)
          DP("Error when copying USM\n");
        DP("Copy linked variable host address (" DPxMOD ")"
           "to device address (" DPxMOD ")\n",
           DPxPTR(*((void **)e->addr)), DPxPTR(varptr));
      }

      continue;
    }

    DP("to find the kernel name: %s size: %lu\n", e->name, strlen(e->name));

    uint32_t kernarg_segment_size;
    auto &KernelInfoMap = DeviceInfo.KernelInfoTable[device_id];
    hsa_status_t err = atmi_interop_hsa_get_kernel_info(
        KernelInfoMap, device_id, e->name,
        HSA_EXECUTABLE_SYMBOL_INFO_KERNEL_KERNARG_SEGMENT_SIZE,
        &kernarg_segment_size);

    // each arg is a void * in this openmp implementation
    uint32_t arg_num = kernarg_segment_size / sizeof(void *);
    std::vector<size_t> arg_sizes(arg_num);
    for (std::vector<size_t>::iterator it = arg_sizes.begin();
         it != arg_sizes.end(); it++) {
      *it = sizeof(void *);
    }

    // default value GENERIC (in case symbol is missing from cubin file)
    int8_t ExecModeVal = ExecutionModeType::GENERIC;

    // get flat group size if present, else Default_WG_Size
    int16_t WGSizeVal = RTLDeviceInfoTy::Default_WG_Size;

    // get Kernel Descriptor if present.
    // Keep struct in sync wih getTgtAttributeStructQTy in CGOpenMPRuntime.cpp
    struct KernDescValType {
      uint16_t Version;
      uint16_t TSize;
      uint16_t WG_Size;
      uint8_t Mode;
    };
    struct KernDescValType KernDescVal;
    std::string KernDescNameStr(e->name);
    KernDescNameStr += "_kern_desc";
    const char *KernDescName = KernDescNameStr.c_str();

    void *KernDescPtr;
    uint32_t KernDescSize;
    void *CallStackAddr = nullptr;
    err = interop_get_symbol_info((char *)image->ImageStart, img_size,
                                  KernDescName, &KernDescPtr, &KernDescSize);

    if (err == HSA_STATUS_SUCCESS) {
      if ((size_t)KernDescSize != sizeof(KernDescVal))
        DP("Loading global computation properties '%s' - size mismatch (%u != "
           "%lu)\n",
           KernDescName, KernDescSize, sizeof(KernDescVal));

      memcpy(&KernDescVal, KernDescPtr, (size_t)KernDescSize);

      // Check structure size against recorded size.
      if ((size_t)KernDescSize != KernDescVal.TSize)
        DP("KernDescVal size %lu does not match advertized size %d for '%s'\n",
           sizeof(KernDescVal), KernDescVal.TSize, KernDescName);

      DP("After loading global for %s KernDesc \n", KernDescName);
      DP("KernDesc: Version: %d\n", KernDescVal.Version);
      DP("KernDesc: TSize: %d\n", KernDescVal.TSize);
      DP("KernDesc: WG_Size: %d\n", KernDescVal.WG_Size);
      DP("KernDesc: Mode: %d\n", KernDescVal.Mode);

      // Get ExecMode
      ExecModeVal = KernDescVal.Mode;
      DP("ExecModeVal %d\n", ExecModeVal);
      if (KernDescVal.WG_Size == 0) {
        KernDescVal.WG_Size = RTLDeviceInfoTy::Default_WG_Size;
        DP("Setting KernDescVal.WG_Size to default %d\n", KernDescVal.WG_Size);
      }
      WGSizeVal = KernDescVal.WG_Size;
      DP("WGSizeVal %d\n", WGSizeVal);
      check("Loading KernDesc computation property", err);
    } else {
      DP("Warning: Loading KernDesc '%s' - symbol not found, ", KernDescName);

      // Generic
      std::string ExecModeNameStr(e->name);
      ExecModeNameStr += "_exec_mode";
      const char *ExecModeName = ExecModeNameStr.c_str();

      void *ExecModePtr;
      uint32_t varsize;
      err = interop_get_symbol_info((char *)image->ImageStart, img_size,
                                    ExecModeName, &ExecModePtr, &varsize);

      if (err == HSA_STATUS_SUCCESS) {
        if ((size_t)varsize != sizeof(int8_t)) {
          DP("Loading global computation properties '%s' - size mismatch(%u != "
             "%lu)\n",
             ExecModeName, varsize, sizeof(int8_t));
          return NULL;
        }

        memcpy(&ExecModeVal, ExecModePtr, (size_t)varsize);

        DP("After loading global for %s ExecMode = %d\n", ExecModeName,
           ExecModeVal);

        if (ExecModeVal < 0 || ExecModeVal > 1) {
          DP("Error wrong exec_mode value specified in HSA code object file: "
             "%d\n",
             ExecModeVal);
          return NULL;
        }
      } else {
        DP("Loading global exec_mode '%s' - symbol missing, using default "
           "value "
           "GENERIC (1)\n",
           ExecModeName);
      }
      check("Loading computation property", err);

      // Flat group size
      std::string WGSizeNameStr(e->name);
      WGSizeNameStr += "_wg_size";
      const char *WGSizeName = WGSizeNameStr.c_str();

      void *WGSizePtr;
      uint32_t WGSize;
      err = interop_get_symbol_info((char *)image->ImageStart, img_size,
                                    WGSizeName, &WGSizePtr, &WGSize);

      if (err == HSA_STATUS_SUCCESS) {
        if ((size_t)WGSize != sizeof(int16_t)) {
          DP("Loading global computation properties '%s' - size mismatch (%u "
             "!= "
             "%lu)\n",
             WGSizeName, WGSize, sizeof(int16_t));
          return NULL;
        }

        memcpy(&WGSizeVal, WGSizePtr, (size_t)WGSize);

        DP("After loading global for %s WGSize = %d\n", WGSizeName, WGSizeVal);

        if (WGSizeVal < RTLDeviceInfoTy::Default_WG_Size ||
            WGSizeVal > RTLDeviceInfoTy::Max_WG_Size) {
          DP("Error wrong WGSize value specified in HSA code object file: "
             "%d\n",
             WGSizeVal);
          WGSizeVal = RTLDeviceInfoTy::Default_WG_Size;
        }
      } else {
        DP("Warning: Loading WGSize '%s' - symbol not found, "
           "using default value %d\n",
           WGSizeName, WGSizeVal);
      }

      check("Loading WGSize computation property", err);
    }

    KernelsList.push_back(KernelTy(ExecModeVal, WGSizeVal, device_id,
                                   CallStackAddr, e->name, kernarg_segment_size,
                                   DeviceInfo.KernArgPool));
    __tgt_offload_entry entry = *e;
    entry.addr = (void *)&KernelsList.back();
    DeviceInfo.addOffloadEntry(device_id, entry);
    DP("Entry point %ld maps to %s\n", e - HostBegin, e->name);
  }

  return DeviceInfo.getOffloadEntriesTable(device_id);
}

void *__tgt_rtl_data_alloc(int device_id, int64_t size, void *, int32_t kind) {
  void *ptr = NULL;
  assert(device_id < DeviceInfo.NumberOfDevices && "Device ID too large");

  if (kind != TARGET_ALLOC_DEFAULT) {
    REPORT("Invalid target data allocation kind or requested allocator not "
           "implemented yet\n");
    return NULL;
  }

  hsa_status_t err = core::Runtime::DeviceMalloc(&ptr, size, device_id);
  DP("Tgt alloc data %ld bytes, (tgt:%016llx).\n", size,
     (long long unsigned)(Elf64_Addr)ptr);
  ptr = (err == HSA_STATUS_SUCCESS) ? ptr : NULL;
  return ptr;
}

int32_t __tgt_rtl_data_submit(int device_id, void *tgt_ptr, void *hst_ptr,
                              int64_t size) {
  assert(device_id < DeviceInfo.NumberOfDevices && "Device ID too large");
  __tgt_async_info AsyncInfo;
  int32_t rc = dataSubmit(device_id, tgt_ptr, hst_ptr, size, &AsyncInfo);
  if (rc != OFFLOAD_SUCCESS)
    return OFFLOAD_FAIL;

  return __tgt_rtl_synchronize(device_id, &AsyncInfo);
}

int32_t __tgt_rtl_data_submit_async(int device_id, void *tgt_ptr, void *hst_ptr,
                                    int64_t size, __tgt_async_info *AsyncInfo) {
  assert(device_id < DeviceInfo.NumberOfDevices && "Device ID too large");
  if (AsyncInfo) {
    initAsyncInfo(AsyncInfo);
    return dataSubmit(device_id, tgt_ptr, hst_ptr, size, AsyncInfo);
  } else {
    return __tgt_rtl_data_submit(device_id, tgt_ptr, hst_ptr, size);
  }
}

int32_t __tgt_rtl_data_retrieve(int device_id, void *hst_ptr, void *tgt_ptr,
                                int64_t size) {
  assert(device_id < DeviceInfo.NumberOfDevices && "Device ID too large");
  __tgt_async_info AsyncInfo;
  int32_t rc = dataRetrieve(device_id, hst_ptr, tgt_ptr, size, &AsyncInfo);
  if (rc != OFFLOAD_SUCCESS)
    return OFFLOAD_FAIL;

  return __tgt_rtl_synchronize(device_id, &AsyncInfo);
}

int32_t __tgt_rtl_data_retrieve_async(int device_id, void *hst_ptr,
                                      void *tgt_ptr, int64_t size,
                                      __tgt_async_info *AsyncInfo) {
  assert(AsyncInfo && "AsyncInfo is nullptr");
  assert(device_id < DeviceInfo.NumberOfDevices && "Device ID too large");
  initAsyncInfo(AsyncInfo);
  return dataRetrieve(device_id, hst_ptr, tgt_ptr, size, AsyncInfo);
}

int32_t __tgt_rtl_data_delete(int device_id, void *tgt_ptr) {
  assert(device_id < DeviceInfo.NumberOfDevices && "Device ID too large");
  hsa_status_t err;
  DP("Tgt free data (tgt:%016llx).\n", (long long unsigned)(Elf64_Addr)tgt_ptr);
  err = core::Runtime::Memfree(tgt_ptr);
  if (err != HSA_STATUS_SUCCESS) {
    DP("Error when freeing CUDA memory\n");
    return OFFLOAD_FAIL;
  }
  return OFFLOAD_SUCCESS;
}

// Determine launch values for threadsPerGroup and num_groups.
// Outputs: treadsPerGroup, num_groups
// Inputs: Max_Teams, Max_WG_Size, Warp_Size, ExecutionMode,
//         EnvTeamLimit, EnvNumTeams, num_teams, thread_limit,
//         loop_tripcount.
void getLaunchVals(int &threadsPerGroup, int &num_groups, int ConstWGSize,
                   int ExecutionMode, int EnvTeamLimit, int EnvNumTeams,
                   int num_teams, int thread_limit, uint64_t loop_tripcount,
                   int32_t device_id) {

  int Max_Teams = DeviceInfo.EnvMaxTeamsDefault > 0
                      ? DeviceInfo.EnvMaxTeamsDefault
                      : DeviceInfo.NumTeams[device_id];
  if (Max_Teams > DeviceInfo.HardTeamLimit)
    Max_Teams = DeviceInfo.HardTeamLimit;

  if (print_kernel_trace & STARTUP_DETAILS) {
    fprintf(stderr, "RTLDeviceInfoTy::Max_Teams: %d\n",
            RTLDeviceInfoTy::Max_Teams);
    fprintf(stderr, "Max_Teams: %d\n", Max_Teams);
    fprintf(stderr, "RTLDeviceInfoTy::Warp_Size: %d\n",
            RTLDeviceInfoTy::Warp_Size);
    fprintf(stderr, "RTLDeviceInfoTy::Max_WG_Size: %d\n",
            RTLDeviceInfoTy::Max_WG_Size);
    fprintf(stderr, "RTLDeviceInfoTy::Default_WG_Size: %d\n",
            RTLDeviceInfoTy::Default_WG_Size);
    fprintf(stderr, "thread_limit: %d\n", thread_limit);
    fprintf(stderr, "threadsPerGroup: %d\n", threadsPerGroup);
    fprintf(stderr, "ConstWGSize: %d\n", ConstWGSize);
  }
  // check for thread_limit() clause
  if (thread_limit > 0) {
    threadsPerGroup = thread_limit;
    DP("Setting threads per block to requested %d\n", thread_limit);
    if (ExecutionMode == GENERIC) { // Add master warp for GENERIC
      threadsPerGroup += RTLDeviceInfoTy::Warp_Size;
      DP("Adding master wavefront: +%d threads\n", RTLDeviceInfoTy::Warp_Size);
    }
    if (threadsPerGroup > RTLDeviceInfoTy::Max_WG_Size) { // limit to max
      threadsPerGroup = RTLDeviceInfoTy::Max_WG_Size;
      DP("Setting threads per block to maximum %d\n", threadsPerGroup);
    }
  }
  // check flat_max_work_group_size attr here
  if (threadsPerGroup > ConstWGSize) {
    threadsPerGroup = ConstWGSize;
    DP("Reduced threadsPerGroup to flat-attr-group-size limit %d\n",
       threadsPerGroup);
  }
  if (print_kernel_trace & STARTUP_DETAILS)
    fprintf(stderr, "threadsPerGroup: %d\n", threadsPerGroup);
  DP("Preparing %d threads\n", threadsPerGroup);

  // Set default num_groups (teams)
  if (DeviceInfo.EnvTeamLimit > 0)
    num_groups = (Max_Teams < DeviceInfo.EnvTeamLimit)
                     ? Max_Teams
                     : DeviceInfo.EnvTeamLimit;
  else
    num_groups = Max_Teams;
  DP("Set default num of groups %d\n", num_groups);

  if (print_kernel_trace & STARTUP_DETAILS) {
    fprintf(stderr, "num_groups: %d\n", num_groups);
    fprintf(stderr, "num_teams: %d\n", num_teams);
  }

  // Reduce num_groups if threadsPerGroup exceeds RTLDeviceInfoTy::Max_WG_Size
  // This reduction is typical for default case (no thread_limit clause).
  // or when user goes crazy with num_teams clause.
  // FIXME: We cant distinguish between a constant or variable thread limit.
  // So we only handle constant thread_limits.
  if (threadsPerGroup >
      RTLDeviceInfoTy::Default_WG_Size) //  256 < threadsPerGroup <= 1024
    // Should we round threadsPerGroup up to nearest RTLDeviceInfoTy::Warp_Size
    // here?
    num_groups = (Max_Teams * RTLDeviceInfoTy::Max_WG_Size) / threadsPerGroup;

  // check for num_teams() clause
  if (num_teams > 0) {
    num_groups = (num_teams < num_groups) ? num_teams : num_groups;
  }
  if (print_kernel_trace & STARTUP_DETAILS) {
    fprintf(stderr, "num_groups: %d\n", num_groups);
    fprintf(stderr, "DeviceInfo.EnvNumTeams %d\n", DeviceInfo.EnvNumTeams);
    fprintf(stderr, "DeviceInfo.EnvTeamLimit %d\n", DeviceInfo.EnvTeamLimit);
  }

  if (DeviceInfo.EnvNumTeams > 0) {
    num_groups = (DeviceInfo.EnvNumTeams < num_groups) ? DeviceInfo.EnvNumTeams
                                                       : num_groups;
    DP("Modifying teams based on EnvNumTeams %d\n", DeviceInfo.EnvNumTeams);
  } else if (DeviceInfo.EnvTeamLimit > 0) {
    num_groups = (DeviceInfo.EnvTeamLimit < num_groups)
                     ? DeviceInfo.EnvTeamLimit
                     : num_groups;
    DP("Modifying teams based on EnvTeamLimit%d\n", DeviceInfo.EnvTeamLimit);
  } else {
    if (num_teams <= 0) {
      if (loop_tripcount > 0) {
        if (ExecutionMode == SPMD) {
          // round up to the nearest integer
          num_groups = ((loop_tripcount - 1) / threadsPerGroup) + 1;
        } else {
          num_groups = loop_tripcount;
        }
        DP("Using %d teams due to loop trip count %" PRIu64 " and number of "
           "threads per block %d\n",
           num_groups, loop_tripcount, threadsPerGroup);
      }
    } else {
      num_groups = num_teams;
    }
    if (num_groups > Max_Teams) {
      num_groups = Max_Teams;
      if (print_kernel_trace & STARTUP_DETAILS)
        fprintf(stderr, "Limiting num_groups %d to Max_Teams %d \n", num_groups,
                Max_Teams);
    }
    if (num_groups > num_teams && num_teams > 0) {
      num_groups = num_teams;
      if (print_kernel_trace & STARTUP_DETAILS)
        fprintf(stderr, "Limiting num_groups %d to clause num_teams %d \n",
                num_groups, num_teams);
    }
  }

  // num_teams clause always honored, no matter what, unless DEFAULT is active.
  if (num_teams > 0) {
    num_groups = num_teams;
    // Cap num_groups to EnvMaxTeamsDefault if set.
    if (DeviceInfo.EnvMaxTeamsDefault > 0 &&
        num_groups > DeviceInfo.EnvMaxTeamsDefault)
      num_groups = DeviceInfo.EnvMaxTeamsDefault;
  }
  if (print_kernel_trace & STARTUP_DETAILS) {
    fprintf(stderr, "threadsPerGroup: %d\n", threadsPerGroup);
    fprintf(stderr, "num_groups: %d\n", num_groups);
    fprintf(stderr, "loop_tripcount: %ld\n", loop_tripcount);
  }
  DP("Final %d num_groups and %d threadsPerGroup\n", num_groups,
     threadsPerGroup);
}

static uint64_t acquire_available_packet_id(hsa_queue_t *queue) {
  uint64_t packet_id = hsa_queue_add_write_index_relaxed(queue, 1);
  bool full = true;
  while (full) {
    full =
        packet_id >= (queue->size + hsa_queue_load_read_index_scacquire(queue));
  }
  return packet_id;
}

static int32_t __tgt_rtl_run_target_team_region_locked(
    int32_t device_id, void *tgt_entry_ptr, void **tgt_args,
    ptrdiff_t *tgt_offsets, int32_t arg_num, int32_t num_teams,
    int32_t thread_limit, uint64_t loop_tripcount);

int32_t __tgt_rtl_run_target_team_region(int32_t device_id, void *tgt_entry_ptr,
                                         void **tgt_args,
                                         ptrdiff_t *tgt_offsets,
                                         int32_t arg_num, int32_t num_teams,
                                         int32_t thread_limit,
                                         uint64_t loop_tripcount) {

  DeviceInfo.load_run_lock.lock_shared();
  int32_t res = __tgt_rtl_run_target_team_region_locked(
      device_id, tgt_entry_ptr, tgt_args, tgt_offsets, arg_num, num_teams,
      thread_limit, loop_tripcount);

  DeviceInfo.load_run_lock.unlock_shared();
  return res;
}

int32_t __tgt_rtl_run_target_team_region_locked(
    int32_t device_id, void *tgt_entry_ptr, void **tgt_args,
    ptrdiff_t *tgt_offsets, int32_t arg_num, int32_t num_teams,
    int32_t thread_limit, uint64_t loop_tripcount) {
  // Set the context we are using
  // update thread limit content in gpu memory if un-initialized or specified
  // from host

  DP("Run target team region thread_limit %d\n", thread_limit);

  // All args are references.
  std::vector<void *> args(arg_num);
  std::vector<void *> ptrs(arg_num);

  DP("Arg_num: %d\n", arg_num);
  for (int32_t i = 0; i < arg_num; ++i) {
    ptrs[i] = (void *)((intptr_t)tgt_args[i] + tgt_offsets[i]);
    args[i] = &ptrs[i];
    DP("Offseted base: arg[%d]:" DPxMOD "\n", i, DPxPTR(ptrs[i]));
  }

  KernelTy *KernelInfo = (KernelTy *)tgt_entry_ptr;

  std::string kernel_name = std::string(KernelInfo->Name);
  auto &KernelInfoTable = DeviceInfo.KernelInfoTable;
  if (KernelInfoTable[device_id].find(kernel_name) ==
      KernelInfoTable[device_id].end()) {
    DP("Kernel %s not found\n", kernel_name.c_str());
    return OFFLOAD_FAIL;
  }

  const atl_kernel_info_t KernelInfoEntry =
      KernelInfoTable[device_id][kernel_name];
  const uint32_t group_segment_size = KernelInfoEntry.group_segment_size;
  const uint32_t sgpr_count = KernelInfoEntry.sgpr_count;
  const uint32_t vgpr_count = KernelInfoEntry.vgpr_count;
  const uint32_t sgpr_spill_count = KernelInfoEntry.sgpr_spill_count;
  const uint32_t vgpr_spill_count = KernelInfoEntry.vgpr_spill_count;

  assert(arg_num == (int)KernelInfoEntry.num_args);

  /*
   * Set limit based on ThreadsPerGroup and GroupsPerDevice
   */
  int num_groups = 0;

  int threadsPerGroup = RTLDeviceInfoTy::Default_WG_Size;

  getLaunchVals(threadsPerGroup, num_groups, KernelInfo->ConstWGSize,
                KernelInfo->ExecutionMode, DeviceInfo.EnvTeamLimit,
                DeviceInfo.EnvNumTeams,
                num_teams,      // From run_region arg
                thread_limit,   // From run_region arg
                loop_tripcount, // From run_region arg
                KernelInfo->device_id);

  if (print_kernel_trace >= LAUNCH) {
    // enum modes are SPMD, GENERIC, NONE 0,1,2
    // if doing rtl timing, print to stderr, unless stdout requested.
    bool traceToStdout = print_kernel_trace & (RTL_TO_STDOUT | RTL_TIMING);
    fprintf(traceToStdout ? stdout : stderr,
            "DEVID:%2d SGN:%1d ConstWGSize:%-4d args:%2d teamsXthrds:(%4dX%4d) "
            "reqd:(%4dX%4d) lds_usage:%uB sgpr_count:%u vgpr_count:%u "
            "sgpr_spill_count:%u vgpr_spill_count:%u tripcount:%lu n:%s\n",
            device_id, KernelInfo->ExecutionMode, KernelInfo->ConstWGSize,
            arg_num, num_groups, threadsPerGroup, num_teams, thread_limit,
            group_segment_size, sgpr_count, vgpr_count, sgpr_spill_count,
            vgpr_spill_count, loop_tripcount, KernelInfo->Name);
  }

  // Run on the device.
  {
    hsa_queue_t *queue = DeviceInfo.HSAQueues[device_id];
    if (!queue) {
      return OFFLOAD_FAIL;
    }
    uint64_t packet_id = acquire_available_packet_id(queue);

    const uint32_t mask = queue->size - 1; // size is a power of 2
    hsa_kernel_dispatch_packet_t *packet =
        (hsa_kernel_dispatch_packet_t *)queue->base_address +
        (packet_id & mask);

    // packet->header is written last
    packet->setup = UINT16_C(1) << HSA_KERNEL_DISPATCH_PACKET_SETUP_DIMENSIONS;
    packet->workgroup_size_x = threadsPerGroup;
    packet->workgroup_size_y = 1;
    packet->workgroup_size_z = 1;
    packet->reserved0 = 0;
    packet->grid_size_x = num_groups * threadsPerGroup;
    packet->grid_size_y = 1;
    packet->grid_size_z = 1;
    packet->private_segment_size = KernelInfoEntry.private_segment_size;
    packet->group_segment_size = KernelInfoEntry.group_segment_size;
    packet->kernel_object = KernelInfoEntry.kernel_object;
    packet->kernarg_address = 0;     // use the block allocator
    packet->reserved2 = 0;           // atmi writes id_ here
    packet->completion_signal = {0}; // may want a pool of signals

    KernelArgPool *ArgPool = nullptr;
    {
      auto it = KernelArgPoolMap.find(std::string(KernelInfo->Name));
      if (it != KernelArgPoolMap.end()) {
        ArgPool = (it->second).get();
      }
    }
    if (!ArgPool) {
      DP("Warning: No ArgPool for %s on device %d\n", KernelInfo->Name,
         device_id);
    }
    {
      void *kernarg = nullptr;
      if (ArgPool) {
        assert(ArgPool->kernarg_segment_size == (arg_num * sizeof(void *)));
        kernarg = ArgPool->allocate(arg_num);
      }
      if (!kernarg) {
        DP("Allocate kernarg failed\n");
        return OFFLOAD_FAIL;
      }

      // Copy explicit arguments
      for (int i = 0; i < arg_num; i++) {
        memcpy((char *)kernarg + sizeof(void *) * i, args[i], sizeof(void *));
      }

      // Initialize implicit arguments. ATMI seems to leave most fields
      // uninitialized
      atmi_implicit_args_t *impl_args =
          reinterpret_cast<atmi_implicit_args_t *>(
              static_cast<char *>(kernarg) + ArgPool->kernarg_segment_size);
      memset(impl_args, 0,
             sizeof(atmi_implicit_args_t)); // may not be necessary
      impl_args->offset_x = 0;
      impl_args->offset_y = 0;
      impl_args->offset_z = 0;

      // assign a hostcall buffer for the selected Q
      if (__atomic_load_n(&DeviceInfo.hostcall_required, __ATOMIC_ACQUIRE)) {
        // hostrpc_assign_buffer is not thread safe, and this function is
        // under a multiple reader lock, not a writer lock.
        static pthread_mutex_t hostcall_init_lock = PTHREAD_MUTEX_INITIALIZER;
        pthread_mutex_lock(&hostcall_init_lock);
        impl_args->hostcall_ptr = hostrpc_assign_buffer(
            DeviceInfo.HSAAgents[device_id], queue, device_id);
        pthread_mutex_unlock(&hostcall_init_lock);
        if (!impl_args->hostcall_ptr) {
          DP("hostrpc_assign_buffer failed, gpu would dereference null and "
             "error\n");
          return OFFLOAD_FAIL;
        }
      }

      packet->kernarg_address = kernarg;
    }

    {
      hsa_signal_t s = DeviceInfo.FreeSignalPool.pop();
      if (s.handle == 0) {
        DP("Failed to get signal instance\n");
        return OFFLOAD_FAIL;
      }
      packet->completion_signal = s;
      hsa_signal_store_relaxed(packet->completion_signal, 1);
    }

    core::packet_store_release(reinterpret_cast<uint32_t *>(packet),
                               core::create_header(), packet->setup);

    hsa_signal_store_relaxed(queue->doorbell_signal, packet_id);

    while (hsa_signal_wait_scacquire(packet->completion_signal,
                                     HSA_SIGNAL_CONDITION_EQ, 0, UINT64_MAX,
                                     HSA_WAIT_STATE_BLOCKED) != 0)
      ;

    assert(ArgPool);
    ArgPool->deallocate(packet->kernarg_address);
    DeviceInfo.FreeSignalPool.push(packet->completion_signal);
  }

  DP("Kernel completed\n");
  return OFFLOAD_SUCCESS;
}

int32_t __tgt_rtl_run_target_region(int32_t device_id, void *tgt_entry_ptr,
                                    void **tgt_args, ptrdiff_t *tgt_offsets,
                                    int32_t arg_num) {
  // use one team and one thread
  // fix thread num
  int32_t team_num = 1;
  int32_t thread_limit = 0; // use default
  return __tgt_rtl_run_target_team_region(device_id, tgt_entry_ptr, tgt_args,
                                          tgt_offsets, arg_num, team_num,
                                          thread_limit, 0);
}

int32_t __tgt_rtl_run_target_region_async(int32_t device_id,
                                          void *tgt_entry_ptr, void **tgt_args,
                                          ptrdiff_t *tgt_offsets,
                                          int32_t arg_num,
                                          __tgt_async_info *AsyncInfo) {
  assert(AsyncInfo && "AsyncInfo is nullptr");
  initAsyncInfo(AsyncInfo);

  // use one team and one thread
  // fix thread num
  int32_t team_num = 1;
  int32_t thread_limit = 0; // use default
  return __tgt_rtl_run_target_team_region(device_id, tgt_entry_ptr, tgt_args,
                                          tgt_offsets, arg_num, team_num,
                                          thread_limit, 0);
}

int32_t __tgt_rtl_synchronize(int32_t device_id, __tgt_async_info *AsyncInfo) {
  assert(AsyncInfo && "AsyncInfo is nullptr");

  // Cuda asserts that AsyncInfo->Queue is non-null, but this invariant
  // is not ensured by devices.cpp for amdgcn
  // assert(AsyncInfo->Queue && "AsyncInfo->Queue is nullptr");
  if (AsyncInfo->Queue) {
    finiAsyncInfo(AsyncInfo);
  }
  return OFFLOAD_SUCCESS;
}

<<<<<<< HEAD
// This method is only used by hostrpc demo
hsa_status_t atmi_memcpy_no_signal(void *dest, const void *src, size_t size,
                                    bool host2Device) {
  hsa_signal_t sig;
  hsa_status_t err = hsa_signal_create(0, 0, NULL, &sig);
  if (err != HSA_STATUS_SUCCESS) {
    return err;
  }

  const int deviceId = 0;
  hsa_agent_t agent = DeviceInfo.HSAAgents[deviceId];
  hsa_status_t r;
  if (host2Device)
    r = atmi_memcpy_h2d(sig, dest, src, size, agent);
  else
    r = atmi_memcpy_d2h(sig, dest, src, size, agent);

  hsa_status_t rc = hsa_signal_destroy(sig);

  if (r != HSA_STATUS_SUCCESS) {
    return r;
  }
  if (rc != HSA_STATUS_SUCCESS) {
    return rc;
  }

  return HSA_STATUS_SUCCESS;
}
=======
namespace core {
hsa_status_t allow_access_to_all_gpu_agents(void *ptr) {
  return hsa_amd_agents_allow_access(DeviceInfo.HSAAgents.size(),
                                     &DeviceInfo.HSAAgents[0], NULL, ptr);
}

} // namespace core
>>>>>>> 48e2d3a5
<|MERGE_RESOLUTION|>--- conflicted
+++ resolved
@@ -2112,7 +2112,6 @@
   return OFFLOAD_SUCCESS;
 }
 
-<<<<<<< HEAD
 // This method is only used by hostrpc demo
 hsa_status_t atmi_memcpy_no_signal(void *dest, const void *src, size_t size,
                                     bool host2Device) {
@@ -2141,12 +2140,10 @@
 
   return HSA_STATUS_SUCCESS;
 }
-=======
+
 namespace core {
 hsa_status_t allow_access_to_all_gpu_agents(void *ptr) {
   return hsa_amd_agents_allow_access(DeviceInfo.HSAAgents.size(),
                                      &DeviceInfo.HSAAgents[0], NULL, ptr);
 }
-
-} // namespace core
->>>>>>> 48e2d3a5
+} // namespace core