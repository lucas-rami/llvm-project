--- conflicted
+++ resolved
@@ -35,15 +35,11 @@
 
 #include "llvm/Frontend/OpenMP/OMPConstants.h"
 #include "llvm/Frontend/OpenMP/OMPGridValues.h"
-#include "llvm/Frontend/OpenMP/OMPConstants.h"
 
 #include "MemoryManager.h"
 
-<<<<<<< HEAD
 #include "utils.h"
 
-=======
->>>>>>> 512aa848
 // hostrpc interface, FIXME: consider moving to its own include these are
 // statically linked into amdgpu/plugin if present from hostrpc_services.a,
 // linked as --whole-archive to override the weak symbols that are used to
@@ -1727,12 +1723,8 @@
     }
 
     // default value GENERIC (in case symbol is missing from cubin file)
-<<<<<<< HEAD
-    int8_t ExecModeVal = llvm::omp::OMPTgtExecModeFlags::OMP_TGT_EXEC_MODE_GENERIC;
-=======
     llvm::omp::OMPTgtExecModeFlags ExecModeVal =
         llvm::omp::OMPTgtExecModeFlags::OMP_TGT_EXEC_MODE_GENERIC;
->>>>>>> 512aa848
 
     // get flat group size if present, else Default_WG_Size
     int16_t WGSizeVal = RTLDeviceInfoTy::Default_WG_Size;
@@ -1846,15 +1838,6 @@
     void *ExecModePtr;
     uint32_t varsize;
     err = interop_get_symbol_info((char *)image->ImageStart, img_size,
-<<<<<<< HEAD
-				  ExecModeName, &ExecModePtr, &varsize);
-    if (err == HSA_STATUS_SUCCESS) {
-      if ((size_t)varsize != sizeof(int8_t)) {
-	DP("Loading global computation properties '%s' - size mismatch(%u != "
-	   "%lu)\n",
-	   ExecModeName, varsize, sizeof(int8_t));
-	return NULL;
-=======
                                   ExecModeName, &ExecModePtr, &varsize);
 
     if (err == HSA_STATUS_SUCCESS) {
@@ -1863,27 +1846,11 @@
            "%lu)\n",
            ExecModeName, varsize, sizeof(llvm::omp::OMPTgtExecModeFlags));
         return NULL;
->>>>>>> 512aa848
       }
 
       memcpy(&ExecModeVal, ExecModePtr, (size_t)varsize);
 
       DP("After loading global for %s ExecMode = %d\n", ExecModeName,
-<<<<<<< HEAD
-	 ExecModeVal);
-
-      if (ExecModeVal < 0 || ExecModeVal > llvm::omp::OMP_TGT_EXEC_MODE_GENERIC_SPMD) {
-	DP("Error wrong exec_mode value specified in HSA code object file: "
-	   "%d\n",
-	   ExecModeVal);
-	return NULL;
-      }
-    } else {
-      DP("Loading global exec_mode '%s' - symbol missing, using default "
-	 "value "
-	 "GENERIC (1)\n",
-	 ExecModeName);
-=======
          ExecModeVal);
 
       if (ExecModeVal < 0 ||
@@ -1898,7 +1865,6 @@
          "value "
          "GENERIC (1)\n",
          ExecModeName);
->>>>>>> 512aa848
     }
     check("Loading computation property", err);
 
@@ -1979,7 +1945,6 @@
   return DeviceInfo.DeviceAllocators[device_id].alloc_free(tgt_ptr);
 }
 
-<<<<<<< HEAD
 // Determine launch values for threadsPerGroup and num_groups.
 // Outputs: treadsPerGroup, num_groups
 // Inputs: Max_Teams, Max_WG_Size, Warp_Size, ExecutionMode,
@@ -1989,18 +1954,6 @@
                    EnvironmentVariables Env, int ConstWGSize, int ExecutionMode,
                    int num_teams, int thread_limit, uint64_t loop_tripcount,
                    int DeviceNumTeams) {
-=======
-// Determine launch values for kernel.
-struct launchVals {
-  int WorkgroupSize;
-  int GridSize;
-};
-launchVals getLaunchVals(int WarpSize, EnvironmentVariables Env,
-                         int ConstWGSize,
-                         llvm::omp::OMPTgtExecModeFlags ExecutionMode,
-                         int num_teams, int thread_limit,
-                         uint64_t loop_tripcount, int DeviceNumTeams) {
->>>>>>> 512aa848
 
   threadsPerGroup = RTLDeviceInfoTy::Default_WG_Size;
   num_groups = 0;
@@ -2025,15 +1978,12 @@
   if (thread_limit > 0) {
     threadsPerGroup = thread_limit;
     DP("Setting threads per block to requested %d\n", thread_limit);
-<<<<<<< HEAD
-=======
     // Add master warp for GENERIC
     if (ExecutionMode ==
         llvm::omp::OMPTgtExecModeFlags::OMP_TGT_EXEC_MODE_GENERIC) {
       threadsPerGroup += WarpSize;
       DP("Adding master wavefront: +%d threads\n", WarpSize);
     }
->>>>>>> 512aa848
     if (threadsPerGroup > RTLDeviceInfoTy::Max_WG_Size) { // limit to max
       threadsPerGroup = RTLDeviceInfoTy::Max_WG_Size;
       DP("Setting threads per block to maximum %d\n", threadsPerGroup);
@@ -2115,19 +2065,12 @@
   } else {
     if (num_teams <= 0) {
       if (loop_tripcount > 0) {
-<<<<<<< HEAD
-        if (ExecutionMode == llvm::omp::OMPTgtExecModeFlags::OMP_TGT_EXEC_MODE_SPMD) {
-          // round up to the nearest integer
-          num_groups = ((loop_tripcount - 1) / threadsPerGroup) + 1;
-        } else if (ExecutionMode == llvm::omp::OMPTgtExecModeFlags::OMP_TGT_EXEC_MODE_GENERIC) {
-=======
         if (ExecutionMode ==
             llvm::omp::OMPTgtExecModeFlags::OMP_TGT_EXEC_MODE_SPMD) {
           // round up to the nearest integer
           num_groups = ((loop_tripcount - 1) / threadsPerGroup) + 1;
         } else if (ExecutionMode ==
                    llvm::omp::OMPTgtExecModeFlags::OMP_TGT_EXEC_MODE_GENERIC) {
->>>>>>> 512aa848
           num_groups = loop_tripcount;
         } else /* OMP_TGT_EXEC_MODE_GENERIC_SPMD */ {
           // This is a generic kernel that was transformed to use SPMD-mode
