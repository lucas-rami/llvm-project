//===--- Options.td - Options for clang -----------------------------------===//
//
// Part of the LLVM Project, under the Apache License v2.0 with LLVM Exceptions.
// See https://llvm.org/LICENSE.txt for license information.
// SPDX-License-Identifier: Apache-2.0 WITH LLVM-exception
//
//===----------------------------------------------------------------------===//
//
//  This file defines the options accepted by clang.
//
//===----------------------------------------------------------------------===//

// Include the common option parsing interfaces.
include "llvm/Option/OptParser.td"

/////////
// Flags

// The option is a "driver"-only option, and should not be forwarded to other
// tools via `-Xarch` options.
def NoXarchOption : OptionFlag;

// LinkerInput - The option is a linker input.
def LinkerInput : OptionFlag;

// NoArgumentUnused - Don't report argument unused warnings for this option; this
// is useful for options like -static or -dynamic which a user may always end up
// passing, even if the platform defaults to (or only supports) that option.
def NoArgumentUnused : OptionFlag;

// Unsupported - The option is unsupported, and the driver will reject command
// lines that use it.
def Unsupported : OptionFlag;

// Ignored - The option is unsupported, and the driver will silently ignore it.
def Ignored : OptionFlag;

// CoreOption - This is considered a "core" Clang option, available in both
// clang and clang-cl modes.
def CoreOption : OptionFlag;

// CLOption - This is a cl.exe compatibility option. Options with this flag
// are made available when the driver is running in CL compatibility mode.
def CLOption : OptionFlag;

// CC1Option - This option should be accepted by clang -cc1.
def CC1Option : OptionFlag;

// CC1AsOption - This option should be accepted by clang -cc1as.
def CC1AsOption : OptionFlag;

// NoDriverOption - This option should not be accepted by the driver.
def NoDriverOption : OptionFlag;

// If an option affects linking, but has a primary group (so Link_Group cannot
// be used), add this flag.
def LinkOption : OptionFlag;

// FlangOption - This is considered a "core" Flang option, available in
// flang mode.
def FlangOption : OptionFlag;

// FlangOnlyOption - This option should only be used by Flang (i.e. it is not
// available for Clang)
def FlangOnlyOption : OptionFlag;

// FC1Option - This option should be accepted by flang -fc1.
def FC1Option : OptionFlag;

// A short name to show in documentation. The name will be interpreted as rST.
class DocName<string name> { string DocName = name; }

// A brief description to show in documentation, interpreted as rST.
class DocBrief<code descr> { code DocBrief = descr; }

// Indicates that this group should be flattened into its parent when generating
// documentation.
class DocFlatten { bit DocFlatten = 1; }

// Indicates that this warning is ignored, but accepted with a warning for
// GCC compatibility.
class IgnoredGCCCompat : Flags<[HelpHidden]> {}

/////////
// Groups

def Action_Group : OptionGroup<"<action group>">, DocName<"Actions">,
                   DocBrief<[{The action to perform on the input.}]>;

// Meta-group for options which are only used for compilation,
// and not linking etc.
def CompileOnly_Group : OptionGroup<"<CompileOnly group>">,
                        DocName<"Compilation flags">, DocBrief<[{
Flags controlling the behavior of Clang during compilation. These flags have
no effect during actions that do not perform compilation.}]>;

def Preprocessor_Group : OptionGroup<"<Preprocessor group>">,
                         Group<CompileOnly_Group>,
                         DocName<"Preprocessor flags">, DocBrief<[{
Flags controlling the behavior of the Clang preprocessor.}]>;

def IncludePath_Group : OptionGroup<"<I/i group>">, Group<Preprocessor_Group>,
                        DocName<"Include path management">,
                        DocBrief<[{
Flags controlling how ``#include``\s are resolved to files.}]>;

def I_Group : OptionGroup<"<I group>">, Group<IncludePath_Group>, DocFlatten;
def i_Group : OptionGroup<"<i group>">, Group<IncludePath_Group>, DocFlatten;
def clang_i_Group : OptionGroup<"<clang i group>">, Group<i_Group>, DocFlatten;

def M_Group : OptionGroup<"<M group>">, Group<Preprocessor_Group>,
              DocName<"Dependency file generation">, DocBrief<[{
Flags controlling generation of a dependency file for ``make``-like build
systems.}]>;

def d_Group : OptionGroup<"<d group>">, Group<Preprocessor_Group>,
              DocName<"Dumping preprocessor state">, DocBrief<[{
Flags allowing the state of the preprocessor to be dumped in various ways.}]>;

def Diag_Group : OptionGroup<"<W/R group>">, Group<CompileOnly_Group>,
                 DocName<"Diagnostic flags">, DocBrief<[{
Flags controlling which warnings, errors, and remarks Clang will generate.
See the :doc:`full list of warning and remark flags <DiagnosticsReference>`.}]>;

def R_Group : OptionGroup<"<R group>">, Group<Diag_Group>, DocFlatten;
def R_value_Group : OptionGroup<"<R (with value) group>">, Group<R_Group>,
                    DocFlatten;
def W_Group : OptionGroup<"<W group>">, Group<Diag_Group>, DocFlatten;
def W_value_Group : OptionGroup<"<W (with value) group>">, Group<W_Group>,
                    DocFlatten;

def f_Group : OptionGroup<"<f group>">, Group<CompileOnly_Group>,
              DocName<"Target-independent compilation options">;

def f_clang_Group : OptionGroup<"<f (clang-only) group>">,
                    Group<CompileOnly_Group>, DocFlatten;
def pedantic_Group : OptionGroup<"<pedantic group>">, Group<f_Group>,
                     DocFlatten;
def opencl_Group : OptionGroup<"<opencl group>">, Group<f_Group>,
                   DocName<"OpenCL flags">;

def sycl_Group : OptionGroup<"<SYCL group>">, Group<f_Group>,
                 DocName<"SYCL flags">;

def m_Group : OptionGroup<"<m group>">, Group<CompileOnly_Group>,
              DocName<"Target-dependent compilation options">;

// Feature groups - these take command line options that correspond directly to
// target specific features and can be translated directly from command line
// options.
def m_aarch64_Features_Group : OptionGroup<"<aarch64 features group>">,
                               Group<m_Group>, DocName<"AARCH64">;
def m_amdgpu_Features_Group : OptionGroup<"<amdgpu features group>">,
                              Group<m_Group>, DocName<"AMDGPU">;
def m_arm_Features_Group : OptionGroup<"<arm features group>">,
                           Group<m_Group>, DocName<"ARM">;
def m_hexagon_Features_Group : OptionGroup<"<hexagon features group>">,
                               Group<m_Group>, DocName<"Hexagon">;
// The features added by this group will not be added to target features.
// These are explicitly handled.
def m_hexagon_Features_HVX_Group : OptionGroup<"<hexagon features group>">,
                                   Group<m_Group>, DocName<"Hexagon">;
def m_mips_Features_Group : OptionGroup<"<mips features group>">,
                            Group<m_Group>, DocName<"MIPS">;
def m_ppc_Features_Group : OptionGroup<"<ppc features group>">,
                           Group<m_Group>, DocName<"PowerPC">;
def m_wasm_Features_Group : OptionGroup<"<wasm features group>">,
                            Group<m_Group>, DocName<"WebAssembly">;
// The features added by this group will not be added to target features.
// These are explicitly handled.
def m_wasm_Features_Driver_Group : OptionGroup<"<wasm driver features group>">,
                                   Group<m_Group>, DocName<"WebAssembly Driver">;
def m_x86_Features_Group : OptionGroup<"<x86 features group>">,
                           Group<m_Group>, Flags<[CoreOption]>, DocName<"X86">;
def m_riscv_Features_Group : OptionGroup<"<riscv features group>">,
                             Group<m_Group>, DocName<"RISCV">;

def m_libc_Group : OptionGroup<"<m libc group>">, Group<m_mips_Features_Group>,
                   Flags<[HelpHidden]>;

def O_Group : OptionGroup<"<O group>">, Group<CompileOnly_Group>,
              DocName<"Optimization level">, DocBrief<[{
Flags controlling how much optimization should be performed.}]>;

def DebugInfo_Group : OptionGroup<"<g group>">, Group<CompileOnly_Group>,
                      DocName<"Debug information generation">, DocBrief<[{
Flags controlling how much and what kind of debug information should be
generated.}]>;

def g_Group : OptionGroup<"<g group>">, Group<DebugInfo_Group>,
              DocName<"Kind and level of debug information">;
def gN_Group : OptionGroup<"<gN group>">, Group<g_Group>,
               DocName<"Debug level">;
def ggdbN_Group : OptionGroup<"<ggdbN group>">, Group<gN_Group>, DocFlatten;
def gTune_Group : OptionGroup<"<gTune group>">, Group<g_Group>,
                  DocName<"Debugger to tune debug information for">;
def g_flags_Group : OptionGroup<"<g flags group>">, Group<DebugInfo_Group>,
                    DocName<"Debug information flags">;

def StaticAnalyzer_Group : OptionGroup<"<Static analyzer group>">,
                           DocName<"Static analyzer flags">, DocBrief<[{
Flags controlling the behavior of the Clang Static Analyzer.}]>;

// gfortran options that we recognize in the driver and pass along when
// invoking GCC to compile Fortran code.
def gfortran_Group : OptionGroup<"<gfortran group>">,
                     DocName<"Fortran compilation flags">, DocBrief<[{
Flags that will be passed onto the ``gfortran`` compiler when Clang is given
a Fortran input.}]>;

def flang_rt_Group : OptionGroup<"Flang runtime library Group">;
def pgi_fortran_Group : OptionGroup<"PGI Fortran compatibility Group">,
  Flags<[HelpHidden]>;

def Link_Group : OptionGroup<"<T/e/s/t/u group>">, DocName<"Linker flags">,
                 DocBrief<[{Flags that are passed on to the linker}]>;
def T_Group : OptionGroup<"<T group>">, Group<Link_Group>, DocFlatten;
def u_Group : OptionGroup<"<u group>">, Group<Link_Group>, DocFlatten;

def reserved_lib_Group : OptionGroup<"<reserved libs group>">,
                         Flags<[Unsupported]>;

// Temporary groups for clang options which we know we don't support,
// but don't want to verbosely warn the user about.
def clang_ignored_f_Group : OptionGroup<"<clang ignored f group>">,
  Group<f_Group>, Flags<[Ignored]>;
def clang_ignored_m_Group : OptionGroup<"<clang ignored m group>">,
  Group<m_Group>, Flags<[Ignored]>;

// Group for clang options in the process of deprecation.
// Please include the version that deprecated the flag as comment to allow
// easier garbage collection.
def clang_ignored_legacy_options_Group : OptionGroup<"<clang legacy flags>">,
  Group<f_Group>, Flags<[Ignored]>;

// Retired with clang-5.0
def : Flag<["-"], "fslp-vectorize-aggressive">, Group<clang_ignored_legacy_options_Group>;
def : Flag<["-"], "fno-slp-vectorize-aggressive">, Group<clang_ignored_legacy_options_Group>;

// Retired with clang-10.0. Previously controlled X86 MPX ISA.
def mmpx : Flag<["-"], "mmpx">, Group<clang_ignored_legacy_options_Group>;
def mno_mpx : Flag<["-"], "mno-mpx">, Group<clang_ignored_legacy_options_Group>;

// Group that ignores all gcc optimizations that won't be implemented
def clang_ignored_gcc_optimization_f_Group : OptionGroup<
  "<clang_ignored_gcc_optimization_f_Group>">, Group<f_Group>, Flags<[Ignored]>;

// A boolean option which is opt-in in CC1. The positive option exists in CC1 and
// Args.hasArg(OPT_ffoo) is used to check that the flag is enabled.
// This is useful if the option is usually disabled.
multiclass OptInFFlag<string name, string pos_prefix, string neg_prefix="",
                      string help="", list<OptionFlag> flags=[], code keypath="",
                      list<Option> enablers = []> {
  def f#NAME : Flag<["-"], "f"#name>, Flags<!listconcat([CC1Option], flags)>,
               Group<f_Group>, HelpText<!strconcat(pos_prefix, help)>,
               MarshallingInfoFlag<keypath, "false">,
               ImpliedByAnyOf<enablers, "true">;
  def fno_#NAME : Flag<["-"], "fno-"#name>, Flags<flags>,
               Group<f_Group>, HelpText<!strconcat(neg_prefix, help)>;
}

// A boolean option which is opt-out in CC1. The negative option exists in CC1 and
// Args.hasArg(OPT_fno_foo) is used to check that the flag is disabled.
multiclass OptOutFFlag<string name, string pos_prefix, string neg_prefix,
                       string help="", list<OptionFlag> flags=[], code keypath="",
                       list<Option> disablers = []> {
  def f#NAME : Flag<["-"], "f"#name>, Flags<flags>,
               Group<f_Group>, HelpText<!strconcat(pos_prefix, help)>;
  def fno_#NAME : Flag<["-"], "fno-"#name>, Flags<!listconcat([CC1Option], flags)>,
               Group<f_Group>, HelpText<!strconcat(neg_prefix, help)>,
               MarshallingInfoFlag<keypath, "false">,
               ImpliedByAnyOf<disablers, "true">;
}

//===----------------------------------------------------------------------===//
// BoolOptionBase
//===----------------------------------------------------------------------===//

// Default value of the keypath associated with a marshalled bool option.
class Default<code value> { code Value = value; }

class FlagPolarity<bit value> { bit Value = value; }
def PosFlag : FlagPolarity<true> {}
def NegFlag : FlagPolarity<false> {}

// Definition of a single command line flag.
class FlagDef<FlagPolarity polarity, bit value, list<OptionFlag> option_flags,
              string help, list<Option> implied_by_options = []> {
  // Negative polarity (false) implies a command line spelling prefixed with
  // "no-" and a TableGen record whose name is prefixed with "no_".
  FlagPolarity Polarity = polarity;

  // The value assigned to keypath when the flag is present on the command line.
  bit Value = value;

  // List of OptionFlag records that control the visibility of the flag in
  // different scenarios.
  list<OptionFlag> OptionFlags = option_flags;

  // The help text associated with the flag.
  string Help = help;

  // List of options that imply this flag when present on command line.
  list<Option> ImpliedBy = implied_by_options;
}

// Information extending a FlagDef.
class FlagDefSuffix<list<OptionFlag> option_flags, string help> {
  list<OptionFlag> OptionFlags = option_flags;
  string Help = help;
}

// Extend the flag definition with a suffix.
class ApplySuffix<FlagDef flag, FlagDefSuffix flag_suffix> {
  FlagDef Result
    = FlagDef<flag.Polarity, flag.Value,
              !listconcat(flag.OptionFlags, flag_suffix.OptionFlags),
              !strconcat(flag.Help, flag_suffix.Help), flag.ImpliedBy>;
}

// FlagDef extension. Convenient for creation of TableGen records.
class FlagDefExpanded<FlagDef flag, string prefix, string name, string spelling>
  : FlagDef<flag.Polarity, flag.Value, flag.OptionFlags, flag.Help,
            flag.ImpliedBy> {
  // Name of the TableGen record.
  string RecordName = prefix#!cond(flag.Polarity.Value : "", true : "no_")#name;

  // Spelling of the flag.
  string Spelling
    = prefix#!cond(flag.Polarity.Value : "", true : "no-")#spelling;

  // Does the flag have CC1Option?
  bit IsCC1 = !not(!empty(!filter(opt_flag, flag.OptionFlags,
                                  !eq(opt_flag, CC1Option))));

  // Can the flag be implied by another flag?
  bit CanBeImplied = !not(!empty(flag.ImpliedBy));

  // C++ code that will be assigned to the keypath when the flag is present.
  code ValueAsCode = !cond(flag.Value : "true", true: "false");
}

// Creates simple flag record.
class BoolOptionFlag<FlagDefExpanded flag, code keypath, Default default>
  : Flag<["-"], flag.Spelling>, Flags<flag.OptionFlags>, HelpText<flag.Help> {}

// Creates marshalled flag record.
class CC1BoolOptionFlag<FlagDefExpanded flag, FlagDefExpanded other,
                        code keypath, Default default>
  : Flag<["-"], flag.Spelling>, Flags<flag.OptionFlags>, HelpText<flag.Help>,
    MarshallingInfoBooleanFlag<keypath, default.Value, flag.ValueAsCode,
                               flag.RecordName, other.ValueAsCode,
                               other.RecordName, other.Spelling>,
    ImpliedByAnyOf<flag.ImpliedBy, flag.ValueAsCode> {}

// Generates TableGen records for two command line flags that control the same
// keypath via the marshalling infrastructure.
// Names of the records consist of the specified prefix, "no_" for the negative
// flag, and NAME.
// BoolOption is the API that should be used most of the time. Use this only
// when you need more control (e.g. to represent a marshalled option whose
// keypath defaults to an arbitrarily complex boolean expression).
multiclass BoolOptionBase<string spelling_base, code keypath, Default default,
                          FlagDef flag1_base, FlagDef flag2_base,
                          FlagDefSuffix flags_suffix = FlagDefSuffix<[], "">,
                          string prefix = ""> {
  defvar flag1 = FlagDefExpanded<ApplySuffix<flag1_base, flags_suffix>.Result,
                                 prefix, NAME, spelling_base>;

  defvar flag2 = FlagDefExpanded<ApplySuffix<flag2_base, flags_suffix>.Result,
                                 prefix, NAME, spelling_base>;

  // TODO: Assert that the flags have different polarity.
  // TODO: Assert that the flags have different value.
  // TODO: Assert that only one of the flags can be implied.

  if flag1.IsCC1 then {
    def flag1.RecordName : CC1BoolOptionFlag<flag1, flag2, keypath, default>;
  } else {
    def flag1.RecordName : BoolOptionFlag<flag1, keypath, default>;
  }

  if flag2.IsCC1 then {
    def flag2.RecordName : CC1BoolOptionFlag<flag2, flag1, keypath, default>;
  } else {
    def flag2.RecordName : BoolOptionFlag<flag2, keypath, default>;
  }
}

//===----------------------------------------------------------------------===//
// BoolOption
//===----------------------------------------------------------------------===//

class DefaultsToBool<bit value> { bit Value = value; }
def DefaultsToTrue : DefaultsToBool<true> {}
def DefaultsToFalse : DefaultsToBool<false> {}

/// Holds the mixins that apply to the changing flag:
///   * list of OptionFlags (e.g. [CC1Option, NoXarchOption]),
///   * help string,
///   * list of Options that imply this flag.
class ChangedBy<FlagPolarity polarity, list<OptionFlag> option_flags = [],
                string help = "", list<Option> changed_by_options = []> {
  FlagPolarity Polarity = polarity;
  list<OptionFlag> OptionFlags = option_flags;
  string Help = help;
  list<Option> ChangedByOptions = changed_by_options;
}

/// Holds the mixins that apply to the resetting flag:
///   * list of OptionFlags (e.g. [CC1Option, NoXarchOption]),
///   * help string.
class ResetBy<FlagPolarity polarity, list<OptionFlag> option_flags = [],
              string help = ""> {
  FlagPolarity Polarity = polarity;
  list<OptionFlag> OptionFlags = option_flags;
  string Help = help;
}

/// Holds the mixins that apply to both the changing flag and resetting flag:
///   * list of OptionFlags (e.g. [CC1Option, NoXarchOption]),
///   * the suffix of the help string.
class BothFlags<list<OptionFlag> option_flags = [], string help = ""> {
  list<OptionFlag> OptionFlags = option_flags;
  string Help = help;
}

/// Creates two command line flags that control the same boolean keypath.
///
/// Example:
///   defm my_boolean_option : BoolOption<"my-boolean-option",
///     "CodeGenOpts.MyBooleanOption", DefaultsToFalse,
///     ChangedBy<PosFlag, [CC1Option], "Enable">,
///     ResetBy<NegFlag, [], "Disable">,
///     BothFlags<[CoreOption], " my boolean option.">;
///
///   The Clang driver now knows two new command line flags: the "positive"
///   -my-boolean-option and the "negative" -no-my-boolean-option. The positive
///   flag is also available on the CC1 command line.
///
///   * When the command line contains neither of the flags, the keypath value
///     defaults to false.
///   * When the command line contains the positive -my-boolean-option, the
///     keypath value changes to true.
///   * When the command line contains the negative -no-my-bool-option, the
///     keypath value resets to false.
///
///   The help text for -my-boolean-option is "Enable my boolean option." and
///   "Disable my boolean option." for -no-my-boolean-option.
multiclass BoolOption<string spelling_base, code keypath,
                      DefaultsToBool defaults_to, ChangedBy changed_by,
                      ResetBy reset_by, BothFlags both = BothFlags<[], "">,
                      string name_prefix = ""> {
  defvar default = Default<!cond(defaults_to.Value : "true", true: "false")>;

  defvar changed_by_flag = FlagDef<changed_by.Polarity, !not(defaults_to.Value),
                                   changed_by.OptionFlags, changed_by.Help,
                                   changed_by.ChangedByOptions>;

  defvar reset_by_flag = FlagDef<reset_by.Polarity, defaults_to.Value,
                                 reset_by.OptionFlags, reset_by.Help>;

  defvar flag_suffix = FlagDefSuffix<both.OptionFlags, both.Help>;

  defm NAME : BoolOptionBase<spelling_base, keypath, default, changed_by_flag,
                             reset_by_flag, flag_suffix, name_prefix>;
}

/// Creates a BoolOption with the changing available on the CC1 command line.
multiclass BoolCC1Option<string flag_base, code keypath,
                         DefaultsToBool defaults_to, ChangedBy changed_by,
                         ResetBy reset_by, BothFlags both = BothFlags<[], "">,
                         string name_prefix = ""> {
  defvar changed_by_cc1
    = ChangedBy<changed_by.Polarity,
                !listconcat(changed_by.OptionFlags, [CC1Option]),
                changed_by.Help, changed_by.ChangedByOptions>;

  defm NAME : BoolOption<flag_base, keypath, defaults_to, changed_by_cc1,
                         reset_by, both, name_prefix>;
}

/// Creates a BoolOption where both of the flags are prefixed with "f", are in
/// the Group<f_Group>, and the changing flag is also available on the CC1
/// command line.
multiclass BoolFOption<string flag_base, code keypath,
                       DefaultsToBool defaults_to, ChangedBy changed_by,
                       ResetBy reset_by, BothFlags both = BothFlags<[], "">> {
  defm NAME : BoolCC1Option<flag_base, keypath, defaults_to, changed_by,
                            reset_by, both, "f">,
              Group<f_Group>;
}

// Creates a BoolOption where both of the flags are prefixed with "g", are in
// the Group<g_Group>, and the changing flag is also available on the CC1
// command line.
multiclass BoolGOption<string flag_base, code keypath,
                       DefaultsToBool defaults_to, ChangedBy changed_by,
                       ResetBy reset_by, BothFlags both = BothFlags<[], "">> {
  defm NAME : BoolCC1Option<flag_base, keypath, defaults_to, changed_by,
                            reset_by, both, "g">,
              Group<g_Group>;
}

/////////
// Options

// The internal option ID must be a valid C++ identifier and results in a
// clang::driver::options::OPT_XX enum constant for XX.
//
// We want to unambiguously be able to refer to options from the driver source
// code, for this reason the option name is mangled into an ID. This mangling
// isn't guaranteed to have an inverse, but for practical purposes it does.
//
// The mangling scheme is to ignore the leading '-', and perform the following
// substitutions:
//   _ => __
//   - => _
//   / => _SLASH
//   # => _HASH
//   ? => _QUESTION
//   , => _COMMA
//   = => _EQ
//   C++ => CXX
//   . => _

// Developer Driver Options

def internal_Group : OptionGroup<"<clang internal options>">, Flags<[HelpHidden]>;
def internal_driver_Group : OptionGroup<"<clang driver internal options>">,
  Group<internal_Group>, HelpText<"DRIVER OPTIONS">;
def internal_debug_Group :
  OptionGroup<"<clang debug/development internal options>">,
  Group<internal_Group>, HelpText<"DEBUG/DEVELOPMENT OPTIONS">;

class InternalDriverOpt : Group<internal_driver_Group>,
  Flags<[NoXarchOption, HelpHidden]>;
def driver_mode : Joined<["--"], "driver-mode=">, Group<internal_driver_Group>,
  Flags<[CoreOption, NoXarchOption, HelpHidden]>,
  HelpText<"Set the driver mode to either 'gcc', 'g++', 'cpp', or 'cl'">;
def rsp_quoting : Joined<["--"], "rsp-quoting=">, Group<internal_driver_Group>,
  Flags<[CoreOption, NoXarchOption, HelpHidden]>,
  HelpText<"Set the rsp quoting to either 'posix', or 'windows'">;
def ccc_gcc_name : Separate<["-"], "ccc-gcc-name">, InternalDriverOpt,
  HelpText<"Name for native GCC compiler">,
  MetaVarName<"<gcc-path>">;

class InternalDebugOpt : Group<internal_debug_Group>,
  Flags<[NoXarchOption, HelpHidden, CoreOption]>;
def ccc_install_dir : Separate<["-"], "ccc-install-dir">, InternalDebugOpt,
  HelpText<"Simulate installation in the given directory">;
def ccc_print_phases : Flag<["-"], "ccc-print-phases">, InternalDebugOpt,
  HelpText<"Dump list of actions to perform">;
def ccc_print_bindings : Flag<["-"], "ccc-print-bindings">, InternalDebugOpt,
  HelpText<"Show bindings of tools to actions">;

def ccc_arcmt_check : Flag<["-"], "ccc-arcmt-check">, InternalDriverOpt,
  HelpText<"Check for ARC migration issues that need manual handling">;
def ccc_arcmt_modify : Flag<["-"], "ccc-arcmt-modify">, InternalDriverOpt,
  HelpText<"Apply modifications to files to conform to ARC">;
def ccc_arcmt_migrate : Separate<["-"], "ccc-arcmt-migrate">, InternalDriverOpt,
  HelpText<"Apply modifications and produces temporary files that conform to ARC">;
def arcmt_migrate_report_output : Separate<["-"], "arcmt-migrate-report-output">,
  HelpText<"Output path for the plist report">,  Flags<[CC1Option]>;
def arcmt_migrate_emit_arc_errors : Flag<["-"], "arcmt-migrate-emit-errors">,
  HelpText<"Emit ARC errors even if the migrator can fix them">, Flags<[CC1Option]>,
  MarshallingInfoFlag<"FrontendOpts.ARCMTMigrateEmitARCErrors">;
def gen_reproducer: Flag<["-"], "gen-reproducer">, InternalDebugOpt,
  HelpText<"Auto-generates preprocessed source files and a reproduction script">;
def gen_cdb_fragment_path: Separate<["-"], "gen-cdb-fragment-path">, InternalDebugOpt,
  HelpText<"Emit a compilation database fragment to the specified directory">;

def _migrate : Flag<["--"], "migrate">, Flags<[NoXarchOption]>,
  HelpText<"Run the migrator">;
def ccc_objcmt_migrate : Separate<["-"], "ccc-objcmt-migrate">,
  InternalDriverOpt,
  HelpText<"Apply modifications and produces temporary files to migrate to "
   "modern ObjC syntax">;

def objcmt_migrate_literals : Flag<["-"], "objcmt-migrate-literals">, Flags<[CC1Option]>,
  HelpText<"Enable migration to modern ObjC literals">,
  MarshallingInfoBitfieldFlag<"FrontendOpts.ObjCMTAction", "FrontendOptions::ObjCMT_Literals">;
def objcmt_migrate_subscripting : Flag<["-"], "objcmt-migrate-subscripting">, Flags<[CC1Option]>,
  HelpText<"Enable migration to modern ObjC subscripting">,
  MarshallingInfoBitfieldFlag<"FrontendOpts.ObjCMTAction", "FrontendOptions::ObjCMT_Subscripting">;
def objcmt_migrate_property : Flag<["-"], "objcmt-migrate-property">, Flags<[CC1Option]>,
  HelpText<"Enable migration to modern ObjC property">,
  MarshallingInfoBitfieldFlag<"FrontendOpts.ObjCMTAction", "FrontendOptions::ObjCMT_Property">;
def objcmt_migrate_all : Flag<["-"], "objcmt-migrate-all">, Flags<[CC1Option]>,
  HelpText<"Enable migration to modern ObjC">,
  MarshallingInfoBitfieldFlag<"FrontendOpts.ObjCMTAction", "FrontendOptions::ObjCMT_MigrateDecls">;
def objcmt_migrate_readonly_property : Flag<["-"], "objcmt-migrate-readonly-property">, Flags<[CC1Option]>,
  HelpText<"Enable migration to modern ObjC readonly property">,
  MarshallingInfoBitfieldFlag<"FrontendOpts.ObjCMTAction", "FrontendOptions::ObjCMT_ReadonlyProperty">;
def objcmt_migrate_readwrite_property : Flag<["-"], "objcmt-migrate-readwrite-property">, Flags<[CC1Option]>,
  HelpText<"Enable migration to modern ObjC readwrite property">,
  MarshallingInfoBitfieldFlag<"FrontendOpts.ObjCMTAction", "FrontendOptions::ObjCMT_ReadwriteProperty">;
def objcmt_migrate_property_dot_syntax : Flag<["-"], "objcmt-migrate-property-dot-syntax">, Flags<[CC1Option]>,
  HelpText<"Enable migration of setter/getter messages to property-dot syntax">,
  MarshallingInfoBitfieldFlag<"FrontendOpts.ObjCMTAction", "FrontendOptions::ObjCMT_PropertyDotSyntax">;
def objcmt_migrate_annotation : Flag<["-"], "objcmt-migrate-annotation">, Flags<[CC1Option]>,
  HelpText<"Enable migration to property and method annotations">,
  MarshallingInfoBitfieldFlag<"FrontendOpts.ObjCMTAction", "FrontendOptions::ObjCMT_Annotation">;
def objcmt_migrate_instancetype : Flag<["-"], "objcmt-migrate-instancetype">, Flags<[CC1Option]>,
  HelpText<"Enable migration to infer instancetype for method result type">,
  MarshallingInfoBitfieldFlag<"FrontendOpts.ObjCMTAction", "FrontendOptions::ObjCMT_Instancetype">;
def objcmt_migrate_nsmacros : Flag<["-"], "objcmt-migrate-ns-macros">, Flags<[CC1Option]>,
  HelpText<"Enable migration to NS_ENUM/NS_OPTIONS macros">,
  MarshallingInfoBitfieldFlag<"FrontendOpts.ObjCMTAction", "FrontendOptions::ObjCMT_NsMacros">;
def objcmt_migrate_protocol_conformance : Flag<["-"], "objcmt-migrate-protocol-conformance">, Flags<[CC1Option]>,
  HelpText<"Enable migration to add protocol conformance on classes">,
  MarshallingInfoBitfieldFlag<"FrontendOpts.ObjCMTAction", "FrontendOptions::ObjCMT_ProtocolConformance">;
def objcmt_atomic_property : Flag<["-"], "objcmt-atomic-property">, Flags<[CC1Option]>,
  HelpText<"Make migration to 'atomic' properties">,
  MarshallingInfoBitfieldFlag<"FrontendOpts.ObjCMTAction", "FrontendOptions::ObjCMT_AtomicProperty">;
def objcmt_returns_innerpointer_property : Flag<["-"], "objcmt-returns-innerpointer-property">, Flags<[CC1Option]>,
  HelpText<"Enable migration to annotate property with NS_RETURNS_INNER_POINTER">,
  MarshallingInfoBitfieldFlag<"FrontendOpts.ObjCMTAction", "FrontendOptions::ObjCMT_ReturnsInnerPointerProperty">;
def objcmt_ns_nonatomic_iosonly: Flag<["-"], "objcmt-ns-nonatomic-iosonly">, Flags<[CC1Option]>,
  HelpText<"Enable migration to use NS_NONATOMIC_IOSONLY macro for setting property's 'atomic' attribute">,
  MarshallingInfoBitfieldFlag<"FrontendOpts.ObjCMTAction", "FrontendOptions::ObjCMT_NsAtomicIOSOnlyProperty">;
def objcmt_migrate_designated_init : Flag<["-"], "objcmt-migrate-designated-init">, Flags<[CC1Option]>,
  HelpText<"Enable migration to infer NS_DESIGNATED_INITIALIZER for initializer methods">,
  MarshallingInfoBitfieldFlag<"FrontendOpts.ObjCMTAction", "FrontendOptions::ObjCMT_DesignatedInitializer">;

def objcmt_whitelist_dir_path: Joined<["-"], "objcmt-whitelist-dir-path=">, Flags<[CC1Option]>,
  HelpText<"Only modify files with a filename contained in the provided directory path">;
// The misspelt "white-list" [sic] alias is due for removal.
def : Joined<["-"], "objcmt-white-list-dir-path=">, Flags<[CC1Option]>,
    Alias<objcmt_whitelist_dir_path>;

// Make sure all other -ccc- options are rejected.
def ccc_ : Joined<["-"], "ccc-">, Group<internal_Group>, Flags<[Unsupported]>;

// Standard Options

def _HASH_HASH_HASH : Flag<["-"], "###">, Flags<[NoXarchOption, CoreOption, FlangOption]>,
    HelpText<"Print (but do not run) the commands to run for this compilation">;
def _DASH_DASH : Option<["--"], "", KIND_REMAINING_ARGS>,
    Flags<[NoXarchOption, CoreOption]>;
def A : JoinedOrSeparate<["-"], "A">, Flags<[RenderJoined]>, Group<gfortran_Group>;
def B : JoinedOrSeparate<["-"], "B">, MetaVarName<"<dir>">,
    HelpText<"Add <dir> to search path for binaries and object files used implicitly">;
def CC : Flag<["-"], "CC">, Flags<[CC1Option]>, Group<Preprocessor_Group>,
    HelpText<"Include comments from within macros in preprocessed output">,
    MarshallingInfoFlag<"PreprocessorOutputOpts.ShowMacroComments">;
def C : Flag<["-"], "C">, Flags<[CC1Option]>, Group<Preprocessor_Group>,
    HelpText<"Include comments in preprocessed output">,
    MarshallingInfoFlag<"PreprocessorOutputOpts.ShowComments">;
def D : JoinedOrSeparate<["-"], "D">, Group<Preprocessor_Group>,
    Flags<[CC1Option]>, MetaVarName<"<macro>=<value>">,
    HelpText<"Define <macro> to <value> (or 1 if <value> omitted)">;
def E : Flag<["-"], "E">, Flags<[NoXarchOption,CC1Option, FlangOption, FC1Option]>, Group<Action_Group>,
    HelpText<"Only run the preprocessor">;
def F : JoinedOrSeparate<["-"], "F">, Flags<[RenderJoined,CC1Option]>,
    HelpText<"Add directory to framework include search path">;
def G : JoinedOrSeparate<["-"], "G">, Flags<[NoXarchOption]>, Group<m_Group>,
    MetaVarName<"<size>">, HelpText<"Put objects of at most <size> bytes "
    "into small data section (MIPS / Hexagon)">;
def G_EQ : Joined<["-"], "G=">, Flags<[NoXarchOption]>, Group<m_Group>, Alias<G>;
def H : Flag<["-"], "H">, Flags<[CC1Option]>, Group<Preprocessor_Group>,
    HelpText<"Show header includes and nesting depth">,
    MarshallingInfoFlag<"DependencyOutputOpts.ShowHeaderIncludes">;
def I_ : Flag<["-"], "I-">, Group<I_Group>,
    HelpText<"Restrict all prior -I flags to double-quoted inclusion and "
             "remove current directory from include path">;
def I : JoinedOrSeparate<["-"], "I">, Group<I_Group>,
    Flags<[CC1Option,CC1AsOption]>, MetaVarName<"<dir>">,
    HelpText<"Add directory to include search path. If there are multiple -I "
             "options, these directories are searched in the order they are "
             "given before the standard system directories are searched. "
             "If the same directory is in the SYSTEM include search paths, for "
             "example if also specified with -isystem, the -I option will be "
             "ignored">;
def L : JoinedOrSeparate<["-"], "L">, Flags<[RenderJoined]>, Group<Link_Group>,
    MetaVarName<"<dir>">, HelpText<"Add directory to library search path">;
def MD : Flag<["-"], "MD">, Group<M_Group>,
    HelpText<"Write a depfile containing user and system headers">;
def MMD : Flag<["-"], "MMD">, Group<M_Group>,
    HelpText<"Write a depfile containing user headers">;
def M : Flag<["-"], "M">, Group<M_Group>,
    HelpText<"Like -MD, but also implies -E and writes to stdout by default">;
def MM : Flag<["-"], "MM">, Group<M_Group>,
    HelpText<"Like -MMD, but also implies -E and writes to stdout by default">;
def MF : JoinedOrSeparate<["-"], "MF">, Group<M_Group>,
    HelpText<"Write depfile output from -MMD, -MD, -MM, or -M to <file>">,
    MetaVarName<"<file>">;
def MG : Flag<["-"], "MG">, Group<M_Group>, Flags<[CC1Option]>,
    HelpText<"Add missing headers to depfile">,
    MarshallingInfoFlag<"DependencyOutputOpts.AddMissingHeaderDeps">;
def MJ : JoinedOrSeparate<["-"], "MJ">, Group<M_Group>,
    HelpText<"Write a compilation database entry per input">;
def MP : Flag<["-"], "MP">, Group<M_Group>, Flags<[CC1Option]>,
    HelpText<"Create phony target for each dependency (other than main file)">,
    MarshallingInfoFlag<"DependencyOutputOpts.UsePhonyTargets">;
def MQ : JoinedOrSeparate<["-"], "MQ">, Group<M_Group>, Flags<[CC1Option]>,
    HelpText<"Specify name of main file output to quote in depfile">;
def MT : JoinedOrSeparate<["-"], "MT">, Group<M_Group>, Flags<[CC1Option]>,
    HelpText<"Specify name of main file output in depfile">;
def MV : Flag<["-"], "MV">, Group<M_Group>, Flags<[CC1Option]>,
    HelpText<"Use NMake/Jom format for the depfile">,
    MarshallingInfoFlag<"DependencyOutputOpts.OutputFormat", "DependencyOutputFormat::Make">,
    Normalizer<"makeFlagToValueNormalizer(DependencyOutputFormat::NMake)">;
def Mach : Flag<["-"], "Mach">, Group<Link_Group>;
def O0 : Flag<["-"], "O0">, Group<O_Group>, Flags<[CC1Option, HelpHidden]>;
def O4 : Flag<["-"], "O4">, Group<O_Group>, Flags<[CC1Option, HelpHidden]>;
def ObjCXX : Flag<["-"], "ObjC++">, Flags<[NoXarchOption]>,
  HelpText<"Treat source input files as Objective-C++ inputs">;
def ObjC : Flag<["-"], "ObjC">, Flags<[NoXarchOption]>,
  HelpText<"Treat source input files as Objective-C inputs">;
def O : Joined<["-"], "O">, Group<O_Group>, Flags<[CC1Option]>;
def O_flag : Flag<["-"], "O">, Flags<[CC1Option]>, Alias<O>, AliasArgs<["1"]>;
def Ofast : Joined<["-"], "Ofast">, Group<O_Group>, Flags<[CC1Option]>;
def P : Flag<["-"], "P">, Flags<[CC1Option]>, Group<Preprocessor_Group>,
<<<<<<< HEAD
  HelpText<"Disable linemarker output in -E mode">;
def parallel_jobs_EQ : Joined<["-"], "parallel-jobs=">, Flags<[NoXarchOption]>,
  HelpText<"Number of parallel jobs">;
=======
  HelpText<"Disable linemarker output in -E mode">,
  MarshallingInfoFlag<"PreprocessorOutputOpts.ShowLineMarkers", "true">, IsNegative;
>>>>>>> 2a6782bb
def Qy : Flag<["-"], "Qy">, Flags<[CC1Option]>,
  HelpText<"Emit metadata containing compiler name and version">;
def Qn : Flag<["-"], "Qn">, Flags<[CC1Option]>,
  HelpText<"Do not emit metadata containing compiler name and version">;
def : Flag<["-"], "fident">, Group<f_Group>, Alias<Qy>, Flags<[CC1Option]>;
def : Flag<["-"], "fno-ident">, Group<f_Group>, Alias<Qn>, Flags<[CC1Option]>;
def Qunused_arguments : Flag<["-"], "Qunused-arguments">, Flags<[NoXarchOption, CoreOption]>,
  HelpText<"Don't emit warning for unused driver arguments">;
def Q : Flag<["-"], "Q">, IgnoredGCCCompat;
def Rpass_EQ : Joined<["-"], "Rpass=">, Group<R_value_Group>, Flags<[CC1Option]>,
  HelpText<"Report transformations performed by optimization passes whose "
           "name matches the given POSIX regular expression">;
def Rpass_missed_EQ : Joined<["-"], "Rpass-missed=">, Group<R_value_Group>,
  Flags<[CC1Option]>,
  HelpText<"Report missed transformations by optimization passes whose "
           "name matches the given POSIX regular expression">;
def Rpass_analysis_EQ : Joined<["-"], "Rpass-analysis=">, Group<R_value_Group>,
  Flags<[CC1Option]>,
  HelpText<"Report transformation analysis from optimization passes whose "
           "name matches the given POSIX regular expression">;
def R_Joined : Joined<["-"], "R">, Group<R_Group>, Flags<[CC1Option, CoreOption]>,
  MetaVarName<"<remark>">, HelpText<"Enable the specified remark">;
def S : Flag<["-"], "S">, Flags<[NoXarchOption,CC1Option]>, Group<Action_Group>,
  HelpText<"Only run preprocess and compilation steps">;
def Tbss : JoinedOrSeparate<["-"], "Tbss">, Group<T_Group>,
  MetaVarName<"<addr>">, HelpText<"Set starting address of BSS to <addr>">;
def Tdata : JoinedOrSeparate<["-"], "Tdata">, Group<T_Group>,
  MetaVarName<"<addr>">, HelpText<"Set starting address of DATA to <addr>">;
def Ttext : JoinedOrSeparate<["-"], "Ttext">, Group<T_Group>,
  MetaVarName<"<addr>">, HelpText<"Set starting address of TEXT to <addr>">;
def T : JoinedOrSeparate<["-"], "T">, Group<T_Group>,
  MetaVarName<"<script>">, HelpText<"Specify <script> as linker script">;
def U : JoinedOrSeparate<["-"], "U">, Group<Preprocessor_Group>,
  Flags<[CC1Option]>, MetaVarName<"<macro>">, HelpText<"Undefine macro <macro>">;
def V : JoinedOrSeparate<["-"], "V">, Flags<[NoXarchOption, Unsupported]>;
def Wa_COMMA : CommaJoined<["-"], "Wa,">,
  HelpText<"Pass the comma separated arguments in <arg> to the assembler">,
  MetaVarName<"<arg>">;
def Wall : Flag<["-"], "Wall">, Group<W_Group>, Flags<[CC1Option, HelpHidden]>;
def WCL4 : Flag<["-"], "WCL4">, Group<W_Group>, Flags<[CC1Option, HelpHidden]>;
def Wdeprecated : Flag<["-"], "Wdeprecated">, Group<W_Group>, Flags<[CC1Option]>,
  HelpText<"Enable warnings for deprecated constructs and define __DEPRECATED">;
def Wno_deprecated : Flag<["-"], "Wno-deprecated">, Group<W_Group>, Flags<[CC1Option]>;
def Wl_COMMA : CommaJoined<["-"], "Wl,">, Flags<[LinkerInput, RenderAsInput]>,
  HelpText<"Pass the comma separated arguments in <arg> to the linker">,
  MetaVarName<"<arg>">, Group<Link_Group>;
// FIXME: This is broken; these should not be Joined arguments.
def Wno_nonportable_cfstrings : Joined<["-"], "Wno-nonportable-cfstrings">, Group<W_Group>,
  Flags<[CC1Option]>;
def Wnonportable_cfstrings : Joined<["-"], "Wnonportable-cfstrings">, Group<W_Group>,
  Flags<[CC1Option]>;
def Wp_COMMA : CommaJoined<["-"], "Wp,">,
  HelpText<"Pass the comma separated arguments in <arg> to the preprocessor">,
  MetaVarName<"<arg>">, Group<Preprocessor_Group>;
def Wundef_prefix_EQ : CommaJoined<["-"], "Wundef-prefix=">, Group<W_value_Group>,
  Flags<[CC1Option, CoreOption, HelpHidden]>, MetaVarName<"<arg>">,
  HelpText<"Enable warnings for undefined macros with a prefix in the comma separated list <arg>">;
def Wwrite_strings : Flag<["-"], "Wwrite-strings">, Group<W_Group>, Flags<[CC1Option, HelpHidden]>;
def Wno_write_strings : Flag<["-"], "Wno-write-strings">, Group<W_Group>, Flags<[CC1Option, HelpHidden]>;
def W_Joined : Joined<["-"], "W">, Group<W_Group>, Flags<[CC1Option, CoreOption]>,
  MetaVarName<"<warning>">, HelpText<"Enable the specified warning">;
def Xanalyzer : Separate<["-"], "Xanalyzer">,
  HelpText<"Pass <arg> to the static analyzer">, MetaVarName<"<arg>">,
  Group<StaticAnalyzer_Group>;
def Xarch__ : JoinedAndSeparate<["-"], "Xarch_">, Flags<[NoXarchOption]>;
def Xarch_host : Separate<["-"], "Xarch_host">, Flags<[NoXarchOption]>,
  HelpText<"Pass <arg> to the CUDA/HIP host compilation">, MetaVarName<"<arg>">;
def Xarch_device : Separate<["-"], "Xarch_device">, Flags<[NoXarchOption]>,
  HelpText<"Pass <arg> to the CUDA/HIP device compilation">, MetaVarName<"<arg>">;
def Xassembler : Separate<["-"], "Xassembler">,
  HelpText<"Pass <arg> to the assembler">, MetaVarName<"<arg>">,
  Group<CompileOnly_Group>;
def Xclang : Separate<["-"], "Xclang">,
  HelpText<"Pass <arg> to the clang compiler">, MetaVarName<"<arg>">,
  Flags<[NoXarchOption, CoreOption]>, Group<CompileOnly_Group>;
def Xcuda_fatbinary : Separate<["-"], "Xcuda-fatbinary">,
  HelpText<"Pass <arg> to fatbinary invocation">, MetaVarName<"<arg>">;
def Xcuda_ptxas : Separate<["-"], "Xcuda-ptxas">,
  HelpText<"Pass <arg> to the ptxas assembler">, MetaVarName<"<arg>">;
def Xopenmp_target : Separate<["-"], "Xopenmp-target">,
  HelpText<"Pass <arg> to the target offloading toolchain.">, MetaVarName<"<arg>">;
def Xopenmp_target_EQ : JoinedAndSeparate<["-"], "Xopenmp-target=">,
  HelpText<"Pass <arg> to the target offloading toolchain identified by <triple>.">,
  MetaVarName<"<triple> <arg>">;
def z : Separate<["-"], "z">, Flags<[LinkerInput, RenderAsInput]>,
  HelpText<"Pass -z <arg> to the linker">, MetaVarName<"<arg>">,
  Group<Link_Group>;
def Xlinker : Separate<["-"], "Xlinker">, Flags<[LinkerInput, RenderAsInput]>,
  HelpText<"Pass <arg> to the linker">, MetaVarName<"<arg>">,
  Group<Link_Group>;
def Xpreprocessor : Separate<["-"], "Xpreprocessor">, Group<Preprocessor_Group>,
  HelpText<"Pass <arg> to the preprocessor">, MetaVarName<"<arg>">;
def X_Flag : Flag<["-"], "X">, Group<Link_Group>;
def X_Joined : Joined<["-"], "X">, IgnoredGCCCompat;
def Z_Flag : Flag<["-"], "Z">, Group<Link_Group>;
// FIXME: All we do with this is reject it. Remove.
def Z_Joined : Joined<["-"], "Z">;
def all__load : Flag<["-"], "all_load">;
def allowable__client : Separate<["-"], "allowable_client">;
def ansi : Flag<["-", "--"], "ansi">;
def arch__errors__fatal : Flag<["-"], "arch_errors_fatal">;
def arch : Separate<["-"], "arch">, Flags<[NoXarchOption]>;
def arch__only : Separate<["-"], "arch_only">;
def a : Joined<["-"], "a">;
def autocomplete : Joined<["--"], "autocomplete=">;
def bind__at__load : Flag<["-"], "bind_at_load">;
def bundle__loader : Separate<["-"], "bundle_loader">;
def bundle : Flag<["-"], "bundle">;
def b : JoinedOrSeparate<["-"], "b">, Flags<[Unsupported]>;
def cl_opt_disable : Flag<["-"], "cl-opt-disable">, Group<opencl_Group>, Flags<[CC1Option]>,
  HelpText<"OpenCL only. This option disables all optimizations. By default optimizations are enabled.">;
def cl_strict_aliasing : Flag<["-"], "cl-strict-aliasing">, Group<opencl_Group>, Flags<[CC1Option]>,
  HelpText<"OpenCL only. This option is added for compatibility with OpenCL 1.0.">;
def cl_single_precision_constant : Flag<["-"], "cl-single-precision-constant">, Group<opencl_Group>, Flags<[CC1Option]>,
  HelpText<"OpenCL only. Treat double precision floating-point constant as single precision constant.">,
  MarshallingInfoFlag<"LangOpts->SinglePrecisionConstants">;
def cl_finite_math_only : Flag<["-"], "cl-finite-math-only">, Group<opencl_Group>, Flags<[CC1Option]>,
  HelpText<"OpenCL only. Allow floating-point optimizations that assume arguments and results are not NaNs or +-Inf.">,
  MarshallingInfoFlag<"LangOpts->CLFiniteMathOnly">;
def cl_kernel_arg_info : Flag<["-"], "cl-kernel-arg-info">, Group<opencl_Group>, Flags<[CC1Option]>,
  HelpText<"OpenCL only. Generate kernel argument metadata.">,
  MarshallingInfoFlag<"CodeGenOpts.EmitOpenCLArgMetadata">;
def cl_unsafe_math_optimizations : Flag<["-"], "cl-unsafe-math-optimizations">, Group<opencl_Group>, Flags<[CC1Option]>,
  HelpText<"OpenCL only. Allow unsafe floating-point optimizations.  Also implies -cl-no-signed-zeros and -cl-mad-enable.">,
  MarshallingInfoFlag<"LangOpts->CLUnsafeMath">;
def cl_fast_relaxed_math : Flag<["-"], "cl-fast-relaxed-math">, Group<opencl_Group>, Flags<[CC1Option]>,
  HelpText<"OpenCL only. Sets -cl-finite-math-only and -cl-unsafe-math-optimizations, and defines __FAST_RELAXED_MATH__.">,
  MarshallingInfoFlag<"LangOpts->FastRelaxedMath">;
def cl_mad_enable : Flag<["-"], "cl-mad-enable">, Group<opencl_Group>, Flags<[CC1Option]>,
  HelpText<"OpenCL only. Allow use of less precise MAD computations in the generated binary.">,
  MarshallingInfoFlag<"CodeGenOpts.LessPreciseFPMAD">,
  ImpliedByAnyOf<[cl_unsafe_math_optimizations, cl_fast_relaxed_math]>;
def cl_no_signed_zeros : Flag<["-"], "cl-no-signed-zeros">, Group<opencl_Group>, Flags<[CC1Option]>,
  HelpText<"OpenCL only. Allow use of less precise no signed zeros computations in the generated binary.">,
  MarshallingInfoFlag<"LangOpts->CLNoSignedZero">;
def cl_std_EQ : Joined<["-"], "cl-std=">, Group<opencl_Group>, Flags<[CC1Option]>,
  HelpText<"OpenCL language standard to compile for.">, Values<"cl,CL,cl1.0,CL1.0,cl1.1,CL1.1,cl1.2,CL1.2,cl2.0,CL2.0,cl3.0,CL3.0,clc++,CLC++">;
def cl_denorms_are_zero : Flag<["-"], "cl-denorms-are-zero">, Group<opencl_Group>,
  HelpText<"OpenCL only. Allow denormals to be flushed to zero.">;
def cl_fp32_correctly_rounded_divide_sqrt : Flag<["-"], "cl-fp32-correctly-rounded-divide-sqrt">, Group<opencl_Group>, Flags<[CC1Option]>,
  HelpText<"OpenCL only. Specify that single precision floating-point divide and sqrt used in the program source are correctly rounded.">,
  MarshallingInfoFlag<"CodeGenOpts.CorrectlyRoundedDivSqrt">;
def cl_uniform_work_group_size : Flag<["-"], "cl-uniform-work-group-size">, Group<opencl_Group>, Flags<[CC1Option]>,
  HelpText<"OpenCL only. Defines that the global work-size be a multiple of the work-group size specified to clEnqueueNDRangeKernel">,
  MarshallingInfoFlag<"CodeGenOpts.UniformWGSize">;
def client__name : JoinedOrSeparate<["-"], "client_name">;
def combine : Flag<["-", "--"], "combine">, Flags<[NoXarchOption, Unsupported]>;
def compatibility__version : JoinedOrSeparate<["-"], "compatibility_version">;
def config : Separate<["--"], "config">, Flags<[NoXarchOption]>,
  HelpText<"Specifies configuration file">;
def config_system_dir_EQ : Joined<["--"], "config-system-dir=">, Flags<[NoXarchOption, HelpHidden]>,
  HelpText<"System directory for configuration files">;
def config_user_dir_EQ : Joined<["--"], "config-user-dir=">, Flags<[NoXarchOption, HelpHidden]>,
  HelpText<"User directory for configuration files">;
def coverage : Flag<["-", "--"], "coverage">, Group<Link_Group>, Flags<[CoreOption]>;
def cpp_precomp : Flag<["-"], "cpp-precomp">, Group<clang_ignored_f_Group>;
def current__version : JoinedOrSeparate<["-"], "current_version">;
def cxx_isystem : JoinedOrSeparate<["-"], "cxx-isystem">, Group<clang_i_Group>,
  HelpText<"Add directory to the C++ SYSTEM include search path">, Flags<[CC1Option]>,
  MetaVarName<"<directory>">;
def c : Flag<["-"], "c">, Flags<[NoXarchOption]>, Group<Action_Group>,
  HelpText<"Only run preprocess, compile, and assemble steps">;
def fconvergent_functions : Flag<["-"], "fconvergent-functions">, Group<f_Group>, Flags<[CC1Option]>,
  HelpText<"Assume functions may be convergent">;

def gpu_use_aux_triple_only : Flag<["--"], "gpu-use-aux-triple-only">,
  InternalDriverOpt, HelpText<"Prepare '-aux-triple' only without populating "
                              "'-aux-target-cpu' and '-aux-target-feature'.">;
def cuda_device_only : Flag<["--"], "cuda-device-only">,
  HelpText<"Compile CUDA code for device only">;
def cuda_host_only : Flag<["--"], "cuda-host-only">,
  HelpText<"Compile CUDA code for host only.  Has no effect on non-CUDA "
           "compilations.">;
def cuda_compile_host_device : Flag<["--"], "cuda-compile-host-device">,
  HelpText<"Compile CUDA code for both host and device (default).  Has no "
           "effect on non-CUDA compilations.">;
def cuda_include_ptx_EQ : Joined<["--"], "cuda-include-ptx=">, Flags<[NoXarchOption]>,
  HelpText<"Include PTX for the following GPU architecture (e.g. sm_35) or 'all'. May be specified more than once.">;
def no_cuda_include_ptx_EQ : Joined<["--"], "no-cuda-include-ptx=">, Flags<[NoXarchOption]>,
  HelpText<"Do not include PTX for the following GPU architecture (e.g. sm_35) or 'all'. May be specified more than once.">;
def offload_arch_EQ : Joined<["--"], "offload-arch=">, Flags<[NoXarchOption]>,
  HelpText<"CUDA offloading device architecture (e.g. sm_35), or HIP offloading target ID in the form of a "
           "device architecture followed by target ID features delimited by a colon. Each target ID feature "
           "is a pre-defined string followed by a plus or minus sign (e.g. gfx908:xnack+:sramecc-).  May be "
           "specified more than once.">;
def cuda_gpu_arch_EQ : Joined<["--"], "cuda-gpu-arch=">, Flags<[NoXarchOption]>,
  Alias<offload_arch_EQ>;
def hip_link : Flag<["--"], "hip-link">,
  HelpText<"Link clang-offload-bundler bundles for HIP">;
def no_offload_arch_EQ : Joined<["--"], "no-offload-arch=">, Flags<[NoXarchOption]>,
  HelpText<"Remove CUDA/HIP offloading device architecture (e.g. sm_35, gfx906) from the list of devices to compile for. "
           "'all' resets the list to its default value.">;
def emit_static_lib : Flag<["--"], "emit-static-lib">,
  HelpText<"Enable linker job to emit a static library.">;
def no_cuda_gpu_arch_EQ : Joined<["--"], "no-cuda-gpu-arch=">, Flags<[NoXarchOption]>,
  Alias<no_offload_arch_EQ>;
def cuda_noopt_device_debug : Flag<["--"], "cuda-noopt-device-debug">,
  HelpText<"Enable device-side debug info generation. Disables ptxas optimizations.">;
def no_cuda_version_check : Flag<["--"], "no-cuda-version-check">,
  HelpText<"Don't error out if the detected version of the CUDA install is "
           "too low for the requested CUDA gpu architecture.">;
def no_cuda_noopt_device_debug : Flag<["--"], "no-cuda-noopt-device-debug">;
def cuda_path_EQ : Joined<["--"], "cuda-path=">, Group<i_Group>,
  HelpText<"CUDA installation path">;
def cuda_path_ignore_env : Flag<["--"], "cuda-path-ignore-env">, Group<i_Group>,
  HelpText<"Ignore environment variables to detect CUDA installation">;
def ptxas_path_EQ : Joined<["--"], "ptxas-path=">, Group<i_Group>,
  HelpText<"Path to ptxas (used for compiling CUDA code)">;
def fcuda_flush_denormals_to_zero : Flag<["-"], "fcuda-flush-denormals-to-zero">,
  HelpText<"Flush denormal floating point values to zero in CUDA device mode.">;
def fno_cuda_flush_denormals_to_zero : Flag<["-"], "fno-cuda-flush-denormals-to-zero">;
defm cuda_approx_transcendentals : OptInFFlag<"cuda-approx-transcendentals", "Use", "Don't use",
  " approximate transcendental functions">;
defm gpu_rdc : OptInFFlag<"gpu-rdc",
  "Generate relocatable device code, also known as separate compilation mode", "", "">;
def : Flag<["-"], "fcuda-rdc">, Alias<fgpu_rdc>;
def : Flag<["-"], "fno-cuda-rdc">, Alias<fno_gpu_rdc>;
defm cuda_short_ptr : OptInFFlag<"cuda-short-ptr",
  "Use 32-bit pointers for accessing const/local/shared address spaces", "", "",
  [], "TargetOpts->NVPTXUseShortPointers">;
def rocm_path_EQ : Joined<["--"], "rocm-path=">, Group<i_Group>,
  HelpText<"ROCm installation path, used for finding and automatically linking required bitcode libraries.">;
def rocm_device_lib_path_EQ : Joined<["--"], "rocm-device-lib-path=">, Group<Link_Group>,
  HelpText<"ROCm device library path. Alternative to rocm-path.">;
def : Joined<["--"], "hip-device-lib-path=">, Alias<rocm_device_lib_path_EQ>;
def hip_device_lib_EQ : Joined<["--"], "hip-device-lib=">, Group<Link_Group>,
  HelpText<"HIP device library">;
def hip_version_EQ : Joined<["--"], "hip-version=">,
  HelpText<"HIP version in the format of major.minor.patch">;
def fhip_dump_offload_linker_script : Flag<["-"], "fhip-dump-offload-linker-script">,
  Group<f_Group>, Flags<[NoArgumentUnused, HelpHidden]>;
defm hip_new_launch_api : OptInFFlag<"hip-new-launch-api",
  "Use", "Don't use", " new kernel launching API for HIP">;
defm gpu_allow_device_init : OptInFFlag<"gpu-allow-device-init",
  "Allow", "Don't allow", " device side init function in HIP">;
defm gpu_defer_diag : OptInFFlag<"gpu-defer-diag",
  "Defer", "Don't defer", " host/device related diagnostic messages"
  " for CUDA/HIP">;
defm gpu_exclude_wrong_side_overloads : OptInFFlag<"gpu-exclude-wrong-side-overloads",
  "Always exclude wrong side overloads", "Exclude wrong side overloads only if there are same side overloads",
  " in overloading resolution for CUDA/HIP", [HelpHidden]>;
def gpu_max_threads_per_block_EQ : Joined<["--"], "gpu-max-threads-per-block=">,
  Flags<[CC1Option]>,
  HelpText<"Default max threads per block for kernel launch bounds for HIP">;
def gpu_instrument_lib_EQ : Joined<["--"], "gpu-instrument-lib=">,
  HelpText<"Instrument device library for HIP, which is a LLVM bitcode containing "
  "__cyg_profile_func_enter and __cyg_profile_func_exit">;
def libomptarget_nvptx_path_EQ : Joined<["--"], "libomptarget-nvptx-path=">, Group<i_Group>,
  HelpText<"Path to libomptarget-nvptx libraries">;
def dD : Flag<["-"], "dD">, Group<d_Group>, Flags<[CC1Option]>,
  HelpText<"Print macro definitions in -E mode in addition to normal output">;
def dI : Flag<["-"], "dI">, Group<d_Group>, Flags<[CC1Option]>,
  HelpText<"Print include directives in -E mode in addition to normal output">,
  MarshallingInfoFlag<"PreprocessorOutputOpts.ShowIncludeDirectives">;
def dM : Flag<["-"], "dM">, Group<d_Group>, Flags<[CC1Option]>,
  HelpText<"Print macro definitions in -E mode instead of normal output">;
def dead__strip : Flag<["-"], "dead_strip">;
def dependency_file : Separate<["-"], "dependency-file">, Flags<[CC1Option]>,
  HelpText<"Filename (or -) to write dependency output to">;
def dependency_dot : Separate<["-"], "dependency-dot">, Flags<[CC1Option]>,
  HelpText<"Filename to write DOT-formatted header dependencies to">;
def module_dependency_dir : Separate<["-"], "module-dependency-dir">,
  Flags<[CC1Option]>, HelpText<"Directory to dump module dependencies to">;
def dsym_dir : JoinedOrSeparate<["-"], "dsym-dir">,
  Flags<[NoXarchOption, RenderAsInput]>,
  HelpText<"Directory to output dSYM's (if any) to">, MetaVarName<"<dir>">;
def dumpmachine : Flag<["-"], "dumpmachine">;
def dumpspecs : Flag<["-"], "dumpspecs">, Flags<[Unsupported]>;
def dumpversion : Flag<["-"], "dumpversion">;
def dylib__file : Separate<["-"], "dylib_file">;
def dylinker__install__name : JoinedOrSeparate<["-"], "dylinker_install_name">;
def dylinker : Flag<["-"], "dylinker">;
def dynamiclib : Flag<["-"], "dynamiclib">;
def dynamic : Flag<["-"], "dynamic">, Flags<[NoArgumentUnused]>;
def d_Flag : Flag<["-"], "d">, Group<d_Group>;
def d_Joined : Joined<["-"], "d">, Group<d_Group>;
def emit_ast : Flag<["-"], "emit-ast">,
  HelpText<"Emit Clang AST files for source inputs">;
def emit_llvm : Flag<["-"], "emit-llvm">, Flags<[CC1Option]>, Group<Action_Group>,
  HelpText<"Use the LLVM representation for assembler and object files">;
def emit_interface_stubs : Flag<["-"], "emit-interface-stubs">, Flags<[CC1Option]>, Group<Action_Group>,
  HelpText<"Generate Interface Stub Files.">;
def emit_merged_ifs : Flag<["-"], "emit-merged-ifs">,
  Flags<[CC1Option]>, Group<Action_Group>,
  HelpText<"Generate Interface Stub Files, emit merged text not binary.">;
def interface_stub_version_EQ : JoinedOrSeparate<["-"], "interface-stub-version=">, Flags<[CC1Option]>;
def exported__symbols__list : Separate<["-"], "exported_symbols_list">;
def e : JoinedOrSeparate<["-"], "e">, Flags<[LinkerInput]>, Group<Link_Group>;
def fmax_tokens_EQ : Joined<["-"], "fmax-tokens=">, Group<f_Group>, Flags<[CC1Option]>,
  HelpText<"Max total number of preprocessed tokens for -Wmax-tokens.">;
def fPIC : Flag<["-"], "fPIC">, Group<f_Group>;
def fno_PIC : Flag<["-"], "fno-PIC">, Group<f_Group>;
def fPIE : Flag<["-"], "fPIE">, Group<f_Group>;
def fno_PIE : Flag<["-"], "fno-PIE">, Group<f_Group>;
defm access_control : OptOutFFlag<"access-control", "", "Disable C++ access control">;
def falign_functions : Flag<["-"], "falign-functions">, Group<f_Group>;
def falign_functions_EQ : Joined<["-"], "falign-functions=">, Group<f_Group>;
def fno_align_functions: Flag<["-"], "fno-align-functions">, Group<f_Group>;
defm allow_editor_placeholders : OptInFFlag<"allow-editor-placeholders", "Treat editor placeholders as valid source code">;
def fallow_unsupported : Flag<["-"], "fallow-unsupported">, Group<f_Group>;
def fapple_kext : Flag<["-"], "fapple-kext">, Group<f_Group>, Flags<[CC1Option]>,
  HelpText<"Use Apple's kernel extensions ABI">;
def fapple_pragma_pack : Flag<["-"], "fapple-pragma-pack">, Group<f_Group>, Flags<[CC1Option]>,
  HelpText<"Enable Apple gcc-compatible #pragma pack handling">;
def shared_libsan : Flag<["-"], "shared-libsan">,
  HelpText<"Dynamically link the sanitizer runtime">;
def static_libsan : Flag<["-"], "static-libsan">,
  HelpText<"Statically link the sanitizer runtime">;
def : Flag<["-"], "shared-libasan">, Alias<shared_libsan>;
def fasm : Flag<["-"], "fasm">, Group<f_Group>;

defm asm_blocks : OptInFFlag<"asm-blocks", "">;

def fassume_sane_operator_new : Flag<["-"], "fassume-sane-operator-new">, Group<f_Group>;
def fastcp : Flag<["-"], "fastcp">, Group<f_Group>;
def fastf : Flag<["-"], "fastf">, Group<f_Group>;
def fast : Flag<["-"], "fast">, Group<f_Group>;
def fasynchronous_unwind_tables : Flag<["-"], "fasynchronous-unwind-tables">, Group<f_Group>;

def fdouble_square_bracket_attributes : Flag<[ "-" ], "fdouble-square-bracket-attributes">,
  Group<f_Group>, Flags<[NoXarchOption, CC1Option]>,
  HelpText<"Enable '[[]]' attributes in all C and C++ language modes">;
def fno_double_square_bracket_attributes : Flag<[ "-" ], "fno-double-square-bracket-attributes">,
  Group<f_Group>, Flags<[NoXarchOption, CC1Option]>,
  HelpText<"Disable '[[]]' attributes in all C and C++ language modes">;

defm autolink : BoolFOption<"autolink",
  "CodeGenOpts.Autolink", DefaultsToTrue,
  ChangedBy<NegFlag, [CC1Option], "Disable generation of linker directives for automatic library linking">,
  ResetBy<PosFlag>>;

// C++ Coroutines TS
defm coroutines_ts : OptInFFlag<"coroutines-ts", "Enable support for the C++ Coroutines TS">;

def fembed_bitcode_EQ : Joined<["-"], "fembed-bitcode=">,
    Group<f_Group>, Flags<[NoXarchOption, CC1Option, CC1AsOption]>, MetaVarName<"<option>">,
    HelpText<"Embed LLVM bitcode (option: off, all, bitcode, marker)">;
def fembed_bitcode : Flag<["-"], "fembed-bitcode">, Group<f_Group>,
  Alias<fembed_bitcode_EQ>, AliasArgs<["all"]>,
  HelpText<"Embed LLVM IR bitcode as data">;
def fembed_bitcode_marker : Flag<["-"], "fembed-bitcode-marker">,
  Alias<fembed_bitcode_EQ>, AliasArgs<["marker"]>,
  HelpText<"Embed placeholder LLVM IR data as a marker">;
defm gnu_inline_asm : OptOutFFlag<"gnu-inline-asm", "", "Disable GNU style inline asm">;

def fprofile_sample_use : Flag<["-"], "fprofile-sample-use">, Group<f_Group>,
    Flags<[CoreOption]>;
def fno_profile_sample_use : Flag<["-"], "fno-profile-sample-use">, Group<f_Group>,
    Flags<[CoreOption]>;
def fprofile_sample_use_EQ : Joined<["-"], "fprofile-sample-use=">,
    Group<f_Group>, Flags<[NoXarchOption, CC1Option]>,
    HelpText<"Enable sample-based profile guided optimizations">;
def fprofile_sample_accurate : Flag<["-"], "fprofile-sample-accurate">,
    Group<f_Group>, Flags<[NoXarchOption, CC1Option]>,
    HelpText<"Specifies that the sample profile is accurate">,
    DocBrief<[{Specifies that the sample profile is accurate. If the sample
               profile is accurate, callsites without profile samples are marked
               as cold. Otherwise, treat callsites without profile samples as if
               we have no profile}]>;
def fno_profile_sample_accurate : Flag<["-"], "fno-profile-sample-accurate">,
  Group<f_Group>, Flags<[NoXarchOption]>;
def fauto_profile : Flag<["-"], "fauto-profile">, Group<f_Group>,
    Alias<fprofile_sample_use>;
def fno_auto_profile : Flag<["-"], "fno-auto-profile">, Group<f_Group>,
    Alias<fno_profile_sample_use>;
def fauto_profile_EQ : Joined<["-"], "fauto-profile=">,
    Alias<fprofile_sample_use_EQ>;
def fauto_profile_accurate : Flag<["-"], "fauto-profile-accurate">,
    Group<f_Group>, Alias<fprofile_sample_accurate>;
def fno_auto_profile_accurate : Flag<["-"], "fno-auto-profile-accurate">,
    Group<f_Group>, Alias<fno_profile_sample_accurate>;
def fdebug_compilation_dir : Separate<["-"], "fdebug-compilation-dir">,
    Group<f_Group>, Flags<[CC1Option, CC1AsOption, CoreOption]>,
    HelpText<"The compilation directory to embed in the debug info.">;
def fdebug_compilation_dir_EQ : Joined<["-"], "fdebug-compilation-dir=">,
    Group<f_Group>, Flags<[CC1Option, CC1AsOption, CoreOption]>,
    Alias<fdebug_compilation_dir>;
defm debug_info_for_profiling : OptInFFlag<"debug-info-for-profiling",
  "Emit extra debug info to make sample profile more accurate">;
def fprofile_instr_generate : Flag<["-"], "fprofile-instr-generate">,
    Group<f_Group>, Flags<[CoreOption]>,
    HelpText<"Generate instrumented code to collect execution counts into default.profraw file (overridden by '=' form of option or LLVM_PROFILE_FILE env var)">;
def fprofile_instr_generate_EQ : Joined<["-"], "fprofile-instr-generate=">,
    Group<f_Group>, Flags<[CoreOption]>, MetaVarName<"<file>">,
    HelpText<"Generate instrumented code to collect execution counts into <file> (overridden by LLVM_PROFILE_FILE env var)">;
def fprofile_instr_use : Flag<["-"], "fprofile-instr-use">, Group<f_Group>,
    Flags<[CoreOption]>;
def fprofile_instr_use_EQ : Joined<["-"], "fprofile-instr-use=">,
    Group<f_Group>, Flags<[CoreOption]>,
    HelpText<"Use instrumentation data for profile-guided optimization">;
def fprofile_remapping_file_EQ : Joined<["-"], "fprofile-remapping-file=">,
    Group<f_Group>, Flags<[CC1Option, CoreOption]>, MetaVarName<"<file>">,
    HelpText<"Use the remappings described in <file> to match the profile data against names in the program">;
def fprofile_remapping_file : Separate<["-"], "fprofile-remapping-file">,
    Group<f_Group>, Flags<[CoreOption]>, Alias<fprofile_remapping_file_EQ>;
defm coverage_mapping : OptInFFlag<"coverage-mapping",
  "Generate coverage mapping to enable code coverage analysis", "Disable code coverage analysis", "",
  [CoreOption]>;
def fprofile_generate : Flag<["-"], "fprofile-generate">,
    Group<f_Group>, Flags<[CoreOption]>,
    HelpText<"Generate instrumented code to collect execution counts into default.profraw (overridden by LLVM_PROFILE_FILE env var)">;
def fprofile_generate_EQ : Joined<["-"], "fprofile-generate=">,
    Group<f_Group>, Flags<[CoreOption]>, MetaVarName<"<directory>">,
    HelpText<"Generate instrumented code to collect execution counts into <directory>/default.profraw (overridden by LLVM_PROFILE_FILE env var)">;
def fcs_profile_generate : Flag<["-"], "fcs-profile-generate">,
    Group<f_Group>, Flags<[CoreOption]>,
    HelpText<"Generate instrumented code to collect context sensitive execution counts into default.profraw (overridden by LLVM_PROFILE_FILE env var)">;
def fcs_profile_generate_EQ : Joined<["-"], "fcs-profile-generate=">,
    Group<f_Group>, Flags<[CoreOption]>, MetaVarName<"<directory>">,
    HelpText<"Generate instrumented code to collect context sensitive execution counts into <directory>/default.profraw (overridden by LLVM_PROFILE_FILE env var)">;
def fprofile_use : Flag<["-"], "fprofile-use">, Group<f_Group>,
    Alias<fprofile_instr_use>;
def fprofile_use_EQ : Joined<["-"], "fprofile-use=">,
    Group<f_Group>, Flags<[NoXarchOption]>, MetaVarName<"<pathname>">,
    HelpText<"Use instrumentation data for profile-guided optimization. If pathname is a directory, it reads from <pathname>/default.profdata. Otherwise, it reads from file <pathname>.">;
def fno_profile_instr_generate : Flag<["-"], "fno-profile-instr-generate">,
    Group<f_Group>, Flags<[CoreOption]>,
    HelpText<"Disable generation of profile instrumentation.">;
def fno_profile_generate : Flag<["-"], "fno-profile-generate">,
    Group<f_Group>, Flags<[CoreOption]>,
    HelpText<"Disable generation of profile instrumentation.">;
def fno_profile_instr_use : Flag<["-"], "fno-profile-instr-use">,
    Group<f_Group>, Flags<[CoreOption]>,
    HelpText<"Disable using instrumentation data for profile-guided optimization">;
def fno_profile_use : Flag<["-"], "fno-profile-use">,
    Alias<fno_profile_instr_use>;
def fprofile_filter_files_EQ : Joined<["-"], "fprofile-filter-files=">,
    Group<f_Group>, Flags<[CC1Option, CoreOption]>,
    HelpText<"Instrument only functions from files where names match any regex separated by a semi-colon">;
def fprofile_exclude_files_EQ : Joined<["-"], "fprofile-exclude-files=">,
    Group<f_Group>, Flags<[CC1Option, CoreOption]>,
    HelpText<"Instrument only functions from files where names don't match all the regexes separated by a semi-colon">;
def fprofile_update_EQ : Joined<["-"], "fprofile-update=">,
    Group<f_Group>, Flags<[CC1Option, CoreOption]>, Values<"atomic,prefer-atomic,single">,
    MetaVarName<"<method>">, HelpText<"Set update method of profile counters (atomic,prefer-atomic,single)">;
def fpseudo_probe_for_profiling : Flag<["-"], "fpseudo-probe-for-profiling">,
    Group<f_Group>, Flags<[NoXarchOption, CC1Option]>,
    HelpText<"Emit pseudo probes for sample profiler">;
def fno_pseudo_probe_for_profiling : Flag<["-"], "fno-pseudo-probe-for-profiling">,
    Group<f_Group>, Flags<[NoXarchOption, CC1Option]>,
    HelpText<"Do not emit pseudo probes for sample profiler.">;
def forder_file_instrumentation : Flag<["-"], "forder-file-instrumentation">,
    Group<f_Group>, Flags<[CC1Option, CoreOption]>,
    HelpText<"Generate instrumented code to collect order file into default.profraw file (overridden by '=' form of option or LLVM_PROFILE_FILE env var)">;

defm addrsig : OptInFFlag<"addrsig", "Emit", "Don't emit", " an address-significance table", [CoreOption]>;
defm blocks : OptInFFlag<"blocks", "Enable the 'blocks' language feature", "", "", [CoreOption]>;
def fbootclasspath_EQ : Joined<["-"], "fbootclasspath=">, Group<f_Group>;
def fborland_extensions : Flag<["-"], "fborland-extensions">, Group<f_Group>, Flags<[CC1Option]>,
  HelpText<"Accept non-standard constructs supported by the Borland compiler">;
def fbuiltin : Flag<["-"], "fbuiltin">, Group<f_Group>, Flags<[CoreOption]>;
def fbuiltin_module_map : Flag <["-"], "fbuiltin-module-map">, Group<f_Group>,
  Flags<[NoXarchOption]>, HelpText<"Load the clang builtins module map file.">;
defm caret_diagnostics : OptOutFFlag<"caret-diagnostics", "", "">;
def fclang_abi_compat_EQ : Joined<["-"], "fclang-abi-compat=">, Group<f_clang_Group>,
  Flags<[CC1Option]>, MetaVarName<"<version>">, Values<"<major>.<minor>,latest">,
  HelpText<"Attempt to match the ABI of Clang <version>">;
def fclasspath_EQ : Joined<["-"], "fclasspath=">, Group<f_Group>;
defm color_diagnostics : OptInFFlag<"color-diagnostics", "Enable", "Disable", " colors in diagnostics",
  [CoreOption, FlangOption]>;
def fdiagnostics_color : Flag<["-"], "fdiagnostics-color">, Group<f_Group>,
  Flags<[CoreOption, NoXarchOption]>;
def fdiagnostics_color_EQ : Joined<["-"], "fdiagnostics-color=">, Group<f_Group>;
def fansi_escape_codes : Flag<["-"], "fansi-escape-codes">, Group<f_Group>,
  Flags<[CoreOption, CC1Option]>, HelpText<"Use ANSI escape codes for diagnostics">,
  MarshallingInfoFlag<"DiagnosticOpts->UseANSIEscapeCodes">;
def fcomment_block_commands : CommaJoined<["-"], "fcomment-block-commands=">, Group<f_clang_Group>, Flags<[CC1Option]>,
  HelpText<"Treat each comma separated argument in <arg> as a documentation comment block command">,
  MetaVarName<"<arg>">;
def fparse_all_comments : Flag<["-"], "fparse-all-comments">, Group<f_clang_Group>, Flags<[CC1Option]>,
  MarshallingInfoFlag<"LangOpts->CommentOpts.ParseAllComments">;
def frecord_command_line : Flag<["-"], "frecord-command-line">,
  Group<f_clang_Group>;
def fno_record_command_line : Flag<["-"], "fno-record-command-line">,
  Group<f_clang_Group>;
def : Flag<["-"], "frecord-gcc-switches">, Alias<frecord_command_line>;
def : Flag<["-"], "fno-record-gcc-switches">, Alias<fno_record_command_line>;
def fcommon : Flag<["-"], "fcommon">, Group<f_Group>,
  Flags<[CoreOption, CC1Option]>, HelpText<"Place uninitialized global variables in a common block">;
def fcompile_resource_EQ : Joined<["-"], "fcompile-resource=">, Group<f_Group>;
def fcomplete_member_pointers : Flag<["-"], "fcomplete-member-pointers">, Group<f_clang_Group>,
   Flags<[CoreOption, CC1Option]>,
   HelpText<"Require member pointer base types to be complete if they would be significant under the Microsoft ABI">;
def fno_complete_member_pointers : Flag<["-"], "fno-complete-member-pointers">, Group<f_clang_Group>,
   Flags<[CoreOption]>,
   HelpText<"Do not require member pointer base types to be complete if they would be significant under the Microsoft ABI">;
def fcf_runtime_abi_EQ : Joined<["-"], "fcf-runtime-abi=">, Group<f_Group>,
    Flags<[CC1Option]>;
def fconstant_cfstrings : Flag<["-"], "fconstant-cfstrings">, Group<f_Group>;
def fconstant_string_class_EQ : Joined<["-"], "fconstant-string-class=">, Group<f_Group>;
def fconstexpr_depth_EQ : Joined<["-"], "fconstexpr-depth=">, Group<f_Group>;
def fconstexpr_steps_EQ : Joined<["-"], "fconstexpr-steps=">, Group<f_Group>;
def fexperimental_new_constant_interpreter : Flag<["-"], "fexperimental-new-constant-interpreter">, Group<f_Group>,
  HelpText<"Enable the experimental new constant interpreter">, Flags<[CC1Option]>;
def fconstexpr_backtrace_limit_EQ : Joined<["-"], "fconstexpr-backtrace-limit=">,
                                    Group<f_Group>;
def fno_crash_diagnostics : Flag<["-"], "fno-crash-diagnostics">, Group<f_clang_Group>, Flags<[NoArgumentUnused, CoreOption]>,
  HelpText<"Disable auto-generation of preprocessed source files and a script for reproduction during a clang crash">;
def fcrash_diagnostics_dir : Joined<["-"], "fcrash-diagnostics-dir=">, Group<f_clang_Group>, Flags<[NoArgumentUnused, CoreOption]>;
def fcreate_profile : Flag<["-"], "fcreate-profile">, Group<f_Group>;
defm cxx_exceptions: OptInFFlag<"cxx-exceptions", "Enable C++ exceptions">;
def fcxx_modules : Flag <["-"], "fcxx-modules">, Group<f_Group>,
  Flags<[NoXarchOption]>;
def fdebug_pass_arguments : Flag<["-"], "fdebug-pass-arguments">, Group<f_Group>;
def fdebug_pass_structure : Flag<["-"], "fdebug-pass-structure">, Group<f_Group>;
def fdepfile_entry : Joined<["-"], "fdepfile-entry=">,
    Group<f_clang_Group>, Flags<[CC1Option]>;
def fdiagnostics_fixit_info : Flag<["-"], "fdiagnostics-fixit-info">, Group<f_clang_Group>;
def fdiagnostics_parseable_fixits : Flag<["-"], "fdiagnostics-parseable-fixits">, Group<f_clang_Group>,
    Flags<[CoreOption, CC1Option]>, HelpText<"Print fix-its in machine parseable form">;
def fdiagnostics_print_source_range_info : Flag<["-"], "fdiagnostics-print-source-range-info">,
    Group<f_clang_Group>,  Flags<[CC1Option]>,
    HelpText<"Print source range spans in numeric form">;
def fdiagnostics_show_hotness : Flag<["-"], "fdiagnostics-show-hotness">, Group<f_Group>,
    Flags<[CC1Option]>, HelpText<"Enable profile hotness information in diagnostic line">;
def fdiagnostics_hotness_threshold_EQ : Joined<["-"], "fdiagnostics-hotness-threshold=">,
    Group<f_Group>, Flags<[CC1Option]>, MetaVarName<"<value>">,
    HelpText<"Prevent optimization remarks from being output if they do not have at least this profile count. "
    "Use 'auto' to apply the threshold from profile summary">;
def fdiagnostics_show_option : Flag<["-"], "fdiagnostics-show-option">, Group<f_Group>,
    HelpText<"Print option name with mappable diagnostics">;
def fdiagnostics_show_note_include_stack : Flag<["-"], "fdiagnostics-show-note-include-stack">,
    Group<f_Group>, Flags<[CC1Option]>, HelpText<"Display include stacks for diagnostic notes">;
def fdiagnostics_format_EQ : Joined<["-"], "fdiagnostics-format=">, Group<f_clang_Group>;
def fdiagnostics_show_category_EQ : Joined<["-"], "fdiagnostics-show-category=">, Group<f_clang_Group>;
def fdiagnostics_show_template_tree : Flag<["-"], "fdiagnostics-show-template-tree">,
    Group<f_Group>, Flags<[CC1Option]>,
    HelpText<"Print a template comparison tree for differing templates">;
def fdeclspec : Flag<["-"], "fdeclspec">, Group<f_clang_Group>,
  HelpText<"Allow __declspec as a keyword">, Flags<[CC1Option]>;
def fdiscard_value_names : Flag<["-"], "fdiscard-value-names">, Group<f_clang_Group>,
  HelpText<"Discard value names in LLVM IR">, Flags<[NoXarchOption]>;
def fno_discard_value_names : Flag<["-"], "fno-discard-value-names">, Group<f_clang_Group>,
  HelpText<"Do not discard value names in LLVM IR">, Flags<[NoXarchOption]>;
def fdollars_in_identifiers : Flag<["-"], "fdollars-in-identifiers">, Group<f_Group>,
  HelpText<"Allow '$' in identifiers">, Flags<[CC1Option]>;
def fdwarf2_cfi_asm : Flag<["-"], "fdwarf2-cfi-asm">, Group<clang_ignored_f_Group>;
def fno_dwarf2_cfi_asm : Flag<["-"], "fno-dwarf2-cfi-asm">, Group<clang_ignored_f_Group>;
defm dwarf_directory_asm : OptOutFFlag<"dwarf-directory-asm", "", "">;
def felide_constructors : Flag<["-"], "felide-constructors">, Group<f_Group>;
def fno_elide_type : Flag<["-"], "fno-elide-type">, Group<f_Group>,
    Flags<[CC1Option]>,
    HelpText<"Do not elide types when printing diagnostics">;
def feliminate_unused_debug_symbols : Flag<["-"], "feliminate-unused-debug-symbols">, Group<f_Group>;
defm eliminate_unused_debug_types : OptOutFFlag<"eliminate-unused-debug-types",
  "Do not emit ", "Emit ", " debug info for defined but unused types">;
def femit_all_decls : Flag<["-"], "femit-all-decls">, Group<f_Group>, Flags<[CC1Option]>,
  HelpText<"Emit all declarations, even if unused">;
def femulated_tls : Flag<["-"], "femulated-tls">, Group<f_Group>, Flags<[CC1Option]>,
  HelpText<"Use emutls functions to access thread_local variables">;
def fno_emulated_tls : Flag<["-"], "fno-emulated-tls">, Group<f_Group>, Flags<[CC1Option]>;
def fencoding_EQ : Joined<["-"], "fencoding=">, Group<f_Group>;
def ferror_limit_EQ : Joined<["-"], "ferror-limit=">, Group<f_Group>, Flags<[CoreOption]>;
defm exceptions : OptInFFlag<"exceptions", "Enable", "Disable", " support for exception handling">;
def fdwarf_exceptions : Flag<["-"], "fdwarf-exceptions">, Group<f_Group>,
  Flags<[CC1Option]>, HelpText<"Use DWARF style exceptions">;
def fsjlj_exceptions : Flag<["-"], "fsjlj-exceptions">, Group<f_Group>,
  Flags<[CC1Option]>, HelpText<"Use SjLj style exceptions">;
def fseh_exceptions : Flag<["-"], "fseh-exceptions">, Group<f_Group>,
  Flags<[CC1Option]>, HelpText<"Use SEH style exceptions">;
def fwasm_exceptions : Flag<["-"], "fwasm-exceptions">, Group<f_Group>,
  Flags<[CC1Option]>, HelpText<"Use WebAssembly style exceptions">;
def fignore_exceptions : Flag<["-"], "fignore-exceptions">, Group<f_Group>, Flags<[CC1Option]>,
  HelpText<"Enable support for ignoring exception handling constructs">;
def fexcess_precision_EQ : Joined<["-"], "fexcess-precision=">,
    Group<clang_ignored_gcc_optimization_f_Group>;
def : Flag<["-"], "fexpensive-optimizations">, Group<clang_ignored_gcc_optimization_f_Group>;
def : Flag<["-"], "fno-expensive-optimizations">, Group<clang_ignored_gcc_optimization_f_Group>;
def fextdirs_EQ : Joined<["-"], "fextdirs=">, Group<f_Group>;
def : Flag<["-"], "fdefer-pop">, Group<clang_ignored_gcc_optimization_f_Group>;
def : Flag<["-"], "fno-defer-pop">, Group<clang_ignored_gcc_optimization_f_Group>;
def : Flag<["-"], "fextended-identifiers">, Group<clang_ignored_f_Group>;
def : Flag<["-"], "fno-extended-identifiers">, Group<f_Group>, Flags<[Unsupported]>;
def fhosted : Flag<["-"], "fhosted">, Group<f_Group>;
def fdenormal_fp_math_EQ : Joined<["-"], "fdenormal-fp-math=">, Group<f_Group>, Flags<[CC1Option]>;
def ffp_model_EQ : Joined<["-"], "ffp-model=">, Group<f_Group>, Flags<[NoXarchOption]>,
  HelpText<"Controls the semantics of floating-point calculations.">;
def ffp_exception_behavior_EQ : Joined<["-"], "ffp-exception-behavior=">, Group<f_Group>, Flags<[CC1Option]>,
  HelpText<"Specifies the exception behavior of floating-point operations.">;
defm fast_math : OptInFFlag<"fast-math", "Allow aggressive, lossy floating-point optimizations", "", "", [],
  "LangOpts->FastMath", [cl_fast_relaxed_math]>;
def menable_unsafe_fp_math : Flag<["-"], "menable-unsafe-fp-math">, Flags<[CC1Option]>,
  HelpText<"Allow unsafe floating-point math optimizations which may decrease precision">,
  MarshallingInfoFlag<"LangOpts->UnsafeFPMath">,
  ImpliedByAnyOf<[cl_unsafe_math_optimizations, ffast_math]>;
defm math_errno : OptInFFlag<"math-errno", "Require math functions to indicate errors by setting errno">;
def fbracket_depth_EQ : Joined<["-"], "fbracket-depth=">, Group<f_Group>, Flags<[CoreOption]>;
def fsignaling_math : Flag<["-"], "fsignaling-math">, Group<f_Group>;
def fno_signaling_math : Flag<["-"], "fno-signaling-math">, Group<f_Group>;
defm jump_tables : OptOutFFlag<"jump-tables", "Use", "Do not use", " jump tables for lowering switches">;
defm force_enable_int128 : OptInFFlag<"force-enable-int128", "Enable", "Disable", " support for int128_t type", [], "TargetOpts->ForceEnableInt128">;
defm keep_static_consts : OptInFFlag<"keep-static-consts", "Keep", "Don't keep", " static const variables if unused", [NoXarchOption]>;
defm fixed_point : OptInFFlag<"fixed-point", "Enable", "Disable", " fixed point types">;
defm cxx_static_destructors : OptOutFFlag<"c++-static-destructors", "",
  "Disable C++ static destructor registration">;
def fsymbol_partition_EQ : Joined<["-"], "fsymbol-partition=">, Group<f_Group>,
  Flags<[CC1Option]>;

defm memory_profile : OptInFFlag<"memory-profile", "Enable", "Disable", " heap memory profiling">;
def fmemory_profile_EQ : Joined<["-"], "fmemory-profile=">,
    Group<f_Group>, Flags<[CC1Option]>, MetaVarName<"<directory>">,
    HelpText<"Enable heap memory profiling and dump results into <directory>">;

// Begin sanitizer flags. These should all be core options exposed in all driver
// modes.
let Flags = [CC1Option, CoreOption] in {

def fsanitize_EQ : CommaJoined<["-"], "fsanitize=">, Group<f_clang_Group>,
                   MetaVarName<"<check>">,
                   HelpText<"Turn on runtime checks for various forms of undefined "
                            "or suspicious behavior. See user manual for available checks">;
def fno_sanitize_EQ : CommaJoined<["-"], "fno-sanitize=">, Group<f_clang_Group>,
                      Flags<[CoreOption, NoXarchOption]>;
def fsanitize_blacklist : Joined<["-"], "fsanitize-blacklist=">,
                          Group<f_clang_Group>,
                          HelpText<"Path to blacklist file for sanitizers">;
def fsanitize_system_blacklist : Joined<["-"], "fsanitize-system-blacklist=">,
  HelpText<"Path to system blacklist file for sanitizers">,
  Flags<[CC1Option]>;
def fno_sanitize_blacklist : Flag<["-"], "fno-sanitize-blacklist">,
                             Group<f_clang_Group>,
                             HelpText<"Don't use blacklist file for sanitizers">;
def fsanitize_coverage
    : CommaJoined<["-"], "fsanitize-coverage=">,
      Group<f_clang_Group>,
      HelpText<"Specify the type of coverage instrumentation for Sanitizers">;
def fno_sanitize_coverage
    : CommaJoined<["-"], "fno-sanitize-coverage=">,
      Group<f_clang_Group>, Flags<[CoreOption, NoXarchOption]>,
      HelpText<"Disable specified features of coverage instrumentation for "
               "Sanitizers">, Values<"func,bb,edge,indirect-calls,trace-bb,trace-cmp,trace-div,trace-gep,8bit-counters,trace-pc,trace-pc-guard,no-prune,inline-8bit-counters,inline-bool-flag">;
def fsanitize_coverage_allowlist : Joined<["-"], "fsanitize-coverage-allowlist=">,
    Group<f_clang_Group>, Flags<[CoreOption, NoXarchOption]>,
    HelpText<"Restrict sanitizer coverage instrumentation exclusively to modules and functions that match the provided special case list, except the blocked ones">;
def : Joined<["-"], "fsanitize-coverage-whitelist=">,
  Group<f_clang_Group>, Flags<[CoreOption, HelpHidden]>, Alias<fsanitize_coverage_allowlist>,
  HelpText<"Deprecated, use -fsanitize-coverage-allowlist= instead">;
def fsanitize_coverage_blocklist : Joined<["-"], "fsanitize-coverage-blocklist=">,
    Group<f_clang_Group>, Flags<[CoreOption, NoXarchOption]>,
    HelpText<"Disable sanitizer coverage instrumentation for modules and functions that match the provided special case list, even the allowed ones">;
def : Joined<["-"], "fsanitize-coverage-blacklist=">,
  Group<f_clang_Group>, Flags<[CoreOption, HelpHidden]>, Alias<fsanitize_coverage_blocklist>,
  HelpText<"Deprecated, use -fsanitize-coverage-blocklist= instead">;
def fsanitize_memory_track_origins_EQ : Joined<["-"], "fsanitize-memory-track-origins=">,
                                        Group<f_clang_Group>,
                                        HelpText<"Enable origins tracking in MemorySanitizer">;
def fsanitize_memory_track_origins : Flag<["-"], "fsanitize-memory-track-origins">,
                                     Group<f_clang_Group>,
                                     HelpText<"Enable origins tracking in MemorySanitizer">;
def fno_sanitize_memory_track_origins : Flag<["-"], "fno-sanitize-memory-track-origins">,
                                        Group<f_clang_Group>,
                                        Flags<[CoreOption, NoXarchOption]>,
                                        HelpText<"Disable origins tracking in MemorySanitizer">;
def fsanitize_memory_use_after_dtor : Flag<["-"], "fsanitize-memory-use-after-dtor">,
                                     Group<f_clang_Group>,
                                     HelpText<"Enable use-after-destroy detection in MemorySanitizer">;
def fno_sanitize_memory_use_after_dtor : Flag<["-"], "fno-sanitize-memory-use-after-dtor">,
                                     Group<f_clang_Group>,
                                     HelpText<"Disable use-after-destroy detection in MemorySanitizer">;
def fsanitize_address_field_padding : Joined<["-"], "fsanitize-address-field-padding=">,
                                        Group<f_clang_Group>,
                                        HelpText<"Level of field padding for AddressSanitizer">;
def fsanitize_address_use_after_scope : Flag<["-"], "fsanitize-address-use-after-scope">,
                                        Group<f_clang_Group>,
                                        HelpText<"Enable use-after-scope detection in AddressSanitizer">;
def fno_sanitize_address_use_after_scope : Flag<["-"], "fno-sanitize-address-use-after-scope">,
                                           Group<f_clang_Group>,
                                           Flags<[CoreOption, NoXarchOption]>,
                                           HelpText<"Disable use-after-scope detection in AddressSanitizer">;
def fsanitize_address_poison_custom_array_cookie
    : Flag<[ "-" ], "fsanitize-address-poison-custom-array-cookie">,
      Group<f_clang_Group>,
      HelpText<"Enable poisoning array cookies when using custom operator new[] in AddressSanitizer">;
def fno_sanitize_address_poison_custom_array_cookie
    : Flag<[ "-" ], "fno-sanitize-address-poison-custom-array-cookie">,
      Group<f_clang_Group>,
      HelpText<"Disable poisoning array cookies when using custom operator new[] in AddressSanitizer">;
def fsanitize_address_globals_dead_stripping : Flag<["-"], "fsanitize-address-globals-dead-stripping">,
                                        Group<f_clang_Group>,
                                        HelpText<"Enable linker dead stripping of globals in AddressSanitizer">;
def fsanitize_address_use_odr_indicator
    : Flag<["-"], "fsanitize-address-use-odr-indicator">,
      Group<f_clang_Group>,
      HelpText<"Enable ODR indicator globals to avoid false ODR violation reports in partially sanitized programs at the cost of an increase in binary size">;
def fno_sanitize_address_use_odr_indicator
    : Flag<["-"], "fno-sanitize-address-use-odr-indicator">,
      Group<f_clang_Group>,
      HelpText<"Disable ODR indicator globals">;
// Note: This flag was introduced when it was necessary to distinguish between
//       ABI for correct codegen.  This is no longer needed, but the flag is
//       not removed since targeting either ABI will behave the same.
//       This way we cause no disturbance to existing scripts & code, and if we
//       want to use this flag in the future we will cause no disturbance then
//       either.
def fsanitize_hwaddress_abi_EQ
    : Joined<["-"], "fsanitize-hwaddress-abi=">,
      Group<f_clang_Group>,
      HelpText<"Select the HWAddressSanitizer ABI to target (interceptor or platform, default interceptor). This option is currently unused.">;
def fsanitize_recover_EQ : CommaJoined<["-"], "fsanitize-recover=">,
                           Group<f_clang_Group>,
                           HelpText<"Enable recovery for specified sanitizers">;
def fno_sanitize_recover_EQ : CommaJoined<["-"], "fno-sanitize-recover=">,
                              Group<f_clang_Group>, Flags<[CoreOption, NoXarchOption]>,
                              HelpText<"Disable recovery for specified sanitizers">;
def fsanitize_recover : Flag<["-"], "fsanitize-recover">, Group<f_clang_Group>,
                        Alias<fsanitize_recover_EQ>, AliasArgs<["all"]>;
def fno_sanitize_recover : Flag<["-"], "fno-sanitize-recover">,
                           Flags<[CoreOption, NoXarchOption]>, Group<f_clang_Group>,
                           Alias<fno_sanitize_recover_EQ>, AliasArgs<["all"]>;
def fsanitize_trap_EQ : CommaJoined<["-"], "fsanitize-trap=">, Group<f_clang_Group>,
                        HelpText<"Enable trapping for specified sanitizers">;
def fno_sanitize_trap_EQ : CommaJoined<["-"], "fno-sanitize-trap=">, Group<f_clang_Group>,
                           Flags<[CoreOption, NoXarchOption]>,
                           HelpText<"Disable trapping for specified sanitizers">;
def fsanitize_trap : Flag<["-"], "fsanitize-trap">, Group<f_clang_Group>,
                     Alias<fsanitize_trap_EQ>, AliasArgs<["all"]>,
                     HelpText<"Enable trapping for all sanitizers">;
def fno_sanitize_trap : Flag<["-"], "fno-sanitize-trap">, Group<f_clang_Group>,
                        Alias<fno_sanitize_trap_EQ>, AliasArgs<["all"]>,
                        Flags<[CoreOption, NoXarchOption]>,
                        HelpText<"Disable trapping for all sanitizers">;
def fsanitize_undefined_trap_on_error
    : Flag<["-"], "fsanitize-undefined-trap-on-error">, Group<f_clang_Group>,
      Alias<fsanitize_trap_EQ>, AliasArgs<["undefined"]>;
def fno_sanitize_undefined_trap_on_error
    : Flag<["-"], "fno-sanitize-undefined-trap-on-error">, Group<f_clang_Group>,
      Alias<fno_sanitize_trap_EQ>, AliasArgs<["undefined"]>;
def fsanitize_minimal_runtime : Flag<["-"], "fsanitize-minimal-runtime">,
                                        Group<f_clang_Group>;
def fno_sanitize_minimal_runtime : Flag<["-"], "fno-sanitize-minimal-runtime">,
                                        Group<f_clang_Group>;
def fsanitize_link_runtime : Flag<["-"], "fsanitize-link-runtime">,
                           Group<f_clang_Group>;
def fno_sanitize_link_runtime : Flag<["-"], "fno-sanitize-link-runtime">,
                              Group<f_clang_Group>;
def fsanitize_link_cxx_runtime : Flag<["-"], "fsanitize-link-c++-runtime">,
                                 Group<f_clang_Group>;
def fno_sanitize_link_cxx_runtime : Flag<["-"], "fno-sanitize-link-c++-runtime">,
                                    Group<f_clang_Group>;
def fsanitize_cfi_cross_dso : Flag<["-"], "fsanitize-cfi-cross-dso">,
                              Group<f_clang_Group>,
                              HelpText<"Enable control flow integrity (CFI) checks for cross-DSO calls.">;
def fno_sanitize_cfi_cross_dso : Flag<["-"], "fno-sanitize-cfi-cross-dso">,
                                 Flags<[CoreOption, NoXarchOption]>,
                                 Group<f_clang_Group>,
                                 HelpText<"Disable control flow integrity (CFI) checks for cross-DSO calls.">;
def fsanitize_cfi_icall_generalize_pointers : Flag<["-"], "fsanitize-cfi-icall-generalize-pointers">,
                                              Group<f_clang_Group>,
                                              HelpText<"Generalize pointers in CFI indirect call type signature checks">;
def fsanitize_cfi_canonical_jump_tables : Flag<["-"], "fsanitize-cfi-canonical-jump-tables">,
                                          Group<f_clang_Group>,
                                          HelpText<"Make the jump table addresses canonical in the symbol table">;
def fno_sanitize_cfi_canonical_jump_tables : Flag<["-"], "fno-sanitize-cfi-canonical-jump-tables">,
                                             Group<f_clang_Group>,
                                             Flags<[CoreOption, NoXarchOption]>,
                                             HelpText<"Do not make the jump table addresses canonical in the symbol table">;
def fsanitize_stats : Flag<["-"], "fsanitize-stats">,
                              Group<f_clang_Group>,
                              HelpText<"Enable sanitizer statistics gathering.">;
def fno_sanitize_stats : Flag<["-"], "fno-sanitize-stats">,
                                 Group<f_clang_Group>,
                                 Flags<[CoreOption, NoXarchOption]>,
                                 HelpText<"Disable sanitizer statistics gathering.">;
def fsanitize_thread_memory_access : Flag<["-"], "fsanitize-thread-memory-access">,
                                     Group<f_clang_Group>,
                                     HelpText<"Enable memory access instrumentation in ThreadSanitizer (default)">;
def fno_sanitize_thread_memory_access : Flag<["-"], "fno-sanitize-thread-memory-access">,
                                        Group<f_clang_Group>,
                                        Flags<[CoreOption, NoXarchOption]>,
                                        HelpText<"Disable memory access instrumentation in ThreadSanitizer">;
def fsanitize_thread_func_entry_exit : Flag<["-"], "fsanitize-thread-func-entry-exit">,
                                       Group<f_clang_Group>,
                                       HelpText<"Enable function entry/exit instrumentation in ThreadSanitizer (default)">;
def fno_sanitize_thread_func_entry_exit : Flag<["-"], "fno-sanitize-thread-func-entry-exit">,
                                          Group<f_clang_Group>,
                                          Flags<[CoreOption, NoXarchOption]>,
                                          HelpText<"Disable function entry/exit instrumentation in ThreadSanitizer">;
def fsanitize_thread_atomics : Flag<["-"], "fsanitize-thread-atomics">,
                               Group<f_clang_Group>,
                               HelpText<"Enable atomic operations instrumentation in ThreadSanitizer (default)">;
def fno_sanitize_thread_atomics : Flag<["-"], "fno-sanitize-thread-atomics">,
                                  Group<f_clang_Group>,
                                  Flags<[CoreOption, NoXarchOption]>,
                                  HelpText<"Disable atomic operations instrumentation in ThreadSanitizer">;
def fsanitize_undefined_strip_path_components_EQ : Joined<["-"], "fsanitize-undefined-strip-path-components=">,
  Group<f_clang_Group>, MetaVarName<"<number>">,
  HelpText<"Strip (or keep only, if negative) a given number of path components "
           "when emitting check metadata.">;

} // end -f[no-]sanitize* flags

def funsafe_math_optimizations : Flag<["-"], "funsafe-math-optimizations">,
  Group<f_Group>;
def fno_unsafe_math_optimizations : Flag<["-"], "fno-unsafe-math-optimizations">,
  Group<f_Group>;
def fassociative_math : Flag<["-"], "fassociative-math">, Group<f_Group>;
def fno_associative_math : Flag<["-"], "fno-associative-math">, Group<f_Group>;
defm reciprocal_math : OptInFFlag<"reciprocal-math", "Allow division operations to be reassociated", "", "", [],
  "LangOpts->AllowRecip", [menable_unsafe_fp_math]>;
def fapprox_func : Flag<["-"], "fapprox-func">, Group<f_Group>, Flags<[CC1Option, NoDriverOption]>,
  MarshallingInfoFlag<"LangOpts->ApproxFunc">, ImpliedByAnyOf<[menable_unsafe_fp_math]>;
defm finite_math_only : OptInFFlag<"finite-math-only", "", "", "", [],
  "LangOpts->FiniteMathOnly", [cl_finite_math_only, ffast_math]>;
defm signed_zeros : BoolFOption<"signed-zeros",
  "LangOpts->NoSignedZero", DefaultsToFalse,
  ChangedBy<NegFlag, [], "Allow optimizations that ignore the sign of floating point zeros",
            [cl_no_signed_zeros, menable_unsafe_fp_math]>,
  ResetBy<PosFlag>>;
def fhonor_nans : Flag<["-"], "fhonor-nans">, Group<f_Group>;
def fno_honor_nans : Flag<["-"], "fno-honor-nans">, Group<f_Group>;
def fhonor_infinities : Flag<["-"], "fhonor-infinities">, Group<f_Group>;
def fno_honor_infinities : Flag<["-"], "fno-honor-infinities">, Group<f_Group>;
// This option was originally misspelt "infinites" [sic].
def : Flag<["-"], "fhonor-infinites">, Alias<fhonor_infinities>;
def : Flag<["-"], "fno-honor-infinites">, Alias<fno_honor_infinities>;
def frounding_math : Flag<["-"], "frounding-math">, Group<f_Group>, Flags<[CC1Option]>;
def fno_rounding_math : Flag<["-"], "fno-rounding-math">, Group<f_Group>, Flags<[CC1Option]>;
def ftrapping_math : Flag<["-"], "ftrapping-math">, Group<f_Group>, Flags<[CC1Option]>;
def fno_trapping_math : Flag<["-"], "fno-trapping-math">, Group<f_Group>, Flags<[CC1Option]>;
def ffp_contract : Joined<["-"], "ffp-contract=">, Group<f_Group>,
  Flags<[CC1Option]>, HelpText<"Form fused FP ops (e.g. FMAs):"
  " fast (fuses across statements disregarding pragmas)"
  " | on (only fuses in the same statement unless dictated by pragmas)"
  " | off (never fuses)"
  " | fast-honor-pragmas (fuses across statements unless diectated by pragmas)."
  " Default is 'fast' for CUDA, 'fast-honor-pragmas' for HIP, and 'on' otherwise.">,
  Values<"fast,on,off,fast-honor-pragmas">;

defm strict_float_cast_overflow : OptOutFFlag<"strict-float-cast-overflow",
  "Assume that overflowing float-to-int casts are undefined (default)",
  "Relax language rules and try to match the behavior of the target's native float-to-int conversion instructions">;

def ffor_scope : Flag<["-"], "ffor-scope">, Group<f_Group>;
def fno_for_scope : Flag<["-"], "fno-for-scope">, Group<f_Group>;

defm rewrite_imports : BoolFOption<"rewrite-imports",
  "PreprocessorOutputOpts.RewriteImports", DefaultsToFalse,
  ChangedBy<PosFlag>, ResetBy<NegFlag>>;
defm rewrite_includes : BoolFOption<"rewrite-includes",
  "PreprocessorOutputOpts.RewriteIncludes", DefaultsToFalse,
  ChangedBy<PosFlag>, ResetBy<NegFlag>>;

defm delete_null_pointer_checks : OptOutFFlag<"delete-null-pointer-checks",
  "Treat usage of null pointers as undefined behavior (default)",
  "Do not treat usage of null pointers as undefined behavior",
  "", [CoreOption]>;

def frewrite_map_file : Separate<["-"], "frewrite-map-file">,
                        Group<f_Group>,
                        Flags<[ NoXarchOption, CC1Option ]>;
def frewrite_map_file_EQ : Joined<["-"], "frewrite-map-file=">,
                           Group<f_Group>,
                           Flags<[NoXarchOption]>;

defm use_line_directives : BoolFOption<"use-line-directives",
  "PreprocessorOutputOpts.UseLineDirectives", DefaultsToFalse,
  ChangedBy<PosFlag, [], "Use #line in preprocessed output">, ResetBy<NegFlag>>;

def ffreestanding : Flag<["-"], "ffreestanding">, Group<f_Group>, Flags<[CC1Option]>,
  HelpText<"Assert that the compilation takes place in a freestanding environment">;
def fgnuc_version_EQ : Joined<["-"], "fgnuc-version=">, Group<f_Group>,
  HelpText<"Sets various macros to claim compatibility with the given GCC version (default is 4.2.1)">,
  Flags<[CC1Option, CoreOption]>;
def fgnu_keywords : Flag<["-"], "fgnu-keywords">, Group<f_Group>, Flags<[CC1Option]>,
  HelpText<"Allow GNU-extension keywords regardless of language standard">;
defm gnu89_inline : OptInFFlag<"gnu89-inline", "Use the gnu89 inline semantics">;
def fgnu_runtime : Flag<["-"], "fgnu-runtime">, Group<f_Group>,
  HelpText<"Generate output compatible with the standard GNU Objective-C runtime">;
def fheinous_gnu_extensions : Flag<["-"], "fheinous-gnu-extensions">, Flags<[CC1Option]>;
def filelist : Separate<["-"], "filelist">, Flags<[LinkerInput]>,
               Group<Link_Group>;
def : Flag<["-"], "findirect-virtual-calls">, Alias<fapple_kext>;
def finline_functions : Flag<["-"], "finline-functions">, Group<f_clang_Group>, Flags<[CC1Option]>,
  HelpText<"Inline suitable functions">;
def finline_hint_functions: Flag<["-"], "finline-hint-functions">, Group<f_clang_Group>, Flags<[CC1Option]>,
  HelpText<"Inline functions which are (explicitly or implicitly) marked inline">;
def finline : Flag<["-"], "finline">, Group<clang_ignored_f_Group>;
def fglobal_isel : Flag<["-"], "fglobal-isel">, Group<f_clang_Group>,
  HelpText<"Enables the global instruction selector">;
def fexperimental_isel : Flag<["-"], "fexperimental-isel">, Group<f_clang_Group>,
  Alias<fglobal_isel>;
defm legacy_pass_manager : BoolOptionBase<"legacy-pass-manager",
  "CodeGenOpts.LegacyPassManager", Default<"!static_cast<unsigned>(LLVM_ENABLE_NEW_PASS_MANAGER)">,
  FlagDef<PosFlag, true, [], "Use the legacy pass manager in LLVM">,
  FlagDef<NegFlag, false, [], "Use the new pass manager in LLVM">,
  FlagDefSuffix<[CC1Option], "">, "f">, Group<f_clang_Group>;
def fexperimental_new_pass_manager : Flag<["-"], "fexperimental-new-pass-manager">,
  Group<f_clang_Group>, Flags<[CC1Option]>, Alias<fno_legacy_pass_manager>;
def fno_experimental_new_pass_manager : Flag<["-"], "fno-experimental-new-pass-manager">,
  Group<f_clang_Group>, Flags<[CC1Option]>, Alias<flegacy_pass_manager>;
def fexperimental_strict_floating_point : Flag<["-"], "fexperimental-strict-floating-point">,
  Group<f_clang_Group>, Flags<[CC1Option]>,
  HelpText<"Enables experimental strict floating point in LLVM.">,
  MarshallingInfoFlag<"LangOpts->ExpStrictFP">;
def finput_charset_EQ : Joined<["-"], "finput-charset=">, Group<f_Group>;
def fexec_charset_EQ : Joined<["-"], "fexec-charset=">, Group<f_Group>;
def finstrument_functions : Flag<["-"], "finstrument-functions">, Group<f_Group>, Flags<[CC1Option]>,
  HelpText<"Generate calls to instrument function entry and exit">;
def finstrument_functions_after_inlining : Flag<["-"], "finstrument-functions-after-inlining">, Group<f_Group>, Flags<[CC1Option]>,
  HelpText<"Like -finstrument-functions, but insert the calls after inlining">;
def finstrument_function_entry_bare : Flag<["-"], "finstrument-function-entry-bare">, Group<f_Group>, Flags<[CC1Option]>,
  HelpText<"Instrument function entry only, after inlining, without arguments to the instrumentation call">;
def fcf_protection_EQ : Joined<["-"], "fcf-protection=">, Flags<[CoreOption, CC1Option]>, Group<f_Group>,
  HelpText<"Instrument control-flow architecture protection. Options: return, branch, full, none.">, Values<"return,branch,full,none">;
def fcf_protection : Flag<["-"], "fcf-protection">, Group<f_Group>, Flags<[CoreOption, CC1Option]>,
  Alias<fcf_protection_EQ>, AliasArgs<["full"]>,
  HelpText<"Enable cf-protection in 'full' mode">;

defm xray_instrument : OptInFFlag<"xray-instrument", "Generate XRay instrumentation sleds on function entry and exit", "", "", [], "LangOpts->XRayInstrument">;

def fxray_instruction_threshold_EQ :
  JoinedOrSeparate<["-"], "fxray-instruction-threshold=">,
  Group<f_Group>, Flags<[CC1Option]>,
  HelpText<"Sets the minimum function size to instrument with XRay">;
def fxray_instruction_threshold_ :
  JoinedOrSeparate<["-"], "fxray-instruction-threshold">,
  Group<f_Group>, Flags<[CC1Option]>;

def fxray_always_instrument :
  JoinedOrSeparate<["-"], "fxray-always-instrument=">,
  Group<f_Group>, Flags<[CC1Option]>,
  HelpText<"DEPRECATED: Filename defining the whitelist for imbuing the 'always instrument' XRay attribute.">;
def fxray_never_instrument :
  JoinedOrSeparate<["-"], "fxray-never-instrument=">,
  Group<f_Group>, Flags<[CC1Option]>,
  HelpText<"DEPRECATED: Filename defining the whitelist for imbuing the 'never instrument' XRay attribute.">;
def fxray_attr_list :
  JoinedOrSeparate<["-"], "fxray-attr-list=">,
  Group<f_Group>, Flags<[CC1Option]>,
  HelpText<"Filename defining the list of functions/types for imbuing XRay attributes.">;
def fxray_modes :
  JoinedOrSeparate<["-"], "fxray-modes=">,
  Group<f_Group>, Flags<[CC1Option]>,
  HelpText<"List of modes to link in by default into XRay instrumented binaries.">;

defm xray_always_emit_customevents : OptInFFlag<"xray-always-emit-customevents",
  "Always emit __xray_customevent(...) calls even if the containing function is not always instrumented", "", "", [], "LangOpts->XRayAlwaysEmitCustomEvents">;

defm xray_always_emit_typedevents : OptInFFlag<"xray-always-emit-typedevents",
  "Always emit __xray_typedevent(...) calls even if the containing function is not always instrumented", "", "", [], "LangOpts->XRayAlwaysEmitTypedEvents">;

defm xray_ignore_loops : OptInFFlag<"xray-ignore-loops",
  "Don't instrument functions with loops unless they also meet the minimum function size", "", "", [], "CodeGenOpts.XRayIgnoreLoops">;
defm xray_function_index : OptOutFFlag<"xray-function-index", "",
  "Omit function index section at the expense of single-function patching performance", "", [], "CodeGenOpts.XRayOmitFunctionIndex">;

def fxray_link_deps : Flag<["-"], "fxray-link-deps">, Group<f_Group>,
  Flags<[CC1Option]>,
  HelpText<"Tells clang to add the link dependencies for XRay.">;
def fnoxray_link_deps : Flag<["-"], "fnoxray-link-deps">, Group<f_Group>,
  Flags<[CC1Option]>;

def fxray_instrumentation_bundle :
  JoinedOrSeparate<["-"], "fxray-instrumentation-bundle=">,
  Group<f_Group>, Flags<[CC1Option]>,
  HelpText<"Select which XRay instrumentation points to emit. Options: all, none, function-entry, function-exit, function, custom. Default is 'all'.  'function' includes both 'function-entry' and 'function-exit'.">;

def fxray_function_groups :
  Joined<["-"], "fxray-function-groups=">,
  Group<f_Group>, Flags<[CC1Option]>,
  HelpText<"Only instrument 1 of N groups">;

def fxray_selected_function_group :
  Joined<["-"], "fxray-selected-function-group=">,
  Group<f_Group>, Flags<[CC1Option]>,
  HelpText<"When using -fxray-function-groups, select which group of functions to instrument. Valid range is 0 to fxray-function-groups - 1">;


def ffine_grained_bitfield_accesses : Flag<["-"],
  "ffine-grained-bitfield-accesses">, Group<f_clang_Group>, Flags<[CC1Option]>,
  HelpText<"Use separate accesses for consecutive bitfield runs with legal widths and alignments.">;
def fno_fine_grained_bitfield_accesses : Flag<["-"],
  "fno-fine-grained-bitfield-accesses">, Group<f_clang_Group>, Flags<[CC1Option]>,
  HelpText<"Use large-integer access for consecutive bitfield runs.">;

def fexperimental_relative_cxx_abi_vtables : Flag<["-"], "fexperimental-relative-c++-abi-vtables">,
  Group<f_Group>, Flags<[CC1Option]>,
  HelpText<"Use the experimental C++ class ABI for classes with virtual tables">;
def fno_experimental_relative_cxx_abi_vtables : Flag<["-"], "fno-experimental-relative-c++-abi-vtables">,
  Group<f_Group>, Flags<[CC1Option]>,
  HelpText<"Do not use the experimental C++ class ABI for classes with virtual tables">;

def flat__namespace : Flag<["-"], "flat_namespace">;
def flax_vector_conversions_EQ : Joined<["-"], "flax-vector-conversions=">, Group<f_Group>,
  HelpText<"Enable implicit vector bit-casts">, Values<"none,integer,all">, Flags<[CC1Option]>;
def flax_vector_conversions : Flag<["-"], "flax-vector-conversions">, Group<f_Group>,
  Alias<flax_vector_conversions_EQ>, AliasArgs<["integer"]>;
def flimited_precision_EQ : Joined<["-"], "flimited-precision=">, Group<f_Group>;
def fapple_link_rtlib : Flag<["-"], "fapple-link-rtlib">, Group<f_Group>,
  HelpText<"Force linking the clang builtins runtime library">;
def flto_EQ : Joined<["-"], "flto=">, Flags<[CoreOption, CC1Option]>, Group<f_Group>,
  HelpText<"Set LTO mode to either 'full' or 'thin'">, Values<"thin,full">;
def flto : Flag<["-"], "flto">, Flags<[CoreOption, CC1Option]>, Group<f_Group>,
  HelpText<"Enable LTO in 'full' mode">;
def fno_lto : Flag<["-"], "fno-lto">, Flags<[CoreOption, CC1Option]>, Group<f_Group>,
  HelpText<"Disable LTO mode (default)">;
def flto_jobs_EQ : Joined<["-"], "flto-jobs=">,
  Flags<[CC1Option]>, Group<f_Group>,
  HelpText<"Controls the backend parallelism of -flto=thin (default "
           "of 0 means the number of threads will be derived from "
           "the number of CPUs detected)">;
def fthinlto_index_EQ : Joined<["-"], "fthinlto-index=">,
  Flags<[CoreOption, CC1Option]>, Group<f_Group>,
  HelpText<"Perform ThinLTO importing using provided function summary index">;
def fthin_link_bitcode_EQ : Joined<["-"], "fthin-link-bitcode=">,
  Flags<[CoreOption, CC1Option]>, Group<f_Group>,
  HelpText<"Write minimized bitcode to <file> for the ThinLTO thin link only">;
def fmacro_backtrace_limit_EQ : Joined<["-"], "fmacro-backtrace-limit=">,
                                Group<f_Group>, Flags<[NoXarchOption, CoreOption]>;
def fmerge_all_constants : Flag<["-"], "fmerge-all-constants">, Group<f_Group>,
  Flags<[CC1Option, CoreOption]>, HelpText<"Allow merging of constants">;
def fmessage_length_EQ : Joined<["-"], "fmessage-length=">, Group<f_Group>, Flags<[CC1Option]>,
  HelpText<"Format message diagnostics so that they fit within N columns">;
def fms_extensions : Flag<["-"], "fms-extensions">, Group<f_Group>, Flags<[CC1Option, CoreOption]>,
  HelpText<"Accept some non-standard constructs supported by the Microsoft compiler">;
def fms_compatibility : Flag<["-"], "fms-compatibility">, Group<f_Group>, Flags<[CC1Option, CoreOption]>,
  HelpText<"Enable full Microsoft Visual C++ compatibility">;
def fms_volatile : Flag<["-"], "fms-volatile">, Group<f_Group>, Flags<[CC1Option]>;
def fmsc_version : Joined<["-"], "fmsc-version=">, Group<f_Group>, Flags<[NoXarchOption, CoreOption]>,
  HelpText<"Microsoft compiler version number to report in _MSC_VER (0 = don't define it (default))">;
def fms_compatibility_version
    : Joined<["-"], "fms-compatibility-version=">,
      Group<f_Group>,
      Flags<[ CC1Option, CoreOption ]>,
      HelpText<"Dot-separated value representing the Microsoft compiler "
               "version number to report in _MSC_VER (0 = don't define it "
               "(default))">;
def fdelayed_template_parsing : Flag<["-"], "fdelayed-template-parsing">, Group<f_Group>,
  HelpText<"Parse templated function definitions at the end of the "
           "translation unit">,  Flags<[CC1Option, CoreOption]>;
def fms_memptr_rep_EQ : Joined<["-"], "fms-memptr-rep=">, Group<f_Group>, Flags<[CC1Option]>;
def fmodules_cache_path : Joined<["-"], "fmodules-cache-path=">, Group<i_Group>,
  Flags<[NoXarchOption, CC1Option]>, MetaVarName<"<directory>">,
  HelpText<"Specify the module cache path">;
def fmodules_user_build_path : Separate<["-"], "fmodules-user-build-path">, Group<i_Group>,
  Flags<[NoXarchOption, CC1Option]>, MetaVarName<"<directory>">,
  HelpText<"Specify the module user build path">;
def fprebuilt_module_path : Joined<["-"], "fprebuilt-module-path=">, Group<i_Group>,
  Flags<[NoXarchOption, CC1Option]>, MetaVarName<"<directory>">,
  HelpText<"Specify the prebuilt module path">;
defm prebuilt_implicit_modules : OptInFFlag<"prebuilt-implicit-modules",
  "Look up implicit modules in the prebuilt module path", "", "",
  [NoXarchOption, CC1Option], "HeaderSearchOpts->EnablePrebuiltImplicitModules">;
def fmodules_prune_interval : Joined<["-"], "fmodules-prune-interval=">, Group<i_Group>,
  Flags<[CC1Option]>, MetaVarName<"<seconds>">,
  HelpText<"Specify the interval (in seconds) between attempts to prune the module cache">;
def fmodules_prune_after : Joined<["-"], "fmodules-prune-after=">, Group<i_Group>,
  Flags<[CC1Option]>, MetaVarName<"<seconds>">,
  HelpText<"Specify the interval (in seconds) after which a module file will be considered unused">;
def fmodules_search_all : Flag <["-"], "fmodules-search-all">, Group<f_Group>,
  Flags<[NoXarchOption, CC1Option]>,
  HelpText<"Search even non-imported modules to resolve references">;
def fbuild_session_timestamp : Joined<["-"], "fbuild-session-timestamp=">,
  Group<i_Group>, Flags<[CC1Option]>, MetaVarName<"<time since Epoch in seconds>">,
  HelpText<"Time when the current build session started">;
def fbuild_session_file : Joined<["-"], "fbuild-session-file=">,
  Group<i_Group>, MetaVarName<"<file>">,
  HelpText<"Use the last modification time of <file> as the build session timestamp">;
def fmodules_validate_once_per_build_session : Flag<["-"], "fmodules-validate-once-per-build-session">,
  Group<i_Group>, Flags<[CC1Option]>,
  HelpText<"Don't verify input files for the modules if the module has been "
           "successfully validated or loaded during this build session">,
  MarshallingInfoFlag<"HeaderSearchOpts->ModulesValidateOncePerBuildSession">;
def fmodules_disable_diagnostic_validation : Flag<["-"], "fmodules-disable-diagnostic-validation">,
  Group<i_Group>, Flags<[CC1Option]>,
  HelpText<"Disable validation of the diagnostic options when loading the module">,
  MarshallingInfoFlag<"HeaderSearchOpts->ModulesValidateDiagnosticOptions", "true">, IsNegative;
defm modules_validate_system_headers : BoolOption<"modules-validate-system-headers",
  "HeaderSearchOpts->ModulesValidateSystemHeaders", DefaultsToFalse,
  ChangedBy<PosFlag, [CC1Option], "Validate the system headers that a module depends on when loading the module">,
  ResetBy<NegFlag, [NoXarchOption]>, BothFlags<[]>, "f">, Group<i_Group>;

def fvalidate_ast_input_files_content:
  Flag <["-"], "fvalidate-ast-input-files-content">,
  Group<f_Group>, Flags<[CC1Option]>,
  HelpText<"Compute and store the hash of input files used to build an AST."
           " Files with mismatching mtime's are considered valid"
           " if both contents is identical">,
  MarshallingInfoFlag<"HeaderSearchOpts->ValidateASTInputFilesContent">;
def fmodules_validate_input_files_content:
  Flag <["-"], "fmodules-validate-input-files-content">,
  Group<f_Group>, Flags<[NoXarchOption]>,
  HelpText<"Validate PCM input files based on content if mtime differs">;
def fno_modules_validate_input_files_content:
  Flag <["-"], "fno_modules-validate-input-files-content">,
  Group<f_Group>, Flags<[NoXarchOption]>;
def fpch_validate_input_files_content:
  Flag <["-"], "fpch-validate-input-files-content">,
  Group<f_Group>, Flags<[NoXarchOption]>,
  HelpText<"Validate PCH input files based on content if mtime differs">;
def fno_pch_validate_input_files_content:
  Flag <["-"], "fno_pch-validate-input-files-content">,
  Group<f_Group>, Flags<[NoXarchOption]>;
def fpch_instantiate_templates:
  Flag <["-"], "fpch-instantiate-templates">,
  Group<f_Group>, Flags<[CC1Option, CoreOption]>,
  HelpText<"Instantiate templates already while building a PCH">;
def fno_pch_instantiate_templates:
  Flag <["-"], "fno-pch-instantiate-templates">,
  Group<f_Group>, Flags<[CC1Option, CoreOption]>;
defm pch_codegen: OptInFFlag<"pch-codegen", "Generate ", "Do not generate ",
  "code for uses of this PCH that assumes an explicit object file will be built for the PCH">;
defm pch_debuginfo: OptInFFlag<"pch-debuginfo", "Generate ", "Do not generate ",
  "debug info for types in an object file built from this PCH and do not generate them elsewhere">;

def fmodules : Flag <["-"], "fmodules">, Group<f_Group>,
  Flags<[NoXarchOption, CC1Option]>,
  HelpText<"Enable the 'modules' language feature">;
def fimplicit_module_maps : Flag <["-"], "fimplicit-module-maps">, Group<f_Group>,
  Flags<[NoXarchOption, CC1Option]>,
  HelpText<"Implicitly search the file system for module map files.">,
  MarshallingInfoFlag<"HeaderSearchOpts->ImplicitModuleMaps">;
def fmodules_ts : Flag <["-"], "fmodules-ts">, Group<f_Group>,
  Flags<[CC1Option]>, HelpText<"Enable support for the C++ Modules TS">;
def fmodule_maps : Flag <["-"], "fmodule-maps">, Alias<fimplicit_module_maps>;
def fmodule_name_EQ : Joined<["-"], "fmodule-name=">, Group<f_Group>,
  Flags<[NoXarchOption,CC1Option]>, MetaVarName<"<name>">,
  HelpText<"Specify the name of the module to build">;
def fmodule_name : Separate<["-"], "fmodule-name">, Alias<fmodule_name_EQ>;
def fmodule_implementation_of : Separate<["-"], "fmodule-implementation-of">,
  Flags<[CC1Option]>, Alias<fmodule_name_EQ>;
def fsystem_module : Flag<["-"], "fsystem-module">, Flags<[CC1Option]>,
  HelpText<"Build this module as a system module. Only used with -emit-module">,
  MarshallingInfoFlag<"FrontendOpts.IsSystemModule">;
def fmodule_map_file : Joined<["-"], "fmodule-map-file=">,
  Group<f_Group>, Flags<[NoXarchOption,CC1Option]>, MetaVarName<"<file>">,
  HelpText<"Load this module map file">;
def fmodule_file : Joined<["-"], "fmodule-file=">,
  Group<i_Group>, Flags<[NoXarchOption,CC1Option]>, MetaVarName<"[<name>=]<file>">,
  HelpText<"Specify the mapping of module name to precompiled module file, or load a module file if name is omitted.">;
def fmodules_ignore_macro : Joined<["-"], "fmodules-ignore-macro=">, Group<f_Group>, Flags<[CC1Option]>,
  HelpText<"Ignore the definition of the given macro when building and loading modules">;
def fmodules_decluse : Flag <["-"], "fmodules-decluse">, Group<f_Group>,
  Flags<[NoXarchOption,CC1Option]>,
  HelpText<"Require declaration of modules used within a module">;
def fmodules_strict_decluse : Flag <["-"], "fmodules-strict-decluse">, Group<f_Group>,
  Flags<[NoXarchOption,CC1Option]>,
  HelpText<"Like -fmodules-decluse but requires all headers to be in modules">;
def fno_modules_search_all : Flag <["-"], "fno-modules-search-all">, Group<f_Group>,
  Flags<[NoXarchOption, CC1Option]>;
def fno_implicit_modules :
  Flag <["-"], "fno-implicit-modules">,
  Group<f_Group>, Flags<[NoXarchOption, CC1Option]>;
def fretain_comments_from_system_headers : Flag<["-"], "fretain-comments-from-system-headers">, Group<f_Group>, Flags<[CC1Option]>;

def fmudflapth : Flag<["-"], "fmudflapth">, Group<f_Group>;
def fmudflap : Flag<["-"], "fmudflap">, Group<f_Group>;
def fnested_functions : Flag<["-"], "fnested-functions">, Group<f_Group>;
def fnext_runtime : Flag<["-"], "fnext-runtime">, Group<f_Group>;
def fno_apple_pragma_pack : Flag<["-"], "fno-apple-pragma-pack">, Group<f_Group>;
def fno_asm : Flag<["-"], "fno-asm">, Group<f_Group>;
def fno_asynchronous_unwind_tables : Flag<["-"], "fno-asynchronous-unwind-tables">, Group<f_Group>;
def fno_assume_sane_operator_new : Flag<["-"], "fno-assume-sane-operator-new">, Group<f_Group>,
  HelpText<"Don't assume that C++'s global operator new can't alias any pointer">,
  Flags<[CC1Option]>;
def fno_borland_extensions : Flag<["-"], "fno-borland-extensions">, Group<f_Group>;
def fno_builtin : Flag<["-"], "fno-builtin">, Group<f_Group>, Flags<[CC1Option, CoreOption]>,
  HelpText<"Disable implicit builtin knowledge of functions">;
def fno_builtin_ : Joined<["-"], "fno-builtin-">, Group<f_Group>, Flags<[CC1Option, CoreOption]>,
  HelpText<"Disable implicit builtin knowledge of a specific function">;
def fno_diagnostics_color : Flag<["-"], "fno-diagnostics-color">, Group<f_Group>,
  Flags<[CoreOption, NoXarchOption]>;
def fno_common : Flag<["-"], "fno-common">, Group<f_Group>, Flags<[CC1Option]>,
    HelpText<"Compile common globals like normal definitions">;
def fno_constant_cfstrings : Flag<["-"], "fno-constant-cfstrings">, Group<f_Group>,
  Flags<[CC1Option]>,
  HelpText<"Disable creation of CodeFoundation-type constant strings">;
def fno_cxx_modules : Flag <["-"], "fno-cxx-modules">, Group<f_Group>,
  Flags<[NoXarchOption]>;
def fno_diagnostics_fixit_info : Flag<["-"], "fno-diagnostics-fixit-info">, Group<f_Group>,
  Flags<[CC1Option]>, HelpText<"Do not include fixit information in diagnostics">;
def fno_diagnostics_show_hotness : Flag<["-"], "fno-diagnostics-show-hotness">, Group<f_Group>;
def fno_diagnostics_show_option : Flag<["-"], "fno-diagnostics-show-option">, Group<f_Group>, Flags<[CC1Option]>;
def fno_diagnostics_show_note_include_stack : Flag<["-"], "fno-diagnostics-show-note-include-stack">,
    Flags<[CC1Option]>, Group<f_Group>;
def fdigraphs : Flag<["-"], "fdigraphs">, Group<f_Group>, Flags<[CC1Option]>,
  HelpText<"Enable alternative token representations '<:', ':>', '<%', '%>', '%:', '%:%:' (default)">;
def fno_digraphs : Flag<["-"], "fno-digraphs">, Group<f_Group>, Flags<[CC1Option]>,
  HelpText<"Disallow alternative token representations '<:', ':>', '<%', '%>', '%:', '%:%:'">;
def fno_declspec : Flag<["-"], "fno-declspec">, Group<f_clang_Group>,
  HelpText<"Disallow __declspec as a keyword">, Flags<[CC1Option]>;
def fno_dollars_in_identifiers : Flag<["-"], "fno-dollars-in-identifiers">, Group<f_Group>,
  HelpText<"Disallow '$' in identifiers">, Flags<[CC1Option]>;
def fno_elide_constructors : Flag<["-"], "fno-elide-constructors">, Group<f_Group>,
  HelpText<"Disable C++ copy constructor elision">, Flags<[CC1Option]>;
def fno_eliminate_unused_debug_symbols : Flag<["-"], "fno-eliminate-unused-debug-symbols">, Group<f_Group>;
def fno_gnu_keywords : Flag<["-"], "fno-gnu-keywords">, Group<f_Group>, Flags<[CC1Option]>;
def fno_inline_functions : Flag<["-"], "fno-inline-functions">, Group<f_clang_Group>, Flags<[CC1Option]>;
def fno_inline : Flag<["-"], "fno-inline">, Group<f_clang_Group>, Flags<[CC1Option]>;
def fno_global_isel : Flag<["-"], "fno-global-isel">, Group<f_clang_Group>,
  HelpText<"Disables the global instruction selector">;
def fno_experimental_isel : Flag<["-"], "fno-experimental-isel">, Group<f_clang_Group>,
  Alias<fno_global_isel>;
def fveclib : Joined<["-"], "fveclib=">, Group<f_Group>, Flags<[CC1Option]>,
    HelpText<"Use the given vector functions library">, Values<"Accelerate,libmvec,MASSV,SVML,none">;
def fno_lax_vector_conversions : Flag<["-"], "fno-lax-vector-conversions">, Group<f_Group>,
  Alias<flax_vector_conversions_EQ>, AliasArgs<["none"]>;
def fno_merge_all_constants : Flag<["-"], "fno-merge-all-constants">, Group<f_Group>,
  HelpText<"Disallow merging of constants">;
def fno_modules : Flag <["-"], "fno-modules">, Group<f_Group>,
  Flags<[NoXarchOption]>;
def fno_implicit_module_maps : Flag <["-"], "fno-implicit-module-maps">, Group<f_Group>,
  Flags<[NoXarchOption]>;
def fno_module_maps : Flag <["-"], "fno-module-maps">, Alias<fno_implicit_module_maps>;
def fno_modules_decluse : Flag <["-"], "fno-modules-decluse">, Group<f_Group>,
  Flags<[NoXarchOption]>;
def fno_modules_strict_decluse : Flag <["-"], "fno-strict-modules-decluse">, Group<f_Group>,
  Flags<[NoXarchOption]>;
def fimplicit_modules : Flag <["-"], "fimplicit-modules">, Group<f_Group>,
  Flags<[NoXarchOption]>;
def fmodule_file_deps : Flag <["-"], "fmodule-file-deps">, Group<f_Group>,
  Flags<[NoXarchOption]>;
def fno_module_file_deps : Flag <["-"], "fno-module-file-deps">, Group<f_Group>,
  Flags<[NoXarchOption]>;
def fno_ms_extensions : Flag<["-"], "fno-ms-extensions">, Group<f_Group>,
  Flags<[CoreOption]>;
def fno_ms_compatibility : Flag<["-"], "fno-ms-compatibility">, Group<f_Group>,
  Flags<[CoreOption]>;
def fno_delayed_template_parsing : Flag<["-"], "fno-delayed-template-parsing">, Group<f_Group>,
  HelpText<"Disable delayed template parsing">,
  Flags<[NoXarchOption, CoreOption]>;
def fno_objc_exceptions: Flag<["-"], "fno-objc-exceptions">, Group<f_Group>;
def fno_objc_legacy_dispatch : Flag<["-"], "fno-objc-legacy-dispatch">, Group<f_Group>;
def fno_objc_weak : Flag<["-"], "fno-objc-weak">, Group<f_Group>, Flags<[CC1Option]>;
def fno_omit_frame_pointer : Flag<["-"], "fno-omit-frame-pointer">, Group<f_Group>;
def fno_operator_names : Flag<["-"], "fno-operator-names">, Group<f_Group>,
  HelpText<"Do not treat C++ operator name keywords as synonyms for operators">,
  Flags<[CC1Option]>;
def fno_pascal_strings : Flag<["-"], "fno-pascal-strings">, Group<f_Group>;
def fno_short_enums : Flag<["-"], "fno-short-enums">, Group<f_Group>;
def fno_show_source_location : Flag<["-"], "fno-show-source-location">, Group<f_Group>,
  Flags<[CC1Option]>, HelpText<"Do not include source location information with diagnostics">;
def fdiagnostics_absolute_paths : Flag<["-"], "fdiagnostics-absolute-paths">, Group<f_Group>,
  Flags<[CC1Option, CoreOption]>, HelpText<"Print absolute paths in diagnostics">;
def fno_spell_checking : Flag<["-"], "fno-spell-checking">, Group<f_Group>,
  Flags<[CC1Option]>, HelpText<"Disable spell-checking">;
def fno_stack_protector : Flag<["-"], "fno-stack-protector">, Group<f_Group>,
  HelpText<"Disable the use of stack protectors">;
def fno_strict_aliasing : Flag<["-"], "fno-strict-aliasing">, Group<f_Group>,
  Flags<[NoXarchOption, CoreOption]>;
def fstruct_path_tbaa : Flag<["-"], "fstruct-path-tbaa">, Group<f_Group>;
def fno_struct_path_tbaa : Flag<["-"], "fno-struct-path-tbaa">, Group<f_Group>;
def fno_strict_enums : Flag<["-"], "fno-strict-enums">, Group<f_Group>;
def fno_strict_vtable_pointers: Flag<["-"], "fno-strict-vtable-pointers">,
  Group<f_Group>;
def fno_strict_overflow : Flag<["-"], "fno-strict-overflow">, Group<f_Group>;
def fno_temp_file : Flag<["-"], "fno-temp-file">, Group<f_Group>,
  Flags<[CC1Option, CoreOption]>, HelpText<
  "Directly create compilation output files. This may lead to incorrect incremental builds if the compiler crashes">,
  MarshallingInfoFlag<"FrontendOpts.UseTemporary", "true">, IsNegative;
def fno_threadsafe_statics : Flag<["-"], "fno-threadsafe-statics">, Group<f_Group>,
  Flags<[CC1Option]>, HelpText<"Do not emit code to make initialization of local statics thread safe">;
def fno_use_cxa_atexit : Flag<["-"], "fno-use-cxa-atexit">, Group<f_Group>, Flags<[CC1Option]>,
  HelpText<"Don't use __cxa_atexit for calling destructors">;
def fno_register_global_dtors_with_atexit : Flag<["-"], "fno-register-global-dtors-with-atexit">, Group<f_Group>,
  HelpText<"Don't use atexit or __cxa_atexit to register global destructors">;
def fno_unit_at_a_time : Flag<["-"], "fno-unit-at-a-time">, Group<f_Group>;
def fno_unwind_tables : Flag<["-"], "fno-unwind-tables">, Group<f_Group>;
def fno_verbose_asm : Flag<["-"], "fno-verbose-asm">, Group<f_Group>, Flags<[CC1Option]>;
def fno_working_directory : Flag<["-"], "fno-working-directory">, Group<f_Group>;
def fno_wrapv : Flag<["-"], "fno-wrapv">, Group<f_Group>;
def fobjc_arc : Flag<["-"], "fobjc-arc">, Group<f_Group>, Flags<[CC1Option]>,
  HelpText<"Synthesize retain and release calls for Objective-C pointers">;
def fno_objc_arc : Flag<["-"], "fno-objc-arc">, Group<f_Group>;
def fobjc_convert_messages_to_runtime_calls :
  Flag<["-"], "fobjc-convert-messages-to-runtime-calls">, Group<f_Group>;
def fno_objc_convert_messages_to_runtime_calls :
  Flag<["-"], "fno-objc-convert-messages-to-runtime-calls">, Group<f_Group>, Flags<[CC1Option]>;
def fobjc_arc_exceptions : Flag<["-"], "fobjc-arc-exceptions">, Group<f_Group>, Flags<[CC1Option]>,
  HelpText<"Use EH-safe code when synthesizing retains and releases in -fobjc-arc">;
def fno_objc_arc_exceptions : Flag<["-"], "fno-objc-arc-exceptions">, Group<f_Group>;
def fobjc_atdefs : Flag<["-"], "fobjc-atdefs">, Group<clang_ignored_f_Group>;
def fobjc_call_cxx_cdtors : Flag<["-"], "fobjc-call-cxx-cdtors">, Group<clang_ignored_f_Group>;
def fobjc_exceptions: Flag<["-"], "fobjc-exceptions">, Group<f_Group>,
  HelpText<"Enable Objective-C exceptions">, Flags<[CC1Option]>;
def fapplication_extension : Flag<["-"], "fapplication-extension">,
  Group<f_Group>, Flags<[CC1Option]>,
  HelpText<"Restrict code to those available for App Extensions">;
def fno_application_extension : Flag<["-"], "fno-application-extension">,
  Group<f_Group>;
def frelaxed_template_template_args : Flag<["-"], "frelaxed-template-template-args">,
  Flags<[CC1Option]>, HelpText<"Enable C++17 relaxed template template argument matching">,
  Group<f_Group>;
def fno_relaxed_template_template_args : Flag<["-"], "fno-relaxed-template-template-args">,
  Group<f_Group>;
def fsized_deallocation : Flag<["-"], "fsized-deallocation">, Flags<[CC1Option]>,
  HelpText<"Enable C++14 sized global deallocation functions">, Group<f_Group>;
def fno_sized_deallocation: Flag<["-"], "fno-sized-deallocation">, Group<f_Group>;
def faligned_allocation : Flag<["-"], "faligned-allocation">, Flags<[CC1Option]>,
  HelpText<"Enable C++17 aligned allocation functions">, Group<f_Group>;
def fno_aligned_allocation: Flag<["-"], "fno-aligned-allocation">,
  Group<f_Group>, Flags<[CC1Option]>;
def fnew_alignment_EQ : Joined<["-"], "fnew-alignment=">,
  HelpText<"Specifies the largest alignment guaranteed by '::operator new(size_t)'">,
  MetaVarName<"<align>">, Group<f_Group>, Flags<[CC1Option]>;
def : Separate<["-"], "fnew-alignment">, Alias<fnew_alignment_EQ>;
def : Flag<["-"], "faligned-new">, Alias<faligned_allocation>;
def : Flag<["-"], "fno-aligned-new">, Alias<fno_aligned_allocation>;
def faligned_new_EQ : Joined<["-"], "faligned-new=">;

def fobjc_legacy_dispatch : Flag<["-"], "fobjc-legacy-dispatch">, Group<f_Group>;
def fobjc_new_property : Flag<["-"], "fobjc-new-property">, Group<clang_ignored_f_Group>;
def fobjc_infer_related_result_type : Flag<["-"], "fobjc-infer-related-result-type">,
                                      Group<f_Group>;
def fno_objc_infer_related_result_type : Flag<["-"],
  "fno-objc-infer-related-result-type">, Group<f_Group>,
  HelpText<
    "do not infer Objective-C related result type based on method family">,
  Flags<[CC1Option]>;
def fobjc_link_runtime: Flag<["-"], "fobjc-link-runtime">, Group<f_Group>;
def fobjc_weak : Flag<["-"], "fobjc-weak">, Group<f_Group>, Flags<[CC1Option]>,
  HelpText<"Enable ARC-style weak references in Objective-C">;

// Objective-C ABI options.
def fobjc_runtime_EQ : Joined<["-"], "fobjc-runtime=">, Group<f_Group>, Flags<[CC1Option, CoreOption]>,
  HelpText<"Specify the target Objective-C runtime kind and version">;
def fobjc_abi_version_EQ : Joined<["-"], "fobjc-abi-version=">, Group<f_Group>;
def fobjc_nonfragile_abi_version_EQ : Joined<["-"], "fobjc-nonfragile-abi-version=">, Group<f_Group>;
def fobjc_nonfragile_abi : Flag<["-"], "fobjc-nonfragile-abi">, Group<f_Group>;
def fno_objc_nonfragile_abi : Flag<["-"], "fno-objc-nonfragile-abi">, Group<f_Group>;

def fobjc_sender_dependent_dispatch : Flag<["-"], "fobjc-sender-dependent-dispatch">, Group<f_Group>;
def fomit_frame_pointer : Flag<["-"], "fomit-frame-pointer">, Group<f_Group>;
def fopenmp : Flag<["-"], "fopenmp">, Group<f_Group>, Flags<[CC1Option, NoArgumentUnused]>,
  HelpText<"Parse OpenMP pragmas and generate parallel code.">;
def fno_openmp : Flag<["-"], "fno-openmp">, Group<f_Group>, Flags<[NoArgumentUnused]>;
def fopenmp_version_EQ : Joined<["-"], "fopenmp-version=">, Group<f_Group>, Flags<[CC1Option, NoArgumentUnused]>;
def fopenmp_EQ : Joined<["-"], "fopenmp=">, Group<f_Group>;
def fopenmp_use_tls : Flag<["-"], "fopenmp-use-tls">, Group<f_Group>,
  Flags<[NoArgumentUnused, HelpHidden]>;
def fnoopenmp_use_tls : Flag<["-"], "fnoopenmp-use-tls">, Group<f_Group>,
  Flags<[CC1Option, NoArgumentUnused, HelpHidden]>;
def fopenmp_targets_EQ : CommaJoined<["-"], "fopenmp-targets=">, Flags<[NoXarchOption, CC1Option]>,
  HelpText<"Specify comma-separated list of triples OpenMP offloading targets to be supported">;
def fopenmp_relocatable_target : Flag<["-"], "fopenmp-relocatable-target">,
  Group<f_Group>, Flags<[CC1Option, NoArgumentUnused, HelpHidden]>;
def fnoopenmp_relocatable_target : Flag<["-"], "fnoopenmp-relocatable-target">,
  Group<f_Group>, Flags<[CC1Option, NoArgumentUnused, HelpHidden]>;
def fopenmp_simd : Flag<["-"], "fopenmp-simd">, Group<f_Group>, Flags<[CC1Option, NoArgumentUnused]>,
  HelpText<"Emit OpenMP code only for SIMD-based constructs.">;
def fopenmp_enable_irbuilder : Flag<["-"], "fopenmp-enable-irbuilder">, Group<f_Group>, Flags<[CC1Option, NoArgumentUnused, HelpHidden]>,
  HelpText<"Use the experimental OpenMP-IR-Builder codegen path.">;
def fno_openmp_simd : Flag<["-"], "fno-openmp-simd">, Group<f_Group>, Flags<[CC1Option, NoArgumentUnused]>;
def fopenmp_cuda_mode : Flag<["-"], "fopenmp-cuda-mode">, Group<f_Group>,
  Flags<[CC1Option, NoArgumentUnused, HelpHidden]>;
def fno_openmp_cuda_mode : Flag<["-"], "fno-openmp-cuda-mode">, Group<f_Group>,
  Flags<[NoArgumentUnused, HelpHidden]>;
def fopenmp_cuda_force_full_runtime : Flag<["-"], "fopenmp-cuda-force-full-runtime">, Group<f_Group>,
  Flags<[CC1Option, NoArgumentUnused, HelpHidden]>;
def fno_openmp_cuda_force_full_runtime : Flag<["-"], "fno-openmp-cuda-force-full-runtime">, Group<f_Group>,
  Flags<[NoArgumentUnused, HelpHidden]>;
def fopenmp_cuda_number_of_sm_EQ : Joined<["-"], "fopenmp-cuda-number-of-sm=">, Group<f_Group>,
  Flags<[CC1Option, NoArgumentUnused, HelpHidden]>;
def fopenmp_cuda_blocks_per_sm_EQ : Joined<["-"], "fopenmp-cuda-blocks-per-sm=">, Group<f_Group>,
  Flags<[CC1Option, NoArgumentUnused, HelpHidden]>;
def fopenmp_cuda_teams_reduction_recs_num_EQ : Joined<["-"], "fopenmp-cuda-teams-reduction-recs-num=">, Group<f_Group>,
  Flags<[CC1Option, NoArgumentUnused, HelpHidden]>;
def fopenmp_optimistic_collapse : Flag<["-"], "fopenmp-optimistic-collapse">, Group<f_Group>,
  Flags<[CC1Option, NoArgumentUnused, HelpHidden]>;
def fno_openmp_optimistic_collapse : Flag<["-"], "fno-openmp-optimistic-collapse">, Group<f_Group>,
  Flags<[NoArgumentUnused, HelpHidden]>;
def fopenmp_cuda_parallel_target_regions : Flag<["-"], "fopenmp-cuda-parallel-target-regions">, Group<f_Group>,
  Flags<[CC1Option, NoArgumentUnused, HelpHidden]>,
  HelpText<"Support parallel execution of target regions on Cuda-based devices.">;
def fno_openmp_cuda_parallel_target_regions : Flag<["-"], "fno-openmp-cuda-parallel-target-regions">, Group<f_Group>,
  Flags<[NoArgumentUnused, HelpHidden]>,
  HelpText<"Support only serial execution of target regions on Cuda-based devices.">;
def static_openmp: Flag<["-"], "static-openmp">,
  HelpText<"Use the static host OpenMP runtime while linking.">;
def fno_optimize_sibling_calls : Flag<["-"], "fno-optimize-sibling-calls">, Group<f_Group>;
def foptimize_sibling_calls : Flag<["-"], "foptimize-sibling-calls">, Group<f_Group>;
def fno_escaping_block_tail_calls : Flag<["-"], "fno-escaping-block-tail-calls">, Group<f_Group>, Flags<[CC1Option]>;
def fescaping_block_tail_calls : Flag<["-"], "fescaping-block-tail-calls">, Group<f_Group>;
def force__cpusubtype__ALL : Flag<["-"], "force_cpusubtype_ALL">;
def force__flat__namespace : Flag<["-"], "force_flat_namespace">;
def force__load : Separate<["-"], "force_load">;
def force_addr : Joined<["-"], "fforce-addr">, Group<clang_ignored_f_Group>;
def foutput_class_dir_EQ : Joined<["-"], "foutput-class-dir=">, Group<f_Group>;
def fpack_struct : Flag<["-"], "fpack-struct">, Group<f_Group>;
def fno_pack_struct : Flag<["-"], "fno-pack-struct">, Group<f_Group>;
def fpack_struct_EQ : Joined<["-"], "fpack-struct=">, Group<f_Group>, Flags<[CC1Option]>,
  HelpText<"Specify the default maximum struct packing alignment">;
def fmax_type_align_EQ : Joined<["-"], "fmax-type-align=">, Group<f_Group>, Flags<[CC1Option]>,
  HelpText<"Specify the maximum alignment to enforce on pointers lacking an explicit alignment">;
def fno_max_type_align : Flag<["-"], "fno-max-type-align">, Group<f_Group>;
def fpascal_strings : Flag<["-"], "fpascal-strings">, Group<f_Group>, Flags<[CC1Option]>,
  HelpText<"Recognize and construct Pascal-style string literals">;
def fpatchable_function_entry_EQ : Joined<["-"], "fpatchable-function-entry=">, Group<f_Group>, Flags<[CC1Option]>,
  MetaVarName<"<N,M>">, HelpText<"Generate M NOPs before function entry and N-M NOPs after function entry">;
def fpcc_struct_return : Flag<["-"], "fpcc-struct-return">, Group<f_Group>, Flags<[CC1Option]>,
  HelpText<"Override the default ABI to return all structs on the stack">;
def fpch_preprocess : Flag<["-"], "fpch-preprocess">, Group<f_Group>;
def fpic : Flag<["-"], "fpic">, Group<f_Group>;
def fno_pic : Flag<["-"], "fno-pic">, Group<f_Group>;
def fpie : Flag<["-"], "fpie">, Group<f_Group>;
def fno_pie : Flag<["-"], "fno-pie">, Group<f_Group>;
defm plt : OptOutFFlag<"plt", "",
  "Use GOT indirection instead of PLT to make external function calls (x86 only)">;
defm ropi : OptInFFlag<"ropi", "Generate read-only position independent code (ARM only)">;
defm rwpi : OptInFFlag<"rwpi", "Generate read-write position independent code (ARM only)">;
def fplugin_EQ : Joined<["-"], "fplugin=">, Group<f_Group>, Flags<[NoXarchOption]>, MetaVarName<"<dsopath>">,
  HelpText<"Load the named plugin (dynamic shared object)">;
def fpass_plugin_EQ : Joined<["-"], "fpass-plugin=">,
  Group<f_Group>, Flags<[CC1Option]>, MetaVarName<"<dsopath>">,
  HelpText<"Load pass plugin from a dynamic shared object file (only with new pass manager).">;
defm preserve_as_comments : OptOutFFlag<"preserve-as-comments", "",
  "Do not preserve comments in inline assembly">;
def fprofile_arcs : Flag<["-"], "fprofile-arcs">, Group<f_Group>, Flags<[CC1Option,LinkOption]>;
def fno_profile_arcs : Flag<["-"], "fno-profile-arcs">, Group<f_Group>;
def framework : Separate<["-"], "framework">, Flags<[LinkerInput]>;
def frandom_seed_EQ : Joined<["-"], "frandom-seed=">, Group<clang_ignored_f_Group>;
def freg_struct_return : Flag<["-"], "freg-struct-return">, Group<f_Group>, Flags<[CC1Option]>,
  HelpText<"Override the default ABI to return small structs in registers">;
defm rtti : OptOutFFlag<"rtti", "", "Disable generation of rtti information">;
defm rtti_data : OptOutFFlag<"rtti-data", "", "Disable generation of RTTI data">;
def : Flag<["-"], "fsched-interblock">, Group<clang_ignored_f_Group>;
def fshort_enums : Flag<["-"], "fshort-enums">, Group<f_Group>, Flags<[CC1Option]>,
  HelpText<"Allocate to an enum type only as many bytes as it needs for the declared range of possible values">;
def fchar8__t : Flag<["-"], "fchar8_t">, Group<f_Group>, Flags<[CC1Option]>,
  HelpText<"Enable C++ builtin type char8_t">;
def fno_char8__t : Flag<["-"], "fno-char8_t">, Group<f_Group>, Flags<[CC1Option]>,
  HelpText<"Disable C++ builtin type char8_t">;
def fshort_wchar : Flag<["-"], "fshort-wchar">, Group<f_Group>,
  HelpText<"Force wchar_t to be a short unsigned int">;
def fno_short_wchar : Flag<["-"], "fno-short-wchar">, Group<f_Group>,
  HelpText<"Force wchar_t to be an unsigned int">;
def fshow_overloads_EQ : Joined<["-"], "fshow-overloads=">, Group<f_Group>, Flags<[CC1Option]>,
  HelpText<"Which overload candidates to show when overload resolution fails: "
           "best|all; defaults to all">, Values<"best,all">;
defm show_column : OptOutFFlag<"show-column", "", "Do not include column number on diagnostics">;
def fshow_source_location : Flag<["-"], "fshow-source-location">, Group<f_Group>;
def fspell_checking : Flag<["-"], "fspell-checking">, Group<f_Group>;
def fspell_checking_limit_EQ : Joined<["-"], "fspell-checking-limit=">, Group<f_Group>;
def fsigned_bitfields : Flag<["-"], "fsigned-bitfields">, Group<f_Group>;
defm signed_char : OptOutFFlag<"signed-char", "char is signed", "char is unsigned">;
def fsplit_stack : Flag<["-"], "fsplit-stack">, Group<f_Group>;
def fstack_protector_all : Flag<["-"], "fstack-protector-all">, Group<f_Group>,
  HelpText<"Enable stack protectors for all functions">;
def fstack_clash_protection : Flag<["-"], "fstack-clash-protection">, Group<f_Group>, Flags<[CC1Option]>,
  HelpText<"Enable stack clash protection">;
def fno_stack_clash_protection : Flag<["-"], "fno-stack-clash-protection">, Group<f_Group>,
  HelpText<"Disable stack clash protection">;
def fstack_protector_strong : Flag<["-"], "fstack-protector-strong">, Group<f_Group>,
  HelpText<"Enable stack protectors for some functions vulnerable to stack smashing. "
           "Compared to -fstack-protector, this uses a stronger heuristic "
           "that includes functions containing arrays of any size (and any type), "
           "as well as any calls to alloca or the taking of an address from a local variable">;
def fstack_protector : Flag<["-"], "fstack-protector">, Group<f_Group>,
  HelpText<"Enable stack protectors for some functions vulnerable to stack smashing. "
           "This uses a loose heuristic which considers functions vulnerable if they "
           "contain a char (or 8bit integer) array or constant sized calls to alloca "
           ", which are of greater size than ssp-buffer-size (default: 8 bytes). All "
           "variable sized calls to alloca are considered vulnerable. A function with "
           "a stack protector has a guard value added to the stack frame that is "
           "checked on function exit. The guard value must be positioned in the "
           "stack frame such that a buffer overflow from a vulnerable variable will "
           "overwrite the guard value before overwriting the function's return "
           "address. The reference stack guard value is stored in a global variable.">;
def ftrivial_auto_var_init : Joined<["-"], "ftrivial-auto-var-init=">, Group<f_Group>,
  Flags<[CC1Option, CoreOption]>, HelpText<"Initialize trivial automatic stack variables: uninitialized (default)"
  " | pattern">, Values<"uninitialized,pattern">;
def enable_trivial_var_init_zero : Flag<["-"], "enable-trivial-auto-var-init-zero-knowing-it-will-be-removed-from-clang">,
  Flags<[CC1Option, CoreOption]>,
  HelpText<"Trivial automatic variable initialization to zero is only here for benchmarks, it'll eventually be removed, and I'm OK with that because I'm only using it to benchmark">;
def ftrivial_auto_var_init_stop_after : Joined<["-"], "ftrivial-auto-var-init-stop-after=">, Group<f_Group>,
  Flags<[CC1Option, CoreOption]>, HelpText<"Stop initializing trivial automatic stack variables after the specified number of instances">;
def fstandalone_debug : Flag<["-"], "fstandalone-debug">, Group<f_Group>, Flags<[CoreOption]>,
  HelpText<"Emit full debug info for all types used by the program">;
def fno_standalone_debug : Flag<["-"], "fno-standalone-debug">, Group<f_Group>, Flags<[CoreOption]>,
  HelpText<"Limit debug information produced to reduce size of debug binary">;
def flimit_debug_info : Flag<["-"], "flimit-debug-info">, Flags<[CoreOption]>, Alias<fno_standalone_debug>;
def fno_limit_debug_info : Flag<["-"], "fno-limit-debug-info">, Flags<[CoreOption]>, Alias<fstandalone_debug>;
def fdebug_macro : Flag<["-"], "fdebug-macro">, Group<f_Group>, Flags<[CoreOption]>,
  HelpText<"Emit macro debug information">;
def fno_debug_macro : Flag<["-"], "fno-debug-macro">, Group<f_Group>, Flags<[CoreOption]>,
  HelpText<"Do not emit macro debug information">;
def fstrict_aliasing : Flag<["-"], "fstrict-aliasing">, Group<f_Group>,
  Flags<[NoXarchOption, CoreOption]>;
def fstrict_enums : Flag<["-"], "fstrict-enums">, Group<f_Group>, Flags<[CC1Option]>,
  HelpText<"Enable optimizations based on the strict definition of an enum's "
           "value range">;
def fstrict_vtable_pointers: Flag<["-"], "fstrict-vtable-pointers">,
  Group<f_Group>, Flags<[CC1Option]>,
  HelpText<"Enable optimizations based on the strict rules for overwriting "
             "polymorphic C++ objects">;
def fstrict_overflow : Flag<["-"], "fstrict-overflow">, Group<f_Group>;
def fsyntax_only : Flag<["-"], "fsyntax-only">,
  Flags<[NoXarchOption,CoreOption,CC1Option]>, Group<Action_Group>;
def ftabstop_EQ : Joined<["-"], "ftabstop=">, Group<f_Group>;
def ftemplate_depth_EQ : Joined<["-"], "ftemplate-depth=">, Group<f_Group>;
def ftemplate_depth_ : Joined<["-"], "ftemplate-depth-">, Group<f_Group>;
def ftemplate_backtrace_limit_EQ : Joined<["-"], "ftemplate-backtrace-limit=">,
                                   Group<f_Group>;
def foperator_arrow_depth_EQ : Joined<["-"], "foperator-arrow-depth=">,
                               Group<f_Group>;

def fsave_optimization_record : Flag<["-"], "fsave-optimization-record">,
  Group<f_Group>, HelpText<"Generate a YAML optimization record file">;
def fsave_optimization_record_EQ : Joined<["-"], "fsave-optimization-record=">,
  Group<f_Group>, HelpText<"Generate an optimization record file in a specific format">,
  MetaVarName<"<format>">;
def fno_save_optimization_record : Flag<["-"], "fno-save-optimization-record">,
  Group<f_Group>, Flags<[NoArgumentUnused]>;
def foptimization_record_file_EQ : Joined<["-"], "foptimization-record-file=">,
  Group<f_Group>,
  HelpText<"Specify the output name of the file containing the optimization remarks. Implies -fsave-optimization-record. On Darwin platforms, this cannot be used with multiple -arch <arch> options.">,
  MetaVarName<"<file>">;
def foptimization_record_passes_EQ : Joined<["-"], "foptimization-record-passes=">,
  Group<f_Group>,
  HelpText<"Only include passes which match a specified regular expression in the generated optimization record (by default, include all passes)">,
  MetaVarName<"<regex>">;

def ftest_coverage : Flag<["-"], "ftest-coverage">, Flags<[CC1Option]>, Group<f_Group>;
def fno_test_coverage : Flag<["-"], "fno-test-coverage">, Group<f_Group>;
def fvectorize : Flag<["-"], "fvectorize">, Group<f_Group>,
  HelpText<"Enable the loop vectorization passes">;
def fno_vectorize : Flag<["-"], "fno-vectorize">, Group<f_Group>;
def : Flag<["-"], "ftree-vectorize">, Alias<fvectorize>;
def : Flag<["-"], "fno-tree-vectorize">, Alias<fno_vectorize>;
def fslp_vectorize : Flag<["-"], "fslp-vectorize">, Group<f_Group>,
  HelpText<"Enable the superword-level parallelism vectorization passes">;
def fno_slp_vectorize : Flag<["-"], "fno-slp-vectorize">, Group<f_Group>;
def : Flag<["-"], "ftree-slp-vectorize">, Alias<fslp_vectorize>;
def : Flag<["-"], "fno-tree-slp-vectorize">, Alias<fno_slp_vectorize>;
def Wlarge_by_value_copy_def : Flag<["-"], "Wlarge-by-value-copy">,
  HelpText<"Warn if a function definition returns or accepts an object larger "
           "in bytes than a given value">, Flags<[HelpHidden]>;
def Wlarge_by_value_copy_EQ : Joined<["-"], "Wlarge-by-value-copy=">, Flags<[CC1Option]>;

// These "special" warning flags are effectively processed as f_Group flags by the driver:
// Just silence warnings about -Wlarger-than for now.
def Wlarger_than_EQ : Joined<["-"], "Wlarger-than=">, Group<clang_ignored_f_Group>;
def Wlarger_than_ : Joined<["-"], "Wlarger-than-">, Alias<Wlarger_than_EQ>;
def Wframe_larger_than_EQ : Joined<["-"], "Wframe-larger-than=">, Group<f_Group>, Flags<[NoXarchOption]>;

def : Flag<["-"], "fterminated-vtables">, Alias<fapple_kext>;
def fthreadsafe_statics : Flag<["-"], "fthreadsafe-statics">, Group<f_Group>;
def ftime_report : Flag<["-"], "ftime-report">, Group<f_Group>, Flags<[CC1Option]>,
  MarshallingInfoFlag<"CodeGenOpts.TimePasses">;
def ftime_report_EQ: Joined<["-"], "ftime-report=">, Group<f_Group>,
  Flags<[CC1Option]>, Values<"per-pass,per-pass-run">,
  MarshallingInfoFlag<"CodeGenOpts.TimePassesPerRun">,
  HelpText<"(For new pass manager) \"per-pass\": one report for each pass; "
           "\"per-pass-run\": one report for each pass invocation">;
def ftime_trace : Flag<["-"], "ftime-trace">, Group<f_Group>,
  HelpText<"Turn on time profiler. Generates JSON file based on output filename.">,
  DocBrief<[{
Turn on time profiler. Generates JSON file based on output filename. Results
can be analyzed with chrome://tracing or `Speedscope App
<https://www.speedscope.app>`_ for flamegraph visualization.}]>,
  Flags<[CC1Option, CoreOption]>,
  MarshallingInfoFlag<"FrontendOpts.TimeTrace">;
def ftime_trace_granularity_EQ : Joined<["-"], "ftime-trace-granularity=">, Group<f_Group>,
  HelpText<"Minimum time granularity (in microseconds) traced by time profiler">,
  Flags<[CC1Option, CoreOption]>;
def fproc_stat_report : Joined<["-"], "fproc-stat-report">, Group<f_Group>,
  HelpText<"Print subprocess statistics">;
def fproc_stat_report_EQ : Joined<["-"], "fproc-stat-report=">, Group<f_Group>,
  HelpText<"Save subprocess statistics to the given file">;
def ftlsmodel_EQ : Joined<["-"], "ftls-model=">, Group<f_Group>, Flags<[CC1Option]>;
def ftrapv : Flag<["-"], "ftrapv">, Group<f_Group>, Flags<[CC1Option]>,
  HelpText<"Trap on integer overflow">;
def ftrapv_handler_EQ : Joined<["-"], "ftrapv-handler=">, Group<f_Group>,
  MetaVarName<"<function name>">,
  HelpText<"Specify the function to be called on overflow">;
def ftrapv_handler : Separate<["-"], "ftrapv-handler">, Group<f_Group>, Flags<[CC1Option]>;
def ftrap_function_EQ : Joined<["-"], "ftrap-function=">, Group<f_Group>, Flags<[CC1Option]>,
  HelpText<"Issue call to specified function rather than a trap instruction">;
def funit_at_a_time : Flag<["-"], "funit-at-a-time">, Group<f_Group>;
def funroll_loops : Flag<["-"], "funroll-loops">, Group<f_Group>,
  HelpText<"Turn on loop unroller">, Flags<[CC1Option]>;
def fno_unroll_loops : Flag<["-"], "fno-unroll-loops">, Group<f_Group>,
  HelpText<"Turn off loop unroller">, Flags<[CC1Option]>;
defm reroll_loops : OptInFFlag<"reroll-loops", "Turn on loop reroller">;
def ftrigraphs : Flag<["-"], "ftrigraphs">, Group<f_Group>,
  HelpText<"Process trigraph sequences">, Flags<[CC1Option]>;
def fno_trigraphs : Flag<["-"], "fno-trigraphs">, Group<f_Group>,
  HelpText<"Do not process trigraph sequences">, Flags<[CC1Option]>;
def funsigned_bitfields : Flag<["-"], "funsigned-bitfields">, Group<f_Group>;
def funsigned_char : Flag<["-"], "funsigned-char">, Group<f_Group>;
def fno_unsigned_char : Flag<["-"], "fno-unsigned-char">;
def funwind_tables : Flag<["-"], "funwind-tables">, Group<f_Group>;
def fuse_cxa_atexit : Flag<["-"], "fuse-cxa-atexit">, Group<f_Group>;
def fregister_global_dtors_with_atexit : Flag<["-"], "fregister-global-dtors-with-atexit">, Group<f_Group>, Flags<[CC1Option]>,
  HelpText<"Use atexit or __cxa_atexit to register global destructors">;
defm use_init_array : OptOutFFlag<"use-init-array", "", "Use .ctors/.dtors instead of .init_array/.fini_array">;
def fno_var_tracking : Flag<["-"], "fno-var-tracking">, Group<clang_ignored_f_Group>;
def fverbose_asm : Flag<["-"], "fverbose-asm">, Group<f_Group>,
  HelpText<"Generate verbose assembly output">;
def dA : Flag<["-"], "dA">, Alias<fverbose_asm>;
defm visibility_from_dllstorageclass : OptInFFlag<"visibility-from-dllstorageclass", "Set the visiblity of symbols in the generated code from their DLL storage class">;
def fvisibility_dllexport_EQ : Joined<["-"], "fvisibility-dllexport=">, Group<f_Group>, Flags<[CC1Option]>,
  HelpText<"The visibility for dllexport defintions [-fvisibility-from-dllstorageclass]">, Values<"hidden,protected,default">;
def fvisibility_nodllstorageclass_EQ : Joined<["-"], "fvisibility-nodllstorageclass=">, Group<f_Group>, Flags<[CC1Option]>,
  HelpText<"The visibility for defintiions without an explicit DLL export class [-fvisibility-from-dllstorageclass]">, Values<"hidden,protected,default">;
def fvisibility_externs_dllimport_EQ : Joined<["-"], "fvisibility-externs-dllimport=">, Group<f_Group>, Flags<[CC1Option]>,
  HelpText<"The visibility for dllimport external declarations [-fvisibility-from-dllstorageclass]">, Values<"hidden,protected,default">;
def fvisibility_externs_nodllstorageclass_EQ : Joined<["-"], "fvisibility-externs-nodllstorageclass=">, Group<f_Group>, Flags<[CC1Option]>,
  HelpText<"The visibility for external declarations without an explicit DLL dllstorageclass [-fvisibility-from-dllstorageclass]">, Values<"hidden,protected,default">;
def fvisibility_EQ : Joined<["-"], "fvisibility=">, Group<f_Group>,
  HelpText<"Set the default symbol visibility for all global declarations">, Values<"hidden,default">;
def fvisibility_inlines_hidden : Flag<["-"], "fvisibility-inlines-hidden">, Group<f_Group>,
  HelpText<"Give inline C++ member functions hidden visibility by default">,
  Flags<[CC1Option]>;
def fvisibility_inlines_hidden_static_local_var :
  Flag<["-"], "fvisibility-inlines-hidden-static-local-var">, Group<f_Group>,
  HelpText<"When -fvisibility-inlines-hidden is enabled, static variables in "
           "inline C++ member functions will also be given hidden visibility "
           "by default">,
  Flags<[CC1Option]>;
def fno_visibility_inlines_hidden_static_local_var :
  Flag<["-"], "fno-visibility-inlines-hidden-static-local-var">, Group<f_Group>,
  HelpText<"Disables -fvisibility-inlines-hidden-static-local-var "
           "(this is the default on non-darwin targets)">,
  Flags<[CC1Option]>;
def fvisibility_ms_compat : Flag<["-"], "fvisibility-ms-compat">, Group<f_Group>,
  HelpText<"Give global types 'default' visibility and global functions and "
           "variables 'hidden' visibility by default">;
def fvisibility_global_new_delete_hidden : Flag<["-"], "fvisibility-global-new-delete-hidden">, Group<f_Group>,
  HelpText<"Give global C++ operator new and delete declarations hidden visibility">, Flags<[CC1Option]>;
defm whole_program_vtables : OptInFFlag<"whole-program-vtables",
  "Enables whole-program vtable optimization. Requires -flto", "", "", [CoreOption]>;
defm split_lto_unit : OptInFFlag<"split-lto-unit",
  "Enables splitting of the LTO unit", "", "", [CoreOption]>;
defm force_emit_vtables : OptInFFlag<"force-emit-vtables",
  "Emits more virtual tables to improve devirtualization", "", "", [CoreOption]>;
defm virtual_function_elimination : OptInFFlag<"virtual-function-elimination",
  "Enables dead virtual function elimination optimization. Requires -flto=full", "", "", [CoreOption]>;

def fwrapv : Flag<["-"], "fwrapv">, Group<f_Group>, Flags<[CC1Option]>,
  HelpText<"Treat signed integer overflow as two's complement">;
def fwritable_strings : Flag<["-"], "fwritable-strings">, Group<f_Group>, Flags<[CC1Option]>,
  HelpText<"Store string literals as writable data">;
defm zero_initialized_in_bss : OptOutFFlag<"zero-initialized-in-bss", "", "Don't place zero initialized data in BSS">;
defm function_sections : OptInFFlag<"function-sections", "Place each function in its own section">;
def fbasic_block_sections_EQ : Joined<["-"], "fbasic-block-sections=">, Group<f_Group>,
  Flags<[CC1Option, CC1AsOption]>,
  HelpText<"Place each function's basic blocks in unique sections (ELF Only) : all | labels | none | list=<file>">,
  DocBrief<[{Generate labels for each basic block or place each basic block or a subset of basic blocks in its own section.}]>,
  Values<"all,labels,none,list=">;
defm data_sections : OptInFFlag<"data-sections", "Place each data in its own section">;
defm stack_size_section : OptInFFlag<"stack-size-section", "Emit section containing metadata on function stack sizes">;

defm unique_basic_block_section_names : OptInFFlag<"unique-basic-block-section-names",
 "Use unique names for basic block sections (ELF Only)">;
defm unique_internal_linkage_names : OptInFFlag<"unique-internal-linkage-names",
 "Uniqueify Internal Linkage Symbol Names by appending the MD5 hash of the module path">;
defm unique_section_names : OptOutFFlag<"unique-section-names",
  "", "Don't use unique names for text and data sections">;

defm split_machine_functions: OptInFFlag<"split-machine-functions",
  "Enable", "Disable", " late function splitting using profile information (x86 ELF)">;

defm strict_return : OptOutFFlag<"strict-return", "",
  "Don't treat control flow paths that fall off the end of a non-void function as unreachable">;

def fenable_matrix : Flag<["-"], "fenable-matrix">, Group<f_Group>,
    Flags<[CC1Option]>,
    HelpText<"Enable matrix data type and related builtin functions">;


def fdebug_types_section: Flag <["-"], "fdebug-types-section">, Group<f_Group>,
  HelpText<"Place debug types in their own section (ELF Only)">;
def fno_debug_types_section: Flag<["-"], "fno-debug-types-section">, Group<f_Group>;
defm debug_ranges_base_address : OptInFFlag<"debug-ranges-base-address",
  "Use DWARF base address selection entries in .debug_ranges">;
def fsplit_dwarf_inlining: Flag <["-"], "fsplit-dwarf-inlining">, Group<f_Group>,
  HelpText<"Provide minimal debug info in the object/executable to facilitate online symbolication/stack traces in the absence of .dwo/.dwp files when using Split DWARF">;
def fno_split_dwarf_inlining: Flag<["-"], "fno-split-dwarf-inlining">, Group<f_Group>,
  Flags<[CC1Option]>;
def fdebug_default_version: Joined<["-"], "fdebug-default-version=">, Group<f_Group>,
  HelpText<"Default DWARF version to use, if a -g option caused DWARF debug info to be produced">;
def fdebug_prefix_map_EQ
  : Joined<["-"], "fdebug-prefix-map=">, Group<f_Group>,
    Flags<[CC1Option,CC1AsOption]>,
    HelpText<"remap file source paths in debug info">;
def ffile_prefix_map_EQ
  : Joined<["-"], "ffile-prefix-map=">, Group<f_Group>,
    HelpText<"remap file source paths in debug info and predefined preprocessor macros">;
def fmacro_prefix_map_EQ
  : Joined<["-"], "fmacro-prefix-map=">, Group<Preprocessor_Group>, Flags<[CC1Option]>,
    HelpText<"remap file source paths in predefined preprocessor macros">;
defm force_dwarf_frame : OptInFFlag<"force-dwarf-frame", "Always emit a debug frame section">;
def g_Flag : Flag<["-"], "g">, Group<g_Group>,
  HelpText<"Generate source-level debug information">;
def gline_tables_only : Flag<["-"], "gline-tables-only">, Group<gN_Group>,
  Flags<[CoreOption]>, HelpText<"Emit debug line number tables only">;
def gline_directives_only : Flag<["-"], "gline-directives-only">, Group<gN_Group>,
  Flags<[CoreOption]>, HelpText<"Emit debug line info directives only">;
def gmlt : Flag<["-"], "gmlt">, Alias<gline_tables_only>;
def g0 : Flag<["-"], "g0">, Group<gN_Group>;
def g1 : Flag<["-"], "g1">, Group<gN_Group>, Alias<gline_tables_only>;
def g2 : Flag<["-"], "g2">, Group<gN_Group>;
def g3 : Flag<["-"], "g3">, Group<gN_Group>;
def ggdb : Flag<["-"], "ggdb">, Group<gTune_Group>;
def ggdb0 : Flag<["-"], "ggdb0">, Group<ggdbN_Group>;
def ggdb1 : Flag<["-"], "ggdb1">, Group<ggdbN_Group>;
def ggdb2 : Flag<["-"], "ggdb2">, Group<ggdbN_Group>;
def ggdb3 : Flag<["-"], "ggdb3">, Group<ggdbN_Group>;
def glldb : Flag<["-"], "glldb">, Group<gTune_Group>;
def gsce : Flag<["-"], "gsce">, Group<gTune_Group>;
// Equivalent to our default dwarf version. Forces usual dwarf emission when
// CodeView is enabled.
def gdwarf : Flag<["-"], "gdwarf">, Group<g_Group>, Flags<[CoreOption]>,
  HelpText<"Generate source-level debug information with the default dwarf version">;
def gdwarf_2 : Flag<["-"], "gdwarf-2">, Group<g_Group>,
  HelpText<"Generate source-level debug information with dwarf version 2">;
def gdwarf_3 : Flag<["-"], "gdwarf-3">, Group<g_Group>,
  HelpText<"Generate source-level debug information with dwarf version 3">;
def gdwarf_4 : Flag<["-"], "gdwarf-4">, Group<g_Group>,
  HelpText<"Generate source-level debug information with dwarf version 4">;
def gdwarf_5 : Flag<["-"], "gdwarf-5">, Group<g_Group>,
  HelpText<"Generate source-level debug information with dwarf version 5">;

def gcodeview : Flag<["-"], "gcodeview">,
  HelpText<"Generate CodeView debug information">,
  Flags<[CC1Option, CC1AsOption, CoreOption]>;
defm codeview_ghash : BoolOption<"codeview-ghash",
  "CodeGenOpts.CodeViewGHash", DefaultsToFalse,
  ChangedBy<PosFlag, [CC1Option], "Emit type record hashes in a .debug$H section">,
  ResetBy<NegFlag>, BothFlags<[CoreOption]>, "g">;
defm inline_line_tables : BoolGOption<"inline-line-tables",
  "CodeGenOpts.NoInlineLineTables", DefaultsToFalse,
  ChangedBy<NegFlag, [], "Don't emit inline line tables.">,
  ResetBy<PosFlag>, BothFlags<[CoreOption]>>;

def gfull : Flag<["-"], "gfull">, Group<g_Group>;
def gused : Flag<["-"], "gused">, Group<g_Group>;
def gstabs : Joined<["-"], "gstabs">, Group<g_Group>, Flags<[Unsupported]>;
def gcoff : Joined<["-"], "gcoff">, Group<g_Group>, Flags<[Unsupported]>;
def gxcoff : Joined<["-"], "gxcoff">, Group<g_Group>, Flags<[Unsupported]>;
def gvms : Joined<["-"], "gvms">, Group<g_Group>, Flags<[Unsupported]>;
def gtoggle : Flag<["-"], "gtoggle">, Group<g_flags_Group>, Flags<[Unsupported]>;
def grecord_command_line : Flag<["-"], "grecord-command-line">,
  Group<g_flags_Group>;
def gno_record_command_line : Flag<["-"], "gno-record-command-line">,
  Group<g_flags_Group>;
def : Flag<["-"], "grecord-gcc-switches">, Alias<grecord_command_line>;
def : Flag<["-"], "gno-record-gcc-switches">, Alias<gno_record_command_line>;
def gstrict_dwarf : Flag<["-"], "gstrict-dwarf">, Group<g_flags_Group>;
def gno_strict_dwarf : Flag<["-"], "gno-strict-dwarf">, Group<g_flags_Group>;
def gcolumn_info : Flag<["-"], "gcolumn-info">, Group<g_flags_Group>, Flags<[CoreOption]>;
def gno_column_info : Flag<["-"], "gno-column-info">, Group<g_flags_Group>, Flags<[CoreOption, CC1Option]>;
def gsplit_dwarf : Flag<["-"], "gsplit-dwarf">, Group<g_flags_Group>;
def gsplit_dwarf_EQ : Joined<["-"], "gsplit-dwarf=">, Group<g_flags_Group>,
  HelpText<"Set DWARF fission mode to either 'split' or 'single'">,
  Values<"split,single">;
def gno_split_dwarf : Flag<["-"], "gno-split-dwarf">, Group<g_flags_Group>;
def ggnu_pubnames : Flag<["-"], "ggnu-pubnames">, Group<g_flags_Group>, Flags<[CC1Option]>;
def gno_gnu_pubnames : Flag<["-"], "gno-gnu-pubnames">, Group<g_flags_Group>;
def gpubnames : Flag<["-"], "gpubnames">, Group<g_flags_Group>, Flags<[CC1Option]>;
def gno_pubnames : Flag<["-"], "gno-pubnames">, Group<g_flags_Group>;
def gdwarf_aranges : Flag<["-"], "gdwarf-aranges">, Group<g_flags_Group>;
def gmodules : Flag <["-"], "gmodules">, Group<gN_Group>,
  HelpText<"Generate debug info with external references to clang modules"
           " or precompiled headers">;
def gz_EQ : Joined<["-"], "gz=">, Group<g_flags_Group>,
    HelpText<"DWARF debug sections compression type">;
def gz : Flag<["-"], "gz">, Alias<gz_EQ>, AliasArgs<["zlib"]>, Group<g_flags_Group>;
def gembed_source : Flag<["-"], "gembed-source">, Group<g_flags_Group>, Flags<[CC1Option]>,
    HelpText<"Embed source text in DWARF debug sections">;
def gno_embed_source : Flag<["-"], "gno-embed-source">, Group<g_flags_Group>,
    Flags<[NoXarchOption]>,
    HelpText<"Restore the default behavior of not embedding source text in DWARF debug sections">;
def headerpad__max__install__names : Joined<["-"], "headerpad_max_install_names">;
def help : Flag<["-", "--"], "help">, Flags<[CC1Option,CC1AsOption, FC1Option,
    FlangOption]>, HelpText<"Display available options">,
    MarshallingInfoFlag<"FrontendOpts.ShowHelp">;
def ibuiltininc : Flag<["-"], "ibuiltininc">,
  HelpText<"Enable builtin #include directories even when -nostdinc is used "
           "before or after -ibuiltininc. "
           "Using -nobuiltininc after the option disables it">;
def index_header_map : Flag<["-"], "index-header-map">, Flags<[CC1Option]>,
  HelpText<"Make the next included directory (-I or -F) an indexer header map">;
def idirafter : JoinedOrSeparate<["-"], "idirafter">, Group<clang_i_Group>, Flags<[CC1Option]>,
  HelpText<"Add directory to AFTER include search path">;
def iframework : JoinedOrSeparate<["-"], "iframework">, Group<clang_i_Group>, Flags<[CC1Option]>,
  HelpText<"Add directory to SYSTEM framework search path">;
def iframeworkwithsysroot : JoinedOrSeparate<["-"], "iframeworkwithsysroot">,
  Group<clang_i_Group>,
  HelpText<"Add directory to SYSTEM framework search path, "
           "absolute paths are relative to -isysroot">,
  MetaVarName<"<directory>">, Flags<[CC1Option]>;
def imacros : JoinedOrSeparate<["-", "--"], "imacros">, Group<clang_i_Group>, Flags<[CC1Option]>,
  HelpText<"Include macros from file before parsing">, MetaVarName<"<file>">;
def image__base : Separate<["-"], "image_base">;
def include_ : JoinedOrSeparate<["-", "--"], "include">, Group<clang_i_Group>, EnumName<"include">,
    MetaVarName<"<file>">, HelpText<"Include file before parsing">, Flags<[CC1Option]>;
def include_pch : Separate<["-"], "include-pch">, Group<clang_i_Group>, Flags<[CC1Option]>,
  HelpText<"Include precompiled header file">, MetaVarName<"<file>">;
def relocatable_pch : Flag<["-", "--"], "relocatable-pch">, Flags<[CC1Option]>,
  HelpText<"Whether to build a relocatable precompiled header">,
  MarshallingInfoFlag<"FrontendOpts.RelocatablePCH">;
def verify_pch : Flag<["-"], "verify-pch">, Group<Action_Group>, Flags<[CC1Option]>,
  HelpText<"Load and verify that a pre-compiled header file is not stale">;
def init : Separate<["-"], "init">;
def install__name : Separate<["-"], "install_name">;
def iprefix : JoinedOrSeparate<["-"], "iprefix">, Group<clang_i_Group>, Flags<[CC1Option]>,
  HelpText<"Set the -iwithprefix/-iwithprefixbefore prefix">, MetaVarName<"<dir>">;
def iquote : JoinedOrSeparate<["-"], "iquote">, Group<clang_i_Group>, Flags<[CC1Option]>,
  HelpText<"Add directory to QUOTE include search path">, MetaVarName<"<directory>">;
def isysroot : JoinedOrSeparate<["-"], "isysroot">, Group<clang_i_Group>, Flags<[CC1Option]>,
  HelpText<"Set the system root directory (usually /)">, MetaVarName<"<dir>">;
def isystem : JoinedOrSeparate<["-"], "isystem">, Group<clang_i_Group>,
  Flags<[CC1Option]>,
  HelpText<"Add directory to SYSTEM include search path">, MetaVarName<"<directory>">;
def isystem_after : JoinedOrSeparate<["-"], "isystem-after">,
  Group<clang_i_Group>, Flags<[NoXarchOption]>, MetaVarName<"<directory>">,
  HelpText<"Add directory to end of the SYSTEM include search path">;
def iwithprefixbefore : JoinedOrSeparate<["-"], "iwithprefixbefore">, Group<clang_i_Group>,
  HelpText<"Set directory to include search path with prefix">, MetaVarName<"<dir>">,
  Flags<[CC1Option]>;
def iwithprefix : JoinedOrSeparate<["-"], "iwithprefix">, Group<clang_i_Group>, Flags<[CC1Option]>,
  HelpText<"Set directory to SYSTEM include search path with prefix">, MetaVarName<"<dir>">;
def iwithsysroot : JoinedOrSeparate<["-"], "iwithsysroot">, Group<clang_i_Group>,
  HelpText<"Add directory to SYSTEM include search path, "
           "absolute paths are relative to -isysroot">, MetaVarName<"<directory>">,
  Flags<[CC1Option]>;
def ivfsoverlay : JoinedOrSeparate<["-"], "ivfsoverlay">, Group<clang_i_Group>, Flags<[CC1Option]>,
  HelpText<"Overlay the virtual filesystem described by file over the real file system">;
def imultilib : Separate<["-"], "imultilib">, Group<gfortran_Group>;
def keep__private__externs : Flag<["-"], "keep_private_externs">;
def l : JoinedOrSeparate<["-"], "l">, Flags<[LinkerInput, RenderJoined]>,
        Group<Link_Group>;
def lazy__framework : Separate<["-"], "lazy_framework">, Flags<[LinkerInput]>;
def lazy__library : Separate<["-"], "lazy_library">, Flags<[LinkerInput]>;
def mlittle_endian : Flag<["-"], "mlittle-endian">, Flags<[NoXarchOption]>;
def EL : Flag<["-"], "EL">, Alias<mlittle_endian>;
def mbig_endian : Flag<["-"], "mbig-endian">, Flags<[NoXarchOption]>;
def EB : Flag<["-"], "EB">, Alias<mbig_endian>;
def m16 : Flag<["-"], "m16">, Group<m_Group>, Flags<[NoXarchOption, CoreOption]>;
def m32 : Flag<["-"], "m32">, Group<m_Group>, Flags<[NoXarchOption, CoreOption]>;
def mqdsp6_compat : Flag<["-"], "mqdsp6-compat">, Group<m_Group>, Flags<[NoXarchOption,CC1Option]>,
  HelpText<"Enable hexagon-qdsp6 backward compatibility">;
def m64 : Flag<["-"], "m64">, Group<m_Group>, Flags<[NoXarchOption, CoreOption]>;
def mx32 : Flag<["-"], "mx32">, Group<m_Group>, Flags<[NoXarchOption, CoreOption]>;
def mabi_EQ : Joined<["-"], "mabi=">, Group<m_Group>;
def miamcu : Flag<["-"], "miamcu">, Group<m_Group>, Flags<[NoXarchOption, CoreOption]>,
  HelpText<"Use Intel MCU ABI">;
def mno_iamcu : Flag<["-"], "mno-iamcu">, Group<m_Group>, Flags<[NoXarchOption, CoreOption]>;
def malign_functions_EQ : Joined<["-"], "malign-functions=">, Group<clang_ignored_m_Group>;
def malign_loops_EQ : Joined<["-"], "malign-loops=">, Group<clang_ignored_m_Group>;
def malign_jumps_EQ : Joined<["-"], "malign-jumps=">, Group<clang_ignored_m_Group>;
def malign_branch_EQ : CommaJoined<["-"], "malign-branch=">, Group<m_Group>, Flags<[NoXarchOption]>,
  HelpText<"Specify types of branches to align">;
def malign_branch_boundary_EQ : Joined<["-"], "malign-branch-boundary=">, Group<m_Group>, Flags<[NoXarchOption]>,
  HelpText<"Specify the boundary's size to align branches">;
def mpad_max_prefix_size_EQ : Joined<["-"], "mpad-max-prefix-size=">, Group<m_Group>, Flags<[NoXarchOption]>,
  HelpText<"Specify maximum number of prefixes to use for padding">;
def mbranches_within_32B_boundaries : Flag<["-"], "mbranches-within-32B-boundaries">, Flags<[NoXarchOption]>, Group<m_Group>,
  HelpText<"Align selected branches (fused, jcc, jmp) within 32-byte boundary">;
def mfancy_math_387 : Flag<["-"], "mfancy-math-387">, Group<clang_ignored_m_Group>;
def mlong_calls : Flag<["-"], "mlong-calls">, Group<m_Group>,
  HelpText<"Generate branches with extended addressability, usually via indirect jumps.">;
def mdouble_EQ : Joined<["-"], "mdouble=">, Group<m_Group>, Values<"32,64">, Flags<[CC1Option]>,
  HelpText<"Force double to be 32 bits or 64 bits">;
def LongDouble_Group : OptionGroup<"<LongDouble group>">, Group<m_Group>,
  DocName<"Long double flags">,
  DocBrief<[{Selects the long double implementation}]>;
def mlong_double_64 : Flag<["-"], "mlong-double-64">, Group<LongDouble_Group>, Flags<[CC1Option]>,
  HelpText<"Force long double to be 64 bits">;
def mlong_double_80 : Flag<["-"], "mlong-double-80">, Group<LongDouble_Group>, Flags<[CC1Option]>,
  HelpText<"Force long double to be 80 bits, padded to 128 bits for storage">;
def mlong_double_128 : Flag<["-"], "mlong-double-128">, Group<LongDouble_Group>, Flags<[CC1Option]>,
  HelpText<"Force long double to be 128 bits">;
def mno_long_calls : Flag<["-"], "mno-long-calls">, Group<m_Group>,
  HelpText<"Restore the default behaviour of not generating long calls">;
def mexecute_only : Flag<["-"], "mexecute-only">, Group<m_arm_Features_Group>,
  HelpText<"Disallow generation of data access to code sections (ARM only)">;
def mno_execute_only : Flag<["-"], "mno-execute-only">, Group<m_arm_Features_Group>,
  HelpText<"Allow generation of data access to code sections (ARM only)">;
def mtp_mode_EQ : Joined<["-"], "mtp=">, Group<m_arm_Features_Group>, Values<"soft,cp15,el0,el1,el2,el3">,
  HelpText<"Thread pointer access method (AArch32/AArch64 only)">;
def mpure_code : Flag<["-"], "mpure-code">, Alias<mexecute_only>; // Alias for GCC compatibility
def mno_pure_code : Flag<["-"], "mno-pure-code">, Alias<mno_execute_only>;
def mtvos_version_min_EQ : Joined<["-"], "mtvos-version-min=">, Group<m_Group>;
def mappletvos_version_min_EQ : Joined<["-"], "mappletvos-version-min=">, Alias<mtvos_version_min_EQ>;
def mtvos_simulator_version_min_EQ : Joined<["-"], "mtvos-simulator-version-min=">;
def mappletvsimulator_version_min_EQ : Joined<["-"], "mappletvsimulator-version-min=">, Alias<mtvos_simulator_version_min_EQ>;
def mwatchos_version_min_EQ : Joined<["-"], "mwatchos-version-min=">, Group<m_Group>;
def mwatchos_simulator_version_min_EQ : Joined<["-"], "mwatchos-simulator-version-min=">;
def mwatchsimulator_version_min_EQ : Joined<["-"], "mwatchsimulator-version-min=">, Alias<mwatchos_simulator_version_min_EQ>;
def march_EQ : Joined<["-"], "march=">, Group<m_Group>, Flags<[CoreOption]>;
def masm_EQ : Joined<["-"], "masm=">, Group<m_Group>, Flags<[NoXarchOption]>;
def mcmodel_EQ : Joined<["-"], "mcmodel=">, Group<m_Group>, Flags<[CC1Option]>;
def mtls_size_EQ : Joined<["-"], "mtls-size=">, Group<m_Group>, Flags<[NoXarchOption, CC1Option]>,
  HelpText<"Specify bit size of immediate TLS offsets (AArch64 ELF only): "
           "12 (for 4KB) | 24 (for 16MB, default) | 32 (for 4GB) | 48 (for 256TB, needs -mcmodel=large)">;
def mimplicit_it_EQ : Joined<["-"], "mimplicit-it=">, Group<m_Group>;
def mdefault_build_attributes : Joined<["-"], "mdefault-build-attributes">, Group<m_Group>;
def mno_default_build_attributes : Joined<["-"], "mno-default-build-attributes">, Group<m_Group>;
def mconstant_cfstrings : Flag<["-"], "mconstant-cfstrings">, Group<clang_ignored_m_Group>;
def mconsole : Joined<["-"], "mconsole">, Group<m_Group>, Flags<[NoXarchOption]>;
def mwindows : Joined<["-"], "mwindows">, Group<m_Group>, Flags<[NoXarchOption]>;
def mdll : Joined<["-"], "mdll">, Group<m_Group>, Flags<[NoXarchOption]>;
def municode : Joined<["-"], "municode">, Group<m_Group>, Flags<[NoXarchOption]>;
def mthreads : Joined<["-"], "mthreads">, Group<m_Group>, Flags<[NoXarchOption]>;
def mcpu_EQ : Joined<["-"], "mcpu=">, Group<m_Group>;
def mmcu_EQ : Joined<["-"], "mmcu=">, Group<m_Group>;
def msim : Flag<["-"], "msim">, Group<m_Group>;
def mdynamic_no_pic : Joined<["-"], "mdynamic-no-pic">, Group<m_Group>;
def mfix_and_continue : Flag<["-"], "mfix-and-continue">, Group<clang_ignored_m_Group>;
def mieee_fp : Flag<["-"], "mieee-fp">, Group<clang_ignored_m_Group>;
def minline_all_stringops : Flag<["-"], "minline-all-stringops">, Group<clang_ignored_m_Group>;
def mno_inline_all_stringops : Flag<["-"], "mno-inline-all-stringops">, Group<clang_ignored_m_Group>;
def malign_double : Flag<["-"], "malign-double">, Group<m_Group>, Flags<[CC1Option]>,
  HelpText<"Align doubles to two words in structs (x86 only)">;
def mfloat_abi_EQ : Joined<["-"], "mfloat-abi=">, Group<m_Group>, Values<"soft,softfp,hard">;
def mfpmath_EQ : Joined<["-"], "mfpmath=">, Group<m_Group>;
def mfpu_EQ : Joined<["-"], "mfpu=">, Group<m_Group>;
def mhwdiv_EQ : Joined<["-"], "mhwdiv=">, Group<m_Group>;
def mhwmult_EQ : Joined<["-"], "mhwmult=">, Group<m_Group>;
def mglobal_merge : Flag<["-"], "mglobal-merge">, Group<m_Group>, Flags<[CC1Option]>,
  HelpText<"Enable merging of globals">;
def mhard_float : Flag<["-"], "mhard-float">, Group<m_Group>;
def miphoneos_version_min_EQ : Joined<["-"], "miphoneos-version-min=">, Group<m_Group>;
def mios_version_min_EQ : Joined<["-"], "mios-version-min=">,
  Alias<miphoneos_version_min_EQ>, HelpText<"Set iOS deployment target">;
def mios_simulator_version_min_EQ : Joined<["-"], "mios-simulator-version-min=">;
def miphonesimulator_version_min_EQ : Joined<["-"], "miphonesimulator-version-min=">, Alias<mios_simulator_version_min_EQ>;
def mkernel : Flag<["-"], "mkernel">, Group<m_Group>;
def mlinker_version_EQ : Joined<["-"], "mlinker-version=">,
  Flags<[NoXarchOption]>;
def mllvm : Separate<["-"], "mllvm">, Flags<[CC1Option,CC1AsOption,CoreOption]>,
  HelpText<"Additional arguments to forward to LLVM's option processing">;
def mmacosx_version_min_EQ : Joined<["-"], "mmacosx-version-min=">,
  Group<m_Group>, HelpText<"Set Mac OS X deployment target">;
def mmacos_version_min_EQ : Joined<["-"], "mmacos-version-min=">,
  Group<m_Group>, Alias<mmacosx_version_min_EQ>;
def mms_bitfields : Flag<["-"], "mms-bitfields">, Group<m_Group>, Flags<[CC1Option]>,
  HelpText<"Set the default structure layout to be compatible with the Microsoft compiler standard">;
def moutline : Flag<["-"], "moutline">, Group<f_clang_Group>, Flags<[CC1Option]>,
    HelpText<"Enable function outlining (AArch64 only)">;
def mno_outline : Flag<["-"], "mno-outline">, Group<f_clang_Group>, Flags<[CC1Option]>,
    HelpText<"Disable function outlining (AArch64 only)">;
def mno_ms_bitfields : Flag<["-"], "mno-ms-bitfields">, Group<m_Group>,
  HelpText<"Do not set the default structure layout to be compatible with the Microsoft compiler standard">;
def mstackrealign : Flag<["-"], "mstackrealign">, Group<m_Group>, Flags<[CC1Option]>,
  HelpText<"Force realign the stack at entry to every function">;
def mstack_alignment : Joined<["-"], "mstack-alignment=">, Group<m_Group>, Flags<[CC1Option]>,
  HelpText<"Set the stack alignment">;
def mstack_probe_size : Joined<["-"], "mstack-probe-size=">, Group<m_Group>, Flags<[CC1Option]>,
  HelpText<"Set the stack probe size">;
def mstack_arg_probe : Flag<["-"], "mstack-arg-probe">, Group<m_Group>,
  HelpText<"Enable stack probes">;
def mno_stack_arg_probe : Flag<["-"], "mno-stack-arg-probe">, Group<m_Group>, Flags<[CC1Option]>,
  HelpText<"Disable stack probes which are enabled by default">;
def mthread_model : Separate<["-"], "mthread-model">, Group<m_Group>, Flags<[CC1Option]>,
  HelpText<"The thread model to use, e.g. posix, single (posix by default)">, Values<"posix,single">;
def meabi : Separate<["-"], "meabi">, Group<m_Group>, Flags<[CC1Option]>,
  HelpText<"Set EABI type, e.g. 4, 5 or gnu (default depends on triple)">, Values<"default,4,5,gnu">;

def mno_constant_cfstrings : Flag<["-"], "mno-constant-cfstrings">, Group<m_Group>;
def mno_global_merge : Flag<["-"], "mno-global-merge">, Group<m_Group>, Flags<[CC1Option]>,
  HelpText<"Disable merging of globals">;
def mno_pascal_strings : Flag<["-"], "mno-pascal-strings">,
  Alias<fno_pascal_strings>;
def mno_red_zone : Flag<["-"], "mno-red-zone">, Group<m_Group>;
def mno_tls_direct_seg_refs : Flag<["-"], "mno-tls-direct-seg-refs">, Group<m_Group>, Flags<[CC1Option]>,
  HelpText<"Disable direct TLS access through segment registers">;
def mno_relax_all : Flag<["-"], "mno-relax-all">, Group<m_Group>;
def mno_rtd: Flag<["-"], "mno-rtd">, Group<m_Group>;
def mno_soft_float : Flag<["-"], "mno-soft-float">, Group<m_Group>;
def mno_stackrealign : Flag<["-"], "mno-stackrealign">, Group<m_Group>;

def mretpoline : Flag<["-"], "mretpoline">, Group<m_Group>, Flags<[CoreOption,NoXarchOption]>;
def mno_retpoline : Flag<["-"], "mno-retpoline">, Group<m_Group>, Flags<[CoreOption,NoXarchOption]>;
def mspeculative_load_hardening : Flag<["-"], "mspeculative-load-hardening">,
  Group<m_Group>, Flags<[CoreOption,CC1Option]>;
def mno_speculative_load_hardening : Flag<["-"], "mno-speculative-load-hardening">,
  Group<m_Group>, Flags<[CoreOption]>;
def mlvi_hardening : Flag<["-"], "mlvi-hardening">, Group<m_Group>, Flags<[CoreOption,NoXarchOption]>,
  HelpText<"Enable all mitigations for Load Value Injection (LVI)">;
def mno_lvi_hardening : Flag<["-"], "mno-lvi-hardening">, Group<m_Group>, Flags<[CoreOption,NoXarchOption]>,
  HelpText<"Disable mitigations for Load Value Injection (LVI)">;
def mlvi_cfi : Flag<["-"], "mlvi-cfi">, Group<m_Group>, Flags<[CoreOption,NoXarchOption]>,
  HelpText<"Enable only control-flow mitigations for Load Value Injection (LVI)">;
def mno_lvi_cfi : Flag<["-"], "mno-lvi-cfi">, Group<m_Group>, Flags<[CoreOption,NoXarchOption]>,
  HelpText<"Disable control-flow mitigations for Load Value Injection (LVI)">;
def m_seses : Flag<["-"], "mseses">, Group<m_Group>, Flags<[CoreOption, NoXarchOption]>,
  HelpText<"Enable speculative execution side effect suppression (SESES). "
    "Includes LVI control flow integrity mitigations">;
def mno_seses : Flag<["-"], "mno-seses">, Group<m_Group>, Flags<[CoreOption, NoXarchOption]>,
  HelpText<"Disable speculative execution side effect suppression (SESES)">;

def mrelax : Flag<["-"], "mrelax">, Group<m_Group>,
  HelpText<"Enable linker relaxation">;
def mno_relax : Flag<["-"], "mno-relax">, Group<m_Group>,
  HelpText<"Disable linker relaxation">;
def msmall_data_limit_EQ : Joined<["-"], "msmall-data-limit=">, Group<m_Group>,
  Alias<G>,
  HelpText<"Put global and static data smaller than the limit into a special section">;
def msave_restore : Flag<["-"], "msave-restore">, Group<m_riscv_Features_Group>,
  HelpText<"Enable using library calls for save and restore">;
def mno_save_restore : Flag<["-"], "mno-save-restore">, Group<m_riscv_Features_Group>,
  HelpText<"Disable using library calls for save and restore">;
def mcmodel_EQ_medlow : Flag<["-"], "mcmodel=medlow">, Group<m_riscv_Features_Group>,
  Flags<[CC1Option]>, Alias<mcmodel_EQ>, AliasArgs<["small"]>,
  HelpText<"Equivalent to -mcmodel=small, compatible with RISC-V gcc.">;
def mcmodel_EQ_medany : Flag<["-"], "mcmodel=medany">, Group<m_riscv_Features_Group>,
  Flags<[CC1Option]>, Alias<mcmodel_EQ>, AliasArgs<["medium"]>,
  HelpText<"Equivalent to -mcmodel=medium, compatible with RISC-V gcc.">;
def menable_experimental_extensions : Flag<["-"], "menable-experimental-extensions">, Group<m_Group>,
  HelpText<"Enable use of experimental RISC-V extensions.">;

def munaligned_access : Flag<["-"], "munaligned-access">, Group<m_arm_Features_Group>,
  HelpText<"Allow memory accesses to be unaligned (AArch32/AArch64 only)">;
def mno_unaligned_access : Flag<["-"], "mno-unaligned-access">, Group<m_arm_Features_Group>,
  HelpText<"Force all memory accesses to be aligned (AArch32/AArch64 only)">;
def mstrict_align : Flag<["-"], "mstrict-align">, Alias<mno_unaligned_access>, Flags<[CC1Option,HelpHidden]>,
  HelpText<"Force all memory accesses to be aligned (same as mno-unaligned-access)">;
def mno_thumb : Flag<["-"], "mno-thumb">, Group<m_arm_Features_Group>;
def mrestrict_it: Flag<["-"], "mrestrict-it">, Group<m_arm_Features_Group>,
  HelpText<"Disallow generation of deprecated IT blocks for ARMv8. It is on by default for ARMv8 Thumb mode.">;
def mno_restrict_it: Flag<["-"], "mno-restrict-it">, Group<m_arm_Features_Group>,
  HelpText<"Allow generation of deprecated IT blocks for ARMv8. It is off by default for ARMv8 Thumb mode">;
def marm : Flag<["-"], "marm">, Alias<mno_thumb>;
def ffixed_r9 : Flag<["-"], "ffixed-r9">, Group<m_arm_Features_Group>,
  HelpText<"Reserve the r9 register (ARM only)">;
def mno_movt : Flag<["-"], "mno-movt">, Group<m_arm_Features_Group>,
  HelpText<"Disallow use of movt/movw pairs (ARM only)">;
def mcrc : Flag<["-"], "mcrc">, Group<m_Group>,
  HelpText<"Allow use of CRC instructions (ARM/Mips only)">;
def mnocrc : Flag<["-"], "mnocrc">, Group<m_arm_Features_Group>,
  HelpText<"Disallow use of CRC instructions (ARM only)">;
def mno_neg_immediates: Flag<["-"], "mno-neg-immediates">, Group<m_arm_Features_Group>,
  HelpText<"Disallow converting instructions with negative immediates to their negation or inversion.">;
def mcmse : Flag<["-"], "mcmse">, Group<m_arm_Features_Group>,
  Flags<[NoXarchOption,CC1Option]>,
  HelpText<"Allow use of CMSE (Armv8-M Security Extensions)">;
def ForceAAPCSBitfieldLoad : Flag<["-"], "faapcs-bitfield-load">, Group<m_arm_Features_Group>,
  Flags<[NoXarchOption,CC1Option]>,
  HelpText<"Follows the AAPCS standard that all volatile bit-field write generates at least one load. (ARM only).">;
def ForceNoAAPCSBitfieldWidth : Flag<["-"], "fno-aapcs-bitfield-width">, Group<m_arm_Features_Group>,
  Flags<[NoXarchOption,CC1Option]>,
  HelpText<"Do not follow the AAPCS standard requirement that volatile bit-field width is dictated by the field container type. (ARM only).">;
def AAPCSBitfieldWidth : Flag<["-"], "faapcs-bitfield-width">, Group<m_arm_Features_Group>,
  Flags<[NoXarchOption,CC1Option]>,
  HelpText<"Follow the AAPCS standard requirement stating that volatile bit-field width is dictated by the field container type. (ARM only).">;

def mgeneral_regs_only : Flag<["-"], "mgeneral-regs-only">, Group<m_aarch64_Features_Group>,
  HelpText<"Generate code which only uses the general purpose registers (AArch64 only)">;
def mfix_cortex_a53_835769 : Flag<["-"], "mfix-cortex-a53-835769">,
  Group<m_aarch64_Features_Group>,
  HelpText<"Workaround Cortex-A53 erratum 835769 (AArch64 only)">;
def mno_fix_cortex_a53_835769 : Flag<["-"], "mno-fix-cortex-a53-835769">,
  Group<m_aarch64_Features_Group>,
  HelpText<"Don't workaround Cortex-A53 erratum 835769 (AArch64 only)">;
def mmark_bti_property : Flag<["-"], "mmark-bti-property">,
  Group<m_aarch64_Features_Group>,
  HelpText<"Add .note.gnu.property with BTI to assembly files (AArch64 only)">;
foreach i = {1-31} in
  def ffixed_x#i : Flag<["-"], "ffixed-x"#i>, Group<m_Group>,
    HelpText<"Reserve the x"#i#" register (AArch64/RISC-V only)">;

foreach i = {8-15,18} in
  def fcall_saved_x#i : Flag<["-"], "fcall-saved-x"#i>, Group<m_aarch64_Features_Group>,
    HelpText<"Make the x"#i#" register call-saved (AArch64 only)">;

def msve_vector_bits_EQ : Joined<["-"], "msve-vector-bits=">,
  Group<m_aarch64_Features_Group>, Flags<[NoXarchOption,CC1Option]>,
  HelpText<"Specify the size in bits of an SVE vector register. Defaults to the"
           " vector length agnostic value of \"scalable\". (AArch64 only)">,
  Values<"128,256,512,1024,2048,scalable">;

def msign_return_address_EQ : Joined<["-"], "msign-return-address=">,
  Flags<[CC1Option]>, Group<m_Group>, Values<"none,all,non-leaf">,
  HelpText<"Select return address signing scope">;
def mbranch_protection_EQ : Joined<["-"], "mbranch-protection=">,
  HelpText<"Enforce targets of indirect branches and function returns">;

def mharden_sls_EQ : Joined<["-"], "mharden-sls=">,
  HelpText<"Select straight-line speculation hardening scope">;

def msimd128 : Flag<["-"], "msimd128">, Group<m_wasm_Features_Group>;
def munimplemented_simd128 : Flag<["-"], "munimplemented-simd128">, Group<m_wasm_Features_Group>;
def mno_unimplemented_simd128 : Flag<["-"], "mno-unimplemented-simd128">, Group<m_wasm_Features_Group>;
def mno_simd128 : Flag<["-"], "mno-simd128">, Group<m_wasm_Features_Group>;
def mnontrapping_fptoint : Flag<["-"], "mnontrapping-fptoint">, Group<m_wasm_Features_Group>;
def mno_nontrapping_fptoint : Flag<["-"], "mno-nontrapping-fptoint">, Group<m_wasm_Features_Group>;
def msign_ext : Flag<["-"], "msign-ext">, Group<m_wasm_Features_Group>;
def mno_sign_ext : Flag<["-"], "mno-sign-ext">, Group<m_wasm_Features_Group>;
def mexception_handing : Flag<["-"], "mexception-handling">, Group<m_wasm_Features_Group>;
def mno_exception_handing : Flag<["-"], "mno-exception-handling">, Group<m_wasm_Features_Group>;
def matomics : Flag<["-"], "matomics">, Group<m_wasm_Features_Group>;
def mno_atomics : Flag<["-"], "mno-atomics">, Group<m_wasm_Features_Group>;
def mbulk_memory : Flag<["-"], "mbulk-memory">, Group<m_wasm_Features_Group>;
def mno_bulk_memory : Flag<["-"], "mno-bulk-memory">, Group<m_wasm_Features_Group>;
def mmutable_globals : Flag<["-"], "mmutable-globals">, Group<m_wasm_Features_Group>;
def mno_mutable_globals : Flag<["-"], "mno-mutable-globals">, Group<m_wasm_Features_Group>;
def mmultivalue : Flag<["-"], "mmultivalue">, Group<m_wasm_Features_Group>;
def mno_multivalue : Flag<["-"], "mno-multivalue">, Group<m_wasm_Features_Group>;
def mtail_call : Flag<["-"], "mtail-call">, Group<m_wasm_Features_Group>;
def mno_tail_call : Flag<["-"], "mno-tail-call">, Group<m_wasm_Features_Group>;
def mreference_types : Flag<["-"], "mreference-types">, Group<m_wasm_Features_Group>;
def mno_reference_types : Flag<["-"], "mno-reference-types">, Group<m_wasm_Features_Group>;
def mexec_model_EQ : Joined<["-"], "mexec-model=">, Group<m_wasm_Features_Driver_Group>,
                     Values<"command,reactor">,
                     HelpText<"Execution model (WebAssembly only)">;

def mcode_object_version_EQ : Joined<["-"], "mcode-object-version=">, Group<m_Group>,
  HelpText<"Specify code object ABI version. Defaults to 4. (AMDGPU only)">,
  MetaVarName<"<version>">, Values<"2,3,4">;

def mcode_object_v3_legacy : Flag<["-"], "mcode-object-v3">, Group<m_Group>,
  HelpText<"Legacy option to specify code object ABI V2 (-mnocode-object-v3) or V3 (-mcode-object-v3) (AMDGPU only)">;
def mno_code_object_v3_legacy : Flag<["-"], "mno-code-object-v3">, Group<m_Group>;

def mcumode : Flag<["-"], "mcumode">, Group<m_amdgpu_Features_Group>,
  HelpText<"Specify CU (-mcumode) or WGP (-mno-cumode) wavefront execution mode (AMDGPU only)">;
def mno_cumode : Flag<["-"], "mno-cumode">, Group<m_amdgpu_Features_Group>;

// TODO: Remove during upstreaming target id.
def msram_ecc_legacy : Flag<["-"], "msram-ecc">, Group<m_Group>,
  HelpText<"Legacy option to specify SRAM ECC mode (AMDGPU only)">;
def mno_sram_ecc_legacy : Flag<["-"], "mno-sram-ecc">, Group<m_Group>;

def mwavefrontsize64 : Flag<["-"], "mwavefrontsize64">, Group<m_Group>,
  HelpText<"Specify wavefront size 64 mode (AMDGPU only)">;
def mno_wavefrontsize64 : Flag<["-"], "mno-wavefrontsize64">, Group<m_Group>,
  HelpText<"Specify wavefront size 32 mode (AMDGPU only)">;

def munsafe_fp_atomics : Flag<["-"], "munsafe-fp-atomics">, Group<m_Group>,
  HelpText<"Enable unsafe floating point atomic instructions (AMDGPU only)">,
  Flags<[CC1Option]>;
def mno_unsafe_fp_atomics : Flag<["-"], "mno-unsafe-fp-atomics">, Group<m_Group>;

// TODO: Remove during upstreaming target id.
def mxnack : Flag<["-"], "mxnack">, Group<m_amdgpu_Features_Group>,
  HelpText<"Legacy option to specify XNACK mode (AMDGPU only)">;
def mno_xnack : Flag<["-"], "mno-xnack">, Group<m_amdgpu_Features_Group>;

def faltivec : Flag<["-"], "faltivec">, Group<f_Group>, Flags<[NoXarchOption]>;
def fno_altivec : Flag<["-"], "fno-altivec">, Group<f_Group>, Flags<[NoXarchOption]>;
def maltivec : Flag<["-"], "maltivec">, Group<m_ppc_Features_Group>;
def mno_altivec : Flag<["-"], "mno-altivec">, Group<m_ppc_Features_Group>;
def mpcrel: Flag<["-"], "mpcrel">, Group<m_ppc_Features_Group>;
def mno_pcrel: Flag<["-"], "mno-pcrel">, Group<m_ppc_Features_Group>;
def mspe : Flag<["-"], "mspe">, Group<m_ppc_Features_Group>;
def mno_spe : Flag<["-"], "mno-spe">, Group<m_ppc_Features_Group>;
def mabi_EQ_vec_extabi : Flag<["-"], "mabi=vec-extabi">, Group<m_Group>, Flags<[CC1Option]>,
  HelpText<"Enable the extended Altivec ABI on AIX (AIX only). Uses volatile and nonvolatile vector registers">;
def mabi_EQ_vec_default : Flag<["-"], "mabi=vec-default">, Group<m_Group>, Flags<[CC1Option]>,
  HelpText<"Enable the default Altivec ABI on AIX (AIX only). Uses only volatile vector registers.">;
def mvsx : Flag<["-"], "mvsx">, Group<m_ppc_Features_Group>;
def mno_vsx : Flag<["-"], "mno-vsx">, Group<m_ppc_Features_Group>;
def msecure_plt : Flag<["-"], "msecure-plt">, Group<m_ppc_Features_Group>;
def mpower8_vector : Flag<["-"], "mpower8-vector">,
    Group<m_ppc_Features_Group>;
def mno_power8_vector : Flag<["-"], "mno-power8-vector">,
    Group<m_ppc_Features_Group>;
def mpower9_vector : Flag<["-"], "mpower9-vector">,
    Group<m_ppc_Features_Group>;
def mno_power9_vector : Flag<["-"], "mno-power9-vector">,
    Group<m_ppc_Features_Group>;
def mpower10_vector : Flag<["-"], "mpower10-vector">,
    Group<m_ppc_Features_Group>;
def mno_power10_vector : Flag<["-"], "mno-power10-vector">,
    Group<m_ppc_Features_Group>;
def mpower8_crypto : Flag<["-"], "mcrypto">,
    Group<m_ppc_Features_Group>;
def mnopower8_crypto : Flag<["-"], "mno-crypto">,
    Group<m_ppc_Features_Group>;
def mdirect_move : Flag<["-"], "mdirect-move">,
    Group<m_ppc_Features_Group>;
def mnodirect_move : Flag<["-"], "mno-direct-move">,
    Group<m_ppc_Features_Group>;
def mpaired_vector_memops: Flag<["-"], "mpaired-vector-memops">,
    Group<m_ppc_Features_Group>;
def mnopaired_vector_memops: Flag<["-"], "mno-paired-vector-memops">,
    Group<m_ppc_Features_Group>;
def mhtm : Flag<["-"], "mhtm">, Group<m_ppc_Features_Group>;
def mno_htm : Flag<["-"], "mno-htm">, Group<m_ppc_Features_Group>;
def mfprnd : Flag<["-"], "mfprnd">, Group<m_ppc_Features_Group>;
def mno_fprnd : Flag<["-"], "mno-fprnd">, Group<m_ppc_Features_Group>;
def mcmpb : Flag<["-"], "mcmpb">, Group<m_ppc_Features_Group>;
def mno_cmpb : Flag<["-"], "mno-cmpb">, Group<m_ppc_Features_Group>;
def misel : Flag<["-"], "misel">, Group<m_ppc_Features_Group>;
def mno_isel : Flag<["-"], "mno-isel">, Group<m_ppc_Features_Group>;
def mmfocrf : Flag<["-"], "mmfocrf">, Group<m_ppc_Features_Group>;
def mmfcrf : Flag<["-"], "mmfcrf">, Alias<mmfocrf>;
def mno_mfocrf : Flag<["-"], "mno-mfocrf">, Group<m_ppc_Features_Group>;
def mno_mfcrf : Flag<["-"], "mno-mfcrf">, Alias<mno_mfocrf>;
def mpopcntd : Flag<["-"], "mpopcntd">, Group<m_ppc_Features_Group>;
def mno_popcntd : Flag<["-"], "mno-popcntd">, Group<m_ppc_Features_Group>;
def mcrbits : Flag<["-"], "mcrbits">, Group<m_ppc_Features_Group>;
def mno_crbits : Flag<["-"], "mno-crbits">, Group<m_ppc_Features_Group>;
def minvariant_function_descriptors :
  Flag<["-"], "minvariant-function-descriptors">, Group<m_ppc_Features_Group>;
def mno_invariant_function_descriptors :
  Flag<["-"], "mno-invariant-function-descriptors">,
  Group<m_ppc_Features_Group>;
def mfloat128: Flag<["-"], "mfloat128">,
    Group<m_ppc_Features_Group>;
def mno_float128 : Flag<["-"], "mno-float128">,
    Group<m_ppc_Features_Group>;
def mlongcall: Flag<["-"], "mlongcall">,
    Group<m_ppc_Features_Group>;
def mno_longcall : Flag<["-"], "mno-longcall">,
    Group<m_ppc_Features_Group>;
def mmma: Flag<["-"], "mmma">, Group<m_ppc_Features_Group>;
def mno_mma: Flag<["-"], "mno-mma">, Group<m_ppc_Features_Group>;
def maix_struct_return : Flag<["-"], "maix-struct-return">,
  Group<m_Group>, Flags<[CC1Option]>,
  HelpText<"Return all structs in memory (PPC32 only)">;
def msvr4_struct_return : Flag<["-"], "msvr4-struct-return">,
  Group<m_Group>, Flags<[CC1Option]>,
  HelpText<"Return small structs in registers (PPC32 only)">;

def mvx : Flag<["-"], "mvx">, Group<m_Group>;
def mno_vx : Flag<["-"], "mno-vx">, Group<m_Group>;

defm zvector : OptInFFlag<"zvector", "Enable System z vector language extension">;
def mzvector : Flag<["-"], "mzvector">, Alias<fzvector>;
def mno_zvector : Flag<["-"], "mno-zvector">, Alias<fno_zvector>;

def mignore_xcoff_visibility : Flag<["-"], "mignore-xcoff-visibility">, Group<m_Group>,
HelpText<"Not emit the visibility attribute for asm in AIX OS or give all symbols 'unspecified' visibility in XCOFF object file">,
  Flags<[CC1Option]>;
def mbackchain : Flag<["-"], "mbackchain">, Group<m_Group>, Flags<[NoXarchOption,CC1Option]>,
  HelpText<"Link stack frames through backchain on System Z">;
def mno_backchain : Flag<["-"], "mno-backchain">, Group<m_Group>, Flags<[NoXarchOption,CC1Option]>;

def mno_warn_nonportable_cfstrings : Flag<["-"], "mno-warn-nonportable-cfstrings">, Group<m_Group>;
def mno_omit_leaf_frame_pointer : Flag<["-"], "mno-omit-leaf-frame-pointer">, Group<m_Group>;
def momit_leaf_frame_pointer : Flag<["-"], "momit-leaf-frame-pointer">, Group<m_Group>,
  HelpText<"Omit frame pointer setup for leaf functions">;
def moslib_EQ : Joined<["-"], "moslib=">, Group<m_Group>;
def mpascal_strings : Flag<["-"], "mpascal-strings">, Alias<fpascal_strings>;
def mred_zone : Flag<["-"], "mred-zone">, Group<m_Group>;
def mtls_direct_seg_refs : Flag<["-"], "mtls-direct-seg-refs">, Group<m_Group>,
  HelpText<"Enable direct TLS access through segment registers (default)">;
def mregparm_EQ : Joined<["-"], "mregparm=">, Group<m_Group>;
def mrelax_all : Flag<["-"], "mrelax-all">, Group<m_Group>, Flags<[CC1Option,CC1AsOption]>,
  HelpText<"(integrated-as) Relax all machine instructions">;
def mincremental_linker_compatible : Flag<["-"], "mincremental-linker-compatible">, Group<m_Group>,
  Flags<[CC1Option,CC1AsOption]>,
  HelpText<"(integrated-as) Emit an object file which can be used with an incremental linker">;
def mno_incremental_linker_compatible : Flag<["-"], "mno-incremental-linker-compatible">, Group<m_Group>,
  HelpText<"(integrated-as) Emit an object file which cannot be used with an incremental linker">;
def mrtd : Flag<["-"], "mrtd">, Group<m_Group>, Flags<[CC1Option]>,
  HelpText<"Make StdCall calling convention the default">;
def msmall_data_threshold_EQ : Joined <["-"], "msmall-data-threshold=">,
  Group<m_Group>, Alias<G>;
def msoft_float : Flag<["-"], "msoft-float">, Group<m_Group>, Flags<[CC1Option]>,
  HelpText<"Use software floating point">;
def moutline_atomics : Flag<["-"], "moutline-atomics">, Group<f_clang_Group>, Flags<[CC1Option]>,
  HelpText<"Generate local calls to out-of-line atomic operations">;
def mno_outline_atomics : Flag<["-"], "mno-outline-atomics">, Group<f_clang_Group>, Flags<[CC1Option]>,
  HelpText<"Don't generate local calls to out-of-line atomic operations">;
def mno_implicit_float : Flag<["-"], "mno-implicit-float">, Group<m_Group>,
  HelpText<"Don't generate implicit floating point instructions">;
def mimplicit_float : Flag<["-"], "mimplicit-float">, Group<m_Group>;
def mrecip : Flag<["-"], "mrecip">, Group<m_Group>;
def mrecip_EQ : CommaJoined<["-"], "mrecip=">, Group<m_Group>, Flags<[CC1Option]>;
def mprefer_vector_width_EQ : Joined<["-"], "mprefer-vector-width=">, Group<m_Group>, Flags<[CC1Option]>,
  HelpText<"Specifies preferred vector width for auto-vectorization. Defaults to 'none' which allows target specific decisions.">;
def mstack_protector_guard_EQ : Joined<["-"], "mstack-protector-guard=">, Group<m_Group>, Flags<[CC1Option]>,
  HelpText<"Use the given guard (global, tls) for addressing the stack-protector guard">;
def mstack_protector_guard_offset_EQ : Joined<["-"], "mstack-protector-guard-offset=">, Group<m_Group>, Flags<[CC1Option]>,
  HelpText<"Use the given offset for addressing the stack-protector guard">;
def mstack_protector_guard_reg_EQ : Joined<["-"], "mstack-protector-guard-reg=">, Group<m_Group>, Flags<[CC1Option]>,
  HelpText<"Use the given reg for addressing the stack-protector guard">;
def mpie_copy_relocations : Flag<["-"], "mpie-copy-relocations">, Group<m_Group>,
  Flags<[CC1Option]>,
  HelpText<"Use copy relocations support for PIE builds">;
def mno_pie_copy_relocations : Flag<["-"], "mno-pie-copy-relocations">, Group<m_Group>;
def mfentry : Flag<["-"], "mfentry">, HelpText<"Insert calls to fentry at function entry (x86/SystemZ only)">,
  Flags<[CC1Option]>, Group<m_Group>;
def mnop_mcount : Flag<["-"], "mnop-mcount">, HelpText<"Generate mcount/__fentry__ calls as nops. To activate they need to be patched in.">,
  Flags<[CC1Option]>, Group<m_Group>;
def mrecord_mcount : Flag<["-"], "mrecord-mcount">, HelpText<"Generate a __mcount_loc section entry for each __fentry__ call.">,
  Flags<[CC1Option]>, Group<m_Group>;
def mpacked_stack : Flag<["-"], "mpacked-stack">, HelpText<"Use packed stack layout (SystemZ only).">,
  Flags<[CC1Option]>, Group<m_Group>;
def mno_packed_stack : Flag<["-"], "mno-packed-stack">, Flags<[CC1Option]>, Group<m_Group>;
def mips16 : Flag<["-"], "mips16">, Group<m_mips_Features_Group>;
def mno_mips16 : Flag<["-"], "mno-mips16">, Group<m_mips_Features_Group>;
def mmicromips : Flag<["-"], "mmicromips">, Group<m_mips_Features_Group>;
def mno_micromips : Flag<["-"], "mno-micromips">, Group<m_mips_Features_Group>;
def mxgot : Flag<["-"], "mxgot">, Group<m_mips_Features_Group>;
def mno_xgot : Flag<["-"], "mno-xgot">, Group<m_mips_Features_Group>;
def mldc1_sdc1 : Flag<["-"], "mldc1-sdc1">, Group<m_mips_Features_Group>;
def mno_ldc1_sdc1 : Flag<["-"], "mno-ldc1-sdc1">, Group<m_mips_Features_Group>;
def mcheck_zero_division : Flag<["-"], "mcheck-zero-division">,
                           Group<m_mips_Features_Group>;
def mno_check_zero_division : Flag<["-"], "mno-check-zero-division">,
                              Group<m_mips_Features_Group>;
def mcompact_branches_EQ : Joined<["-"], "mcompact-branches=">,
                           Group<m_mips_Features_Group>;
def mbranch_likely : Flag<["-"], "mbranch-likely">, Group<m_Group>,
  IgnoredGCCCompat;
def mno_branch_likely : Flag<["-"], "mno-branch-likely">, Group<m_Group>,
  IgnoredGCCCompat;
def mindirect_jump_EQ : Joined<["-"], "mindirect-jump=">,
  Group<m_mips_Features_Group>,
  HelpText<"Change indirect jump instructions to inhibit speculation">;
def mdsp : Flag<["-"], "mdsp">, Group<m_mips_Features_Group>;
def mno_dsp : Flag<["-"], "mno-dsp">, Group<m_mips_Features_Group>;
def mdspr2 : Flag<["-"], "mdspr2">, Group<m_mips_Features_Group>;
def mno_dspr2 : Flag<["-"], "mno-dspr2">, Group<m_mips_Features_Group>;
def msingle_float : Flag<["-"], "msingle-float">, Group<m_mips_Features_Group>;
def mdouble_float : Flag<["-"], "mdouble-float">, Group<m_mips_Features_Group>;
def mmadd4 : Flag<["-"], "mmadd4">, Group<m_mips_Features_Group>,
  HelpText<"Enable the generation of 4-operand madd.s, madd.d and related instructions.">;
def mno_madd4 : Flag<["-"], "mno-madd4">, Group<m_mips_Features_Group>,
  HelpText<"Disable the generation of 4-operand madd.s, madd.d and related instructions.">;
def mmsa : Flag<["-"], "mmsa">, Group<m_mips_Features_Group>,
  HelpText<"Enable MSA ASE (MIPS only)">;
def mno_msa : Flag<["-"], "mno-msa">, Group<m_mips_Features_Group>,
  HelpText<"Disable MSA ASE (MIPS only)">;
def mmt : Flag<["-"], "mmt">, Group<m_mips_Features_Group>,
  HelpText<"Enable MT ASE (MIPS only)">;
def mno_mt : Flag<["-"], "mno-mt">, Group<m_mips_Features_Group>,
  HelpText<"Disable MT ASE (MIPS only)">;
def mfp64 : Flag<["-"], "mfp64">, Group<m_mips_Features_Group>,
  HelpText<"Use 64-bit floating point registers (MIPS only)">;
def mfp32 : Flag<["-"], "mfp32">, Group<m_mips_Features_Group>,
  HelpText<"Use 32-bit floating point registers (MIPS only)">;
def mgpopt : Flag<["-"], "mgpopt">, Group<m_mips_Features_Group>,
  HelpText<"Use GP relative accesses for symbols known to be in a small"
           " data section (MIPS)">;
def mno_gpopt : Flag<["-"], "mno-gpopt">, Group<m_mips_Features_Group>,
  HelpText<"Do not use GP relative accesses for symbols known to be in a small"
           " data section (MIPS)">;
def mlocal_sdata : Flag<["-"], "mlocal-sdata">,
  Group<m_mips_Features_Group>,
  HelpText<"Extend the -G behaviour to object local data (MIPS)">;
def mno_local_sdata : Flag<["-"], "mno-local-sdata">,
  Group<m_mips_Features_Group>,
  HelpText<"Do not extend the -G behaviour to object local data (MIPS)">;
def mextern_sdata : Flag<["-"], "mextern-sdata">,
  Group<m_mips_Features_Group>,
  HelpText<"Assume that externally defined data is in the small data if it"
           " meets the -G <size> threshold (MIPS)">;
def mno_extern_sdata : Flag<["-"], "mno-extern-sdata">,
  Group<m_mips_Features_Group>,
  HelpText<"Do not assume that externally defined data is in the small data if"
           " it meets the -G <size> threshold (MIPS)">;
def membedded_data : Flag<["-"], "membedded-data">,
  Group<m_mips_Features_Group>,
  HelpText<"Place constants in the .rodata section instead of the .sdata "
           "section even if they meet the -G <size> threshold (MIPS)">;
def mno_embedded_data : Flag<["-"], "mno-embedded-data">,
  Group<m_mips_Features_Group>,
  HelpText<"Do not place constants in the .rodata section instead of the "
           ".sdata if they meet the -G <size> threshold (MIPS)">;
def mnan_EQ : Joined<["-"], "mnan=">, Group<m_mips_Features_Group>;
def mabs_EQ : Joined<["-"], "mabs=">, Group<m_mips_Features_Group>;
def mabicalls : Flag<["-"], "mabicalls">, Group<m_mips_Features_Group>,
  HelpText<"Enable SVR4-style position-independent code (Mips only)">;
def mno_abicalls : Flag<["-"], "mno-abicalls">, Group<m_mips_Features_Group>,
  HelpText<"Disable SVR4-style position-independent code (Mips only)">;
def mno_crc : Flag<["-"], "mno-crc">, Group<m_mips_Features_Group>,
  HelpText<"Disallow use of CRC instructions (Mips only)">;
def mvirt : Flag<["-"], "mvirt">, Group<m_mips_Features_Group>;
def mno_virt : Flag<["-"], "mno-virt">, Group<m_mips_Features_Group>;
def mginv : Flag<["-"], "mginv">, Group<m_mips_Features_Group>;
def mno_ginv : Flag<["-"], "mno-ginv">, Group<m_mips_Features_Group>;
def mips1 : Flag<["-"], "mips1">,
  Alias<march_EQ>, AliasArgs<["mips1"]>, Group<m_mips_Features_Group>,
  HelpText<"Equivalent to -march=mips1">, Flags<[HelpHidden]>;
def mips2 : Flag<["-"], "mips2">,
  Alias<march_EQ>, AliasArgs<["mips2"]>, Group<m_mips_Features_Group>,
  HelpText<"Equivalent to -march=mips2">, Flags<[HelpHidden]>;
def mips3 : Flag<["-"], "mips3">,
  Alias<march_EQ>, AliasArgs<["mips3"]>, Group<m_mips_Features_Group>,
  HelpText<"Equivalent to -march=mips3">, Flags<[HelpHidden]>;
def mips4 : Flag<["-"], "mips4">,
  Alias<march_EQ>, AliasArgs<["mips4"]>, Group<m_mips_Features_Group>,
  HelpText<"Equivalent to -march=mips4">, Flags<[HelpHidden]>;
def mips5 : Flag<["-"], "mips5">,
  Alias<march_EQ>, AliasArgs<["mips5"]>, Group<m_mips_Features_Group>,
  HelpText<"Equivalent to -march=mips5">, Flags<[HelpHidden]>;
def mips32 : Flag<["-"], "mips32">,
  Alias<march_EQ>, AliasArgs<["mips32"]>, Group<m_mips_Features_Group>,
  HelpText<"Equivalent to -march=mips32">, Flags<[HelpHidden]>;
def mips32r2 : Flag<["-"], "mips32r2">,
  Alias<march_EQ>, AliasArgs<["mips32r2"]>, Group<m_mips_Features_Group>,
  HelpText<"Equivalent to -march=mips32r2">, Flags<[HelpHidden]>;
def mips32r3 : Flag<["-"], "mips32r3">,
  Alias<march_EQ>, AliasArgs<["mips32r3"]>, Group<m_mips_Features_Group>,
  HelpText<"Equivalent to -march=mips32r3">, Flags<[HelpHidden]>;
def mips32r5 : Flag<["-"], "mips32r5">,
  Alias<march_EQ>, AliasArgs<["mips32r5"]>, Group<m_mips_Features_Group>,
  HelpText<"Equivalent to -march=mips32r5">, Flags<[HelpHidden]>;
def mips32r6 : Flag<["-"], "mips32r6">,
  Alias<march_EQ>, AliasArgs<["mips32r6"]>, Group<m_mips_Features_Group>,
  HelpText<"Equivalent to -march=mips32r6">, Flags<[HelpHidden]>;
def mips64 : Flag<["-"], "mips64">,
  Alias<march_EQ>, AliasArgs<["mips64"]>, Group<m_mips_Features_Group>,
  HelpText<"Equivalent to -march=mips64">, Flags<[HelpHidden]>;
def mips64r2 : Flag<["-"], "mips64r2">,
  Alias<march_EQ>, AliasArgs<["mips64r2"]>, Group<m_mips_Features_Group>,
  HelpText<"Equivalent to -march=mips64r2">, Flags<[HelpHidden]>;
def mips64r3 : Flag<["-"], "mips64r3">,
  Alias<march_EQ>, AliasArgs<["mips64r3"]>, Group<m_mips_Features_Group>,
  HelpText<"Equivalent to -march=mips64r3">, Flags<[HelpHidden]>;
def mips64r5 : Flag<["-"], "mips64r5">,
  Alias<march_EQ>, AliasArgs<["mips64r5"]>, Group<m_mips_Features_Group>,
  HelpText<"Equivalent to -march=mips64r5">, Flags<[HelpHidden]>;
def mips64r6 : Flag<["-"], "mips64r6">,
  Alias<march_EQ>, AliasArgs<["mips64r6"]>, Group<m_mips_Features_Group>,
  HelpText<"Equivalent to -march=mips64r6">, Flags<[HelpHidden]>;
def mfpxx : Flag<["-"], "mfpxx">, Group<m_mips_Features_Group>,
  HelpText<"Avoid FPU mode dependent operations when used with the O32 ABI">,
  Flags<[HelpHidden]>;
def modd_spreg : Flag<["-"], "modd-spreg">, Group<m_mips_Features_Group>,
  HelpText<"Enable odd single-precision floating point registers">,
  Flags<[HelpHidden]>;
def mno_odd_spreg : Flag<["-"], "mno-odd-spreg">, Group<m_mips_Features_Group>,
  HelpText<"Disable odd single-precision floating point registers">,
  Flags<[HelpHidden]>;
def mrelax_pic_calls : Flag<["-"], "mrelax-pic-calls">,
  Group<m_mips_Features_Group>,
  HelpText<"Produce relaxation hints for linkers to try optimizing PIC "
           "call sequences into direct calls (MIPS only)">, Flags<[HelpHidden]>;
def mno_relax_pic_calls : Flag<["-"], "mno-relax-pic-calls">,
  Group<m_mips_Features_Group>,
  HelpText<"Do not produce relaxation hints for linkers to try optimizing PIC "
           "call sequences into direct calls (MIPS only)">, Flags<[HelpHidden]>;
def mglibc : Flag<["-"], "mglibc">, Group<m_libc_Group>, Flags<[HelpHidden]>;
def muclibc : Flag<["-"], "muclibc">, Group<m_libc_Group>, Flags<[HelpHidden]>;
def module_file_info : Flag<["-"], "module-file-info">, Flags<[NoXarchOption,CC1Option]>, Group<Action_Group>,
  HelpText<"Provide information about a particular module file">;
def mthumb : Flag<["-"], "mthumb">, Group<m_Group>;
def mtune_EQ : Joined<["-"], "mtune=">, Group<m_Group>,
  HelpText<"Only supported on X86 and RISC-V. Otherwise accepted for compatibility with GCC.">;
def multi__module : Flag<["-"], "multi_module">;
def multiply__defined__unused : Separate<["-"], "multiply_defined_unused">;
def multiply__defined : Separate<["-"], "multiply_defined">;
def mwarn_nonportable_cfstrings : Flag<["-"], "mwarn-nonportable-cfstrings">, Group<m_Group>;
def no_canonical_prefixes : Flag<["-"], "no-canonical-prefixes">, Flags<[HelpHidden, CoreOption]>,
  HelpText<"Use relative instead of canonical paths">;
def no_cpp_precomp : Flag<["-"], "no-cpp-precomp">, Group<clang_ignored_f_Group>;
def no_integrated_cpp : Flag<["-", "--"], "no-integrated-cpp">, Flags<[NoXarchOption]>;
def no_pedantic : Flag<["-", "--"], "no-pedantic">, Group<pedantic_Group>;
def no__dead__strip__inits__and__terms : Flag<["-"], "no_dead_strip_inits_and_terms">;
def nobuiltininc : Flag<["-"], "nobuiltininc">, Flags<[CC1Option, CoreOption]>,
  HelpText<"Disable builtin #include directories">,
  MarshallingInfoFlag<"HeaderSearchOpts->UseBuiltinIncludes", "true">, IsNegative;
def nogpuinc : Flag<["-"], "nogpuinc">, HelpText<"Do not add include paths for CUDA/HIP and"
  " do not include the default CUDA/HIP wrapper headers">;
def : Flag<["-"], "nocudainc">, Alias<nogpuinc>;
def nogpulib : Flag<["-"], "nogpulib">,
  HelpText<"Do not link device library for CUDA/HIP device compilation">;
def : Flag<["-"], "nocudalib">, Alias<nogpulib>;
def nodefaultlibs : Flag<["-"], "nodefaultlibs">;
def nofixprebinding : Flag<["-"], "nofixprebinding">;
def nolibc : Flag<["-"], "nolibc">;
def nomultidefs : Flag<["-"], "nomultidefs">;
def nopie : Flag<["-"], "nopie">;
def no_pie : Flag<["-"], "no-pie">, Alias<nopie>;
def noprebind : Flag<["-"], "noprebind">;
def noprofilelib : Flag<["-"], "noprofilelib">;
def noseglinkedit : Flag<["-"], "noseglinkedit">;
def nostartfiles : Flag<["-"], "nostartfiles">, Group<Link_Group>;
def nostdinc : Flag<["-"], "nostdinc">, Flags<[CoreOption]>;
def nostdlibinc : Flag<["-"], "nostdlibinc">;
def nostdincxx : Flag<["-"], "nostdinc++">, Flags<[CC1Option]>,
  HelpText<"Disable standard #include directories for the C++ standard library">,
  MarshallingInfoFlag<"HeaderSearchOpts->UseStandardCXXIncludes", "true">, IsNegative;
def nostdlib : Flag<["-"], "nostdlib">, Group<Link_Group>;
def nostdlibxx : Flag<["-"], "nostdlib++">;
def object : Flag<["-"], "object">;
def o : JoinedOrSeparate<["-"], "o">, Flags<[NoXarchOption, RenderAsInput,
  CC1Option, CC1AsOption, FC1Option, FlangOption]>,
  HelpText<"Write output to <file>">, MetaVarName<"<file>">;
def pagezero__size : JoinedOrSeparate<["-"], "pagezero_size">;
def pass_exit_codes : Flag<["-", "--"], "pass-exit-codes">, Flags<[Unsupported]>;
def pedantic_errors : Flag<["-", "--"], "pedantic-errors">, Group<pedantic_Group>, Flags<[CC1Option]>;
def pedantic : Flag<["-", "--"], "pedantic">, Group<pedantic_Group>, Flags<[CC1Option]>;
def pg : Flag<["-"], "pg">, HelpText<"Enable mcount instrumentation">, Flags<[CC1Option]>;
def pipe : Flag<["-", "--"], "pipe">,
  HelpText<"Use pipes between commands, when possible">;
def prebind__all__twolevel__modules : Flag<["-"], "prebind_all_twolevel_modules">;
def prebind : Flag<["-"], "prebind">;
def preload : Flag<["-"], "preload">;
def print_file_name_EQ : Joined<["-", "--"], "print-file-name=">,
  HelpText<"Print the full library path of <file>">, MetaVarName<"<file>">;
def print_ivar_layout : Flag<["-"], "print-ivar-layout">, Flags<[CC1Option]>,
  HelpText<"Enable Objective-C Ivar layout bitmap print trace">;
def print_libgcc_file_name : Flag<["-", "--"], "print-libgcc-file-name">,
  HelpText<"Print the library path for the currently used compiler runtime "
           "library (\"libgcc.a\" or \"libclang_rt.builtins.*.a\")">;
def print_multi_directory : Flag<["-", "--"], "print-multi-directory">;
def print_multi_lib : Flag<["-", "--"], "print-multi-lib">;
def print_multi_os_directory : Flag<["-", "--"], "print-multi-os-directory">,
  Flags<[Unsupported]>;
def print_target_triple : Flag<["-", "--"], "print-target-triple">,
  HelpText<"Print the normalized target triple">;
def print_effective_triple : Flag<["-", "--"], "print-effective-triple">,
  HelpText<"Print the effective target triple">;
def print_prog_name_EQ : Joined<["-", "--"], "print-prog-name=">,
  HelpText<"Print the full program path of <name>">, MetaVarName<"<name>">;
def print_resource_dir : Flag<["-", "--"], "print-resource-dir">,
  HelpText<"Print the resource directory pathname">;
def print_search_dirs : Flag<["-", "--"], "print-search-dirs">,
  HelpText<"Print the paths used for finding libraries and programs">;
def print_targets : Flag<["-", "--"], "print-targets">,
  HelpText<"Print the registered targets">;
def private__bundle : Flag<["-"], "private_bundle">;
def pthreads : Flag<["-"], "pthreads">;
def pthread : Flag<["-"], "pthread">, Flags<[CC1Option]>,
  HelpText<"Support POSIX threads in generated code">;
def no_pthread : Flag<["-"], "no-pthread">, Flags<[CC1Option]>;
def p : Flag<["-"], "p">;
def pie : Flag<["-"], "pie">, Group<Link_Group>;
def static_pie : Flag<["-"], "static-pie">, Group<Link_Group>;
def read__only__relocs : Separate<["-"], "read_only_relocs">;
def remap : Flag<["-"], "remap">;
def rewrite_objc : Flag<["-"], "rewrite-objc">, Flags<[NoXarchOption,CC1Option]>,
  HelpText<"Rewrite Objective-C source to C++">, Group<Action_Group>;
def rewrite_legacy_objc : Flag<["-"], "rewrite-legacy-objc">, Flags<[NoXarchOption]>,
  HelpText<"Rewrite Legacy Objective-C source to C++">;
def rdynamic : Flag<["-"], "rdynamic">, Group<Link_Group>;
def resource_dir : Separate<["-"], "resource-dir">,
  Flags<[NoXarchOption, CC1Option, CoreOption, HelpHidden]>,
  HelpText<"The directory which holds the compiler resource files">;
def resource_dir_EQ : Joined<["-"], "resource-dir=">, Flags<[NoXarchOption, CoreOption]>,
  Alias<resource_dir>;
def rpath : Separate<["-"], "rpath">, Flags<[LinkerInput]>, Group<Link_Group>;
def rtlib_EQ : Joined<["-", "--"], "rtlib=">,
  HelpText<"Compiler runtime library to use">;
def frtlib_add_rpath: Flag<["-"], "frtlib-add-rpath">, Flags<[NoArgumentUnused]>,
  HelpText<"Add -rpath with architecture-specific resource directory to the linker flags">;
def fno_rtlib_add_rpath: Flag<["-"], "fno-rtlib-add-rpath">, Flags<[NoArgumentUnused]>,
  HelpText<"Do not add -rpath with architecture-specific resource directory to the linker flags">;
def r : Flag<["-"], "r">, Flags<[LinkerInput,NoArgumentUnused]>,
        Group<Link_Group>;
def save_temps_EQ : Joined<["-", "--"], "save-temps=">, Flags<[CC1Option, NoXarchOption]>,
  HelpText<"Save intermediate compilation results.">;
def save_temps : Flag<["-", "--"], "save-temps">, Flags<[NoXarchOption]>,
  Alias<save_temps_EQ>, AliasArgs<["cwd"]>,
  HelpText<"Save intermediate compilation results">;
def save_stats_EQ : Joined<["-", "--"], "save-stats=">, Flags<[NoXarchOption]>,
  HelpText<"Save llvm statistics.">;
def save_stats : Flag<["-", "--"], "save-stats">, Flags<[NoXarchOption]>,
  Alias<save_stats_EQ>, AliasArgs<["cwd"]>,
  HelpText<"Save llvm statistics.">;
def via_file_asm : Flag<["-", "--"], "via-file-asm">, InternalDebugOpt,
  HelpText<"Write assembly to file for input to assemble jobs">;
def sectalign : MultiArg<["-"], "sectalign", 3>;
def sectcreate : MultiArg<["-"], "sectcreate", 3>;
def sectobjectsymbols : MultiArg<["-"], "sectobjectsymbols", 2>;
def sectorder : MultiArg<["-"], "sectorder", 3>;
def seg1addr : JoinedOrSeparate<["-"], "seg1addr">;
def seg__addr__table__filename : Separate<["-"], "seg_addr_table_filename">;
def seg__addr__table : Separate<["-"], "seg_addr_table">;
def segaddr : MultiArg<["-"], "segaddr", 2>;
def segcreate : MultiArg<["-"], "segcreate", 3>;
def seglinkedit : Flag<["-"], "seglinkedit">;
def segprot : MultiArg<["-"], "segprot", 3>;
def segs__read__only__addr : Separate<["-"], "segs_read_only_addr">;
def segs__read__write__addr : Separate<["-"], "segs_read_write_addr">;
def segs__read__ : Joined<["-"], "segs_read_">;
def shared_libgcc : Flag<["-"], "shared-libgcc">;
def shared : Flag<["-", "--"], "shared">, Group<Link_Group>;
def single__module : Flag<["-"], "single_module">;
def specs_EQ : Joined<["-", "--"], "specs=">, Group<Link_Group>;
def specs : Separate<["-", "--"], "specs">, Flags<[Unsupported]>;
def static_libgcc : Flag<["-"], "static-libgcc">;
def static_libstdcxx : Flag<["-"], "static-libstdc++">;
def static : Flag<["-", "--"], "static">, Group<Link_Group>, Flags<[NoArgumentUnused]>;
def std_default_EQ : Joined<["-"], "std-default=">;
def std_EQ : Joined<["-", "--"], "std=">, Flags<[CC1Option]>,
  Group<CompileOnly_Group>, HelpText<"Language standard to compile for">,
  ValuesCode<[{
    const char *Values =
    #define LANGSTANDARD(id, name, lang, desc, features) name ","
    #define LANGSTANDARD_ALIAS(id, alias) alias ","
    #include "clang/Basic/LangStandards.def"
    ;
  }]>;
def stdlib_EQ : Joined<["-", "--"], "stdlib=">, Flags<[CC1Option]>,
  HelpText<"C++ standard library to use">, Values<"libc++,libstdc++,platform">;
def stdlibxx_isystem : JoinedOrSeparate<["-"], "stdlib++-isystem">,
  Group<clang_i_Group>,
  HelpText<"Use directory as the C++ standard library include path">,
  Flags<[NoXarchOption]>, MetaVarName<"<directory>">;
def unwindlib_EQ : Joined<["-", "--"], "unwindlib=">, Flags<[CC1Option]>,
  HelpText<"Unwind library to use">, Values<"libgcc,unwindlib,platform">;
def sub__library : JoinedOrSeparate<["-"], "sub_library">;
def sub__umbrella : JoinedOrSeparate<["-"], "sub_umbrella">;
def system_header_prefix : Joined<["--"], "system-header-prefix=">,
  Group<clang_i_Group>, Flags<[CC1Option]>, MetaVarName<"<prefix>">,
  HelpText<"Treat all #include paths starting with <prefix> as including a "
           "system header.">;
def : Separate<["--"], "system-header-prefix">, Alias<system_header_prefix>;
def no_system_header_prefix : Joined<["--"], "no-system-header-prefix=">,
  Group<clang_i_Group>, Flags<[CC1Option]>, MetaVarName<"<prefix>">,
  HelpText<"Treat all #include paths starting with <prefix> as not including a "
           "system header.">;
def : Separate<["--"], "no-system-header-prefix">, Alias<no_system_header_prefix>;
def s : Flag<["-"], "s">, Group<Link_Group>;
def target : Joined<["--"], "target=">, Flags<[NoXarchOption, CoreOption]>,
  HelpText<"Generate code for the given target">;
def print_supported_cpus : Flag<["-", "--"], "print-supported-cpus">,
  Group<CompileOnly_Group>, Flags<[CC1Option, CoreOption]>,
  HelpText<"Print supported cpu models for the given target (if target is not specified,"
           " it will print the supported cpus for the default target)">,
  MarshallingInfoFlag<"FrontendOpts.PrintSupportedCPUs">;
def mcpu_EQ_QUESTION : Flag<["-"], "mcpu=?">, Alias<print_supported_cpus>;
def mtune_EQ_QUESTION : Flag<["-"], "mtune=?">, Alias<print_supported_cpus>;
def gcc_toolchain : Joined<["--"], "gcc-toolchain=">, Flags<[NoXarchOption]>,
  HelpText<"Use the gcc toolchain at the given directory">;
def time : Flag<["-"], "time">,
  HelpText<"Time individual commands">;
def traditional_cpp : Flag<["-", "--"], "traditional-cpp">, Flags<[CC1Option]>,
  HelpText<"Enable some traditional CPP emulation">;
def traditional : Flag<["-", "--"], "traditional">;
def trigraphs : Flag<["-", "--"], "trigraphs">, Alias<ftrigraphs>,
  HelpText<"Process trigraph sequences">;
def twolevel__namespace__hints : Flag<["-"], "twolevel_namespace_hints">;
def twolevel__namespace : Flag<["-"], "twolevel_namespace">;
def t : Flag<["-"], "t">, Group<Link_Group>;
def umbrella : Separate<["-"], "umbrella">;
def undefined : JoinedOrSeparate<["-"], "undefined">, Group<u_Group>;
def undef : Flag<["-"], "undef">, Group<u_Group>, Flags<[CC1Option]>,
  HelpText<"undef all system defines">,
  MarshallingInfoFlag<"PreprocessorOpts->UsePredefines", "true">, IsNegative;
def unexported__symbols__list : Separate<["-"], "unexported_symbols_list">;
def u : JoinedOrSeparate<["-"], "u">, Group<u_Group>;
def v : Flag<["-"], "v">, Flags<[CC1Option, CoreOption]>,
  HelpText<"Show commands to run and use verbose output">,
  MarshallingInfoFlag<"HeaderSearchOpts->Verbose">;
def verify_debug_info : Flag<["--"], "verify-debug-info">, Flags<[NoXarchOption]>,
  HelpText<"Verify the binary representation of debug output">;
def weak_l : Joined<["-"], "weak-l">, Flags<[LinkerInput]>;
def weak__framework : Separate<["-"], "weak_framework">, Flags<[LinkerInput]>;
def weak__library : Separate<["-"], "weak_library">, Flags<[LinkerInput]>;
def weak__reference__mismatches : Separate<["-"], "weak_reference_mismatches">;
def whatsloaded : Flag<["-"], "whatsloaded">;
def whyload : Flag<["-"], "whyload">;
def w : Flag<["-"], "w">, HelpText<"Suppress all warnings">, Flags<[CC1Option]>;
def x : JoinedOrSeparate<["-"], "x">, Flags<[NoXarchOption,CC1Option]>,
  HelpText<"Treat subsequent input files as having type <language>">,
  MetaVarName<"<language>">;
def y : Joined<["-"], "y">;

defm integrated_as : OptOutFFlag<"integrated-as", "Enable the integrated assembler", "Disable the integrated assembler">;

def fintegrated_cc1 : Flag<["-"], "fintegrated-cc1">,
                      Flags<[CoreOption, NoXarchOption]>, Group<f_Group>,
                      HelpText<"Run cc1 in-process">;
def fno_integrated_cc1 : Flag<["-"], "fno-integrated-cc1">,
                         Flags<[CoreOption, NoXarchOption]>, Group<f_Group>,
                         HelpText<"Spawn a separate process for each cc1">;

def : Flag<["-"], "integrated-as">, Alias<fintegrated_as>, Flags<[NoXarchOption]>;
def : Flag<["-"], "no-integrated-as">, Alias<fno_integrated_as>,
      Flags<[CC1Option, NoXarchOption]>;

def working_directory : JoinedOrSeparate<["-"], "working-directory">, Flags<[CC1Option]>,
  HelpText<"Resolve file paths relative to the specified directory">,
  MarshallingInfoString<"FileSystemOpts.WorkingDir">;
def working_directory_EQ : Joined<["-"], "working-directory=">, Flags<[CC1Option]>,
  Alias<working_directory>;

// Double dash options, which are usually an alias for one of the previous
// options.

def _mhwdiv_EQ : Joined<["--"], "mhwdiv=">, Alias<mhwdiv_EQ>;
def _mhwdiv : Separate<["--"], "mhwdiv">, Alias<mhwdiv_EQ>;
def _CLASSPATH_EQ : Joined<["--"], "CLASSPATH=">, Alias<fclasspath_EQ>;
def _CLASSPATH : Separate<["--"], "CLASSPATH">, Alias<fclasspath_EQ>;
def _all_warnings : Flag<["--"], "all-warnings">, Alias<Wall>;
def _analyzer_no_default_checks : Flag<["--"], "analyzer-no-default-checks">, Flags<[NoXarchOption]>;
def _analyzer_output : JoinedOrSeparate<["--"], "analyzer-output">, Flags<[NoXarchOption]>,
  HelpText<"Static analyzer report output format (html|plist|plist-multi-file|plist-html|sarif|text).">;
def _analyze : Flag<["--"], "analyze">, Flags<[NoXarchOption, CoreOption]>,
  HelpText<"Run the static analyzer">;
def _assemble : Flag<["--"], "assemble">, Alias<S>;
def _assert_EQ : Joined<["--"], "assert=">, Alias<A>;
def _assert : Separate<["--"], "assert">, Alias<A>;
def _bootclasspath_EQ : Joined<["--"], "bootclasspath=">, Alias<fbootclasspath_EQ>;
def _bootclasspath : Separate<["--"], "bootclasspath">, Alias<fbootclasspath_EQ>;
def _classpath_EQ : Joined<["--"], "classpath=">, Alias<fclasspath_EQ>;
def _classpath : Separate<["--"], "classpath">, Alias<fclasspath_EQ>;
def _comments_in_macros : Flag<["--"], "comments-in-macros">, Alias<CC>;
def _comments : Flag<["--"], "comments">, Alias<C>;
def _compile : Flag<["--"], "compile">, Alias<c>;
def _constant_cfstrings : Flag<["--"], "constant-cfstrings">;
def _debug_EQ : Joined<["--"], "debug=">, Alias<g_Flag>;
def _debug : Flag<["--"], "debug">, Alias<g_Flag>;
def _define_macro_EQ : Joined<["--"], "define-macro=">, Alias<D>;
def _define_macro : Separate<["--"], "define-macro">, Alias<D>;
def _dependencies : Flag<["--"], "dependencies">, Alias<M>;
def _dyld_prefix_EQ : Joined<["--"], "dyld-prefix=">;
def _dyld_prefix : Separate<["--"], "dyld-prefix">, Alias<_dyld_prefix_EQ>;
def _encoding_EQ : Joined<["--"], "encoding=">, Alias<fencoding_EQ>;
def _encoding : Separate<["--"], "encoding">, Alias<fencoding_EQ>;
def _entry : Flag<["--"], "entry">, Alias<e>;
def _extdirs_EQ : Joined<["--"], "extdirs=">, Alias<fextdirs_EQ>;
def _extdirs : Separate<["--"], "extdirs">, Alias<fextdirs_EQ>;
def _extra_warnings : Flag<["--"], "extra-warnings">, Alias<W_Joined>;
def _for_linker_EQ : Joined<["--"], "for-linker=">, Alias<Xlinker>;
def _for_linker : Separate<["--"], "for-linker">, Alias<Xlinker>;
def _force_link_EQ : Joined<["--"], "force-link=">, Alias<u>;
def _force_link : Separate<["--"], "force-link">, Alias<u>;
def _help_hidden : Flag<["--"], "help-hidden">,
  HelpText<"Display help for hidden options">;
def _imacros_EQ : Joined<["--"], "imacros=">, Alias<imacros>;
def _include_barrier : Flag<["--"], "include-barrier">, Alias<I_>;
def _include_directory_after_EQ : Joined<["--"], "include-directory-after=">, Alias<idirafter>;
def _include_directory_after : Separate<["--"], "include-directory-after">, Alias<idirafter>;
def _include_directory_EQ : Joined<["--"], "include-directory=">, Alias<I>;
def _include_directory : Separate<["--"], "include-directory">, Alias<I>;
def _include_prefix_EQ : Joined<["--"], "include-prefix=">, Alias<iprefix>;
def _include_prefix : Separate<["--"], "include-prefix">, Alias<iprefix>;
def _include_with_prefix_after_EQ : Joined<["--"], "include-with-prefix-after=">, Alias<iwithprefix>;
def _include_with_prefix_after : Separate<["--"], "include-with-prefix-after">, Alias<iwithprefix>;
def _include_with_prefix_before_EQ : Joined<["--"], "include-with-prefix-before=">, Alias<iwithprefixbefore>;
def _include_with_prefix_before : Separate<["--"], "include-with-prefix-before">, Alias<iwithprefixbefore>;
def _include_with_prefix_EQ : Joined<["--"], "include-with-prefix=">, Alias<iwithprefix>;
def _include_with_prefix : Separate<["--"], "include-with-prefix">, Alias<iwithprefix>;
def _include_EQ : Joined<["--"], "include=">, Alias<include_>;
def _language_EQ : Joined<["--"], "language=">, Alias<x>;
def _language : Separate<["--"], "language">, Alias<x>;
def _library_directory_EQ : Joined<["--"], "library-directory=">, Alias<L>;
def _library_directory : Separate<["--"], "library-directory">, Alias<L>;
def _no_line_commands : Flag<["--"], "no-line-commands">, Alias<P>;
def _no_standard_includes : Flag<["--"], "no-standard-includes">, Alias<nostdinc>;
def _no_standard_libraries : Flag<["--"], "no-standard-libraries">, Alias<nostdlib>;
def _no_undefined : Flag<["--"], "no-undefined">, Flags<[LinkerInput]>;
def _no_warnings : Flag<["--"], "no-warnings">, Alias<w>;
def _optimize_EQ : Joined<["--"], "optimize=">, Alias<O>;
def _optimize : Flag<["--"], "optimize">, Alias<O>;
def _output_class_directory_EQ : Joined<["--"], "output-class-directory=">, Alias<foutput_class_dir_EQ>;
def _output_class_directory : Separate<["--"], "output-class-directory">, Alias<foutput_class_dir_EQ>;
def _output_EQ : Joined<["--"], "output=">, Alias<o>;
def _output : Separate<["--"], "output">, Alias<o>;
def _param : Separate<["--"], "param">, Group<CompileOnly_Group>;
def _param_EQ : Joined<["--"], "param=">, Alias<_param>;
def _precompile : Flag<["--"], "precompile">, Flags<[NoXarchOption]>,
  Group<Action_Group>, HelpText<"Only precompile the input">;
def _prefix_EQ : Joined<["--"], "prefix=">, Alias<B>;
def _prefix : Separate<["--"], "prefix">, Alias<B>;
def _preprocess : Flag<["--"], "preprocess">, Alias<E>;
def _print_diagnostic_categories : Flag<["--"], "print-diagnostic-categories">;
def _print_file_name : Separate<["--"], "print-file-name">, Alias<print_file_name_EQ>;
def _print_missing_file_dependencies : Flag<["--"], "print-missing-file-dependencies">, Alias<MG>;
def _print_prog_name : Separate<["--"], "print-prog-name">, Alias<print_prog_name_EQ>;
def _profile_blocks : Flag<["--"], "profile-blocks">, Alias<a>;
def _profile : Flag<["--"], "profile">, Alias<p>;
def _resource_EQ : Joined<["--"], "resource=">, Alias<fcompile_resource_EQ>;
def _resource : Separate<["--"], "resource">, Alias<fcompile_resource_EQ>;
def _rtlib : Separate<["--"], "rtlib">, Alias<rtlib_EQ>;
def _serialize_diags : Separate<["-", "--"], "serialize-diagnostics">, Flags<[NoXarchOption]>,
  HelpText<"Serialize compiler diagnostics to a file">;
// We give --version different semantics from -version.
def _version : Flag<["--"], "version">,
  Flags<[CoreOption, CC1Option, FC1Option, FlangOption]>,
  HelpText<"Print version information">;
def _signed_char : Flag<["--"], "signed-char">, Alias<fsigned_char>;
def _std : Separate<["--"], "std">, Alias<std_EQ>;
def _stdlib : Separate<["--"], "stdlib">, Alias<stdlib_EQ>;
def _sysroot_EQ : Joined<["--"], "sysroot=">;
def _sysroot : Separate<["--"], "sysroot">, Alias<_sysroot_EQ>;
def _target_help : Flag<["--"], "target-help">;
def _trace_includes : Flag<["--"], "trace-includes">, Alias<H>;
def _undefine_macro_EQ : Joined<["--"], "undefine-macro=">, Alias<U>;
def _undefine_macro : Separate<["--"], "undefine-macro">, Alias<U>;
def _unsigned_char : Flag<["--"], "unsigned-char">, Alias<funsigned_char>;
def _user_dependencies : Flag<["--"], "user-dependencies">, Alias<MM>;
def _verbose : Flag<["--"], "verbose">, Alias<v>;
def _warn__EQ : Joined<["--"], "warn-=">, Alias<W_Joined>;
def _warn_ : Joined<["--"], "warn-">, Alias<W_Joined>;
def _write_dependencies : Flag<["--"], "write-dependencies">, Alias<MD>;
def _write_user_dependencies : Flag<["--"], "write-user-dependencies">, Alias<MMD>;
def _ : Joined<["--"], "">, Flags<[Unsupported]>;

// Hexagon feature flags.
def mieee_rnd_near : Flag<["-"], "mieee-rnd-near">,
  Group<m_hexagon_Features_Group>;
def mv5 : Flag<["-"], "mv5">, Group<m_hexagon_Features_Group>, Alias<mcpu_EQ>,
  AliasArgs<["hexagonv5"]>;
def mv55 : Flag<["-"], "mv55">, Group<m_hexagon_Features_Group>,
  Alias<mcpu_EQ>, AliasArgs<["hexagonv55"]>;
def mv60 : Flag<["-"], "mv60">, Group<m_hexagon_Features_Group>,
  Alias<mcpu_EQ>, AliasArgs<["hexagonv60"]>;
def mv62 : Flag<["-"], "mv62">, Group<m_hexagon_Features_Group>,
  Alias<mcpu_EQ>, AliasArgs<["hexagonv62"]>;
def mv65 : Flag<["-"], "mv65">, Group<m_hexagon_Features_Group>,
  Alias<mcpu_EQ>, AliasArgs<["hexagonv65"]>;
def mv66 : Flag<["-"], "mv66">, Group<m_hexagon_Features_Group>,
  Alias<mcpu_EQ>, AliasArgs<["hexagonv66"]>;
def mv67 : Flag<["-"], "mv67">, Group<m_hexagon_Features_Group>,
  Alias<mcpu_EQ>, AliasArgs<["hexagonv67"]>;
def mv67t : Flag<["-"], "mv67t">, Group<m_hexagon_Features_Group>,
  Alias<mcpu_EQ>, AliasArgs<["hexagonv67t"]>;
def mhexagon_hvx : Flag<["-"], "mhvx">, Group<m_hexagon_Features_HVX_Group>,
  HelpText<"Enable Hexagon Vector eXtensions">;
def mhexagon_hvx_EQ : Joined<["-"], "mhvx=">,
  Group<m_hexagon_Features_HVX_Group>,
  HelpText<"Enable Hexagon Vector eXtensions">;
def mno_hexagon_hvx : Flag<["-"], "mno-hvx">,
  Group<m_hexagon_Features_HVX_Group>,
  HelpText<"Disable Hexagon Vector eXtensions">;
def mhexagon_hvx_length_EQ : Joined<["-"], "mhvx-length=">,
  Group<m_hexagon_Features_HVX_Group>, HelpText<"Set Hexagon Vector Length">,
  Values<"64B,128B">;
def ffixed_r19: Flag<["-"], "ffixed-r19">,
  HelpText<"Reserve register r19 (Hexagon only)">;
def mmemops : Flag<["-"], "mmemops">, Group<m_hexagon_Features_Group>,
  Flags<[CC1Option]>, HelpText<"Enable generation of memop instructions">;
def mno_memops : Flag<["-"], "mno-memops">, Group<m_hexagon_Features_Group>,
  Flags<[CC1Option]>, HelpText<"Disable generation of memop instructions">;
def mpackets : Flag<["-"], "mpackets">, Group<m_hexagon_Features_Group>,
  Flags<[CC1Option]>, HelpText<"Enable generation of instruction packets">;
def mno_packets : Flag<["-"], "mno-packets">, Group<m_hexagon_Features_Group>,
  Flags<[CC1Option]>, HelpText<"Disable generation of instruction packets">;
def mnvj : Flag<["-"], "mnvj">, Group<m_hexagon_Features_Group>,
  Flags<[CC1Option]>, HelpText<"Enable generation of new-value jumps">;
def mno_nvj : Flag<["-"], "mno-nvj">, Group<m_hexagon_Features_Group>,
  Flags<[CC1Option]>, HelpText<"Disable generation of new-value jumps">;
def mnvs : Flag<["-"], "mnvs">, Group<m_hexagon_Features_Group>,
  Flags<[CC1Option]>, HelpText<"Enable generation of new-value stores">;
def mno_nvs : Flag<["-"], "mno-nvs">, Group<m_hexagon_Features_Group>,
  Flags<[CC1Option]>, HelpText<"Disable generation of new-value stores">;


// X86 feature flags
def mx87 : Flag<["-"], "mx87">, Group<m_x86_Features_Group>;
def mno_x87 : Flag<["-"], "mno-x87">, Group<m_x86_Features_Group>;
def m80387 : Flag<["-"], "m80387">, Alias<mx87>;
def mno_80387 : Flag<["-"], "mno-80387">, Alias<mno_x87>;
def mmmx : Flag<["-"], "mmmx">, Group<m_x86_Features_Group>;
def mno_mmx : Flag<["-"], "mno-mmx">, Group<m_x86_Features_Group>;
def m3dnow : Flag<["-"], "m3dnow">, Group<m_x86_Features_Group>;
def mno_3dnow : Flag<["-"], "mno-3dnow">, Group<m_x86_Features_Group>;
def m3dnowa : Flag<["-"], "m3dnowa">, Group<m_x86_Features_Group>;
def mno_3dnowa : Flag<["-"], "mno-3dnowa">, Group<m_x86_Features_Group>;
def mamx_bf16 : Flag<["-"], "mamx-bf16">, Group<m_x86_Features_Group>;
def mno_amx_bf16 : Flag<["-"], "mno-amx-bf16">, Group<m_x86_Features_Group>;
def mtamx_int8 : Flag<["-"], "mamx-int8">, Group<m_x86_Features_Group>;
def mno_amx_int8 : Flag<["-"], "mno-amx-int8">, Group<m_x86_Features_Group>;
def mamx_tile : Flag<["-"], "mamx-tile">, Group<m_x86_Features_Group>;
def mno_amx_tile : Flag<["-"], "mno-amx-tile">, Group<m_x86_Features_Group>;
def msse : Flag<["-"], "msse">, Group<m_x86_Features_Group>;
def mno_sse : Flag<["-"], "mno-sse">, Group<m_x86_Features_Group>;
def msse2 : Flag<["-"], "msse2">, Group<m_x86_Features_Group>;
def mno_sse2 : Flag<["-"], "mno-sse2">, Group<m_x86_Features_Group>;
def msse3 : Flag<["-"], "msse3">, Group<m_x86_Features_Group>;
def mno_sse3 : Flag<["-"], "mno-sse3">, Group<m_x86_Features_Group>;
def mssse3 : Flag<["-"], "mssse3">, Group<m_x86_Features_Group>;
def mno_ssse3 : Flag<["-"], "mno-ssse3">, Group<m_x86_Features_Group>;
def msse4_1 : Flag<["-"], "msse4.1">, Group<m_x86_Features_Group>;
def mno_sse4_1 : Flag<["-"], "mno-sse4.1">, Group<m_x86_Features_Group>;
def msse4_2 : Flag<["-"], "msse4.2">, Group<m_x86_Features_Group>;
def mno_sse4_2 : Flag<["-"], "mno-sse4.2">, Group<m_x86_Features_Group>;
def msse4 : Flag<["-"], "msse4">, Alias<msse4_2>;
// -mno-sse4 turns off sse4.1 which has the effect of turning off everything
// later than 4.1. -msse4 turns on 4.2 which has the effect of turning on
// everything earlier than 4.2.
def mno_sse4 : Flag<["-"], "mno-sse4">, Alias<mno_sse4_1>;
def msse4a : Flag<["-"], "msse4a">, Group<m_x86_Features_Group>;
def mno_sse4a : Flag<["-"], "mno-sse4a">, Group<m_x86_Features_Group>;
def mavx : Flag<["-"], "mavx">, Group<m_x86_Features_Group>;
def mno_avx : Flag<["-"], "mno-avx">, Group<m_x86_Features_Group>;
def mavx2 : Flag<["-"], "mavx2">, Group<m_x86_Features_Group>;
def mno_avx2 : Flag<["-"], "mno-avx2">, Group<m_x86_Features_Group>;
def mavx512f : Flag<["-"], "mavx512f">, Group<m_x86_Features_Group>;
def mno_avx512f : Flag<["-"], "mno-avx512f">, Group<m_x86_Features_Group>;
def mavx512bf16 : Flag<["-"], "mavx512bf16">, Group<m_x86_Features_Group>;
def mno_avx512bf16 : Flag<["-"], "mno-avx512bf16">, Group<m_x86_Features_Group>;
def mavx512bitalg : Flag<["-"], "mavx512bitalg">, Group<m_x86_Features_Group>;
def mno_avx512bitalg : Flag<["-"], "mno-avx512bitalg">, Group<m_x86_Features_Group>;
def mavx512bw : Flag<["-"], "mavx512bw">, Group<m_x86_Features_Group>;
def mno_avx512bw : Flag<["-"], "mno-avx512bw">, Group<m_x86_Features_Group>;
def mavx512cd : Flag<["-"], "mavx512cd">, Group<m_x86_Features_Group>;
def mno_avx512cd : Flag<["-"], "mno-avx512cd">, Group<m_x86_Features_Group>;
def mavx512dq : Flag<["-"], "mavx512dq">, Group<m_x86_Features_Group>;
def mno_avx512dq : Flag<["-"], "mno-avx512dq">, Group<m_x86_Features_Group>;
def mavx512er : Flag<["-"], "mavx512er">, Group<m_x86_Features_Group>;
def mno_avx512er : Flag<["-"], "mno-avx512er">, Group<m_x86_Features_Group>;
def mavx512ifma : Flag<["-"], "mavx512ifma">, Group<m_x86_Features_Group>;
def mno_avx512ifma : Flag<["-"], "mno-avx512ifma">, Group<m_x86_Features_Group>;
def mavx512pf : Flag<["-"], "mavx512pf">, Group<m_x86_Features_Group>;
def mno_avx512pf : Flag<["-"], "mno-avx512pf">, Group<m_x86_Features_Group>;
def mavx512vbmi : Flag<["-"], "mavx512vbmi">, Group<m_x86_Features_Group>;
def mno_avx512vbmi : Flag<["-"], "mno-avx512vbmi">, Group<m_x86_Features_Group>;
def mavx512vbmi2 : Flag<["-"], "mavx512vbmi2">, Group<m_x86_Features_Group>;
def mno_avx512vbmi2 : Flag<["-"], "mno-avx512vbmi2">, Group<m_x86_Features_Group>;
def mavx512vl : Flag<["-"], "mavx512vl">, Group<m_x86_Features_Group>;
def mno_avx512vl : Flag<["-"], "mno-avx512vl">, Group<m_x86_Features_Group>;
def mavx512vnni : Flag<["-"], "mavx512vnni">, Group<m_x86_Features_Group>;
def mno_avx512vnni : Flag<["-"], "mno-avx512vnni">, Group<m_x86_Features_Group>;
def mavx512vpopcntdq : Flag<["-"], "mavx512vpopcntdq">, Group<m_x86_Features_Group>;
def mno_avx512vpopcntdq : Flag<["-"], "mno-avx512vpopcntdq">, Group<m_x86_Features_Group>;
def mavx512vp2intersect : Flag<["-"], "mavx512vp2intersect">, Group<m_x86_Features_Group>;
def mno_avx512vp2intersect : Flag<["-"], "mno-avx512vp2intersect">, Group<m_x86_Features_Group>;
def mavxvnni : Flag<["-"], "mavxvnni">, Group<m_x86_Features_Group>;
def mno_avxvnni : Flag<["-"], "mno-avxvnni">, Group<m_x86_Features_Group>;
def madx : Flag<["-"], "madx">, Group<m_x86_Features_Group>;
def mno_adx : Flag<["-"], "mno-adx">, Group<m_x86_Features_Group>;
def maes : Flag<["-"], "maes">, Group<m_x86_Features_Group>;
def mno_aes : Flag<["-"], "mno-aes">, Group<m_x86_Features_Group>;
def mbmi : Flag<["-"], "mbmi">, Group<m_x86_Features_Group>;
def mno_bmi : Flag<["-"], "mno-bmi">, Group<m_x86_Features_Group>;
def mbmi2 : Flag<["-"], "mbmi2">, Group<m_x86_Features_Group>;
def mno_bmi2 : Flag<["-"], "mno-bmi2">, Group<m_x86_Features_Group>;
def mcldemote : Flag<["-"], "mcldemote">, Group<m_x86_Features_Group>;
def mno_cldemote : Flag<["-"], "mno-cldemote">, Group<m_x86_Features_Group>;
def mclflushopt : Flag<["-"], "mclflushopt">, Group<m_x86_Features_Group>;
def mno_clflushopt : Flag<["-"], "mno-clflushopt">, Group<m_x86_Features_Group>;
def mclwb : Flag<["-"], "mclwb">, Group<m_x86_Features_Group>;
def mno_clwb : Flag<["-"], "mno-clwb">, Group<m_x86_Features_Group>;
def mwbnoinvd : Flag<["-"], "mwbnoinvd">, Group<m_x86_Features_Group>;
def mno_wbnoinvd : Flag<["-"], "mno-wbnoinvd">, Group<m_x86_Features_Group>;
def mclzero : Flag<["-"], "mclzero">, Group<m_x86_Features_Group>;
def mno_clzero : Flag<["-"], "mno-clzero">, Group<m_x86_Features_Group>;
def mcx16 : Flag<["-"], "mcx16">, Group<m_x86_Features_Group>;
def mno_cx16 : Flag<["-"], "mno-cx16">, Group<m_x86_Features_Group>;
def menqcmd : Flag<["-"], "menqcmd">, Group<m_x86_Features_Group>;
def mno_enqcmd : Flag<["-"], "mno-enqcmd">, Group<m_x86_Features_Group>;
def mf16c : Flag<["-"], "mf16c">, Group<m_x86_Features_Group>;
def mno_f16c : Flag<["-"], "mno-f16c">, Group<m_x86_Features_Group>;
def mfma : Flag<["-"], "mfma">, Group<m_x86_Features_Group>;
def mno_fma : Flag<["-"], "mno-fma">, Group<m_x86_Features_Group>;
def mfma4 : Flag<["-"], "mfma4">, Group<m_x86_Features_Group>;
def mno_fma4 : Flag<["-"], "mno-fma4">, Group<m_x86_Features_Group>;
def mfsgsbase : Flag<["-"], "mfsgsbase">, Group<m_x86_Features_Group>;
def mno_fsgsbase : Flag<["-"], "mno-fsgsbase">, Group<m_x86_Features_Group>;
def mfxsr : Flag<["-"], "mfxsr">, Group<m_x86_Features_Group>;
def mno_fxsr : Flag<["-"], "mno-fxsr">, Group<m_x86_Features_Group>;
def minvpcid : Flag<["-"], "minvpcid">, Group<m_x86_Features_Group>;
def mno_invpcid : Flag<["-"], "mno-invpcid">, Group<m_x86_Features_Group>;
def mgfni : Flag<["-"], "mgfni">, Group<m_x86_Features_Group>;
def mno_gfni : Flag<["-"], "mno-gfni">, Group<m_x86_Features_Group>;
def mhreset : Flag<["-"], "mhreset">, Group<m_x86_Features_Group>;
def mno_hreset : Flag<["-"], "mno-hreset">, Group<m_x86_Features_Group>;
def mkl : Flag<["-"], "mkl">, Group<m_x86_Features_Group>;
def mno_kl : Flag<["-"], "mno-kl">, Group<m_x86_Features_Group>;
def mwidekl : Flag<["-"], "mwidekl">, Group<m_x86_Features_Group>;
def mno_widekl : Flag<["-"], "mno-widekl">, Group<m_x86_Features_Group>;
def mlwp : Flag<["-"], "mlwp">, Group<m_x86_Features_Group>;
def mno_lwp : Flag<["-"], "mno-lwp">, Group<m_x86_Features_Group>;
def mlzcnt : Flag<["-"], "mlzcnt">, Group<m_x86_Features_Group>;
def mno_lzcnt : Flag<["-"], "mno-lzcnt">, Group<m_x86_Features_Group>;
def mmovbe : Flag<["-"], "mmovbe">, Group<m_x86_Features_Group>;
def mno_movbe : Flag<["-"], "mno-movbe">, Group<m_x86_Features_Group>;
def mmovdiri : Flag<["-"], "mmovdiri">, Group<m_x86_Features_Group>;
def mno_movdiri : Flag<["-"], "mno-movdiri">, Group<m_x86_Features_Group>;
def mmovdir64b : Flag<["-"], "mmovdir64b">, Group<m_x86_Features_Group>;
def mno_movdir64b : Flag<["-"], "mno-movdir64b">, Group<m_x86_Features_Group>;
def mmwaitx : Flag<["-"], "mmwaitx">, Group<m_x86_Features_Group>;
def mno_mwaitx : Flag<["-"], "mno-mwaitx">, Group<m_x86_Features_Group>;
def mpku : Flag<["-"], "mpku">, Group<m_x86_Features_Group>;
def mno_pku : Flag<["-"], "mno-pku">, Group<m_x86_Features_Group>;
def mpclmul : Flag<["-"], "mpclmul">, Group<m_x86_Features_Group>;
def mno_pclmul : Flag<["-"], "mno-pclmul">, Group<m_x86_Features_Group>;
def mpconfig : Flag<["-"], "mpconfig">, Group<m_x86_Features_Group>;
def mno_pconfig : Flag<["-"], "mno-pconfig">, Group<m_x86_Features_Group>;
def mpopcnt : Flag<["-"], "mpopcnt">, Group<m_x86_Features_Group>;
def mno_popcnt : Flag<["-"], "mno-popcnt">, Group<m_x86_Features_Group>;
def mprefetchwt1 : Flag<["-"], "mprefetchwt1">, Group<m_x86_Features_Group>;
def mno_prefetchwt1 : Flag<["-"], "mno-prefetchwt1">, Group<m_x86_Features_Group>;
def mprfchw : Flag<["-"], "mprfchw">, Group<m_x86_Features_Group>;
def mno_prfchw : Flag<["-"], "mno-prfchw">, Group<m_x86_Features_Group>;
def mptwrite : Flag<["-"], "mptwrite">, Group<m_x86_Features_Group>;
def mno_ptwrite : Flag<["-"], "mno-ptwrite">, Group<m_x86_Features_Group>;
def mrdpid : Flag<["-"], "mrdpid">, Group<m_x86_Features_Group>;
def mno_rdpid : Flag<["-"], "mno-rdpid">, Group<m_x86_Features_Group>;
def mrdrnd : Flag<["-"], "mrdrnd">, Group<m_x86_Features_Group>;
def mno_rdrnd : Flag<["-"], "mno-rdrnd">, Group<m_x86_Features_Group>;
def mrtm : Flag<["-"], "mrtm">, Group<m_x86_Features_Group>;
def mno_rtm : Flag<["-"], "mno-rtm">, Group<m_x86_Features_Group>;
def mrdseed : Flag<["-"], "mrdseed">, Group<m_x86_Features_Group>;
def mno_rdseed : Flag<["-"], "mno-rdseed">, Group<m_x86_Features_Group>;
def msahf : Flag<["-"], "msahf">, Group<m_x86_Features_Group>;
def mno_sahf : Flag<["-"], "mno-sahf">, Group<m_x86_Features_Group>;
def mserialize : Flag<["-"], "mserialize">, Group<m_x86_Features_Group>;
def mno_serialize : Flag<["-"], "mno-serialize">, Group<m_x86_Features_Group>;
def msgx : Flag<["-"], "msgx">, Group<m_x86_Features_Group>;
def mno_sgx : Flag<["-"], "mno-sgx">, Group<m_x86_Features_Group>;
def msha : Flag<["-"], "msha">, Group<m_x86_Features_Group>;
def mno_sha : Flag<["-"], "mno-sha">, Group<m_x86_Features_Group>;
def mtbm : Flag<["-"], "mtbm">, Group<m_x86_Features_Group>;
def mno_tbm : Flag<["-"], "mno-tbm">, Group<m_x86_Features_Group>;
def mtsxldtrk : Flag<["-"], "mtsxldtrk">, Group<m_x86_Features_Group>;
def mno_tsxldtrk : Flag<["-"], "mno-tsxldtrk">, Group<m_x86_Features_Group>;
def muintr : Flag<["-"], "muintr">, Group<m_x86_Features_Group>;
def mno_uintr : Flag<["-"], "mno-uintr">, Group<m_x86_Features_Group>;
def mvaes : Flag<["-"], "mvaes">, Group<m_x86_Features_Group>;
def mno_vaes : Flag<["-"], "mno-vaes">, Group<m_x86_Features_Group>;
def mvpclmulqdq : Flag<["-"], "mvpclmulqdq">, Group<m_x86_Features_Group>;
def mno_vpclmulqdq : Flag<["-"], "mno-vpclmulqdq">, Group<m_x86_Features_Group>;
def mwaitpkg : Flag<["-"], "mwaitpkg">, Group<m_x86_Features_Group>;
def mno_waitpkg : Flag<["-"], "mno-waitpkg">, Group<m_x86_Features_Group>;
def mxop : Flag<["-"], "mxop">, Group<m_x86_Features_Group>;
def mno_xop : Flag<["-"], "mno-xop">, Group<m_x86_Features_Group>;
def mxsave : Flag<["-"], "mxsave">, Group<m_x86_Features_Group>;
def mno_xsave : Flag<["-"], "mno-xsave">, Group<m_x86_Features_Group>;
def mxsavec : Flag<["-"], "mxsavec">, Group<m_x86_Features_Group>;
def mno_xsavec : Flag<["-"], "mno-xsavec">, Group<m_x86_Features_Group>;
def mxsaveopt : Flag<["-"], "mxsaveopt">, Group<m_x86_Features_Group>;
def mno_xsaveopt : Flag<["-"], "mno-xsaveopt">, Group<m_x86_Features_Group>;
def mxsaves : Flag<["-"], "mxsaves">, Group<m_x86_Features_Group>;
def mno_xsaves : Flag<["-"], "mno-xsaves">, Group<m_x86_Features_Group>;
def mshstk : Flag<["-"], "mshstk">, Group<m_x86_Features_Group>;
def mno_shstk : Flag<["-"], "mno-shstk">, Group<m_x86_Features_Group>;
def mretpoline_external_thunk : Flag<["-"], "mretpoline-external-thunk">, Group<m_x86_Features_Group>;
def mno_retpoline_external_thunk : Flag<["-"], "mno-retpoline-external-thunk">, Group<m_x86_Features_Group>;
def mvzeroupper : Flag<["-"], "mvzeroupper">, Group<m_x86_Features_Group>;
def mno_vzeroupper : Flag<["-"], "mno-vzeroupper">, Group<m_x86_Features_Group>;

// These are legacy user-facing driver-level option spellings. They are always
// aliases for options that are spelled using the more common Unix / GNU flag
// style of double-dash and equals-joined flags.
def gcc_toolchain_legacy_spelling : Separate<["-"], "gcc-toolchain">, Alias<gcc_toolchain>;
def target_legacy_spelling : Separate<["-"], "target">, Alias<target>;

// Special internal option to handle -Xlinker --no-demangle.
def Z_Xlinker__no_demangle : Flag<["-"], "Z-Xlinker-no-demangle">,
    Flags<[Unsupported, NoArgumentUnused]>;

// Special internal option to allow forwarding arbitrary arguments to linker.
def Zlinker_input : Separate<["-"], "Zlinker-input">,
    Flags<[Unsupported, NoArgumentUnused]>;

// Reserved library options.
def Z_reserved_lib_stdcxx : Flag<["-"], "Z-reserved-lib-stdc++">,
    Flags<[LinkerInput, NoArgumentUnused, Unsupported]>, Group<reserved_lib_Group>;
def Z_reserved_lib_cckext : Flag<["-"], "Z-reserved-lib-cckext">,
    Flags<[LinkerInput, NoArgumentUnused, Unsupported]>, Group<reserved_lib_Group>;

// Ignored options
multiclass BooleanFFlag<string name> {
  def f#NAME : Flag<["-"], "f"#name>;
  def fno_#NAME : Flag<["-"], "fno-"#name>;
}

defm : BooleanFFlag<"keep-inline-functions">, Group<clang_ignored_gcc_optimization_f_Group>;

def fprofile_dir : Joined<["-"], "fprofile-dir=">, Group<f_Group>;

def fuse_ld_EQ : Joined<["-"], "fuse-ld=">, Group<f_Group>, Flags<[CoreOption, LinkOption]>;
def ld_path_EQ : Joined<["--"], "ld-path=">, Group<Link_Group>;

defm align_labels : BooleanFFlag<"align-labels">, Group<clang_ignored_gcc_optimization_f_Group>;
def falign_labels_EQ : Joined<["-"], "falign-labels=">, Group<clang_ignored_gcc_optimization_f_Group>;
defm align_loops : BooleanFFlag<"align-loops">, Group<clang_ignored_gcc_optimization_f_Group>;
def falign_loops_EQ : Joined<["-"], "falign-loops=">, Group<clang_ignored_gcc_optimization_f_Group>;
defm align_jumps : BooleanFFlag<"align-jumps">, Group<clang_ignored_gcc_optimization_f_Group>;
def falign_jumps_EQ : Joined<["-"], "falign-jumps=">, Group<clang_ignored_gcc_optimization_f_Group>;

// FIXME: This option should be supported and wired up to our diognostics, but
// ignore it for now to avoid breaking builds that use it.
def fdiagnostics_show_location_EQ : Joined<["-"], "fdiagnostics-show-location=">, Group<clang_ignored_f_Group>;

defm fcheck_new : BooleanFFlag<"check-new">, Group<clang_ignored_f_Group>;
defm caller_saves : BooleanFFlag<"caller-saves">, Group<clang_ignored_gcc_optimization_f_Group>;
defm reorder_blocks : BooleanFFlag<"reorder-blocks">, Group<clang_ignored_gcc_optimization_f_Group>;
defm branch_count_reg : BooleanFFlag<"branch-count-reg">, Group<clang_ignored_gcc_optimization_f_Group>;
defm default_inline : BooleanFFlag<"default-inline">, Group<clang_ignored_gcc_optimization_f_Group>;
defm fat_lto_objects : BooleanFFlag<"fat-lto-objects">, Group<clang_ignored_gcc_optimization_f_Group>;
defm float_store : BooleanFFlag<"float-store">, Group<clang_ignored_gcc_optimization_f_Group>;
defm friend_injection : BooleanFFlag<"friend-injection">, Group<clang_ignored_f_Group>;
defm function_attribute_list : BooleanFFlag<"function-attribute-list">, Group<clang_ignored_f_Group>;
defm gcse : BooleanFFlag<"gcse">, Group<clang_ignored_gcc_optimization_f_Group>;
defm gcse_after_reload: BooleanFFlag<"gcse-after-reload">, Group<clang_ignored_gcc_optimization_f_Group>;
defm gcse_las: BooleanFFlag<"gcse-las">, Group<clang_ignored_gcc_optimization_f_Group>;
defm gcse_sm: BooleanFFlag<"gcse-sm">, Group<clang_ignored_gcc_optimization_f_Group>;
defm gnu : BooleanFFlag<"gnu">, Group<clang_ignored_f_Group>;
defm implicit_templates : BooleanFFlag<"implicit-templates">, Group<clang_ignored_f_Group>;
defm implement_inlines : BooleanFFlag<"implement-inlines">, Group<clang_ignored_f_Group>;
defm merge_constants : BooleanFFlag<"merge-constants">, Group<clang_ignored_gcc_optimization_f_Group>;
defm modulo_sched : BooleanFFlag<"modulo-sched">, Group<clang_ignored_gcc_optimization_f_Group>;
defm modulo_sched_allow_regmoves : BooleanFFlag<"modulo-sched-allow-regmoves">,
    Group<clang_ignored_gcc_optimization_f_Group>;
defm inline_functions_called_once : BooleanFFlag<"inline-functions-called-once">,
    Group<clang_ignored_gcc_optimization_f_Group>;
def finline_limit_EQ : Joined<["-"], "finline-limit=">, Group<clang_ignored_gcc_optimization_f_Group>;
defm finline_limit : BooleanFFlag<"inline-limit">, Group<clang_ignored_gcc_optimization_f_Group>;
defm inline_small_functions : BooleanFFlag<"inline-small-functions">,
    Group<clang_ignored_gcc_optimization_f_Group>;
defm ipa_cp : BooleanFFlag<"ipa-cp">,
    Group<clang_ignored_gcc_optimization_f_Group>;
defm ivopts : BooleanFFlag<"ivopts">, Group<clang_ignored_gcc_optimization_f_Group>;
def fsemantic_interposition : Flag<["-"], "fsemantic-interposition">, Group<f_Group>, Flags<[CC1Option]>;
def fno_semantic_interposition: Flag<["-"], "fno-semantic-interposition">, Group<f_Group>, Flags<[CC1Option]>;
defm non_call_exceptions : BooleanFFlag<"non-call-exceptions">, Group<clang_ignored_f_Group>;
defm peel_loops : BooleanFFlag<"peel-loops">, Group<clang_ignored_gcc_optimization_f_Group>;
defm permissive : BooleanFFlag<"permissive">, Group<clang_ignored_f_Group>;
defm prefetch_loop_arrays : BooleanFFlag<"prefetch-loop-arrays">, Group<clang_ignored_gcc_optimization_f_Group>;
defm printf : BooleanFFlag<"printf">, Group<clang_ignored_f_Group>;
defm profile : BooleanFFlag<"profile">, Group<clang_ignored_f_Group>;
defm profile_correction : BooleanFFlag<"profile-correction">, Group<clang_ignored_gcc_optimization_f_Group>;
defm profile_generate_sampling : BooleanFFlag<"profile-generate-sampling">, Group<clang_ignored_f_Group>;
defm profile_reusedist : BooleanFFlag<"profile-reusedist">, Group<clang_ignored_f_Group>;
defm profile_values : BooleanFFlag<"profile-values">, Group<clang_ignored_gcc_optimization_f_Group>;
defm regs_graph : BooleanFFlag<"regs-graph">, Group<clang_ignored_f_Group>;
defm rename_registers : BooleanFFlag<"rename-registers">, Group<clang_ignored_gcc_optimization_f_Group>;
defm ripa : BooleanFFlag<"ripa">, Group<clang_ignored_f_Group>;
defm schedule_insns : BooleanFFlag<"schedule-insns">, Group<clang_ignored_gcc_optimization_f_Group>;
defm schedule_insns2 : BooleanFFlag<"schedule-insns2">, Group<clang_ignored_gcc_optimization_f_Group>;
defm see : BooleanFFlag<"see">, Group<clang_ignored_f_Group>;
defm signaling_nans : BooleanFFlag<"signaling-nans">, Group<clang_ignored_gcc_optimization_f_Group>;
defm single_precision_constant : BooleanFFlag<"single-precision-constant">,
    Group<clang_ignored_gcc_optimization_f_Group>;
defm spec_constr_count : BooleanFFlag<"spec-constr-count">, Group<clang_ignored_f_Group>;
defm stack_check : BooleanFFlag<"stack-check">, Group<clang_ignored_f_Group>;
defm strength_reduce :
    BooleanFFlag<"strength-reduce">, Group<clang_ignored_gcc_optimization_f_Group>;
defm tls_model : BooleanFFlag<"tls-model">, Group<clang_ignored_f_Group>;
defm tracer : BooleanFFlag<"tracer">, Group<clang_ignored_gcc_optimization_f_Group>;
defm tree_dce : BooleanFFlag<"tree-dce">, Group<clang_ignored_gcc_optimization_f_Group>;
defm tree_salias : BooleanFFlag<"tree-salias">, Group<clang_ignored_f_Group>;
defm tree_ter : BooleanFFlag<"tree-ter">, Group<clang_ignored_gcc_optimization_f_Group>;
defm tree_vectorizer_verbose : BooleanFFlag<"tree-vectorizer-verbose">, Group<clang_ignored_f_Group>;
defm tree_vrp : BooleanFFlag<"tree-vrp">, Group<clang_ignored_gcc_optimization_f_Group>;
defm unroll_all_loops : BooleanFFlag<"unroll-all-loops">, Group<clang_ignored_gcc_optimization_f_Group>;
defm unsafe_loop_optimizations : BooleanFFlag<"unsafe-loop-optimizations">,
    Group<clang_ignored_gcc_optimization_f_Group>;
defm unswitch_loops : BooleanFFlag<"unswitch-loops">, Group<clang_ignored_gcc_optimization_f_Group>;
defm use_linker_plugin : BooleanFFlag<"use-linker-plugin">, Group<clang_ignored_gcc_optimization_f_Group>;
defm vect_cost_model : BooleanFFlag<"vect-cost-model">, Group<clang_ignored_gcc_optimization_f_Group>;
defm variable_expansion_in_unroller : BooleanFFlag<"variable-expansion-in-unroller">,
    Group<clang_ignored_gcc_optimization_f_Group>;
defm web : BooleanFFlag<"web">, Group<clang_ignored_gcc_optimization_f_Group>;
defm whole_program : BooleanFFlag<"whole-program">, Group<clang_ignored_gcc_optimization_f_Group>;
defm devirtualize : BooleanFFlag<"devirtualize">, Group<clang_ignored_gcc_optimization_f_Group>;
defm devirtualize_speculatively : BooleanFFlag<"devirtualize-speculatively">,
    Group<clang_ignored_gcc_optimization_f_Group>;

// Generic gfortran options.
def A_DASH : Joined<["-"], "A-">, Group<gfortran_Group>;
def J : JoinedOrSeparate<["-"], "J">, Flags<[RenderJoined]>, Group<gfortran_Group>;
def cpp : Flag<["-"], "cpp">, Group<gfortran_Group>;
def nocpp : Flag<["-"], "nocpp">, Group<gfortran_Group>;
def static_libgfortran : Flag<["-"], "static-libgfortran">, Group<gfortran_Group>;

// "f" options with values for gfortran.
def fblas_matmul_limit_EQ : Joined<["-"], "fblas-matmul-limit=">, Group<gfortran_Group>;
def fcheck_EQ : Joined<["-"], "fcheck=">, Group<gfortran_Group>;
def fcoarray_EQ : Joined<["-"], "fcoarray=">, Group<gfortran_Group>;
def fconvert_EQ : Joined<["-"], "fconvert=">, Group<gfortran_Group>;
def ffixed_line_length_VALUE : Joined<["-"], "ffixed-line-length-">, Group<gfortran_Group>;
def ffpe_trap_EQ : Joined<["-"], "ffpe-trap=">, Group<gfortran_Group>;
def ffree_line_length_VALUE : Joined<["-"], "ffree-line-length-">, Group<gfortran_Group>;
def finit_character_EQ : Joined<["-"], "finit-character=">, Group<gfortran_Group>;
def finit_integer_EQ : Joined<["-"], "finit-integer=">, Group<gfortran_Group>;
def finit_logical_EQ : Joined<["-"], "finit-logical=">, Group<gfortran_Group>;
def finit_real_EQ : Joined<["-"], "finit-real=">, Group<gfortran_Group>;
def fmax_array_constructor_EQ : Joined<["-"], "fmax-array-constructor=">, Group<gfortran_Group>;
def fmax_errors_EQ : Joined<["-"], "fmax-errors=">, Group<gfortran_Group>;
def fmax_stack_var_size_EQ : Joined<["-"], "fmax-stack-var-size=">, Group<gfortran_Group>;
def fmax_subrecord_length_EQ : Joined<["-"], "fmax-subrecord-length=">, Group<gfortran_Group>;
def frecord_marker_EQ : Joined<["-"], "frecord-marker=">, Group<gfortran_Group>;

// Define a group for Fortran source format
def fortran_format_Group : OptionGroup<"Fortran format Group">, Group<gfortran_Group>;
// "f" flags for gfortran.
defm aggressive_function_elimination : BooleanFFlag<"aggressive-function-elimination">, Group<gfortran_Group>;
defm align_commons : BooleanFFlag<"align-commons">, Group<gfortran_Group>;
defm all_intrinsics : BooleanFFlag<"all-intrinsics">, Group<gfortran_Group>;
defm automatic : BooleanFFlag<"automatic">, Group<gfortran_Group>;
def fbackslash: Flag<["-"], "fbackslash">, Group<gfortran_Group>,
  HelpText<"Treat backslash as C-style escape character">;
def fnobackslash: Flag<["-"], "fno-backslash">, Group<gfortran_Group>,
  HelpText<"Treat backslash like any other character in character strings">;
defm backtrace : BooleanFFlag<"backtrace">, Group<gfortran_Group>;
defm bounds_check : BooleanFFlag<"bounds-check">, Group<gfortran_Group>;
defm check_array_temporaries : BooleanFFlag<"check-array-temporaries">, Group<gfortran_Group>;
defm cray_pointer : BooleanFFlag<"cray-pointer">, Group<gfortran_Group>;
defm d_lines_as_code : BooleanFFlag<"d-lines-as-code">, Group<gfortran_Group>;
defm d_lines_as_comments : BooleanFFlag<"d-lines-as-comments">, Group<gfortran_Group>;
defm default_double_8 : BooleanFFlag<"default-double-8">, Group<gfortran_Group>;
defm default_integer_8 : BooleanFFlag<"default-integer-8">, Group<gfortran_Group>;
defm default_real_8 : BooleanFFlag<"default-real-8">, Group<gfortran_Group>;
defm dollar_ok : BooleanFFlag<"dollar-ok">, Group<gfortran_Group>;
defm dump_fortran_optimized : BooleanFFlag<"dump-fortran-optimized">, Group<gfortran_Group>;
defm dump_fortran_original : BooleanFFlag<"dump-fortran-original">, Group<gfortran_Group>;
defm dump_parse_tree : BooleanFFlag<"dump-parse-tree">, Group<gfortran_Group>;
defm external_blas : BooleanFFlag<"external-blas">, Group<gfortran_Group>;
defm f2c : BooleanFFlag<"f2c">, Group<gfortran_Group>;
def fixed_form_on : Flag<["-"], "ffixed-form">, Group<fortran_format_Group>,
  HelpText<"Enable fixed-form format for Fortran">;
def fixed_form_off : Flag<["-"], "fno-fixed-form">, Group<fortran_format_Group>,
  HelpText<"Disable fixed-form format for Fortran">;
def free_form_on : Flag<["-"], "ffree-form">, Group<fortran_format_Group>,
  HelpText<"Enable free-form format for Fortran">;
def free_form_off : Flag<["-"], "fno-free-form">, Group<fortran_format_Group>,
  HelpText<"Disable free-form format for Fortran">;
defm frontend_optimize : BooleanFFlag<"frontend-optimize">, Group<gfortran_Group>;
defm implicit_none : BooleanFFlag<"implicit-none">, Group<gfortran_Group>;
defm init_local_zero : BooleanFFlag<"init-local-zero">, Group<gfortran_Group>;
defm integer_4_integer_8 : BooleanFFlag<"integer-4-integer-8">, Group<gfortran_Group>;
defm intrinsic_modules_path : BooleanFFlag<"intrinsic-modules-path">, Group<gfortran_Group>;
defm max_identifier_length : BooleanFFlag<"max-identifier-length">, Group<gfortran_Group>;
defm module_private : BooleanFFlag<"module-private">, Group<gfortran_Group>;
defm pack_derived : BooleanFFlag<"pack-derived">, Group<gfortran_Group>;
defm protect_parens : BooleanFFlag<"protect-parens">, Group<gfortran_Group>;
defm range_check : BooleanFFlag<"range-check">, Group<gfortran_Group>;
defm real_4_real_10 : BooleanFFlag<"real-4-real-10">, Group<gfortran_Group>;
defm real_4_real_16 : BooleanFFlag<"real-4-real-16">, Group<gfortran_Group>;
defm real_4_real_8 : BooleanFFlag<"real-4-real-8">, Group<gfortran_Group>;
defm real_8_real_10 : BooleanFFlag<"real-8-real-10">, Group<gfortran_Group>;
defm real_8_real_16 : BooleanFFlag<"real-8-real-16">, Group<gfortran_Group>;
defm real_8_real_4 : BooleanFFlag<"real-8-real-4">, Group<gfortran_Group>;
defm realloc_lhs : BooleanFFlag<"realloc-lhs">, Group<gfortran_Group>;
defm recursive : BooleanFFlag<"recursive">, Group<gfortran_Group>;
defm repack_arrays : BooleanFFlag<"repack-arrays">, Group<gfortran_Group>;
defm second_underscore : BooleanFFlag<"second-underscore">, Group<gfortran_Group>;
defm sign_zero : BooleanFFlag<"sign-zero">, Group<gfortran_Group>;
defm stack_arrays : BooleanFFlag<"stack-arrays">, Group<gfortran_Group>;
defm underscoring : BooleanFFlag<"underscoring">, Group<gfortran_Group>;
defm whole_file : BooleanFFlag<"whole-file">, Group<gfortran_Group>;
defm fortran_gnu_ext : BooleanFFlag<"allow-fortran-gnu-ext">, Group<gfortran_Group>,
  HelpText<"Allow Fortran GNU extensions">;
defm func_args_alias : BooleanFFlag<"func-args-alias">, Group<gfortran_Group>,
  HelpText<"Function argument may alias (equivalent to ansi alias)">;
defm use_flang_math_libs : BooleanFFlag<"use-flang-math-libs">, Group<gfortran_Group>,
  HelpText<"Use Flang internal runtime math library instead of LLVM math intrinsics.">;
// AOCC Begin
// Flang option to enable all loop vectorize pragmas: !dir$ vector/novector/ivdep
def Menable_vectorize_pragmas_EQ : Joined<["-"], "Menable-vectorize-pragmas=">, Group<pgi_fortran_Group>,
HelpText<"Enable loop vectorizing pragmas">, Values<"true,false">,
Flags<[HelpHidden]>;
// AOCC End

// Flang-specific options
multiclass BooleanKFlag<string name> {
  def _on : Flag<["-"], "K"#name>;
  def _off : Flag<["-"], "Kno"#name>;
}

multiclass BooleanMFlag<string name> {
  def _on : Flag<["-"], "M"#name>;
  def _off : Flag<["-"], "Mno"#name>;
}

def Mfixed : Flag<["-"], "Mfixed">, Group<fortran_format_Group>,
  HelpText<"Force fixed-form format Fortran">,
  Flags<[HelpHidden]>;
def Mfree_on: Flag<["-"], "Mfree">, Group<fortran_format_Group>,
  HelpText<"Enable free-form format for Fortran">,
  Flags<[HelpHidden]>;
def Mfree_off: Flag<["-"], "Mnofree">, Group<fortran_format_Group>,
  HelpText<"Disable free-form format for Fortran">,
  Flags<[HelpHidden]>;
def Mfreeform_on: Flag<["-"], "Mfreeform">, Group<fortran_format_Group>,
  HelpText<"Enable free-form format for Fortran">,
  Flags<[HelpHidden]>;
def Mfreeform_off: Flag<["-"], "Mnofreeform">, Group<fortran_format_Group>,
  HelpText<"Disable free-form format for Fortran">,
  Flags<[HelpHidden]>;

def Mipa: Joined<["-"], "Mipa">, Group<pgi_fortran_Group>;
def Mstackarrays: Joined<["-"], "Mstack_arrays">, Group<pgi_fortran_Group>;
def pc: JoinedOrSeparate<["-"], "pc">, Group<pgi_fortran_Group>;
def Mfprelaxed: Joined<["-"], "Mfprelaxed">, Group<pgi_fortran_Group>;
def Mnofprelaxed: Joined<["-"], "Mnofprelaxed">, Group<pgi_fortran_Group>;
defm Mstride0: BooleanMFlag<"stride0">, Group<pgi_fortran_Group>;
defm Mrecursive: BooleanMFlag<"recursive">, Group<pgi_fortran_Group>;
defm Mreentrant: BooleanMFlag<"reentrant">, Group<pgi_fortran_Group>;
defm Mbounds: BooleanMFlag<"bounds">, Group<pgi_fortran_Group>;
def Mdaz_on: Flag<["-"], "Mdaz">, Group<pgi_fortran_Group>,
  HelpText<"Treat denormalized numbers as zero">;
def Mdaz_off: Flag<["-"], "Mnodaz">, Group<pgi_fortran_Group>,
  HelpText<"Disable treating denormalized numbers as zero">;
def Kieee_on : Flag<["-"], "Kieee">, Group<pgi_fortran_Group>,
  HelpText<"Enable IEEE division">;
def Kieee_off : Flag<["-"], "Knoieee">, Group<pgi_fortran_Group>,
  HelpText<"Disable IEEE division">;
def Mextend : Flag<["-"], "Mextend">, Group<pgi_fortran_Group>,
  HelpText<"Allow lines up to 132 characters in Fortran sources">;
def Mpreprocess : Flag<["-"], "Mpreprocess">, Group<pgi_fortran_Group>,
  HelpText<"Preprocess Fortran files">;
def Mstandard: Flag<["-"], "Mstandard">, Group<pgi_fortran_Group>,
  HelpText<"Check Fortran standard conformance">;
def Mchkptr: Flag<["-"], "Mchkptr">, Group<pgi_fortran_Group>;
defm Minline: BooleanMFlag<"inline">, Group<pgi_fortran_Group>;
def fma: Flag<["-"], "fma">, Group<pgi_fortran_Group>,
  HelpText<"Enable generation of FMA instructions">;
def nofma: Flag<["-"], "nofma">, Group<pgi_fortran_Group>,
  HelpText<"Disable generation of FMA instructions">;
defm Mfma: BooleanMFlag<"fma">, Group<pgi_fortran_Group>,
  HelpText<"Enable generation of FMA instructions">;
def mp: Flag<["-"], "mp">, Group<pgi_fortran_Group>,
  HelpText<"Enable OpenMP">;
def nomp: Flag<["-"], "nomp">, Group<pgi_fortran_Group>,
  HelpText<"Do not link with OpenMP library libomp">;
def Mflushz_on: Flag<["-"], "Mflushz">, Group<pgi_fortran_Group>,
  HelpText<"Set SSE to flush-to-zero mode">;
def Mflushz_off: Flag<["-"], "Mnoflushz">, Group<pgi_fortran_Group>,
  HelpText<"Disabling setting SSE to flush-to-zero mode">;
def Msave_on: Flag<["-"], "Msave">, Group<pgi_fortran_Group>,
  HelpText<"Assume all Fortran variables have SAVE attribute">;
def Msave_off: Flag<["-"], "Mnosave">, Group<pgi_fortran_Group>,
  HelpText<"Assume no Fortran variables have SAVE attribute">;
def Mcache_align_on: Flag<["-"], "Mcache_align">, Group<pgi_fortran_Group>,
  HelpText<"Align large objects on cache-line boundaries">;
def Mcache_align_off: Flag<["-"], "Mnocache_align">, Group<pgi_fortran_Group>,
  HelpText<"Disable aligning large objects on cache-line boundaries">;
def ModuleDir : Separate<["-"], "module">, Group<pgi_fortran_Group>,
  HelpText<"Fortran module path">;
def Minform_EQ : Joined<["-"], "Minform=">,
  HelpText<"Set error level of messages to display">;
def Mallocatable_EQ : Joined<["-"], "Mallocatable=">,
  HelpText<"Select semantics for assignments to allocatables (F03 or F95)">;
def Mbyteswapio: Flag<["-"], "Mbyteswapio">, Group<pgi_fortran_Group>,
  HelpText<"Swap byte-order for unformatted input/output">;
def byteswapio: Flag<["-"], "byteswapio">, Group<gfortran_Group>,
  HelpText<"Swap byte-order for unformatted input/output">;
def Mbackslash: Flag<["-"], "Mbackslash">, Group<pgi_fortran_Group>,
  HelpText<"Treat backslash like any other character in character strings">;
def Mnobackslash: Flag<["-"], "Mnobackslash">, Group<pgi_fortran_Group>,
  HelpText<"Treat backslash as C-style escape character">;
def staticFlangLibs: Flag<["-"], "static-flang-libs">, Group<flang_rt_Group>,
  HelpText<"Link using static Flang libraries">;
def noFlangLibs: Flag<["-"], "no-flang-libs">, Group<flang_rt_Group>,
  HelpText<"Do not link against Flang libraries">;
def r8: Flag<["-"], "r8">, Group<pgi_fortran_Group>,
  HelpText<"Treat REAL as REAL*8">;
def i8: Flag<["-"], "i8">, Group<pgi_fortran_Group>,
  HelpText<"Treat INTEGER and LOGICAL as INTEGER*8 and LOGICAL*8">;
def no_fortran_main: Flag<["-"], "fno-fortran-main">, Group<gfortran_Group>,
  HelpText<"Don't link in Fortran main">;
def Mnomain: Flag<["-"], "Mnomain">, Group<pgi_fortran_Group>,
  HelpText<"Don't link in Fortran main">;

// Flang internal debug options
def Mx_EQ : Joined<["-"], "Mx,">, Group<pgi_fortran_Group>;
def My_EQ : Joined<["-"], "My,">, Group<pgi_fortran_Group>;
def Hx_EQ : Joined<["-"], "Hx,">, Group<pgi_fortran_Group>;
def Hy_EQ : Joined<["-"], "Hy,">, Group<pgi_fortran_Group>;
def Hz_EQ : Joined<["-"], "Hz,">, Group<pgi_fortran_Group>;
def Wm_EQ : Joined<["-"], "Wm,">, Group<pgi_fortran_Group>;

def Mq_EQ : Joined<["-"], "Mq,">, Group<pgi_fortran_Group>;
def Hq_EQ : Joined<["-"], "Hq,">, Group<pgi_fortran_Group>;
def Mqq_EQ : Joined<["-"], "Mqq,">, Group<pgi_fortran_Group>;
def Hqq_EQ : Joined<["-"], "Hqq,">, Group<pgi_fortran_Group>;
def Wh_EQ : Joined<["-"], "Wh,">, Group<pgi_fortran_Group>;

// C++ SYCL options
def fsycl : Flag<["-"], "fsycl">, Group<sycl_Group>, Flags<[CC1Option, CoreOption]>,
  HelpText<"Enable SYCL kernels compilation for device">;
def fno_sycl : Flag<["-"], "fno-sycl">, Group<sycl_Group>, Flags<[CoreOption]>,
  HelpText<"Disable SYCL kernels compilation for device">;
def sycl_std_EQ : Joined<["-"], "sycl-std=">, Group<sycl_Group>, Flags<[CC1Option, NoArgumentUnused, CoreOption]>,
  HelpText<"SYCL language standard to compile for.">, Values<"2017, 121, 1.2.1, sycl-1.2.1">;

//===----------------------------------------------------------------------===//
// FlangOption and FC1 Options
//===----------------------------------------------------------------------===//
def test_io : Flag<["-"], "test-io">, Flags<[HelpHidden, FlangOption, FC1Option, FlangOnlyOption]>, Group<Action_Group>,
  HelpText<"Run the InputOuputTest action. Use for development and testing only.">;

//===----------------------------------------------------------------------===//
// CC1 Options
//===----------------------------------------------------------------------===//

let Flags = [CC1Option, NoDriverOption] in {

//===----------------------------------------------------------------------===//
// Target Options
//===----------------------------------------------------------------------===//

let Flags = [CC1Option, CC1AsOption, NoDriverOption] in {

def target_cpu : Separate<["-"], "target-cpu">,
  HelpText<"Target a specific cpu type">;
def tune_cpu : Separate<["-"], "tune-cpu">,
  HelpText<"Tune for a specific cpu type">;
def target_feature : Separate<["-"], "target-feature">,
  HelpText<"Target specific attributes">;
def triple : Separate<["-"], "triple">,
  HelpText<"Specify target triple (e.g. i686-apple-darwin9)">,
  MarshallingInfoString<"TargetOpts->Triple", "llvm::Triple::normalize(llvm::sys::getDefaultTargetTriple())">,
  AlwaysEmit, Normalizer<"normalizeTriple">;
def target_abi : Separate<["-"], "target-abi">,
  HelpText<"Target a particular ABI type">;
def target_sdk_version_EQ : Joined<["-"], "target-sdk-version=">,
  HelpText<"The version of target SDK used for compilation">;

}

def target_linker_version : Separate<["-"], "target-linker-version">,
  HelpText<"Target linker version">;
def triple_EQ : Joined<["-"], "triple=">, Alias<triple>;
def mfpmath : Separate<["-"], "mfpmath">,
  HelpText<"Which unit to use for fp math">;

def fpadding_on_unsigned_fixed_point : Flag<["-"], "fpadding-on-unsigned-fixed-point">,
  HelpText<"Force each unsigned fixed point type to have an extra bit of padding to align their scales with those of signed fixed point types">;
def fno_padding_on_unsigned_fixed_point : Flag<["-"], "fno-padding-on-unsigned-fixed-point">;

//===----------------------------------------------------------------------===//
// Analyzer Options
//===----------------------------------------------------------------------===//

def analysis_UnoptimizedCFG : Flag<["-"], "unoptimized-cfg">,
  HelpText<"Generate unoptimized CFGs for all analyses">,
  MarshallingInfoFlag<"AnalyzerOpts->UnoptimizedCFG">;
def analysis_CFGAddImplicitDtors : Flag<["-"], "cfg-add-implicit-dtors">,
  HelpText<"Add C++ implicit destructors to CFGs for all analyses">;

def analyzer_store : Separate<["-"], "analyzer-store">,
  HelpText<"Source Code Analysis - Abstract Memory Store Models">;
def analyzer_store_EQ : Joined<["-"], "analyzer-store=">, Alias<analyzer_store>;

def analyzer_constraints : Separate<["-"], "analyzer-constraints">,
  HelpText<"Source Code Analysis - Symbolic Constraint Engines">;
def analyzer_constraints_EQ : Joined<["-"], "analyzer-constraints=">,
  Alias<analyzer_constraints>;

def analyzer_output : Separate<["-"], "analyzer-output">,
  HelpText<"Source Code Analysis - Output Options">;
def analyzer_output_EQ : Joined<["-"], "analyzer-output=">,
  Alias<analyzer_output>;

def analyzer_purge : Separate<["-"], "analyzer-purge">,
  HelpText<"Source Code Analysis - Dead Symbol Removal Frequency">;
def analyzer_purge_EQ : Joined<["-"], "analyzer-purge=">, Alias<analyzer_purge>;

def analyzer_opt_analyze_headers : Flag<["-"], "analyzer-opt-analyze-headers">,
  HelpText<"Force the static analyzer to analyze functions defined in header files">,
  MarshallingInfoFlag<"AnalyzerOpts->AnalyzeAll">;
def analyzer_opt_analyze_nested_blocks : Flag<["-"], "analyzer-opt-analyze-nested-blocks">,
  HelpText<"Analyze the definitions of blocks in addition to functions">,
  MarshallingInfoFlag<"AnalyzerOpts->AnalyzeNestedBlocks">;
def analyzer_display_progress : Flag<["-"], "analyzer-display-progress">,
  HelpText<"Emit verbose output about the analyzer's progress">,
  MarshallingInfoFlag<"AnalyzerOpts->AnalyzerDisplayProgress">;
def analyze_function : Separate<["-"], "analyze-function">,
  HelpText<"Run analysis on specific function (for C++ include parameters in name)">;
def analyze_function_EQ : Joined<["-"], "analyze-function=">, Alias<analyze_function>;
def trim_egraph : Flag<["-"], "trim-egraph">,
  HelpText<"Only show error-related paths in the analysis graph">,
  MarshallingInfoFlag<"AnalyzerOpts->TrimGraph">;
def analyzer_viz_egraph_graphviz : Flag<["-"], "analyzer-viz-egraph-graphviz">,
  HelpText<"Display exploded graph using GraphViz">,
  MarshallingInfoFlag<"AnalyzerOpts->visualizeExplodedGraphWithGraphViz">;
def analyzer_dump_egraph : Separate<["-"], "analyzer-dump-egraph">,
  HelpText<"Dump exploded graph to the specified file">,
  MarshallingInfoString<"AnalyzerOpts->DumpExplodedGraphTo">;
def analyzer_dump_egraph_EQ : Joined<["-"], "analyzer-dump-egraph=">, Alias<analyzer_dump_egraph>;

def analyzer_inline_max_stack_depth : Separate<["-"], "analyzer-inline-max-stack-depth">,
  HelpText<"Bound on stack depth while inlining (4 by default)">;
def analyzer_inline_max_stack_depth_EQ : Joined<["-"], "analyzer-inline-max-stack-depth=">,
  Alias<analyzer_inline_max_stack_depth>;

def analyzer_inlining_mode : Separate<["-"], "analyzer-inlining-mode">,
  HelpText<"Specify the function selection heuristic used during inlining">;
def analyzer_inlining_mode_EQ : Joined<["-"], "analyzer-inlining-mode=">, Alias<analyzer_inlining_mode>;

def analyzer_disable_retry_exhausted : Flag<["-"], "analyzer-disable-retry-exhausted">,
  HelpText<"Do not re-analyze paths leading to exhausted nodes with a different strategy (may decrease code coverage)">,
  MarshallingInfoFlag<"AnalyzerOpts->NoRetryExhausted">;

def analyzer_max_loop : Separate<["-"], "analyzer-max-loop">,
  HelpText<"The maximum number of times the analyzer will go through a loop">;
def analyzer_stats : Flag<["-"], "analyzer-stats">,
  HelpText<"Print internal analyzer statistics.">,
  MarshallingInfoFlag<"AnalyzerOpts->PrintStats">;

def analyzer_checker : Separate<["-"], "analyzer-checker">,
  HelpText<"Choose analyzer checkers to enable">,
  ValuesCode<[{
    const char *Values =
    #define GET_CHECKERS
    #define CHECKER(FULLNAME, CLASS, HT, DOC_URI, IS_HIDDEN)  FULLNAME ","
    #include "clang/StaticAnalyzer/Checkers/Checkers.inc"
    #undef GET_CHECKERS
    #define GET_PACKAGES
    #define PACKAGE(FULLNAME)  FULLNAME ","
    #include "clang/StaticAnalyzer/Checkers/Checkers.inc"
    #undef GET_PACKAGES
    ;
  }]>;
def analyzer_checker_EQ : Joined<["-"], "analyzer-checker=">,
  Alias<analyzer_checker>;

def analyzer_disable_checker : Separate<["-"], "analyzer-disable-checker">,
  HelpText<"Choose analyzer checkers to disable">;
def analyzer_disable_checker_EQ : Joined<["-"], "analyzer-disable-checker=">,
  Alias<analyzer_disable_checker>;

def analyzer_disable_all_checks : Flag<["-"], "analyzer-disable-all-checks">,
  HelpText<"Disable all static analyzer checks">,
  MarshallingInfoFlag<"AnalyzerOpts->DisableAllCheckers">;

def analyzer_checker_help : Flag<["-"], "analyzer-checker-help">,
  HelpText<"Display the list of analyzer checkers that are available">,
  MarshallingInfoFlag<"AnalyzerOpts->ShowCheckerHelp">;

def analyzer_checker_help_alpha : Flag<["-"], "analyzer-checker-help-alpha">,
  HelpText<"Display the list of in development analyzer checkers. These "
           "are NOT considered safe, they are unstable and will emit incorrect "
           "reports. Enable ONLY FOR DEVELOPMENT purposes">,
  MarshallingInfoFlag<"AnalyzerOpts->ShowCheckerHelpAlpha">;

def analyzer_checker_help_developer : Flag<["-"], "analyzer-checker-help-developer">,
  HelpText<"Display the list of developer-only checkers such as modeling "
           "and debug checkers">,
  MarshallingInfoFlag<"AnalyzerOpts->ShowCheckerHelpDeveloper">;

def analyzer_config_help : Flag<["-"], "analyzer-config-help">,
  HelpText<"Display the list of -analyzer-config options. These are meant for "
           "development purposes only!">,
  MarshallingInfoFlag<"AnalyzerOpts->ShowConfigOptionsList">;

def analyzer_list_enabled_checkers : Flag<["-"], "analyzer-list-enabled-checkers">,
  HelpText<"Display the list of enabled analyzer checkers">,
  MarshallingInfoFlag<"AnalyzerOpts->ShowEnabledCheckerList">;

def analyzer_config : Separate<["-"], "analyzer-config">,
  HelpText<"Choose analyzer options to enable">;

def analyzer_checker_option_help : Flag<["-"], "analyzer-checker-option-help">,
  HelpText<"Display the list of checker and package options">,
  MarshallingInfoFlag<"AnalyzerOpts->ShowCheckerOptionList">;

def analyzer_checker_option_help_alpha : Flag<["-"], "analyzer-checker-option-help-alpha">,
  HelpText<"Display the list of in development checker and package options. "
           "These are NOT considered safe, they are unstable and will emit "
           "incorrect reports. Enable ONLY FOR DEVELOPMENT purposes">,
  MarshallingInfoFlag<"AnalyzerOpts->ShowCheckerOptionAlphaList">;

def analyzer_checker_option_help_developer : Flag<["-"], "analyzer-checker-option-help-developer">,
  HelpText<"Display the list of checker and package options meant for "
           "development purposes only">,
  MarshallingInfoFlag<"AnalyzerOpts->ShowCheckerOptionDeveloperList">;

def analyzer_config_compatibility_mode : Separate<["-"], "analyzer-config-compatibility-mode">,
  HelpText<"Don't emit errors on invalid analyzer-config inputs">;

def analyzer_config_compatibility_mode_EQ : Joined<["-"], "analyzer-config-compatibility-mode=">,
  Alias<analyzer_config_compatibility_mode>;

def analyzer_werror : Flag<["-"], "analyzer-werror">,
  HelpText<"Emit analyzer results as errors rather than warnings">,
  MarshallingInfoFlag<"AnalyzerOpts->AnalyzerWerror">;

//===----------------------------------------------------------------------===//
// Migrator Options
//===----------------------------------------------------------------------===//
def migrator_no_nsalloc_error : Flag<["-"], "no-ns-alloc-error">,
  HelpText<"Do not error on use of NSAllocateCollectable/NSReallocateCollectable">,
  MarshallingInfoFlag<"MigratorOpts.NoNSAllocReallocError">;

def migrator_no_finalize_removal : Flag<["-"], "no-finalize-removal">,
  HelpText<"Do not remove finalize method in gc mode">,
  MarshallingInfoFlag<"MigratorOpts.NoFinalizeRemoval">;

//===----------------------------------------------------------------------===//
// CodeGen Options
//===----------------------------------------------------------------------===//

let Flags = [CC1Option, CC1AsOption, NoDriverOption] in {
def debug_info_kind_EQ : Joined<["-"], "debug-info-kind=">;
def debug_info_macro : Flag<["-"], "debug-info-macro">,
  HelpText<"Emit macro debug information">;
def default_function_attr : Separate<["-"], "default-function-attr">,
  HelpText<"Apply given attribute to all functions">;
def dwarf_version_EQ : Joined<["-"], "dwarf-version=">;
def debugger_tuning_EQ : Joined<["-"], "debugger-tuning=">;
def dwarf_debug_flags : Separate<["-"], "dwarf-debug-flags">,
  HelpText<"The string to embed in the Dwarf debug flags record.">;
def record_command_line : Separate<["-"], "record-command-line">,
  HelpText<"The string to embed in the .LLVM.command.line section.">;
def compress_debug_sections_EQ : Joined<["-", "--"], "compress-debug-sections=">,
    HelpText<"DWARF debug sections compression type">;
def compress_debug_sections : Flag<["-", "--"], "compress-debug-sections">,
  Alias<compress_debug_sections_EQ>, AliasArgs<["zlib"]>;
def mno_exec_stack : Flag<["-"], "mnoexecstack">,
  HelpText<"Mark the file as not needing an executable stack">;
def massembler_no_warn : Flag<["-"], "massembler-no-warn">,
  HelpText<"Make assembler not emit warnings">;
def massembler_fatal_warnings : Flag<["-"], "massembler-fatal-warnings">,
  HelpText<"Make assembler warnings fatal">;
def mrelax_relocations : Flag<["--"], "mrelax-relocations">,
    HelpText<"Use relaxable elf relocations">;
def msave_temp_labels : Flag<["-"], "msave-temp-labels">,
  HelpText<"Save temporary labels in the symbol table. "
           "Note this may change .s semantics and shouldn't generally be used "
           "on compiler-generated code.">;
def mrelocation_model : Separate<["-"], "mrelocation-model">,
  HelpText<"The relocation model to use">, Values<"static,pic,ropi,rwpi,ropi-rwpi,dynamic-no-pic">,
  NormalizedValuesScope<"llvm::Reloc">,
  NormalizedValues<["Static", "PIC_", "ROPI", "RWPI", "ROPI_RWPI", "DynamicNoPIC"]>,
  MarshallingInfoString<"CodeGenOpts.RelocationModel", "PIC_">,
  AutoNormalizeEnum;
def fno_math_builtin : Flag<["-"], "fno-math-builtin">,
  HelpText<"Disable implicit builtin knowledge of math functions">;
def fuse_ctor_homing: Flag<["-"], "fuse-ctor-homing">,
    HelpText<"Use constructor homing if we are using limited debug info already">;
}

def disable_llvm_verifier : Flag<["-"], "disable-llvm-verifier">,
  HelpText<"Don't run the LLVM IR verifier pass">;
def disable_llvm_passes : Flag<["-"], "disable-llvm-passes">,
  HelpText<"Use together with -emit-llvm to get pristine LLVM IR from the "
           "frontend by not running any LLVM passes at all">;
def disable_llvm_optzns : Flag<["-"], "disable-llvm-optzns">,
  Alias<disable_llvm_passes>;
def disable_lifetimemarkers : Flag<["-"], "disable-lifetime-markers">,
  HelpText<"Disable lifetime-markers emission even when optimizations are "
           "enabled">;
def disable_O0_optnone : Flag<["-"], "disable-O0-optnone">,
  HelpText<"Disable adding the optnone attribute to functions at O0">;
def disable_O0_noinline : Flag<["-"], "disable-O0-noinline">,
  HelpText<"Disable forcing the noinline attribute to be added to non-always_inline functions at O0">;
def disable_red_zone : Flag<["-"], "disable-red-zone">,
  HelpText<"Do not emit code that uses the red zone.">;
def dwarf_ext_refs : Flag<["-"], "dwarf-ext-refs">,
  HelpText<"Generate debug info with external references to clang modules"
           " or precompiled headers">;
def dwarf_explicit_import : Flag<["-"], "dwarf-explicit-import">,
  HelpText<"Generate explicit import from anonymous namespace to containing"
           " scope">;
def debug_forward_template_params : Flag<["-"], "debug-forward-template-params">,
  HelpText<"Emit complete descriptions of template parameters in forward"
           " declarations">;
def fforbid_guard_variables : Flag<["-"], "fforbid-guard-variables">,
  HelpText<"Emit an error if a C++ static local initializer would need a guard variable">;
def no_implicit_float : Flag<["-"], "no-implicit-float">,
  HelpText<"Don't generate implicit floating point instructions">;
def fdump_vtable_layouts : Flag<["-"], "fdump-vtable-layouts">,
  HelpText<"Dump the layouts of all vtables that will be emitted in a translation unit">;
def fmerge_functions : Flag<["-"], "fmerge-functions">,
  HelpText<"Permit merging of identical functions when optimizing.">;
def coverage_data_file : Separate<["-"], "coverage-data-file">,
  HelpText<"Emit coverage data to this filename.">;
def coverage_data_file_EQ : Joined<["-"], "coverage-data-file=">,
  Alias<coverage_data_file>;
def coverage_notes_file : Separate<["-"], "coverage-notes-file">,
  HelpText<"Emit coverage notes to this filename.">;
def coverage_notes_file_EQ : Joined<["-"], "coverage-notes-file=">,
  Alias<coverage_notes_file>;
def coverage_version_EQ : Joined<["-"], "coverage-version=">,
  HelpText<"Four-byte version string for gcov files.">;
def dump_coverage_mapping : Flag<["-"], "dump-coverage-mapping">,
  HelpText<"Dump the coverage mapping records, for testing">;
def fuse_register_sized_bitfield_access: Flag<["-"], "fuse-register-sized-bitfield-access">,
  HelpText<"Use register sized accesses to bit-fields, when possible.">;
def relaxed_aliasing : Flag<["-"], "relaxed-aliasing">,
  HelpText<"Turn off Type Based Alias Analysis">;
def no_struct_path_tbaa : Flag<["-"], "no-struct-path-tbaa">,
  HelpText<"Turn off struct-path aware Type Based Alias Analysis">;
def new_struct_path_tbaa : Flag<["-"], "new-struct-path-tbaa">,
  HelpText<"Enable enhanced struct-path aware Type Based Alias Analysis">;
def mdebug_pass : Separate<["-"], "mdebug-pass">,
  HelpText<"Enable additional debug output">;
def mframe_pointer_EQ : Joined<["-"], "mframe-pointer=">,
  HelpText<"Specify which frame pointers to retain (all, non-leaf, none).">, Values<"all,non-leaf,none">;
def mdisable_tail_calls : Flag<["-"], "mdisable-tail-calls">,
  HelpText<"Disable tail call optimization, keeping the call stack accurate">;
def menable_no_infinities : Flag<["-"], "menable-no-infs">,
  HelpText<"Allow optimization to assume there are no infinities.">,
  MarshallingInfoFlag<"LangOpts->NoHonorInfs">, ImpliedByAnyOf<[ffinite_math_only]>;
def menable_no_nans : Flag<["-"], "menable-no-nans">,
  HelpText<"Allow optimization to assume there are no NaNs.">,
  MarshallingInfoFlag<"LangOpts->NoHonorNaNs">, ImpliedByAnyOf<[ffinite_math_only]>;
def mreassociate : Flag<["-"], "mreassociate">,
  HelpText<"Allow reassociation transformations for floating-point instructions">,
  MarshallingInfoFlag<"LangOpts->AllowFPReassoc">, ImpliedByAnyOf<[menable_unsafe_fp_math]>;
def mabi_EQ_ieeelongdouble : Flag<["-"], "mabi=ieeelongdouble">,
  HelpText<"Use IEEE 754 quadruple-precision for long double">;
def mfloat_abi : Separate<["-"], "mfloat-abi">,
  HelpText<"The float ABI to use">;
def mtp : Separate<["-"], "mtp">,
  HelpText<"Mode for reading thread pointer">;
def mlimit_float_precision : Separate<["-"], "mlimit-float-precision">,
  HelpText<"Limit float precision to the given value">;
def split_stacks : Flag<["-"], "split-stacks">,
  HelpText<"Try to use a split stack if possible.">;
def mregparm : Separate<["-"], "mregparm">,
  HelpText<"Limit the number of registers available for integer arguments">;
def msmall_data_limit : Separate<["-"], "msmall-data-limit">,
  HelpText<"Put global and static data smaller than the limit into a special section">;
def munwind_tables : Flag<["-"], "munwind-tables">,
  HelpText<"Generate unwinding tables for all functions">;
def mconstructor_aliases : Flag<["-"], "mconstructor-aliases">,
  HelpText<"Emit complete constructors and destructors as aliases when possible">;
def mlink_bitcode_file : Separate<["-"], "mlink-bitcode-file">,
  HelpText<"Link the given bitcode file before performing optimizations.">;
def mlink_builtin_bitcode : Separate<["-"], "mlink-builtin-bitcode">,
  HelpText<"Link and internalize needed symbols from the given bitcode file "
           "before performing optimizations.">;
def mlink_cuda_bitcode : Separate<["-"], "mlink-cuda-bitcode">,
  Alias<mlink_builtin_bitcode>;
def vectorize_loops : Flag<["-"], "vectorize-loops">,
  HelpText<"Run the Loop vectorization passes">;
def vectorize_slp : Flag<["-"], "vectorize-slp">,
  HelpText<"Run the SLP vectorization passes">;
def dependent_lib : Joined<["--"], "dependent-lib=">,
  HelpText<"Add dependent library">;
def linker_option : Joined<["--"], "linker-option=">,
  HelpText<"Add linker option">;
def fsanitize_coverage_type : Joined<["-"], "fsanitize-coverage-type=">,
                              HelpText<"Sanitizer coverage type">;
def fsanitize_coverage_indirect_calls
    : Flag<["-"], "fsanitize-coverage-indirect-calls">,
      HelpText<"Enable sanitizer coverage for indirect calls">;
def fsanitize_coverage_trace_bb
    : Flag<["-"], "fsanitize-coverage-trace-bb">,
      HelpText<"Enable basic block tracing in sanitizer coverage">;
def fsanitize_coverage_trace_cmp
    : Flag<["-"], "fsanitize-coverage-trace-cmp">,
      HelpText<"Enable cmp instruction tracing in sanitizer coverage">;
def fsanitize_coverage_trace_div
    : Flag<["-"], "fsanitize-coverage-trace-div">,
      HelpText<"Enable div instruction tracing in sanitizer coverage">;
def fsanitize_coverage_trace_gep
    : Flag<["-"], "fsanitize-coverage-trace-gep">,
      HelpText<"Enable gep instruction tracing in sanitizer coverage">;
def fsanitize_coverage_8bit_counters
    : Flag<["-"], "fsanitize-coverage-8bit-counters">,
      HelpText<"Enable frequency counters in sanitizer coverage">;
def fsanitize_coverage_inline_8bit_counters
    : Flag<["-"], "fsanitize-coverage-inline-8bit-counters">,
      HelpText<"Enable inline 8-bit counters in sanitizer coverage">;
def fsanitize_coverage_inline_bool_flag
    : Flag<["-"], "fsanitize-coverage-inline-bool-flag">,
      HelpText<"Enable inline bool flag in sanitizer coverage">;
def fsanitize_coverage_pc_table
    : Flag<["-"], "fsanitize-coverage-pc-table">,
      HelpText<"Create a table of coverage-instrumented PCs">;
def fsanitize_coverage_trace_pc
    : Flag<["-"], "fsanitize-coverage-trace-pc">,
      HelpText<"Enable PC tracing in sanitizer coverage">;
def fsanitize_coverage_trace_pc_guard
    : Flag<["-"], "fsanitize-coverage-trace-pc-guard">,
      HelpText<"Enable PC tracing with guard in sanitizer coverage">;
def fsanitize_coverage_no_prune
    : Flag<["-"], "fsanitize-coverage-no-prune">,
      HelpText<"Disable coverage pruning (i.e. instrument all blocks/edges)">;
def fsanitize_coverage_stack_depth
    : Flag<["-"], "fsanitize-coverage-stack-depth">,
      HelpText<"Enable max stack depth tracing">;
def fpatchable_function_entry_offset_EQ
    : Joined<["-"], "fpatchable-function-entry-offset=">, MetaVarName<"<M>">,
      HelpText<"Generate M NOPs before function entry">;
def fprofile_instrument_EQ : Joined<["-"], "fprofile-instrument=">,
    HelpText<"Enable PGO instrumentation. The accepted value is clang, llvm, "
             "or none">, Values<"none,clang,llvm">;
def fprofile_instrument_path_EQ : Joined<["-"], "fprofile-instrument-path=">,
    HelpText<"Generate instrumented code to collect execution counts into "
             "<file> (overridden by LLVM_PROFILE_FILE env var)">;
def fprofile_instrument_use_path_EQ :
    Joined<["-"], "fprofile-instrument-use-path=">,
    HelpText<"Specify the profile path in PGO use compilation">;
def flto_visibility_public_std:
    Flag<["-"], "flto-visibility-public-std">,
    HelpText<"Use public LTO visibility for classes in std and stdext namespaces">;
def flto_unit: Flag<["-"], "flto-unit">,
    HelpText<"Emit IR to support LTO unit features (CFI, whole program vtable opt)">;
def fno_lto_unit: Flag<["-"], "fno-lto-unit">;
def fdebug_pass_manager : Flag<["-"], "fdebug-pass-manager">,
    HelpText<"Prints debug information for the new pass manager">;
def fno_debug_pass_manager : Flag<["-"], "fno-debug-pass-manager">,
    HelpText<"Disables debug printing for the new pass manager">;
def fexperimental_debug_variable_locations : Flag<["-"],
    "fexperimental-debug-variable-locations">,
    HelpText<"Use experimental new value-tracking variable locations">;
// The driver option takes the key as a parameter to the -msign-return-address=
// and -mbranch-protection= options, but CC1 has a separate option so we
// don't have to parse the parameter twice.
def msign_return_address_key_EQ : Joined<["-"], "msign-return-address-key=">,
    Values<"a_key,b_key">;
def mbranch_target_enforce : Flag<["-"], "mbranch-target-enforce">;
def fno_dllexport_inlines : Flag<["-"], "fno-dllexport-inlines">;
def cfguard_no_checks : Flag<["-"], "cfguard-no-checks">,
    HelpText<"Emit Windows Control Flow Guard tables only (no checks)">;
def cfguard : Flag<["-"], "cfguard">,
    HelpText<"Emit Windows Control Flow Guard tables and checks">;

def fdenormal_fp_math_f32_EQ : Joined<["-"], "fdenormal-fp-math-f32=">,
   Group<f_Group>;

//===----------------------------------------------------------------------===//
// Dependency Output Options
//===----------------------------------------------------------------------===//

def sys_header_deps : Flag<["-"], "sys-header-deps">,
  HelpText<"Include system headers in dependency output">,
  MarshallingInfoFlag<"DependencyOutputOpts.IncludeSystemHeaders">;
def module_file_deps : Flag<["-"], "module-file-deps">,
  HelpText<"Include module files in dependency output">,
  MarshallingInfoFlag<"DependencyOutputOpts.IncludeModuleFiles">;
def header_include_file : Separate<["-"], "header-include-file">,
  HelpText<"Filename (or -) to write header include output to">;
def show_includes : Flag<["--"], "show-includes">,
  HelpText<"Print cl.exe style /showIncludes to stdout">;

//===----------------------------------------------------------------------===//
// Diagnostic Options
//===----------------------------------------------------------------------===//

def diagnostic_log_file : Separate<["-"], "diagnostic-log-file">,
  HelpText<"Filename (or -) to log diagnostics to">;
def diagnostic_serialized_file : Separate<["-"], "serialize-diagnostic-file">,
  MetaVarName<"<filename>">,
  HelpText<"File for serializing diagnostics in a binary format">;

def fdiagnostics_format : Separate<["-"], "fdiagnostics-format">,
  HelpText<"Change diagnostic formatting to match IDE and command line tools">, Values<"clang,msvc,msvc-fallback,vi">;
def fdiagnostics_show_category : Separate<["-"], "fdiagnostics-show-category">,
  HelpText<"Print diagnostic category">, Values<"none,id,name">;
def fno_diagnostics_use_presumed_location : Flag<["-"], "fno-diagnostics-use-presumed-location">,
  HelpText<"Ignore #line directives when displaying diagnostic locations">;
def ftabstop : Separate<["-"], "ftabstop">, MetaVarName<"<N>">,
  HelpText<"Set the tab stop distance.">;
def ferror_limit : Separate<["-"], "ferror-limit">, MetaVarName<"<N>">,
  HelpText<"Set the maximum number of errors to emit before stopping (0 = no limit).">;
def fmacro_backtrace_limit : Separate<["-"], "fmacro-backtrace-limit">, MetaVarName<"<N>">,
  HelpText<"Set the maximum number of entries to print in a macro expansion backtrace (0 = no limit).">;
def ftemplate_backtrace_limit : Separate<["-"], "ftemplate-backtrace-limit">, MetaVarName<"<N>">,
  HelpText<"Set the maximum number of entries to print in a template instantiation backtrace (0 = no limit).">;
def fconstexpr_backtrace_limit : Separate<["-"], "fconstexpr-backtrace-limit">, MetaVarName<"<N>">,
  HelpText<"Set the maximum number of entries to print in a constexpr evaluation backtrace (0 = no limit).">;
def fspell_checking_limit : Separate<["-"], "fspell-checking-limit">, MetaVarName<"<N>">,
  HelpText<"Set the maximum number of times to perform spell checking on unrecognized identifiers (0 = no limit).">;
def fcaret_diagnostics_max_lines :
  Separate<["-"], "fcaret-diagnostics-max-lines">, MetaVarName<"<N>">,
  HelpText<"Set the maximum number of source lines to show in a caret diagnostic">;
def verify_EQ : CommaJoined<["-"], "verify=">,
  MetaVarName<"<prefixes>">,
  HelpText<"Verify diagnostic output using comment directives that start with"
           " prefixes in the comma-separated sequence <prefixes>">;
def verify : Flag<["-"], "verify">,
  HelpText<"Equivalent to -verify=expected">;
def verify_ignore_unexpected : Flag<["-"], "verify-ignore-unexpected">,
  HelpText<"Ignore unexpected diagnostic messages">;
def verify_ignore_unexpected_EQ : CommaJoined<["-"], "verify-ignore-unexpected=">,
  HelpText<"Ignore unexpected diagnostic messages">;
def Wno_rewrite_macros : Flag<["-"], "Wno-rewrite-macros">,
  HelpText<"Silence ObjC rewriting warnings">;

//===----------------------------------------------------------------------===//
// Frontend Options
//===----------------------------------------------------------------------===//

// This isn't normally used, it is just here so we can parse a
// CompilerInvocation out of a driver-derived argument vector.
def cc1 : Flag<["-"], "cc1">;
def cc1as : Flag<["-"], "cc1as">;

def ast_merge : Separate<["-"], "ast-merge">,
  MetaVarName<"<ast file>">,
  HelpText<"Merge the given AST file into the translation unit being compiled.">;
def aux_target_cpu : Separate<["-"], "aux-target-cpu">,
  HelpText<"Target a specific auxiliary cpu type">;
def aux_target_feature : Separate<["-"], "aux-target-feature">,
  HelpText<"Target specific auxiliary attributes">;
def aux_triple : Separate<["-"], "aux-triple">,
  HelpText<"Auxiliary target triple.">;
def code_completion_at : Separate<["-"], "code-completion-at">,
  MetaVarName<"<file>:<line>:<column>">,
  HelpText<"Dump code-completion information at a location">;
def remap_file : Separate<["-"], "remap-file">,
  MetaVarName<"<from>;<to>">,
  HelpText<"Replace the contents of the <from> file with the contents of the <to> file">;
def code_completion_at_EQ : Joined<["-"], "code-completion-at=">,
  Alias<code_completion_at>;
def code_completion_macros : Flag<["-"], "code-completion-macros">,
  HelpText<"Include macros in code-completion results">,
  MarshallingInfoFlag<"FrontendOpts.CodeCompleteOpts.IncludeMacros">;
def code_completion_patterns : Flag<["-"], "code-completion-patterns">,
  HelpText<"Include code patterns in code-completion results">,
  MarshallingInfoFlag<"FrontendOpts.CodeCompleteOpts.IncludeCodePatterns">;
def no_code_completion_globals : Flag<["-"], "no-code-completion-globals">,
  HelpText<"Do not include global declarations in code-completion results.">,
  MarshallingInfoFlag<"FrontendOpts.CodeCompleteOpts.IncludeGlobals", "true">, IsNegative;
def no_code_completion_ns_level_decls : Flag<["-"], "no-code-completion-ns-level-decls">,
  HelpText<"Do not include declarations inside namespaces (incl. global namespace) in the code-completion results.">,
  MarshallingInfoFlag<"FrontendOpts.CodeCompleteOpts.IncludeNamespaceLevelDecls", "true">, IsNegative;
def code_completion_brief_comments : Flag<["-"], "code-completion-brief-comments">,
  HelpText<"Include brief documentation comments in code-completion results.">,
  MarshallingInfoFlag<"FrontendOpts.CodeCompleteOpts.IncludeBriefComments">;
def code_completion_with_fixits : Flag<["-"], "code-completion-with-fixits">,
  HelpText<"Include code completion results which require small fix-its.">,
  MarshallingInfoFlag<"FrontendOpts.CodeCompleteOpts.IncludeFixIts">;
def disable_free : Flag<["-"], "disable-free">,
  HelpText<"Disable freeing of memory on exit">,
  MarshallingInfoFlag<"FrontendOpts.DisableFree">;
def discard_value_names : Flag<["-"], "discard-value-names">,
  HelpText<"Discard value names in LLVM IR">;
def load : Separate<["-"], "load">, MetaVarName<"<dsopath>">,
  HelpText<"Load the named plugin (dynamic shared object)">;
def plugin : Separate<["-"], "plugin">, MetaVarName<"<name>">,
  HelpText<"Use the named plugin action instead of the default action (use \"help\" to list available options)">;
def plugin_arg : JoinedAndSeparate<["-"], "plugin-arg-">,
    MetaVarName<"<name> <arg>">,
    HelpText<"Pass <arg> to plugin <name>">;
def add_plugin : Separate<["-"], "add-plugin">, MetaVarName<"<name>">,
  HelpText<"Use the named plugin action in addition to the default action">;
def ast_dump_filter : Separate<["-"], "ast-dump-filter">,
  MetaVarName<"<dump_filter>">,
  HelpText<"Use with -ast-dump or -ast-print to dump/print only AST declaration"
           " nodes having a certain substring in a qualified name. Use"
           " -ast-list to list all filterable declaration node names.">;
def fno_modules_global_index : Flag<["-"], "fno-modules-global-index">,
  HelpText<"Do not automatically generate or update the global module index">,
  MarshallingInfoFlag<"FrontendOpts.UseGlobalModuleIndex", "true">, IsNegative;
def fno_modules_error_recovery : Flag<["-"], "fno-modules-error-recovery">,
  HelpText<"Do not automatically import modules for error recovery">;
def fmodule_map_file_home_is_cwd : Flag<["-"], "fmodule-map-file-home-is-cwd">,
  HelpText<"Use the current working directory as the home directory of "
           "module maps specified by -fmodule-map-file=<FILE>">,
  MarshallingInfoFlag<"HeaderSearchOpts->ModuleMapFileHomeIsCwd">;
def fmodule_feature : Separate<["-"], "fmodule-feature">,
  MetaVarName<"<feature>">,
  HelpText<"Enable <feature> in module map requires declarations">;
def fmodules_embed_file_EQ : Joined<["-"], "fmodules-embed-file=">,
  MetaVarName<"<file>">,
  HelpText<"Embed the contents of the specified file into the module file "
           "being compiled.">;
def fmodules_embed_all_files : Joined<["-"], "fmodules-embed-all-files">,
  HelpText<"Embed the contents of all files read by this compilation into "
           "the produced module file.">,
  MarshallingInfoFlag<"FrontendOpts.ModulesEmbedAllFiles">;
def fmodules_local_submodule_visibility :
  Flag<["-"], "fmodules-local-submodule-visibility">,
  HelpText<"Enforce name visibility rules across submodules of the same "
           "top-level module.">;
def fmodules_codegen :
  Flag<["-"], "fmodules-codegen">,
  HelpText<"Generate code for uses of this module that assumes an explicit "
           "object file will be built for the module">;
def fmodules_debuginfo :
  Flag<["-"], "fmodules-debuginfo">,
  HelpText<"Generate debug info for types in an object file built from this "
           "module and do not generate them elsewhere">;
def fmodule_format_EQ : Joined<["-"], "fmodule-format=">,
  HelpText<"Select the container format for clang modules and PCH. "
           "Supported options are 'raw' and 'obj'.">;
def ftest_module_file_extension_EQ :
  Joined<["-"], "ftest-module-file-extension=">,
  HelpText<"introduce a module file extension for testing purposes. "
           "The argument is parsed as blockname:major:minor:hashed:user info">;
def fconcepts_ts : Flag<["-"], "fconcepts-ts">,
  HelpText<"Enable C++ Extensions for Concepts. (deprecated - use -std=c++2a)">;
def fno_concept_satisfaction_caching : Flag<["-"],
                                            "fno-concept-satisfaction-caching">,
  HelpText<"Disable satisfaction caching for C++2a Concepts.">;

def frecovery_ast : Flag<["-"], "frecovery-ast">,
  HelpText<"Preserve expressions in AST rather than dropping them when "
           "encountering semantic errors">;
def fno_recovery_ast : Flag<["-"], "fno-recovery-ast">;
def frecovery_ast_type : Flag<["-"], "frecovery-ast-type">,
  HelpText<"Preserve the type for recovery expressions when possible">;
def fno_recovery_ast_type : Flag<["-"], "fno-recovery-ast-type">;

let Group = Action_Group in {

def Eonly : Flag<["-"], "Eonly">,
  HelpText<"Just run preprocessor, no output (for timings)">;
def dump_raw_tokens : Flag<["-"], "dump-raw-tokens">,
  HelpText<"Lex file in raw mode and dump raw tokens">;
def analyze : Flag<["-"], "analyze">,
  HelpText<"Run static analysis engine">;
def dump_tokens : Flag<["-"], "dump-tokens">,
  HelpText<"Run preprocessor, dump internal rep of tokens">;
def init_only : Flag<["-"], "init-only">,
  HelpText<"Only execute frontend initialization">;
def fixit : Flag<["-"], "fixit">,
  HelpText<"Apply fix-it advice to the input source">;
def fixit_EQ : Joined<["-"], "fixit=">,
  HelpText<"Apply fix-it advice creating a file with the given suffix">;
def print_preamble : Flag<["-"], "print-preamble">,
  HelpText<"Print the \"preamble\" of a file, which is a candidate for implicit"
           " precompiled headers.">;
def emit_html : Flag<["-"], "emit-html">,
  HelpText<"Output input source as HTML">;
def ast_print : Flag<["-"], "ast-print">,
  HelpText<"Build ASTs and then pretty-print them">;
def ast_list : Flag<["-"], "ast-list">,
  HelpText<"Build ASTs and print the list of declaration node qualified names">;
def ast_dump : Flag<["-"], "ast-dump">,
  HelpText<"Build ASTs and then debug dump them">;
def ast_dump_EQ : Joined<["-"], "ast-dump=">,
  HelpText<"Build ASTs and then debug dump them in the specified format. "
           "Supported formats include: default, json">;
def ast_dump_all : Flag<["-"], "ast-dump-all">,
  HelpText<"Build ASTs and then debug dump them, forcing deserialization">;
def ast_dump_all_EQ : Joined<["-"], "ast-dump-all=">,
  HelpText<"Build ASTs and then debug dump them in the specified format, "
           "forcing deserialization. Supported formats include: default, json">;
def ast_dump_decl_types : Flag<["-"], "ast-dump-decl-types">,
  HelpText<"Include declaration types in AST dumps">,
  MarshallingInfoFlag<"FrontendOpts.ASTDumpDeclTypes">;
def templight_dump : Flag<["-"], "templight-dump">,
  HelpText<"Dump templight information to stdout">;
def ast_dump_lookups : Flag<["-"], "ast-dump-lookups">,
  HelpText<"Build ASTs and then debug dump their name lookup tables">,
  MarshallingInfoFlag<"FrontendOpts.ASTDumpLookups">;
def ast_view : Flag<["-"], "ast-view">,
  HelpText<"Build ASTs and view them with GraphViz">;
def emit_module : Flag<["-"], "emit-module">,
  HelpText<"Generate pre-compiled module file from a module map">;
def emit_module_interface : Flag<["-"], "emit-module-interface">,
  HelpText<"Generate pre-compiled module file from a C++ module interface">;
def emit_header_module : Flag<["-"], "emit-header-module">,
  HelpText<"Generate pre-compiled module file from a set of header files">;
def emit_pch : Flag<["-"], "emit-pch">,
  HelpText<"Generate pre-compiled header file">;
def emit_llvm_bc : Flag<["-"], "emit-llvm-bc">,
  HelpText<"Build ASTs then convert to LLVM, emit .bc file">;
def emit_llvm_only : Flag<["-"], "emit-llvm-only">,
  HelpText<"Build ASTs and convert to LLVM, discarding output">;
def emit_codegen_only : Flag<["-"], "emit-codegen-only">,
  HelpText<"Generate machine code, but discard output">;
def emit_obj : Flag<["-"], "emit-obj">,
  HelpText<"Emit native object files">;
def rewrite_test : Flag<["-"], "rewrite-test">,
  HelpText<"Rewriter playground">;
def rewrite_macros : Flag<["-"], "rewrite-macros">,
  HelpText<"Expand macros without full preprocessing">;
def migrate : Flag<["-"], "migrate">,
  HelpText<"Migrate source code">;
def compiler_options_dump : Flag<["-"], "compiler-options-dump">,
  HelpText<"Dump the compiler configuration options">;
def print_dependency_directives_minimized_source : Flag<["-"],
  "print-dependency-directives-minimized-source">,
  HelpText<"Print the output of the dependency directives source minimizer">;
}

def emit_llvm_uselists : Flag<["-"], "emit-llvm-uselists">,
  HelpText<"Preserve order of LLVM use-lists when serializing">;
def no_emit_llvm_uselists : Flag<["-"], "no-emit-llvm-uselists">,
  HelpText<"Don't preserve order of LLVM use-lists when serializing">;

def mt_migrate_directory : Separate<["-"], "mt-migrate-directory">,
  HelpText<"Directory for temporary files produced during ARC or ObjC migration">;

def arcmt_action_EQ : Joined<["-"], "arcmt-action=">, Flags<[CC1Option, NoDriverOption]>,
  HelpText<"The ARC migration action to take">, Values<"check,modify,migrate">,
  NormalizedValuesScope<"FrontendOptions">,
  NormalizedValues<["ARCMT_Check", "ARCMT_Modify", "ARCMT_Migrate"]>,
  MarshallingInfoString<"FrontendOpts.ARCMTAction", "ARCMT_None">,
  AutoNormalizeEnumJoined;

def opt_record_file : Separate<["-"], "opt-record-file">,
  HelpText<"File name to use for YAML optimization record output">;
def opt_record_passes : Separate<["-"], "opt-record-passes">,
  HelpText<"Only record remark information for passes whose names match the given regular expression">;
def opt_record_format : Separate<["-"], "opt-record-format">,
  HelpText<"The format used for serializing remarks (default: YAML)">;

def print_stats : Flag<["-"], "print-stats">,
  HelpText<"Print performance metrics and statistics">,
  MarshallingInfoFlag<"FrontendOpts.ShowStats">;
def stats_file : Joined<["-"], "stats-file=">,
  HelpText<"Filename to write statistics to">;
def fdump_record_layouts : Flag<["-"], "fdump-record-layouts">,
  HelpText<"Dump record layout information">;
def fdump_record_layouts_simple : Flag<["-"], "fdump-record-layouts-simple">,
  HelpText<"Dump record layout information in a simple form used for testing">;
def fix_what_you_can : Flag<["-"], "fix-what-you-can">,
  HelpText<"Apply fix-it advice even in the presence of unfixable errors">,
  MarshallingInfoFlag<"FrontendOpts.FixWhatYouCan">;
def fix_only_warnings : Flag<["-"], "fix-only-warnings">,
  HelpText<"Apply fix-it advice only for warnings, not errors">,
  MarshallingInfoFlag<"FrontendOpts.FixOnlyWarnings">;
def fixit_recompile : Flag<["-"], "fixit-recompile">,
  HelpText<"Apply fix-it changes and recompile">,
  MarshallingInfoFlag<"FrontendOpts.FixAndRecompile">;
def fixit_to_temp : Flag<["-"], "fixit-to-temporary">,
  HelpText<"Apply fix-it changes to temporary files">,
  MarshallingInfoFlag<"FrontendOpts.FixToTemporaries">;

def foverride_record_layout_EQ : Joined<["-"], "foverride-record-layout=">,
  HelpText<"Override record layouts with those in the given file">;
def pch_through_header_EQ : Joined<["-"], "pch-through-header=">,
  HelpText<"Stop PCH generation after including this file.  When using a PCH, "
           "skip tokens until after this file is included.">;
def pch_through_hdrstop_create : Flag<["-"], "pch-through-hdrstop-create">,
  HelpText<"When creating a PCH, stop PCH generation after #pragma hdrstop.">,
  MarshallingInfoFlag<"PreprocessorOpts->PCHWithHdrStopCreate">;
def pch_through_hdrstop_use : Flag<["-"], "pch-through-hdrstop-use">,
  HelpText<"When using a PCH, skip tokens until after a #pragma hdrstop.">;
def fno_pch_timestamp : Flag<["-"], "fno-pch-timestamp">,
  HelpText<"Disable inclusion of timestamp in precompiled headers">,
  MarshallingInfoFlag<"FrontendOpts.IncludeTimestamps", "true">, IsNegative;
def building_pch_with_obj : Flag<["-"], "building-pch-with-obj">,
  HelpText<"This compilation is part of building a PCH with corresponding object file.">;

def aligned_alloc_unavailable : Flag<["-"], "faligned-alloc-unavailable">,
  HelpText<"Aligned allocation/deallocation functions are unavailable">;

//===----------------------------------------------------------------------===//
// Language Options
//===----------------------------------------------------------------------===//

let Flags = [CC1Option, CC1AsOption, NoDriverOption] in {

def version : Flag<["-"], "version">,
  HelpText<"Print the compiler version">,
  MarshallingInfoFlag<"FrontendOpts.ShowVersion">;
def main_file_name : Separate<["-"], "main-file-name">,
  HelpText<"Main file name to use for debug info and source if missing">;
def split_dwarf_output : Separate<["-"], "split-dwarf-output">,
  HelpText<"File name to use for split dwarf debug info output">;

}

def fblocks_runtime_optional : Flag<["-"], "fblocks-runtime-optional">,
  HelpText<"Weakly link in the blocks runtime">;
def fexternc_nounwind : Flag<["-"], "fexternc-nounwind">,
  HelpText<"Assume all functions with C linkage do not unwind">;
def split_dwarf_file : Separate<["-"], "split-dwarf-file">,
  HelpText<"Name of the split dwarf debug info file to encode in the object file">;
def fno_wchar : Flag<["-"], "fno-wchar">,
  HelpText<"Disable C++ builtin type wchar_t">;
def fconstant_string_class : Separate<["-"], "fconstant-string-class">,
  MetaVarName<"<class name>">,
  HelpText<"Specify the class to use for constant Objective-C string objects.">;
def fobjc_arc_cxxlib_EQ : Joined<["-"], "fobjc-arc-cxxlib=">,
  HelpText<"Objective-C++ Automatic Reference Counting standard library kind">, Values<"libc++,libstdc++,none">;
def fobjc_runtime_has_weak : Flag<["-"], "fobjc-runtime-has-weak">,
  HelpText<"The target Objective-C runtime supports ARC weak operations">;
def fobjc_dispatch_method_EQ : Joined<["-"], "fobjc-dispatch-method=">,
  HelpText<"Objective-C dispatch method to use">, Values<"legacy,non-legacy,mixed">;
def disable_objc_default_synthesize_properties : Flag<["-"], "disable-objc-default-synthesize-properties">,
  HelpText<"disable the default synthesis of Objective-C properties">;
def fencode_extended_block_signature : Flag<["-"], "fencode-extended-block-signature">,
  HelpText<"enable extended encoding of block type signature">;
def function_alignment : Separate<["-"], "function-alignment">,
    HelpText<"default alignment for functions">;
def pic_level : Separate<["-"], "pic-level">,
  HelpText<"Value for __PIC__">;
def pic_is_pie : Flag<["-"], "pic-is-pie">,
  HelpText<"File is for a position independent executable">;
def fno_validate_pch : Flag<["-"], "fno-validate-pch">,
  HelpText<"Disable validation of precompiled headers">,
  MarshallingInfoFlag<"PreprocessorOpts->DisablePCHValidation">;
def fallow_pch_with_errors : Flag<["-"], "fallow-pch-with-compiler-errors">,
  HelpText<"Accept a PCH file that was created with compiler errors">;
def fallow_pcm_with_errors : Flag<["-"], "fallow-pcm-with-compiler-errors">,
  HelpText<"Accept a PCM file that was created with compiler errors">;
def dump_deserialized_pch_decls : Flag<["-"], "dump-deserialized-decls">,
  HelpText<"Dump declarations that are deserialized from PCH, for testing">,
  MarshallingInfoFlag<"PreprocessorOpts->DumpDeserializedPCHDecls">;
def error_on_deserialized_pch_decl : Separate<["-"], "error-on-deserialized-decl">,
  HelpText<"Emit error if a specific declaration is deserialized from PCH, for testing">;
def error_on_deserialized_pch_decl_EQ : Joined<["-"], "error-on-deserialized-decl=">,
  Alias<error_on_deserialized_pch_decl>;
def static_define : Flag<["-"], "static-define">,
  HelpText<"Should __STATIC__ be defined">;
def stack_protector : Separate<["-"], "stack-protector">,
  HelpText<"Enable stack protectors">;
def stack_protector_buffer_size : Separate<["-"], "stack-protector-buffer-size">,
  HelpText<"Lower bound for a buffer to be considered for stack protection">;
def fvisibility : Separate<["-"], "fvisibility">,
  HelpText<"Default type and symbol visibility">;
def ftype_visibility : Separate<["-"], "ftype-visibility">,
  HelpText<"Default type visibility">;
def fapply_global_visibility_to_externs : Flag<["-"], "fapply-global-visibility-to-externs">,
  HelpText<"Apply global symbol visibility to external declarations without an explicit visibility">;
def ftemplate_depth : Separate<["-"], "ftemplate-depth">,
  HelpText<"Maximum depth of recursive template instantiation">;
def foperator_arrow_depth : Separate<["-"], "foperator-arrow-depth">,
  HelpText<"Maximum number of 'operator->'s to call for a member access">;
def fconstexpr_depth : Separate<["-"], "fconstexpr-depth">,
  HelpText<"Maximum depth of recursive constexpr function calls">;
def fconstexpr_steps : Separate<["-"], "fconstexpr-steps">,
  HelpText<"Maximum number of steps in constexpr function evaluation">;
def fbracket_depth : Separate<["-"], "fbracket-depth">,
  HelpText<"Maximum nesting level for parentheses, brackets, and braces">;
def fconst_strings : Flag<["-"], "fconst-strings">,
  HelpText<"Use a const qualified type for string literals in C and ObjC">;
def fno_const_strings : Flag<["-"], "fno-const-strings">,
  HelpText<"Don't use a const qualified type for string literals in C and ObjC">;
def fno_bitfield_type_align : Flag<["-"], "fno-bitfield-type-align">,
  HelpText<"Ignore bit-field types when aligning structures">;
def ffake_address_space_map : Flag<["-"], "ffake-address-space-map">,
  HelpText<"Use a fake address space map; OpenCL testing purposes only">;
def faddress_space_map_mangling_EQ : Joined<["-"], "faddress-space-map-mangling=">, MetaVarName<"<yes|no|target>">,
  HelpText<"Set the mode for address space map based mangling; OpenCL testing purposes only">;
def funknown_anytype : Flag<["-"], "funknown-anytype">,
  HelpText<"Enable parser support for the __unknown_anytype type; for testing purposes only">;
def fdebugger_support : Flag<["-"], "fdebugger-support">,
  HelpText<"Enable special debugger support behavior">;
def fdebugger_cast_result_to_id : Flag<["-"], "fdebugger-cast-result-to-id">,
  HelpText<"Enable casting unknown expression results to id">;
def fdebugger_objc_literal : Flag<["-"], "fdebugger-objc-literal">,
  HelpText<"Enable special debugger support for Objective-C subscripting and literals">;
def fdeprecated_macro : Flag<["-"], "fdeprecated-macro">,
  HelpText<"Defines the __DEPRECATED macro">;
def fno_deprecated_macro : Flag<["-"], "fno-deprecated-macro">,
  HelpText<"Undefines the __DEPRECATED macro">;
def fobjc_subscripting_legacy_runtime : Flag<["-"], "fobjc-subscripting-legacy-runtime">,
  HelpText<"Allow Objective-C array and dictionary subscripting in legacy runtime">;
def vtordisp_mode_EQ : Joined<["-"], "vtordisp-mode=">,
  HelpText<"Control vtordisp placement on win32 targets">;
def fnative_half_type: Flag<["-"], "fnative-half-type">,
  HelpText<"Use the native half type for __fp16 instead of promoting to float">;
def fnative_half_arguments_and_returns : Flag<["-"], "fnative-half-arguments-and-returns">,
  HelpText<"Use the native __fp16 type for arguments and returns (and skip ABI-specific lowering)">;
def fallow_half_arguments_and_returns : Flag<["-"], "fallow-half-arguments-and-returns">,
  HelpText<"Allow function arguments and returns of type half">;
def fdefault_calling_conv_EQ : Joined<["-"], "fdefault-calling-conv=">,
  HelpText<"Set default calling convention">, Values<"cdecl,fastcall,stdcall,vectorcall,regcall">;
def finclude_default_header : Flag<["-"], "finclude-default-header">,
  HelpText<"Include default header file for OpenCL">;
def fdeclare_opencl_builtins : Flag<["-"], "fdeclare-opencl-builtins">,
  HelpText<"Add OpenCL builtin function declarations (experimental)">;
def fpreserve_vec3_type : Flag<["-"], "fpreserve-vec3-type">,
  HelpText<"Preserve 3-component vector type">;
def fwchar_type_EQ : Joined<["-"], "fwchar-type=">,
  HelpText<"Select underlying type for wchar_t">, Values<"char,short,int">;
def fsigned_wchar : Flag<["-"], "fsigned-wchar">,
  HelpText<"Use a signed type for wchar_t">;
def fno_signed_wchar : Flag<["-"], "fno-signed-wchar">,
  HelpText<"Use an unsigned type for wchar_t">;
def fcompatibility_qualified_id_block_param_type_checking : Flag<["-"], "fcompatibility-qualified-id-block-type-checking">,
  HelpText<"Allow using blocks with parameters of more specific type than "
           "the type system guarantees when a parameter is qualified id">;
def fpass_by_value_is_noalias: Flag<["-"], "fpass-by-value-is-noalias">,
  HelpText<"Allows assuming by-value parameters do not alias any other value. "
           "Has no effect on non-trivially-copyable classes in C++.">, Group<f_Group>;

// FIXME: Remove these entirely once functionality/tests have been excised.
def fobjc_gc_only : Flag<["-"], "fobjc-gc-only">, Group<f_Group>,
  HelpText<"Use GC exclusively for Objective-C related memory management">;
def fobjc_gc : Flag<["-"], "fobjc-gc">, Group<f_Group>,
  HelpText<"Enable Objective-C garbage collection">;

//===----------------------------------------------------------------------===//
// Header Search Options
//===----------------------------------------------------------------------===//

def nostdsysteminc : Flag<["-"], "nostdsysteminc">,
  HelpText<"Disable standard system #include directories">,
  MarshallingInfoFlag<"HeaderSearchOpts->UseStandardSystemIncludes", "true">, IsNegative;
def fdisable_module_hash : Flag<["-"], "fdisable-module-hash">,
  HelpText<"Disable the module hash">,
  MarshallingInfoFlag<"HeaderSearchOpts->DisableModuleHash">;
def fmodules_hash_content : Flag<["-"], "fmodules-hash-content">,
  HelpText<"Enable hashing the content of a module file">,
  MarshallingInfoFlag<"HeaderSearchOpts->ModulesHashContent">;
def fmodules_strict_context_hash : Flag<["-"], "fmodules-strict-context-hash">,
  HelpText<"Enable hashing of all compiler options that could impact the "
           "semantics of a module in an implicit build">,
  MarshallingInfoFlag<"HeaderSearchOpts->ModulesStrictContextHash">;
def c_isystem : JoinedOrSeparate<["-"], "c-isystem">, MetaVarName<"<directory>">,
  HelpText<"Add directory to the C SYSTEM include search path">;
def objc_isystem : JoinedOrSeparate<["-"], "objc-isystem">,
  MetaVarName<"<directory>">,
  HelpText<"Add directory to the ObjC SYSTEM include search path">;
def objcxx_isystem : JoinedOrSeparate<["-"], "objcxx-isystem">,
  MetaVarName<"<directory>">,
  HelpText<"Add directory to the ObjC++ SYSTEM include search path">;
def internal_isystem : JoinedOrSeparate<["-"], "internal-isystem">,
  MetaVarName<"<directory>">,
  HelpText<"Add directory to the internal system include search path; these "
           "are assumed to not be user-provided and are used to model system "
           "and standard headers' paths.">;
def internal_externc_isystem : JoinedOrSeparate<["-"], "internal-externc-isystem">,
  MetaVarName<"<directory>">,
  HelpText<"Add directory to the internal system include search path with "
           "implicit extern \"C\" semantics; these are assumed to not be "
           "user-provided and are used to model system and standard headers' "
           "paths.">;

//===----------------------------------------------------------------------===//
// Preprocessor Options
//===----------------------------------------------------------------------===//

def chain_include : Separate<["-"], "chain-include">, MetaVarName<"<file>">,
  HelpText<"Include and chain a header file after turning it into PCH">;
def preamble_bytes_EQ : Joined<["-"], "preamble-bytes=">,
  HelpText<"Assume that the precompiled header is a precompiled preamble "
           "covering the first N bytes of the main file">;
def detailed_preprocessing_record : Flag<["-"], "detailed-preprocessing-record">,
  HelpText<"include a detailed record of preprocessing actions">,
  MarshallingInfoFlag<"PreprocessorOpts->DetailedRecord">;
def setup_static_analyzer : Flag<["-"], "setup-static-analyzer">,
  HelpText<"Set up preprocessor for static analyzer (done automatically when static analyzer is run).">,
  MarshallingInfoFlag<"PreprocessorOpts->SetUpStaticAnalyzer">;
def disable_pragma_debug_crash : Flag<["-"], "disable-pragma-debug-crash">,
  HelpText<"Disable any #pragma clang __debug that can lead to crashing behavior. This is meant for testing.">,
  MarshallingInfoFlag<"PreprocessorOpts->DisablePragmaDebugCrash">;

//===----------------------------------------------------------------------===//
// OpenCL Options
//===----------------------------------------------------------------------===//

def cl_ext_EQ : CommaJoined<["-"], "cl-ext=">,
  HelpText<"OpenCL only. Enable or disable OpenCL extensions. The argument is a comma-separated sequence of one or more extension names, each prefixed by '+' or '-'.">;

//===----------------------------------------------------------------------===//
// CUDA Options
//===----------------------------------------------------------------------===//

def fcuda_is_device : Flag<["-"], "fcuda-is-device">,
  HelpText<"Generate code for CUDA device">;
def fcuda_include_gpubinary : Separate<["-"], "fcuda-include-gpubinary">,
  HelpText<"Incorporate CUDA device-side binary into host object file.">;
def fcuda_allow_variadic_functions : Flag<["-"], "fcuda-allow-variadic-functions">,
  HelpText<"Allow variadic functions in CUDA device code.">;
def fno_cuda_host_device_constexpr : Flag<["-"], "fno-cuda-host-device-constexpr">,
  HelpText<"Don't treat unattributed constexpr functions as __host__ __device__.">;

//===----------------------------------------------------------------------===//
// OpenMP Options
//===----------------------------------------------------------------------===//

def fopenmp_is_device : Flag<["-"], "fopenmp-is-device">,
  HelpText<"Generate code only for an OpenMP target device.">;
def fopenmp_host_ir_file_path : Separate<["-"], "fopenmp-host-ir-file-path">,
  HelpText<"Path to the IR file produced by the frontend for the host.">;

//===----------------------------------------------------------------------===//
// SYCL Options
//===----------------------------------------------------------------------===//

def fsycl_is_device : Flag<["-"], "fsycl-is-device">,
  HelpText<"Generate code for SYCL device.">;

} // let Flags = [CC1Option]

//===----------------------------------------------------------------------===//
// cc1as-only Options
//===----------------------------------------------------------------------===//

let Flags = [CC1AsOption, NoDriverOption] in {

// Language Options
def n : Flag<["-"], "n">,
  HelpText<"Don't automatically start assembly file with a text section">;

// Frontend Options
def filetype : Separate<["-"], "filetype">,
    HelpText<"Specify the output file type ('asm', 'null', or 'obj')">;

// Transliterate Options
def output_asm_variant : Separate<["-"], "output-asm-variant">,
    HelpText<"Select the asm variant index to use for output">;
def show_encoding : Flag<["-"], "show-encoding">,
    HelpText<"Show instruction encoding information in transliterate mode">;
def show_inst : Flag<["-"], "show-inst">,
    HelpText<"Show internal instruction representation in transliterate mode">;

// Assemble Options
def dwarf_debug_producer : Separate<["-"], "dwarf-debug-producer">,
  HelpText<"The string to embed in the Dwarf debug AT_producer record.">;

def defsym : Separate<["-"], "defsym">,
  HelpText<"Define a value for a symbol">;

} // let Flags = [CC1AsOption]

//===----------------------------------------------------------------------===//
// clang-cl Options
//===----------------------------------------------------------------------===//

def cl_Group : OptionGroup<"<clang-cl options>">, Flags<[CLOption]>,
  HelpText<"CL.EXE COMPATIBILITY OPTIONS">;

def cl_compile_Group : OptionGroup<"<clang-cl compile-only options>">,
  Group<cl_Group>;

def cl_ignored_Group : OptionGroup<"<clang-cl ignored options>">,
  Group<cl_Group>;

class CLFlag<string name> : Option<["/", "-"], name, KIND_FLAG>,
  Group<cl_Group>, Flags<[CLOption, NoXarchOption]>;

class CLCompileFlag<string name> : Option<["/", "-"], name, KIND_FLAG>,
  Group<cl_compile_Group>, Flags<[CLOption, NoXarchOption]>;

class CLIgnoredFlag<string name> : Option<["/", "-"], name, KIND_FLAG>,
  Group<cl_ignored_Group>, Flags<[CLOption, NoXarchOption]>;

class CLJoined<string name> : Option<["/", "-"], name, KIND_JOINED>,
  Group<cl_Group>, Flags<[CLOption, NoXarchOption]>;

class CLCompileJoined<string name> : Option<["/", "-"], name, KIND_JOINED>,
  Group<cl_compile_Group>, Flags<[CLOption, NoXarchOption]>;

class CLIgnoredJoined<string name> : Option<["/", "-"], name, KIND_JOINED>,
  Group<cl_ignored_Group>, Flags<[CLOption, NoXarchOption, HelpHidden]>;

class CLJoinedOrSeparate<string name> : Option<["/", "-"], name,
  KIND_JOINED_OR_SEPARATE>, Group<cl_Group>, Flags<[CLOption, NoXarchOption]>;

class CLCompileJoinedOrSeparate<string name> : Option<["/", "-"], name,
  KIND_JOINED_OR_SEPARATE>, Group<cl_compile_Group>,
  Flags<[CLOption, NoXarchOption]>;

class CLRemainingArgsJoined<string name> : Option<["/", "-"], name,
  KIND_REMAINING_ARGS_JOINED>, Group<cl_Group>, Flags<[CLOption, NoXarchOption]>;

// Aliases:
// (We don't put any of these in cl_compile_Group as the options they alias are
// already in the right group.)

def _SLASH_Brepro : CLFlag<"Brepro">,
  HelpText<"Do not write current time into COFF output (breaks link.exe /incremental)">,
  Alias<mno_incremental_linker_compatible>;
def _SLASH_Brepro_ : CLFlag<"Brepro-">,
  HelpText<"Write current time into COFF output (default)">,
  Alias<mincremental_linker_compatible>;
def _SLASH_C : CLFlag<"C">,
  HelpText<"Do not discard comments when preprocessing">, Alias<C>;
def _SLASH_c : CLFlag<"c">, HelpText<"Compile only">, Alias<c>;
def _SLASH_d1PP : CLFlag<"d1PP">,
  HelpText<"Retain macro definitions in /E mode">, Alias<dD>;
def _SLASH_d1reportAllClassLayout : CLFlag<"d1reportAllClassLayout">,
  HelpText<"Dump record layout information">,
  Alias<Xclang>, AliasArgs<["-fdump-record-layouts"]>;
def _SLASH_diagnostics_caret : CLFlag<"diagnostics:caret">,
  HelpText<"Enable caret and column diagnostics (default)">;
def _SLASH_diagnostics_column : CLFlag<"diagnostics:column">,
  HelpText<"Disable caret diagnostics but keep column info">;
def _SLASH_diagnostics_classic : CLFlag<"diagnostics:classic">,
  HelpText<"Disable column and caret diagnostics">;
def _SLASH_D : CLJoinedOrSeparate<"D">, HelpText<"Define macro">,
  MetaVarName<"<macro[=value]>">, Alias<D>;
def _SLASH_E : CLFlag<"E">, HelpText<"Preprocess to stdout">, Alias<E>;
def _SLASH_fp_except : CLFlag<"fp:except">, HelpText<"">, Alias<ftrapping_math>;
def _SLASH_fp_except_ : CLFlag<"fp:except-">,
  HelpText<"">, Alias<fno_trapping_math>;
def _SLASH_fp_fast : CLFlag<"fp:fast">, HelpText<"">, Alias<ffast_math>;
def _SLASH_fp_precise : CLFlag<"fp:precise">,
  HelpText<"">, Alias<fno_fast_math>;
def _SLASH_fp_strict : CLFlag<"fp:strict">, HelpText<"">, Alias<fno_fast_math>;
def _SLASH_GA : CLFlag<"GA">, Alias<ftlsmodel_EQ>, AliasArgs<["local-exec"]>,
  HelpText<"Assume thread-local variables are defined in the executable">;
def _SLASH_GR : CLFlag<"GR">, HelpText<"Emit RTTI data (default)">;
def _SLASH_GR_ : CLFlag<"GR-">, HelpText<"Do not emit RTTI data">;
def _SLASH_GF : CLIgnoredFlag<"GF">,
  HelpText<"Enable string pooling (default)">;
def _SLASH_GF_ : CLFlag<"GF-">, HelpText<"Disable string pooling">,
  Alias<fwritable_strings>;
def _SLASH_GS : CLFlag<"GS">,
  HelpText<"Enable buffer security check (default)">;
def _SLASH_GS_ : CLFlag<"GS-">, HelpText<"Disable buffer security check">;
def : CLFlag<"Gs">, HelpText<"Use stack probes (default)">,
  Alias<mstack_probe_size>, AliasArgs<["4096"]>;
def _SLASH_Gs : CLJoined<"Gs">,
  HelpText<"Set stack probe size (default 4096)">, Alias<mstack_probe_size>;
def _SLASH_Gy : CLFlag<"Gy">, HelpText<"Put each function in its own section">,
  Alias<ffunction_sections>;
def _SLASH_Gy_ : CLFlag<"Gy-">,
  HelpText<"Do not put each function in its own section (default)">,
  Alias<fno_function_sections>;
def _SLASH_Gw : CLFlag<"Gw">, HelpText<"Put each data item in its own section">,
  Alias<fdata_sections>;
def _SLASH_Gw_ : CLFlag<"Gw-">,
  HelpText<"Do not put each data item in its own section (default)">,
  Alias<fno_data_sections>;
def _SLASH_help : CLFlag<"help">, Alias<help>,
  HelpText<"Display available options">;
def _SLASH_HELP : CLFlag<"HELP">, Alias<help>;
def _SLASH_I : CLJoinedOrSeparate<"I">,
  HelpText<"Add directory to include search path">, MetaVarName<"<dir>">,
  Alias<I>;
def _SLASH_J : CLFlag<"J">, HelpText<"Make char type unsigned">,
  Alias<funsigned_char>;

// The _SLASH_O option handles all the /O flags, but we also provide separate
// aliased options to provide separate help messages.
def _SLASH_O : CLJoined<"O">,
  HelpText<"Set multiple /O flags at once; e.g. '/O2y-' for '/O2 /Oy-'">,
  MetaVarName<"<flags>">;
def : CLFlag<"O1">, Alias<_SLASH_O>, AliasArgs<["1"]>,
  HelpText<"Optimize for size  (like /Og     /Os /Oy /Ob2 /GF /Gy)">;
def : CLFlag<"O2">, Alias<_SLASH_O>, AliasArgs<["2"]>,
  HelpText<"Optimize for speed (like /Og /Oi /Ot /Oy /Ob2 /GF /Gy)">;
def : CLFlag<"Ob0">, Alias<_SLASH_O>, AliasArgs<["b0"]>,
  HelpText<"Disable function inlining">;
def : CLFlag<"Ob1">, Alias<_SLASH_O>, AliasArgs<["b1"]>,
  HelpText<"Only inline functions explicitly or implicitly marked inline">;
def : CLFlag<"Ob2">, Alias<_SLASH_O>, AliasArgs<["b2"]>,
  HelpText<"Inline functions as deemed beneficial by the compiler">;
def : CLFlag<"Od">, Alias<_SLASH_O>, AliasArgs<["d"]>,
  HelpText<"Disable optimization">;
def : CLFlag<"Og">, Alias<_SLASH_O>, AliasArgs<["g"]>,
  HelpText<"No effect">;
def : CLFlag<"Oi">, Alias<_SLASH_O>, AliasArgs<["i"]>,
  HelpText<"Enable use of builtin functions">;
def : CLFlag<"Oi-">, Alias<_SLASH_O>, AliasArgs<["i-"]>,
  HelpText<"Disable use of builtin functions">;
def : CLFlag<"Os">, Alias<_SLASH_O>, AliasArgs<["s"]>,
  HelpText<"Optimize for size">;
def : CLFlag<"Ot">, Alias<_SLASH_O>, AliasArgs<["t"]>,
  HelpText<"Optimize for speed">;
def : CLFlag<"Ox">, Alias<_SLASH_O>, AliasArgs<["x"]>,
  HelpText<"Deprecated (like /Og /Oi /Ot /Oy /Ob2); use /O2">;
def : CLFlag<"Oy">, Alias<_SLASH_O>, AliasArgs<["y"]>,
  HelpText<"Enable frame pointer omission (x86 only)">;
def : CLFlag<"Oy-">, Alias<_SLASH_O>, AliasArgs<["y-"]>,
  HelpText<"Disable frame pointer omission (x86 only, default)">;

def _SLASH_QUESTION : CLFlag<"?">, Alias<help>,
  HelpText<"Display available options">;
def _SLASH_Qvec : CLFlag<"Qvec">,
  HelpText<"Enable the loop vectorization passes">, Alias<fvectorize>;
def _SLASH_Qvec_ : CLFlag<"Qvec-">,
  HelpText<"Disable the loop vectorization passes">, Alias<fno_vectorize>;
def _SLASH_showIncludes : CLFlag<"showIncludes">,
  HelpText<"Print info about included files to stderr">;
def _SLASH_showIncludes_user : CLFlag<"showIncludes:user">,
  HelpText<"Like /showIncludes but omit system headers">;
def _SLASH_showFilenames : CLFlag<"showFilenames">,
  HelpText<"Print the name of each compiled file">;
def _SLASH_showFilenames_ : CLFlag<"showFilenames-">,
  HelpText<"Do not print the name of each compiled file (default)">;
def _SLASH_source_charset : CLCompileJoined<"source-charset:">,
  HelpText<"Set source encoding, supports only UTF-8">,
  Alias<finput_charset_EQ>;
def _SLASH_execution_charset : CLCompileJoined<"execution-charset:">,
  HelpText<"Set runtime encoding, supports only UTF-8">,
  Alias<fexec_charset_EQ>;
def _SLASH_std : CLCompileJoined<"std:">,
  HelpText<"Set C++ version (c++14,c++17,c++latest)">;
def _SLASH_U : CLJoinedOrSeparate<"U">, HelpText<"Undefine macro">,
  MetaVarName<"<macro>">, Alias<U>;
def _SLASH_validate_charset : CLFlag<"validate-charset">,
  Alias<W_Joined>, AliasArgs<["invalid-source-encoding"]>;
def _SLASH_validate_charset_ : CLFlag<"validate-charset-">,
  Alias<W_Joined>, AliasArgs<["no-invalid-source-encoding"]>;
def _SLASH_W0 : CLFlag<"W0">, HelpText<"Disable all warnings">, Alias<w>;
def _SLASH_W1 : CLFlag<"W1">, HelpText<"Enable -Wall">, Alias<Wall>;
def _SLASH_W2 : CLFlag<"W2">, HelpText<"Enable -Wall">, Alias<Wall>;
def _SLASH_W3 : CLFlag<"W3">, HelpText<"Enable -Wall">, Alias<Wall>;
def _SLASH_W4 : CLFlag<"W4">, HelpText<"Enable -Wall and -Wextra">, Alias<WCL4>;
def _SLASH_Wall : CLFlag<"Wall">, HelpText<"Enable -Weverything">,
  Alias<W_Joined>, AliasArgs<["everything"]>;
def _SLASH_WX : CLFlag<"WX">, HelpText<"Treat warnings as errors">,
  Alias<W_Joined>, AliasArgs<["error"]>;
def _SLASH_WX_ : CLFlag<"WX-">,
  HelpText<"Do not treat warnings as errors (default)">,
  Alias<W_Joined>, AliasArgs<["no-error"]>;
def _SLASH_w_flag : CLFlag<"w">, HelpText<"Disable all warnings">, Alias<w>;
def _SLASH_wd4005 : CLFlag<"wd4005">, Alias<W_Joined>,
  AliasArgs<["no-macro-redefined"]>;
def _SLASH_wd4018 : CLFlag<"wd4018">, Alias<W_Joined>,
  AliasArgs<["no-sign-compare"]>;
def _SLASH_wd4100 : CLFlag<"wd4100">, Alias<W_Joined>,
  AliasArgs<["no-unused-parameter"]>;
def _SLASH_wd4910 : CLFlag<"wd4910">, Alias<W_Joined>,
  AliasArgs<["no-dllexport-explicit-instantiation-decl"]>;
def _SLASH_wd4996 : CLFlag<"wd4996">, Alias<W_Joined>,
  AliasArgs<["no-deprecated-declarations"]>;
def _SLASH_vd : CLJoined<"vd">, HelpText<"Control vtordisp placement">,
  Alias<vtordisp_mode_EQ>;
def _SLASH_X : CLFlag<"X">,
  HelpText<"Do not add %INCLUDE% to include search path">, Alias<nostdlibinc>;
def _SLASH_Zc_sizedDealloc : CLFlag<"Zc:sizedDealloc">,
  HelpText<"Enable C++14 sized global deallocation functions">,
  Alias<fsized_deallocation>;
def _SLASH_Zc_sizedDealloc_ : CLFlag<"Zc:sizedDealloc-">,
  HelpText<"Disable C++14 sized global deallocation functions">,
  Alias<fno_sized_deallocation>;
def _SLASH_Zc_alignedNew : CLFlag<"Zc:alignedNew">,
  HelpText<"Enable C++17 aligned allocation functions">,
  Alias<faligned_allocation>;
def _SLASH_Zc_alignedNew_ : CLFlag<"Zc:alignedNew-">,
  HelpText<"Disable C++17 aligned allocation functions">,
  Alias<fno_aligned_allocation>;
def _SLASH_Zc_char8_t : CLFlag<"Zc:char8_t">,
  HelpText<"Enable char8_t from C++2a">,
  Alias<fchar8__t>;
def _SLASH_Zc_char8_t_ : CLFlag<"Zc:char8_t-">,
  HelpText<"Disable char8_t from c++2a">,
  Alias<fno_char8__t>;
def _SLASH_Zc_strictStrings : CLFlag<"Zc:strictStrings">,
  HelpText<"Treat string literals as const">, Alias<W_Joined>,
  AliasArgs<["error=c++11-compat-deprecated-writable-strings"]>;
def _SLASH_Zc_threadSafeInit : CLFlag<"Zc:threadSafeInit">,
  HelpText<"Enable thread-safe initialization of static variables">,
  Alias<fthreadsafe_statics>;
def _SLASH_Zc_threadSafeInit_ : CLFlag<"Zc:threadSafeInit-">,
  HelpText<"Disable thread-safe initialization of static variables">,
  Alias<fno_threadsafe_statics>;
def _SLASH_Zc_trigraphs : CLFlag<"Zc:trigraphs">,
  HelpText<"Enable trigraphs">, Alias<ftrigraphs>;
def _SLASH_Zc_trigraphs_off : CLFlag<"Zc:trigraphs-">,
  HelpText<"Disable trigraphs (default)">, Alias<fno_trigraphs>;
def _SLASH_Zc_twoPhase : CLFlag<"Zc:twoPhase">,
  HelpText<"Enable two-phase name lookup in templates">,
  Alias<fno_delayed_template_parsing>;
def _SLASH_Zc_twoPhase_ : CLFlag<"Zc:twoPhase-">,
  HelpText<"Disable two-phase name lookup in templates (default)">,
  Alias<fdelayed_template_parsing>;
def _SLASH_Z7 : CLFlag<"Z7">,
  HelpText<"Enable CodeView debug information in object files">;
def _SLASH_Zd : CLFlag<"Zd">,
  HelpText<"Emit debug line number tables only">;
def _SLASH_Zi : CLFlag<"Zi">, Alias<_SLASH_Z7>,
  HelpText<"Like /Z7">;
def _SLASH_Zp : CLJoined<"Zp">,
  HelpText<"Set default maximum struct packing alignment">,
  Alias<fpack_struct_EQ>;
def _SLASH_Zp_flag : CLFlag<"Zp">,
  HelpText<"Set default maximum struct packing alignment to 1">,
  Alias<fpack_struct_EQ>, AliasArgs<["1"]>;
def _SLASH_Zs : CLFlag<"Zs">, HelpText<"Syntax-check only">,
  Alias<fsyntax_only>;
def _SLASH_openmp_ : CLFlag<"openmp-">,
  HelpText<"Disable OpenMP support">, Alias<fno_openmp>;
def _SLASH_openmp : CLFlag<"openmp">, HelpText<"Enable OpenMP support">,
  Alias<fopenmp>;
def _SLASH_openmp_experimental : CLFlag<"openmp:experimental">,
  HelpText<"Enable OpenMP support with experimental SIMD support">,
  Alias<fopenmp>;
def _SLASH_tune : CLCompileJoined<"tune:">,
  HelpText<"Set CPU for optimization without affecting instruction set">,
  Alias<mtune_EQ>;

// Non-aliases:

def _SLASH_arch : CLCompileJoined<"arch:">,
  HelpText<"Set architecture for code generation">;

def _SLASH_M_Group : OptionGroup<"</M group>">, Group<cl_compile_Group>;
def _SLASH_volatile_Group : OptionGroup<"</volatile group>">,
  Group<cl_compile_Group>;

def _SLASH_EH : CLJoined<"EH">, HelpText<"Set exception handling model">;
def _SLASH_EP : CLFlag<"EP">,
  HelpText<"Disable linemarker output and preprocess to stdout">;
def _SLASH_FA : CLFlag<"FA">,
  HelpText<"Output assembly code file during compilation">;
def _SLASH_Fa : CLJoined<"Fa">,
  HelpText<"Set assembly output file name (with /FA)">,
  MetaVarName<"<file or dir/>">;
def _SLASH_fallback : CLCompileFlag<"fallback">,
  HelpText<"Fall back to cl.exe if clang-cl fails to compile">;
def _SLASH_FI : CLJoinedOrSeparate<"FI">,
  HelpText<"Include file before parsing">, Alias<include_>;
def _SLASH_Fe : CLJoined<"Fe">,
  HelpText<"Set output executable file name">,
  MetaVarName<"<file or dir/>">;
def _SLASH_Fe_COLON : CLJoined<"Fe:">, Alias<_SLASH_Fe>;
def _SLASH_Fi : CLCompileJoined<"Fi">,
  HelpText<"Set preprocess output file name (with /P)">,
  MetaVarName<"<file>">;
def _SLASH_Fo : CLCompileJoined<"Fo">,
  HelpText<"Set output object file (with /c)">,
  MetaVarName<"<file or dir/>">;
def _SLASH_guard : CLJoined<"guard:">,
  HelpText<"Enable Control Flow Guard with /guard:cf, or only the table with /guard:cf,nochecks">;
def _SLASH_GX : CLFlag<"GX">,
  HelpText<"Deprecated; use /EHsc">;
def _SLASH_GX_ : CLFlag<"GX-">,
  HelpText<"Deprecated (like not passing /EH)">;
def _SLASH_imsvc : CLJoinedOrSeparate<"imsvc">,
  HelpText<"Add <dir> to system include search path, as if in %INCLUDE%">,
  MetaVarName<"<dir>">;
def _SLASH_LD : CLFlag<"LD">, HelpText<"Create DLL">;
def _SLASH_LDd : CLFlag<"LDd">, HelpText<"Create debug DLL">;
def _SLASH_link : CLRemainingArgsJoined<"link">,
  HelpText<"Forward options to the linker">, MetaVarName<"<options>">;
def _SLASH_MD : Option<["/", "-"], "MD", KIND_FLAG>, Group<_SLASH_M_Group>,
  Flags<[CLOption, NoXarchOption]>, HelpText<"Use DLL run-time">;
def _SLASH_MDd : Option<["/", "-"], "MDd", KIND_FLAG>, Group<_SLASH_M_Group>,
  Flags<[CLOption, NoXarchOption]>, HelpText<"Use DLL debug run-time">;
def _SLASH_MT : Option<["/", "-"], "MT", KIND_FLAG>, Group<_SLASH_M_Group>,
  Flags<[CLOption, NoXarchOption]>, HelpText<"Use static run-time">;
def _SLASH_MTd : Option<["/", "-"], "MTd", KIND_FLAG>, Group<_SLASH_M_Group>,
  Flags<[CLOption, NoXarchOption]>, HelpText<"Use static debug run-time">;
def _SLASH_o : CLJoinedOrSeparate<"o">,
  HelpText<"Deprecated (set output file name); use /Fe or /Fe">,
  MetaVarName<"<file or dir/>">;
def _SLASH_P : CLFlag<"P">, HelpText<"Preprocess to file">;
def _SLASH_Tc : CLCompileJoinedOrSeparate<"Tc">,
  HelpText<"Treat <file> as C source file">, MetaVarName<"<file>">;
def _SLASH_TC : CLCompileFlag<"TC">, HelpText<"Treat all source files as C">;
def _SLASH_Tp : CLCompileJoinedOrSeparate<"Tp">,
  HelpText<"Treat <file> as C++ source file">, MetaVarName<"<file>">;
def _SLASH_TP : CLCompileFlag<"TP">, HelpText<"Treat all source files as C++">;
def _SLASH_vctoolsdir : CLJoinedOrSeparate<"vctoolsdir">,
  HelpText<"Path to the VCToolChain">, MetaVarName<"<dir>">;
def _SLASH_volatile_iso : Option<["/", "-"], "volatile:iso", KIND_FLAG>,
  Group<_SLASH_volatile_Group>, Flags<[CLOption, NoXarchOption]>,
  HelpText<"Volatile loads and stores have standard semantics">;
def _SLASH_vmb : CLFlag<"vmb">,
  HelpText<"Use a best-case representation method for member pointers">;
def _SLASH_vmg : CLFlag<"vmg">,
  HelpText<"Use a most-general representation for member pointers">;
def _SLASH_vms : CLFlag<"vms">,
  HelpText<"Set the default most-general representation to single inheritance">;
def _SLASH_vmm : CLFlag<"vmm">,
  HelpText<"Set the default most-general representation to "
           "multiple inheritance">;
def _SLASH_vmv : CLFlag<"vmv">,
  HelpText<"Set the default most-general representation to "
           "virtual inheritance">;
def _SLASH_volatile_ms  : Option<["/", "-"], "volatile:ms", KIND_FLAG>,
  Group<_SLASH_volatile_Group>, Flags<[CLOption, NoXarchOption]>,
  HelpText<"Volatile loads and stores have acquire and release semantics">;
def _SLASH_clang : CLJoined<"clang:">,
  HelpText<"Pass <arg> to the clang driver">, MetaVarName<"<arg>">;
def _SLASH_Zl : CLFlag<"Zl">,
  HelpText<"Do not let object file auto-link default libraries">;

def _SLASH_Yc : CLJoined<"Yc">,
  HelpText<"Generate a pch file for all code up to and including <filename>">,
  MetaVarName<"<filename>">;
def _SLASH_Yu : CLJoined<"Yu">,
  HelpText<"Load a pch file and use it instead of all code up to "
           "and including <filename>">,
  MetaVarName<"<filename>">;
def _SLASH_Y_ : CLFlag<"Y-">,
  HelpText<"Disable precompiled headers, overrides /Yc and /Yu">;
def _SLASH_Zc_dllexportInlines : CLFlag<"Zc:dllexportInlines">,
  HelpText<"dllexport/dllimport inline member functions of dllexport/import classes (default)">;
def _SLASH_Zc_dllexportInlines_ : CLFlag<"Zc:dllexportInlines-">,
  HelpText<"Do not dllexport/dllimport inline member functions of dllexport/import classes">;
def _SLASH_Fp : CLJoined<"Fp">,
  HelpText<"Set pch file name (with /Yc and /Yu)">, MetaVarName<"<file>">;

def _SLASH_Gd : CLFlag<"Gd">,
  HelpText<"Set __cdecl as a default calling convention">;
def _SLASH_Gr : CLFlag<"Gr">,
  HelpText<"Set __fastcall as a default calling convention">;
def _SLASH_Gz : CLFlag<"Gz">,
  HelpText<"Set __stdcall as a default calling convention">;
def _SLASH_Gv : CLFlag<"Gv">,
  HelpText<"Set __vectorcall as a default calling convention">;
def _SLASH_Gregcall : CLFlag<"Gregcall">,
  HelpText<"Set __regcall as a default calling convention">;

// Ignored:

def _SLASH_analyze_ : CLIgnoredFlag<"analyze-">;
def _SLASH_bigobj : CLIgnoredFlag<"bigobj">;
def _SLASH_cgthreads : CLIgnoredJoined<"cgthreads">;
def _SLASH_d2FastFail : CLIgnoredFlag<"d2FastFail">;
def _SLASH_d2Zi_PLUS : CLIgnoredFlag<"d2Zi+">;
def _SLASH_errorReport : CLIgnoredJoined<"errorReport">;
def _SLASH_FC : CLIgnoredFlag<"FC">;
def _SLASH_Fd : CLIgnoredJoined<"Fd">;
def _SLASH_FS : CLIgnoredFlag<"FS">;
def _SLASH_JMC : CLIgnoredFlag<"JMC">;
def _SLASH_kernel_ : CLIgnoredFlag<"kernel-">;
def _SLASH_nologo : CLIgnoredFlag<"nologo">;
def _SLASH_permissive_ : CLIgnoredFlag<"permissive-">;
def _SLASH_RTC : CLIgnoredJoined<"RTC">;
def _SLASH_sdl : CLIgnoredFlag<"sdl">;
def _SLASH_sdl_ : CLIgnoredFlag<"sdl-">;
def _SLASH_utf8 : CLIgnoredFlag<"utf-8">,
  HelpText<"Set source and runtime encoding to UTF-8 (default)">;
def _SLASH_w : CLIgnoredJoined<"w">;
def _SLASH_Zc___cplusplus : CLIgnoredFlag<"Zc:__cplusplus">;
def _SLASH_Zc_auto : CLIgnoredFlag<"Zc:auto">;
def _SLASH_Zc_forScope : CLIgnoredFlag<"Zc:forScope">;
def _SLASH_Zc_inline : CLIgnoredFlag<"Zc:inline">;
def _SLASH_Zc_rvalueCast : CLIgnoredFlag<"Zc:rvalueCast">;
def _SLASH_Zc_ternary : CLIgnoredFlag<"Zc:ternary">;
def _SLASH_Zc_wchar_t : CLIgnoredFlag<"Zc:wchar_t">;
def _SLASH_ZH_MD5 : CLIgnoredFlag<"ZH:MD5">;
def _SLASH_ZH_SHA1 : CLIgnoredFlag<"ZH:SHA1">;
def _SLASH_ZH_SHA_256 : CLIgnoredFlag<"ZH:SHA_256">;
def _SLASH_Zm : CLIgnoredJoined<"Zm">;
def _SLASH_Zo : CLIgnoredFlag<"Zo">;
def _SLASH_Zo_ : CLIgnoredFlag<"Zo-">;


// Unsupported:

def _SLASH_await : CLFlag<"await">;
def _SLASH_constexpr : CLJoined<"constexpr:">;
def _SLASH_AI : CLJoinedOrSeparate<"AI">;
def _SLASH_Bt : CLFlag<"Bt">;
def _SLASH_Bt_plus : CLFlag<"Bt+">;
def _SLASH_clr : CLJoined<"clr">;
def _SLASH_d2 : CLJoined<"d2">;
def _SLASH_doc : CLJoined<"doc">;
def _SLASH_FA_joined : CLJoined<"FA">;
def _SLASH_favor : CLJoined<"favor">;
def _SLASH_F : CLJoinedOrSeparate<"F">;
def _SLASH_Fm : CLJoined<"Fm">;
def _SLASH_Fr : CLJoined<"Fr">;
def _SLASH_FR : CLJoined<"FR">;
def _SLASH_FU : CLJoinedOrSeparate<"FU">;
def _SLASH_Fx : CLFlag<"Fx">;
def _SLASH_G1 : CLFlag<"G1">;
def _SLASH_G2 : CLFlag<"G2">;
def _SLASH_Ge : CLFlag<"Ge">;
def _SLASH_Gh : CLFlag<"Gh">;
def _SLASH_GH : CLFlag<"GH">;
def _SLASH_GL : CLFlag<"GL">;
def _SLASH_GL_ : CLFlag<"GL-">;
def _SLASH_Gm : CLFlag<"Gm">;
def _SLASH_Gm_ : CLFlag<"Gm-">;
def _SLASH_GT : CLFlag<"GT">;
def _SLASH_GZ : CLFlag<"GZ">;
def _SLASH_H : CLFlag<"H">;
def _SLASH_homeparams : CLFlag<"homeparams">;
def _SLASH_hotpatch : CLFlag<"hotpatch">;
def _SLASH_kernel : CLFlag<"kernel">;
def _SLASH_LN : CLFlag<"LN">;
def _SLASH_MP : CLJoined<"MP">;
def _SLASH_Qfast_transcendentals : CLFlag<"Qfast_transcendentals">;
def _SLASH_QIfist : CLFlag<"QIfist">;
def _SLASH_QIntel_jcc_erratum : CLFlag<"QIntel-jcc-erratum">;
def _SLASH_Qimprecise_fwaits : CLFlag<"Qimprecise_fwaits">;
def _SLASH_Qpar : CLFlag<"Qpar">;
def _SLASH_Qpar_report : CLJoined<"Qpar-report">;
def _SLASH_Qsafe_fp_loads : CLFlag<"Qsafe_fp_loads">;
def _SLASH_Qspectre : CLFlag<"Qspectre">;
def _SLASH_Qspectre_load : CLFlag<"Qspectre-load">;
def _SLASH_Qspectre_load_cf : CLFlag<"Qspectre-load-cf">;
def _SLASH_Qvec_report : CLJoined<"Qvec-report">;
def _SLASH_u : CLFlag<"u">;
def _SLASH_V : CLFlag<"V">;
def _SLASH_WL : CLFlag<"WL">;
def _SLASH_Wp64 : CLFlag<"Wp64">;
def _SLASH_Yd : CLFlag<"Yd">;
def _SLASH_Yl : CLJoined<"Yl">;
def _SLASH_Za : CLFlag<"Za">;
def _SLASH_Zc : CLJoined<"Zc:">;
def _SLASH_Ze : CLFlag<"Ze">;
def _SLASH_Zg : CLFlag<"Zg">;
def _SLASH_ZI : CLFlag<"ZI">;
def _SLASH_ZW : CLJoined<"ZW">;<|MERGE_RESOLUTION|>--- conflicted
+++ resolved
@@ -712,14 +712,10 @@
 def O_flag : Flag<["-"], "O">, Flags<[CC1Option]>, Alias<O>, AliasArgs<["1"]>;
 def Ofast : Joined<["-"], "Ofast">, Group<O_Group>, Flags<[CC1Option]>;
 def P : Flag<["-"], "P">, Flags<[CC1Option]>, Group<Preprocessor_Group>,
-<<<<<<< HEAD
-  HelpText<"Disable linemarker output in -E mode">;
+  HelpText<"Disable linemarker output in -E mode">,
+  MarshallingInfoFlag<"PreprocessorOutputOpts.ShowLineMarkers", "true">, IsNegative;
 def parallel_jobs_EQ : Joined<["-"], "parallel-jobs=">, Flags<[NoXarchOption]>,
   HelpText<"Number of parallel jobs">;
-=======
-  HelpText<"Disable linemarker output in -E mode">,
-  MarshallingInfoFlag<"PreprocessorOutputOpts.ShowLineMarkers", "true">, IsNegative;
->>>>>>> 2a6782bb
 def Qy : Flag<["-"], "Qy">, Flags<[CC1Option]>,
   HelpText<"Emit metadata containing compiler name and version">;
 def Qn : Flag<["-"], "Qn">, Flags<[CC1Option]>,
