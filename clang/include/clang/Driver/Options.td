//===--- Options.td - Options for clang -----------------------------------===//
//
// Part of the LLVM Project, under the Apache License v2.0 with LLVM Exceptions.
// See https://llvm.org/LICENSE.txt for license information.
// SPDX-License-Identifier: Apache-2.0 WITH LLVM-exception
//
//===----------------------------------------------------------------------===//
//
//  This file defines the options accepted by clang.
//
//===----------------------------------------------------------------------===//

// Include the common option parsing interfaces.
include "llvm/Option/OptParser.td"

/////////
// Flags

// The option is a "driver"-only option, and should not be forwarded to other
// tools via `-Xarch` options.
def NoXarchOption : OptionFlag;

// LinkerInput - The option is a linker input.
def LinkerInput : OptionFlag;

// NoArgumentUnused - Don't report argument unused warnings for this option; this
// is useful for options like -static or -dynamic which a user may always end up
// passing, even if the platform defaults to (or only supports) that option.
def NoArgumentUnused : OptionFlag;

// Unsupported - The option is unsupported, and the driver will reject command
// lines that use it.
def Unsupported : OptionFlag;

// Ignored - The option is unsupported, and the driver will silently ignore it.
def Ignored : OptionFlag;

// CoreOption - This is considered a "core" Clang option, available in both
// clang and clang-cl modes.
def CoreOption : OptionFlag;

// CLOption - This is a cl.exe compatibility option. Options with this flag
// are made available when the driver is running in CL compatibility mode.
def CLOption : OptionFlag;

// CC1Option - This option should be accepted by clang -cc1.
def CC1Option : OptionFlag;

// CC1AsOption - This option should be accepted by clang -cc1as.
def CC1AsOption : OptionFlag;

// NoDriverOption - This option should not be accepted by the driver.
def NoDriverOption : OptionFlag;

// If an option affects linking, but has a primary group (so Link_Group cannot
// be used), add this flag.
def LinkOption : OptionFlag;

// FlangOption - This is considered a "core" Flang option, available in
// flang mode.
def FlangOption : OptionFlag;

// FlangOnlyOption - This option should only be used by Flang (i.e. it is not
// available for Clang)
def FlangOnlyOption : OptionFlag;

// FC1Option - This option should be accepted by flang -fc1.
def FC1Option : OptionFlag;

// A short name to show in documentation. The name will be interpreted as rST.
class DocName<string name> { string DocName = name; }

// A brief description to show in documentation, interpreted as rST.
class DocBrief<code descr> { code DocBrief = descr; }

// Indicates that this group should be flattened into its parent when generating
// documentation.
class DocFlatten { bit DocFlatten = 1; }

// Indicates that this warning is ignored, but accepted with a warning for
// GCC compatibility.
class IgnoredGCCCompat : Flags<[HelpHidden]> {}

/////////
// Groups

def Action_Group : OptionGroup<"<action group>">, DocName<"Actions">,
                   DocBrief<[{The action to perform on the input.}]>;

// Meta-group for options which are only used for compilation,
// and not linking etc.
def CompileOnly_Group : OptionGroup<"<CompileOnly group>">,
                        DocName<"Compilation flags">, DocBrief<[{
Flags controlling the behavior of Clang during compilation. These flags have
no effect during actions that do not perform compilation.}]>;

def Preprocessor_Group : OptionGroup<"<Preprocessor group>">,
                         Group<CompileOnly_Group>,
                         DocName<"Preprocessor flags">, DocBrief<[{
Flags controlling the behavior of the Clang preprocessor.}]>;

def IncludePath_Group : OptionGroup<"<I/i group>">, Group<Preprocessor_Group>,
                        DocName<"Include path management">,
                        DocBrief<[{
Flags controlling how ``#include``\s are resolved to files.}]>;

def I_Group : OptionGroup<"<I group>">, Group<IncludePath_Group>, DocFlatten;
def i_Group : OptionGroup<"<i group>">, Group<IncludePath_Group>, DocFlatten;
def clang_i_Group : OptionGroup<"<clang i group>">, Group<i_Group>, DocFlatten;

def M_Group : OptionGroup<"<M group>">, Group<Preprocessor_Group>,
              DocName<"Dependency file generation">, DocBrief<[{
Flags controlling generation of a dependency file for ``make``-like build
systems.}]>;

def d_Group : OptionGroup<"<d group>">, Group<Preprocessor_Group>,
              DocName<"Dumping preprocessor state">, DocBrief<[{
Flags allowing the state of the preprocessor to be dumped in various ways.}]>;

def Diag_Group : OptionGroup<"<W/R group>">, Group<CompileOnly_Group>,
                 DocName<"Diagnostic flags">, DocBrief<[{
Flags controlling which warnings, errors, and remarks Clang will generate.
See the :doc:`full list of warning and remark flags <DiagnosticsReference>`.}]>;

def R_Group : OptionGroup<"<R group>">, Group<Diag_Group>, DocFlatten;
def R_value_Group : OptionGroup<"<R (with value) group>">, Group<R_Group>,
                    DocFlatten;
def W_Group : OptionGroup<"<W group>">, Group<Diag_Group>, DocFlatten;
def W_value_Group : OptionGroup<"<W (with value) group>">, Group<W_Group>,
                    DocFlatten;

def f_Group : OptionGroup<"<f group>">, Group<CompileOnly_Group>,
              DocName<"Target-independent compilation options">;

def f_clang_Group : OptionGroup<"<f (clang-only) group>">,
                    Group<CompileOnly_Group>, DocFlatten;
def pedantic_Group : OptionGroup<"<pedantic group>">, Group<f_Group>,
                     DocFlatten;
def opencl_Group : OptionGroup<"<opencl group>">, Group<f_Group>,
                   DocName<"OpenCL flags">;

def sycl_Group : OptionGroup<"<SYCL group>">, Group<f_Group>,
                 DocName<"SYCL flags">;

def m_Group : OptionGroup<"<m group>">, Group<CompileOnly_Group>,
              DocName<"Target-dependent compilation options">;

// Feature groups - these take command line options that correspond directly to
// target specific features and can be translated directly from command line
// options.
def m_aarch64_Features_Group : OptionGroup<"<aarch64 features group>">,
                               Group<m_Group>, DocName<"AARCH64">;
def m_amdgpu_Features_Group : OptionGroup<"<amdgpu features group>">,
                              Group<m_Group>, DocName<"AMDGPU">;
def m_arm_Features_Group : OptionGroup<"<arm features group>">,
                           Group<m_Group>, DocName<"ARM">;
def m_hexagon_Features_Group : OptionGroup<"<hexagon features group>">,
                               Group<m_Group>, DocName<"Hexagon">;
// The features added by this group will not be added to target features.
// These are explicitly handled.
def m_hexagon_Features_HVX_Group : OptionGroup<"<hexagon features group>">,
                                   Group<m_Group>, DocName<"Hexagon">;
def m_m68k_Features_Group: OptionGroup<"<m68k features group>">,
                           Group<m_Group>, DocName<"M68k">;
def m_mips_Features_Group : OptionGroup<"<mips features group>">,
                            Group<m_Group>, DocName<"MIPS">;
def m_ppc_Features_Group : OptionGroup<"<ppc features group>">,
                           Group<m_Group>, DocName<"PowerPC">;
def m_wasm_Features_Group : OptionGroup<"<wasm features group>">,
                            Group<m_Group>, DocName<"WebAssembly">;
// The features added by this group will not be added to target features.
// These are explicitly handled.
def m_wasm_Features_Driver_Group : OptionGroup<"<wasm driver features group>">,
                                   Group<m_Group>, DocName<"WebAssembly Driver">;
def m_x86_Features_Group : OptionGroup<"<x86 features group>">,
                           Group<m_Group>, Flags<[CoreOption]>, DocName<"X86">;
def m_riscv_Features_Group : OptionGroup<"<riscv features group>">,
                             Group<m_Group>, DocName<"RISCV">;

def m_libc_Group : OptionGroup<"<m libc group>">, Group<m_mips_Features_Group>,
                   Flags<[HelpHidden]>;

def O_Group : OptionGroup<"<O group>">, Group<CompileOnly_Group>,
              DocName<"Optimization level">, DocBrief<[{
Flags controlling how much optimization should be performed.}]>;

def DebugInfo_Group : OptionGroup<"<g group>">, Group<CompileOnly_Group>,
                      DocName<"Debug information generation">, DocBrief<[{
Flags controlling how much and what kind of debug information should be
generated.}]>;

def g_Group : OptionGroup<"<g group>">, Group<DebugInfo_Group>,
              DocName<"Kind and level of debug information">;
def gN_Group : OptionGroup<"<gN group>">, Group<g_Group>,
               DocName<"Debug level">;
def ggdbN_Group : OptionGroup<"<ggdbN group>">, Group<gN_Group>, DocFlatten;
def gTune_Group : OptionGroup<"<gTune group>">, Group<g_Group>,
                  DocName<"Debugger to tune debug information for">;
def g_flags_Group : OptionGroup<"<g flags group>">, Group<DebugInfo_Group>,
                    DocName<"Debug information flags">;

def StaticAnalyzer_Group : OptionGroup<"<Static analyzer group>">,
                           DocName<"Static analyzer flags">, DocBrief<[{
Flags controlling the behavior of the Clang Static Analyzer.}]>;

// gfortran options that we recognize in the driver and pass along when
// invoking GCC to compile Fortran code.
def gfortran_Group : OptionGroup<"<gfortran group>">,
                     DocName<"Fortran compilation flags">, DocBrief<[{
Flags that will be passed onto the ``gfortran`` compiler when Clang is given
a Fortran input.}]>;

def flang_rt_Group : OptionGroup<"Flang runtime library Group">;
def pgi_fortran_Group : OptionGroup<"PGI Fortran compatibility Group">,
  Flags<[FlangOption, FlangOnlyOption]>;

def Link_Group : OptionGroup<"<T/e/s/t/u group>">, DocName<"Linker flags">,
                 DocBrief<[{Flags that are passed on to the linker}]>;
def T_Group : OptionGroup<"<T group>">, Group<Link_Group>, DocFlatten;
def u_Group : OptionGroup<"<u group>">, Group<Link_Group>, DocFlatten;

def reserved_lib_Group : OptionGroup<"<reserved libs group>">,
                         Flags<[Unsupported]>;

// Temporary groups for clang options which we know we don't support,
// but don't want to verbosely warn the user about.
def clang_ignored_f_Group : OptionGroup<"<clang ignored f group>">,
  Group<f_Group>, Flags<[Ignored]>;
def clang_ignored_m_Group : OptionGroup<"<clang ignored m group>">,
  Group<m_Group>, Flags<[Ignored]>;

// Group for clang options in the process of deprecation.
// Please include the version that deprecated the flag as comment to allow
// easier garbage collection.
def clang_ignored_legacy_options_Group : OptionGroup<"<clang legacy flags>">,
  Group<f_Group>, Flags<[Ignored]>;

// Retired with clang-5.0
def : Flag<["-"], "fslp-vectorize-aggressive">, Group<clang_ignored_legacy_options_Group>;
def : Flag<["-"], "fno-slp-vectorize-aggressive">, Group<clang_ignored_legacy_options_Group>;

// Retired with clang-10.0. Previously controlled X86 MPX ISA.
def mmpx : Flag<["-"], "mmpx">, Group<clang_ignored_legacy_options_Group>;
def mno_mpx : Flag<["-"], "mno-mpx">, Group<clang_ignored_legacy_options_Group>;

// Group that ignores all gcc optimizations that won't be implemented
def clang_ignored_gcc_optimization_f_Group : OptionGroup<
  "<clang_ignored_gcc_optimization_f_Group>">, Group<f_Group>, Flags<[Ignored]>;

class DiagnosticOpts<string base>
  : KeyPathAndMacro<"DiagnosticOpts->", base, "DIAG_"> {}
class LangOpts<string base>
  : KeyPathAndMacro<"LangOpts->", base, "LANG_"> {}
class TargetOpts<string base>
  : KeyPathAndMacro<"TargetOpts->", base, "TARGET_"> {}
class FrontendOpts<string base>
  : KeyPathAndMacro<"FrontendOpts.", base, "FRONTEND_"> {}
class PreprocessorOutputOpts<string base>
  : KeyPathAndMacro<"PreprocessorOutputOpts.", base, "PREPROCESSOR_OUTPUT_"> {}
class DependencyOutputOpts<string base>
  : KeyPathAndMacro<"DependencyOutputOpts.", base, "DEPENDENCY_OUTPUT_"> {}
class CodeGenOpts<string base>
  : KeyPathAndMacro<"CodeGenOpts.", base, "CODEGEN_"> {}
class HeaderSearchOpts<string base>
  : KeyPathAndMacro<"HeaderSearchOpts->", base, "HEADER_SEARCH_"> {}
class PreprocessorOpts<string base>
  : KeyPathAndMacro<"PreprocessorOpts->", base, "PREPROCESSOR_"> {}
class FileSystemOpts<string base>
  : KeyPathAndMacro<"FileSystemOpts.", base, "FILE_SYSTEM_"> {}
class AnalyzerOpts<string base>
  : KeyPathAndMacro<"AnalyzerOpts->", base, "ANALYZER_"> {}
class MigratorOpts<string base>
  : KeyPathAndMacro<"MigratorOpts.", base, "MIGRATOR_"> {}

// A boolean option which is opt-in in CC1. The positive option exists in CC1 and
// Args.hasArg(OPT_ffoo) can be used to check that the flag is enabled.
// This is useful if the option is usually disabled.
// Use this only when the option cannot be declared via BoolFOption.
multiclass OptInCC1FFlag<string name, string pos_prefix, string neg_prefix="",
                      string help="", list<OptionFlag> flags=[]> {
  def f#NAME : Flag<["-"], "f"#name>, Flags<[CC1Option] # flags>,
               Group<f_Group>, HelpText<pos_prefix # help>;
  def fno_#NAME : Flag<["-"], "fno-"#name>, Flags<flags>,
                  Group<f_Group>, HelpText<neg_prefix # help>;
}

// A boolean option which is opt-out in CC1. The negative option exists in CC1 and
// Args.hasArg(OPT_fno_foo) can be used to check that the flag is disabled.
// Use this only when the option cannot be declared via BoolFOption.
multiclass OptOutCC1FFlag<string name, string pos_prefix, string neg_prefix,
                       string help="", list<OptionFlag> flags=[]> {
  def f#NAME : Flag<["-"], "f"#name>, Flags<flags>,
               Group<f_Group>, HelpText<pos_prefix # help>;
  def fno_#NAME : Flag<["-"], "fno-"#name>, Flags<[CC1Option] # flags>,
                  Group<f_Group>, HelpText<neg_prefix # help>;
}

// A boolean option which is opt-in in FC1. The positive option exists in FC1 and
// Args.hasArg(OPT_ffoo) can be used to check that the flag is enabled.
// This is useful if the option is usually disabled.
multiclass OptInFC1FFlag<string name, string pos_prefix, string neg_prefix="",
                      string help="", list<OptionFlag> flags=[]> {
  def f#NAME : Flag<["-"], "f"#name>, Flags<[FC1Option] # flags>,
               Group<f_Group>, HelpText<pos_prefix # help>;
  def fno_#NAME : Flag<["-"], "fno-"#name>, Flags<flags>,
                  Group<f_Group>, HelpText<neg_prefix # help>;
}

// A boolean option which is opt-out in FC1. The negative option exists in FC1 and
// Args.hasArg(OPT_fno_foo) can be used to check that the flag is disabled.
multiclass OptOutFC1FFlag<string name, string pos_prefix, string neg_prefix,
                       string help="", list<OptionFlag> flags=[]> {
  def f#NAME : Flag<["-"], "f"#name>, Flags<flags>,
               Group<f_Group>, HelpText<pos_prefix # help>;
  def fno_#NAME : Flag<["-"], "fno-"#name>, Flags<[FC1Option] # flags>,
                  Group<f_Group>, HelpText<neg_prefix # help>;
}

// Creates a positive and negative flags where both of them are prefixed with
// "m", have help text specified for positive and negative option, and a Group
// optionally specified by the opt_group argument, otherwise Group<m_Group>.
multiclass SimpleMFlag<string name, string pos_prefix, string neg_prefix,
                       string help, OptionGroup opt_group = m_Group> {
  def m#NAME : Flag<["-"], "m"#name>, Group<opt_group>,
    HelpText<pos_prefix # help>;
  def mno_#NAME : Flag<["-"], "mno-"#name>, Group<opt_group>,
    HelpText<neg_prefix # help>;
}

//===----------------------------------------------------------------------===//
// BoolOption
//===----------------------------------------------------------------------===//

// The default value of a marshalled key path.
class Default<code value> { code Value = value; }

// Convenience variables for boolean defaults.
def DefaultTrue : Default<"true"> {}
def DefaultFalse : Default<"false"> {}

// The value set to the key path when the flag is present on the command line.
class Set<bit value> { bit Value = value; }
def SetTrue : Set<true> {}
def SetFalse : Set<false> {}

// Definition of single command line flag. This is an implementation detail, use
// SetTrueBy or SetFalseBy instead.
class FlagDef<bit polarity, bit value, list<OptionFlag> option_flags,
              string help, list<code> implied_by_expressions = []> {
  // The polarity. Besides spelling, this also decides whether the TableGen
  // record will be prefixed with "no_".
  bit Polarity = polarity;

  // The value assigned to key path when the flag is present on command line.
  bit Value = value;

  // OptionFlags that control visibility of the flag in different tools.
  list<OptionFlag> OptionFlags = option_flags;

  // The help text associated with the flag.
  string Help = help;

  // List of expressions that, when true, imply this flag.
  list<code> ImpliedBy = implied_by_expressions;
}

// Additional information to be appended to both positive and negative flag.
class BothFlags<list<OptionFlag> option_flags, string help = ""> {
  list<OptionFlag> OptionFlags = option_flags;
  string Help = help;
}

// Functor that appends the suffix to the base flag definition.
class ApplySuffix<FlagDef flag, BothFlags suffix> {
  FlagDef Result
    = FlagDef<flag.Polarity, flag.Value,
              flag.OptionFlags # suffix.OptionFlags,
              flag.Help # suffix.Help, flag.ImpliedBy>;
}

// Definition of the command line flag with positive spelling, e.g. "-ffoo".
class PosFlag<Set value, list<OptionFlag> flags = [], string help = "",
              list<code> implied_by_expressions = []>
  : FlagDef<true, value.Value, flags, help, implied_by_expressions> {}

// Definition of the command line flag with negative spelling, e.g. "-fno-foo".
class NegFlag<Set value, list<OptionFlag> flags = [], string help = "",
              list<code> implied_by_expressions = []>
  : FlagDef<false, value.Value, flags, help, implied_by_expressions> {}

// Expanded FlagDef that's convenient for creation of TableGen records.
class FlagDefExpanded<FlagDef flag, string prefix, string name, string spelling>
  : FlagDef<flag.Polarity, flag.Value, flag.OptionFlags, flag.Help,
            flag.ImpliedBy> {
  // Name of the TableGen record.
  string RecordName = prefix # !if(flag.Polarity, "", "no_") # name;

  // Spelling of the flag.
  string Spelling = prefix # !if(flag.Polarity, "", "no-") # spelling;

  // Can the flag be implied by another flag?
  bit CanBeImplied = !not(!empty(flag.ImpliedBy));

  // C++ code that will be assigned to the keypath when the flag is present.
  code ValueAsCode = !if(flag.Value, "true", "false");
}

// TableGen record for a single marshalled flag.
class MarshalledFlagRec<FlagDefExpanded flag, FlagDefExpanded other,
                        FlagDefExpanded implied, KeyPathAndMacro kpm,
                        Default default>
  : Flag<["-"], flag.Spelling>, Flags<flag.OptionFlags>, HelpText<flag.Help>,
    MarshallingInfoBooleanFlag<kpm, default.Value, flag.ValueAsCode,
                               other.ValueAsCode, other.RecordName>,
    ImpliedByAnyOf<implied.ImpliedBy, implied.ValueAsCode> {}

// Generates TableGen records for two command line flags that control the same
// key path via the marshalling infrastructure.
// Names of the records consist of the specified prefix, "no_" for the negative
// flag, and NAME.
// Used for -cc1 frontend options. Driver-only options do not map to
// CompilerInvocation.
multiclass BoolOption<string prefix = "", string spelling_base,
                      KeyPathAndMacro kpm, Default default,
                      FlagDef flag1_base, FlagDef flag2_base,
                      BothFlags suffix = BothFlags<[], "">> {
  defvar flag1 = FlagDefExpanded<ApplySuffix<flag1_base, suffix>.Result, prefix,
                                 NAME, spelling_base>;

  defvar flag2 = FlagDefExpanded<ApplySuffix<flag2_base, suffix>.Result, prefix,
                                 NAME, spelling_base>;

  // The flags must have different polarity, different values, and only
  // one can be implied.
  assert !xor(flag1.Polarity, flag2.Polarity),
         "the flags must have different polarity: flag1: " #
             flag1.Polarity # ", flag2: " # flag2.Polarity;
  assert !ne(flag1.Value, flag2.Value),
         "the flags must have different values: flag1: " #
             flag1.Value # ", flag2: " # flag2.Value;
  assert !not(!and(flag1.CanBeImplied, flag2.CanBeImplied)),
         "only one of the flags can be implied: flag1: " #
             flag1.CanBeImplied # ", flag2: " # flag2.CanBeImplied;

  defvar implied = !if(flag1.CanBeImplied, flag1, flag2);

  def flag1.RecordName : MarshalledFlagRec<flag1, flag2, implied, kpm, default>;
  def flag2.RecordName : MarshalledFlagRec<flag2, flag1, implied, kpm, default>;
}

/// Creates a BoolOption where both of the flags are prefixed with "f", are in
/// the Group<f_Group>.
/// Used for -cc1 frontend options. Driver-only options do not map to
/// CompilerInvocation.
multiclass BoolFOption<string flag_base, KeyPathAndMacro kpm,
                       Default default, FlagDef flag1, FlagDef flag2,
                       BothFlags both = BothFlags<[], "">> {
  defm NAME : BoolOption<"f", flag_base, kpm, default, flag1, flag2, both>,
              Group<f_Group>;
}

// Creates a BoolOption where both of the flags are prefixed with "g" and have
// the Group<g_Group>.
// Used for -cc1 frontend options. Driver-only options do not map to
// CompilerInvocation.
multiclass BoolGOption<string flag_base, KeyPathAndMacro kpm,
                       Default default, FlagDef flag1, FlagDef flag2,
                       BothFlags both = BothFlags<[], "">> {
  defm NAME : BoolOption<"g", flag_base, kpm, default, flag1, flag2, both>,
              Group<g_Group>;
}

// FIXME: Diagnose if target does not support protected visibility.
class MarshallingInfoVisibility<KeyPathAndMacro kpm, code default>
  : MarshallingInfoEnum<kpm, default>,
    Values<"default,hidden,internal,protected">,
    NormalizedValues<["DefaultVisibility", "HiddenVisibility",
                      "HiddenVisibility", "ProtectedVisibility"]> {}

// Key paths that are constant during parsing of options with the same key path prefix.
defvar cplusplus = LangOpts<"CPlusPlus">;
defvar cpp11 = LangOpts<"CPlusPlus11">;
defvar cpp17 = LangOpts<"CPlusPlus17">;
defvar cpp20 = LangOpts<"CPlusPlus20">;
defvar c99 = LangOpts<"C99">;
defvar c2x = LangOpts<"C2x">;
defvar lang_std = LangOpts<"LangStd">;
defvar open_cl = LangOpts<"OpenCL">;
defvar cuda = LangOpts<"CUDA">;
defvar render_script = LangOpts<"RenderScript">;
defvar hip = LangOpts<"HIP">;
defvar gnu_mode = LangOpts<"GNUMode">;
defvar asm_preprocessor = LangOpts<"AsmPreprocessor">;

defvar std = !strconcat("LangStandard::getLangStandardForKind(", lang_std.KeyPath, ")");

/////////
// Options

// The internal option ID must be a valid C++ identifier and results in a
// clang::driver::options::OPT_XX enum constant for XX.
//
// We want to unambiguously be able to refer to options from the driver source
// code, for this reason the option name is mangled into an ID. This mangling
// isn't guaranteed to have an inverse, but for practical purposes it does.
//
// The mangling scheme is to ignore the leading '-', and perform the following
// substitutions:
//   _ => __
//   - => _
//   / => _SLASH
//   # => _HASH
//   ? => _QUESTION
//   , => _COMMA
//   = => _EQ
//   C++ => CXX
//   . => _

// Developer Driver Options

def internal_Group : OptionGroup<"<clang internal options>">, Flags<[HelpHidden]>;
def internal_driver_Group : OptionGroup<"<clang driver internal options>">,
  Group<internal_Group>, HelpText<"DRIVER OPTIONS">;
def internal_debug_Group :
  OptionGroup<"<clang debug/development internal options>">,
  Group<internal_Group>, HelpText<"DEBUG/DEVELOPMENT OPTIONS">;

class InternalDriverOpt : Group<internal_driver_Group>,
  Flags<[NoXarchOption, HelpHidden]>;
def driver_mode : Joined<["--"], "driver-mode=">, Group<internal_driver_Group>,
  Flags<[CoreOption, NoXarchOption, HelpHidden]>,
  HelpText<"Set the driver mode to either 'gcc', 'g++', 'cpp', or 'cl'">;
def rsp_quoting : Joined<["--"], "rsp-quoting=">, Group<internal_driver_Group>,
  Flags<[CoreOption, NoXarchOption, HelpHidden]>,
  HelpText<"Set the rsp quoting to either 'posix', or 'windows'">;
def ccc_gcc_name : Separate<["-"], "ccc-gcc-name">, InternalDriverOpt,
  HelpText<"Name for native GCC compiler">,
  MetaVarName<"<gcc-path>">;

class InternalDebugOpt : Group<internal_debug_Group>,
  Flags<[NoXarchOption, HelpHidden, CoreOption]>;
def ccc_install_dir : Separate<["-"], "ccc-install-dir">, InternalDebugOpt,
  HelpText<"Simulate installation in the given directory">;
def ccc_print_phases : Flag<["-"], "ccc-print-phases">, InternalDebugOpt,
  HelpText<"Dump list of actions to perform">;
def ccc_print_bindings : Flag<["-"], "ccc-print-bindings">, InternalDebugOpt,
  HelpText<"Show bindings of tools to actions">;

def ccc_arcmt_check : Flag<["-"], "ccc-arcmt-check">, InternalDriverOpt,
  HelpText<"Check for ARC migration issues that need manual handling">;
def ccc_arcmt_modify : Flag<["-"], "ccc-arcmt-modify">, InternalDriverOpt,
  HelpText<"Apply modifications to files to conform to ARC">;
def ccc_arcmt_migrate : Separate<["-"], "ccc-arcmt-migrate">, InternalDriverOpt,
  HelpText<"Apply modifications and produces temporary files that conform to ARC">;
def arcmt_migrate_report_output : Separate<["-"], "arcmt-migrate-report-output">,
  HelpText<"Output path for the plist report">,  Flags<[CC1Option]>,
  MarshallingInfoString<FrontendOpts<"ARCMTMigrateReportOut">>;
def arcmt_migrate_emit_arc_errors : Flag<["-"], "arcmt-migrate-emit-errors">,
  HelpText<"Emit ARC errors even if the migrator can fix them">, Flags<[CC1Option]>,
  MarshallingInfoFlag<FrontendOpts<"ARCMTMigrateEmitARCErrors">>;
def gen_reproducer: Flag<["-"], "gen-reproducer">, InternalDebugOpt,
  HelpText<"Auto-generates preprocessed source files and a reproduction script">;
def gen_cdb_fragment_path: Separate<["-"], "gen-cdb-fragment-path">, InternalDebugOpt,
  HelpText<"Emit a compilation database fragment to the specified directory">;

def round_trip_args : Flag<["-"], "round-trip-args">, Flags<[CC1Option, NoDriverOption]>,
  HelpText<"Enable command line arguments round-trip.">;
def no_round_trip_args : Flag<["-"], "no-round-trip-args">, Flags<[CC1Option, NoDriverOption]>,
  HelpText<"Disable command line arguments round-trip.">;

def _migrate : Flag<["--"], "migrate">, Flags<[NoXarchOption]>,
  HelpText<"Run the migrator">;
def ccc_objcmt_migrate : Separate<["-"], "ccc-objcmt-migrate">,
  InternalDriverOpt,
  HelpText<"Apply modifications and produces temporary files to migrate to "
   "modern ObjC syntax">;

def objcmt_migrate_literals : Flag<["-"], "objcmt-migrate-literals">, Flags<[CC1Option]>,
  HelpText<"Enable migration to modern ObjC literals">,
  MarshallingInfoBitfieldFlag<FrontendOpts<"ObjCMTAction">, "FrontendOptions::ObjCMT_Literals">;
def objcmt_migrate_subscripting : Flag<["-"], "objcmt-migrate-subscripting">, Flags<[CC1Option]>,
  HelpText<"Enable migration to modern ObjC subscripting">,
  MarshallingInfoBitfieldFlag<FrontendOpts<"ObjCMTAction">, "FrontendOptions::ObjCMT_Subscripting">;
def objcmt_migrate_property : Flag<["-"], "objcmt-migrate-property">, Flags<[CC1Option]>,
  HelpText<"Enable migration to modern ObjC property">,
  MarshallingInfoBitfieldFlag<FrontendOpts<"ObjCMTAction">, "FrontendOptions::ObjCMT_Property">;
def objcmt_migrate_all : Flag<["-"], "objcmt-migrate-all">, Flags<[CC1Option]>,
  HelpText<"Enable migration to modern ObjC">,
  MarshallingInfoBitfieldFlag<FrontendOpts<"ObjCMTAction">, "FrontendOptions::ObjCMT_MigrateDecls">;
def objcmt_migrate_readonly_property : Flag<["-"], "objcmt-migrate-readonly-property">, Flags<[CC1Option]>,
  HelpText<"Enable migration to modern ObjC readonly property">,
  MarshallingInfoBitfieldFlag<FrontendOpts<"ObjCMTAction">, "FrontendOptions::ObjCMT_ReadonlyProperty">;
def objcmt_migrate_readwrite_property : Flag<["-"], "objcmt-migrate-readwrite-property">, Flags<[CC1Option]>,
  HelpText<"Enable migration to modern ObjC readwrite property">,
  MarshallingInfoBitfieldFlag<FrontendOpts<"ObjCMTAction">, "FrontendOptions::ObjCMT_ReadwriteProperty">;
def objcmt_migrate_property_dot_syntax : Flag<["-"], "objcmt-migrate-property-dot-syntax">, Flags<[CC1Option]>,
  HelpText<"Enable migration of setter/getter messages to property-dot syntax">,
  MarshallingInfoBitfieldFlag<FrontendOpts<"ObjCMTAction">, "FrontendOptions::ObjCMT_PropertyDotSyntax">;
def objcmt_migrate_annotation : Flag<["-"], "objcmt-migrate-annotation">, Flags<[CC1Option]>,
  HelpText<"Enable migration to property and method annotations">,
  MarshallingInfoBitfieldFlag<FrontendOpts<"ObjCMTAction">, "FrontendOptions::ObjCMT_Annotation">;
def objcmt_migrate_instancetype : Flag<["-"], "objcmt-migrate-instancetype">, Flags<[CC1Option]>,
  HelpText<"Enable migration to infer instancetype for method result type">,
  MarshallingInfoBitfieldFlag<FrontendOpts<"ObjCMTAction">, "FrontendOptions::ObjCMT_Instancetype">;
def objcmt_migrate_nsmacros : Flag<["-"], "objcmt-migrate-ns-macros">, Flags<[CC1Option]>,
  HelpText<"Enable migration to NS_ENUM/NS_OPTIONS macros">,
  MarshallingInfoBitfieldFlag<FrontendOpts<"ObjCMTAction">, "FrontendOptions::ObjCMT_NsMacros">;
def objcmt_migrate_protocol_conformance : Flag<["-"], "objcmt-migrate-protocol-conformance">, Flags<[CC1Option]>,
  HelpText<"Enable migration to add protocol conformance on classes">,
  MarshallingInfoBitfieldFlag<FrontendOpts<"ObjCMTAction">, "FrontendOptions::ObjCMT_ProtocolConformance">;
def objcmt_atomic_property : Flag<["-"], "objcmt-atomic-property">, Flags<[CC1Option]>,
  HelpText<"Make migration to 'atomic' properties">,
  MarshallingInfoBitfieldFlag<FrontendOpts<"ObjCMTAction">, "FrontendOptions::ObjCMT_AtomicProperty">;
def objcmt_returns_innerpointer_property : Flag<["-"], "objcmt-returns-innerpointer-property">, Flags<[CC1Option]>,
  HelpText<"Enable migration to annotate property with NS_RETURNS_INNER_POINTER">,
  MarshallingInfoBitfieldFlag<FrontendOpts<"ObjCMTAction">, "FrontendOptions::ObjCMT_ReturnsInnerPointerProperty">;
def objcmt_ns_nonatomic_iosonly: Flag<["-"], "objcmt-ns-nonatomic-iosonly">, Flags<[CC1Option]>,
  HelpText<"Enable migration to use NS_NONATOMIC_IOSONLY macro for setting property's 'atomic' attribute">,
  MarshallingInfoBitfieldFlag<FrontendOpts<"ObjCMTAction">, "FrontendOptions::ObjCMT_NsAtomicIOSOnlyProperty">;
def objcmt_migrate_designated_init : Flag<["-"], "objcmt-migrate-designated-init">, Flags<[CC1Option]>,
  HelpText<"Enable migration to infer NS_DESIGNATED_INITIALIZER for initializer methods">,
  MarshallingInfoBitfieldFlag<FrontendOpts<"ObjCMTAction">, "FrontendOptions::ObjCMT_DesignatedInitializer">;

def objcmt_allowlist_dir_path: Joined<["-"], "objcmt-allowlist-dir-path=">, Flags<[CC1Option]>,
  HelpText<"Only modify files with a filename contained in the provided directory path">,
  MarshallingInfoString<FrontendOpts<"ObjCMTAllowListPath">>;
def : Joined<["-"], "objcmt-whitelist-dir-path=">, Flags<[CC1Option]>,
  HelpText<"Alias for -objcmt-allowlist-dir-path">,
  Alias<objcmt_allowlist_dir_path>;
// The misspelt "white-list" [sic] alias is due for removal.
def : Joined<["-"], "objcmt-white-list-dir-path=">, Flags<[CC1Option]>,
  Alias<objcmt_allowlist_dir_path>;

// Make sure all other -ccc- options are rejected.
def ccc_ : Joined<["-"], "ccc-">, Group<internal_Group>, Flags<[Unsupported]>;

// Standard Options

def _HASH_HASH_HASH : Flag<["-"], "###">, Flags<[NoXarchOption, CoreOption, FlangOption]>,
    HelpText<"Print (but do not run) the commands to run for this compilation">;
def _DASH_DASH : Option<["--"], "", KIND_REMAINING_ARGS>,
    Flags<[NoXarchOption, CoreOption]>;
def A : JoinedOrSeparate<["-"], "A">, Flags<[RenderJoined]>, Group<gfortran_Group>;
def B : JoinedOrSeparate<["-"], "B">, MetaVarName<"<prefix>">,
    HelpText<"Search $prefix$file for executables, libraries, and data files. "
    "If $prefix is a directory, search $prefix/$file">;
def gcc_toolchain : Joined<["--"], "gcc-toolchain=">, Flags<[NoXarchOption]>,
  HelpText<"Search for GCC installation in the specified directory on targets which commonly use GCC. "
  "The directory usually contains 'lib{,32,64}/gcc{,-cross}/$triple' and 'include'. If specified, "
  "sysroot is skipped for GCC detection. Note: executables (e.g. ld) used by the compiler are not "
  "overridden by the selected GCC installation">;
def CC : Flag<["-"], "CC">, Flags<[CC1Option]>, Group<Preprocessor_Group>,
    HelpText<"Include comments from within macros in preprocessed output">,
    MarshallingInfoFlag<PreprocessorOutputOpts<"ShowMacroComments">>;
def C : Flag<["-"], "C">, Flags<[CC1Option]>, Group<Preprocessor_Group>,
    HelpText<"Include comments in preprocessed output">,
    MarshallingInfoFlag<PreprocessorOutputOpts<"ShowComments">>;
def D : JoinedOrSeparate<["-"], "D">, Group<Preprocessor_Group>,
    Flags<[CC1Option, FlangOption, FC1Option]>, MetaVarName<"<macro>=<value>">,
    HelpText<"Define <macro> to <value> (or 1 if <value> omitted)">;
def E : Flag<["-"], "E">, Flags<[NoXarchOption,CC1Option, FlangOption, FC1Option]>, Group<Action_Group>,
    HelpText<"Only run the preprocessor">;
def F : JoinedOrSeparate<["-"], "F">, Flags<[RenderJoined,CC1Option]>,
    HelpText<"Add directory to framework include search path">;
def G : JoinedOrSeparate<["-"], "G">, Flags<[NoXarchOption]>, Group<m_Group>,
    MetaVarName<"<size>">, HelpText<"Put objects of at most <size> bytes "
    "into small data section (MIPS / Hexagon)">;
def G_EQ : Joined<["-"], "G=">, Flags<[NoXarchOption]>, Group<m_Group>, Alias<G>;
def H : Flag<["-"], "H">, Flags<[CC1Option]>, Group<Preprocessor_Group>,
    HelpText<"Show header includes and nesting depth">,
    MarshallingInfoFlag<DependencyOutputOpts<"ShowHeaderIncludes">>;
def fshow_skipped_includes : Flag<["-"], "fshow-skipped-includes">,
  Flags<[CC1Option]>, HelpText<"Show skipped includes in -H output.">,
  DocBrief<[{#include files may be "skipped" due to include guard optimization
             or #pragma once. This flag makes -H show also such includes.}]>,
  MarshallingInfoFlag<DependencyOutputOpts<"ShowSkippedHeaderIncludes">>;

def I_ : Flag<["-"], "I-">, Group<I_Group>,
    HelpText<"Restrict all prior -I flags to double-quoted inclusion and "
             "remove current directory from include path">;
def I : JoinedOrSeparate<["-"], "I">, Group<I_Group>,
    Flags<[CC1Option,CC1AsOption,FlangOption,FC1Option]>, MetaVarName<"<dir>">,
    HelpText<"Add directory to the end of the list of include search paths">,
    DocBrief<[{Add directory to include search path. For C++ inputs, if
there are multiple -I options, these directories are searched
in the order they are given before the standard system directories
are searched. If the same directory is in the SYSTEM include search
paths, for example if also specified with -isystem, the -I option
will be ignored}]>;
def L : JoinedOrSeparate<["-"], "L">, Flags<[RenderJoined]>, Group<Link_Group>,
    MetaVarName<"<dir>">, HelpText<"Add directory to library search path">;
def MD : Flag<["-"], "MD">, Group<M_Group>,
    HelpText<"Write a depfile containing user and system headers">;
def MMD : Flag<["-"], "MMD">, Group<M_Group>,
    HelpText<"Write a depfile containing user headers">;
def M : Flag<["-"], "M">, Group<M_Group>,
    HelpText<"Like -MD, but also implies -E and writes to stdout by default">;
def MM : Flag<["-"], "MM">, Group<M_Group>,
    HelpText<"Like -MMD, but also implies -E and writes to stdout by default">;
def MF : JoinedOrSeparate<["-"], "MF">, Group<M_Group>,
    HelpText<"Write depfile output from -MMD, -MD, -MM, or -M to <file>">,
    MetaVarName<"<file>">;
def MG : Flag<["-"], "MG">, Group<M_Group>, Flags<[CC1Option]>,
    HelpText<"Add missing headers to depfile">,
    MarshallingInfoFlag<DependencyOutputOpts<"AddMissingHeaderDeps">>;
def MJ : JoinedOrSeparate<["-"], "MJ">, Group<M_Group>,
    HelpText<"Write a compilation database entry per input">;
def MP : Flag<["-"], "MP">, Group<M_Group>, Flags<[CC1Option]>,
    HelpText<"Create phony target for each dependency (other than main file)">,
    MarshallingInfoFlag<DependencyOutputOpts<"UsePhonyTargets">>;
def MQ : JoinedOrSeparate<["-"], "MQ">, Group<M_Group>, Flags<[CC1Option]>,
    HelpText<"Specify name of main file output to quote in depfile">;
def MT : JoinedOrSeparate<["-"], "MT">, Group<M_Group>, Flags<[CC1Option]>,
    HelpText<"Specify name of main file output in depfile">,
    MarshallingInfoStringVector<DependencyOutputOpts<"Targets">>;
def MV : Flag<["-"], "MV">, Group<M_Group>, Flags<[CC1Option]>,
    HelpText<"Use NMake/Jom format for the depfile">,
    MarshallingInfoFlag<DependencyOutputOpts<"OutputFormat">, "DependencyOutputFormat::Make">,
    Normalizer<"makeFlagToValueNormalizer(DependencyOutputFormat::NMake)">;
def Mach : Flag<["-"], "Mach">, Group<Link_Group>;
def O0 : Flag<["-"], "O0">, Group<O_Group>, Flags<[CC1Option, HelpHidden]>;
def O4 : Flag<["-"], "O4">, Group<O_Group>, Flags<[CC1Option, HelpHidden]>;
def ObjCXX : Flag<["-"], "ObjC++">, Flags<[NoXarchOption]>,
  HelpText<"Treat source input files as Objective-C++ inputs">;
def ObjC : Flag<["-"], "ObjC">, Flags<[NoXarchOption]>,
  HelpText<"Treat source input files as Objective-C inputs">;
def O : Joined<["-"], "O">, Group<O_Group>, Flags<[CC1Option]>;
def O_flag : Flag<["-"], "O">, Flags<[CC1Option]>, Alias<O>, AliasArgs<["1"]>;
def Ofast : Joined<["-"], "Ofast">, Group<O_Group>, Flags<[CC1Option]>;
def P : Flag<["-"], "P">, Flags<[CC1Option,FlangOption,FC1Option]>, Group<Preprocessor_Group>,
  HelpText<"Disable linemarker output in -E mode">,
  MarshallingInfoNegativeFlag<PreprocessorOutputOpts<"ShowLineMarkers">>;
def parallel_jobs_EQ : Joined<["-"], "parallel-jobs=">, Flags<[NoXarchOption]>,
  HelpText<"Number of parallel jobs">;
def Qy : Flag<["-"], "Qy">, Flags<[CC1Option]>,
  HelpText<"Emit metadata containing compiler name and version">;
def Qn : Flag<["-"], "Qn">, Flags<[CC1Option]>,
  HelpText<"Do not emit metadata containing compiler name and version">;
def : Flag<["-"], "fident">, Group<f_Group>, Alias<Qy>,
  Flags<[CoreOption, CC1Option]>;
def : Flag<["-"], "fno-ident">, Group<f_Group>, Alias<Qn>,
  Flags<[CoreOption, CC1Option]>;
def Qunused_arguments : Flag<["-"], "Qunused-arguments">, Flags<[NoXarchOption, CoreOption]>,
  HelpText<"Don't emit warning for unused driver arguments">;
def Q : Flag<["-"], "Q">, IgnoredGCCCompat;
def Rpass_EQ : Joined<["-"], "Rpass=">, Group<R_value_Group>, Flags<[CC1Option]>,
  HelpText<"Report transformations performed by optimization passes whose "
           "name matches the given POSIX regular expression">;
def Rpass_missed_EQ : Joined<["-"], "Rpass-missed=">, Group<R_value_Group>,
  Flags<[CC1Option]>,
  HelpText<"Report missed transformations by optimization passes whose "
           "name matches the given POSIX regular expression">;
def Rpass_analysis_EQ : Joined<["-"], "Rpass-analysis=">, Group<R_value_Group>,
  Flags<[CC1Option]>,
  HelpText<"Report transformation analysis from optimization passes whose "
           "name matches the given POSIX regular expression">;
def R_Joined : Joined<["-"], "R">, Group<R_Group>, Flags<[CC1Option, CoreOption]>,
  MetaVarName<"<remark>">, HelpText<"Enable the specified remark">;
def S : Flag<["-"], "S">, Flags<[NoXarchOption,CC1Option]>, Group<Action_Group>,
  HelpText<"Only run preprocess and compilation steps">;
def Tbss : JoinedOrSeparate<["-"], "Tbss">, Group<T_Group>,
  MetaVarName<"<addr>">, HelpText<"Set starting address of BSS to <addr>">;
def Tdata : JoinedOrSeparate<["-"], "Tdata">, Group<T_Group>,
  MetaVarName<"<addr>">, HelpText<"Set starting address of DATA to <addr>">;
def Ttext : JoinedOrSeparate<["-"], "Ttext">, Group<T_Group>,
  MetaVarName<"<addr>">, HelpText<"Set starting address of TEXT to <addr>">;
def T : JoinedOrSeparate<["-"], "T">, Group<T_Group>,
  MetaVarName<"<script>">, HelpText<"Specify <script> as linker script">;
def U : JoinedOrSeparate<["-"], "U">, Group<Preprocessor_Group>,
  Flags<[CC1Option, FlangOption, FC1Option]>, MetaVarName<"<macro>">, HelpText<"Undefine macro <macro>">;
def V : JoinedOrSeparate<["-"], "V">, Flags<[NoXarchOption, Unsupported]>;
def Wa_COMMA : CommaJoined<["-"], "Wa,">,
  HelpText<"Pass the comma separated arguments in <arg> to the assembler">,
  MetaVarName<"<arg>">;
def Wall : Flag<["-"], "Wall">, Group<W_Group>, Flags<[CC1Option, HelpHidden]>;
def WCL4 : Flag<["-"], "WCL4">, Group<W_Group>, Flags<[CC1Option, HelpHidden]>;
def Wdeprecated : Flag<["-"], "Wdeprecated">, Group<W_Group>, Flags<[CC1Option]>,
  HelpText<"Enable warnings for deprecated constructs and define __DEPRECATED">;
def Wno_deprecated : Flag<["-"], "Wno-deprecated">, Group<W_Group>, Flags<[CC1Option]>;
def Wl_COMMA : CommaJoined<["-"], "Wl,">, Flags<[LinkerInput, RenderAsInput]>,
  HelpText<"Pass the comma separated arguments in <arg> to the linker">,
  MetaVarName<"<arg>">, Group<Link_Group>;
// FIXME: This is broken; these should not be Joined arguments.
def Wno_nonportable_cfstrings : Joined<["-"], "Wno-nonportable-cfstrings">, Group<W_Group>,
  Flags<[CC1Option]>;
def Wnonportable_cfstrings : Joined<["-"], "Wnonportable-cfstrings">, Group<W_Group>,
  Flags<[CC1Option]>;
def Wp_COMMA : CommaJoined<["-"], "Wp,">,
  HelpText<"Pass the comma separated arguments in <arg> to the preprocessor">,
  MetaVarName<"<arg>">, Group<Preprocessor_Group>;
def Wundef_prefix_EQ : CommaJoined<["-"], "Wundef-prefix=">, Group<W_value_Group>,
  Flags<[CC1Option, CoreOption, HelpHidden]>, MetaVarName<"<arg>">,
  HelpText<"Enable warnings for undefined macros with a prefix in the comma separated list <arg>">,
  MarshallingInfoStringVector<DiagnosticOpts<"UndefPrefixes">>;
def Wwrite_strings : Flag<["-"], "Wwrite-strings">, Group<W_Group>, Flags<[CC1Option, HelpHidden]>;
def Wno_write_strings : Flag<["-"], "Wno-write-strings">, Group<W_Group>, Flags<[CC1Option, HelpHidden]>;
def W_Joined : Joined<["-"], "W">, Group<W_Group>, Flags<[CC1Option, CoreOption, FC1Option, FlangOption]>,
  MetaVarName<"<warning>">, HelpText<"Enable the specified warning">;
def Xanalyzer : Separate<["-"], "Xanalyzer">,
  HelpText<"Pass <arg> to the static analyzer">, MetaVarName<"<arg>">,
  Group<StaticAnalyzer_Group>;
def Xarch__ : JoinedAndSeparate<["-"], "Xarch_">, Flags<[NoXarchOption]>;
def Xarch_host : Separate<["-"], "Xarch_host">, Flags<[NoXarchOption]>,
  HelpText<"Pass <arg> to the CUDA/HIP host compilation">, MetaVarName<"<arg>">;
def Xarch_device : Separate<["-"], "Xarch_device">, Flags<[NoXarchOption]>,
  HelpText<"Pass <arg> to the CUDA/HIP device compilation">, MetaVarName<"<arg>">;
def Xassembler : Separate<["-"], "Xassembler">,
  HelpText<"Pass <arg> to the assembler">, MetaVarName<"<arg>">,
  Group<CompileOnly_Group>;
def Xclang : Separate<["-"], "Xclang">,
  HelpText<"Pass <arg> to the clang compiler">, MetaVarName<"<arg>">,
  Flags<[NoXarchOption, CoreOption]>, Group<CompileOnly_Group>;
def Xcuda_fatbinary : Separate<["-"], "Xcuda-fatbinary">,
  HelpText<"Pass <arg> to fatbinary invocation">, MetaVarName<"<arg>">;
def Xcuda_ptxas : Separate<["-"], "Xcuda-ptxas">,
  HelpText<"Pass <arg> to the ptxas assembler">, MetaVarName<"<arg>">;
def Xopenmp_target : Separate<["-"], "Xopenmp-target">,
  HelpText<"Pass <arg> to the target offloading toolchain.">, MetaVarName<"<arg>">;
def Xopenmp_target_EQ : JoinedAndSeparate<["-"], "Xopenmp-target=">,
  HelpText<"Pass <arg> to the target offloading toolchain identified by <triple>.">,
  MetaVarName<"<triple> <arg>">;
def z : Separate<["-"], "z">, Flags<[LinkerInput, RenderAsInput]>,
  HelpText<"Pass -z <arg> to the linker">, MetaVarName<"<arg>">,
  Group<Link_Group>;
def Xlinker : Separate<["-"], "Xlinker">, Flags<[LinkerInput, RenderAsInput]>,
  HelpText<"Pass <arg> to the linker">, MetaVarName<"<arg>">,
  Group<Link_Group>;
def Xpreprocessor : Separate<["-"], "Xpreprocessor">, Group<Preprocessor_Group>,
  HelpText<"Pass <arg> to the preprocessor">, MetaVarName<"<arg>">;
def X_Flag : Flag<["-"], "X">, Group<Link_Group>;
def X_Joined : Joined<["-"], "X">, IgnoredGCCCompat;
def Z_Flag : Flag<["-"], "Z">, Group<Link_Group>;
// FIXME: All we do with this is reject it. Remove.
def Z_Joined : Joined<["-"], "Z">;
def all__load : Flag<["-"], "all_load">;
def allowable__client : Separate<["-"], "allowable_client">;
def ansi : Flag<["-", "--"], "ansi">, Group<CompileOnly_Group>;
def arch__errors__fatal : Flag<["-"], "arch_errors_fatal">;
def arch : Separate<["-"], "arch">, Flags<[NoXarchOption]>;
def arch__only : Separate<["-"], "arch_only">;
def a : Joined<["-"], "a">;
def autocomplete : Joined<["--"], "autocomplete=">;
def bind__at__load : Flag<["-"], "bind_at_load">;
def bundle__loader : Separate<["-"], "bundle_loader">;
def bundle : Flag<["-"], "bundle">;
def b : JoinedOrSeparate<["-"], "b">, Flags<[LinkerInput, RenderAsInput]>,
  HelpText<"Pass -b <arg> to the linker on AIX (only).">, MetaVarName<"<arg>">,
  Group<Link_Group>;
def cl_opt_disable : Flag<["-"], "cl-opt-disable">, Group<opencl_Group>, Flags<[CC1Option]>,
  HelpText<"OpenCL only. This option disables all optimizations. By default optimizations are enabled.">;
def cl_strict_aliasing : Flag<["-"], "cl-strict-aliasing">, Group<opencl_Group>, Flags<[CC1Option]>,
  HelpText<"OpenCL only. This option is added for compatibility with OpenCL 1.0.">;
def cl_single_precision_constant : Flag<["-"], "cl-single-precision-constant">, Group<opencl_Group>, Flags<[CC1Option]>,
  HelpText<"OpenCL only. Treat double precision floating-point constant as single precision constant.">,
  MarshallingInfoFlag<LangOpts<"SinglePrecisionConstants">>;
def cl_finite_math_only : Flag<["-"], "cl-finite-math-only">, Group<opencl_Group>, Flags<[CC1Option]>,
  HelpText<"OpenCL only. Allow floating-point optimizations that assume arguments and results are not NaNs or +-Inf.">,
  MarshallingInfoFlag<LangOpts<"CLFiniteMathOnly">>;
def cl_kernel_arg_info : Flag<["-"], "cl-kernel-arg-info">, Group<opencl_Group>, Flags<[CC1Option]>,
  HelpText<"OpenCL only. Generate kernel argument metadata.">,
  MarshallingInfoFlag<CodeGenOpts<"EmitOpenCLArgMetadata">>;
def cl_unsafe_math_optimizations : Flag<["-"], "cl-unsafe-math-optimizations">, Group<opencl_Group>, Flags<[CC1Option]>,
  HelpText<"OpenCL only. Allow unsafe floating-point optimizations.  Also implies -cl-no-signed-zeros and -cl-mad-enable.">,
  MarshallingInfoFlag<LangOpts<"CLUnsafeMath">>;
def cl_fast_relaxed_math : Flag<["-"], "cl-fast-relaxed-math">, Group<opencl_Group>, Flags<[CC1Option]>,
  HelpText<"OpenCL only. Sets -cl-finite-math-only and -cl-unsafe-math-optimizations, and defines __FAST_RELAXED_MATH__.">,
  MarshallingInfoFlag<LangOpts<"FastRelaxedMath">>;
def cl_mad_enable : Flag<["-"], "cl-mad-enable">, Group<opencl_Group>, Flags<[CC1Option]>,
  HelpText<"OpenCL only. Allow use of less precise MAD computations in the generated binary.">,
  MarshallingInfoFlag<CodeGenOpts<"LessPreciseFPMAD">>,
  ImpliedByAnyOf<[cl_unsafe_math_optimizations.KeyPath, cl_fast_relaxed_math.KeyPath]>;
def cl_no_signed_zeros : Flag<["-"], "cl-no-signed-zeros">, Group<opencl_Group>, Flags<[CC1Option]>,
  HelpText<"OpenCL only. Allow use of less precise no signed zeros computations in the generated binary.">,
  MarshallingInfoFlag<LangOpts<"CLNoSignedZero">>;
def cl_std_EQ : Joined<["-"], "cl-std=">, Group<opencl_Group>, Flags<[CC1Option]>,
  HelpText<"OpenCL language standard to compile for.">,
  Values<"cl,CL,cl1.0,CL1.0,cl1.1,CL1.1,cl1.2,CL1.2,cl2.0,CL2.0,cl3.0,CL3.0,clc++,CLC++,clc++1.0,CLC++1.0,clc++2021,CLC++2021">;
def cl_denorms_are_zero : Flag<["-"], "cl-denorms-are-zero">, Group<opencl_Group>,
  HelpText<"OpenCL only. Allow denormals to be flushed to zero.">;
def cl_fp32_correctly_rounded_divide_sqrt : Flag<["-"], "cl-fp32-correctly-rounded-divide-sqrt">, Group<opencl_Group>, Flags<[CC1Option]>,
  HelpText<"OpenCL only. Specify that single precision floating-point divide and sqrt used in the program source are correctly rounded.">,
  MarshallingInfoFlag<CodeGenOpts<"OpenCLCorrectlyRoundedDivSqrt">>;
def cl_uniform_work_group_size : Flag<["-"], "cl-uniform-work-group-size">, Group<opencl_Group>, Flags<[CC1Option]>,
  HelpText<"OpenCL only. Defines that the global work-size be a multiple of the work-group size specified to clEnqueueNDRangeKernel">,
  MarshallingInfoFlag<CodeGenOpts<"UniformWGSize">>;
def cl_no_stdinc : Flag<["-"], "cl-no-stdinc">, Group<opencl_Group>,
  HelpText<"OpenCL only. Disables all standard includes containing non-native compiler types and functions.">;
def client__name : JoinedOrSeparate<["-"], "client_name">;
def combine : Flag<["-", "--"], "combine">, Flags<[NoXarchOption, Unsupported]>;
def compatibility__version : JoinedOrSeparate<["-"], "compatibility_version">;
def config : Separate<["--"], "config">, Flags<[NoXarchOption]>,
  HelpText<"Specifies configuration file">;
def config_system_dir_EQ : Joined<["--"], "config-system-dir=">, Flags<[NoXarchOption, HelpHidden]>,
  HelpText<"System directory for configuration files">;
def config_user_dir_EQ : Joined<["--"], "config-user-dir=">, Flags<[NoXarchOption, HelpHidden]>,
  HelpText<"User directory for configuration files">;
def coverage : Flag<["-", "--"], "coverage">, Group<Link_Group>, Flags<[CoreOption]>;
def cpp_precomp : Flag<["-"], "cpp-precomp">, Group<clang_ignored_f_Group>;
def current__version : JoinedOrSeparate<["-"], "current_version">;
def cxx_isystem : JoinedOrSeparate<["-"], "cxx-isystem">, Group<clang_i_Group>,
  HelpText<"Add directory to the C++ SYSTEM include search path">, Flags<[CC1Option]>,
  MetaVarName<"<directory>">;
def c : Flag<["-"], "c">, Flags<[NoXarchOption, FlangOption]>, Group<Action_Group>,
  HelpText<"Only run preprocess, compile, and assemble steps">;
def fconvergent_functions : Flag<["-"], "fconvergent-functions">, Group<f_Group>, Flags<[CC1Option]>,
  HelpText<"Assume functions may be convergent">;

def gpu_use_aux_triple_only : Flag<["--"], "gpu-use-aux-triple-only">,
  InternalDriverOpt, HelpText<"Prepare '-aux-triple' only without populating "
                              "'-aux-target-cpu' and '-aux-target-feature'.">;
def cuda_device_only : Flag<["--"], "cuda-device-only">,
  HelpText<"Compile CUDA code for device only">;
def cuda_host_only : Flag<["--"], "cuda-host-only">,
  HelpText<"Compile CUDA code for host only.  Has no effect on non-CUDA "
           "compilations.">;
def cuda_compile_host_device : Flag<["--"], "cuda-compile-host-device">,
  HelpText<"Compile CUDA code for both host and device (default).  Has no "
           "effect on non-CUDA compilations.">;
def cuda_include_ptx_EQ : Joined<["--"], "cuda-include-ptx=">, Flags<[NoXarchOption]>,
  HelpText<"Include PTX for the following GPU architecture (e.g. sm_35) or 'all'. May be specified more than once.">;
def no_cuda_include_ptx_EQ : Joined<["--"], "no-cuda-include-ptx=">, Flags<[NoXarchOption]>,
  HelpText<"Do not include PTX for the following GPU architecture (e.g. sm_35) or 'all'. May be specified more than once.">;
def offload_arch_EQ : Joined<["--"], "offload-arch=">, Flags<[NoXarchOption]>,
  HelpText<"CUDA offloading device architecture (e.g. sm_35), or HIP offloading target ID in the form of a "
           "device architecture followed by target ID features delimited by a colon. Each target ID feature "
           "is a pre-defined string followed by a plus or minus sign (e.g. gfx908:xnack+:sramecc-).  May be "
           "specified more than once.">;
def cuda_gpu_arch_EQ : Joined<["--"], "cuda-gpu-arch=">, Flags<[NoXarchOption]>,
  Alias<offload_arch_EQ>;
def hip_link : Flag<["--"], "hip-link">,
  HelpText<"Link clang-offload-bundler bundles for HIP">;
def no_offload_arch_EQ : Joined<["--"], "no-offload-arch=">, Flags<[NoXarchOption]>,
  HelpText<"Remove CUDA/HIP offloading device architecture (e.g. sm_35, gfx906) from the list of devices to compile for. "
           "'all' resets the list to its default value.">;
def emit_static_lib : Flag<["--"], "emit-static-lib">,
  HelpText<"Enable linker job to emit a static library.">;
def no_cuda_gpu_arch_EQ : Joined<["--"], "no-cuda-gpu-arch=">, Flags<[NoXarchOption]>,
  Alias<no_offload_arch_EQ>;
def cuda_noopt_device_debug : Flag<["--"], "cuda-noopt-device-debug">,
  HelpText<"Enable device-side debug info generation. Disables ptxas optimizations.">;
def no_cuda_version_check : Flag<["--"], "no-cuda-version-check">,
  HelpText<"Don't error out if the detected version of the CUDA install is "
           "too low for the requested CUDA gpu architecture.">;
def no_cuda_noopt_device_debug : Flag<["--"], "no-cuda-noopt-device-debug">;
def cuda_path_EQ : Joined<["--"], "cuda-path=">, Group<i_Group>,
  HelpText<"CUDA installation path">;
def cuda_path_ignore_env : Flag<["--"], "cuda-path-ignore-env">, Group<i_Group>,
  HelpText<"Ignore environment variables to detect CUDA installation">;
def ptxas_path_EQ : Joined<["--"], "ptxas-path=">, Group<i_Group>,
  HelpText<"Path to ptxas (used for compiling CUDA code)">;
def fgpu_flush_denormals_to_zero : Flag<["-"], "fgpu-flush-denormals-to-zero">,
  HelpText<"Flush denormal floating point values to zero in CUDA/HIP device mode.">;
def fno_gpu_flush_denormals_to_zero : Flag<["-"], "fno-gpu-flush-denormals-to-zero">;
def fcuda_flush_denormals_to_zero : Flag<["-"], "fcuda-flush-denormals-to-zero">,
  Alias<fgpu_flush_denormals_to_zero>;
def fno_cuda_flush_denormals_to_zero : Flag<["-"], "fno-cuda-flush-denormals-to-zero">,
  Alias<fno_gpu_flush_denormals_to_zero>;
defm gpu_rdc : BoolFOption<"gpu-rdc",
  LangOpts<"GPURelocatableDeviceCode">, DefaultFalse,
  PosFlag<SetTrue, [CC1Option], "Generate relocatable device code, also known as separate compilation mode">,
  NegFlag<SetFalse>>;
def : Flag<["-"], "fcuda-rdc">, Alias<fgpu_rdc>;
def : Flag<["-"], "fno-cuda-rdc">, Alias<fno_gpu_rdc>;
defm cuda_short_ptr : BoolFOption<"cuda-short-ptr",
  TargetOpts<"NVPTXUseShortPointers">, DefaultFalse,
  PosFlag<SetTrue, [CC1Option], "Use 32-bit pointers for accessing const/local/shared address spaces">,
  NegFlag<SetFalse>>;
def rocm_path_EQ : Joined<["--"], "rocm-path=">, Group<i_Group>,
  HelpText<"ROCm installation path, used for finding and automatically linking required bitcode libraries.">;
def hip_path_EQ : Joined<["--"], "hip-path=">, Group<i_Group>,
  HelpText<"HIP runtime installation path, used for finding HIP version and adding HIP include path.">;
def amdgpu_arch_tool_EQ : Joined<["--"], "amdgpu-arch-tool=">, Group<i_Group>,
  HelpText<"Tool used for detecting AMD GPU arch in the system.">;
def rocm_device_lib_path_EQ : Joined<["--"], "rocm-device-lib-path=">, Group<Link_Group>,
  HelpText<"ROCm device library path. Alternative to rocm-path.">;
def : Joined<["--"], "hip-device-lib-path=">, Alias<rocm_device_lib_path_EQ>;
def hip_device_lib_EQ : Joined<["--"], "hip-device-lib=">, Group<Link_Group>,
  HelpText<"HIP device library">;
def hip_version_EQ : Joined<["--"], "hip-version=">,
  HelpText<"HIP version in the format of major.minor.patch">;
def fhip_dump_offload_linker_script : Flag<["-"], "fhip-dump-offload-linker-script">,
  Group<f_Group>, Flags<[NoArgumentUnused, HelpHidden]>;
defm hip_new_launch_api : BoolFOption<"hip-new-launch-api",
  LangOpts<"HIPUseNewLaunchAPI">, DefaultFalse,
  PosFlag<SetTrue, [CC1Option], "Use">, NegFlag<SetFalse, [], "Don't use">,
  BothFlags<[], " new kernel launching API for HIP">>;
defm hip_fp32_correctly_rounded_divide_sqrt : BoolFOption<"hip-fp32-correctly-rounded-divide-sqrt",
  CodeGenOpts<"HIPCorrectlyRoundedDivSqrt">, DefaultTrue,
  PosFlag<SetTrue, [], "Specify">,
  NegFlag<SetFalse, [CC1Option], "Don't specify">,
  BothFlags<[], " that single precision floating-point divide and sqrt used in "
  "the program source are correctly rounded (HIP device compilation only)">>,
  ShouldParseIf<hip.KeyPath>;
def hipspv_pass_plugin_EQ : Joined<["--"], "hipspv-pass-plugin=">,
  Group<Link_Group>, MetaVarName<"<dsopath>">,
  HelpText<"path to a pass plugin for HIP to SPIR-V passes.">;
defm gpu_allow_device_init : BoolFOption<"gpu-allow-device-init",
  LangOpts<"GPUAllowDeviceInit">, DefaultFalse,
  PosFlag<SetTrue, [CC1Option], "Allow">, NegFlag<SetFalse, [], "Don't allow">,
  BothFlags<[], " device side init function in HIP (experimental)">>,
  ShouldParseIf<hip.KeyPath>;
defm gpu_defer_diag : BoolFOption<"gpu-defer-diag",
  LangOpts<"GPUDeferDiag">, DefaultFalse,
  PosFlag<SetTrue, [CC1Option], "Defer">, NegFlag<SetFalse, [], "Don't defer">,
  BothFlags<[], " host/device related diagnostic messages for CUDA/HIP">>;
defm gpu_exclude_wrong_side_overloads : BoolFOption<"gpu-exclude-wrong-side-overloads",
  LangOpts<"GPUExcludeWrongSideOverloads">, DefaultFalse,
  PosFlag<SetTrue, [CC1Option], "Always exclude wrong side overloads">,
  NegFlag<SetFalse, [], "Exclude wrong side overloads only if there are same side overloads">,
  BothFlags<[HelpHidden], " in overloading resolution for CUDA/HIP">>;
def gpu_max_threads_per_block_EQ : Joined<["--"], "gpu-max-threads-per-block=">,
  Flags<[CC1Option]>,
  HelpText<"Default max threads per block for kernel launch bounds for HIP">,
  MarshallingInfoInt<LangOpts<"GPUMaxThreadsPerBlock">, "1024">,
  ShouldParseIf<hip.KeyPath>;
def fgpu_inline_threshold_EQ : Joined<["-"], "fgpu-inline-threshold=">,
  Flags<[HelpHidden]>,
  HelpText<"Inline threshold for device compilation for CUDA/HIP">;
def gpu_instrument_lib_EQ : Joined<["--"], "gpu-instrument-lib=">,
  HelpText<"Instrument device library for HIP, which is a LLVM bitcode containing "
  "__cyg_profile_func_enter and __cyg_profile_func_exit">;
def fgpu_sanitize : Flag<["-"], "fgpu-sanitize">, Group<f_Group>,
  HelpText<"Enable sanitizer for AMDGPU target">;
def fno_gpu_sanitize : Flag<["-"], "fno-gpu-sanitize">, Group<f_Group>;
def gpu_bundle_output : Flag<["--"], "gpu-bundle-output">,
  Group<f_Group>, HelpText<"Bundle output files of HIP device compilation">;
def no_gpu_bundle_output : Flag<["--"], "no-gpu-bundle-output">,
  Group<f_Group>, HelpText<"Do not bundle output files of HIP device compilation">;
def cuid_EQ : Joined<["-"], "cuid=">, Flags<[CC1Option]>,
  HelpText<"An ID for compilation unit, which should be the same for the same "
           "compilation unit but different for different compilation units. "
           "It is used to externalize device-side static variables for single "
           "source offloading languages CUDA and HIP so that they can be "
           "accessed by the host code of the same compilation unit.">,
  MarshallingInfoString<LangOpts<"CUID">>;
def fuse_cuid_EQ : Joined<["-"], "fuse-cuid=">,
  HelpText<"Method to generate ID's for compilation units for single source "
           "offloading languages CUDA and HIP: 'hash' (ID's generated by hashing "
           "file path and command line options) | 'random' (ID's generated as "
           "random numbers) | 'none' (disabled). Default is 'hash'. This option "
           "will be overridden by option '-cuid=[ID]' if it is specified." >;
def libomptarget_amdgpu_bc_path_EQ : Joined<["--"], "libomptarget-amdgpu-bc-path=">, Group<i_Group>,
  HelpText<"Path to libomptarget-amdgcn bitcode library">;
def libomptarget_amdgcn_bc_path_EQ : Joined<["--"], "libomptarget-amdgcn-bc-path=">, Group<i_Group>,
  HelpText<"Path to libomptarget-amdgcn bitcode library">, Alias<libomptarget_amdgpu_bc_path_EQ>;
def libomptarget_nvptx_bc_path_EQ : Joined<["--"], "libomptarget-nvptx-bc-path=">, Group<i_Group>,
  HelpText<"Path to libomptarget-nvptx bitcode library">;
def dD : Flag<["-"], "dD">, Group<d_Group>, Flags<[CC1Option]>,
  HelpText<"Print macro definitions in -E mode in addition to normal output">;
def dI : Flag<["-"], "dI">, Group<d_Group>, Flags<[CC1Option]>,
  HelpText<"Print include directives in -E mode in addition to normal output">,
  MarshallingInfoFlag<PreprocessorOutputOpts<"ShowIncludeDirectives">>;
def dM : Flag<["-"], "dM">, Group<d_Group>, Flags<[CC1Option]>,
  HelpText<"Print macro definitions in -E mode instead of normal output">;
def dead__strip : Flag<["-"], "dead_strip">;
def dependency_file : Separate<["-"], "dependency-file">, Flags<[CC1Option]>,
  HelpText<"Filename (or -) to write dependency output to">,
  MarshallingInfoString<DependencyOutputOpts<"OutputFile">>;
def dependency_dot : Separate<["-"], "dependency-dot">, Flags<[CC1Option]>,
  HelpText<"Filename to write DOT-formatted header dependencies to">,
  MarshallingInfoString<DependencyOutputOpts<"DOTOutputFile">>;
def module_dependency_dir : Separate<["-"], "module-dependency-dir">,
  Flags<[CC1Option]>, HelpText<"Directory to dump module dependencies to">,
  MarshallingInfoString<DependencyOutputOpts<"ModuleDependencyOutputDir">>;
def module_dir : Separate<["-"], "module-dir">, Flags<[FlangOption,FC1Option]>, MetaVarName<"<dir>">,
  HelpText<"Put MODULE files in <dir>">,
  DocBrief<[{This option specifies where to put .mod files for compiled modules.
It is also added to the list of directories to be searched by an USE statement.
The default is the current directory.}]>;
def dsym_dir : JoinedOrSeparate<["-"], "dsym-dir">,
  Flags<[NoXarchOption, RenderAsInput]>,
  HelpText<"Directory to output dSYM's (if any) to">, MetaVarName<"<dir>">;
def dumpmachine : Flag<["-"], "dumpmachine">;
def dumpspecs : Flag<["-"], "dumpspecs">, Flags<[Unsupported]>;
def dumpversion : Flag<["-"], "dumpversion">;
def dylib__file : Separate<["-"], "dylib_file">;
def dylinker__install__name : JoinedOrSeparate<["-"], "dylinker_install_name">;
def dylinker : Flag<["-"], "dylinker">;
def dynamiclib : Flag<["-"], "dynamiclib">;
def dynamic : Flag<["-"], "dynamic">, Flags<[NoArgumentUnused]>;
def d_Flag : Flag<["-"], "d">, Group<d_Group>;
def d_Joined : Joined<["-"], "d">, Group<d_Group>;
def emit_ast : Flag<["-"], "emit-ast">,
  HelpText<"Emit Clang AST files for source inputs">;
def emit_llvm : Flag<["-"], "emit-llvm">, Flags<[CC1Option]>, Group<Action_Group>,
  HelpText<"Use the LLVM representation for assembler and object files">;
def emit_interface_stubs : Flag<["-"], "emit-interface-stubs">, Flags<[CC1Option]>, Group<Action_Group>,
  HelpText<"Generate Interface Stub Files.">;
def emit_merged_ifs : Flag<["-"], "emit-merged-ifs">,
  Flags<[CC1Option]>, Group<Action_Group>,
  HelpText<"Generate Interface Stub Files, emit merged text not binary.">;
def end_no_unused_arguments : Flag<["--"], "end-no-unused-arguments">, Flags<[CoreOption]>,
  HelpText<"Start emitting warnings for unused driver arguments">;
def interface_stub_version_EQ : JoinedOrSeparate<["-"], "interface-stub-version=">, Flags<[CC1Option]>;
def exported__symbols__list : Separate<["-"], "exported_symbols_list">;
def extract_api : Flag<["-"], "extract-api">, Flags<[CC1Option]>, Group<Action_Group>,
  HelpText<"Extract API information">;
def e : JoinedOrSeparate<["-"], "e">, Flags<[LinkerInput]>, Group<Link_Group>;
def fmax_tokens_EQ : Joined<["-"], "fmax-tokens=">, Group<f_Group>, Flags<[CC1Option]>,
  HelpText<"Max total number of preprocessed tokens for -Wmax-tokens.">,
  MarshallingInfoInt<LangOpts<"MaxTokens">>;
def fPIC : Flag<["-"], "fPIC">, Group<f_Group>;
def fno_PIC : Flag<["-"], "fno-PIC">, Group<f_Group>;
def fPIE : Flag<["-"], "fPIE">, Group<f_Group>;
def fno_PIE : Flag<["-"], "fno-PIE">, Group<f_Group>;
defm access_control : BoolFOption<"access-control",
  LangOpts<"AccessControl">, DefaultTrue,
  NegFlag<SetFalse, [CC1Option], "Disable C++ access control">,
  PosFlag<SetTrue>>;
def falign_functions : Flag<["-"], "falign-functions">, Group<f_Group>;
def falign_functions_EQ : Joined<["-"], "falign-functions=">, Group<f_Group>;
def falign_loops_EQ : Joined<["-"], "falign-loops=">, Group<f_Group>, Flags<[CC1Option]>, MetaVarName<"<N>">,
  HelpText<"N must be a power of two. Align loops to the boundary">,
  MarshallingInfoInt<CodeGenOpts<"LoopAlignment">>;
def fno_align_functions: Flag<["-"], "fno-align-functions">, Group<f_Group>;
defm allow_editor_placeholders : BoolFOption<"allow-editor-placeholders",
  LangOpts<"AllowEditorPlaceholders">, DefaultFalse,
  PosFlag<SetTrue, [CC1Option], "Treat editor placeholders as valid source code">,
  NegFlag<SetFalse>>;
def fallow_unsupported : Flag<["-"], "fallow-unsupported">, Group<f_Group>;
def fapple_kext : Flag<["-"], "fapple-kext">, Group<f_Group>, Flags<[CC1Option]>,
  HelpText<"Use Apple's kernel extensions ABI">,
  MarshallingInfoFlag<LangOpts<"AppleKext">>;
defm apple_pragma_pack : BoolFOption<"apple-pragma-pack",
  LangOpts<"ApplePragmaPack">, DefaultFalse,
  PosFlag<SetTrue, [CC1Option], "Enable Apple gcc-compatible #pragma pack handling">,
  NegFlag<SetFalse>>;
defm xl_pragma_pack : BoolFOption<"xl-pragma-pack",
  LangOpts<"XLPragmaPack">, DefaultFalse,
  PosFlag<SetTrue, [CC1Option], "Enable IBM XL #pragma pack handling">,
  NegFlag<SetFalse>>;
def shared_libsan : Flag<["-"], "shared-libsan">,
  HelpText<"Dynamically link the sanitizer runtime">;
def static_libsan : Flag<["-"], "static-libsan">,
  HelpText<"Statically link the sanitizer runtime">;
def : Flag<["-"], "shared-libasan">, Alias<shared_libsan>;
def fasm : Flag<["-"], "fasm">, Group<f_Group>;

def fassume_sane_operator_new : Flag<["-"], "fassume-sane-operator-new">, Group<f_Group>;
def fastcp : Flag<["-"], "fastcp">, Group<f_Group>;
def fastf : Flag<["-"], "fastf">, Group<f_Group>;
def fast : Flag<["-"], "fast">, Group<f_Group>;
def fasynchronous_unwind_tables : Flag<["-"], "fasynchronous-unwind-tables">, Group<f_Group>;

defm double_square_bracket_attributes : BoolFOption<"double-square-bracket-attributes",
  LangOpts<"DoubleSquareBracketAttributes">, Default<!strconcat(cpp11.KeyPath, "||", c2x.KeyPath)>,
  PosFlag<SetTrue, [], "Enable">, NegFlag<SetFalse, [], "Disable">,
  BothFlags<[NoXarchOption, CC1Option], " '[[]]' attributes in all C and C++ language modes">>;

defm autolink : BoolFOption<"autolink",
  CodeGenOpts<"Autolink">, DefaultTrue,
  NegFlag<SetFalse, [CC1Option], "Disable generation of linker directives for automatic library linking">,
  PosFlag<SetTrue>>;

// In the future this option will be supported by other offloading
// languages and accept other values such as CPU/GPU architectures,
// offload kinds and target aliases.
def offload_EQ : CommaJoined<["--"], "offload=">, Flags<[NoXarchOption]>,
  HelpText<"Specify comma-separated list of offloading target triples (CUDA and HIP only)">;

// C++ Coroutines TS
defm coroutines_ts : BoolFOption<"coroutines-ts",
  LangOpts<"Coroutines">, Default<cpp20.KeyPath>,
  PosFlag<SetTrue, [CC1Option], "Enable support for the C++ Coroutines TS">,
  NegFlag<SetFalse>>;

def fembed_offload_object_EQ : Joined<["-"], "fembed-offload-object=">,
  Group<f_Group>, Flags<[NoXarchOption, CC1Option]>,
  HelpText<"Embed Offloading device-side binary into host object file as a section.">,
  MarshallingInfoStringVector<CodeGenOpts<"OffloadObjects">>;
def fembed_bitcode_EQ : Joined<["-"], "fembed-bitcode=">,
    Group<f_Group>, Flags<[NoXarchOption, CC1Option, CC1AsOption]>, MetaVarName<"<option>">,
    HelpText<"Embed LLVM bitcode (option: off, all, bitcode, marker)">,
    Values<"off,all,bitcode,marker">, NormalizedValuesScope<"CodeGenOptions">,
    NormalizedValues<["Embed_Off", "Embed_All", "Embed_Bitcode", "Embed_Marker"]>,
    MarshallingInfoEnum<CodeGenOpts<"EmbedBitcode">, "Embed_Off">;
def fembed_bitcode : Flag<["-"], "fembed-bitcode">, Group<f_Group>,
  Alias<fembed_bitcode_EQ>, AliasArgs<["all"]>,
  HelpText<"Embed LLVM IR bitcode as data">;
def fembed_bitcode_marker : Flag<["-"], "fembed-bitcode-marker">,
  Alias<fembed_bitcode_EQ>, AliasArgs<["marker"]>,
  HelpText<"Embed placeholder LLVM IR data as a marker">;
defm gnu_inline_asm : BoolFOption<"gnu-inline-asm",
  LangOpts<"GNUAsm">, DefaultTrue,
  NegFlag<SetFalse, [CC1Option], "Disable GNU style inline asm">, PosFlag<SetTrue>>;

def fprofile_sample_use : Flag<["-"], "fprofile-sample-use">, Group<f_Group>,
    Flags<[CoreOption]>;
def fno_profile_sample_use : Flag<["-"], "fno-profile-sample-use">, Group<f_Group>,
    Flags<[CoreOption]>;
def fprofile_sample_use_EQ : Joined<["-"], "fprofile-sample-use=">,
    Group<f_Group>, Flags<[NoXarchOption, CC1Option]>,
    HelpText<"Enable sample-based profile guided optimizations">,
    MarshallingInfoString<CodeGenOpts<"SampleProfileFile">>;
def fprofile_sample_accurate : Flag<["-"], "fprofile-sample-accurate">,
    Group<f_Group>, Flags<[NoXarchOption, CC1Option]>,
    HelpText<"Specifies that the sample profile is accurate">,
    DocBrief<[{Specifies that the sample profile is accurate. If the sample
               profile is accurate, callsites without profile samples are marked
               as cold. Otherwise, treat callsites without profile samples as if
               we have no profile}]>,
   MarshallingInfoFlag<CodeGenOpts<"ProfileSampleAccurate">>;
def fno_profile_sample_accurate : Flag<["-"], "fno-profile-sample-accurate">,
  Group<f_Group>, Flags<[NoXarchOption]>;
def fauto_profile : Flag<["-"], "fauto-profile">, Group<f_Group>,
    Alias<fprofile_sample_use>;
def fno_auto_profile : Flag<["-"], "fno-auto-profile">, Group<f_Group>,
    Alias<fno_profile_sample_use>;
def fauto_profile_EQ : Joined<["-"], "fauto-profile=">,
    Alias<fprofile_sample_use_EQ>;
def fauto_profile_accurate : Flag<["-"], "fauto-profile-accurate">,
    Group<f_Group>, Alias<fprofile_sample_accurate>;
def fno_auto_profile_accurate : Flag<["-"], "fno-auto-profile-accurate">,
    Group<f_Group>, Alias<fno_profile_sample_accurate>;
def fdebug_compilation_dir_EQ : Joined<["-"], "fdebug-compilation-dir=">,
    Group<f_Group>, Flags<[CC1Option, CC1AsOption, CoreOption]>,
    HelpText<"The compilation directory to embed in the debug info">,
    MarshallingInfoString<CodeGenOpts<"DebugCompilationDir">>;
def fdebug_compilation_dir : Separate<["-"], "fdebug-compilation-dir">,
    Group<f_Group>, Flags<[CC1Option, CC1AsOption, CoreOption]>,
    Alias<fdebug_compilation_dir_EQ>;
def fcoverage_compilation_dir_EQ : Joined<["-"], "fcoverage-compilation-dir=">,
    Group<f_Group>, Flags<[CC1Option, CC1AsOption, CoreOption]>,
    HelpText<"The compilation directory to embed in the coverage mapping.">,
    MarshallingInfoString<CodeGenOpts<"CoverageCompilationDir">>;
def ffile_compilation_dir_EQ : Joined<["-"], "ffile-compilation-dir=">, Group<f_Group>,
    Flags<[CoreOption]>,
    HelpText<"The compilation directory to embed in the debug info and coverage mapping.">;
defm debug_info_for_profiling : BoolFOption<"debug-info-for-profiling",
  CodeGenOpts<"DebugInfoForProfiling">, DefaultFalse,
  PosFlag<SetTrue, [CC1Option], "Emit extra debug info to make sample profile more accurate">,
  NegFlag<SetFalse>>;
def fprofile_instr_generate : Flag<["-"], "fprofile-instr-generate">,
    Group<f_Group>, Flags<[CoreOption]>,
    HelpText<"Generate instrumented code to collect execution counts into default.profraw file (overridden by '=' form of option or LLVM_PROFILE_FILE env var)">;
def fprofile_instr_generate_EQ : Joined<["-"], "fprofile-instr-generate=">,
    Group<f_Group>, Flags<[CoreOption]>, MetaVarName<"<file>">,
    HelpText<"Generate instrumented code to collect execution counts into <file> (overridden by LLVM_PROFILE_FILE env var)">;
def fprofile_instr_use : Flag<["-"], "fprofile-instr-use">, Group<f_Group>,
    Flags<[CoreOption]>;
def fprofile_instr_use_EQ : Joined<["-"], "fprofile-instr-use=">,
    Group<f_Group>, Flags<[CoreOption]>,
    HelpText<"Use instrumentation data for profile-guided optimization">;
def fprofile_remapping_file_EQ : Joined<["-"], "fprofile-remapping-file=">,
    Group<f_Group>, Flags<[CC1Option, CoreOption]>, MetaVarName<"<file>">,
    HelpText<"Use the remappings described in <file> to match the profile data against names in the program">,
    MarshallingInfoString<CodeGenOpts<"ProfileRemappingFile">>;
defm coverage_mapping : BoolFOption<"coverage-mapping",
  CodeGenOpts<"CoverageMapping">, DefaultFalse,
  PosFlag<SetTrue, [CC1Option], "Generate coverage mapping to enable code coverage analysis">,
  NegFlag<SetFalse, [], "Disable code coverage analysis">, BothFlags<[CoreOption]>>;
def fprofile_generate : Flag<["-"], "fprofile-generate">,
    Group<f_Group>, Flags<[CoreOption]>,
    HelpText<"Generate instrumented code to collect execution counts into default.profraw (overridden by LLVM_PROFILE_FILE env var)">;
def fprofile_generate_EQ : Joined<["-"], "fprofile-generate=">,
    Group<f_Group>, Flags<[CoreOption]>, MetaVarName<"<directory>">,
    HelpText<"Generate instrumented code to collect execution counts into <directory>/default.profraw (overridden by LLVM_PROFILE_FILE env var)">;
def fcs_profile_generate : Flag<["-"], "fcs-profile-generate">,
    Group<f_Group>, Flags<[CoreOption]>,
    HelpText<"Generate instrumented code to collect context sensitive execution counts into default.profraw (overridden by LLVM_PROFILE_FILE env var)">;
def fcs_profile_generate_EQ : Joined<["-"], "fcs-profile-generate=">,
    Group<f_Group>, Flags<[CoreOption]>, MetaVarName<"<directory>">,
    HelpText<"Generate instrumented code to collect context sensitive execution counts into <directory>/default.profraw (overridden by LLVM_PROFILE_FILE env var)">;
def fprofile_use : Flag<["-"], "fprofile-use">, Group<f_Group>,
    Alias<fprofile_instr_use>;
def fprofile_use_EQ : Joined<["-"], "fprofile-use=">,
    Group<f_Group>, Flags<[NoXarchOption]>, MetaVarName<"<pathname>">,
    HelpText<"Use instrumentation data for profile-guided optimization. If pathname is a directory, it reads from <pathname>/default.profdata. Otherwise, it reads from file <pathname>.">;
def fno_profile_instr_generate : Flag<["-"], "fno-profile-instr-generate">,
    Group<f_Group>, Flags<[CoreOption]>,
    HelpText<"Disable generation of profile instrumentation.">;
def fno_profile_generate : Flag<["-"], "fno-profile-generate">,
    Group<f_Group>, Flags<[CoreOption]>,
    HelpText<"Disable generation of profile instrumentation.">;
def fno_profile_instr_use : Flag<["-"], "fno-profile-instr-use">,
    Group<f_Group>, Flags<[CoreOption]>,
    HelpText<"Disable using instrumentation data for profile-guided optimization">;
def fno_profile_use : Flag<["-"], "fno-profile-use">,
    Alias<fno_profile_instr_use>;
defm profile_arcs : BoolFOption<"profile-arcs",
  CodeGenOpts<"EmitGcovArcs">, DefaultFalse,
  PosFlag<SetTrue, [CC1Option, LinkOption]>, NegFlag<SetFalse>>;
defm test_coverage : BoolFOption<"test-coverage",
  CodeGenOpts<"EmitGcovNotes">, DefaultFalse,
  PosFlag<SetTrue, [CC1Option]>, NegFlag<SetFalse>>;
def fprofile_filter_files_EQ : Joined<["-"], "fprofile-filter-files=">,
    Group<f_Group>, Flags<[CC1Option, CoreOption]>,
    HelpText<"Instrument only functions from files where names match any regex separated by a semi-colon">,
    MarshallingInfoString<CodeGenOpts<"ProfileFilterFiles">>,
    ShouldParseIf<!strconcat(fprofile_arcs.KeyPath, "||", ftest_coverage.KeyPath)>;
def fprofile_exclude_files_EQ : Joined<["-"], "fprofile-exclude-files=">,
    Group<f_Group>, Flags<[CC1Option, CoreOption]>,
    HelpText<"Instrument only functions from files where names don't match all the regexes separated by a semi-colon">,
    MarshallingInfoString<CodeGenOpts<"ProfileExcludeFiles">>,
    ShouldParseIf<!strconcat(fprofile_arcs.KeyPath, "||", ftest_coverage.KeyPath)>;
def fprofile_update_EQ : Joined<["-"], "fprofile-update=">,
    Group<f_Group>, Flags<[CC1Option, CoreOption]>, Values<"atomic,prefer-atomic,single">,
    MetaVarName<"<method>">, HelpText<"Set update method of profile counters (atomic,prefer-atomic,single)">,
    MarshallingInfoFlag<CodeGenOpts<"AtomicProfileUpdate">>;
defm pseudo_probe_for_profiling : BoolFOption<"pseudo-probe-for-profiling",
  CodeGenOpts<"PseudoProbeForProfiling">, DefaultFalse,
  PosFlag<SetTrue, [], "Emit">, NegFlag<SetFalse, [], "Do not emit">,
  BothFlags<[NoXarchOption, CC1Option], " pseudo probes for sample profiling">>;
def forder_file_instrumentation : Flag<["-"], "forder-file-instrumentation">,
    Group<f_Group>, Flags<[CC1Option, CoreOption]>,
    HelpText<"Generate instrumented code to collect order file into default.profraw file (overridden by '=' form of option or LLVM_PROFILE_FILE env var)">;
def fprofile_list_EQ : Joined<["-"], "fprofile-list=">,
    Group<f_Group>, Flags<[CC1Option, CoreOption]>,
    HelpText<"Filename defining the list of functions/files to instrument">,
    MarshallingInfoStringVector<LangOpts<"ProfileListFiles">>;
def fswift_async_fp_EQ : Joined<["-"], "fswift-async-fp=">,
    Group<f_Group>, Flags<[CC1Option, CC1AsOption, CoreOption]>, MetaVarName<"<option>">,
    HelpText<"Control emission of Swift async extended frame info (option: auto, always, never)">,
    Values<"auto,always,never">,
    NormalizedValuesScope<"CodeGenOptions::SwiftAsyncFramePointerKind">,
    NormalizedValues<["Auto", "Always", "Never"]>,
    MarshallingInfoEnum<CodeGenOpts<"SwiftAsyncFramePointer">, "Always">;

defm addrsig : BoolFOption<"addrsig",
  CodeGenOpts<"Addrsig">, DefaultFalse,
  PosFlag<SetTrue, [CC1Option], "Emit">, NegFlag<SetFalse, [], "Don't emit">,
  BothFlags<[CoreOption], " an address-significance table">>;
defm blocks : OptInCC1FFlag<"blocks", "Enable the 'blocks' language feature", "", "", [CoreOption]>;
def fbootclasspath_EQ : Joined<["-"], "fbootclasspath=">, Group<f_Group>;
defm borland_extensions : BoolFOption<"borland-extensions",
  LangOpts<"Borland">, DefaultFalse,
  PosFlag<SetTrue, [CC1Option], "Accept non-standard constructs supported by the Borland compiler">,
  NegFlag<SetFalse>>;
def fbuiltin : Flag<["-"], "fbuiltin">, Group<f_Group>, Flags<[CoreOption]>;
def fbuiltin_module_map : Flag <["-"], "fbuiltin-module-map">, Group<f_Group>,
  Flags<[NoXarchOption]>, HelpText<"Load the clang builtins module map file.">;
defm caret_diagnostics : BoolFOption<"caret-diagnostics",
  DiagnosticOpts<"ShowCarets">, DefaultTrue,
  NegFlag<SetFalse, [CC1Option]>, PosFlag<SetTrue>>;
def fclang_abi_compat_EQ : Joined<["-"], "fclang-abi-compat=">, Group<f_clang_Group>,
  Flags<[CC1Option]>, MetaVarName<"<version>">, Values<"<major>.<minor>,latest">,
  HelpText<"Attempt to match the ABI of Clang <version>">;
def fclasspath_EQ : Joined<["-"], "fclasspath=">, Group<f_Group>;
defm color_diagnostics : OptInCC1FFlag<"color-diagnostics", "Enable", "Disable", " colors in diagnostics",
  [CoreOption, FlangOption]>;
def fdiagnostics_color : Flag<["-"], "fdiagnostics-color">, Group<f_Group>,
  Flags<[CoreOption, NoXarchOption]>;
def fdiagnostics_color_EQ : Joined<["-"], "fdiagnostics-color=">, Group<f_Group>;
def fansi_escape_codes : Flag<["-"], "fansi-escape-codes">, Group<f_Group>,
  Flags<[CoreOption, CC1Option]>, HelpText<"Use ANSI escape codes for diagnostics">,
  MarshallingInfoFlag<DiagnosticOpts<"UseANSIEscapeCodes">>;
def fcomment_block_commands : CommaJoined<["-"], "fcomment-block-commands=">, Group<f_clang_Group>, Flags<[CC1Option]>,
  HelpText<"Treat each comma separated argument in <arg> as a documentation comment block command">,
  MetaVarName<"<arg>">, MarshallingInfoStringVector<LangOpts<"CommentOpts.BlockCommandNames">>;
def fparse_all_comments : Flag<["-"], "fparse-all-comments">, Group<f_clang_Group>, Flags<[CC1Option]>,
  MarshallingInfoFlag<LangOpts<"CommentOpts.ParseAllComments">>;
def frecord_command_line : Flag<["-"], "frecord-command-line">,
  Group<f_clang_Group>;
def fno_record_command_line : Flag<["-"], "fno-record-command-line">,
  Group<f_clang_Group>;
def : Flag<["-"], "frecord-gcc-switches">, Alias<frecord_command_line>;
def : Flag<["-"], "fno-record-gcc-switches">, Alias<fno_record_command_line>;
def fcommon : Flag<["-"], "fcommon">, Group<f_Group>,
  Flags<[CoreOption, CC1Option]>, HelpText<"Place uninitialized global variables in a common block">,
  MarshallingInfoNegativeFlag<CodeGenOpts<"NoCommon">>;
def fcompile_resource_EQ : Joined<["-"], "fcompile-resource=">, Group<f_Group>;
defm complete_member_pointers : BoolOption<"f", "complete-member-pointers",
  LangOpts<"CompleteMemberPointers">, DefaultFalse,
  PosFlag<SetTrue, [CC1Option], "Require">, NegFlag<SetFalse, [], "Do not require">,
  BothFlags<[CoreOption], " member pointer base types to be complete if they"
            " would be significant under the Microsoft ABI">>,
  Group<f_clang_Group>;
def fcf_runtime_abi_EQ : Joined<["-"], "fcf-runtime-abi=">, Group<f_Group>,
    Flags<[CC1Option]>, Values<"unspecified,standalone,objc,swift,swift-5.0,swift-4.2,swift-4.1">,
    NormalizedValuesScope<"LangOptions::CoreFoundationABI">,
    NormalizedValues<["ObjectiveC", "ObjectiveC", "ObjectiveC", "Swift5_0", "Swift5_0", "Swift4_2", "Swift4_1"]>,
    MarshallingInfoEnum<LangOpts<"CFRuntime">, "ObjectiveC">;
defm constant_cfstrings : BoolFOption<"constant-cfstrings",
  LangOpts<"NoConstantCFStrings">, DefaultFalse,
  NegFlag<SetTrue, [CC1Option], "Disable creation of CodeFoundation-type constant strings">,
  PosFlag<SetFalse>>;
def fconstant_string_class_EQ : Joined<["-"], "fconstant-string-class=">, Group<f_Group>;
def fconstexpr_depth_EQ : Joined<["-"], "fconstexpr-depth=">, Group<f_Group>;
def fconstexpr_steps_EQ : Joined<["-"], "fconstexpr-steps=">, Group<f_Group>;
def fexperimental_new_constant_interpreter : Flag<["-"], "fexperimental-new-constant-interpreter">, Group<f_Group>,
  HelpText<"Enable the experimental new constant interpreter">, Flags<[CC1Option]>,
  MarshallingInfoFlag<LangOpts<"EnableNewConstInterp">>;
def fconstexpr_backtrace_limit_EQ : Joined<["-"], "fconstexpr-backtrace-limit=">,
                                    Group<f_Group>;
def fno_crash_diagnostics : Flag<["-"], "fno-crash-diagnostics">, Group<f_clang_Group>, Flags<[NoArgumentUnused, CoreOption]>,
  HelpText<"Disable auto-generation of preprocessed source files and a script for reproduction during a clang crash">;
def fcrash_diagnostics_dir : Joined<["-"], "fcrash-diagnostics-dir=">,
  Group<f_clang_Group>, Flags<[NoArgumentUnused, CoreOption]>,
  HelpText<"Put crash-report files in <dir>">, MetaVarName<"<dir>">;
def fcreate_profile : Flag<["-"], "fcreate-profile">, Group<f_Group>;
defm cxx_exceptions: BoolFOption<"cxx-exceptions",
  LangOpts<"CXXExceptions">, DefaultFalse,
  PosFlag<SetTrue, [CC1Option], "Enable C++ exceptions">, NegFlag<SetFalse>>;
defm async_exceptions: BoolFOption<"async-exceptions",
  LangOpts<"EHAsynch">, DefaultFalse,
  PosFlag<SetTrue, [CC1Option], "Enable EH Asynchronous exceptions">, NegFlag<SetFalse>>;
defm cxx_modules : BoolFOption<"cxx-modules",
  LangOpts<"CPlusPlusModules">, Default<cpp20.KeyPath>,
  NegFlag<SetFalse, [CC1Option], "Disable">, PosFlag<SetTrue, [], "Enable">,
  BothFlags<[NoXarchOption], " modules for C++">>,
  ShouldParseIf<cplusplus.KeyPath>;
def fdebug_pass_arguments : Flag<["-"], "fdebug-pass-arguments">, Group<f_Group>;
def fdebug_pass_structure : Flag<["-"], "fdebug-pass-structure">, Group<f_Group>;
def fdepfile_entry : Joined<["-"], "fdepfile-entry=">,
    Group<f_clang_Group>, Flags<[CC1Option]>;
def fdiagnostics_fixit_info : Flag<["-"], "fdiagnostics-fixit-info">, Group<f_clang_Group>;
def fno_diagnostics_fixit_info : Flag<["-"], "fno-diagnostics-fixit-info">, Group<f_Group>,
  Flags<[CC1Option]>, HelpText<"Do not include fixit information in diagnostics">,
  MarshallingInfoNegativeFlag<DiagnosticOpts<"ShowFixits">>;
def fdiagnostics_parseable_fixits : Flag<["-"], "fdiagnostics-parseable-fixits">, Group<f_clang_Group>,
    Flags<[CoreOption, CC1Option]>, HelpText<"Print fix-its in machine parseable form">,
    MarshallingInfoFlag<DiagnosticOpts<"ShowParseableFixits">>;
def fdiagnostics_print_source_range_info : Flag<["-"], "fdiagnostics-print-source-range-info">,
    Group<f_clang_Group>,  Flags<[CC1Option]>,
    HelpText<"Print source range spans in numeric form">,
    MarshallingInfoFlag<DiagnosticOpts<"ShowSourceRanges">>;
defm diagnostics_show_hotness : BoolFOption<"diagnostics-show-hotness",
  CodeGenOpts<"DiagnosticsWithHotness">, DefaultFalse,
  PosFlag<SetTrue, [CC1Option], "Enable profile hotness information in diagnostic line">,
  NegFlag<SetFalse>>;
def fdiagnostics_hotness_threshold_EQ : Joined<["-"], "fdiagnostics-hotness-threshold=">,
    Group<f_Group>, Flags<[CC1Option]>, MetaVarName<"<value>">,
    HelpText<"Prevent optimization remarks from being output if they do not have at least this profile count. "
    "Use 'auto' to apply the threshold from profile summary">;
defm diagnostics_show_option : BoolFOption<"diagnostics-show-option",
    DiagnosticOpts<"ShowOptionNames">, DefaultTrue,
    NegFlag<SetFalse, [CC1Option]>, PosFlag<SetTrue, [], "Print option name with mappable diagnostics">>;
defm diagnostics_show_note_include_stack : BoolFOption<"diagnostics-show-note-include-stack",
    DiagnosticOpts<"ShowNoteIncludeStack">, DefaultFalse,
    PosFlag<SetTrue, [], "Display include stacks for diagnostic notes">,
    NegFlag<SetFalse>, BothFlags<[CC1Option]>>;
def fdiagnostics_format_EQ : Joined<["-"], "fdiagnostics-format=">, Group<f_clang_Group>;
def fdiagnostics_show_category_EQ : Joined<["-"], "fdiagnostics-show-category=">, Group<f_clang_Group>;
def fdiagnostics_show_template_tree : Flag<["-"], "fdiagnostics-show-template-tree">,
    Group<f_Group>, Flags<[CC1Option]>,
    HelpText<"Print a template comparison tree for differing templates">,
    MarshallingInfoFlag<DiagnosticOpts<"ShowTemplateTree">>;
def fdiscard_value_names : Flag<["-"], "fdiscard-value-names">, Group<f_clang_Group>,
  HelpText<"Discard value names in LLVM IR">, Flags<[NoXarchOption]>;
def fno_discard_value_names : Flag<["-"], "fno-discard-value-names">, Group<f_clang_Group>,
  HelpText<"Do not discard value names in LLVM IR">, Flags<[NoXarchOption]>;
defm dollars_in_identifiers : BoolFOption<"dollars-in-identifiers",
  LangOpts<"DollarIdents">, Default<!strconcat("!", asm_preprocessor.KeyPath)>,
  PosFlag<SetTrue, [], "Allow">, NegFlag<SetFalse, [], "Disallow">,
  BothFlags<[CC1Option], " '$' in identifiers">>;
def fdwarf2_cfi_asm : Flag<["-"], "fdwarf2-cfi-asm">, Group<clang_ignored_f_Group>;
def fno_dwarf2_cfi_asm : Flag<["-"], "fno-dwarf2-cfi-asm">, Group<clang_ignored_f_Group>;
defm dwarf_directory_asm : BoolFOption<"dwarf-directory-asm",
  CodeGenOpts<"NoDwarfDirectoryAsm">, DefaultFalse,
  NegFlag<SetTrue, [CC1Option]>, PosFlag<SetFalse>>;
defm elide_constructors : BoolFOption<"elide-constructors",
  LangOpts<"ElideConstructors">, DefaultTrue,
  NegFlag<SetFalse, [CC1Option], "Disable C++ copy constructor elision">,
  PosFlag<SetTrue>>;
def fno_elide_type : Flag<["-"], "fno-elide-type">, Group<f_Group>,
    Flags<[CC1Option]>,
    HelpText<"Do not elide types when printing diagnostics">,
    MarshallingInfoNegativeFlag<DiagnosticOpts<"ElideType">>;
def feliminate_unused_debug_symbols : Flag<["-"], "feliminate-unused-debug-symbols">, Group<f_Group>;
defm eliminate_unused_debug_types : OptOutCC1FFlag<"eliminate-unused-debug-types",
  "Do not emit ", "Emit ", " debug info for defined but unused types">;
def femit_all_decls : Flag<["-"], "femit-all-decls">, Group<f_Group>, Flags<[CC1Option]>,
  HelpText<"Emit all declarations, even if unused">,
  MarshallingInfoFlag<LangOpts<"EmitAllDecls">>;
defm emulated_tls : BoolFOption<"emulated-tls",
  CodeGenOpts<"EmulatedTLS">, DefaultFalse,
  PosFlag<SetTrue, [CC1Option], "Use emutls functions to access thread_local variables">,
  NegFlag<SetFalse>, BothFlags<[CC1Option]>>;
def fencoding_EQ : Joined<["-"], "fencoding=">, Group<f_Group>;
def ferror_limit_EQ : Joined<["-"], "ferror-limit=">, Group<f_Group>, Flags<[CoreOption]>;
defm exceptions : BoolFOption<"exceptions",
  LangOpts<"Exceptions">, DefaultFalse,
  PosFlag<SetTrue, [CC1Option], "Enable">, NegFlag<SetFalse, [], "Disable">,
  BothFlags<[], " support for exception handling">>;
def fdwarf_exceptions : Flag<["-"], "fdwarf-exceptions">, Group<f_Group>,
  HelpText<"Use DWARF style exceptions">;
def fsjlj_exceptions : Flag<["-"], "fsjlj-exceptions">, Group<f_Group>,
  HelpText<"Use SjLj style exceptions">;
def fseh_exceptions : Flag<["-"], "fseh-exceptions">, Group<f_Group>,
  HelpText<"Use SEH style exceptions">;
def fwasm_exceptions : Flag<["-"], "fwasm-exceptions">, Group<f_Group>,
  HelpText<"Use WebAssembly style exceptions">;
def exception_model : Separate<["-"], "exception-model">,
  Flags<[CC1Option, NoDriverOption]>, HelpText<"The exception model: dwarf|sjlj|seh|wasm">,
  Values<"dwarf,sjlj,seh,wasm">,
  NormalizedValuesScope<"LangOptions::ExceptionHandlingKind">,
  NormalizedValues<["DwarfCFI", "SjLj", "WinEH", "Wasm"]>,
  MarshallingInfoEnum<LangOpts<"ExceptionHandling">, "None">;
def exception_model_EQ : Joined<["-"], "exception-model=">,
  Flags<[CC1Option, NoDriverOption]>, Alias<exception_model>;
def fignore_exceptions : Flag<["-"], "fignore-exceptions">, Group<f_Group>, Flags<[CC1Option]>,
  HelpText<"Enable support for ignoring exception handling constructs">,
  MarshallingInfoFlag<LangOpts<"IgnoreExceptions">>;
def fexcess_precision_EQ : Joined<["-"], "fexcess-precision=">,
    Group<clang_ignored_gcc_optimization_f_Group>;
def : Flag<["-"], "fexpensive-optimizations">, Group<clang_ignored_gcc_optimization_f_Group>;
def : Flag<["-"], "fno-expensive-optimizations">, Group<clang_ignored_gcc_optimization_f_Group>;
def fextdirs_EQ : Joined<["-"], "fextdirs=">, Group<f_Group>;
def : Flag<["-"], "fdefer-pop">, Group<clang_ignored_gcc_optimization_f_Group>;
def : Flag<["-"], "fno-defer-pop">, Group<clang_ignored_gcc_optimization_f_Group>;
def : Flag<["-"], "fextended-identifiers">, Group<clang_ignored_f_Group>;
def : Flag<["-"], "fno-extended-identifiers">, Group<f_Group>, Flags<[Unsupported]>;
def fhosted : Flag<["-"], "fhosted">, Group<f_Group>;
def fdenormal_fp_math_EQ : Joined<["-"], "fdenormal-fp-math=">, Group<f_Group>, Flags<[CC1Option]>;
def ffp_model_EQ : Joined<["-"], "ffp-model=">, Group<f_Group>, Flags<[NoXarchOption]>,
  HelpText<"Controls the semantics of floating-point calculations.">;
def ffp_exception_behavior_EQ : Joined<["-"], "ffp-exception-behavior=">, Group<f_Group>, Flags<[CC1Option]>,
  HelpText<"Specifies the exception behavior of floating-point operations.">,
  Values<"ignore,maytrap,strict">, NormalizedValuesScope<"LangOptions">,
  NormalizedValues<["FPE_Ignore", "FPE_MayTrap", "FPE_Strict"]>,
  MarshallingInfoEnum<LangOpts<"FPExceptionMode">, "FPE_Ignore">;
defm fast_math : BoolFOption<"fast-math",
  LangOpts<"FastMath">, DefaultFalse,
  PosFlag<SetTrue, [CC1Option], "Allow aggressive, lossy floating-point optimizations",
          [cl_fast_relaxed_math.KeyPath]>,
  NegFlag<SetFalse>>;
def menable_unsafe_fp_math : Flag<["-"], "menable-unsafe-fp-math">, Flags<[CC1Option]>,
  HelpText<"Allow unsafe floating-point math optimizations which may decrease precision">,
  MarshallingInfoFlag<LangOpts<"UnsafeFPMath">>,
  ImpliedByAnyOf<[cl_unsafe_math_optimizations.KeyPath, ffast_math.KeyPath]>;
defm math_errno : BoolFOption<"math-errno",
  LangOpts<"MathErrno">, DefaultFalse,
  PosFlag<SetTrue, [CC1Option], "Require math functions to indicate errors by setting errno">,
  NegFlag<SetFalse>>,
  ShouldParseIf<!strconcat("!", open_cl.KeyPath)>;
def fextend_args_EQ : Joined<["-"], "fextend-arguments=">, Group<f_Group>,
  Flags<[CC1Option, NoArgumentUnused]>,
  HelpText<"Controls how scalar integer arguments are extended in calls "
           "to unprototyped and varargs functions">,
  Values<"32,64">,
  NormalizedValues<["ExtendTo32", "ExtendTo64"]>,
  NormalizedValuesScope<"LangOptions::ExtendArgsKind">,
  MarshallingInfoEnum<LangOpts<"ExtendIntArgs">,"ExtendTo32">;
def fbracket_depth_EQ : Joined<["-"], "fbracket-depth=">, Group<f_Group>, Flags<[CoreOption]>;
def fsignaling_math : Flag<["-"], "fsignaling-math">, Group<f_Group>;
def fno_signaling_math : Flag<["-"], "fno-signaling-math">, Group<f_Group>;
defm jump_tables : BoolFOption<"jump-tables",
  CodeGenOpts<"NoUseJumpTables">, DefaultFalse,
  NegFlag<SetTrue, [CC1Option], "Do not use">, PosFlag<SetFalse, [], "Use">,
  BothFlags<[], " jump tables for lowering switches">>;
defm force_enable_int128 : BoolFOption<"force-enable-int128",
  TargetOpts<"ForceEnableInt128">, DefaultFalse,
  PosFlag<SetTrue, [CC1Option], "Enable">, NegFlag<SetFalse, [], "Disable">,
  BothFlags<[], " support for int128_t type">>;
defm keep_static_consts : BoolFOption<"keep-static-consts",
  CodeGenOpts<"KeepStaticConsts">, DefaultFalse,
  PosFlag<SetTrue, [CC1Option], "Keep">, NegFlag<SetFalse, [], "Don't keep">,
  BothFlags<[NoXarchOption], " static const variables if unused">>;
defm fixed_point : BoolFOption<"fixed-point",
  LangOpts<"FixedPoint">, DefaultFalse,
  PosFlag<SetTrue, [CC1Option], "Enable">, NegFlag<SetFalse, [], "Disable">,
  BothFlags<[], " fixed point types">>, ShouldParseIf<!strconcat("!", cplusplus.KeyPath)>;
defm cxx_static_destructors : BoolFOption<"c++-static-destructors",
  LangOpts<"RegisterStaticDestructors">, DefaultTrue,
  NegFlag<SetFalse, [CC1Option], "Disable C++ static destructor registration">,
  PosFlag<SetTrue>>;
def fsymbol_partition_EQ : Joined<["-"], "fsymbol-partition=">, Group<f_Group>,
  Flags<[CC1Option]>, MarshallingInfoString<CodeGenOpts<"SymbolPartition">>;

defm memory_profile : OptInCC1FFlag<"memory-profile", "Enable", "Disable", " heap memory profiling">;
def fmemory_profile_EQ : Joined<["-"], "fmemory-profile=">,
    Group<f_Group>, Flags<[CC1Option]>, MetaVarName<"<directory>">,
    HelpText<"Enable heap memory profiling and dump results into <directory>">;

// Begin sanitizer flags. These should all be core options exposed in all driver
// modes.
let Flags = [CC1Option, CoreOption] in {

def fsanitize_EQ : CommaJoined<["-"], "fsanitize=">, Group<f_clang_Group>,
                   MetaVarName<"<check>">,
                   HelpText<"Turn on runtime checks for various forms of undefined "
                            "or suspicious behavior. See user manual for available checks">;
def fno_sanitize_EQ : CommaJoined<["-"], "fno-sanitize=">, Group<f_clang_Group>,
                      Flags<[CoreOption, NoXarchOption]>;

def fsanitize_ignorelist_EQ : Joined<["-"], "fsanitize-ignorelist=">,
  Group<f_clang_Group>, HelpText<"Path to ignorelist file for sanitizers">;
def : Joined<["-"], "fsanitize-blacklist=">,
  Group<f_clang_Group>, Flags<[HelpHidden]>, Alias<fsanitize_ignorelist_EQ>,
  HelpText<"Alias for -fsanitize-ignorelist=">;

def fsanitize_system_ignorelist_EQ : Joined<["-"], "fsanitize-system-ignorelist=">,
  HelpText<"Path to system ignorelist file for sanitizers">, Flags<[CC1Option]>;
def : Joined<["-"], "fsanitize-system-blacklist=">,
  HelpText<"Alias for -fsanitize-system-ignorelist=">,
  Flags<[CC1Option, HelpHidden]>, Alias<fsanitize_system_ignorelist_EQ>;

def fno_sanitize_ignorelist : Flag<["-"], "fno-sanitize-ignorelist">,
  Group<f_clang_Group>, HelpText<"Don't use ignorelist file for sanitizers">;
def : Flag<["-"], "fno-sanitize-blacklist">,
  Group<f_clang_Group>, Flags<[HelpHidden]>, Alias<fno_sanitize_ignorelist>;

def fsanitize_coverage : CommaJoined<["-"], "fsanitize-coverage=">,
  Group<f_clang_Group>,
  HelpText<"Specify the type of coverage instrumentation for Sanitizers">;
def fno_sanitize_coverage : CommaJoined<["-"], "fno-sanitize-coverage=">,
  Group<f_clang_Group>, Flags<[CoreOption, NoXarchOption]>,
  HelpText<"Disable features of coverage instrumentation for Sanitizers">,
  Values<"func,bb,edge,indirect-calls,trace-bb,trace-cmp,trace-div,trace-gep,"
         "8bit-counters,trace-pc,trace-pc-guard,no-prune,inline-8bit-counters,"
         "inline-bool-flag">;
def fsanitize_coverage_allowlist : Joined<["-"], "fsanitize-coverage-allowlist=">,
    Group<f_clang_Group>, Flags<[CoreOption, NoXarchOption]>,
    HelpText<"Restrict sanitizer coverage instrumentation exclusively to modules and functions that match the provided special case list, except the blocked ones">,
    MarshallingInfoStringVector<CodeGenOpts<"SanitizeCoverageAllowlistFiles">>;
def : Joined<["-"], "fsanitize-coverage-whitelist=">,
  Group<f_clang_Group>, Flags<[CoreOption, HelpHidden]>, Alias<fsanitize_coverage_allowlist>,
  HelpText<"Deprecated, use -fsanitize-coverage-allowlist= instead">;
def fsanitize_coverage_ignorelist : Joined<["-"], "fsanitize-coverage-ignorelist=">,
    Group<f_clang_Group>, Flags<[CoreOption, NoXarchOption]>,
    HelpText<"Disable sanitizer coverage instrumentation for modules and functions "
             "that match the provided special case list, even the allowed ones">,
    MarshallingInfoStringVector<CodeGenOpts<"SanitizeCoverageIgnorelistFiles">>;
def : Joined<["-"], "fsanitize-coverage-blacklist=">,
  Group<f_clang_Group>, Flags<[CoreOption, HelpHidden]>,
  Alias<fsanitize_coverage_ignorelist>,
  HelpText<"Deprecated, use -fsanitize-coverage-ignorelist= instead">;
def fsanitize_memory_track_origins_EQ : Joined<["-"], "fsanitize-memory-track-origins=">,
                                        Group<f_clang_Group>,
                                        HelpText<"Enable origins tracking in MemorySanitizer">,
                                        MarshallingInfoInt<CodeGenOpts<"SanitizeMemoryTrackOrigins">>;
def fsanitize_memory_track_origins : Flag<["-"], "fsanitize-memory-track-origins">,
                                     Group<f_clang_Group>,
                                     HelpText<"Enable origins tracking in MemorySanitizer">;
def fno_sanitize_memory_track_origins : Flag<["-"], "fno-sanitize-memory-track-origins">,
                                        Group<f_clang_Group>,
                                        Flags<[CoreOption, NoXarchOption]>,
                                        HelpText<"Disable origins tracking in MemorySanitizer">;
def fsanitize_address_outline_instrumentation : Flag<["-"], "fsanitize-address-outline-instrumentation">,
                                                Group<f_clang_Group>,
                                                HelpText<"Always generate function calls for address sanitizer instrumentation">;
def fno_sanitize_address_outline_instrumentation : Flag<["-"], "fno-sanitize-address-outline-instrumentation">,
                                                   Group<f_clang_Group>,
                                                   HelpText<"Use default code inlining logic for the address sanitizer">;
def fsanitize_hwaddress_experimental_aliasing
  : Flag<["-"], "fsanitize-hwaddress-experimental-aliasing">,
    Group<f_clang_Group>,
    HelpText<"Enable aliasing mode in HWAddressSanitizer">;
def fno_sanitize_hwaddress_experimental_aliasing
  : Flag<["-"], "fno-sanitize-hwaddress-experimental-aliasing">,
    Group<f_clang_Group>, Flags<[CoreOption, NoXarchOption]>,
    HelpText<"Disable aliasing mode in HWAddressSanitizer">;
defm sanitize_memory_use_after_dtor : BoolOption<"f", "sanitize-memory-use-after-dtor",
  CodeGenOpts<"SanitizeMemoryUseAfterDtor">, DefaultFalse,
  PosFlag<SetTrue, [CC1Option], "Enable">, NegFlag<SetFalse, [], "Disable">,
  BothFlags<[], " use-after-destroy detection in MemorySanitizer">>,
  Group<f_clang_Group>;
def fsanitize_address_field_padding : Joined<["-"], "fsanitize-address-field-padding=">,
                                        Group<f_clang_Group>,
                                        HelpText<"Level of field padding for AddressSanitizer">,
                                        MarshallingInfoInt<LangOpts<"SanitizeAddressFieldPadding">>;
defm sanitize_address_use_after_scope : BoolOption<"f", "sanitize-address-use-after-scope",
  CodeGenOpts<"SanitizeAddressUseAfterScope">, DefaultFalse,
  PosFlag<SetTrue, [], "Enable">, NegFlag<SetFalse, [CoreOption, NoXarchOption], "Disable">,
  BothFlags<[], " use-after-scope detection in AddressSanitizer">>,
  Group<f_clang_Group>;
def sanitize_address_use_after_return_EQ
  : Joined<["-"], "fsanitize-address-use-after-return=">,
    MetaVarName<"<mode>">,
    Flags<[CC1Option]>,
    HelpText<"Select the mode of detecting stack use-after-return in AddressSanitizer: never | runtime (default) | always">,
    Group<f_clang_Group>,
    Values<"never,runtime,always">,
    NormalizedValuesScope<"llvm::AsanDetectStackUseAfterReturnMode">,
    NormalizedValues<["Never", "Runtime", "Always"]>,
    MarshallingInfoEnum<CodeGenOpts<"SanitizeAddressUseAfterReturn">, "Runtime">;
defm sanitize_address_poison_custom_array_cookie : BoolOption<"f", "sanitize-address-poison-custom-array-cookie",
  CodeGenOpts<"SanitizeAddressPoisonCustomArrayCookie">, DefaultFalse,
  PosFlag<SetTrue, [], "Enable">, NegFlag<SetFalse, [], "Disable">,
  BothFlags<[], " poisoning array cookies when using custom operator new[] in AddressSanitizer">>,
  Group<f_clang_Group>;
def fsanitize_address_globals_dead_stripping : Flag<["-"], "fsanitize-address-globals-dead-stripping">,
  Group<f_clang_Group>, HelpText<"Enable linker dead stripping of globals in AddressSanitizer">,
  MarshallingInfoFlag<CodeGenOpts<"SanitizeAddressGlobalsDeadStripping">, "false">;
defm sanitize_address_use_odr_indicator : BoolOption<"f", "sanitize-address-use-odr-indicator",
  CodeGenOpts<"SanitizeAddressUseOdrIndicator">, DefaultFalse,
  PosFlag<SetTrue, [], "Enable ODR indicator globals to avoid false ODR violation"
            " reports in partially sanitized programs at the cost of an increase in binary size">,
  NegFlag<SetFalse, [], "Disable ODR indicator globals">>,
  Group<f_clang_Group>;
def sanitize_address_destructor_EQ
    : Joined<["-"], "fsanitize-address-destructor=">,
      Flags<[CC1Option]>,
      HelpText<"Set destructor type used in ASan instrumentation">,
      Group<f_clang_Group>,
      Values<"none,global">,
      NormalizedValuesScope<"llvm::AsanDtorKind">,
      NormalizedValues<["None", "Global"]>,
      MarshallingInfoEnum<CodeGenOpts<"SanitizeAddressDtor">, "Global">;
defm sanitize_memory_param_retval
    : BoolFOption<"sanitize-memory-param-retval",
        CodeGenOpts<"SanitizeMemoryParamRetval">,
        DefaultFalse,
        PosFlag<SetTrue, [CC1Option], "Enable">, NegFlag<SetFalse, [], "Disable">,
        BothFlags<[], " detection of uninitialized parameters and return values">>;
//// Note: This flag was introduced when it was necessary to distinguish between
//       ABI for correct codegen.  This is no longer needed, but the flag is
//       not removed since targeting either ABI will behave the same.
//       This way we cause no disturbance to existing scripts & code, and if we
//       want to use this flag in the future we will cause no disturbance then
//       either.
def fsanitize_hwaddress_abi_EQ
    : Joined<["-"], "fsanitize-hwaddress-abi=">,
      Group<f_clang_Group>,
      HelpText<"Select the HWAddressSanitizer ABI to target (interceptor or platform, default interceptor). This option is currently unused.">;
def fsanitize_recover_EQ : CommaJoined<["-"], "fsanitize-recover=">,
                           Group<f_clang_Group>,
                           HelpText<"Enable recovery for specified sanitizers">;
def fno_sanitize_recover_EQ : CommaJoined<["-"], "fno-sanitize-recover=">,
                              Group<f_clang_Group>, Flags<[CoreOption, NoXarchOption]>,
                              HelpText<"Disable recovery for specified sanitizers">;
def fsanitize_recover : Flag<["-"], "fsanitize-recover">, Group<f_clang_Group>,
                        Alias<fsanitize_recover_EQ>, AliasArgs<["all"]>;
def fno_sanitize_recover : Flag<["-"], "fno-sanitize-recover">,
                           Flags<[CoreOption, NoXarchOption]>, Group<f_clang_Group>,
                           Alias<fno_sanitize_recover_EQ>, AliasArgs<["all"]>;
def fsanitize_trap_EQ : CommaJoined<["-"], "fsanitize-trap=">, Group<f_clang_Group>,
                        HelpText<"Enable trapping for specified sanitizers">;
def fno_sanitize_trap_EQ : CommaJoined<["-"], "fno-sanitize-trap=">, Group<f_clang_Group>,
                           Flags<[CoreOption, NoXarchOption]>,
                           HelpText<"Disable trapping for specified sanitizers">;
def fsanitize_trap : Flag<["-"], "fsanitize-trap">, Group<f_clang_Group>,
                     Alias<fsanitize_trap_EQ>, AliasArgs<["all"]>,
                     HelpText<"Enable trapping for all sanitizers">;
def fno_sanitize_trap : Flag<["-"], "fno-sanitize-trap">, Group<f_clang_Group>,
                        Alias<fno_sanitize_trap_EQ>, AliasArgs<["all"]>,
                        Flags<[CoreOption, NoXarchOption]>,
                        HelpText<"Disable trapping for all sanitizers">;
def fsanitize_undefined_trap_on_error
    : Flag<["-"], "fsanitize-undefined-trap-on-error">, Group<f_clang_Group>,
      Alias<fsanitize_trap_EQ>, AliasArgs<["undefined"]>;
def fno_sanitize_undefined_trap_on_error
    : Flag<["-"], "fno-sanitize-undefined-trap-on-error">, Group<f_clang_Group>,
      Alias<fno_sanitize_trap_EQ>, AliasArgs<["undefined"]>;
defm sanitize_minimal_runtime : BoolOption<"f", "sanitize-minimal-runtime",
  CodeGenOpts<"SanitizeMinimalRuntime">, DefaultFalse,
  PosFlag<SetTrue>, NegFlag<SetFalse>>,
  Group<f_clang_Group>;
def fsanitize_link_runtime : Flag<["-"], "fsanitize-link-runtime">,
                           Group<f_clang_Group>;
def fno_sanitize_link_runtime : Flag<["-"], "fno-sanitize-link-runtime">,
                              Group<f_clang_Group>;
def fsanitize_link_cxx_runtime : Flag<["-"], "fsanitize-link-c++-runtime">,
                                 Group<f_clang_Group>;
def fno_sanitize_link_cxx_runtime : Flag<["-"], "fno-sanitize-link-c++-runtime">,
                                    Group<f_clang_Group>;
defm sanitize_cfi_cross_dso : BoolOption<"f", "sanitize-cfi-cross-dso",
  CodeGenOpts<"SanitizeCfiCrossDso">, DefaultFalse,
  PosFlag<SetTrue, [], "Enable">, NegFlag<SetFalse, [CoreOption, NoXarchOption], "Disable">,
  BothFlags<[], " control flow integrity (CFI) checks for cross-DSO calls.">>,
  Group<f_clang_Group>;
def fsanitize_cfi_icall_generalize_pointers : Flag<["-"], "fsanitize-cfi-icall-generalize-pointers">,
                                              Group<f_clang_Group>,
                                              HelpText<"Generalize pointers in CFI indirect call type signature checks">,
                                              MarshallingInfoFlag<CodeGenOpts<"SanitizeCfiICallGeneralizePointers">>;
defm sanitize_cfi_canonical_jump_tables : BoolOption<"f", "sanitize-cfi-canonical-jump-tables",
  CodeGenOpts<"SanitizeCfiCanonicalJumpTables">, DefaultFalse,
  PosFlag<SetTrue, [], "Make">, NegFlag<SetFalse, [CoreOption, NoXarchOption], "Do not make">,
  BothFlags<[], " the jump table addresses canonical in the symbol table">>,
  Group<f_clang_Group>;
defm sanitize_stats : BoolOption<"f", "sanitize-stats",
  CodeGenOpts<"SanitizeStats">, DefaultFalse,
  PosFlag<SetTrue, [], "Enable">, NegFlag<SetFalse, [CoreOption, NoXarchOption], "Disable">,
  BothFlags<[], " sanitizer statistics gathering.">>,
  Group<f_clang_Group>;
def fsanitize_thread_memory_access : Flag<["-"], "fsanitize-thread-memory-access">,
                                     Group<f_clang_Group>,
                                     HelpText<"Enable memory access instrumentation in ThreadSanitizer (default)">;
def fno_sanitize_thread_memory_access : Flag<["-"], "fno-sanitize-thread-memory-access">,
                                        Group<f_clang_Group>,
                                        Flags<[CoreOption, NoXarchOption]>,
                                        HelpText<"Disable memory access instrumentation in ThreadSanitizer">;
def fsanitize_thread_func_entry_exit : Flag<["-"], "fsanitize-thread-func-entry-exit">,
                                       Group<f_clang_Group>,
                                       HelpText<"Enable function entry/exit instrumentation in ThreadSanitizer (default)">;
def fno_sanitize_thread_func_entry_exit : Flag<["-"], "fno-sanitize-thread-func-entry-exit">,
                                          Group<f_clang_Group>,
                                          Flags<[CoreOption, NoXarchOption]>,
                                          HelpText<"Disable function entry/exit instrumentation in ThreadSanitizer">;
def fsanitize_thread_atomics : Flag<["-"], "fsanitize-thread-atomics">,
                               Group<f_clang_Group>,
                               HelpText<"Enable atomic operations instrumentation in ThreadSanitizer (default)">;
def fno_sanitize_thread_atomics : Flag<["-"], "fno-sanitize-thread-atomics">,
                                  Group<f_clang_Group>,
                                  Flags<[CoreOption, NoXarchOption]>,
                                  HelpText<"Disable atomic operations instrumentation in ThreadSanitizer">;
def fsanitize_undefined_strip_path_components_EQ : Joined<["-"], "fsanitize-undefined-strip-path-components=">,
  Group<f_clang_Group>, MetaVarName<"<number>">,
  HelpText<"Strip (or keep only, if negative) a given number of path components "
           "when emitting check metadata.">,
  MarshallingInfoInt<CodeGenOpts<"EmitCheckPathComponentsToStrip">, "0", "int">;

} // end -f[no-]sanitize* flags

def funsafe_math_optimizations : Flag<["-"], "funsafe-math-optimizations">,
  Group<f_Group>;
def fno_unsafe_math_optimizations : Flag<["-"], "fno-unsafe-math-optimizations">,
  Group<f_Group>;
def fassociative_math : Flag<["-"], "fassociative-math">, Group<f_Group>;
def fno_associative_math : Flag<["-"], "fno-associative-math">, Group<f_Group>;
defm reciprocal_math : BoolFOption<"reciprocal-math",
  LangOpts<"AllowRecip">, DefaultFalse,
  PosFlag<SetTrue, [CC1Option], "Allow division operations to be reassociated",
          [menable_unsafe_fp_math.KeyPath]>,
  NegFlag<SetFalse>>;
defm approx_func : BoolFOption<"approx-func", LangOpts<"ApproxFunc">, DefaultFalse,
   PosFlag<SetTrue, [CC1Option], "Allow certain math function calls to be replaced "
           "with an approximately equivalent calculation",
           [menable_unsafe_fp_math.KeyPath]>,
   NegFlag<SetFalse>>;
defm finite_math_only : BoolFOption<"finite-math-only",
  LangOpts<"FiniteMathOnly">, DefaultFalse,
  PosFlag<SetTrue, [CC1Option], "", [cl_finite_math_only.KeyPath, ffast_math.KeyPath]>,
  NegFlag<SetFalse>>;
defm signed_zeros : BoolFOption<"signed-zeros",
  LangOpts<"NoSignedZero">, DefaultFalse,
  NegFlag<SetTrue, [CC1Option], "Allow optimizations that ignore the sign of floating point zeros",
            [cl_no_signed_zeros.KeyPath, menable_unsafe_fp_math.KeyPath]>,
  PosFlag<SetFalse>>;
def fhonor_nans : Flag<["-"], "fhonor-nans">, Group<f_Group>;
def fno_honor_nans : Flag<["-"], "fno-honor-nans">, Group<f_Group>;
def fhonor_infinities : Flag<["-"], "fhonor-infinities">, Group<f_Group>;
def fno_honor_infinities : Flag<["-"], "fno-honor-infinities">, Group<f_Group>;
// This option was originally misspelt "infinites" [sic].
def : Flag<["-"], "fhonor-infinites">, Alias<fhonor_infinities>;
def : Flag<["-"], "fno-honor-infinites">, Alias<fno_honor_infinities>;
def frounding_math : Flag<["-"], "frounding-math">, Group<f_Group>, Flags<[CC1Option]>,
  MarshallingInfoFlag<LangOpts<"FPRoundingMode">, "llvm::RoundingMode::NearestTiesToEven">,
  Normalizer<"makeFlagToValueNormalizer(llvm::RoundingMode::Dynamic)">;
def fno_rounding_math : Flag<["-"], "fno-rounding-math">, Group<f_Group>, Flags<[CC1Option]>;
def ftrapping_math : Flag<["-"], "ftrapping-math">, Group<f_Group>;
def fno_trapping_math : Flag<["-"], "fno-trapping-math">, Group<f_Group>;
def ffp_contract : Joined<["-"], "ffp-contract=">, Group<f_Group>,
  Flags<[CC1Option]>, HelpText<"Form fused FP ops (e.g. FMAs):"
  " fast (fuses across statements disregarding pragmas)"
  " | on (only fuses in the same statement unless dictated by pragmas)"
  " | off (never fuses)"
  " | fast-honor-pragmas (fuses across statements unless diectated by pragmas)."
  " Default is 'fast' for CUDA, 'fast-honor-pragmas' for HIP, and 'on' otherwise.">,
  Values<"fast,on,off,fast-honor-pragmas">;

defm strict_float_cast_overflow : BoolFOption<"strict-float-cast-overflow",
  CodeGenOpts<"StrictFloatCastOverflow">, DefaultTrue,
  NegFlag<SetFalse, [CC1Option], "Relax language rules and try to match the behavior"
            " of the target's native float-to-int conversion instructions">,
  PosFlag<SetTrue, [], "Assume that overflowing float-to-int casts are undefined (default)">>;

defm protect_parens : BoolFOption<"protect-parens",
  LangOpts<"ProtectParens">, DefaultFalse,
  PosFlag<SetTrue, [CoreOption, CC1Option],
          "Determines whether the optimizer honors parentheses when "
          "floating-point expressions are evaluated">,
  NegFlag<SetFalse>>;

def ffor_scope : Flag<["-"], "ffor-scope">, Group<f_Group>;
def fno_for_scope : Flag<["-"], "fno-for-scope">, Group<f_Group>;

defm rewrite_imports : BoolFOption<"rewrite-imports",
  PreprocessorOutputOpts<"RewriteImports">, DefaultFalse,
  PosFlag<SetTrue, [CC1Option]>, NegFlag<SetFalse>>;
defm rewrite_includes : BoolFOption<"rewrite-includes",
  PreprocessorOutputOpts<"RewriteIncludes">, DefaultFalse,
  PosFlag<SetTrue, [CC1Option]>, NegFlag<SetFalse>>;

defm delete_null_pointer_checks : BoolFOption<"delete-null-pointer-checks",
  CodeGenOpts<"NullPointerIsValid">, DefaultFalse,
  NegFlag<SetTrue, [CC1Option], "Do not treat usage of null pointers as undefined behavior">,
  PosFlag<SetFalse, [], "Treat usage of null pointers as undefined behavior (default)">,
  BothFlags<[CoreOption]>>;

def frewrite_map_file_EQ : Joined<["-"], "frewrite-map-file=">,
                           Group<f_Group>,
                           Flags<[NoXarchOption, CC1Option]>,
                           MarshallingInfoStringVector<CodeGenOpts<"RewriteMapFiles">>;

defm use_line_directives : BoolFOption<"use-line-directives",
  PreprocessorOutputOpts<"UseLineDirectives">, DefaultFalse,
  PosFlag<SetTrue, [CC1Option], "Use #line in preprocessed output">, NegFlag<SetFalse>>;
defm minimize_whitespace : BoolFOption<"minimize-whitespace",
  PreprocessorOutputOpts<"MinimizeWhitespace">, DefaultFalse,
  PosFlag<SetTrue, [CC1Option], "Minimize whitespace when emitting preprocessor output">, NegFlag<SetFalse>>;

def ffreestanding : Flag<["-"], "ffreestanding">, Group<f_Group>, Flags<[CC1Option]>,
  HelpText<"Assert that the compilation takes place in a freestanding environment">,
  MarshallingInfoFlag<LangOpts<"Freestanding">>;
def fgnuc_version_EQ : Joined<["-"], "fgnuc-version=">, Group<f_Group>,
  HelpText<"Sets various macros to claim compatibility with the given GCC version (default is 4.2.1)">,
  Flags<[CC1Option, CoreOption]>;
// We abuse '-f[no-]gnu-keywords' to force overriding all GNU-extension
// keywords. This behavior is provided by GCC's poorly named '-fasm' flag,
// while a subset (the non-C++ GNU keywords) is provided by GCC's
// '-fgnu-keywords'. Clang conflates the two for simplicity under the single
// name, as it doesn't seem a useful distinction.
defm gnu_keywords : BoolFOption<"gnu-keywords",
  LangOpts<"GNUKeywords">, Default<gnu_mode.KeyPath>,
  PosFlag<SetTrue, [], "Allow GNU-extension keywords regardless of language standard">,
  NegFlag<SetFalse>, BothFlags<[CC1Option]>>;
defm gnu89_inline : BoolFOption<"gnu89-inline",
  LangOpts<"GNUInline">, Default<!strconcat("!", c99.KeyPath, " && !", cplusplus.KeyPath)>,
  PosFlag<SetTrue, [CC1Option], "Use the gnu89 inline semantics">,
  NegFlag<SetFalse>>, ShouldParseIf<!strconcat("!", cplusplus.KeyPath)>;
def fgnu_runtime : Flag<["-"], "fgnu-runtime">, Group<f_Group>,
  HelpText<"Generate output compatible with the standard GNU Objective-C runtime">;
def fheinous_gnu_extensions : Flag<["-"], "fheinous-gnu-extensions">, Flags<[CC1Option]>,
  MarshallingInfoFlag<LangOpts<"HeinousExtensions">>;
def filelist : Separate<["-"], "filelist">, Flags<[LinkerInput]>,
               Group<Link_Group>;
def : Flag<["-"], "findirect-virtual-calls">, Alias<fapple_kext>;
def finline_functions : Flag<["-"], "finline-functions">, Group<f_clang_Group>, Flags<[CC1Option]>,
  HelpText<"Inline suitable functions">;
def finline_hint_functions: Flag<["-"], "finline-hint-functions">, Group<f_clang_Group>, Flags<[CC1Option]>,
  HelpText<"Inline functions which are (explicitly or implicitly) marked inline">;
def finline : Flag<["-"], "finline">, Group<clang_ignored_f_Group>;
def fglobal_isel : Flag<["-"], "fglobal-isel">, Group<f_clang_Group>,
  HelpText<"Enables the global instruction selector">;
def fexperimental_isel : Flag<["-"], "fexperimental-isel">, Group<f_clang_Group>,
  Alias<fglobal_isel>;
defm legacy_pass_manager : BoolOption<"f", "legacy-pass-manager",
  CodeGenOpts<"LegacyPassManager">, Default<"!static_cast<unsigned>(LLVM_ENABLE_NEW_PASS_MANAGER)">,
  PosFlag<SetTrue, [], "Use the legacy pass manager in LLVM (deprecated, to be removed in a future release)">,
  NegFlag<SetFalse, [], "Use the new pass manager in LLVM">,
  BothFlags<[CC1Option]>>, Group<f_clang_Group>;
def fexperimental_new_pass_manager : Flag<["-"], "fexperimental-new-pass-manager">,
  Group<f_clang_Group>, Flags<[CC1Option]>, Alias<fno_legacy_pass_manager>;
def fno_experimental_new_pass_manager : Flag<["-"], "fno-experimental-new-pass-manager">,
  Group<f_clang_Group>, Flags<[CC1Option,NoDriverOption]>, Alias<flegacy_pass_manager>;
def fexperimental_strict_floating_point : Flag<["-"], "fexperimental-strict-floating-point">,
  Group<f_clang_Group>, Flags<[CC1Option]>,
  HelpText<"Enables experimental strict floating point in LLVM.">,
  MarshallingInfoFlag<LangOpts<"ExpStrictFP">>;
def finput_charset_EQ : Joined<["-"], "finput-charset=">, Flags<[FlangOption, FC1Option]>, Group<f_Group>,
  HelpText<"Specify the default character set for source files">;
def fexec_charset_EQ : Joined<["-"], "fexec-charset=">, Group<f_Group>;
def finstrument_functions : Flag<["-"], "finstrument-functions">, Group<f_Group>, Flags<[CC1Option]>,
  HelpText<"Generate calls to instrument function entry and exit">,
  MarshallingInfoFlag<CodeGenOpts<"InstrumentFunctions">>;
def finstrument_functions_after_inlining : Flag<["-"], "finstrument-functions-after-inlining">, Group<f_Group>, Flags<[CC1Option]>,
  HelpText<"Like -finstrument-functions, but insert the calls after inlining">,
  MarshallingInfoFlag<CodeGenOpts<"InstrumentFunctionsAfterInlining">>;
def finstrument_function_entry_bare : Flag<["-"], "finstrument-function-entry-bare">, Group<f_Group>, Flags<[CC1Option]>,
  HelpText<"Instrument function entry only, after inlining, without arguments to the instrumentation call">,
  MarshallingInfoFlag<CodeGenOpts<"InstrumentFunctionEntryBare">>;
def fcf_protection_EQ : Joined<["-"], "fcf-protection=">, Flags<[CoreOption, CC1Option]>, Group<f_Group>,
  HelpText<"Instrument control-flow architecture protection. Options: return, branch, full, none.">, Values<"return,branch,full,none">;
def fcf_protection : Flag<["-"], "fcf-protection">, Group<f_Group>, Flags<[CoreOption, CC1Option]>,
  Alias<fcf_protection_EQ>, AliasArgs<["full"]>,
  HelpText<"Enable cf-protection in 'full' mode">;
def mibt_seal : Flag<["-"], "mibt-seal">, Group<m_Group>, Flags<[CoreOption, CC1Option]>,
  HelpText<"Optimize fcf-protection=branch/full (requires LTO).">;

defm xray_instrument : BoolFOption<"xray-instrument",
  LangOpts<"XRayInstrument">, DefaultFalse,
  PosFlag<SetTrue, [CC1Option], "Generate XRay instrumentation sleds on function entry and exit">,
  NegFlag<SetFalse>>;

def fxray_instruction_threshold_EQ :
  JoinedOrSeparate<["-"], "fxray-instruction-threshold=">,
  Group<f_Group>, Flags<[CC1Option]>,
  HelpText<"Sets the minimum function size to instrument with XRay">,
  MarshallingInfoInt<CodeGenOpts<"XRayInstructionThreshold">, "200">;
def fxray_instruction_threshold_ :
  JoinedOrSeparate<["-"], "fxray-instruction-threshold">,
  Group<f_Group>, Flags<[CC1Option]>;

def fxray_always_instrument :
  JoinedOrSeparate<["-"], "fxray-always-instrument=">,
  Group<f_Group>, Flags<[CC1Option]>,
  HelpText<"DEPRECATED: Filename defining the whitelist for imbuing the 'always instrument' XRay attribute.">,
  MarshallingInfoStringVector<LangOpts<"XRayAlwaysInstrumentFiles">>;
def fxray_never_instrument :
  JoinedOrSeparate<["-"], "fxray-never-instrument=">,
  Group<f_Group>, Flags<[CC1Option]>,
  HelpText<"DEPRECATED: Filename defining the whitelist for imbuing the 'never instrument' XRay attribute.">,
  MarshallingInfoStringVector<LangOpts<"XRayNeverInstrumentFiles">>;
def fxray_attr_list :
  JoinedOrSeparate<["-"], "fxray-attr-list=">,
  Group<f_Group>, Flags<[CC1Option]>,
  HelpText<"Filename defining the list of functions/types for imbuing XRay attributes.">,
  MarshallingInfoStringVector<LangOpts<"XRayAttrListFiles">>;
def fxray_modes :
  JoinedOrSeparate<["-"], "fxray-modes=">,
  Group<f_Group>, Flags<[CC1Option]>,
  HelpText<"List of modes to link in by default into XRay instrumented binaries.">;

defm xray_always_emit_customevents : BoolFOption<"xray-always-emit-customevents",
  LangOpts<"XRayAlwaysEmitCustomEvents">, DefaultFalse,
  PosFlag<SetTrue, [CC1Option], "Always emit __xray_customevent(...) calls"
          " even if the containing function is not always instrumented">,
  NegFlag<SetFalse>>;

defm xray_always_emit_typedevents : BoolFOption<"xray-always-emit-typedevents",
  LangOpts<"XRayAlwaysEmitTypedEvents">, DefaultFalse,
  PosFlag<SetTrue, [CC1Option], "Always emit __xray_typedevent(...) calls"
          " even if the containing function is not always instrumented">,
  NegFlag<SetFalse>>;

defm xray_ignore_loops : BoolFOption<"xray-ignore-loops",
  CodeGenOpts<"XRayIgnoreLoops">, DefaultFalse,
  PosFlag<SetTrue, [CC1Option], "Don't instrument functions with loops"
          " unless they also meet the minimum function size">,
  NegFlag<SetFalse>>;

defm xray_function_index : BoolFOption<"xray-function-index",
  CodeGenOpts<"XRayOmitFunctionIndex">, DefaultTrue,
  NegFlag<SetFalse, [CC1Option], "Omit function index section at the"
          " expense of single-function patching performance">,
  PosFlag<SetTrue>>;

def fxray_link_deps : Flag<["-"], "fxray-link-deps">, Group<f_Group>,
  Flags<[CC1Option]>,
  HelpText<"Tells clang to add the link dependencies for XRay.">;
def fnoxray_link_deps : Flag<["-"], "fnoxray-link-deps">, Group<f_Group>,
  Flags<[CC1Option]>;

def fxray_instrumentation_bundle :
  JoinedOrSeparate<["-"], "fxray-instrumentation-bundle=">,
  Group<f_Group>, Flags<[CC1Option]>,
  HelpText<"Select which XRay instrumentation points to emit. Options: all, none, function-entry, function-exit, function, custom. Default is 'all'.  'function' includes both 'function-entry' and 'function-exit'.">;

def fxray_function_groups :
  Joined<["-"], "fxray-function-groups=">,
  Group<f_Group>, Flags<[CC1Option]>,
  HelpText<"Only instrument 1 of N groups">,
  MarshallingInfoInt<CodeGenOpts<"XRayTotalFunctionGroups">, "1">;

def fxray_selected_function_group :
  Joined<["-"], "fxray-selected-function-group=">,
  Group<f_Group>, Flags<[CC1Option]>,
  HelpText<"When using -fxray-function-groups, select which group of functions to instrument. Valid range is 0 to fxray-function-groups - 1">,
  MarshallingInfoInt<CodeGenOpts<"XRaySelectedFunctionGroup">, "0">;


defm fine_grained_bitfield_accesses : BoolOption<"f", "fine-grained-bitfield-accesses",
  CodeGenOpts<"FineGrainedBitfieldAccesses">, DefaultFalse,
  PosFlag<SetTrue, [], "Use separate accesses for consecutive bitfield runs with legal widths and alignments.">,
  NegFlag<SetFalse, [], "Use large-integer access for consecutive bitfield runs.">,
  BothFlags<[CC1Option]>>,
  Group<f_clang_Group>;

def fexperimental_relative_cxx_abi_vtables :
  Flag<["-"], "fexperimental-relative-c++-abi-vtables">,
  Group<f_clang_Group>, Flags<[CC1Option]>,
  HelpText<"Use the experimental C++ class ABI for classes with virtual tables">;
def fno_experimental_relative_cxx_abi_vtables :
  Flag<["-"], "fno-experimental-relative-c++-abi-vtables">,
  Group<f_clang_Group>, Flags<[CC1Option]>,
  HelpText<"Do not use the experimental C++ class ABI for classes with virtual tables">;

def fcxx_abi_EQ : Joined<["-"], "fc++-abi=">,
                  Group<f_clang_Group>, Flags<[CC1Option]>,
                  HelpText<"C++ ABI to use. This will override the target C++ ABI.">;

def flat__namespace : Flag<["-"], "flat_namespace">;
def flax_vector_conversions_EQ : Joined<["-"], "flax-vector-conversions=">, Group<f_Group>,
  HelpText<"Enable implicit vector bit-casts">, Values<"none,integer,all">, Flags<[CC1Option]>,
  NormalizedValues<["LangOptions::LaxVectorConversionKind::None",
                    "LangOptions::LaxVectorConversionKind::Integer",
                    "LangOptions::LaxVectorConversionKind::All"]>,
  MarshallingInfoEnum<LangOpts<"LaxVectorConversions">,
                      open_cl.KeyPath #
                          " ? LangOptions::LaxVectorConversionKind::None" #
                          " : LangOptions::LaxVectorConversionKind::All">;
def flax_vector_conversions : Flag<["-"], "flax-vector-conversions">, Group<f_Group>,
  Alias<flax_vector_conversions_EQ>, AliasArgs<["integer"]>;
def flimited_precision_EQ : Joined<["-"], "flimited-precision=">, Group<f_Group>;
def fapple_link_rtlib : Flag<["-"], "fapple-link-rtlib">, Group<f_Group>,
  HelpText<"Force linking the clang builtins runtime library">;
def flto_EQ : Joined<["-"], "flto=">, Flags<[CoreOption, CC1Option]>, Group<f_Group>,
  HelpText<"Set LTO mode to either 'full' or 'thin'">, Values<"thin,full">;
def flto_EQ_jobserver : Flag<["-"], "flto=jobserver">, Group<f_Group>,
  Alias<flto_EQ>, AliasArgs<["full"]>, HelpText<"Enable LTO in 'full' mode">;
def flto_EQ_auto : Flag<["-"], "flto=auto">, Group<f_Group>,
  Alias<flto_EQ>, AliasArgs<["full"]>, HelpText<"Enable LTO in 'full' mode">;
def flto : Flag<["-"], "flto">, Flags<[CoreOption, CC1Option]>, Group<f_Group>,
  Alias<flto_EQ>, AliasArgs<["full"]>, HelpText<"Enable LTO in 'full' mode">;
def fno_lto : Flag<["-"], "fno-lto">, Flags<[CoreOption, CC1Option]>, Group<f_Group>,
  HelpText<"Disable LTO mode (default)">;
def foffload_lto_EQ : Joined<["-"], "foffload-lto=">, Flags<[CoreOption]>, Group<f_Group>,
  HelpText<"Set LTO mode to either 'full' or 'thin' for offload compilation">, Values<"thin,full">;
def foffload_lto : Flag<["-"], "foffload-lto">, Flags<[CoreOption]>, Group<f_Group>,
  Alias<foffload_lto_EQ>, AliasArgs<["full"]>, HelpText<"Enable LTO in 'full' mode for offload compilation">;
def fno_offload_lto : Flag<["-"], "fno-offload-lto">, Flags<[CoreOption]>, Group<f_Group>,
  HelpText<"Disable LTO mode (default) for offload compilation">;
def flto_jobs_EQ : Joined<["-"], "flto-jobs=">,
  Flags<[CC1Option]>, Group<f_Group>,
  HelpText<"Controls the backend parallelism of -flto=thin (default "
           "of 0 means the number of threads will be derived from "
           "the number of CPUs detected)">;
def fthinlto_index_EQ : Joined<["-"], "fthinlto-index=">,
  Flags<[CoreOption, CC1Option]>, Group<f_Group>,
  HelpText<"Perform ThinLTO importing using provided function summary index">;
def fthin_link_bitcode_EQ : Joined<["-"], "fthin-link-bitcode=">,
  Flags<[CoreOption, CC1Option]>, Group<f_Group>,
  HelpText<"Write minimized bitcode to <file> for the ThinLTO thin link only">,
  MarshallingInfoString<CodeGenOpts<"ThinLinkBitcodeFile">>;
def fmacro_backtrace_limit_EQ : Joined<["-"], "fmacro-backtrace-limit=">,
                                Group<f_Group>, Flags<[NoXarchOption, CoreOption]>;
defm merge_all_constants : BoolFOption<"merge-all-constants",
  CodeGenOpts<"MergeAllConstants">, DefaultFalse,
  PosFlag<SetTrue, [CC1Option, CoreOption], "Allow">, NegFlag<SetFalse, [], "Disallow">,
  BothFlags<[], " merging of constants">>;
def fmessage_length_EQ : Joined<["-"], "fmessage-length=">, Group<f_Group>, Flags<[CC1Option]>,
  HelpText<"Format message diagnostics so that they fit within N columns">,
  MarshallingInfoInt<DiagnosticOpts<"MessageLength">>;
def fms_compatibility : Flag<["-"], "fms-compatibility">, Group<f_Group>, Flags<[CC1Option, CoreOption]>,
  HelpText<"Enable full Microsoft Visual C++ compatibility">,
  MarshallingInfoFlag<LangOpts<"MSVCCompat">>;
def fms_extensions : Flag<["-"], "fms-extensions">, Group<f_Group>, Flags<[CC1Option, CoreOption]>,
  HelpText<"Accept some non-standard constructs supported by the Microsoft compiler">,
  MarshallingInfoFlag<LangOpts<"MicrosoftExt">>, ImpliedByAnyOf<[fms_compatibility.KeyPath]>;
defm asm_blocks : BoolFOption<"asm-blocks",
  LangOpts<"AsmBlocks">, Default<fms_extensions.KeyPath>,
  PosFlag<SetTrue, [CC1Option]>, NegFlag<SetFalse>>;
def fms_volatile : Flag<["-"], "fms-volatile">, Group<f_Group>, Flags<[CC1Option]>,
  MarshallingInfoFlag<CodeGenOpts<"MSVolatile">>;
def fmsc_version : Joined<["-"], "fmsc-version=">, Group<f_Group>, Flags<[NoXarchOption, CoreOption]>,
  HelpText<"Microsoft compiler version number to report in _MSC_VER (0 = don't define it (default))">;
def fms_compatibility_version
    : Joined<["-"], "fms-compatibility-version=">,
      Group<f_Group>,
      Flags<[ CC1Option, CoreOption ]>,
      HelpText<"Dot-separated value representing the Microsoft compiler "
               "version number to report in _MSC_VER (0 = don't define it "
               "(default))">;
defm delayed_template_parsing : BoolFOption<"delayed-template-parsing",
  LangOpts<"DelayedTemplateParsing">, DefaultFalse,
  PosFlag<SetTrue, [CC1Option], "Parse templated function definitions at the end of the translation unit">,
  NegFlag<SetFalse, [NoXarchOption], "Disable delayed template parsing">,
  BothFlags<[CoreOption]>>;
def fms_memptr_rep_EQ : Joined<["-"], "fms-memptr-rep=">, Group<f_Group>, Flags<[CC1Option]>,
  Values<"single,multiple,virtual">, NormalizedValuesScope<"LangOptions">,
  NormalizedValues<["PPTMK_FullGeneralitySingleInheritance", "PPTMK_FullGeneralityMultipleInheritance",
                    "PPTMK_FullGeneralityVirtualInheritance"]>,
  MarshallingInfoEnum<LangOpts<"MSPointerToMemberRepresentationMethod">, "PPTMK_BestCase">;
// __declspec is enabled by default for the PS4 by the driver, and also
// enabled for Microsoft Extensions or Borland Extensions, here.
//
// FIXME: __declspec is also currently enabled for CUDA, but isn't really a
// CUDA extension. However, it is required for supporting
// __clang_cuda_builtin_vars.h, which uses __declspec(property). Once that has
// been rewritten in terms of something more generic, remove the Opts.CUDA
// term here.
defm declspec : BoolOption<"f", "declspec",
  LangOpts<"DeclSpecKeyword">, DefaultFalse,
  PosFlag<SetTrue, [], "Allow", [fms_extensions.KeyPath, fborland_extensions.KeyPath, cuda.KeyPath]>,
  NegFlag<SetFalse, [], "Disallow">,
  BothFlags<[CC1Option], " __declspec as a keyword">>, Group<f_clang_Group>;
def fmodules_cache_path : Joined<["-"], "fmodules-cache-path=">, Group<i_Group>,
  Flags<[NoXarchOption, CC1Option]>, MetaVarName<"<directory>">,
  HelpText<"Specify the module cache path">;
def fmodules_user_build_path : Separate<["-"], "fmodules-user-build-path">, Group<i_Group>,
  Flags<[NoXarchOption, CC1Option]>, MetaVarName<"<directory>">,
  HelpText<"Specify the module user build path">,
  MarshallingInfoString<HeaderSearchOpts<"ModuleUserBuildPath">>;
def fprebuilt_module_path : Joined<["-"], "fprebuilt-module-path=">, Group<i_Group>,
  Flags<[NoXarchOption, CC1Option]>, MetaVarName<"<directory>">,
  HelpText<"Specify the prebuilt module path">;
defm prebuilt_implicit_modules : BoolFOption<"prebuilt-implicit-modules",
  HeaderSearchOpts<"EnablePrebuiltImplicitModules">, DefaultFalse,
  PosFlag<SetTrue, [], "Look up implicit modules in the prebuilt module path">,
  NegFlag<SetFalse>, BothFlags<[NoXarchOption, CC1Option]>>;

def fmodules_prune_interval : Joined<["-"], "fmodules-prune-interval=">, Group<i_Group>,
  Flags<[CC1Option]>, MetaVarName<"<seconds>">,
  HelpText<"Specify the interval (in seconds) between attempts to prune the module cache">,
  MarshallingInfoInt<HeaderSearchOpts<"ModuleCachePruneInterval">, "7 * 24 * 60 * 60">;
def fmodules_prune_after : Joined<["-"], "fmodules-prune-after=">, Group<i_Group>,
  Flags<[CC1Option]>, MetaVarName<"<seconds>">,
  HelpText<"Specify the interval (in seconds) after which a module file will be considered unused">,
  MarshallingInfoInt<HeaderSearchOpts<"ModuleCachePruneAfter">, "31 * 24 * 60 * 60">;
def fbuild_session_timestamp : Joined<["-"], "fbuild-session-timestamp=">,
  Group<i_Group>, Flags<[CC1Option]>, MetaVarName<"<time since Epoch in seconds>">,
  HelpText<"Time when the current build session started">,
  MarshallingInfoInt<HeaderSearchOpts<"BuildSessionTimestamp">, "0", "uint64_t">;
def fbuild_session_file : Joined<["-"], "fbuild-session-file=">,
  Group<i_Group>, MetaVarName<"<file>">,
  HelpText<"Use the last modification time of <file> as the build session timestamp">;
def fmodules_validate_once_per_build_session : Flag<["-"], "fmodules-validate-once-per-build-session">,
  Group<i_Group>, Flags<[CC1Option]>,
  HelpText<"Don't verify input files for the modules if the module has been "
           "successfully validated or loaded during this build session">,
  MarshallingInfoFlag<HeaderSearchOpts<"ModulesValidateOncePerBuildSession">>;
def fmodules_disable_diagnostic_validation : Flag<["-"], "fmodules-disable-diagnostic-validation">,
  Group<i_Group>, Flags<[CC1Option]>,
  HelpText<"Disable validation of the diagnostic options when loading the module">,
  MarshallingInfoNegativeFlag<HeaderSearchOpts<"ModulesValidateDiagnosticOptions">>;
defm modules_validate_system_headers : BoolOption<"f", "modules-validate-system-headers",
  HeaderSearchOpts<"ModulesValidateSystemHeaders">, DefaultFalse,
  PosFlag<SetTrue, [CC1Option], "Validate the system headers that a module depends on when loading the module">,
  NegFlag<SetFalse, [NoXarchOption]>>, Group<i_Group>;

def fvalidate_ast_input_files_content:
  Flag <["-"], "fvalidate-ast-input-files-content">,
  Group<f_Group>, Flags<[CC1Option]>,
  HelpText<"Compute and store the hash of input files used to build an AST."
           " Files with mismatching mtime's are considered valid"
           " if both contents is identical">,
  MarshallingInfoFlag<HeaderSearchOpts<"ValidateASTInputFilesContent">>;
def fmodules_validate_input_files_content:
  Flag <["-"], "fmodules-validate-input-files-content">,
  Group<f_Group>, Flags<[NoXarchOption]>,
  HelpText<"Validate PCM input files based on content if mtime differs">;
def fno_modules_validate_input_files_content:
  Flag <["-"], "fno_modules-validate-input-files-content">,
  Group<f_Group>, Flags<[NoXarchOption]>;
def fpch_validate_input_files_content:
  Flag <["-"], "fpch-validate-input-files-content">,
  Group<f_Group>, Flags<[NoXarchOption]>,
  HelpText<"Validate PCH input files based on content if mtime differs">;
def fno_pch_validate_input_files_content:
  Flag <["-"], "fno_pch-validate-input-files-content">,
  Group<f_Group>, Flags<[NoXarchOption]>;
defm pch_instantiate_templates : BoolFOption<"pch-instantiate-templates",
  LangOpts<"PCHInstantiateTemplates">, DefaultFalse,
  PosFlag<SetTrue, [], "Instantiate templates already while building a PCH">,
  NegFlag<SetFalse>, BothFlags<[CC1Option, CoreOption]>>;
defm pch_codegen: OptInCC1FFlag<"pch-codegen", "Generate ", "Do not generate ",
  "code for uses of this PCH that assumes an explicit object file will be built for the PCH">;
defm pch_debuginfo: OptInCC1FFlag<"pch-debuginfo", "Generate ", "Do not generate ",
  "debug info for types in an object file built from this PCH and do not generate them elsewhere">;

def fimplicit_module_maps : Flag <["-"], "fimplicit-module-maps">, Group<f_Group>,
  Flags<[NoXarchOption, CC1Option, CoreOption]>,
  HelpText<"Implicitly search the file system for module map files.">,
  MarshallingInfoFlag<HeaderSearchOpts<"ImplicitModuleMaps">>;
def fmodules_ts : Flag <["-"], "fmodules-ts">, Group<f_Group>,
  Flags<[CC1Option]>, HelpText<"Enable support for the C++ Modules TS">,
  MarshallingInfoFlag<LangOpts<"ModulesTS">>;
defm modules : BoolFOption<"modules",
  LangOpts<"Modules">, Default<!strconcat(fmodules_ts.KeyPath, "||", fcxx_modules.KeyPath)>,
  PosFlag<SetTrue, [CC1Option], "Enable the 'modules' language feature">,
  NegFlag<SetFalse>, BothFlags<[NoXarchOption, CoreOption]>>;
def fmodule_maps : Flag <["-"], "fmodule-maps">, Flags<[CoreOption]>, Alias<fimplicit_module_maps>;
def fmodule_name_EQ : Joined<["-"], "fmodule-name=">, Group<f_Group>,
  Flags<[NoXarchOption,CC1Option,CoreOption]>, MetaVarName<"<name>">,
  HelpText<"Specify the name of the module to build">,
  MarshallingInfoString<LangOpts<"ModuleName">>;
def fmodule_implementation_of : Separate<["-"], "fmodule-implementation-of">,
  Flags<[CC1Option,CoreOption]>, Alias<fmodule_name_EQ>;
def fsystem_module : Flag<["-"], "fsystem-module">, Flags<[CC1Option,CoreOption]>,
  HelpText<"Build this module as a system module. Only used with -emit-module">,
  MarshallingInfoFlag<FrontendOpts<"IsSystemModule">>;
def fmodule_map_file : Joined<["-"], "fmodule-map-file=">,
  Group<f_Group>, Flags<[NoXarchOption,CC1Option,CoreOption]>, MetaVarName<"<file>">,
  HelpText<"Load this module map file">,
  MarshallingInfoStringVector<FrontendOpts<"ModuleMapFiles">>;
def fmodule_file : Joined<["-"], "fmodule-file=">,
  Group<i_Group>, Flags<[NoXarchOption,CC1Option,CoreOption]>, MetaVarName<"[<name>=]<file>">,
  HelpText<"Specify the mapping of module name to precompiled module file, or load a module file if name is omitted.">;
def fmodules_ignore_macro : Joined<["-"], "fmodules-ignore-macro=">, Group<f_Group>,
  Flags<[CC1Option,CoreOption]>,
  HelpText<"Ignore the definition of the given macro when building and loading modules">;
def fmodules_strict_decluse : Flag <["-"], "fmodules-strict-decluse">, Group<f_Group>,
  Flags<[NoXarchOption,CC1Option,CoreOption]>,
  HelpText<"Like -fmodules-decluse but requires all headers to be in modules">,
  MarshallingInfoFlag<LangOpts<"ModulesStrictDeclUse">>;
defm modules_decluse : BoolFOption<"modules-decluse",
  LangOpts<"ModulesDeclUse">, Default<fmodules_strict_decluse.KeyPath>,
  PosFlag<SetTrue, [CC1Option], "Require declaration of modules used within a module">,
  NegFlag<SetFalse>, BothFlags<[NoXarchOption,CoreOption]>>;
defm modules_search_all : BoolFOption<"modules-search-all",
  LangOpts<"ModulesSearchAll">, DefaultFalse,
  PosFlag<SetTrue, [], "Search even non-imported modules to resolve references">,
  NegFlag<SetFalse>, BothFlags<[NoXarchOption, CC1Option,CoreOption]>>,
  ShouldParseIf<fmodules.KeyPath>;
defm implicit_modules : BoolFOption<"implicit-modules",
  LangOpts<"ImplicitModules">, DefaultTrue,
  NegFlag<SetFalse, [CC1Option]>, PosFlag<SetTrue>, BothFlags<[NoXarchOption,CoreOption]>>;
def fretain_comments_from_system_headers : Flag<["-"], "fretain-comments-from-system-headers">, Group<f_Group>, Flags<[CC1Option]>,
  MarshallingInfoFlag<LangOpts<"RetainCommentsFromSystemHeaders">>;

def fmudflapth : Flag<["-"], "fmudflapth">, Group<f_Group>;
def fmudflap : Flag<["-"], "fmudflap">, Group<f_Group>;
def fnested_functions : Flag<["-"], "fnested-functions">, Group<f_Group>;
def fnext_runtime : Flag<["-"], "fnext-runtime">, Group<f_Group>;
def fno_asm : Flag<["-"], "fno-asm">, Group<f_Group>;
def fno_asynchronous_unwind_tables : Flag<["-"], "fno-asynchronous-unwind-tables">, Group<f_Group>;
def fno_assume_sane_operator_new : Flag<["-"], "fno-assume-sane-operator-new">, Group<f_Group>,
  HelpText<"Don't assume that C++'s global operator new can't alias any pointer">,
  Flags<[CC1Option]>, MarshallingInfoNegativeFlag<CodeGenOpts<"AssumeSaneOperatorNew">>;
def fno_builtin : Flag<["-"], "fno-builtin">, Group<f_Group>, Flags<[CC1Option, CoreOption]>,
  HelpText<"Disable implicit builtin knowledge of functions">;
def fno_builtin_ : Joined<["-"], "fno-builtin-">, Group<f_Group>, Flags<[CC1Option, CoreOption]>,
  HelpText<"Disable implicit builtin knowledge of a specific function">;
def fno_diagnostics_color : Flag<["-"], "fno-diagnostics-color">, Group<f_Group>,
  Flags<[CoreOption, NoXarchOption]>;
def fno_common : Flag<["-"], "fno-common">, Group<f_Group>, Flags<[CC1Option]>,
    HelpText<"Compile common globals like normal definitions">;
defm digraphs : BoolFOption<"digraphs",
  LangOpts<"Digraphs">, Default<std#".hasDigraphs()">,
  PosFlag<SetTrue, [], "Enable alternative token representations '<:', ':>', '<%', '%>', '%:', '%:%:' (default)">,
  NegFlag<SetFalse, [], "Disallow alternative token representations '<:', ':>', '<%', '%>', '%:', '%:%:'">,
  BothFlags<[CC1Option]>>;
def fno_eliminate_unused_debug_symbols : Flag<["-"], "fno-eliminate-unused-debug-symbols">, Group<f_Group>;
def fno_inline_functions : Flag<["-"], "fno-inline-functions">, Group<f_clang_Group>, Flags<[CC1Option]>;
def fno_inline : Flag<["-"], "fno-inline">, Group<f_clang_Group>, Flags<[CC1Option]>;
def fno_global_isel : Flag<["-"], "fno-global-isel">, Group<f_clang_Group>,
  HelpText<"Disables the global instruction selector">;
def fno_experimental_isel : Flag<["-"], "fno-experimental-isel">, Group<f_clang_Group>,
  Alias<fno_global_isel>;
def fveclib : Joined<["-"], "fveclib=">, Group<f_Group>, Flags<[CC1Option]>,
    HelpText<"Use the given vector functions library">,
    Values<"Accelerate,libmvec,MASSV,SVML,Darwin_libsystem_m,none">,
    NormalizedValuesScope<"CodeGenOptions">,
    NormalizedValues<["Accelerate", "LIBMVEC", "MASSV", "SVML",
                      "Darwin_libsystem_m", "NoLibrary"]>,
    MarshallingInfoEnum<CodeGenOpts<"VecLib">, "NoLibrary">;
def fno_lax_vector_conversions : Flag<["-"], "fno-lax-vector-conversions">, Group<f_Group>,
  Alias<flax_vector_conversions_EQ>, AliasArgs<["none"]>;
def fno_implicit_module_maps : Flag <["-"], "fno-implicit-module-maps">, Group<f_Group>,
  Flags<[NoXarchOption]>;
def fno_module_maps : Flag <["-"], "fno-module-maps">, Alias<fno_implicit_module_maps>;
def fno_modules_strict_decluse : Flag <["-"], "fno-strict-modules-decluse">, Group<f_Group>,
  Flags<[NoXarchOption]>;
def fmodule_file_deps : Flag <["-"], "fmodule-file-deps">, Group<f_Group>,
  Flags<[NoXarchOption]>;
def fno_module_file_deps : Flag <["-"], "fno-module-file-deps">, Group<f_Group>,
  Flags<[NoXarchOption]>;
def fno_ms_extensions : Flag<["-"], "fno-ms-extensions">, Group<f_Group>,
  Flags<[CoreOption]>;
def fno_ms_compatibility : Flag<["-"], "fno-ms-compatibility">, Group<f_Group>,
  Flags<[CoreOption]>;
def fno_objc_legacy_dispatch : Flag<["-"], "fno-objc-legacy-dispatch">, Group<f_Group>;
def fno_objc_weak : Flag<["-"], "fno-objc-weak">, Group<f_Group>, Flags<[CC1Option]>;
def fno_omit_frame_pointer : Flag<["-"], "fno-omit-frame-pointer">, Group<f_Group>;
defm operator_names : BoolFOption<"operator-names",
  LangOpts<"CXXOperatorNames">, Default<cplusplus.KeyPath>,
  NegFlag<SetFalse, [CC1Option], "Do not treat C++ operator name keywords as synonyms for operators">,
  PosFlag<SetTrue>>;
def fdiagnostics_absolute_paths : Flag<["-"], "fdiagnostics-absolute-paths">, Group<f_Group>,
  Flags<[CC1Option, CoreOption]>, HelpText<"Print absolute paths in diagnostics">,
  MarshallingInfoFlag<DiagnosticOpts<"AbsolutePath">>;
def fno_stack_protector : Flag<["-"], "fno-stack-protector">, Group<f_Group>,
  HelpText<"Disable the use of stack protectors">;
def fno_strict_aliasing : Flag<["-"], "fno-strict-aliasing">, Group<f_Group>,
  Flags<[NoXarchOption, CoreOption]>;
def fstruct_path_tbaa : Flag<["-"], "fstruct-path-tbaa">, Group<f_Group>;
def fno_struct_path_tbaa : Flag<["-"], "fno-struct-path-tbaa">, Group<f_Group>;
def fno_strict_enums : Flag<["-"], "fno-strict-enums">, Group<f_Group>;
def fno_strict_overflow : Flag<["-"], "fno-strict-overflow">, Group<f_Group>;
def fno_temp_file : Flag<["-"], "fno-temp-file">, Group<f_Group>,
  Flags<[CC1Option, CoreOption]>, HelpText<
  "Directly create compilation output files. This may lead to incorrect incremental builds if the compiler crashes">,
  MarshallingInfoNegativeFlag<FrontendOpts<"UseTemporary">>;
defm use_cxa_atexit : BoolFOption<"use-cxa-atexit",
  CodeGenOpts<"CXAAtExit">, DefaultTrue,
  NegFlag<SetFalse, [CC1Option], "Don't use __cxa_atexit for calling destructors">,
  PosFlag<SetTrue>>;
def fno_unit_at_a_time : Flag<["-"], "fno-unit-at-a-time">, Group<f_Group>;
def fno_unwind_tables : Flag<["-"], "fno-unwind-tables">, Group<f_Group>;
def fno_verbose_asm : Flag<["-"], "fno-verbose-asm">, Group<f_Group>, Flags<[CC1Option]>,
  MarshallingInfoNegativeFlag<CodeGenOpts<"AsmVerbose">>;
def fno_working_directory : Flag<["-"], "fno-working-directory">, Group<f_Group>;
def fno_wrapv : Flag<["-"], "fno-wrapv">, Group<f_Group>;
def fobjc_arc : Flag<["-"], "fobjc-arc">, Group<f_Group>, Flags<[CC1Option]>,
  HelpText<"Synthesize retain and release calls for Objective-C pointers">;
def fno_objc_arc : Flag<["-"], "fno-objc-arc">, Group<f_Group>;
defm objc_encode_cxx_class_template_spec : BoolFOption<"objc-encode-cxx-class-template-spec",
  LangOpts<"EncodeCXXClassTemplateSpec">, DefaultFalse,
  PosFlag<SetTrue, [CC1Option], "Fully encode c++ class template specialization">,
  NegFlag<SetFalse>>;
defm objc_convert_messages_to_runtime_calls : BoolFOption<"objc-convert-messages-to-runtime-calls",
  CodeGenOpts<"ObjCConvertMessagesToRuntimeCalls">, DefaultTrue,
  NegFlag<SetFalse, [CC1Option]>, PosFlag<SetTrue>>;
defm objc_arc_exceptions : BoolFOption<"objc-arc-exceptions",
  CodeGenOpts<"ObjCAutoRefCountExceptions">, DefaultFalse,
  PosFlag<SetTrue, [CC1Option], "Use EH-safe code when synthesizing retains and releases in -fobjc-arc">,
  NegFlag<SetFalse>>;
def fobjc_atdefs : Flag<["-"], "fobjc-atdefs">, Group<clang_ignored_f_Group>;
def fobjc_call_cxx_cdtors : Flag<["-"], "fobjc-call-cxx-cdtors">, Group<clang_ignored_f_Group>;
defm objc_exceptions : BoolFOption<"objc-exceptions",
  LangOpts<"ObjCExceptions">, DefaultFalse,
  PosFlag<SetTrue, [CC1Option], "Enable Objective-C exceptions">, NegFlag<SetFalse>>;
defm application_extension : BoolFOption<"application-extension",
  LangOpts<"AppExt">, DefaultFalse,
  PosFlag<SetTrue, [CC1Option], "Restrict code to those available for App Extensions">,
  NegFlag<SetFalse>>;
defm relaxed_template_template_args : BoolFOption<"relaxed-template-template-args",
  LangOpts<"RelaxedTemplateTemplateArgs">, DefaultFalse,
  PosFlag<SetTrue, [CC1Option], "Enable C++17 relaxed template template argument matching">,
  NegFlag<SetFalse>>;
defm sized_deallocation : BoolFOption<"sized-deallocation",
  LangOpts<"SizedDeallocation">, DefaultFalse,
  PosFlag<SetTrue, [CC1Option], "Enable C++14 sized global deallocation functions">,
  NegFlag<SetFalse>>;
defm aligned_allocation : BoolFOption<"aligned-allocation",
  LangOpts<"AlignedAllocation">, Default<cpp17.KeyPath>,
  PosFlag<SetTrue, [], "Enable C++17 aligned allocation functions">,
  NegFlag<SetFalse>, BothFlags<[CC1Option]>>;
def fnew_alignment_EQ : Joined<["-"], "fnew-alignment=">,
  HelpText<"Specifies the largest alignment guaranteed by '::operator new(size_t)'">,
  MetaVarName<"<align>">, Group<f_Group>, Flags<[CC1Option]>,
  MarshallingInfoInt<LangOpts<"NewAlignOverride">>;
def : Separate<["-"], "fnew-alignment">, Alias<fnew_alignment_EQ>;
def : Flag<["-"], "faligned-new">, Alias<faligned_allocation>;
def : Flag<["-"], "fno-aligned-new">, Alias<fno_aligned_allocation>;
def faligned_new_EQ : Joined<["-"], "faligned-new=">;

def fobjc_legacy_dispatch : Flag<["-"], "fobjc-legacy-dispatch">, Group<f_Group>;
def fobjc_new_property : Flag<["-"], "fobjc-new-property">, Group<clang_ignored_f_Group>;
defm objc_infer_related_result_type : BoolFOption<"objc-infer-related-result-type",
  LangOpts<"ObjCInferRelatedResultType">, DefaultTrue,
  NegFlag<SetFalse, [CC1Option], "do not infer Objective-C related result type based on method family">,
  PosFlag<SetTrue>>;
def fobjc_link_runtime: Flag<["-"], "fobjc-link-runtime">, Group<f_Group>;
def fobjc_weak : Flag<["-"], "fobjc-weak">, Group<f_Group>, Flags<[CC1Option]>,
  HelpText<"Enable ARC-style weak references in Objective-C">;

// Objective-C ABI options.
def fobjc_runtime_EQ : Joined<["-"], "fobjc-runtime=">, Group<f_Group>, Flags<[CC1Option, CoreOption]>,
  HelpText<"Specify the target Objective-C runtime kind and version">;
def fobjc_abi_version_EQ : Joined<["-"], "fobjc-abi-version=">, Group<f_Group>;
def fobjc_nonfragile_abi_version_EQ : Joined<["-"], "fobjc-nonfragile-abi-version=">, Group<f_Group>;
def fobjc_nonfragile_abi : Flag<["-"], "fobjc-nonfragile-abi">, Group<f_Group>;
def fno_objc_nonfragile_abi : Flag<["-"], "fno-objc-nonfragile-abi">, Group<f_Group>;

def fobjc_sender_dependent_dispatch : Flag<["-"], "fobjc-sender-dependent-dispatch">, Group<f_Group>;
def fobjc_disable_direct_methods_for_testing :
  Flag<["-"], "fobjc-disable-direct-methods-for-testing">,
  Group<f_Group>, Flags<[CC1Option]>,
  HelpText<"Ignore attribute objc_direct so that direct methods can be tested">,
  MarshallingInfoFlag<LangOpts<"ObjCDisableDirectMethodsForTesting">>;
defm objc_avoid_heapify_local_blocks : BoolFOption<"objc-avoid-heapify-local-blocks",
  CodeGenOpts<"ObjCAvoidHeapifyLocalBlocks">, DefaultFalse,
  PosFlag<SetTrue, [], "Try">,
  NegFlag<SetFalse, [], "Don't try">,
  BothFlags<[CC1Option, NoDriverOption], " to avoid heapifying local blocks">>;

def fomit_frame_pointer : Flag<["-"], "fomit-frame-pointer">, Group<f_Group>;
def fopenmp : Flag<["-"], "fopenmp">, Group<f_Group>, Flags<[CC1Option, NoArgumentUnused, FlangOption, FC1Option]>,
  HelpText<"Parse OpenMP pragmas and generate parallel code.">;
def fno_openmp : Flag<["-"], "fno-openmp">, Group<f_Group>, Flags<[NoArgumentUnused]>;
def fopenmp_version_EQ : Joined<["-"], "fopenmp-version=">, Group<f_Group>, Flags<[CC1Option, NoArgumentUnused]>,
  HelpText<"Set OpenMP version (e.g. 45 for OpenMP 4.5, 50 for OpenMP 5.0). Default value is 50.">;
defm openmp_extensions: BoolFOption<"openmp-extensions",
  LangOpts<"OpenMPExtensions">, DefaultTrue,
  PosFlag<SetTrue, [CC1Option, NoArgumentUnused],
          "Enable all Clang extensions for OpenMP directives and clauses">,
  NegFlag<SetFalse, [CC1Option, NoArgumentUnused],
          "Disable all Clang extensions for OpenMP directives and clauses">>;
def fopenmp_EQ : Joined<["-"], "fopenmp=">, Group<f_Group>;
def fopenmp_use_tls : Flag<["-"], "fopenmp-use-tls">, Group<f_Group>,
  Flags<[NoArgumentUnused, HelpHidden]>;
def fnoopenmp_use_tls : Flag<["-"], "fnoopenmp-use-tls">, Group<f_Group>,
  Flags<[CC1Option, NoArgumentUnused, HelpHidden]>;
def fopenmp_targets_EQ : CommaJoined<["-"], "fopenmp-targets=">, Flags<[NoXarchOption, CC1Option]>,
  HelpText<"Specify comma-separated list of triples OpenMP offloading targets to be supported">;
def fopenmp_relocatable_target : Flag<["-"], "fopenmp-relocatable-target">,
  Group<f_Group>, Flags<[CC1Option, NoArgumentUnused, HelpHidden]>;
def fnoopenmp_relocatable_target : Flag<["-"], "fnoopenmp-relocatable-target">,
  Group<f_Group>, Flags<[CC1Option, NoArgumentUnused, HelpHidden]>;
def fopenmp_simd : Flag<["-"], "fopenmp-simd">, Group<f_Group>, Flags<[CC1Option, NoArgumentUnused]>,
  HelpText<"Emit OpenMP code only for SIMD-based constructs.">;
def fopenmp_enable_irbuilder : Flag<["-"], "fopenmp-enable-irbuilder">, Group<f_Group>, Flags<[CC1Option, NoArgumentUnused, HelpHidden]>,
  HelpText<"Use the experimental OpenMP-IR-Builder codegen path.">;
def fno_openmp_simd : Flag<["-"], "fno-openmp-simd">, Group<f_Group>, Flags<[CC1Option, NoArgumentUnused]>;
def fopenmp_cuda_mode : Flag<["-"], "fopenmp-cuda-mode">, Group<f_Group>,
  Flags<[CC1Option, NoArgumentUnused, HelpHidden]>;
def fno_openmp_cuda_mode : Flag<["-"], "fno-openmp-cuda-mode">, Group<f_Group>,
  Flags<[NoArgumentUnused, HelpHidden]>;
def fopenmp_cuda_force_full_runtime : Flag<["-"], "fopenmp-cuda-force-full-runtime">, Group<f_Group>,
  Flags<[CC1Option, NoArgumentUnused, HelpHidden]>;
def fno_openmp_cuda_force_full_runtime : Flag<["-"], "fno-openmp-cuda-force-full-runtime">, Group<f_Group>,
  Flags<[NoArgumentUnused, HelpHidden]>;
def fopenmp_cuda_number_of_sm_EQ : Joined<["-"], "fopenmp-cuda-number-of-sm=">, Group<f_Group>,
  Flags<[CC1Option, NoArgumentUnused, HelpHidden]>;
def fopenmp_cuda_blocks_per_sm_EQ : Joined<["-"], "fopenmp-cuda-blocks-per-sm=">, Group<f_Group>,
  Flags<[CC1Option, NoArgumentUnused, HelpHidden]>;
def fopenmp_cuda_teams_reduction_recs_num_EQ : Joined<["-"], "fopenmp-cuda-teams-reduction-recs-num=">, Group<f_Group>,
  Flags<[CC1Option, NoArgumentUnused, HelpHidden]>;
def fopenmp_target_debug : Flag<["-"], "fopenmp-target-debug">, Group<f_Group>, Flags<[CC1Option, NoArgumentUnused]>,
  HelpText<"Enable debugging in the OpenMP offloading device RTL">;
def fno_openmp_target_debug : Flag<["-"], "fno-openmp-target-debug">, Group<f_Group>, Flags<[NoArgumentUnused]>;
def fopenmp_target_debug_EQ : Joined<["-"], "fopenmp-target-debug=">, Group<f_Group>, Flags<[CC1Option, NoArgumentUnused, HelpHidden]>;
def fopenmp_assume_teams_oversubscription : Flag<["-"], "fopenmp-assume-teams-oversubscription">,
  Group<f_Group>, Flags<[CC1Option, NoArgumentUnused, HelpHidden]>;
def fopenmp_assume_threads_oversubscription : Flag<["-"], "fopenmp-assume-threads-oversubscription">,
  Group<f_Group>, Flags<[CC1Option, NoArgumentUnused, HelpHidden]>;
def fno_openmp_assume_teams_oversubscription : Flag<["-"], "fno-openmp-assume-teams-oversubscription">,
  Group<f_Group>, Flags<[CC1Option, NoArgumentUnused, HelpHidden]>;
def fno_openmp_assume_threads_oversubscription : Flag<["-"], "fno-openmp-assume-threads-oversubscription">,
  Group<f_Group>, Flags<[CC1Option, NoArgumentUnused, HelpHidden]>;
defm openmp_target_new_runtime: BoolFOption<"openmp-target-new-runtime",
  LangOpts<"OpenMPTargetNewRuntime">, DefaultFalse,
  PosFlag<SetTrue, [CC1Option], "Use the new bitcode library for OpenMP offloading">,
  NegFlag<SetFalse>>;
defm openmp_optimistic_collapse : BoolFOption<"openmp-optimistic-collapse",
  LangOpts<"OpenMPOptimisticCollapse">, DefaultFalse,
  PosFlag<SetTrue, [CC1Option]>, NegFlag<SetFalse>, BothFlags<[NoArgumentUnused, HelpHidden]>>;
def static_openmp: Flag<["-"], "static-openmp">,
  HelpText<"Use the static host OpenMP runtime while linking.">;
def fopenmp_new_driver : Flag<["-"], "fopenmp-new-driver">, Flags<[CC1Option]>, Group<Action_Group>,
  HelpText<"Use the new driver for OpenMP offloading.">;
def fno_optimize_sibling_calls : Flag<["-"], "fno-optimize-sibling-calls">, Group<f_Group>;
def foptimize_sibling_calls : Flag<["-"], "foptimize-sibling-calls">, Group<f_Group>;
defm escaping_block_tail_calls : BoolFOption<"escaping-block-tail-calls",
  CodeGenOpts<"NoEscapingBlockTailCalls">, DefaultFalse,
  NegFlag<SetTrue, [CC1Option]>, PosFlag<SetFalse>>;
def force__cpusubtype__ALL : Flag<["-"], "force_cpusubtype_ALL">;
def force__flat__namespace : Flag<["-"], "force_flat_namespace">;
def force__load : Separate<["-"], "force_load">;
def force_addr : Joined<["-"], "fforce-addr">, Group<clang_ignored_f_Group>;
def foutput_class_dir_EQ : Joined<["-"], "foutput-class-dir=">, Group<f_Group>;
def fpack_struct : Flag<["-"], "fpack-struct">, Group<f_Group>;
def fno_pack_struct : Flag<["-"], "fno-pack-struct">, Group<f_Group>;
def fpack_struct_EQ : Joined<["-"], "fpack-struct=">, Group<f_Group>, Flags<[CC1Option]>,
  HelpText<"Specify the default maximum struct packing alignment">,
  MarshallingInfoInt<LangOpts<"PackStruct">>;
def fmax_type_align_EQ : Joined<["-"], "fmax-type-align=">, Group<f_Group>, Flags<[CC1Option]>,
  HelpText<"Specify the maximum alignment to enforce on pointers lacking an explicit alignment">,
  MarshallingInfoInt<LangOpts<"MaxTypeAlign">>;
def fno_max_type_align : Flag<["-"], "fno-max-type-align">, Group<f_Group>;
defm pascal_strings : BoolFOption<"pascal-strings",
  LangOpts<"PascalStrings">, DefaultFalse,
  PosFlag<SetTrue, [CC1Option], "Recognize and construct Pascal-style string literals">,
  NegFlag<SetFalse>>;
// Note: This flag has different semantics in the driver and in -cc1. The driver accepts -fpatchable-function-entry=M,N
// and forwards it to -cc1 as -fpatchable-function-entry=M and -fpatchable-function-entry-offset=N. In -cc1, both flags
// are treated as a single integer.
def fpatchable_function_entry_EQ : Joined<["-"], "fpatchable-function-entry=">, Group<f_Group>, Flags<[CC1Option]>,
  MetaVarName<"<N,M>">, HelpText<"Generate M NOPs before function entry and N-M NOPs after function entry">,
  MarshallingInfoInt<CodeGenOpts<"PatchableFunctionEntryCount">>;
def fms_hotpatch : Flag<["-"], "fms-hotpatch">, Group<f_Group>, Flags<[CC1Option, CoreOption]>,
  HelpText<"Ensure that all functions can be hotpatched at runtime">,
  MarshallingInfoFlag<CodeGenOpts<"HotPatch">>;
def fpcc_struct_return : Flag<["-"], "fpcc-struct-return">, Group<f_Group>, Flags<[CC1Option]>,
  HelpText<"Override the default ABI to return all structs on the stack">;
def fpch_preprocess : Flag<["-"], "fpch-preprocess">, Group<f_Group>;
def fpic : Flag<["-"], "fpic">, Group<f_Group>;
def fno_pic : Flag<["-"], "fno-pic">, Group<f_Group>;
def fpie : Flag<["-"], "fpie">, Group<f_Group>;
def fno_pie : Flag<["-"], "fno-pie">, Group<f_Group>;
def fdirect_access_external_data : Flag<["-"], "fdirect-access-external-data">, Group<f_Group>, Flags<[CC1Option]>,
  HelpText<"Don't use GOT indirection to reference external data symbols">;
def fno_direct_access_external_data : Flag<["-"], "fno-direct-access-external-data">, Group<f_Group>, Flags<[CC1Option]>,
  HelpText<"Use GOT indirection to reference external data symbols">;
defm plt : BoolFOption<"plt",
  CodeGenOpts<"NoPLT">, DefaultFalse,
  NegFlag<SetTrue, [CC1Option], "Use GOT indirection instead of PLT to make external function calls (x86 only)">,
  PosFlag<SetFalse>>;
defm ropi : BoolFOption<"ropi",
  LangOpts<"ROPI">, DefaultFalse,
  PosFlag<SetTrue, [CC1Option], "Generate read-only position independent code (ARM only)">,
  NegFlag<SetFalse>>;
defm rwpi : BoolFOption<"rwpi",
  LangOpts<"RWPI">, DefaultFalse,
  PosFlag<SetTrue, [CC1Option], "Generate read-write position independent code (ARM only)">,
  NegFlag<SetFalse>>;
def fplugin_EQ : Joined<["-"], "fplugin=">, Group<f_Group>, Flags<[NoXarchOption]>, MetaVarName<"<dsopath>">,
  HelpText<"Load the named plugin (dynamic shared object)">;
def fplugin_arg : Joined<["-"], "fplugin-arg-">,
  MetaVarName<"<name>-<arg>">,
  HelpText<"Pass <arg> to plugin <name>">;
def fpass_plugin_EQ : Joined<["-"], "fpass-plugin=">,
  Group<f_Group>, Flags<[CC1Option]>, MetaVarName<"<dsopath>">,
  HelpText<"Load pass plugin from a dynamic shared object file (only with new pass manager).">,
  MarshallingInfoStringVector<CodeGenOpts<"PassPlugins">>;
defm preserve_as_comments : BoolFOption<"preserve-as-comments",
  CodeGenOpts<"PreserveAsmComments">, DefaultTrue,
  NegFlag<SetFalse, [CC1Option], "Do not preserve comments in inline assembly">,
  PosFlag<SetTrue>>;
def framework : Separate<["-"], "framework">, Flags<[LinkerInput]>;
def frandom_seed_EQ : Joined<["-"], "frandom-seed=">, Group<clang_ignored_f_Group>;
def freg_struct_return : Flag<["-"], "freg-struct-return">, Group<f_Group>, Flags<[CC1Option]>,
  HelpText<"Override the default ABI to return small structs in registers">;
defm rtti : BoolFOption<"rtti",
  LangOpts<"RTTI">, Default<cplusplus.KeyPath>,
  NegFlag<SetFalse, [CC1Option], "Disable generation of rtti information">,
  PosFlag<SetTrue>>, ShouldParseIf<cplusplus.KeyPath>;
defm rtti_data : BoolFOption<"rtti-data",
  LangOpts<"RTTIData">, Default<frtti.KeyPath>,
  NegFlag<SetFalse, [CC1Option], "Disable generation of RTTI data">,
  PosFlag<SetTrue>>, ShouldParseIf<frtti.KeyPath>;
def : Flag<["-"], "fsched-interblock">, Group<clang_ignored_f_Group>;
defm short_enums : BoolFOption<"short-enums",
  LangOpts<"ShortEnums">, DefaultFalse,
  PosFlag<SetTrue, [CC1Option], "Allocate to an enum type only as many bytes as it"
           " needs for the declared range of possible values">,
  NegFlag<SetFalse>>;
defm char8__t : BoolFOption<"char8_t",
  LangOpts<"Char8">, Default<cpp20.KeyPath>,
  PosFlag<SetTrue, [], "Enable">, NegFlag<SetFalse, [], "Disable">,
  BothFlags<[CC1Option], " C++ builtin type char8_t">>;
def fshort_wchar : Flag<["-"], "fshort-wchar">, Group<f_Group>,
  HelpText<"Force wchar_t to be a short unsigned int">;
def fno_short_wchar : Flag<["-"], "fno-short-wchar">, Group<f_Group>,
  HelpText<"Force wchar_t to be an unsigned int">;
def fshow_overloads_EQ : Joined<["-"], "fshow-overloads=">, Group<f_Group>, Flags<[CC1Option]>,
  HelpText<"Which overload candidates to show when overload resolution fails: "
           "best|all; defaults to all">, Values<"best,all">,
  NormalizedValues<["Ovl_Best", "Ovl_All"]>,
  MarshallingInfoEnum<DiagnosticOpts<"ShowOverloads">, "Ovl_All">;
defm show_column : BoolFOption<"show-column",
  DiagnosticOpts<"ShowColumn">, DefaultTrue,
  NegFlag<SetFalse, [CC1Option], "Do not include column number on diagnostics">,
  PosFlag<SetTrue>>;
defm show_source_location : BoolFOption<"show-source-location",
  DiagnosticOpts<"ShowLocation">, DefaultTrue,
  NegFlag<SetFalse, [CC1Option], "Do not include source location information with diagnostics">,
  PosFlag<SetTrue>>;
defm spell_checking : BoolFOption<"spell-checking",
  LangOpts<"SpellChecking">, DefaultTrue,
  NegFlag<SetFalse, [CC1Option], "Disable spell-checking">, PosFlag<SetTrue>>;
def fspell_checking_limit_EQ : Joined<["-"], "fspell-checking-limit=">, Group<f_Group>;
def fsigned_bitfields : Flag<["-"], "fsigned-bitfields">, Group<f_Group>;
defm signed_char : BoolFOption<"signed-char",
  LangOpts<"CharIsSigned">, DefaultTrue,
  NegFlag<SetFalse, [CC1Option], "char is unsigned">, PosFlag<SetTrue, [], "char is signed">>,
  ShouldParseIf<!strconcat("!", open_cl.KeyPath)>;
defm split_stack : BoolFOption<"split-stack",
  CodeGenOpts<"EnableSegmentedStacks">, DefaultFalse,
  NegFlag<SetFalse, [], "Wouldn't use segmented stack">,
  PosFlag<SetTrue, [CC1Option], "Use segmented stack">>;
def fstack_protector_all : Flag<["-"], "fstack-protector-all">, Group<f_Group>,
  HelpText<"Enable stack protectors for all functions">;
defm stack_clash_protection : BoolFOption<"stack-clash-protection",
  CodeGenOpts<"StackClashProtector">, DefaultFalse,
  PosFlag<SetTrue, [CC1Option], "Enable">, NegFlag<SetFalse, [], "Disable">,
  BothFlags<[], " stack clash protection">>;
def fstack_protector_strong : Flag<["-"], "fstack-protector-strong">, Group<f_Group>,
  HelpText<"Enable stack protectors for some functions vulnerable to stack smashing. "
           "Compared to -fstack-protector, this uses a stronger heuristic "
           "that includes functions containing arrays of any size (and any type), "
           "as well as any calls to alloca or the taking of an address from a local variable">;
def fstack_protector : Flag<["-"], "fstack-protector">, Group<f_Group>,
  HelpText<"Enable stack protectors for some functions vulnerable to stack smashing. "
           "This uses a loose heuristic which considers functions vulnerable if they "
           "contain a char (or 8bit integer) array or constant sized calls to alloca "
           ", which are of greater size than ssp-buffer-size (default: 8 bytes). All "
           "variable sized calls to alloca are considered vulnerable. A function with "
           "a stack protector has a guard value added to the stack frame that is "
           "checked on function exit. The guard value must be positioned in the "
           "stack frame such that a buffer overflow from a vulnerable variable will "
           "overwrite the guard value before overwriting the function's return "
           "address. The reference stack guard value is stored in a global variable.">;
def ftrivial_auto_var_init : Joined<["-"], "ftrivial-auto-var-init=">, Group<f_Group>,
  Flags<[CC1Option, CoreOption]>, HelpText<"Initialize trivial automatic stack variables: uninitialized (default)"
  " | pattern">, Values<"uninitialized,zero,pattern">,
  NormalizedValuesScope<"LangOptions::TrivialAutoVarInitKind">,
  NormalizedValues<["Uninitialized", "Zero", "Pattern"]>,
  MarshallingInfoEnum<LangOpts<"TrivialAutoVarInit">, "Uninitialized">;
def enable_trivial_var_init_zero : Flag<["-"], "enable-trivial-auto-var-init-zero-knowing-it-will-be-removed-from-clang">,
  Flags<[CC1Option, CoreOption, NoArgumentUnused]>,
  HelpText<"Trivial automatic variable initialization to zero is only here for benchmarks, it'll eventually be removed, and I'm OK with that because I'm only using it to benchmark">;
def ftrivial_auto_var_init_stop_after : Joined<["-"], "ftrivial-auto-var-init-stop-after=">, Group<f_Group>,
  Flags<[CC1Option, CoreOption]>, HelpText<"Stop initializing trivial automatic stack variables after the specified number of instances">,
  MarshallingInfoInt<LangOpts<"TrivialAutoVarInitStopAfter">>;
def fstandalone_debug : Flag<["-"], "fstandalone-debug">, Group<f_Group>, Flags<[CoreOption]>,
  HelpText<"Emit full debug info for all types used by the program">;
def fno_standalone_debug : Flag<["-"], "fno-standalone-debug">, Group<f_Group>, Flags<[CoreOption]>,
  HelpText<"Limit debug information produced to reduce size of debug binary">;
def flimit_debug_info : Flag<["-"], "flimit-debug-info">, Flags<[CoreOption]>, Alias<fno_standalone_debug>;
def fno_limit_debug_info : Flag<["-"], "fno-limit-debug-info">, Flags<[CoreOption]>, Alias<fstandalone_debug>;
def fdebug_macro : Flag<["-"], "fdebug-macro">, Group<f_Group>, Flags<[CoreOption]>,
  HelpText<"Emit macro debug information">;
def fno_debug_macro : Flag<["-"], "fno-debug-macro">, Group<f_Group>, Flags<[CoreOption]>,
  HelpText<"Do not emit macro debug information">;
def fstrict_aliasing : Flag<["-"], "fstrict-aliasing">, Group<f_Group>,
  Flags<[NoXarchOption, CoreOption]>;
def fstrict_enums : Flag<["-"], "fstrict-enums">, Group<f_Group>, Flags<[CC1Option]>,
  HelpText<"Enable optimizations based on the strict definition of an enum's "
           "value range">,
  MarshallingInfoFlag<CodeGenOpts<"StrictEnums">>;
defm strict_vtable_pointers : BoolFOption<"strict-vtable-pointers",
  CodeGenOpts<"StrictVTablePointers">, DefaultFalse,
  PosFlag<SetTrue, [CC1Option], "Enable optimizations based on the strict rules for"
            " overwriting polymorphic C++ objects">,
  NegFlag<SetFalse>>;
def fstrict_overflow : Flag<["-"], "fstrict-overflow">, Group<f_Group>;
def fsyntax_only : Flag<["-"], "fsyntax-only">,
  Flags<[NoXarchOption,CoreOption,CC1Option,FC1Option]>, Group<Action_Group>;
def ftabstop_EQ : Joined<["-"], "ftabstop=">, Group<f_Group>;
def ftemplate_depth_EQ : Joined<["-"], "ftemplate-depth=">, Group<f_Group>;
def ftemplate_depth_ : Joined<["-"], "ftemplate-depth-">, Group<f_Group>;
def ftemplate_backtrace_limit_EQ : Joined<["-"], "ftemplate-backtrace-limit=">,
                                   Group<f_Group>;
def foperator_arrow_depth_EQ : Joined<["-"], "foperator-arrow-depth=">,
                               Group<f_Group>;

def fsave_optimization_record : Flag<["-"], "fsave-optimization-record">,
  Group<f_Group>, HelpText<"Generate a YAML optimization record file">;
def fsave_optimization_record_EQ : Joined<["-"], "fsave-optimization-record=">,
  Group<f_Group>, HelpText<"Generate an optimization record file in a specific format">,
  MetaVarName<"<format>">;
def fno_save_optimization_record : Flag<["-"], "fno-save-optimization-record">,
  Group<f_Group>, Flags<[NoArgumentUnused]>;
def foptimization_record_file_EQ : Joined<["-"], "foptimization-record-file=">,
  Group<f_Group>,
  HelpText<"Specify the output name of the file containing the optimization remarks. Implies -fsave-optimization-record. On Darwin platforms, this cannot be used with multiple -arch <arch> options.">,
  MetaVarName<"<file>">;
def foptimization_record_passes_EQ : Joined<["-"], "foptimization-record-passes=">,
  Group<f_Group>,
  HelpText<"Only include passes which match a specified regular expression in the generated optimization record (by default, include all passes)">,
  MetaVarName<"<regex>">;

def fvectorize : Flag<["-"], "fvectorize">, Group<f_Group>,
  HelpText<"Enable the loop vectorization passes">;
def fno_vectorize : Flag<["-"], "fno-vectorize">, Group<f_Group>;
def : Flag<["-"], "ftree-vectorize">, Alias<fvectorize>;
def : Flag<["-"], "fno-tree-vectorize">, Alias<fno_vectorize>;
def fslp_vectorize : Flag<["-"], "fslp-vectorize">, Group<f_Group>,
  HelpText<"Enable the superword-level parallelism vectorization passes">;
def fno_slp_vectorize : Flag<["-"], "fno-slp-vectorize">, Group<f_Group>;
def : Flag<["-"], "ftree-slp-vectorize">, Alias<fslp_vectorize>;
def : Flag<["-"], "fno-tree-slp-vectorize">, Alias<fno_slp_vectorize>;
def Wlarge_by_value_copy_def : Flag<["-"], "Wlarge-by-value-copy">,
  HelpText<"Warn if a function definition returns or accepts an object larger "
           "in bytes than a given value">, Flags<[HelpHidden]>;
def Wlarge_by_value_copy_EQ : Joined<["-"], "Wlarge-by-value-copy=">, Flags<[CC1Option]>,
  MarshallingInfoInt<LangOpts<"NumLargeByValueCopy">>;

// These "special" warning flags are effectively processed as f_Group flags by the driver:
// Just silence warnings about -Wlarger-than for now.
def Wlarger_than_EQ : Joined<["-"], "Wlarger-than=">, Group<clang_ignored_f_Group>;
def Wlarger_than_ : Joined<["-"], "Wlarger-than-">, Alias<Wlarger_than_EQ>;

// This is converted to -fwarn-stack-size=N and also passed through by the driver.
// FIXME: The driver should strip out the =<value> when passing W_value_Group through.
def Wframe_larger_than_EQ : Joined<["-"], "Wframe-larger-than=">, Group<W_value_Group>,
                            Flags<[NoXarchOption, CC1Option]>;
def Wframe_larger_than : Flag<["-"], "Wframe-larger-than">, Alias<Wframe_larger_than_EQ>;

def : Flag<["-"], "fterminated-vtables">, Alias<fapple_kext>;
defm threadsafe_statics : BoolFOption<"threadsafe-statics",
  LangOpts<"ThreadsafeStatics">, DefaultTrue,
  NegFlag<SetFalse, [CC1Option], "Do not emit code to make initialization of local statics thread safe">,
  PosFlag<SetTrue>>;
def ftime_report : Flag<["-"], "ftime-report">, Group<f_Group>, Flags<[CC1Option]>,
  MarshallingInfoFlag<CodeGenOpts<"TimePasses">>;
def ftime_report_EQ: Joined<["-"], "ftime-report=">, Group<f_Group>,
  Flags<[CC1Option]>, Values<"per-pass,per-pass-run">,
  MarshallingInfoFlag<CodeGenOpts<"TimePassesPerRun">>,
  HelpText<"(For new pass manager) \"per-pass\": one report for each pass; "
           "\"per-pass-run\": one report for each pass invocation">;
def ftime_trace : Flag<["-"], "ftime-trace">, Group<f_Group>,
  HelpText<"Turn on time profiler. Generates JSON file based on output filename.">,
  DocBrief<[{
Turn on time profiler. Generates JSON file based on output filename. Results
can be analyzed with chrome://tracing or `Speedscope App
<https://www.speedscope.app>`_ for flamegraph visualization.}]>,
  Flags<[CC1Option, CoreOption]>,
  MarshallingInfoFlag<FrontendOpts<"TimeTrace">>;
def ftime_trace_granularity_EQ : Joined<["-"], "ftime-trace-granularity=">, Group<f_Group>,
  HelpText<"Minimum time granularity (in microseconds) traced by time profiler">,
  Flags<[CC1Option, CoreOption]>,
  MarshallingInfoInt<FrontendOpts<"TimeTraceGranularity">, "500u">;
def fproc_stat_report : Joined<["-"], "fproc-stat-report">, Group<f_Group>,
  HelpText<"Print subprocess statistics">;
def fproc_stat_report_EQ : Joined<["-"], "fproc-stat-report=">, Group<f_Group>,
  HelpText<"Save subprocess statistics to the given file">;
def ftlsmodel_EQ : Joined<["-"], "ftls-model=">, Group<f_Group>, Flags<[CC1Option]>,
  Values<"global-dynamic,local-dynamic,initial-exec,local-exec">,
  NormalizedValuesScope<"CodeGenOptions">,
  NormalizedValues<["GeneralDynamicTLSModel", "LocalDynamicTLSModel", "InitialExecTLSModel", "LocalExecTLSModel"]>,
  MarshallingInfoEnum<CodeGenOpts<"DefaultTLSModel">, "GeneralDynamicTLSModel">;
def ftrapv : Flag<["-"], "ftrapv">, Group<f_Group>, Flags<[CC1Option]>,
  HelpText<"Trap on integer overflow">;
def ftrapv_handler_EQ : Joined<["-"], "ftrapv-handler=">, Group<f_Group>,
  MetaVarName<"<function name>">,
  HelpText<"Specify the function to be called on overflow">;
def ftrapv_handler : Separate<["-"], "ftrapv-handler">, Group<f_Group>, Flags<[CC1Option]>;
def ftrap_function_EQ : Joined<["-"], "ftrap-function=">, Group<f_Group>, Flags<[CC1Option]>,
  HelpText<"Issue call to specified function rather than a trap instruction">,
  MarshallingInfoString<CodeGenOpts<"TrapFuncName">>;
def funit_at_a_time : Flag<["-"], "funit-at-a-time">, Group<f_Group>;
def funroll_loops : Flag<["-"], "funroll-loops">, Group<f_Group>,
  HelpText<"Turn on loop unroller">, Flags<[CC1Option]>;
def fno_unroll_loops : Flag<["-"], "fno-unroll-loops">, Group<f_Group>,
  HelpText<"Turn off loop unroller">, Flags<[CC1Option]>;
defm reroll_loops : BoolFOption<"reroll-loops",
  CodeGenOpts<"RerollLoops">, DefaultFalse,
  PosFlag<SetTrue, [CC1Option], "Turn on loop reroller">, NegFlag<SetFalse>>;
def ffinite_loops: Flag<["-"],  "ffinite-loops">, Group<f_Group>,
  HelpText<"Assume all loops are finite.">, Flags<[CC1Option]>;
def fno_finite_loops: Flag<["-"], "fno-finite-loops">, Group<f_Group>,
  HelpText<"Do not assume that any loop is finite.">, Flags<[CC1Option]>;

def ftrigraphs : Flag<["-"], "ftrigraphs">, Group<f_Group>,
  HelpText<"Process trigraph sequences">, Flags<[CC1Option]>;
def fno_trigraphs : Flag<["-"], "fno-trigraphs">, Group<f_Group>,
  HelpText<"Do not process trigraph sequences">, Flags<[CC1Option]>;
def funsigned_bitfields : Flag<["-"], "funsigned-bitfields">, Group<f_Group>;
def funsigned_char : Flag<["-"], "funsigned-char">, Group<f_Group>;
def fno_unsigned_char : Flag<["-"], "fno-unsigned-char">;
def funwind_tables : Flag<["-"], "funwind-tables">, Group<f_Group>;
defm register_global_dtors_with_atexit : BoolFOption<"register-global-dtors-with-atexit",
  CodeGenOpts<"RegisterGlobalDtorsWithAtExit">, DefaultFalse,
  PosFlag<SetTrue, [CC1Option], "Use">, NegFlag<SetFalse, [], "Don't use">,
  BothFlags<[], " atexit or __cxa_atexit to register global destructors">>;
defm use_init_array : BoolFOption<"use-init-array",
  CodeGenOpts<"UseInitArray">, DefaultTrue,
  NegFlag<SetFalse, [CC1Option], "Use .ctors/.dtors instead of .init_array/.fini_array">,
  PosFlag<SetTrue>>;
def fno_var_tracking : Flag<["-"], "fno-var-tracking">, Group<clang_ignored_f_Group>;
def fverbose_asm : Flag<["-"], "fverbose-asm">, Group<f_Group>,
  HelpText<"Generate verbose assembly output">;
def dA : Flag<["-"], "dA">, Alias<fverbose_asm>;
defm visibility_from_dllstorageclass : BoolFOption<"visibility-from-dllstorageclass",
  LangOpts<"VisibilityFromDLLStorageClass">, DefaultFalse,
  PosFlag<SetTrue, [CC1Option], "Set the visibility of symbols in the generated code from their DLL storage class">,
  NegFlag<SetFalse>>;
def fvisibility_dllexport_EQ : Joined<["-"], "fvisibility-dllexport=">, Group<f_Group>, Flags<[CC1Option]>,
  HelpText<"The visibility for dllexport definitions [-fvisibility-from-dllstorageclass]">,
  MarshallingInfoVisibility<LangOpts<"DLLExportVisibility">, "DefaultVisibility">,
  ShouldParseIf<fvisibility_from_dllstorageclass.KeyPath>;
def fvisibility_nodllstorageclass_EQ : Joined<["-"], "fvisibility-nodllstorageclass=">, Group<f_Group>, Flags<[CC1Option]>,
  HelpText<"The visibility for defintiions without an explicit DLL export class [-fvisibility-from-dllstorageclass]">,
  MarshallingInfoVisibility<LangOpts<"NoDLLStorageClassVisibility">, "HiddenVisibility">,
  ShouldParseIf<fvisibility_from_dllstorageclass.KeyPath>;
def fvisibility_externs_dllimport_EQ : Joined<["-"], "fvisibility-externs-dllimport=">, Group<f_Group>, Flags<[CC1Option]>,
  HelpText<"The visibility for dllimport external declarations [-fvisibility-from-dllstorageclass]">,
  MarshallingInfoVisibility<LangOpts<"ExternDeclDLLImportVisibility">, "DefaultVisibility">,
  ShouldParseIf<fvisibility_from_dllstorageclass.KeyPath>;
def fvisibility_externs_nodllstorageclass_EQ : Joined<["-"], "fvisibility-externs-nodllstorageclass=">, Group<f_Group>, Flags<[CC1Option]>,
  HelpText<"The visibility for external declarations without an explicit DLL dllstorageclass [-fvisibility-from-dllstorageclass]">,
  MarshallingInfoVisibility<LangOpts<"ExternDeclNoDLLStorageClassVisibility">, "HiddenVisibility">,
  ShouldParseIf<fvisibility_from_dllstorageclass.KeyPath>;
def fvisibility_EQ : Joined<["-"], "fvisibility=">, Group<f_Group>,
  HelpText<"Set the default symbol visibility for all global declarations">, Values<"hidden,default">;
defm visibility_inlines_hidden : BoolFOption<"visibility-inlines-hidden",
  LangOpts<"InlineVisibilityHidden">, DefaultFalse,
  PosFlag<SetTrue, [CC1Option], "Give inline C++ member functions hidden visibility by default">,
  NegFlag<SetFalse>>;
defm visibility_inlines_hidden_static_local_var : BoolFOption<"visibility-inlines-hidden-static-local-var",
  LangOpts<"VisibilityInlinesHiddenStaticLocalVar">, DefaultFalse,
  PosFlag<SetTrue, [CC1Option], "When -fvisibility-inlines-hidden is enabled, static variables in"
            " inline C++ member functions will also be given hidden visibility by default">,
  NegFlag<SetFalse, [], "Disables -fvisibility-inlines-hidden-static-local-var"
         " (this is the default on non-darwin targets)">, BothFlags<[CC1Option]>>;
def fvisibility_ms_compat : Flag<["-"], "fvisibility-ms-compat">, Group<f_Group>,
  HelpText<"Give global types 'default' visibility and global functions and "
           "variables 'hidden' visibility by default">;
def fvisibility_global_new_delete_hidden : Flag<["-"], "fvisibility-global-new-delete-hidden">, Group<f_Group>,
  HelpText<"Give global C++ operator new and delete declarations hidden visibility">, Flags<[CC1Option]>,
  MarshallingInfoFlag<LangOpts<"GlobalAllocationFunctionVisibilityHidden">>;
defm new_infallible : BoolFOption<"new-infallible",
  LangOpts<"NewInfallible">, DefaultFalse,
  PosFlag<SetTrue, [], "Enable">, NegFlag<SetFalse, [], "Disable">,
  BothFlags<[CC1Option], " treating throwing global C++ operator new as always returning valid memory "
  "(annotates with __attribute__((returns_nonnull)) and throw()). This is detectable in source.">>;
defm whole_program_vtables : BoolFOption<"whole-program-vtables",
  CodeGenOpts<"WholeProgramVTables">, DefaultFalse,
  PosFlag<SetTrue, [CC1Option], "Enables whole-program vtable optimization. Requires -flto">,
  NegFlag<SetFalse>, BothFlags<[CoreOption]>>;
defm split_lto_unit : BoolFOption<"split-lto-unit",
  CodeGenOpts<"EnableSplitLTOUnit">, DefaultFalse,
  PosFlag<SetTrue, [CC1Option], "Enables splitting of the LTO unit">,
  NegFlag<SetFalse>, BothFlags<[CoreOption]>>;
defm force_emit_vtables : BoolFOption<"force-emit-vtables",
  CodeGenOpts<"ForceEmitVTables">, DefaultFalse,
  PosFlag<SetTrue, [CC1Option], "Emits more virtual tables to improve devirtualization">,
  NegFlag<SetFalse>, BothFlags<[CoreOption]>>;
defm virtual_function_elimination : BoolFOption<"virtual-function-elimination",
  CodeGenOpts<"VirtualFunctionElimination">, DefaultFalse,
  PosFlag<SetTrue, [CC1Option], "Enables dead virtual function elimination optimization. Requires -flto=full">,
  NegFlag<SetFalse>, BothFlags<[CoreOption]>>;

def fwrapv : Flag<["-"], "fwrapv">, Group<f_Group>, Flags<[CC1Option]>,
  HelpText<"Treat signed integer overflow as two's complement">;
def fwritable_strings : Flag<["-"], "fwritable-strings">, Group<f_Group>, Flags<[CC1Option]>,
  HelpText<"Store string literals as writable data">,
  MarshallingInfoFlag<LangOpts<"WritableStrings">>;
defm zero_initialized_in_bss : BoolFOption<"zero-initialized-in-bss",
  CodeGenOpts<"NoZeroInitializedInBSS">, DefaultFalse,
  NegFlag<SetTrue, [CC1Option], "Don't place zero initialized data in BSS">,
  PosFlag<SetFalse>>;
defm function_sections : BoolFOption<"function-sections",
  CodeGenOpts<"FunctionSections">, DefaultFalse,
  PosFlag<SetTrue, [CC1Option], "Place each function in its own section">,
  NegFlag<SetFalse>>;
def fbasic_block_sections_EQ : Joined<["-"], "fbasic-block-sections=">, Group<f_Group>,
  Flags<[CC1Option, CC1AsOption]>,
  HelpText<"Place each function's basic blocks in unique sections (ELF Only) : all | labels | none | list=<file>">,
  DocBrief<[{Generate labels for each basic block or place each basic block or a subset of basic blocks in its own section.}]>,
  Values<"all,labels,none,list=">,
  MarshallingInfoString<CodeGenOpts<"BBSections">, [{"none"}]>;
defm data_sections : BoolFOption<"data-sections",
  CodeGenOpts<"DataSections">, DefaultFalse,
  PosFlag<SetTrue, [CC1Option], "Place each data in its own section">, NegFlag<SetFalse>>;
defm stack_size_section : BoolFOption<"stack-size-section",
  CodeGenOpts<"StackSizeSection">, DefaultFalse,
  PosFlag<SetTrue, [CC1Option], "Emit section containing metadata on function stack sizes">,
  NegFlag<SetFalse>>;
def fstack_usage : Flag<["-"], "fstack-usage">, Group<f_Group>,
  HelpText<"Emit .su file containing information on function stack sizes">;
def stack_usage_file : Separate<["-"], "stack-usage-file">,
  Flags<[CC1Option, NoDriverOption]>,
  HelpText<"Filename (or -) to write stack usage output to">,
  MarshallingInfoString<CodeGenOpts<"StackUsageOutput">>;

defm unique_basic_block_section_names : BoolFOption<"unique-basic-block-section-names",
  CodeGenOpts<"UniqueBasicBlockSectionNames">, DefaultFalse,
  PosFlag<SetTrue, [CC1Option], "Use unique names for basic block sections (ELF Only)">,
  NegFlag<SetFalse>>;
defm unique_internal_linkage_names : BoolFOption<"unique-internal-linkage-names",
  CodeGenOpts<"UniqueInternalLinkageNames">, DefaultFalse,
  PosFlag<SetTrue, [CC1Option], "Uniqueify Internal Linkage Symbol Names by appending"
            " the MD5 hash of the module path">,
  NegFlag<SetFalse>>;
defm unique_section_names : BoolFOption<"unique-section-names",
  CodeGenOpts<"UniqueSectionNames">, DefaultTrue,
  NegFlag<SetFalse, [CC1Option], "Don't use unique names for text and data sections">,
  PosFlag<SetTrue>>;

defm split_machine_functions: BoolFOption<"split-machine-functions",
  CodeGenOpts<"SplitMachineFunctions">, DefaultFalse,
  PosFlag<SetTrue, [CC1Option], "Enable">, NegFlag<SetFalse, [], "Disable">,
  BothFlags<[], " late function splitting using profile information (x86 ELF)">>;

defm strict_return : BoolFOption<"strict-return",
  CodeGenOpts<"StrictReturn">, DefaultTrue,
  NegFlag<SetFalse, [CC1Option], "Don't treat control flow paths that fall off the end"
            " of a non-void function as unreachable">,
  PosFlag<SetTrue>>;

def fenable_matrix : Flag<["-"], "fenable-matrix">, Group<f_Group>,
    Flags<[CC1Option]>,
    HelpText<"Enable matrix data type and related builtin functions">,
    MarshallingInfoFlag<LangOpts<"MatrixTypes">>;

def fzero_call_used_regs_EQ
    : Joined<["-"], "fzero-call-used-regs=">, Group<f_Group>, Flags<[CC1Option]>,
      HelpText<"Clear call-used registers upon function return.">,
      Values<"skip,used-gpr-arg,used-gpr,used-arg,used,all-gpr-arg,all-gpr,all-arg,all">,
      NormalizedValues<["Skip", "UsedGPRArg", "UsedGPR", "UsedArg", "Used",
                        "AllGPRArg", "AllGPR", "AllArg", "All"]>,
      NormalizedValuesScope<"llvm::ZeroCallUsedRegs::ZeroCallUsedRegsKind">,
      MarshallingInfoEnum<CodeGenOpts<"ZeroCallUsedRegs">, "Skip">;

def fdebug_types_section: Flag <["-"], "fdebug-types-section">, Group<f_Group>,
  HelpText<"Place debug types in their own section (ELF Only)">;
def fno_debug_types_section: Flag<["-"], "fno-debug-types-section">, Group<f_Group>;
defm debug_ranges_base_address : BoolFOption<"debug-ranges-base-address",
  CodeGenOpts<"DebugRangesBaseAddress">, DefaultFalse,
  PosFlag<SetTrue, [CC1Option], "Use DWARF base address selection entries in .debug_ranges">,
  NegFlag<SetFalse>>;
defm split_dwarf_inlining : BoolFOption<"split-dwarf-inlining",
  CodeGenOpts<"SplitDwarfInlining">, DefaultFalse,
  NegFlag<SetFalse, []>,
  PosFlag<SetTrue, [CC1Option], "Provide minimal debug info in the object/executable"
          " to facilitate online symbolication/stack traces in the absence of"
          " .dwo/.dwp files when using Split DWARF">>;
def fdebug_default_version: Joined<["-"], "fdebug-default-version=">, Group<f_Group>,
  HelpText<"Default DWARF version to use, if a -g option caused DWARF debug info to be produced">;
def fdebug_prefix_map_EQ
  : Joined<["-"], "fdebug-prefix-map=">, Group<f_Group>,
    Flags<[CC1Option,CC1AsOption]>,
    HelpText<"remap file source paths in debug info">;
def fcoverage_prefix_map_EQ
  : Joined<["-"], "fcoverage-prefix-map=">, Group<f_Group>,
    Flags<[CC1Option]>,
    HelpText<"remap file source paths in coverage mapping">;
def ffile_prefix_map_EQ
  : Joined<["-"], "ffile-prefix-map=">, Group<f_Group>,
    HelpText<"remap file source paths in debug info, predefined preprocessor macros and __builtin_FILE()">;
def fmacro_prefix_map_EQ
  : Joined<["-"], "fmacro-prefix-map=">, Group<f_Group>, Flags<[CC1Option]>,
    HelpText<"remap file source paths in predefined preprocessor macros and __builtin_FILE()">;
defm force_dwarf_frame : BoolFOption<"force-dwarf-frame",
  CodeGenOpts<"ForceDwarfFrameSection">, DefaultFalse,
  PosFlag<SetTrue, [CC1Option], "Always emit a debug frame section">, NegFlag<SetFalse>>;
def g_Flag : Flag<["-"], "g">, Group<g_Group>,
  HelpText<"Generate source-level debug information">;
def gline_tables_only : Flag<["-"], "gline-tables-only">, Group<gN_Group>,
  Flags<[CoreOption]>, HelpText<"Emit debug line number tables only">;
def gline_directives_only : Flag<["-"], "gline-directives-only">, Group<gN_Group>,
  Flags<[CoreOption]>, HelpText<"Emit debug line info directives only">;
def gmlt : Flag<["-"], "gmlt">, Alias<gline_tables_only>;
def g0 : Flag<["-"], "g0">, Group<gN_Group>;
def g1 : Flag<["-"], "g1">, Group<gN_Group>, Alias<gline_tables_only>;
def g2 : Flag<["-"], "g2">, Group<gN_Group>;
def g3 : Flag<["-"], "g3">, Group<gN_Group>;
def ggdb : Flag<["-"], "ggdb">, Group<gTune_Group>;
def ggdb0 : Flag<["-"], "ggdb0">, Group<ggdbN_Group>;
def ggdb1 : Flag<["-"], "ggdb1">, Group<ggdbN_Group>;
def ggdb2 : Flag<["-"], "ggdb2">, Group<ggdbN_Group>;
def ggdb3 : Flag<["-"], "ggdb3">, Group<ggdbN_Group>;
def glldb : Flag<["-"], "glldb">, Group<gTune_Group>;
def gsce : Flag<["-"], "gsce">, Group<gTune_Group>;
def gdbx : Flag<["-"], "gdbx">, Group<gTune_Group>;
// Equivalent to our default dwarf version. Forces usual dwarf emission when
// CodeView is enabled.
def gdwarf : Flag<["-"], "gdwarf">, Group<g_Group>, Flags<[CoreOption]>,
  HelpText<"Generate source-level debug information with the default dwarf version">;
def gdwarf_2 : Flag<["-"], "gdwarf-2">, Group<g_Group>,
  HelpText<"Generate source-level debug information with dwarf version 2">;
def gdwarf_3 : Flag<["-"], "gdwarf-3">, Group<g_Group>,
  HelpText<"Generate source-level debug information with dwarf version 3">;
def gdwarf_4 : Flag<["-"], "gdwarf-4">, Group<g_Group>,
  HelpText<"Generate source-level debug information with dwarf version 4">;
def gdwarf_5 : Flag<["-"], "gdwarf-5">, Group<g_Group>,
  HelpText<"Generate source-level debug information with dwarf version 5">;
def gdwarf64 : Flag<["-"], "gdwarf64">, Group<g_Group>,
  Flags<[CC1Option, CC1AsOption]>,
  HelpText<"Enables DWARF64 format for ELF binaries, if debug information emission is enabled.">,
  MarshallingInfoFlag<CodeGenOpts<"Dwarf64">>;
def gdwarf32 : Flag<["-"], "gdwarf32">, Group<g_Group>,
  Flags<[CC1Option, CC1AsOption]>,
  HelpText<"Enables DWARF32 format for ELF binaries, if debug information emission is enabled.">;
def gheterogeneous_dwarf : Flag<["-"], "gheterogeneous-dwarf">,
  Group<g_Group>, Flags<[CC1Option]>,
  HelpText<"Enable DWARF extensions for heterogeneous debugging">,
  MarshallingInfoFlag<CodeGenOpts<"HeterogeneousDwarf">>;
def gno_heterogeneous_dwarf : Flag<["-"], "gno-heterogeneous-dwarf">,
  Group<g_Group>, HelpText<"Disable DWARF extensions for heterogeneous debugging">;

def gcodeview : Flag<["-"], "gcodeview">,
  HelpText<"Generate CodeView debug information">,
  Flags<[CC1Option, CC1AsOption, CoreOption]>,
  MarshallingInfoFlag<CodeGenOpts<"EmitCodeView">>;
defm codeview_ghash : BoolOption<"g", "codeview-ghash",
  CodeGenOpts<"CodeViewGHash">, DefaultFalse,
  PosFlag<SetTrue, [CC1Option], "Emit type record hashes in a .debug$H section">,
  NegFlag<SetFalse>, BothFlags<[CoreOption]>>;
defm inline_line_tables : BoolGOption<"inline-line-tables",
  CodeGenOpts<"NoInlineLineTables">, DefaultFalse,
  NegFlag<SetTrue, [CC1Option], "Don't emit inline line tables.">,
  PosFlag<SetFalse>, BothFlags<[CoreOption]>>;

def gfull : Flag<["-"], "gfull">, Group<g_Group>;
def gused : Flag<["-"], "gused">, Group<g_Group>;
def gstabs : Joined<["-"], "gstabs">, Group<g_Group>, Flags<[Unsupported]>;
def gcoff : Joined<["-"], "gcoff">, Group<g_Group>, Flags<[Unsupported]>;
def gxcoff : Joined<["-"], "gxcoff">, Group<g_Group>, Flags<[Unsupported]>;
def gvms : Joined<["-"], "gvms">, Group<g_Group>, Flags<[Unsupported]>;
def gtoggle : Flag<["-"], "gtoggle">, Group<g_flags_Group>, Flags<[Unsupported]>;
def grecord_command_line : Flag<["-"], "grecord-command-line">,
  Group<g_flags_Group>;
def gno_record_command_line : Flag<["-"], "gno-record-command-line">,
  Group<g_flags_Group>;
def : Flag<["-"], "grecord-gcc-switches">, Alias<grecord_command_line>;
def : Flag<["-"], "gno-record-gcc-switches">, Alias<gno_record_command_line>;
defm strict_dwarf : BoolOption<"g", "strict-dwarf",
  CodeGenOpts<"DebugStrictDwarf">, DefaultFalse,
  PosFlag<SetTrue, [CC1Option]>, NegFlag<SetFalse>, BothFlags<[CoreOption]>>,
  Group<g_flags_Group>;
defm column_info : BoolOption<"g", "column-info",
  CodeGenOpts<"DebugColumnInfo">, DefaultTrue,
  NegFlag<SetFalse, [CC1Option]>, PosFlag<SetTrue>, BothFlags<[CoreOption]>>,
  Group<g_flags_Group>;
def gsplit_dwarf : Flag<["-"], "gsplit-dwarf">, Group<g_flags_Group>;
def gsplit_dwarf_EQ : Joined<["-"], "gsplit-dwarf=">, Group<g_flags_Group>,
  HelpText<"Set DWARF fission mode to either 'split' or 'single'">,
  Values<"split,single">;
def gno_split_dwarf : Flag<["-"], "gno-split-dwarf">, Group<g_flags_Group>;
def gsimple_template_names : Flag<["-"], "gsimple-template-names">, Group<g_flags_Group>;
def gsimple_template_names_EQ
    : Joined<["-"], "gsimple-template-names=">,
      HelpText<"Use simple template names in DWARF, or include the full "
               "template name with a modified prefix for validation">,
      Values<"simple,mangled">, Flags<[CC1Option, NoDriverOption]>;
def gno_simple_template_names : Flag<["-"], "gno-simple-template-names">,
                                Group<g_flags_Group>;
def ggnu_pubnames : Flag<["-"], "ggnu-pubnames">, Group<g_flags_Group>, Flags<[CC1Option]>;
def gno_gnu_pubnames : Flag<["-"], "gno-gnu-pubnames">, Group<g_flags_Group>;
def gpubnames : Flag<["-"], "gpubnames">, Group<g_flags_Group>, Flags<[CC1Option]>;
def gno_pubnames : Flag<["-"], "gno-pubnames">, Group<g_flags_Group>;
def gdwarf_aranges : Flag<["-"], "gdwarf-aranges">, Group<g_flags_Group>;
def gmodules : Flag <["-"], "gmodules">, Group<gN_Group>,
  HelpText<"Generate debug info with external references to clang modules"
           " or precompiled headers">;
def gz_EQ : Joined<["-"], "gz=">, Group<g_flags_Group>,
    HelpText<"DWARF debug sections compression type">;
def gz : Flag<["-"], "gz">, Alias<gz_EQ>, AliasArgs<["zlib"]>, Group<g_flags_Group>;
def gembed_source : Flag<["-"], "gembed-source">, Group<g_flags_Group>, Flags<[CC1Option]>,
    HelpText<"Embed source text in DWARF debug sections">,
    MarshallingInfoFlag<CodeGenOpts<"EmbedSource">>;
def gno_embed_source : Flag<["-"], "gno-embed-source">, Group<g_flags_Group>,
    Flags<[NoXarchOption]>,
    HelpText<"Restore the default behavior of not embedding source text in DWARF debug sections">;
def headerpad__max__install__names : Joined<["-"], "headerpad_max_install_names">;
def help : Flag<["-", "--"], "help">, Flags<[CC1Option,CC1AsOption, FC1Option,
    FlangOption]>, HelpText<"Display available options">,
    MarshallingInfoFlag<FrontendOpts<"ShowHelp">>;
def ibuiltininc : Flag<["-"], "ibuiltininc">,
  HelpText<"Enable builtin #include directories even when -nostdinc is used "
           "before or after -ibuiltininc. "
           "Using -nobuiltininc after the option disables it">;
def index_header_map : Flag<["-"], "index-header-map">, Flags<[CC1Option]>,
  HelpText<"Make the next included directory (-I or -F) an indexer header map">;
def idirafter : JoinedOrSeparate<["-"], "idirafter">, Group<clang_i_Group>, Flags<[CC1Option]>,
  HelpText<"Add directory to AFTER include search path">;
def iframework : JoinedOrSeparate<["-"], "iframework">, Group<clang_i_Group>, Flags<[CC1Option]>,
  HelpText<"Add directory to SYSTEM framework search path">;
def iframeworkwithsysroot : JoinedOrSeparate<["-"], "iframeworkwithsysroot">,
  Group<clang_i_Group>,
  HelpText<"Add directory to SYSTEM framework search path, "
           "absolute paths are relative to -isysroot">,
  MetaVarName<"<directory>">, Flags<[CC1Option]>;
def imacros : JoinedOrSeparate<["-", "--"], "imacros">, Group<clang_i_Group>, Flags<[CC1Option]>,
  HelpText<"Include macros from file before parsing">, MetaVarName<"<file>">,
  MarshallingInfoStringVector<PreprocessorOpts<"MacroIncludes">>;
def image__base : Separate<["-"], "image_base">;
def include_ : JoinedOrSeparate<["-", "--"], "include">, Group<clang_i_Group>, EnumName<"include">,
    MetaVarName<"<file>">, HelpText<"Include file before parsing">, Flags<[CC1Option]>;
def include_pch : Separate<["-"], "include-pch">, Group<clang_i_Group>, Flags<[CC1Option]>,
  HelpText<"Include precompiled header file">, MetaVarName<"<file>">,
  MarshallingInfoString<PreprocessorOpts<"ImplicitPCHInclude">>;
def relocatable_pch : Flag<["-", "--"], "relocatable-pch">, Flags<[CC1Option]>,
  HelpText<"Whether to build a relocatable precompiled header">,
  MarshallingInfoFlag<FrontendOpts<"RelocatablePCH">>;
def verify_pch : Flag<["-"], "verify-pch">, Group<Action_Group>, Flags<[CC1Option]>,
  HelpText<"Load and verify that a pre-compiled header file is not stale">;
def init : Separate<["-"], "init">;
def install__name : Separate<["-"], "install_name">;
def iprefix : JoinedOrSeparate<["-"], "iprefix">, Group<clang_i_Group>, Flags<[CC1Option]>,
  HelpText<"Set the -iwithprefix/-iwithprefixbefore prefix">, MetaVarName<"<dir>">;
def iquote : JoinedOrSeparate<["-"], "iquote">, Group<clang_i_Group>, Flags<[CC1Option]>,
  HelpText<"Add directory to QUOTE include search path">, MetaVarName<"<directory>">;
def isysroot : JoinedOrSeparate<["-"], "isysroot">, Group<clang_i_Group>, Flags<[CC1Option]>,
  HelpText<"Set the system root directory (usually /)">, MetaVarName<"<dir>">,
  MarshallingInfoString<HeaderSearchOpts<"Sysroot">, [{"/"}]>;
def isystem : JoinedOrSeparate<["-"], "isystem">, Group<clang_i_Group>,
  Flags<[CC1Option]>,
  HelpText<"Add directory to SYSTEM include search path">, MetaVarName<"<directory>">;
def isystem_after : JoinedOrSeparate<["-"], "isystem-after">,
  Group<clang_i_Group>, Flags<[NoXarchOption]>, MetaVarName<"<directory>">,
  HelpText<"Add directory to end of the SYSTEM include search path">;
def iwithprefixbefore : JoinedOrSeparate<["-"], "iwithprefixbefore">, Group<clang_i_Group>,
  HelpText<"Set directory to include search path with prefix">, MetaVarName<"<dir>">,
  Flags<[CC1Option]>;
def iwithprefix : JoinedOrSeparate<["-"], "iwithprefix">, Group<clang_i_Group>, Flags<[CC1Option]>,
  HelpText<"Set directory to SYSTEM include search path with prefix">, MetaVarName<"<dir>">;
def iwithsysroot : JoinedOrSeparate<["-"], "iwithsysroot">, Group<clang_i_Group>,
  HelpText<"Add directory to SYSTEM include search path, "
           "absolute paths are relative to -isysroot">, MetaVarName<"<directory>">,
  Flags<[CC1Option]>;
def ivfsoverlay : JoinedOrSeparate<["-"], "ivfsoverlay">, Group<clang_i_Group>, Flags<[CC1Option]>,
  HelpText<"Overlay the virtual filesystem described by file over the real file system">;
def imultilib : Separate<["-"], "imultilib">, Group<gfortran_Group>;
def keep__private__externs : Flag<["-"], "keep_private_externs">;
def l : JoinedOrSeparate<["-"], "l">, Flags<[LinkerInput, RenderJoined]>,
        Group<Link_Group>;
def lazy__framework : Separate<["-"], "lazy_framework">, Flags<[LinkerInput]>;
def lazy__library : Separate<["-"], "lazy_library">, Flags<[LinkerInput]>;
def mlittle_endian : Flag<["-"], "mlittle-endian">, Flags<[NoXarchOption]>;
def EL : Flag<["-"], "EL">, Alias<mlittle_endian>;
def mbig_endian : Flag<["-"], "mbig-endian">, Flags<[NoXarchOption]>;
def EB : Flag<["-"], "EB">, Alias<mbig_endian>;
def m16 : Flag<["-"], "m16">, Group<m_Group>, Flags<[NoXarchOption, CoreOption]>;
def m32 : Flag<["-"], "m32">, Group<m_Group>, Flags<[NoXarchOption, CoreOption]>;
def mqdsp6_compat : Flag<["-"], "mqdsp6-compat">, Group<m_Group>, Flags<[NoXarchOption,CC1Option]>,
  HelpText<"Enable hexagon-qdsp6 backward compatibility">,
  MarshallingInfoFlag<LangOpts<"HexagonQdsp6Compat">>;
def m64 : Flag<["-"], "m64">, Group<m_Group>, Flags<[NoXarchOption, CoreOption]>;
def mx32 : Flag<["-"], "mx32">, Group<m_Group>, Flags<[NoXarchOption, CoreOption]>;
def mabi_EQ : Joined<["-"], "mabi=">, Group<m_Group>;
def miamcu : Flag<["-"], "miamcu">, Group<m_Group>, Flags<[NoXarchOption, CoreOption]>,
  HelpText<"Use Intel MCU ABI">;
def mno_iamcu : Flag<["-"], "mno-iamcu">, Group<m_Group>, Flags<[NoXarchOption, CoreOption]>;
def malign_functions_EQ : Joined<["-"], "malign-functions=">, Group<clang_ignored_m_Group>;
def malign_loops_EQ : Joined<["-"], "malign-loops=">, Group<clang_ignored_m_Group>;
def malign_jumps_EQ : Joined<["-"], "malign-jumps=">, Group<clang_ignored_m_Group>;
def malign_branch_EQ : CommaJoined<["-"], "malign-branch=">, Group<m_Group>, Flags<[NoXarchOption]>,
  HelpText<"Specify types of branches to align">;
def malign_branch_boundary_EQ : Joined<["-"], "malign-branch-boundary=">, Group<m_Group>, Flags<[NoXarchOption]>,
  HelpText<"Specify the boundary's size to align branches">;
def mpad_max_prefix_size_EQ : Joined<["-"], "mpad-max-prefix-size=">, Group<m_Group>, Flags<[NoXarchOption]>,
  HelpText<"Specify maximum number of prefixes to use for padding">;
def mbranches_within_32B_boundaries : Flag<["-"], "mbranches-within-32B-boundaries">, Flags<[NoXarchOption]>, Group<m_Group>,
  HelpText<"Align selected branches (fused, jcc, jmp) within 32-byte boundary">;
def mfancy_math_387 : Flag<["-"], "mfancy-math-387">, Group<clang_ignored_m_Group>;
def mlong_calls : Flag<["-"], "mlong-calls">, Group<m_Group>,
  HelpText<"Generate branches with extended addressability, usually via indirect jumps.">;
def mdouble_EQ : Joined<["-"], "mdouble=">, Group<m_Group>, Values<"32,64">, Flags<[CC1Option]>,
  HelpText<"Force double to be 32 bits or 64 bits">,
  MarshallingInfoInt<LangOpts<"DoubleSize">, "0">;
def LongDouble_Group : OptionGroup<"<LongDouble group>">, Group<m_Group>,
  DocName<"Long double flags">,
  DocBrief<[{Selects the long double implementation}]>;
def mlong_double_64 : Flag<["-"], "mlong-double-64">, Group<LongDouble_Group>, Flags<[CC1Option]>,
  HelpText<"Force long double to be 64 bits">;
def mlong_double_80 : Flag<["-"], "mlong-double-80">, Group<LongDouble_Group>, Flags<[CC1Option]>,
  HelpText<"Force long double to be 80 bits, padded to 128 bits for storage">;
def mlong_double_128 : Flag<["-"], "mlong-double-128">, Group<LongDouble_Group>, Flags<[CC1Option]>,
  HelpText<"Force long double to be 128 bits">;
def mno_long_calls : Flag<["-"], "mno-long-calls">, Group<m_Group>,
  HelpText<"Restore the default behaviour of not generating long calls">;
def mexecute_only : Flag<["-"], "mexecute-only">, Group<m_arm_Features_Group>,
  HelpText<"Disallow generation of data access to code sections (ARM only)">;
def mno_execute_only : Flag<["-"], "mno-execute-only">, Group<m_arm_Features_Group>,
  HelpText<"Allow generation of data access to code sections (ARM only)">;
def mtp_mode_EQ : Joined<["-"], "mtp=">, Group<m_arm_Features_Group>, Values<"soft,cp15,el0,el1,el2,el3">,
  HelpText<"Thread pointer access method (AArch32/AArch64 only)">;
def mpure_code : Flag<["-"], "mpure-code">, Alias<mexecute_only>; // Alias for GCC compatibility
def mno_pure_code : Flag<["-"], "mno-pure-code">, Alias<mno_execute_only>;
def mtvos_version_min_EQ : Joined<["-"], "mtvos-version-min=">, Group<m_Group>;
def mappletvos_version_min_EQ : Joined<["-"], "mappletvos-version-min=">, Alias<mtvos_version_min_EQ>;
def mtvos_simulator_version_min_EQ : Joined<["-"], "mtvos-simulator-version-min=">;
def mappletvsimulator_version_min_EQ : Joined<["-"], "mappletvsimulator-version-min=">, Alias<mtvos_simulator_version_min_EQ>;
def mwatchos_version_min_EQ : Joined<["-"], "mwatchos-version-min=">, Group<m_Group>;
def mwatchos_simulator_version_min_EQ : Joined<["-"], "mwatchos-simulator-version-min=">;
def mwatchsimulator_version_min_EQ : Joined<["-"], "mwatchsimulator-version-min=">, Alias<mwatchos_simulator_version_min_EQ>;
def march_EQ : Joined<["-"], "march=">, Group<m_Group>, Flags<[CoreOption]>;
def masm_EQ : Joined<["-"], "masm=">, Group<m_Group>, Flags<[NoXarchOption]>;
def inline_asm_EQ : Joined<["-"], "inline-asm=">, Group<m_Group>, Flags<[CC1Option]>,
  Values<"att,intel">,
  NormalizedValuesScope<"CodeGenOptions">, NormalizedValues<["IAD_ATT", "IAD_Intel"]>,
  MarshallingInfoEnum<CodeGenOpts<"InlineAsmDialect">, "IAD_ATT">;
def mcmodel_EQ : Joined<["-"], "mcmodel=">, Group<m_Group>, Flags<[CC1Option]>,
  MarshallingInfoString<TargetOpts<"CodeModel">, [{"default"}]>;
def mtls_size_EQ : Joined<["-"], "mtls-size=">, Group<m_Group>, Flags<[NoXarchOption, CC1Option]>,
  HelpText<"Specify bit size of immediate TLS offsets (AArch64 ELF only): "
           "12 (for 4KB) | 24 (for 16MB, default) | 32 (for 4GB) | 48 (for 256TB, needs -mcmodel=large)">,
  MarshallingInfoInt<CodeGenOpts<"TLSSize">>;
def mimplicit_it_EQ : Joined<["-"], "mimplicit-it=">, Group<m_Group>;
def mdefault_build_attributes : Joined<["-"], "mdefault-build-attributes">, Group<m_Group>;
def mno_default_build_attributes : Joined<["-"], "mno-default-build-attributes">, Group<m_Group>;
def mconstant_cfstrings : Flag<["-"], "mconstant-cfstrings">, Group<clang_ignored_m_Group>;
def mconsole : Joined<["-"], "mconsole">, Group<m_Group>, Flags<[NoXarchOption]>;
def mwindows : Joined<["-"], "mwindows">, Group<m_Group>, Flags<[NoXarchOption]>;
def mdll : Joined<["-"], "mdll">, Group<m_Group>, Flags<[NoXarchOption]>;
def municode : Joined<["-"], "municode">, Group<m_Group>, Flags<[NoXarchOption]>;
def mthreads : Joined<["-"], "mthreads">, Group<m_Group>, Flags<[NoXarchOption]>;
def mcpu_EQ : Joined<["-"], "mcpu=">, Group<m_Group>;
def mmcu_EQ : Joined<["-"], "mmcu=">, Group<m_Group>;
def msim : Flag<["-"], "msim">, Group<m_Group>;
def mdynamic_no_pic : Joined<["-"], "mdynamic-no-pic">, Group<m_Group>;
def mfix_and_continue : Flag<["-"], "mfix-and-continue">, Group<clang_ignored_m_Group>;
def mieee_fp : Flag<["-"], "mieee-fp">, Group<clang_ignored_m_Group>;
def minline_all_stringops : Flag<["-"], "minline-all-stringops">, Group<clang_ignored_m_Group>;
def mno_inline_all_stringops : Flag<["-"], "mno-inline-all-stringops">, Group<clang_ignored_m_Group>;
def malign_double : Flag<["-"], "malign-double">, Group<m_Group>, Flags<[CC1Option]>,
  HelpText<"Align doubles to two words in structs (x86 only)">,
  MarshallingInfoFlag<LangOpts<"AlignDouble">>;
def mfloat_abi_EQ : Joined<["-"], "mfloat-abi=">, Group<m_Group>, Values<"soft,softfp,hard">;
def mfpmath_EQ : Joined<["-"], "mfpmath=">, Group<m_Group>;
def mfpu_EQ : Joined<["-"], "mfpu=">, Group<m_Group>;
def mhwdiv_EQ : Joined<["-"], "mhwdiv=">, Group<m_Group>;
def mhwmult_EQ : Joined<["-"], "mhwmult=">, Group<m_Group>;
def mglobal_merge : Flag<["-"], "mglobal-merge">, Group<m_Group>, Flags<[CC1Option]>,
  HelpText<"Enable merging of globals">;
def mhard_float : Flag<["-"], "mhard-float">, Group<m_Group>;
def miphoneos_version_min_EQ : Joined<["-"], "miphoneos-version-min=">, Group<m_Group>;
def mios_version_min_EQ : Joined<["-"], "mios-version-min=">,
  Alias<miphoneos_version_min_EQ>, HelpText<"Set iOS deployment target">;
def mios_simulator_version_min_EQ : Joined<["-"], "mios-simulator-version-min=">;
def miphonesimulator_version_min_EQ : Joined<["-"], "miphonesimulator-version-min=">, Alias<mios_simulator_version_min_EQ>;
def mkernel : Flag<["-"], "mkernel">, Group<m_Group>;
def mlinker_version_EQ : Joined<["-"], "mlinker-version=">,
  Flags<[NoXarchOption]>;
def mllvm : Separate<["-"], "mllvm">, Flags<[CC1Option,CC1AsOption,CoreOption]>,
  HelpText<"Additional arguments to forward to LLVM's option processing">,
  MarshallingInfoStringVector<FrontendOpts<"LLVMArgs">>;
def ffuchsia_api_level_EQ : Joined<["-"], "ffuchsia-api-level=">,
  Group<m_Group>, Flags<[CC1Option]>, HelpText<"Set Fuchsia API level">,
  MarshallingInfoInt<LangOpts<"FuchsiaAPILevel">>;
def mmacosx_version_min_EQ : Joined<["-"], "mmacosx-version-min=">,
  Group<m_Group>, HelpText<"Set Mac OS X deployment target">;
def mmacos_version_min_EQ : Joined<["-"], "mmacos-version-min=">,
  Group<m_Group>, Alias<mmacosx_version_min_EQ>;
def mms_bitfields : Flag<["-"], "mms-bitfields">, Group<m_Group>, Flags<[CC1Option]>,
  HelpText<"Set the default structure layout to be compatible with the Microsoft compiler standard">,
  MarshallingInfoFlag<LangOpts<"MSBitfields">>;
def moutline : Flag<["-"], "moutline">, Group<f_clang_Group>, Flags<[CC1Option]>,
    HelpText<"Enable function outlining (AArch64 only)">;
def mno_outline : Flag<["-"], "mno-outline">, Group<f_clang_Group>, Flags<[CC1Option]>,
    HelpText<"Disable function outlining (AArch64 only)">;
def mno_ms_bitfields : Flag<["-"], "mno-ms-bitfields">, Group<m_Group>,
  HelpText<"Do not set the default structure layout to be compatible with the Microsoft compiler standard">;
def mskip_rax_setup : Flag<["-"], "mskip-rax-setup">, Group<m_Group>, Flags<[CC1Option]>,
  HelpText<"Skip setting up RAX register when passing variable arguments (x86 only)">,
  MarshallingInfoFlag<CodeGenOpts<"SkipRaxSetup">>;
def mno_skip_rax_setup : Flag<["-"], "mno-skip-rax-setup">, Group<m_Group>, Flags<[CC1Option]>;
def mstackrealign : Flag<["-"], "mstackrealign">, Group<m_Group>, Flags<[CC1Option]>,
  HelpText<"Force realign the stack at entry to every function">,
  MarshallingInfoFlag<CodeGenOpts<"StackRealignment">>;
def mstack_alignment : Joined<["-"], "mstack-alignment=">, Group<m_Group>, Flags<[CC1Option]>,
  HelpText<"Set the stack alignment">,
  MarshallingInfoInt<CodeGenOpts<"StackAlignment">>;
def mstack_probe_size : Joined<["-"], "mstack-probe-size=">, Group<m_Group>, Flags<[CC1Option]>,
  HelpText<"Set the stack probe size">,
  MarshallingInfoInt<CodeGenOpts<"StackProbeSize">, "4096">;
def mstack_arg_probe : Flag<["-"], "mstack-arg-probe">, Group<m_Group>,
  HelpText<"Enable stack probes">;
def mno_stack_arg_probe : Flag<["-"], "mno-stack-arg-probe">, Group<m_Group>, Flags<[CC1Option]>,
  HelpText<"Disable stack probes which are enabled by default">,
  MarshallingInfoFlag<CodeGenOpts<"NoStackArgProbe">>;
def mthread_model : Separate<["-"], "mthread-model">, Group<m_Group>, Flags<[CC1Option]>,
  HelpText<"The thread model to use, e.g. posix, single (posix by default)">, Values<"posix,single">,
  NormalizedValues<["POSIX", "Single"]>, NormalizedValuesScope<"LangOptions::ThreadModelKind">,
  MarshallingInfoEnum<LangOpts<"ThreadModel">, "POSIX">;
def meabi : Separate<["-"], "meabi">, Group<m_Group>, Flags<[CC1Option]>,
  HelpText<"Set EABI type, e.g. 4, 5 or gnu (default depends on triple)">, Values<"default,4,5,gnu">,
  MarshallingInfoEnum<TargetOpts<"EABIVersion">, "Default">,
  NormalizedValuesScope<"llvm::EABI">,
  NormalizedValues<["Default", "EABI4", "EABI5", "GNU"]>;
def mtargetos_EQ : Joined<["-"], "mtargetos=">, Group<m_Group>,
  HelpText<"Set the deployment target to be the specified OS and OS version">;

def mno_constant_cfstrings : Flag<["-"], "mno-constant-cfstrings">, Group<m_Group>;
def mno_global_merge : Flag<["-"], "mno-global-merge">, Group<m_Group>, Flags<[CC1Option]>,
  HelpText<"Disable merging of globals">;
def mno_pascal_strings : Flag<["-"], "mno-pascal-strings">,
  Alias<fno_pascal_strings>;
def mno_red_zone : Flag<["-"], "mno-red-zone">, Group<m_Group>;
def mno_tls_direct_seg_refs : Flag<["-"], "mno-tls-direct-seg-refs">, Group<m_Group>, Flags<[CC1Option]>,
  HelpText<"Disable direct TLS access through segment registers">,
  MarshallingInfoFlag<CodeGenOpts<"IndirectTlsSegRefs">>;
def mno_relax_all : Flag<["-"], "mno-relax-all">, Group<m_Group>;
def mno_rtd: Flag<["-"], "mno-rtd">, Group<m_Group>;
def mno_soft_float : Flag<["-"], "mno-soft-float">, Group<m_Group>;
def mno_stackrealign : Flag<["-"], "mno-stackrealign">, Group<m_Group>;

def mretpoline : Flag<["-"], "mretpoline">, Group<m_Group>, Flags<[CoreOption,NoXarchOption]>;
def mno_retpoline : Flag<["-"], "mno-retpoline">, Group<m_Group>, Flags<[CoreOption,NoXarchOption]>;
defm speculative_load_hardening : BoolOption<"m", "speculative-load-hardening",
  CodeGenOpts<"SpeculativeLoadHardening">, DefaultFalse,
  PosFlag<SetTrue, [CC1Option]>, NegFlag<SetFalse>, BothFlags<[CoreOption]>>,
  Group<m_Group>;
def mlvi_hardening : Flag<["-"], "mlvi-hardening">, Group<m_Group>, Flags<[CoreOption,NoXarchOption]>,
  HelpText<"Enable all mitigations for Load Value Injection (LVI)">;
def mno_lvi_hardening : Flag<["-"], "mno-lvi-hardening">, Group<m_Group>, Flags<[CoreOption,NoXarchOption]>,
  HelpText<"Disable mitigations for Load Value Injection (LVI)">;
def mlvi_cfi : Flag<["-"], "mlvi-cfi">, Group<m_Group>, Flags<[CoreOption,NoXarchOption]>,
  HelpText<"Enable only control-flow mitigations for Load Value Injection (LVI)">;
def mno_lvi_cfi : Flag<["-"], "mno-lvi-cfi">, Group<m_Group>, Flags<[CoreOption,NoXarchOption]>,
  HelpText<"Disable control-flow mitigations for Load Value Injection (LVI)">;
def m_seses : Flag<["-"], "mseses">, Group<m_Group>, Flags<[CoreOption, NoXarchOption]>,
  HelpText<"Enable speculative execution side effect suppression (SESES). "
    "Includes LVI control flow integrity mitigations">;
def mno_seses : Flag<["-"], "mno-seses">, Group<m_Group>, Flags<[CoreOption, NoXarchOption]>,
  HelpText<"Disable speculative execution side effect suppression (SESES)">;

def mrelax : Flag<["-"], "mrelax">, Group<m_Group>,
  HelpText<"Enable linker relaxation">;
def mno_relax : Flag<["-"], "mno-relax">, Group<m_Group>,
  HelpText<"Disable linker relaxation">;
def msmall_data_limit_EQ : Joined<["-"], "msmall-data-limit=">, Group<m_Group>,
  Alias<G>,
  HelpText<"Put global and static data smaller than the limit into a special section">;
def msave_restore : Flag<["-"], "msave-restore">, Group<m_riscv_Features_Group>,
  HelpText<"Enable using library calls for save and restore">;
def mno_save_restore : Flag<["-"], "mno-save-restore">, Group<m_riscv_Features_Group>,
  HelpText<"Disable using library calls for save and restore">;
def mcmodel_EQ_medlow : Flag<["-"], "mcmodel=medlow">, Group<m_riscv_Features_Group>,
  Flags<[CC1Option]>, Alias<mcmodel_EQ>, AliasArgs<["small"]>,
  HelpText<"Equivalent to -mcmodel=small, compatible with RISC-V gcc.">;
def mcmodel_EQ_medany : Flag<["-"], "mcmodel=medany">, Group<m_riscv_Features_Group>,
  Flags<[CC1Option]>, Alias<mcmodel_EQ>, AliasArgs<["medium"]>,
  HelpText<"Equivalent to -mcmodel=medium, compatible with RISC-V gcc.">;
def menable_experimental_extensions : Flag<["-"], "menable-experimental-extensions">, Group<m_Group>,
  HelpText<"Enable use of experimental RISC-V extensions.">;

def munaligned_access : Flag<["-"], "munaligned-access">, Group<m_arm_Features_Group>,
  HelpText<"Allow memory accesses to be unaligned (AArch32/AArch64 only)">;
def mno_unaligned_access : Flag<["-"], "mno-unaligned-access">, Group<m_arm_Features_Group>,
  HelpText<"Force all memory accesses to be aligned (AArch32/AArch64 only)">;
def mstrict_align : Flag<["-"], "mstrict-align">, Alias<mno_unaligned_access>, Flags<[CC1Option,HelpHidden]>,
  HelpText<"Force all memory accesses to be aligned (same as mno-unaligned-access)">;
def mno_thumb : Flag<["-"], "mno-thumb">, Group<m_arm_Features_Group>;
def mrestrict_it: Flag<["-"], "mrestrict-it">, Group<m_arm_Features_Group>,
  HelpText<"Disallow generation of complex IT blocks.">;
def mno_restrict_it: Flag<["-"], "mno-restrict-it">, Group<m_arm_Features_Group>,
  HelpText<"Allow generation of complex IT blocks.">;
def marm : Flag<["-"], "marm">, Alias<mno_thumb>;
def ffixed_r9 : Flag<["-"], "ffixed-r9">, Group<m_arm_Features_Group>,
  HelpText<"Reserve the r9 register (ARM only)">;
def mno_movt : Flag<["-"], "mno-movt">, Group<m_arm_Features_Group>,
  HelpText<"Disallow use of movt/movw pairs (ARM only)">;
def mcrc : Flag<["-"], "mcrc">, Group<m_Group>,
  HelpText<"Allow use of CRC instructions (ARM/Mips only)">;
def mnocrc : Flag<["-"], "mnocrc">, Group<m_arm_Features_Group>,
  HelpText<"Disallow use of CRC instructions (ARM only)">;
def mno_neg_immediates: Flag<["-"], "mno-neg-immediates">, Group<m_arm_Features_Group>,
  HelpText<"Disallow converting instructions with negative immediates to their negation or inversion.">;
def mcmse : Flag<["-"], "mcmse">, Group<m_arm_Features_Group>,
  Flags<[NoXarchOption,CC1Option]>,
  HelpText<"Allow use of CMSE (Armv8-M Security Extensions)">,
  MarshallingInfoFlag<LangOpts<"Cmse">>;
def ForceAAPCSBitfieldLoad : Flag<["-"], "faapcs-bitfield-load">, Group<m_arm_Features_Group>,
  Flags<[NoXarchOption,CC1Option]>,
  HelpText<"Follows the AAPCS standard that all volatile bit-field write generates at least one load. (ARM only).">,
  MarshallingInfoFlag<CodeGenOpts<"ForceAAPCSBitfieldLoad">>;
defm aapcs_bitfield_width : BoolOption<"f", "aapcs-bitfield-width",
  CodeGenOpts<"AAPCSBitfieldWidth">, DefaultTrue,
  NegFlag<SetFalse, [], "Do not follow">, PosFlag<SetTrue, [], "Follow">,
  BothFlags<[NoXarchOption, CC1Option], " the AAPCS standard requirement stating that"
            " volatile bit-field width is dictated by the field container type. (ARM only).">>,
  Group<m_arm_Features_Group>;

def mgeneral_regs_only : Flag<["-"], "mgeneral-regs-only">, Group<m_Group>,
  HelpText<"Generate code which only uses the general purpose registers (AArch64/x86 only)">;
def mfix_cmse_cve_2021_35465 : Flag<["-"], "mfix-cmse-cve-2021-35465">,
  Group<m_arm_Features_Group>,
  HelpText<"Work around VLLDM erratum CVE-2021-35465 (ARM only)">;
def mno_fix_cmse_cve_2021_35465 : Flag<["-"], "mno-fix-cmse-cve-2021-35465">,
  Group<m_arm_Features_Group>,
  HelpText<"Don't work around VLLDM erratum CVE-2021-35465 (ARM only)">;
def mfix_cortex_a53_835769 : Flag<["-"], "mfix-cortex-a53-835769">,
  Group<m_aarch64_Features_Group>,
  HelpText<"Workaround Cortex-A53 erratum 835769 (AArch64 only)">;
def mno_fix_cortex_a53_835769 : Flag<["-"], "mno-fix-cortex-a53-835769">,
  Group<m_aarch64_Features_Group>,
  HelpText<"Don't workaround Cortex-A53 erratum 835769 (AArch64 only)">;
def mmark_bti_property : Flag<["-"], "mmark-bti-property">,
  Group<m_aarch64_Features_Group>,
  HelpText<"Add .note.gnu.property with BTI to assembly files (AArch64 only)">;
def mno_bti_at_return_twice : Flag<["-"], "mno-bti-at-return-twice">,
  Group<m_arm_Features_Group>,
  HelpText<"Do not add a BTI instruction after a setjmp or other"
           " return-twice construct (Arm only)">;

foreach i = {1-31} in
  def ffixed_x#i : Flag<["-"], "ffixed-x"#i>, Group<m_Group>,
    HelpText<"Reserve the x"#i#" register (AArch64/RISC-V only)">;

foreach i = {8-15,18} in
  def fcall_saved_x#i : Flag<["-"], "fcall-saved-x"#i>, Group<m_aarch64_Features_Group>,
    HelpText<"Make the x"#i#" register call-saved (AArch64 only)">;

def msve_vector_bits_EQ : Joined<["-"], "msve-vector-bits=">, Group<m_aarch64_Features_Group>,
  HelpText<"Specify the size in bits of an SVE vector register. Defaults to the"
           " vector length agnostic value of \"scalable\". (AArch64 only)">;

def mvscale_min_EQ : Joined<["-"], "mvscale-min=">,
  Group<m_aarch64_Features_Group>, Flags<[NoXarchOption,CC1Option]>,
  HelpText<"Specify the vscale minimum. Defaults to \"1\". (AArch64 only)">,
  MarshallingInfoInt<LangOpts<"VScaleMin">>;
def mvscale_max_EQ : Joined<["-"], "mvscale-max=">,
  Group<m_aarch64_Features_Group>, Flags<[NoXarchOption,CC1Option]>,
  HelpText<"Specify the vscale maximum. Defaults to the"
           " vector length agnostic value of \"0\". (AArch64 only)">,
  MarshallingInfoInt<LangOpts<"VScaleMax">>;

def msign_return_address_EQ : Joined<["-"], "msign-return-address=">,
  Flags<[CC1Option]>, Group<m_Group>, Values<"none,all,non-leaf">,
  HelpText<"Select return address signing scope">;
def mbranch_protection_EQ : Joined<["-"], "mbranch-protection=">,
  HelpText<"Enforce targets of indirect branches and function returns">;

def mharden_sls_EQ : Joined<["-"], "mharden-sls=">,
  HelpText<"Select straight-line speculation hardening scope">;

def msimd128 : Flag<["-"], "msimd128">, Group<m_wasm_Features_Group>;
def mno_simd128 : Flag<["-"], "mno-simd128">, Group<m_wasm_Features_Group>;
def mrelaxed_simd : Flag<["-"], "mrelaxed-simd">, Group<m_wasm_Features_Group>;
def mno_relaxed_simd : Flag<["-"], "mno-relaxed-simd">, Group<m_wasm_Features_Group>;
def mnontrapping_fptoint : Flag<["-"], "mnontrapping-fptoint">, Group<m_wasm_Features_Group>;
def mno_nontrapping_fptoint : Flag<["-"], "mno-nontrapping-fptoint">, Group<m_wasm_Features_Group>;
def msign_ext : Flag<["-"], "msign-ext">, Group<m_wasm_Features_Group>;
def mno_sign_ext : Flag<["-"], "mno-sign-ext">, Group<m_wasm_Features_Group>;
def mexception_handing : Flag<["-"], "mexception-handling">, Group<m_wasm_Features_Group>;
def mno_exception_handing : Flag<["-"], "mno-exception-handling">, Group<m_wasm_Features_Group>;
def matomics : Flag<["-"], "matomics">, Group<m_wasm_Features_Group>;
def mno_atomics : Flag<["-"], "mno-atomics">, Group<m_wasm_Features_Group>;
def mbulk_memory : Flag<["-"], "mbulk-memory">, Group<m_wasm_Features_Group>;
def mno_bulk_memory : Flag<["-"], "mno-bulk-memory">, Group<m_wasm_Features_Group>;
def mmutable_globals : Flag<["-"], "mmutable-globals">, Group<m_wasm_Features_Group>;
def mno_mutable_globals : Flag<["-"], "mno-mutable-globals">, Group<m_wasm_Features_Group>;
def mmultivalue : Flag<["-"], "mmultivalue">, Group<m_wasm_Features_Group>;
def mno_multivalue : Flag<["-"], "mno-multivalue">, Group<m_wasm_Features_Group>;
def mtail_call : Flag<["-"], "mtail-call">, Group<m_wasm_Features_Group>;
def mno_tail_call : Flag<["-"], "mno-tail-call">, Group<m_wasm_Features_Group>;
def mreference_types : Flag<["-"], "mreference-types">, Group<m_wasm_Features_Group>;
def mno_reference_types : Flag<["-"], "mno-reference-types">, Group<m_wasm_Features_Group>;
def mexec_model_EQ : Joined<["-"], "mexec-model=">, Group<m_wasm_Features_Driver_Group>,
                     Values<"command,reactor">,
                     HelpText<"Execution model (WebAssembly only)">;

defm amdgpu_ieee : BoolOption<"m", "amdgpu-ieee",
  CodeGenOpts<"EmitIEEENaNCompliantInsts">, DefaultTrue,
  PosFlag<SetTrue, [], "Sets the IEEE bit in the expected default floating point "
  " mode register. Floating point opcodes that support exception flag "
  "gathering quiet and propagate signaling NaN inputs per IEEE 754-2008. "
  "This option changes the ABI. (AMDGPU only)">,
  NegFlag<SetFalse, [CC1Option]>>, Group<m_Group>;

def mcode_object_version_EQ : Joined<["-"], "mcode-object-version=">, Group<m_Group>,
<<<<<<< HEAD
  HelpText<"Specify code object ABI version. Defaults to 4. (AMDGPU only)">,
  MetaVarName<"<version>">, Values<"2,3,4,5">;
=======
  HelpText<"Specify code object ABI version. Allowed values are 2, 3, 4, and 5. Defaults to 4. (AMDGPU only)">,
  Flags<[CC1Option]>,
  Values<"none,2,3,4,5">,
  NormalizedValuesScope<"TargetOptions">,
  NormalizedValues<["COV_None", "COV_2", "COV_3", "COV_4", "COV_5"]>,
  MarshallingInfoEnum<TargetOpts<"CodeObjectVersion">, "COV_4">;
>>>>>>> 666aa43c

defm code_object_v3_legacy : SimpleMFlag<"code-object-v3",
  "Legacy option to specify code object ABI V3",
  "Legacy option to specify code object ABI V2",
  " (AMDGPU only)">;
defm cumode : SimpleMFlag<"cumode",
  "Specify CU wavefront", "Specify WGP wavefront",
  " execution mode (AMDGPU only)", m_amdgpu_Features_Group>;
defm sram_ecc_legacy : SimpleMFlag<"sram-ecc", "", "",
  "Legacy option to specify SRAM ECC mode (AMDGPU only)">;
defm tgsplit : SimpleMFlag<"tgsplit", "Enable", "Disable",
  " threadgroup split execution mode (AMDGPU only)", m_amdgpu_Features_Group>;
defm wavefrontsize64 : SimpleMFlag<"wavefrontsize64",
  "Specify wavefront size 64", "Specify wavefront size 32",
  " mode (AMDGPU only)">;

defm unsafe_fp_atomics : BoolOption<"m", "unsafe-fp-atomics",
  TargetOpts<"AllowAMDGPUUnsafeFPAtomics">, DefaultFalse,
  PosFlag<SetTrue, [CC1Option], "Enable unsafe floating point atomic instructions (AMDGPU only)">,
  NegFlag<SetFalse>>, Group<m_Group>;

// TODO: Remove during upstreaming target id.
def mxnack : Flag<["-"], "mxnack">, Group<m_amdgpu_Features_Group>,
  HelpText<"Legacy option to specify XNACK mode (AMDGPU only)">;
def mno_xnack : Flag<["-"], "mno-xnack">, Group<m_amdgpu_Features_Group>;

def faltivec : Flag<["-"], "faltivec">, Group<f_Group>, Flags<[NoXarchOption]>;
def fno_altivec : Flag<["-"], "fno-altivec">, Group<f_Group>, Flags<[NoXarchOption]>;
def maltivec : Flag<["-"], "maltivec">, Group<m_ppc_Features_Group>;
def mno_altivec : Flag<["-"], "mno-altivec">, Group<m_ppc_Features_Group>;
def mpcrel: Flag<["-"], "mpcrel">, Group<m_ppc_Features_Group>;
def mno_pcrel: Flag<["-"], "mno-pcrel">, Group<m_ppc_Features_Group>;
def mprefixed: Flag<["-"], "mprefixed">, Group<m_ppc_Features_Group>;
def mno_prefixed: Flag<["-"], "mno-prefixed">, Group<m_ppc_Features_Group>;
def mspe : Flag<["-"], "mspe">, Group<m_ppc_Features_Group>;
def mno_spe : Flag<["-"], "mno-spe">, Group<m_ppc_Features_Group>;
def mefpu2 : Flag<["-"], "mefpu2">, Group<m_ppc_Features_Group>;
def mabi_EQ_vec_extabi : Flag<["-"], "mabi=vec-extabi">, Group<m_Group>, Flags<[CC1Option]>,
  HelpText<"Enable the extended Altivec ABI on AIX (AIX only). Uses volatile and nonvolatile vector registers">,
  MarshallingInfoFlag<LangOpts<"EnableAIXExtendedAltivecABI">>;
def mabi_EQ_vec_default : Flag<["-"], "mabi=vec-default">, Group<m_Group>, Flags<[CC1Option]>,
  HelpText<"Enable the default Altivec ABI on AIX (AIX only). Uses only volatile vector registers.">;
def mvsx : Flag<["-"], "mvsx">, Group<m_ppc_Features_Group>;
def mno_vsx : Flag<["-"], "mno-vsx">, Group<m_ppc_Features_Group>;
def msecure_plt : Flag<["-"], "msecure-plt">, Group<m_ppc_Features_Group>;
def mpower8_vector : Flag<["-"], "mpower8-vector">,
    Group<m_ppc_Features_Group>;
def mno_power8_vector : Flag<["-"], "mno-power8-vector">,
    Group<m_ppc_Features_Group>;
def mpower9_vector : Flag<["-"], "mpower9-vector">,
    Group<m_ppc_Features_Group>;
def mno_power9_vector : Flag<["-"], "mno-power9-vector">,
    Group<m_ppc_Features_Group>;
def mpower10_vector : Flag<["-"], "mpower10-vector">,
    Group<m_ppc_Features_Group>;
def mno_power10_vector : Flag<["-"], "mno-power10-vector">,
    Group<m_ppc_Features_Group>;
def mpower8_crypto : Flag<["-"], "mcrypto">,
    Group<m_ppc_Features_Group>;
def mnopower8_crypto : Flag<["-"], "mno-crypto">,
    Group<m_ppc_Features_Group>;
def mdirect_move : Flag<["-"], "mdirect-move">,
    Group<m_ppc_Features_Group>;
def mnodirect_move : Flag<["-"], "mno-direct-move">,
    Group<m_ppc_Features_Group>;
def mpaired_vector_memops: Flag<["-"], "mpaired-vector-memops">,
    Group<m_ppc_Features_Group>;
def mnopaired_vector_memops: Flag<["-"], "mno-paired-vector-memops">,
    Group<m_ppc_Features_Group>;
def mhtm : Flag<["-"], "mhtm">, Group<m_ppc_Features_Group>;
def mno_htm : Flag<["-"], "mno-htm">, Group<m_ppc_Features_Group>;
def mfprnd : Flag<["-"], "mfprnd">, Group<m_ppc_Features_Group>;
def mno_fprnd : Flag<["-"], "mno-fprnd">, Group<m_ppc_Features_Group>;
def mcmpb : Flag<["-"], "mcmpb">, Group<m_ppc_Features_Group>;
def mno_cmpb : Flag<["-"], "mno-cmpb">, Group<m_ppc_Features_Group>;
def misel : Flag<["-"], "misel">, Group<m_ppc_Features_Group>;
def mno_isel : Flag<["-"], "mno-isel">, Group<m_ppc_Features_Group>;
def mmfocrf : Flag<["-"], "mmfocrf">, Group<m_ppc_Features_Group>;
def mmfcrf : Flag<["-"], "mmfcrf">, Alias<mmfocrf>;
def mno_mfocrf : Flag<["-"], "mno-mfocrf">, Group<m_ppc_Features_Group>;
def mno_mfcrf : Flag<["-"], "mno-mfcrf">, Alias<mno_mfocrf>;
def mpopcntd : Flag<["-"], "mpopcntd">, Group<m_ppc_Features_Group>;
def mno_popcntd : Flag<["-"], "mno-popcntd">, Group<m_ppc_Features_Group>;
def mcrbits : Flag<["-"], "mcrbits">, Group<m_ppc_Features_Group>;
def mno_crbits : Flag<["-"], "mno-crbits">, Group<m_ppc_Features_Group>;
def minvariant_function_descriptors :
  Flag<["-"], "minvariant-function-descriptors">, Group<m_ppc_Features_Group>;
def mno_invariant_function_descriptors :
  Flag<["-"], "mno-invariant-function-descriptors">,
  Group<m_ppc_Features_Group>;
def mfloat128: Flag<["-"], "mfloat128">,
    Group<m_ppc_Features_Group>;
def mno_float128 : Flag<["-"], "mno-float128">,
    Group<m_ppc_Features_Group>;
def mlongcall: Flag<["-"], "mlongcall">,
    Group<m_ppc_Features_Group>;
def mno_longcall : Flag<["-"], "mno-longcall">,
    Group<m_ppc_Features_Group>;
def mmma: Flag<["-"], "mmma">, Group<m_ppc_Features_Group>;
def mno_mma: Flag<["-"], "mno-mma">, Group<m_ppc_Features_Group>;
def mrop_protect : Flag<["-"], "mrop-protect">,
    Group<m_ppc_Features_Group>;
def mprivileged : Flag<["-"], "mprivileged">,
    Group<m_ppc_Features_Group>;
def maix_struct_return : Flag<["-"], "maix-struct-return">,
  Group<m_Group>, Flags<[CC1Option]>,
  HelpText<"Return all structs in memory (PPC32 only)">;
def msvr4_struct_return : Flag<["-"], "msvr4-struct-return">,
  Group<m_Group>, Flags<[CC1Option]>,
  HelpText<"Return small structs in registers (PPC32 only)">;

def mvx : Flag<["-"], "mvx">, Group<m_Group>;
def mno_vx : Flag<["-"], "mno-vx">, Group<m_Group>;

defm zvector : BoolFOption<"zvector",
  LangOpts<"ZVector">, DefaultFalse,
  PosFlag<SetTrue, [CC1Option], "Enable System z vector language extension">,
  NegFlag<SetFalse>>;
def mzvector : Flag<["-"], "mzvector">, Alias<fzvector>;
def mno_zvector : Flag<["-"], "mno-zvector">, Alias<fno_zvector>;

def mignore_xcoff_visibility : Flag<["-"], "mignore-xcoff-visibility">, Group<m_Group>,
HelpText<"Not emit the visibility attribute for asm in AIX OS or give all symbols 'unspecified' visibility in XCOFF object file">,
  Flags<[CC1Option]>;
defm backchain : BoolOption<"m", "backchain",
  CodeGenOpts<"Backchain">, DefaultFalse,
  PosFlag<SetTrue, [], "Link stack frames through backchain on System Z">,
  NegFlag<SetFalse>, BothFlags<[NoXarchOption,CC1Option]>>, Group<m_Group>;

def mno_warn_nonportable_cfstrings : Flag<["-"], "mno-warn-nonportable-cfstrings">, Group<m_Group>;
def mno_omit_leaf_frame_pointer : Flag<["-"], "mno-omit-leaf-frame-pointer">, Group<m_Group>;
def momit_leaf_frame_pointer : Flag<["-"], "momit-leaf-frame-pointer">, Group<m_Group>,
  HelpText<"Omit frame pointer setup for leaf functions">;
def moslib_EQ : Joined<["-"], "moslib=">, Group<m_Group>;
def mpascal_strings : Flag<["-"], "mpascal-strings">, Alias<fpascal_strings>;
def mred_zone : Flag<["-"], "mred-zone">, Group<m_Group>;
def mtls_direct_seg_refs : Flag<["-"], "mtls-direct-seg-refs">, Group<m_Group>,
  HelpText<"Enable direct TLS access through segment registers (default)">;
def mregparm_EQ : Joined<["-"], "mregparm=">, Group<m_Group>;
def mrelax_all : Flag<["-"], "mrelax-all">, Group<m_Group>, Flags<[CC1Option,CC1AsOption]>,
  HelpText<"(integrated-as) Relax all machine instructions">,
  MarshallingInfoFlag<CodeGenOpts<"RelaxAll">>;
def mincremental_linker_compatible : Flag<["-"], "mincremental-linker-compatible">, Group<m_Group>,
  Flags<[CC1Option,CC1AsOption]>,
  HelpText<"(integrated-as) Emit an object file which can be used with an incremental linker">,
  MarshallingInfoFlag<CodeGenOpts<"IncrementalLinkerCompatible">>;
def mno_incremental_linker_compatible : Flag<["-"], "mno-incremental-linker-compatible">, Group<m_Group>,
  HelpText<"(integrated-as) Emit an object file which cannot be used with an incremental linker">;
def mrtd : Flag<["-"], "mrtd">, Group<m_Group>, Flags<[CC1Option]>,
  HelpText<"Make StdCall calling convention the default">;
def msmall_data_threshold_EQ : Joined <["-"], "msmall-data-threshold=">,
  Group<m_Group>, Alias<G>;
def msoft_float : Flag<["-"], "msoft-float">, Group<m_Group>, Flags<[CC1Option]>,
  HelpText<"Use software floating point">,
  MarshallingInfoFlag<CodeGenOpts<"SoftFloat">>;
def moutline_atomics : Flag<["-"], "moutline-atomics">, Group<f_clang_Group>, Flags<[CC1Option]>,
  HelpText<"Generate local calls to out-of-line atomic operations">;
def mno_outline_atomics : Flag<["-"], "mno-outline-atomics">, Group<f_clang_Group>, Flags<[CC1Option]>,
  HelpText<"Don't generate local calls to out-of-line atomic operations">;
def mno_implicit_float : Flag<["-"], "mno-implicit-float">, Group<m_Group>,
  HelpText<"Don't generate implicit floating point instructions">;
def mimplicit_float : Flag<["-"], "mimplicit-float">, Group<m_Group>;
def mrecip : Flag<["-"], "mrecip">, Group<m_Group>;
def mrecip_EQ : CommaJoined<["-"], "mrecip=">, Group<m_Group>, Flags<[CC1Option]>,
  MarshallingInfoStringVector<CodeGenOpts<"Reciprocals">>;
def mprefer_vector_width_EQ : Joined<["-"], "mprefer-vector-width=">, Group<m_Group>, Flags<[CC1Option]>,
  HelpText<"Specifies preferred vector width for auto-vectorization. Defaults to 'none' which allows target specific decisions.">,
  MarshallingInfoString<CodeGenOpts<"PreferVectorWidth">>;
def mstack_protector_guard_EQ : Joined<["-"], "mstack-protector-guard=">, Group<m_Group>, Flags<[CC1Option]>,
  HelpText<"Use the given guard (global, tls) for addressing the stack-protector guard">,
  MarshallingInfoString<CodeGenOpts<"StackProtectorGuard">>;
def mstack_protector_guard_offset_EQ : Joined<["-"], "mstack-protector-guard-offset=">, Group<m_Group>, Flags<[CC1Option]>,
  HelpText<"Use the given offset for addressing the stack-protector guard">,
  MarshallingInfoInt<CodeGenOpts<"StackProtectorGuardOffset">, "INT_MAX", "int">;
def mstack_protector_guard_reg_EQ : Joined<["-"], "mstack-protector-guard-reg=">, Group<m_Group>, Flags<[CC1Option]>,
  HelpText<"Use the given reg for addressing the stack-protector guard">,
  MarshallingInfoString<CodeGenOpts<"StackProtectorGuardReg">>;
def mfentry : Flag<["-"], "mfentry">, HelpText<"Insert calls to fentry at function entry (x86/SystemZ only)">,
  Flags<[CC1Option]>, Group<m_Group>,
  MarshallingInfoFlag<CodeGenOpts<"CallFEntry">>;
def mnop_mcount : Flag<["-"], "mnop-mcount">, HelpText<"Generate mcount/__fentry__ calls as nops. To activate they need to be patched in.">,
  Flags<[CC1Option]>, Group<m_Group>,
  MarshallingInfoFlag<CodeGenOpts<"MNopMCount">>;
def mrecord_mcount : Flag<["-"], "mrecord-mcount">, HelpText<"Generate a __mcount_loc section entry for each __fentry__ call.">,
  Flags<[CC1Option]>, Group<m_Group>,
  MarshallingInfoFlag<CodeGenOpts<"RecordMCount">>;
def mpacked_stack : Flag<["-"], "mpacked-stack">, HelpText<"Use packed stack layout (SystemZ only).">,
  Flags<[CC1Option]>, Group<m_Group>,
  MarshallingInfoFlag<CodeGenOpts<"PackedStack">>;
def mno_packed_stack : Flag<["-"], "mno-packed-stack">, Flags<[CC1Option]>, Group<m_Group>;
def mips16 : Flag<["-"], "mips16">, Group<m_mips_Features_Group>;
def mno_mips16 : Flag<["-"], "mno-mips16">, Group<m_mips_Features_Group>;
def mmicromips : Flag<["-"], "mmicromips">, Group<m_mips_Features_Group>;
def mno_micromips : Flag<["-"], "mno-micromips">, Group<m_mips_Features_Group>;
def mxgot : Flag<["-"], "mxgot">, Group<m_mips_Features_Group>;
def mno_xgot : Flag<["-"], "mno-xgot">, Group<m_mips_Features_Group>;
def mldc1_sdc1 : Flag<["-"], "mldc1-sdc1">, Group<m_mips_Features_Group>;
def mno_ldc1_sdc1 : Flag<["-"], "mno-ldc1-sdc1">, Group<m_mips_Features_Group>;
def mcheck_zero_division : Flag<["-"], "mcheck-zero-division">,
                           Group<m_mips_Features_Group>;
def mno_check_zero_division : Flag<["-"], "mno-check-zero-division">,
                              Group<m_mips_Features_Group>;
def mfix4300 : Flag<["-"], "mfix4300">, Group<m_mips_Features_Group>;
def mcompact_branches_EQ : Joined<["-"], "mcompact-branches=">,
                           Group<m_mips_Features_Group>;
def mbranch_likely : Flag<["-"], "mbranch-likely">, Group<m_Group>,
  IgnoredGCCCompat;
def mno_branch_likely : Flag<["-"], "mno-branch-likely">, Group<m_Group>,
  IgnoredGCCCompat;
def mindirect_jump_EQ : Joined<["-"], "mindirect-jump=">,
  Group<m_mips_Features_Group>,
  HelpText<"Change indirect jump instructions to inhibit speculation">;
def mdsp : Flag<["-"], "mdsp">, Group<m_mips_Features_Group>;
def mno_dsp : Flag<["-"], "mno-dsp">, Group<m_mips_Features_Group>;
def mdspr2 : Flag<["-"], "mdspr2">, Group<m_mips_Features_Group>;
def mno_dspr2 : Flag<["-"], "mno-dspr2">, Group<m_mips_Features_Group>;
def msingle_float : Flag<["-"], "msingle-float">, Group<m_mips_Features_Group>;
def mdouble_float : Flag<["-"], "mdouble-float">, Group<m_mips_Features_Group>;
def mmadd4 : Flag<["-"], "mmadd4">, Group<m_mips_Features_Group>,
  HelpText<"Enable the generation of 4-operand madd.s, madd.d and related instructions.">;
def mno_madd4 : Flag<["-"], "mno-madd4">, Group<m_mips_Features_Group>,
  HelpText<"Disable the generation of 4-operand madd.s, madd.d and related instructions.">;
def mmsa : Flag<["-"], "mmsa">, Group<m_mips_Features_Group>,
  HelpText<"Enable MSA ASE (MIPS only)">;
def mno_msa : Flag<["-"], "mno-msa">, Group<m_mips_Features_Group>,
  HelpText<"Disable MSA ASE (MIPS only)">;
def mmt : Flag<["-"], "mmt">, Group<m_mips_Features_Group>,
  HelpText<"Enable MT ASE (MIPS only)">;
def mno_mt : Flag<["-"], "mno-mt">, Group<m_mips_Features_Group>,
  HelpText<"Disable MT ASE (MIPS only)">;
def mfp64 : Flag<["-"], "mfp64">, Group<m_mips_Features_Group>,
  HelpText<"Use 64-bit floating point registers (MIPS only)">;
def mfp32 : Flag<["-"], "mfp32">, Group<m_mips_Features_Group>,
  HelpText<"Use 32-bit floating point registers (MIPS only)">;
def mgpopt : Flag<["-"], "mgpopt">, Group<m_mips_Features_Group>,
  HelpText<"Use GP relative accesses for symbols known to be in a small"
           " data section (MIPS)">;
def mno_gpopt : Flag<["-"], "mno-gpopt">, Group<m_mips_Features_Group>,
  HelpText<"Do not use GP relative accesses for symbols known to be in a small"
           " data section (MIPS)">;
def mlocal_sdata : Flag<["-"], "mlocal-sdata">,
  Group<m_mips_Features_Group>,
  HelpText<"Extend the -G behaviour to object local data (MIPS)">;
def mno_local_sdata : Flag<["-"], "mno-local-sdata">,
  Group<m_mips_Features_Group>,
  HelpText<"Do not extend the -G behaviour to object local data (MIPS)">;
def mextern_sdata : Flag<["-"], "mextern-sdata">,
  Group<m_mips_Features_Group>,
  HelpText<"Assume that externally defined data is in the small data if it"
           " meets the -G <size> threshold (MIPS)">;
def mno_extern_sdata : Flag<["-"], "mno-extern-sdata">,
  Group<m_mips_Features_Group>,
  HelpText<"Do not assume that externally defined data is in the small data if"
           " it meets the -G <size> threshold (MIPS)">;
def membedded_data : Flag<["-"], "membedded-data">,
  Group<m_mips_Features_Group>,
  HelpText<"Place constants in the .rodata section instead of the .sdata "
           "section even if they meet the -G <size> threshold (MIPS)">;
def mno_embedded_data : Flag<["-"], "mno-embedded-data">,
  Group<m_mips_Features_Group>,
  HelpText<"Do not place constants in the .rodata section instead of the "
           ".sdata if they meet the -G <size> threshold (MIPS)">;
def mnan_EQ : Joined<["-"], "mnan=">, Group<m_mips_Features_Group>;
def mabs_EQ : Joined<["-"], "mabs=">, Group<m_mips_Features_Group>;
def mabicalls : Flag<["-"], "mabicalls">, Group<m_mips_Features_Group>,
  HelpText<"Enable SVR4-style position-independent code (Mips only)">;
def mno_abicalls : Flag<["-"], "mno-abicalls">, Group<m_mips_Features_Group>,
  HelpText<"Disable SVR4-style position-independent code (Mips only)">;
def mno_crc : Flag<["-"], "mno-crc">, Group<m_mips_Features_Group>,
  HelpText<"Disallow use of CRC instructions (Mips only)">;
def mvirt : Flag<["-"], "mvirt">, Group<m_mips_Features_Group>;
def mno_virt : Flag<["-"], "mno-virt">, Group<m_mips_Features_Group>;
def mginv : Flag<["-"], "mginv">, Group<m_mips_Features_Group>;
def mno_ginv : Flag<["-"], "mno-ginv">, Group<m_mips_Features_Group>;
def mips1 : Flag<["-"], "mips1">,
  Alias<march_EQ>, AliasArgs<["mips1"]>, Group<m_mips_Features_Group>,
  HelpText<"Equivalent to -march=mips1">, Flags<[HelpHidden]>;
def mips2 : Flag<["-"], "mips2">,
  Alias<march_EQ>, AliasArgs<["mips2"]>, Group<m_mips_Features_Group>,
  HelpText<"Equivalent to -march=mips2">, Flags<[HelpHidden]>;
def mips3 : Flag<["-"], "mips3">,
  Alias<march_EQ>, AliasArgs<["mips3"]>, Group<m_mips_Features_Group>,
  HelpText<"Equivalent to -march=mips3">, Flags<[HelpHidden]>;
def mips4 : Flag<["-"], "mips4">,
  Alias<march_EQ>, AliasArgs<["mips4"]>, Group<m_mips_Features_Group>,
  HelpText<"Equivalent to -march=mips4">, Flags<[HelpHidden]>;
def mips5 : Flag<["-"], "mips5">,
  Alias<march_EQ>, AliasArgs<["mips5"]>, Group<m_mips_Features_Group>,
  HelpText<"Equivalent to -march=mips5">, Flags<[HelpHidden]>;
def mips32 : Flag<["-"], "mips32">,
  Alias<march_EQ>, AliasArgs<["mips32"]>, Group<m_mips_Features_Group>,
  HelpText<"Equivalent to -march=mips32">, Flags<[HelpHidden]>;
def mips32r2 : Flag<["-"], "mips32r2">,
  Alias<march_EQ>, AliasArgs<["mips32r2"]>, Group<m_mips_Features_Group>,
  HelpText<"Equivalent to -march=mips32r2">, Flags<[HelpHidden]>;
def mips32r3 : Flag<["-"], "mips32r3">,
  Alias<march_EQ>, AliasArgs<["mips32r3"]>, Group<m_mips_Features_Group>,
  HelpText<"Equivalent to -march=mips32r3">, Flags<[HelpHidden]>;
def mips32r5 : Flag<["-"], "mips32r5">,
  Alias<march_EQ>, AliasArgs<["mips32r5"]>, Group<m_mips_Features_Group>,
  HelpText<"Equivalent to -march=mips32r5">, Flags<[HelpHidden]>;
def mips32r6 : Flag<["-"], "mips32r6">,
  Alias<march_EQ>, AliasArgs<["mips32r6"]>, Group<m_mips_Features_Group>,
  HelpText<"Equivalent to -march=mips32r6">, Flags<[HelpHidden]>;
def mips64 : Flag<["-"], "mips64">,
  Alias<march_EQ>, AliasArgs<["mips64"]>, Group<m_mips_Features_Group>,
  HelpText<"Equivalent to -march=mips64">, Flags<[HelpHidden]>;
def mips64r2 : Flag<["-"], "mips64r2">,
  Alias<march_EQ>, AliasArgs<["mips64r2"]>, Group<m_mips_Features_Group>,
  HelpText<"Equivalent to -march=mips64r2">, Flags<[HelpHidden]>;
def mips64r3 : Flag<["-"], "mips64r3">,
  Alias<march_EQ>, AliasArgs<["mips64r3"]>, Group<m_mips_Features_Group>,
  HelpText<"Equivalent to -march=mips64r3">, Flags<[HelpHidden]>;
def mips64r5 : Flag<["-"], "mips64r5">,
  Alias<march_EQ>, AliasArgs<["mips64r5"]>, Group<m_mips_Features_Group>,
  HelpText<"Equivalent to -march=mips64r5">, Flags<[HelpHidden]>;
def mips64r6 : Flag<["-"], "mips64r6">,
  Alias<march_EQ>, AliasArgs<["mips64r6"]>, Group<m_mips_Features_Group>,
  HelpText<"Equivalent to -march=mips64r6">, Flags<[HelpHidden]>;
def mfpxx : Flag<["-"], "mfpxx">, Group<m_mips_Features_Group>,
  HelpText<"Avoid FPU mode dependent operations when used with the O32 ABI">,
  Flags<[HelpHidden]>;
def modd_spreg : Flag<["-"], "modd-spreg">, Group<m_mips_Features_Group>,
  HelpText<"Enable odd single-precision floating point registers">,
  Flags<[HelpHidden]>;
def mno_odd_spreg : Flag<["-"], "mno-odd-spreg">, Group<m_mips_Features_Group>,
  HelpText<"Disable odd single-precision floating point registers">,
  Flags<[HelpHidden]>;
def mrelax_pic_calls : Flag<["-"], "mrelax-pic-calls">,
  Group<m_mips_Features_Group>,
  HelpText<"Produce relaxation hints for linkers to try optimizing PIC "
           "call sequences into direct calls (MIPS only)">, Flags<[HelpHidden]>;
def mno_relax_pic_calls : Flag<["-"], "mno-relax-pic-calls">,
  Group<m_mips_Features_Group>,
  HelpText<"Do not produce relaxation hints for linkers to try optimizing PIC "
           "call sequences into direct calls (MIPS only)">, Flags<[HelpHidden]>;
def mglibc : Flag<["-"], "mglibc">, Group<m_libc_Group>, Flags<[HelpHidden]>;
def muclibc : Flag<["-"], "muclibc">, Group<m_libc_Group>, Flags<[HelpHidden]>;
def module_file_info : Flag<["-"], "module-file-info">, Flags<[NoXarchOption,CC1Option]>, Group<Action_Group>,
  HelpText<"Provide information about a particular module file">;
def mthumb : Flag<["-"], "mthumb">, Group<m_Group>;
def mtune_EQ : Joined<["-"], "mtune=">, Group<m_Group>,
  HelpText<"Only supported on X86 and RISC-V. Otherwise accepted for compatibility with GCC.">;
def multi__module : Flag<["-"], "multi_module">;
def multiply__defined__unused : Separate<["-"], "multiply_defined_unused">;
def multiply__defined : Separate<["-"], "multiply_defined">;
def mwarn_nonportable_cfstrings : Flag<["-"], "mwarn-nonportable-cfstrings">, Group<m_Group>;
def canonical_prefixes : Flag<["-"], "canonical-prefixes">, Flags<[HelpHidden, CoreOption]>,
  HelpText<"Use absolute paths for invoking subcommands (default)">;
def no_canonical_prefixes : Flag<["-"], "no-canonical-prefixes">, Flags<[HelpHidden, CoreOption]>,
  HelpText<"Use relative paths for invoking subcommands">;
def no_cpp_precomp : Flag<["-"], "no-cpp-precomp">, Group<clang_ignored_f_Group>;
def no_integrated_cpp : Flag<["-", "--"], "no-integrated-cpp">, Flags<[NoXarchOption]>;
def no_pedantic : Flag<["-", "--"], "no-pedantic">, Group<pedantic_Group>;
def no__dead__strip__inits__and__terms : Flag<["-"], "no_dead_strip_inits_and_terms">;
def nobuiltininc : Flag<["-"], "nobuiltininc">, Flags<[CC1Option, CoreOption]>,
  HelpText<"Disable builtin #include directories">,
  MarshallingInfoNegativeFlag<HeaderSearchOpts<"UseBuiltinIncludes">>;
def nogpuinc : Flag<["-"], "nogpuinc">, HelpText<"Do not add include paths for CUDA/HIP and"
  " do not include the default CUDA/HIP wrapper headers">;
def nohipwrapperinc : Flag<["-"], "nohipwrapperinc">,
  HelpText<"Do not include the default HIP wrapper headers and include paths">;
def : Flag<["-"], "nocudainc">, Alias<nogpuinc>;
def nogpulib : Flag<["-"], "nogpulib">,
  HelpText<"Do not link device library for CUDA/HIP device compilation">;
def : Flag<["-"], "nocudalib">, Alias<nogpulib>;
def nodefaultlibs : Flag<["-"], "nodefaultlibs">;
def nofixprebinding : Flag<["-"], "nofixprebinding">;
def nolibc : Flag<["-"], "nolibc">;
def nomultidefs : Flag<["-"], "nomultidefs">;
def nopie : Flag<["-"], "nopie">;
def no_pie : Flag<["-"], "no-pie">, Alias<nopie>;
def noprebind : Flag<["-"], "noprebind">;
def noprofilelib : Flag<["-"], "noprofilelib">;
def noseglinkedit : Flag<["-"], "noseglinkedit">;
def nostartfiles : Flag<["-"], "nostartfiles">, Group<Link_Group>;
def nostdinc : Flag<["-"], "nostdinc">, Flags<[CoreOption]>;
def nostdlibinc : Flag<["-"], "nostdlibinc">;
def nostdincxx : Flag<["-"], "nostdinc++">, Flags<[CC1Option]>,
  HelpText<"Disable standard #include directories for the C++ standard library">,
  MarshallingInfoNegativeFlag<HeaderSearchOpts<"UseStandardCXXIncludes">>;
def nostdlib : Flag<["-"], "nostdlib">, Group<Link_Group>;
def nostdlibxx : Flag<["-"], "nostdlib++">;
def object : Flag<["-"], "object">;
def o : JoinedOrSeparate<["-"], "o">, Flags<[NoXarchOption, RenderAsInput,
  CC1Option, CC1AsOption, FC1Option, FlangOption]>,
  HelpText<"Write output to <file>">, MetaVarName<"<file>">,
  MarshallingInfoString<FrontendOpts<"OutputFile">>;
def object_file_name_EQ : Joined<["-"], "object-file-name=">, Flags<[CC1Option, CC1AsOption, CoreOption]>,
  HelpText<"Set the output <file> for debug infos">, MetaVarName<"<file>">,
  MarshallingInfoString<CodeGenOpts<"ObjectFilenameForDebug">>;
def object_file_name : Separate<["-"], "object-file-name">, Flags<[CC1Option, CC1AsOption, CoreOption]>,
    Alias<object_file_name_EQ>;
def pagezero__size : JoinedOrSeparate<["-"], "pagezero_size">;
def pass_exit_codes : Flag<["-", "--"], "pass-exit-codes">, Flags<[Unsupported]>;
def pedantic_errors : Flag<["-", "--"], "pedantic-errors">, Group<pedantic_Group>, Flags<[CC1Option]>,
  MarshallingInfoFlag<DiagnosticOpts<"PedanticErrors">>;
def pedantic : Flag<["-", "--"], "pedantic">, Group<pedantic_Group>, Flags<[CC1Option,FlangOption,FC1Option]>,
  HelpText<"Warn on language extensions">, MarshallingInfoFlag<DiagnosticOpts<"Pedantic">>;
def pg : Flag<["-"], "pg">, HelpText<"Enable mcount instrumentation">, Flags<[CC1Option]>,
  MarshallingInfoFlag<CodeGenOpts<"InstrumentForProfiling">>;
def pipe : Flag<["-", "--"], "pipe">,
  HelpText<"Use pipes between commands, when possible">;
def prebind__all__twolevel__modules : Flag<["-"], "prebind_all_twolevel_modules">;
def prebind : Flag<["-"], "prebind">;
def preload : Flag<["-"], "preload">;
def print_file_name_EQ : Joined<["-", "--"], "print-file-name=">,
  HelpText<"Print the full library path of <file>">, MetaVarName<"<file>">;
def print_ivar_layout : Flag<["-"], "print-ivar-layout">, Flags<[CC1Option]>,
  HelpText<"Enable Objective-C Ivar layout bitmap print trace">,
  MarshallingInfoFlag<LangOpts<"ObjCGCBitmapPrint">>;
def print_libgcc_file_name : Flag<["-", "--"], "print-libgcc-file-name">,
  HelpText<"Print the library path for the currently used compiler runtime "
           "library (\"libgcc.a\" or \"libclang_rt.builtins.*.a\")">;
def print_multi_directory : Flag<["-", "--"], "print-multi-directory">;
def print_multi_lib : Flag<["-", "--"], "print-multi-lib">;
def print_multi_os_directory : Flag<["-", "--"], "print-multi-os-directory">,
  Flags<[Unsupported]>;
def print_target_triple : Flag<["-", "--"], "print-target-triple">,
  HelpText<"Print the normalized target triple">;
def print_effective_triple : Flag<["-", "--"], "print-effective-triple">,
  HelpText<"Print the effective target triple">;
def print_multiarch : Flag<["-", "--"], "print-multiarch">,
  HelpText<"Print the multiarch target triple">;
def print_prog_name_EQ : Joined<["-", "--"], "print-prog-name=">,
  HelpText<"Print the full program path of <name>">, MetaVarName<"<name>">;
def print_resource_dir : Flag<["-", "--"], "print-resource-dir">,
  HelpText<"Print the resource directory pathname">;
def print_search_dirs : Flag<["-", "--"], "print-search-dirs">,
  HelpText<"Print the paths used for finding libraries and programs">;
def print_targets : Flag<["-", "--"], "print-targets">,
  HelpText<"Print the registered targets">;
def print_rocm_search_dirs : Flag<["-", "--"], "print-rocm-search-dirs">,
  HelpText<"Print the paths used for finding ROCm installation">;
def print_runtime_dir : Flag<["-", "--"], "print-runtime-dir">,
  HelpText<"Print the directory pathname containing clangs runtime libraries">;
def private__bundle : Flag<["-"], "private_bundle">;
def pthreads : Flag<["-"], "pthreads">;
defm pthread : BoolOption<"", "pthread",
  LangOpts<"POSIXThreads">, DefaultFalse,
  PosFlag<SetTrue, [], "Support POSIX threads in generated code">,
  NegFlag<SetFalse>, BothFlags<[CC1Option]>>;
def p : Flag<["-"], "p">;
def pie : Flag<["-"], "pie">, Group<Link_Group>;
def static_pie : Flag<["-"], "static-pie">, Group<Link_Group>;
def read__only__relocs : Separate<["-"], "read_only_relocs">;
def remap : Flag<["-"], "remap">;
def rewrite_objc : Flag<["-"], "rewrite-objc">, Flags<[NoXarchOption,CC1Option]>,
  HelpText<"Rewrite Objective-C source to C++">, Group<Action_Group>;
def rewrite_legacy_objc : Flag<["-"], "rewrite-legacy-objc">, Flags<[NoXarchOption]>,
  HelpText<"Rewrite Legacy Objective-C source to C++">;
def rdynamic : Flag<["-"], "rdynamic">, Group<Link_Group>;
def resource_dir : Separate<["-"], "resource-dir">,
  Flags<[NoXarchOption, CC1Option, CoreOption, HelpHidden]>,
  HelpText<"The directory which holds the compiler resource files">,
  MarshallingInfoString<HeaderSearchOpts<"ResourceDir">>;
def resource_dir_EQ : Joined<["-"], "resource-dir=">, Flags<[NoXarchOption, CoreOption]>,
  Alias<resource_dir>;
def rpath : Separate<["-"], "rpath">, Flags<[LinkerInput]>, Group<Link_Group>;
def rtlib_EQ : Joined<["-", "--"], "rtlib=">,
  HelpText<"Compiler runtime library to use">;
def frtlib_add_rpath: Flag<["-"], "frtlib-add-rpath">, Flags<[NoArgumentUnused]>,
  HelpText<"Add -rpath with architecture-specific resource directory to the linker flags">;
def fno_rtlib_add_rpath: Flag<["-"], "fno-rtlib-add-rpath">, Flags<[NoArgumentUnused]>,
  HelpText<"Do not add -rpath with architecture-specific resource directory to the linker flags">;
defm openmp_implicit_rpath: BoolFOption<"openmp-implicit-rpath",
  LangOpts<"OpenMP">,
  DefaultTrue,
  PosFlag<SetTrue, [], "Set rpath on OpenMP executables">,
  NegFlag<SetFalse>>;
def r : Flag<["-"], "r">, Flags<[LinkerInput,NoArgumentUnused]>,
        Group<Link_Group>;
def save_temps_EQ : Joined<["-", "--"], "save-temps=">, Flags<[CC1Option, NoXarchOption]>,
  HelpText<"Save intermediate compilation results.">;
def save_temps : Flag<["-", "--"], "save-temps">, Flags<[NoXarchOption]>,
  Alias<save_temps_EQ>, AliasArgs<["cwd"]>,
  HelpText<"Save intermediate compilation results">;
def save_stats_EQ : Joined<["-", "--"], "save-stats=">, Flags<[NoXarchOption]>,
  HelpText<"Save llvm statistics.">;
def save_stats : Flag<["-", "--"], "save-stats">, Flags<[NoXarchOption]>,
  Alias<save_stats_EQ>, AliasArgs<["cwd"]>,
  HelpText<"Save llvm statistics.">;
def via_file_asm : Flag<["-", "--"], "via-file-asm">, InternalDebugOpt,
  HelpText<"Write assembly to file for input to assemble jobs">;
def sectalign : MultiArg<["-"], "sectalign", 3>;
def sectcreate : MultiArg<["-"], "sectcreate", 3>;
def sectobjectsymbols : MultiArg<["-"], "sectobjectsymbols", 2>;
def sectorder : MultiArg<["-"], "sectorder", 3>;
def seg1addr : JoinedOrSeparate<["-"], "seg1addr">;
def seg__addr__table__filename : Separate<["-"], "seg_addr_table_filename">;
def seg__addr__table : Separate<["-"], "seg_addr_table">;
def segaddr : MultiArg<["-"], "segaddr", 2>;
def segcreate : MultiArg<["-"], "segcreate", 3>;
def seglinkedit : Flag<["-"], "seglinkedit">;
def segprot : MultiArg<["-"], "segprot", 3>;
def segs__read__only__addr : Separate<["-"], "segs_read_only_addr">;
def segs__read__write__addr : Separate<["-"], "segs_read_write_addr">;
def segs__read__ : Joined<["-"], "segs_read_">;
def shared_libgcc : Flag<["-"], "shared-libgcc">;
def shared : Flag<["-", "--"], "shared">, Group<Link_Group>;
def single__module : Flag<["-"], "single_module">;
def specs_EQ : Joined<["-", "--"], "specs=">, Group<Link_Group>;
def specs : Separate<["-", "--"], "specs">, Flags<[Unsupported]>;
def start_no_unused_arguments : Flag<["--"], "start-no-unused-arguments">, Flags<[CoreOption]>,
  HelpText<"Don't emit warnings about unused arguments for the following arguments">;
def static_libgcc : Flag<["-"], "static-libgcc">;
def static_libstdcxx : Flag<["-"], "static-libstdc++">;
def static : Flag<["-", "--"], "static">, Group<Link_Group>, Flags<[NoArgumentUnused]>;
def std_default_EQ : Joined<["-"], "std-default=">;
def std_EQ : Joined<["-", "--"], "std=">, Flags<[CC1Option,FlangOption,FC1Option]>,
  Group<CompileOnly_Group>, HelpText<"Language standard to compile for">,
  ValuesCode<[{
    const char *Values =
    #define LANGSTANDARD(id, name, lang, desc, features) name ","
    #define LANGSTANDARD_ALIAS(id, alias) alias ","
    #include "clang/Basic/LangStandards.def"
    ;
  }]>;
def stdlib_EQ : Joined<["-", "--"], "stdlib=">, Flags<[CC1Option]>,
  HelpText<"C++ standard library to use">, Values<"libc++,libstdc++,platform">;
def stdlibxx_isystem : JoinedOrSeparate<["-"], "stdlib++-isystem">,
  Group<clang_i_Group>,
  HelpText<"Use directory as the C++ standard library include path">,
  Flags<[NoXarchOption]>, MetaVarName<"<directory>">;
def unwindlib_EQ : Joined<["-", "--"], "unwindlib=">, Flags<[CC1Option]>,
  HelpText<"Unwind library to use">, Values<"libgcc,unwindlib,platform">;
def sub__library : JoinedOrSeparate<["-"], "sub_library">;
def sub__umbrella : JoinedOrSeparate<["-"], "sub_umbrella">;
def system_header_prefix : Joined<["--"], "system-header-prefix=">,
  Group<clang_i_Group>, Flags<[CC1Option]>, MetaVarName<"<prefix>">,
  HelpText<"Treat all #include paths starting with <prefix> as including a "
           "system header.">;
def : Separate<["--"], "system-header-prefix">, Alias<system_header_prefix>;
def no_system_header_prefix : Joined<["--"], "no-system-header-prefix=">,
  Group<clang_i_Group>, Flags<[CC1Option]>, MetaVarName<"<prefix>">,
  HelpText<"Treat all #include paths starting with <prefix> as not including a "
           "system header.">;
def : Separate<["--"], "no-system-header-prefix">, Alias<no_system_header_prefix>;
def s : Flag<["-"], "s">, Group<Link_Group>;
def target : Joined<["--"], "target=">, Flags<[NoXarchOption, CoreOption]>,
  HelpText<"Generate code for the given target">;
def print_supported_cpus : Flag<["-", "--"], "print-supported-cpus">,
  Group<CompileOnly_Group>, Flags<[CC1Option, CoreOption]>,
  HelpText<"Print supported cpu models for the given target (if target is not specified,"
           " it will print the supported cpus for the default target)">,
  MarshallingInfoFlag<FrontendOpts<"PrintSupportedCPUs">>;
def mcpu_EQ_QUESTION : Flag<["-"], "mcpu=?">, Alias<print_supported_cpus>;
def mtune_EQ_QUESTION : Flag<["-"], "mtune=?">, Alias<print_supported_cpus>;
def time : Flag<["-"], "time">,
  HelpText<"Time individual commands">;
def traditional_cpp : Flag<["-", "--"], "traditional-cpp">, Flags<[CC1Option]>,
  HelpText<"Enable some traditional CPP emulation">,
  MarshallingInfoFlag<LangOpts<"TraditionalCPP">>;
def traditional : Flag<["-", "--"], "traditional">;
def trigraphs : Flag<["-", "--"], "trigraphs">, Alias<ftrigraphs>,
  HelpText<"Process trigraph sequences">;
def twolevel__namespace__hints : Flag<["-"], "twolevel_namespace_hints">;
def twolevel__namespace : Flag<["-"], "twolevel_namespace">;
def t : Flag<["-"], "t">, Group<Link_Group>;
def umbrella : Separate<["-"], "umbrella">;
def undefined : JoinedOrSeparate<["-"], "undefined">, Group<u_Group>;
def undef : Flag<["-"], "undef">, Group<u_Group>, Flags<[CC1Option]>,
  HelpText<"undef all system defines">,
  MarshallingInfoNegativeFlag<PreprocessorOpts<"UsePredefines">>;
def unexported__symbols__list : Separate<["-"], "unexported_symbols_list">;
def u : JoinedOrSeparate<["-"], "u">, Group<u_Group>;
def v : Flag<["-"], "v">, Flags<[CC1Option, CoreOption]>,
  HelpText<"Show commands to run and use verbose output">,
  MarshallingInfoFlag<HeaderSearchOpts<"Verbose">>;
def altivec_src_compat : Joined<["-"], "faltivec-src-compat=">,
  Flags<[CC1Option]>, Group<f_Group>,
  HelpText<"Source-level compatibility for Altivec vectors (for PowerPC "
           "targets). This includes results of vector comparison (scalar for "
           "'xl', vector for 'gcc') as well as behavior when initializing with "
           "a scalar (splatting for 'xl', element zero only for 'gcc'). For "
           "'mixed', the compatibility is as 'gcc' for 'vector bool/vector "
           "pixel' and as 'xl' for other types. Current default is 'mixed'.">,
  Values<"mixed,gcc,xl">,
  NormalizedValuesScope<"LangOptions::AltivecSrcCompatKind">,
  NormalizedValues<["Mixed", "GCC", "XL"]>,
  MarshallingInfoEnum<LangOpts<"AltivecSrcCompat">, "Mixed">;
def verify_debug_info : Flag<["--"], "verify-debug-info">, Flags<[NoXarchOption]>,
  HelpText<"Verify the binary representation of debug output">;
def weak_l : Joined<["-"], "weak-l">, Flags<[LinkerInput]>;
def weak__framework : Separate<["-"], "weak_framework">, Flags<[LinkerInput]>;
def weak__library : Separate<["-"], "weak_library">, Flags<[LinkerInput]>;
def weak__reference__mismatches : Separate<["-"], "weak_reference_mismatches">;
def whatsloaded : Flag<["-"], "whatsloaded">;
def why_load : Flag<["-"], "why_load">;
def whyload : Flag<["-"], "whyload">, Alias<why_load>;
def w : Flag<["-"], "w">, HelpText<"Suppress all warnings">, Flags<[CC1Option]>,
  MarshallingInfoFlag<DiagnosticOpts<"IgnoreWarnings">>;
def x : JoinedOrSeparate<["-"], "x">, Flags<[NoXarchOption,CC1Option]>,
  HelpText<"Treat subsequent input files as having type <language>">,
  MetaVarName<"<language>">;
def y : Joined<["-"], "y">;

defm integrated_as : BoolFOption<"integrated-as",
  CodeGenOpts<"DisableIntegratedAS">, DefaultFalse,
  NegFlag<SetTrue, [CC1Option], "Disable">, PosFlag<SetFalse, [], "Enable">,
  BothFlags<[], " the integrated assembler">>;

def fintegrated_cc1 : Flag<["-"], "fintegrated-cc1">,
                      Flags<[CoreOption, NoXarchOption]>, Group<f_Group>,
                      HelpText<"Run cc1 in-process">;
def fno_integrated_cc1 : Flag<["-"], "fno-integrated-cc1">,
                         Flags<[CoreOption, NoXarchOption]>, Group<f_Group>,
                         HelpText<"Spawn a separate process for each cc1">;

def : Flag<["-"], "integrated-as">, Alias<fintegrated_as>, Flags<[NoXarchOption]>;
def : Flag<["-"], "no-integrated-as">, Alias<fno_integrated_as>,
      Flags<[CC1Option, NoXarchOption]>;

def working_directory : JoinedOrSeparate<["-"], "working-directory">, Flags<[CC1Option]>,
  HelpText<"Resolve file paths relative to the specified directory">,
  MarshallingInfoString<FileSystemOpts<"WorkingDir">>;
def working_directory_EQ : Joined<["-"], "working-directory=">, Flags<[CC1Option]>,
  Alias<working_directory>;

// Double dash options, which are usually an alias for one of the previous
// options.

def _mhwdiv_EQ : Joined<["--"], "mhwdiv=">, Alias<mhwdiv_EQ>;
def _mhwdiv : Separate<["--"], "mhwdiv">, Alias<mhwdiv_EQ>;
def _CLASSPATH_EQ : Joined<["--"], "CLASSPATH=">, Alias<fclasspath_EQ>;
def _CLASSPATH : Separate<["--"], "CLASSPATH">, Alias<fclasspath_EQ>;
def _all_warnings : Flag<["--"], "all-warnings">, Alias<Wall>;
def _analyzer_no_default_checks : Flag<["--"], "analyzer-no-default-checks">, Flags<[NoXarchOption]>;
def _analyzer_output : JoinedOrSeparate<["--"], "analyzer-output">, Flags<[NoXarchOption]>,
  HelpText<"Static analyzer report output format (html|plist|plist-multi-file|plist-html|sarif|sarif-html|text).">;
def _analyze : Flag<["--"], "analyze">, Flags<[NoXarchOption, CoreOption]>,
  HelpText<"Run the static analyzer">;
def _assemble : Flag<["--"], "assemble">, Alias<S>;
def _assert_EQ : Joined<["--"], "assert=">, Alias<A>;
def _assert : Separate<["--"], "assert">, Alias<A>;
def _bootclasspath_EQ : Joined<["--"], "bootclasspath=">, Alias<fbootclasspath_EQ>;
def _bootclasspath : Separate<["--"], "bootclasspath">, Alias<fbootclasspath_EQ>;
def _classpath_EQ : Joined<["--"], "classpath=">, Alias<fclasspath_EQ>;
def _classpath : Separate<["--"], "classpath">, Alias<fclasspath_EQ>;
def _comments_in_macros : Flag<["--"], "comments-in-macros">, Alias<CC>;
def _comments : Flag<["--"], "comments">, Alias<C>;
def _compile : Flag<["--"], "compile">, Alias<c>;
def _constant_cfstrings : Flag<["--"], "constant-cfstrings">;
def _debug_EQ : Joined<["--"], "debug=">, Alias<g_Flag>;
def _debug : Flag<["--"], "debug">, Alias<g_Flag>;
def _define_macro_EQ : Joined<["--"], "define-macro=">, Alias<D>;
def _define_macro : Separate<["--"], "define-macro">, Alias<D>;
def _dependencies : Flag<["--"], "dependencies">, Alias<M>;
def _dyld_prefix_EQ : Joined<["--"], "dyld-prefix=">;
def _dyld_prefix : Separate<["--"], "dyld-prefix">, Alias<_dyld_prefix_EQ>;
def _encoding_EQ : Joined<["--"], "encoding=">, Alias<fencoding_EQ>;
def _encoding : Separate<["--"], "encoding">, Alias<fencoding_EQ>;
def _entry : Flag<["--"], "entry">, Alias<e>;
def _extdirs_EQ : Joined<["--"], "extdirs=">, Alias<fextdirs_EQ>;
def _extdirs : Separate<["--"], "extdirs">, Alias<fextdirs_EQ>;
def _extra_warnings : Flag<["--"], "extra-warnings">, Alias<W_Joined>;
def _for_linker_EQ : Joined<["--"], "for-linker=">, Alias<Xlinker>;
def _for_linker : Separate<["--"], "for-linker">, Alias<Xlinker>;
def _force_link_EQ : Joined<["--"], "force-link=">, Alias<u>;
def _force_link : Separate<["--"], "force-link">, Alias<u>;
def _help_hidden : Flag<["--"], "help-hidden">,
  HelpText<"Display help for hidden options">;
def _imacros_EQ : Joined<["--"], "imacros=">, Alias<imacros>;
def _include_barrier : Flag<["--"], "include-barrier">, Alias<I_>;
def _include_directory_after_EQ : Joined<["--"], "include-directory-after=">, Alias<idirafter>;
def _include_directory_after : Separate<["--"], "include-directory-after">, Alias<idirafter>;
def _include_directory_EQ : Joined<["--"], "include-directory=">, Alias<I>;
def _include_directory : Separate<["--"], "include-directory">, Alias<I>;
def _include_prefix_EQ : Joined<["--"], "include-prefix=">, Alias<iprefix>;
def _include_prefix : Separate<["--"], "include-prefix">, Alias<iprefix>;
def _include_with_prefix_after_EQ : Joined<["--"], "include-with-prefix-after=">, Alias<iwithprefix>;
def _include_with_prefix_after : Separate<["--"], "include-with-prefix-after">, Alias<iwithprefix>;
def _include_with_prefix_before_EQ : Joined<["--"], "include-with-prefix-before=">, Alias<iwithprefixbefore>;
def _include_with_prefix_before : Separate<["--"], "include-with-prefix-before">, Alias<iwithprefixbefore>;
def _include_with_prefix_EQ : Joined<["--"], "include-with-prefix=">, Alias<iwithprefix>;
def _include_with_prefix : Separate<["--"], "include-with-prefix">, Alias<iwithprefix>;
def _include_EQ : Joined<["--"], "include=">, Alias<include_>;
def _language_EQ : Joined<["--"], "language=">, Alias<x>;
def _language : Separate<["--"], "language">, Alias<x>;
def _library_directory_EQ : Joined<["--"], "library-directory=">, Alias<L>;
def _library_directory : Separate<["--"], "library-directory">, Alias<L>;
def _no_line_commands : Flag<["--"], "no-line-commands">, Alias<P>;
def _no_standard_includes : Flag<["--"], "no-standard-includes">, Alias<nostdinc>;
def _no_standard_libraries : Flag<["--"], "no-standard-libraries">, Alias<nostdlib>;
def _no_undefined : Flag<["--"], "no-undefined">, Flags<[LinkerInput]>;
def _no_warnings : Flag<["--"], "no-warnings">, Alias<w>;
def _optimize_EQ : Joined<["--"], "optimize=">, Alias<O>;
def _optimize : Flag<["--"], "optimize">, Alias<O>;
def _output_class_directory_EQ : Joined<["--"], "output-class-directory=">, Alias<foutput_class_dir_EQ>;
def _output_class_directory : Separate<["--"], "output-class-directory">, Alias<foutput_class_dir_EQ>;
def _output_EQ : Joined<["--"], "output=">, Alias<o>;
def _output : Separate<["--"], "output">, Alias<o>;
def _param : Separate<["--"], "param">, Group<CompileOnly_Group>;
def _param_EQ : Joined<["--"], "param=">, Alias<_param>;
def _precompile : Flag<["--"], "precompile">, Flags<[NoXarchOption]>,
  Group<Action_Group>, HelpText<"Only precompile the input">;
def _prefix_EQ : Joined<["--"], "prefix=">, Alias<B>;
def _prefix : Separate<["--"], "prefix">, Alias<B>;
def _preprocess : Flag<["--"], "preprocess">, Alias<E>;
def _print_diagnostic_categories : Flag<["--"], "print-diagnostic-categories">;
def _print_file_name : Separate<["--"], "print-file-name">, Alias<print_file_name_EQ>;
def _print_missing_file_dependencies : Flag<["--"], "print-missing-file-dependencies">, Alias<MG>;
def _print_prog_name : Separate<["--"], "print-prog-name">, Alias<print_prog_name_EQ>;
def _profile_blocks : Flag<["--"], "profile-blocks">, Alias<a>;
def _profile : Flag<["--"], "profile">, Alias<p>;
def _resource_EQ : Joined<["--"], "resource=">, Alias<fcompile_resource_EQ>;
def _resource : Separate<["--"], "resource">, Alias<fcompile_resource_EQ>;
def _rtlib : Separate<["--"], "rtlib">, Alias<rtlib_EQ>;
def _serialize_diags : Separate<["-", "--"], "serialize-diagnostics">, Flags<[NoXarchOption]>,
  HelpText<"Serialize compiler diagnostics to a file">;
// We give --version different semantics from -version.
def _version : Flag<["--"], "version">,
  Flags<[CoreOption, CC1Option, FC1Option, FlangOption]>,
  HelpText<"Print version information">;
def _signed_char : Flag<["--"], "signed-char">, Alias<fsigned_char>;
def _std : Separate<["--"], "std">, Alias<std_EQ>;
def _stdlib : Separate<["--"], "stdlib">, Alias<stdlib_EQ>;
def _sysroot_EQ : Joined<["--"], "sysroot=">;
def _sysroot : Separate<["--"], "sysroot">, Alias<_sysroot_EQ>;
def _target_help : Flag<["--"], "target-help">;
def _trace_includes : Flag<["--"], "trace-includes">, Alias<H>;
def _undefine_macro_EQ : Joined<["--"], "undefine-macro=">, Alias<U>;
def _undefine_macro : Separate<["--"], "undefine-macro">, Alias<U>;
def _unsigned_char : Flag<["--"], "unsigned-char">, Alias<funsigned_char>;
def _user_dependencies : Flag<["--"], "user-dependencies">, Alias<MM>;
def _verbose : Flag<["--"], "verbose">, Alias<v>;
def _warn__EQ : Joined<["--"], "warn-=">, Alias<W_Joined>;
def _warn_ : Joined<["--"], "warn-">, Alias<W_Joined>;
def _write_dependencies : Flag<["--"], "write-dependencies">, Alias<MD>;
def _write_user_dependencies : Flag<["--"], "write-user-dependencies">, Alias<MMD>;
def _ : Joined<["--"], "">, Flags<[Unsupported]>;

// Hexagon feature flags.
def mieee_rnd_near : Flag<["-"], "mieee-rnd-near">,
  Group<m_hexagon_Features_Group>;
def mv5 : Flag<["-"], "mv5">, Group<m_hexagon_Features_Group>, Alias<mcpu_EQ>,
  AliasArgs<["hexagonv5"]>;
def mv55 : Flag<["-"], "mv55">, Group<m_hexagon_Features_Group>,
  Alias<mcpu_EQ>, AliasArgs<["hexagonv55"]>;
def mv60 : Flag<["-"], "mv60">, Group<m_hexagon_Features_Group>,
  Alias<mcpu_EQ>, AliasArgs<["hexagonv60"]>;
def mv62 : Flag<["-"], "mv62">, Group<m_hexagon_Features_Group>,
  Alias<mcpu_EQ>, AliasArgs<["hexagonv62"]>;
def mv65 : Flag<["-"], "mv65">, Group<m_hexagon_Features_Group>,
  Alias<mcpu_EQ>, AliasArgs<["hexagonv65"]>;
def mv66 : Flag<["-"], "mv66">, Group<m_hexagon_Features_Group>,
  Alias<mcpu_EQ>, AliasArgs<["hexagonv66"]>;
def mv67 : Flag<["-"], "mv67">, Group<m_hexagon_Features_Group>,
  Alias<mcpu_EQ>, AliasArgs<["hexagonv67"]>;
def mv67t : Flag<["-"], "mv67t">, Group<m_hexagon_Features_Group>,
  Alias<mcpu_EQ>, AliasArgs<["hexagonv67t"]>;
def mv68 : Flag<["-"], "mv68">, Group<m_hexagon_Features_Group>,
  Alias<mcpu_EQ>, AliasArgs<["hexagonv68"]>;
def mv69 : Flag<["-"], "mv69">, Group<m_hexagon_Features_Group>,
  Alias<mcpu_EQ>, AliasArgs<["hexagonv69"]>;
def mhexagon_hvx : Flag<["-"], "mhvx">, Group<m_hexagon_Features_HVX_Group>,
  HelpText<"Enable Hexagon Vector eXtensions">;
def mhexagon_hvx_EQ : Joined<["-"], "mhvx=">,
  Group<m_hexagon_Features_HVX_Group>,
  HelpText<"Enable Hexagon Vector eXtensions">;
def mno_hexagon_hvx : Flag<["-"], "mno-hvx">,
  Group<m_hexagon_Features_HVX_Group>,
  HelpText<"Disable Hexagon Vector eXtensions">;
def mhexagon_hvx_length_EQ : Joined<["-"], "mhvx-length=">,
  Group<m_hexagon_Features_HVX_Group>, HelpText<"Set Hexagon Vector Length">,
  Values<"64B,128B">;
def mhexagon_hvx_qfloat : Flag<["-"], "mhvx-qfloat">,
  Group<m_hexagon_Features_HVX_Group>,
  HelpText<"Enable Hexagon HVX QFloat instructions">;
def mno_hexagon_hvx_qfloat : Flag<["-"], "mno-hvx-qfloat">,
  Group<m_hexagon_Features_HVX_Group>,
  HelpText<"Disable Hexagon HVX QFloat instructions">;
def mhexagon_hvx_ieee_fp : Flag<["-"], "mhvx-ieee-fp">,
  Group<m_hexagon_Features_Group>,
  HelpText<"Enable Hexagon HVX IEEE floating-point">;
def mno_hexagon_hvx_ieee_fp : Flag<["-"], "mno-hvx-ieee-fp">,
  Group<m_hexagon_Features_Group>,
  HelpText<"Disable Hexagon HVX IEEE floating-point">;
def ffixed_r19: Flag<["-"], "ffixed-r19">,
  HelpText<"Reserve register r19 (Hexagon only)">;
def mmemops : Flag<["-"], "mmemops">, Group<m_hexagon_Features_Group>,
  Flags<[CC1Option]>, HelpText<"Enable generation of memop instructions">;
def mno_memops : Flag<["-"], "mno-memops">, Group<m_hexagon_Features_Group>,
  Flags<[CC1Option]>, HelpText<"Disable generation of memop instructions">;
def mpackets : Flag<["-"], "mpackets">, Group<m_hexagon_Features_Group>,
  Flags<[CC1Option]>, HelpText<"Enable generation of instruction packets">;
def mno_packets : Flag<["-"], "mno-packets">, Group<m_hexagon_Features_Group>,
  Flags<[CC1Option]>, HelpText<"Disable generation of instruction packets">;
def mnvj : Flag<["-"], "mnvj">, Group<m_hexagon_Features_Group>,
  Flags<[CC1Option]>, HelpText<"Enable generation of new-value jumps">;
def mno_nvj : Flag<["-"], "mno-nvj">, Group<m_hexagon_Features_Group>,
  Flags<[CC1Option]>, HelpText<"Disable generation of new-value jumps">;
def mnvs : Flag<["-"], "mnvs">, Group<m_hexagon_Features_Group>,
  Flags<[CC1Option]>, HelpText<"Enable generation of new-value stores">;
def mno_nvs : Flag<["-"], "mno-nvs">, Group<m_hexagon_Features_Group>,
  Flags<[CC1Option]>, HelpText<"Disable generation of new-value stores">;

// M68k features flags
def m68000 : Flag<["-"], "m68000">, Group<m_m68k_Features_Group>;
def m68010 : Flag<["-"], "m68010">, Group<m_m68k_Features_Group>;
def m68020 : Flag<["-"], "m68020">, Group<m_m68k_Features_Group>;
def m68030 : Flag<["-"], "m68030">, Group<m_m68k_Features_Group>;
def m68040 : Flag<["-"], "m68040">, Group<m_m68k_Features_Group>;
def m68060 : Flag<["-"], "m68060">, Group<m_m68k_Features_Group>;

foreach i = {0-6} in
  def ffixed_a#i : Flag<["-"], "ffixed-a"#i>, Group<m_m68k_Features_Group>,
    HelpText<"Reserve the a"#i#" register (M68k only)">;
foreach i = {0-7} in
  def ffixed_d#i : Flag<["-"], "ffixed-d"#i>, Group<m_m68k_Features_Group>,
    HelpText<"Reserve the d"#i#" register (M68k only)">;

// X86 feature flags
def mx87 : Flag<["-"], "mx87">, Group<m_x86_Features_Group>;
def mno_x87 : Flag<["-"], "mno-x87">, Group<m_x86_Features_Group>;
def m80387 : Flag<["-"], "m80387">, Alias<mx87>;
def mno_80387 : Flag<["-"], "mno-80387">, Alias<mno_x87>;
def mno_fp_ret_in_387 : Flag<["-"], "mno-fp-ret-in-387">, Alias<mno_x87>;
def mmmx : Flag<["-"], "mmmx">, Group<m_x86_Features_Group>;
def mno_mmx : Flag<["-"], "mno-mmx">, Group<m_x86_Features_Group>;
def m3dnow : Flag<["-"], "m3dnow">, Group<m_x86_Features_Group>;
def mno_3dnow : Flag<["-"], "mno-3dnow">, Group<m_x86_Features_Group>;
def m3dnowa : Flag<["-"], "m3dnowa">, Group<m_x86_Features_Group>;
def mno_3dnowa : Flag<["-"], "mno-3dnowa">, Group<m_x86_Features_Group>;
def mamx_bf16 : Flag<["-"], "mamx-bf16">, Group<m_x86_Features_Group>;
def mno_amx_bf16 : Flag<["-"], "mno-amx-bf16">, Group<m_x86_Features_Group>;
def mtamx_int8 : Flag<["-"], "mamx-int8">, Group<m_x86_Features_Group>;
def mno_amx_int8 : Flag<["-"], "mno-amx-int8">, Group<m_x86_Features_Group>;
def mamx_tile : Flag<["-"], "mamx-tile">, Group<m_x86_Features_Group>;
def mno_amx_tile : Flag<["-"], "mno-amx-tile">, Group<m_x86_Features_Group>;
def msse : Flag<["-"], "msse">, Group<m_x86_Features_Group>;
def mno_sse : Flag<["-"], "mno-sse">, Group<m_x86_Features_Group>;
def msse2 : Flag<["-"], "msse2">, Group<m_x86_Features_Group>;
def mno_sse2 : Flag<["-"], "mno-sse2">, Group<m_x86_Features_Group>;
def msse3 : Flag<["-"], "msse3">, Group<m_x86_Features_Group>;
def mno_sse3 : Flag<["-"], "mno-sse3">, Group<m_x86_Features_Group>;
def mssse3 : Flag<["-"], "mssse3">, Group<m_x86_Features_Group>;
def mno_ssse3 : Flag<["-"], "mno-ssse3">, Group<m_x86_Features_Group>;
def msse4_1 : Flag<["-"], "msse4.1">, Group<m_x86_Features_Group>;
def mno_sse4_1 : Flag<["-"], "mno-sse4.1">, Group<m_x86_Features_Group>;
def msse4_2 : Flag<["-"], "msse4.2">, Group<m_x86_Features_Group>;
def mno_sse4_2 : Flag<["-"], "mno-sse4.2">, Group<m_x86_Features_Group>;
def msse4 : Flag<["-"], "msse4">, Alias<msse4_2>;
// -mno-sse4 turns off sse4.1 which has the effect of turning off everything
// later than 4.1. -msse4 turns on 4.2 which has the effect of turning on
// everything earlier than 4.2.
def mno_sse4 : Flag<["-"], "mno-sse4">, Alias<mno_sse4_1>;
def msse4a : Flag<["-"], "msse4a">, Group<m_x86_Features_Group>;
def mno_sse4a : Flag<["-"], "mno-sse4a">, Group<m_x86_Features_Group>;
def mavx : Flag<["-"], "mavx">, Group<m_x86_Features_Group>;
def mno_avx : Flag<["-"], "mno-avx">, Group<m_x86_Features_Group>;
def mavx2 : Flag<["-"], "mavx2">, Group<m_x86_Features_Group>;
def mno_avx2 : Flag<["-"], "mno-avx2">, Group<m_x86_Features_Group>;
def mavx512f : Flag<["-"], "mavx512f">, Group<m_x86_Features_Group>;
def mno_avx512f : Flag<["-"], "mno-avx512f">, Group<m_x86_Features_Group>;
def mavx512bf16 : Flag<["-"], "mavx512bf16">, Group<m_x86_Features_Group>;
def mno_avx512bf16 : Flag<["-"], "mno-avx512bf16">, Group<m_x86_Features_Group>;
def mavx512bitalg : Flag<["-"], "mavx512bitalg">, Group<m_x86_Features_Group>;
def mno_avx512bitalg : Flag<["-"], "mno-avx512bitalg">, Group<m_x86_Features_Group>;
def mavx512bw : Flag<["-"], "mavx512bw">, Group<m_x86_Features_Group>;
def mno_avx512bw : Flag<["-"], "mno-avx512bw">, Group<m_x86_Features_Group>;
def mavx512cd : Flag<["-"], "mavx512cd">, Group<m_x86_Features_Group>;
def mno_avx512cd : Flag<["-"], "mno-avx512cd">, Group<m_x86_Features_Group>;
def mavx512dq : Flag<["-"], "mavx512dq">, Group<m_x86_Features_Group>;
def mno_avx512dq : Flag<["-"], "mno-avx512dq">, Group<m_x86_Features_Group>;
def mavx512er : Flag<["-"], "mavx512er">, Group<m_x86_Features_Group>;
def mno_avx512er : Flag<["-"], "mno-avx512er">, Group<m_x86_Features_Group>;
def mavx512fp16 : Flag<["-"], "mavx512fp16">, Group<m_x86_Features_Group>;
def mno_avx512fp16 : Flag<["-"], "mno-avx512fp16">, Group<m_x86_Features_Group>;
def mavx512ifma : Flag<["-"], "mavx512ifma">, Group<m_x86_Features_Group>;
def mno_avx512ifma : Flag<["-"], "mno-avx512ifma">, Group<m_x86_Features_Group>;
def mavx512pf : Flag<["-"], "mavx512pf">, Group<m_x86_Features_Group>;
def mno_avx512pf : Flag<["-"], "mno-avx512pf">, Group<m_x86_Features_Group>;
def mavx512vbmi : Flag<["-"], "mavx512vbmi">, Group<m_x86_Features_Group>;
def mno_avx512vbmi : Flag<["-"], "mno-avx512vbmi">, Group<m_x86_Features_Group>;
def mavx512vbmi2 : Flag<["-"], "mavx512vbmi2">, Group<m_x86_Features_Group>;
def mno_avx512vbmi2 : Flag<["-"], "mno-avx512vbmi2">, Group<m_x86_Features_Group>;
def mavx512vl : Flag<["-"], "mavx512vl">, Group<m_x86_Features_Group>;
def mno_avx512vl : Flag<["-"], "mno-avx512vl">, Group<m_x86_Features_Group>;
def mavx512vnni : Flag<["-"], "mavx512vnni">, Group<m_x86_Features_Group>;
def mno_avx512vnni : Flag<["-"], "mno-avx512vnni">, Group<m_x86_Features_Group>;
def mavx512vpopcntdq : Flag<["-"], "mavx512vpopcntdq">, Group<m_x86_Features_Group>;
def mno_avx512vpopcntdq : Flag<["-"], "mno-avx512vpopcntdq">, Group<m_x86_Features_Group>;
def mavx512vp2intersect : Flag<["-"], "mavx512vp2intersect">, Group<m_x86_Features_Group>;
def mno_avx512vp2intersect : Flag<["-"], "mno-avx512vp2intersect">, Group<m_x86_Features_Group>;
def mavxvnni : Flag<["-"], "mavxvnni">, Group<m_x86_Features_Group>;
def mno_avxvnni : Flag<["-"], "mno-avxvnni">, Group<m_x86_Features_Group>;
def madx : Flag<["-"], "madx">, Group<m_x86_Features_Group>;
def mno_adx : Flag<["-"], "mno-adx">, Group<m_x86_Features_Group>;
def maes : Flag<["-"], "maes">, Group<m_x86_Features_Group>;
def mno_aes : Flag<["-"], "mno-aes">, Group<m_x86_Features_Group>;
def mbmi : Flag<["-"], "mbmi">, Group<m_x86_Features_Group>;
def mno_bmi : Flag<["-"], "mno-bmi">, Group<m_x86_Features_Group>;
def mbmi2 : Flag<["-"], "mbmi2">, Group<m_x86_Features_Group>;
def mno_bmi2 : Flag<["-"], "mno-bmi2">, Group<m_x86_Features_Group>;
def mcldemote : Flag<["-"], "mcldemote">, Group<m_x86_Features_Group>;
def mno_cldemote : Flag<["-"], "mno-cldemote">, Group<m_x86_Features_Group>;
def mclflushopt : Flag<["-"], "mclflushopt">, Group<m_x86_Features_Group>;
def mno_clflushopt : Flag<["-"], "mno-clflushopt">, Group<m_x86_Features_Group>;
def mclwb : Flag<["-"], "mclwb">, Group<m_x86_Features_Group>;
def mno_clwb : Flag<["-"], "mno-clwb">, Group<m_x86_Features_Group>;
def mwbnoinvd : Flag<["-"], "mwbnoinvd">, Group<m_x86_Features_Group>;
def mno_wbnoinvd : Flag<["-"], "mno-wbnoinvd">, Group<m_x86_Features_Group>;
def mclzero : Flag<["-"], "mclzero">, Group<m_x86_Features_Group>;
def mno_clzero : Flag<["-"], "mno-clzero">, Group<m_x86_Features_Group>;
def mcrc32 : Flag<["-"], "mcrc32">, Group<m_x86_Features_Group>;
def mno_crc32 : Flag<["-"], "mno-crc32">, Group<m_x86_Features_Group>;
def mcx16 : Flag<["-"], "mcx16">, Group<m_x86_Features_Group>;
def mno_cx16 : Flag<["-"], "mno-cx16">, Group<m_x86_Features_Group>;
def menqcmd : Flag<["-"], "menqcmd">, Group<m_x86_Features_Group>;
def mno_enqcmd : Flag<["-"], "mno-enqcmd">, Group<m_x86_Features_Group>;
def mf16c : Flag<["-"], "mf16c">, Group<m_x86_Features_Group>;
def mno_f16c : Flag<["-"], "mno-f16c">, Group<m_x86_Features_Group>;
def mfma : Flag<["-"], "mfma">, Group<m_x86_Features_Group>;
def mno_fma : Flag<["-"], "mno-fma">, Group<m_x86_Features_Group>;
def mfma4 : Flag<["-"], "mfma4">, Group<m_x86_Features_Group>;
def mno_fma4 : Flag<["-"], "mno-fma4">, Group<m_x86_Features_Group>;
def mfsgsbase : Flag<["-"], "mfsgsbase">, Group<m_x86_Features_Group>;
def mno_fsgsbase : Flag<["-"], "mno-fsgsbase">, Group<m_x86_Features_Group>;
def mfxsr : Flag<["-"], "mfxsr">, Group<m_x86_Features_Group>;
def mno_fxsr : Flag<["-"], "mno-fxsr">, Group<m_x86_Features_Group>;
def minvpcid : Flag<["-"], "minvpcid">, Group<m_x86_Features_Group>;
def mno_invpcid : Flag<["-"], "mno-invpcid">, Group<m_x86_Features_Group>;
def mgfni : Flag<["-"], "mgfni">, Group<m_x86_Features_Group>;
def mno_gfni : Flag<["-"], "mno-gfni">, Group<m_x86_Features_Group>;
def mhreset : Flag<["-"], "mhreset">, Group<m_x86_Features_Group>;
def mno_hreset : Flag<["-"], "mno-hreset">, Group<m_x86_Features_Group>;
def mkl : Flag<["-"], "mkl">, Group<m_x86_Features_Group>;
def mno_kl : Flag<["-"], "mno-kl">, Group<m_x86_Features_Group>;
def mwidekl : Flag<["-"], "mwidekl">, Group<m_x86_Features_Group>;
def mno_widekl : Flag<["-"], "mno-widekl">, Group<m_x86_Features_Group>;
def mlwp : Flag<["-"], "mlwp">, Group<m_x86_Features_Group>;
def mno_lwp : Flag<["-"], "mno-lwp">, Group<m_x86_Features_Group>;
def mlzcnt : Flag<["-"], "mlzcnt">, Group<m_x86_Features_Group>;
def mno_lzcnt : Flag<["-"], "mno-lzcnt">, Group<m_x86_Features_Group>;
def mmovbe : Flag<["-"], "mmovbe">, Group<m_x86_Features_Group>;
def mno_movbe : Flag<["-"], "mno-movbe">, Group<m_x86_Features_Group>;
def mmovdiri : Flag<["-"], "mmovdiri">, Group<m_x86_Features_Group>;
def mno_movdiri : Flag<["-"], "mno-movdiri">, Group<m_x86_Features_Group>;
def mmovdir64b : Flag<["-"], "mmovdir64b">, Group<m_x86_Features_Group>;
def mno_movdir64b : Flag<["-"], "mno-movdir64b">, Group<m_x86_Features_Group>;
def mmwaitx : Flag<["-"], "mmwaitx">, Group<m_x86_Features_Group>;
def mno_mwaitx : Flag<["-"], "mno-mwaitx">, Group<m_x86_Features_Group>;
def mpku : Flag<["-"], "mpku">, Group<m_x86_Features_Group>;
def mno_pku : Flag<["-"], "mno-pku">, Group<m_x86_Features_Group>;
def mpclmul : Flag<["-"], "mpclmul">, Group<m_x86_Features_Group>;
def mno_pclmul : Flag<["-"], "mno-pclmul">, Group<m_x86_Features_Group>;
def mpconfig : Flag<["-"], "mpconfig">, Group<m_x86_Features_Group>;
def mno_pconfig : Flag<["-"], "mno-pconfig">, Group<m_x86_Features_Group>;
def mpopcnt : Flag<["-"], "mpopcnt">, Group<m_x86_Features_Group>;
def mno_popcnt : Flag<["-"], "mno-popcnt">, Group<m_x86_Features_Group>;
def mprefetchwt1 : Flag<["-"], "mprefetchwt1">, Group<m_x86_Features_Group>;
def mno_prefetchwt1 : Flag<["-"], "mno-prefetchwt1">, Group<m_x86_Features_Group>;
def mprfchw : Flag<["-"], "mprfchw">, Group<m_x86_Features_Group>;
def mno_prfchw : Flag<["-"], "mno-prfchw">, Group<m_x86_Features_Group>;
def mptwrite : Flag<["-"], "mptwrite">, Group<m_x86_Features_Group>;
def mno_ptwrite : Flag<["-"], "mno-ptwrite">, Group<m_x86_Features_Group>;
def mrdpid : Flag<["-"], "mrdpid">, Group<m_x86_Features_Group>;
def mno_rdpid : Flag<["-"], "mno-rdpid">, Group<m_x86_Features_Group>;
def mrdrnd : Flag<["-"], "mrdrnd">, Group<m_x86_Features_Group>;
def mno_rdrnd : Flag<["-"], "mno-rdrnd">, Group<m_x86_Features_Group>;
def mrtm : Flag<["-"], "mrtm">, Group<m_x86_Features_Group>;
def mno_rtm : Flag<["-"], "mno-rtm">, Group<m_x86_Features_Group>;
def mrdseed : Flag<["-"], "mrdseed">, Group<m_x86_Features_Group>;
def mno_rdseed : Flag<["-"], "mno-rdseed">, Group<m_x86_Features_Group>;
def msahf : Flag<["-"], "msahf">, Group<m_x86_Features_Group>;
def mno_sahf : Flag<["-"], "mno-sahf">, Group<m_x86_Features_Group>;
def mserialize : Flag<["-"], "mserialize">, Group<m_x86_Features_Group>;
def mno_serialize : Flag<["-"], "mno-serialize">, Group<m_x86_Features_Group>;
def msgx : Flag<["-"], "msgx">, Group<m_x86_Features_Group>;
def mno_sgx : Flag<["-"], "mno-sgx">, Group<m_x86_Features_Group>;
def msha : Flag<["-"], "msha">, Group<m_x86_Features_Group>;
def mno_sha : Flag<["-"], "mno-sha">, Group<m_x86_Features_Group>;
def mtbm : Flag<["-"], "mtbm">, Group<m_x86_Features_Group>;
def mno_tbm : Flag<["-"], "mno-tbm">, Group<m_x86_Features_Group>;
def mtsxldtrk : Flag<["-"], "mtsxldtrk">, Group<m_x86_Features_Group>;
def mno_tsxldtrk : Flag<["-"], "mno-tsxldtrk">, Group<m_x86_Features_Group>;
def muintr : Flag<["-"], "muintr">, Group<m_x86_Features_Group>;
def mno_uintr : Flag<["-"], "mno-uintr">, Group<m_x86_Features_Group>;
def mvaes : Flag<["-"], "mvaes">, Group<m_x86_Features_Group>;
def mno_vaes : Flag<["-"], "mno-vaes">, Group<m_x86_Features_Group>;
def mvpclmulqdq : Flag<["-"], "mvpclmulqdq">, Group<m_x86_Features_Group>;
def mno_vpclmulqdq : Flag<["-"], "mno-vpclmulqdq">, Group<m_x86_Features_Group>;
def mwaitpkg : Flag<["-"], "mwaitpkg">, Group<m_x86_Features_Group>;
def mno_waitpkg : Flag<["-"], "mno-waitpkg">, Group<m_x86_Features_Group>;
def mxop : Flag<["-"], "mxop">, Group<m_x86_Features_Group>;
def mno_xop : Flag<["-"], "mno-xop">, Group<m_x86_Features_Group>;
def mxsave : Flag<["-"], "mxsave">, Group<m_x86_Features_Group>;
def mno_xsave : Flag<["-"], "mno-xsave">, Group<m_x86_Features_Group>;
def mxsavec : Flag<["-"], "mxsavec">, Group<m_x86_Features_Group>;
def mno_xsavec : Flag<["-"], "mno-xsavec">, Group<m_x86_Features_Group>;
def mxsaveopt : Flag<["-"], "mxsaveopt">, Group<m_x86_Features_Group>;
def mno_xsaveopt : Flag<["-"], "mno-xsaveopt">, Group<m_x86_Features_Group>;
def mxsaves : Flag<["-"], "mxsaves">, Group<m_x86_Features_Group>;
def mno_xsaves : Flag<["-"], "mno-xsaves">, Group<m_x86_Features_Group>;
def mshstk : Flag<["-"], "mshstk">, Group<m_x86_Features_Group>;
def mno_shstk : Flag<["-"], "mno-shstk">, Group<m_x86_Features_Group>;
def mretpoline_external_thunk : Flag<["-"], "mretpoline-external-thunk">, Group<m_x86_Features_Group>;
def mno_retpoline_external_thunk : Flag<["-"], "mno-retpoline-external-thunk">, Group<m_x86_Features_Group>;
def mvzeroupper : Flag<["-"], "mvzeroupper">, Group<m_x86_Features_Group>;
def mno_vzeroupper : Flag<["-"], "mno-vzeroupper">, Group<m_x86_Features_Group>;

// These are legacy user-facing driver-level option spellings. They are always
// aliases for options that are spelled using the more common Unix / GNU flag
// style of double-dash and equals-joined flags.
def target_legacy_spelling : Separate<["-"], "target">, Alias<target>;

// Special internal option to handle -Xlinker --no-demangle.
def Z_Xlinker__no_demangle : Flag<["-"], "Z-Xlinker-no-demangle">,
    Flags<[Unsupported, NoArgumentUnused]>;

// Special internal option to allow forwarding arbitrary arguments to linker.
def Zlinker_input : Separate<["-"], "Zlinker-input">,
    Flags<[Unsupported, NoArgumentUnused]>;

// Reserved library options.
def Z_reserved_lib_stdcxx : Flag<["-"], "Z-reserved-lib-stdc++">,
    Flags<[LinkerInput, NoArgumentUnused, Unsupported]>, Group<reserved_lib_Group>;
def Z_reserved_lib_cckext : Flag<["-"], "Z-reserved-lib-cckext">,
    Flags<[LinkerInput, NoArgumentUnused, Unsupported]>, Group<reserved_lib_Group>;

// Ignored options
multiclass BooleanFFlag<string name> {
  def f#NAME : Flag<["-"], "f"#name>;
  def fno_#NAME : Flag<["-"], "fno-"#name>;
}

defm : BooleanFFlag<"keep-inline-functions">, Group<clang_ignored_gcc_optimization_f_Group>;

def fprofile_dir : Joined<["-"], "fprofile-dir=">, Group<f_Group>;

// The default value matches BinutilsVersion in MCAsmInfo.h.
def fbinutils_version_EQ : Joined<["-"], "fbinutils-version=">,
  MetaVarName<"<major.minor>">, Group<f_Group>, Flags<[CC1Option]>,
  HelpText<"Produced object files can use all ELF features supported by this "
  "binutils version and newer. If -fno-integrated-as is specified, the "
  "generated assembly will consider GNU as support. 'none' means that all ELF "
  "features can be used, regardless of binutils support. Defaults to 2.26.">;
def fuse_ld_EQ : Joined<["-"], "fuse-ld=">, Group<f_Group>, Flags<[CoreOption, LinkOption]>;
def ld_path_EQ : Joined<["--"], "ld-path=">, Group<Link_Group>;

defm align_labels : BooleanFFlag<"align-labels">, Group<clang_ignored_gcc_optimization_f_Group>;
def falign_labels_EQ : Joined<["-"], "falign-labels=">, Group<clang_ignored_gcc_optimization_f_Group>;
defm align_loops : BooleanFFlag<"align-loops">, Group<clang_ignored_gcc_optimization_f_Group>;
defm align_jumps : BooleanFFlag<"align-jumps">, Group<clang_ignored_gcc_optimization_f_Group>;
def falign_jumps_EQ : Joined<["-"], "falign-jumps=">, Group<clang_ignored_gcc_optimization_f_Group>;

// FIXME: This option should be supported and wired up to our diognostics, but
// ignore it for now to avoid breaking builds that use it.
def fdiagnostics_show_location_EQ : Joined<["-"], "fdiagnostics-show-location=">, Group<clang_ignored_f_Group>;

defm fcheck_new : BooleanFFlag<"check-new">, Group<clang_ignored_f_Group>;
defm caller_saves : BooleanFFlag<"caller-saves">, Group<clang_ignored_gcc_optimization_f_Group>;
defm reorder_blocks : BooleanFFlag<"reorder-blocks">, Group<clang_ignored_gcc_optimization_f_Group>;
defm branch_count_reg : BooleanFFlag<"branch-count-reg">, Group<clang_ignored_gcc_optimization_f_Group>;
defm default_inline : BooleanFFlag<"default-inline">, Group<clang_ignored_gcc_optimization_f_Group>;
defm fat_lto_objects : BooleanFFlag<"fat-lto-objects">, Group<clang_ignored_gcc_optimization_f_Group>;
defm float_store : BooleanFFlag<"float-store">, Group<clang_ignored_gcc_optimization_f_Group>;
defm friend_injection : BooleanFFlag<"friend-injection">, Group<clang_ignored_f_Group>;
defm function_attribute_list : BooleanFFlag<"function-attribute-list">, Group<clang_ignored_f_Group>;
defm gcse : BooleanFFlag<"gcse">, Group<clang_ignored_gcc_optimization_f_Group>;
defm gcse_after_reload: BooleanFFlag<"gcse-after-reload">, Group<clang_ignored_gcc_optimization_f_Group>;
defm gcse_las: BooleanFFlag<"gcse-las">, Group<clang_ignored_gcc_optimization_f_Group>;
defm gcse_sm: BooleanFFlag<"gcse-sm">, Group<clang_ignored_gcc_optimization_f_Group>;
defm gnu : BooleanFFlag<"gnu">, Group<clang_ignored_f_Group>;
defm implicit_templates : BooleanFFlag<"implicit-templates">, Group<clang_ignored_f_Group>;
defm implement_inlines : BooleanFFlag<"implement-inlines">, Group<clang_ignored_f_Group>;
defm merge_constants : BooleanFFlag<"merge-constants">, Group<clang_ignored_gcc_optimization_f_Group>;
defm modulo_sched : BooleanFFlag<"modulo-sched">, Group<clang_ignored_gcc_optimization_f_Group>;
defm modulo_sched_allow_regmoves : BooleanFFlag<"modulo-sched-allow-regmoves">,
    Group<clang_ignored_gcc_optimization_f_Group>;
defm inline_functions_called_once : BooleanFFlag<"inline-functions-called-once">,
    Group<clang_ignored_gcc_optimization_f_Group>;
def finline_limit_EQ : Joined<["-"], "finline-limit=">, Group<clang_ignored_gcc_optimization_f_Group>;
defm finline_limit : BooleanFFlag<"inline-limit">, Group<clang_ignored_gcc_optimization_f_Group>;
defm inline_small_functions : BooleanFFlag<"inline-small-functions">,
    Group<clang_ignored_gcc_optimization_f_Group>;
defm ipa_cp : BooleanFFlag<"ipa-cp">,
    Group<clang_ignored_gcc_optimization_f_Group>;
defm ivopts : BooleanFFlag<"ivopts">, Group<clang_ignored_gcc_optimization_f_Group>;
defm semantic_interposition : BoolFOption<"semantic-interposition",
  LangOpts<"SemanticInterposition">, DefaultFalse,
  PosFlag<SetTrue, [CC1Option]>, NegFlag<SetFalse>>;
defm non_call_exceptions : BooleanFFlag<"non-call-exceptions">, Group<clang_ignored_f_Group>;
defm peel_loops : BooleanFFlag<"peel-loops">, Group<clang_ignored_gcc_optimization_f_Group>;
defm permissive : BooleanFFlag<"permissive">, Group<clang_ignored_f_Group>;
defm prefetch_loop_arrays : BooleanFFlag<"prefetch-loop-arrays">, Group<clang_ignored_gcc_optimization_f_Group>;
defm printf : BooleanFFlag<"printf">, Group<clang_ignored_f_Group>;
defm profile : BooleanFFlag<"profile">, Group<clang_ignored_f_Group>;
defm profile_correction : BooleanFFlag<"profile-correction">, Group<clang_ignored_gcc_optimization_f_Group>;
defm profile_generate_sampling : BooleanFFlag<"profile-generate-sampling">, Group<clang_ignored_f_Group>;
defm profile_reusedist : BooleanFFlag<"profile-reusedist">, Group<clang_ignored_f_Group>;
defm profile_values : BooleanFFlag<"profile-values">, Group<clang_ignored_gcc_optimization_f_Group>;
defm regs_graph : BooleanFFlag<"regs-graph">, Group<clang_ignored_f_Group>;
defm rename_registers : BooleanFFlag<"rename-registers">, Group<clang_ignored_gcc_optimization_f_Group>;
defm ripa : BooleanFFlag<"ripa">, Group<clang_ignored_f_Group>;
defm schedule_insns : BooleanFFlag<"schedule-insns">, Group<clang_ignored_gcc_optimization_f_Group>;
defm schedule_insns2 : BooleanFFlag<"schedule-insns2">, Group<clang_ignored_gcc_optimization_f_Group>;
defm see : BooleanFFlag<"see">, Group<clang_ignored_f_Group>;
defm signaling_nans : BooleanFFlag<"signaling-nans">, Group<clang_ignored_gcc_optimization_f_Group>;
defm single_precision_constant : BooleanFFlag<"single-precision-constant">,
    Group<clang_ignored_gcc_optimization_f_Group>;
defm spec_constr_count : BooleanFFlag<"spec-constr-count">, Group<clang_ignored_f_Group>;
defm stack_check : BooleanFFlag<"stack-check">, Group<clang_ignored_f_Group>;
defm strength_reduce :
    BooleanFFlag<"strength-reduce">, Group<clang_ignored_gcc_optimization_f_Group>;
defm tls_model : BooleanFFlag<"tls-model">, Group<clang_ignored_f_Group>;
defm tracer : BooleanFFlag<"tracer">, Group<clang_ignored_gcc_optimization_f_Group>;
defm tree_dce : BooleanFFlag<"tree-dce">, Group<clang_ignored_gcc_optimization_f_Group>;
defm tree_salias : BooleanFFlag<"tree-salias">, Group<clang_ignored_f_Group>;
defm tree_ter : BooleanFFlag<"tree-ter">, Group<clang_ignored_gcc_optimization_f_Group>;
defm tree_vectorizer_verbose : BooleanFFlag<"tree-vectorizer-verbose">, Group<clang_ignored_f_Group>;
defm tree_vrp : BooleanFFlag<"tree-vrp">, Group<clang_ignored_gcc_optimization_f_Group>;
defm unroll_all_loops : BooleanFFlag<"unroll-all-loops">, Group<clang_ignored_gcc_optimization_f_Group>;
defm unsafe_loop_optimizations : BooleanFFlag<"unsafe-loop-optimizations">,
    Group<clang_ignored_gcc_optimization_f_Group>;
defm unswitch_loops : BooleanFFlag<"unswitch-loops">, Group<clang_ignored_gcc_optimization_f_Group>;
defm use_linker_plugin : BooleanFFlag<"use-linker-plugin">, Group<clang_ignored_gcc_optimization_f_Group>;
defm vect_cost_model : BooleanFFlag<"vect-cost-model">, Group<clang_ignored_gcc_optimization_f_Group>;
defm variable_expansion_in_unroller : BooleanFFlag<"variable-expansion-in-unroller">,
    Group<clang_ignored_gcc_optimization_f_Group>;
defm web : BooleanFFlag<"web">, Group<clang_ignored_gcc_optimization_f_Group>;
defm whole_program : BooleanFFlag<"whole-program">, Group<clang_ignored_gcc_optimization_f_Group>;
defm devirtualize : BooleanFFlag<"devirtualize">, Group<clang_ignored_gcc_optimization_f_Group>;
defm devirtualize_speculatively : BooleanFFlag<"devirtualize-speculatively">,
    Group<clang_ignored_gcc_optimization_f_Group>;

// Generic gfortran options.
def A_DASH : Joined<["-"], "A-">, Group<gfortran_Group>;
def J : JoinedOrSeparate<["-"], "J">, Flags<[RenderJoined]>, Group<gfortran_Group>;
def J18 : JoinedOrSeparate<["-"], "J18">, Flags<[RenderJoined,FlangOption,FC1Option]>, Group<gfortran_Group>, Alias<module_dir>;
def cpp : Flag<["-"], "cpp">, Group<gfortran_Group>;
def nocpp : Flag<["-"], "nocpp">, Group<gfortran_Group>;
def static_libgfortran : Flag<["-"], "static-libgfortran">, Group<gfortran_Group>;

// "f" options with values for gfortran.
def fblas_matmul_limit_EQ : Joined<["-"], "fblas-matmul-limit=">, Group<gfortran_Group>;
def fcheck_EQ : Joined<["-"], "fcheck=">, Group<gfortran_Group>;
def fcoarray_EQ : Joined<["-"], "fcoarray=">, Group<gfortran_Group>;
def fconvert_EQ : Joined<["-"], "fconvert=">, Group<gfortran_Group>;
def ffpe_trap_EQ : Joined<["-"], "ffpe-trap=">, Group<gfortran_Group>;
def ffree_line_length_VALUE : Joined<["-"], "ffree-line-length-">, Group<gfortran_Group>;
def finit_character_EQ : Joined<["-"], "finit-character=">, Group<gfortran_Group>;
def finit_integer_EQ : Joined<["-"], "finit-integer=">, Group<gfortran_Group>;
def finit_logical_EQ : Joined<["-"], "finit-logical=">, Group<gfortran_Group>;
def finit_real_EQ : Joined<["-"], "finit-real=">, Group<gfortran_Group>;
def fmax_array_constructor_EQ : Joined<["-"], "fmax-array-constructor=">, Group<gfortran_Group>;
def fmax_errors_EQ : Joined<["-"], "fmax-errors=">, Group<gfortran_Group>;
def fmax_stack_var_size_EQ : Joined<["-"], "fmax-stack-var-size=">, Group<gfortran_Group>;
def fmax_subrecord_length_EQ : Joined<["-"], "fmax-subrecord-length=">, Group<gfortran_Group>;
def frecord_marker_EQ : Joined<["-"], "frecord-marker=">, Group<gfortran_Group>;

// Define a group for Fortran source format
def fortran_format_Group : OptionGroup<"Fortran format Group">, Group<gfortran_Group>;
// "f" flags for gfortran.
defm aggressive_function_elimination : BooleanFFlag<"aggressive-function-elimination">, Group<gfortran_Group>;
defm align_commons : BooleanFFlag<"align-commons">, Group<gfortran_Group>;
defm all_intrinsics : BooleanFFlag<"all-intrinsics">, Group<gfortran_Group>;
def fautomatic : Flag<["-"], "fautomatic">; // -fno-automatic is significant
defm backtrace : BooleanFFlag<"backtrace">, Group<gfortran_Group>;
defm bounds_check : BooleanFFlag<"bounds-check">, Group<gfortran_Group>;
defm check_array_temporaries : BooleanFFlag<"check-array-temporaries">, Group<gfortran_Group>;
defm cray_pointer : BooleanFFlag<"cray-pointer">, Group<gfortran_Group>;
defm d_lines_as_code : BooleanFFlag<"d-lines-as-code">, Group<gfortran_Group>;
defm d_lines_as_comments : BooleanFFlag<"d-lines-as-comments">, Group<gfortran_Group>;
defm dollar_ok : BooleanFFlag<"dollar-ok">, Group<gfortran_Group>;
defm dump_fortran_optimized : BooleanFFlag<"dump-fortran-optimized">, Group<gfortran_Group>;
defm dump_fortran_original : BooleanFFlag<"dump-fortran-original">, Group<gfortran_Group>;
defm dump_parse_tree : BooleanFFlag<"dump-parse-tree">, Group<gfortran_Group>;
defm external_blas : BooleanFFlag<"external-blas">, Group<gfortran_Group>;
defm f2c : BooleanFFlag<"f2c">, Group<gfortran_Group>;
defm frontend_optimize : BooleanFFlag<"frontend-optimize">, Group<gfortran_Group>;
defm init_local_zero : BooleanFFlag<"init-local-zero">, Group<gfortran_Group>;
defm integer_4_integer_8 : BooleanFFlag<"integer-4-integer-8">, Group<gfortran_Group>;
defm max_identifier_length : BooleanFFlag<"max-identifier-length">, Group<gfortran_Group>;
defm module_private : BooleanFFlag<"module-private">, Group<gfortran_Group>;
defm pack_derived : BooleanFFlag<"pack-derived">, Group<gfortran_Group>;
//defm protect_parens : BooleanFFlag<"protect-parens">, Group<gfortran_Group>;
defm range_check : BooleanFFlag<"range-check">, Group<gfortran_Group>;
defm real_4_real_10 : BooleanFFlag<"real-4-real-10">, Group<gfortran_Group>;
defm real_4_real_16 : BooleanFFlag<"real-4-real-16">, Group<gfortran_Group>;
defm real_4_real_8 : BooleanFFlag<"real-4-real-8">, Group<gfortran_Group>;
defm real_8_real_10 : BooleanFFlag<"real-8-real-10">, Group<gfortran_Group>;
defm real_8_real_16 : BooleanFFlag<"real-8-real-16">, Group<gfortran_Group>;
defm real_8_real_4 : BooleanFFlag<"real-8-real-4">, Group<gfortran_Group>;
defm realloc_lhs : BooleanFFlag<"realloc-lhs">, Group<gfortran_Group>;
defm recursive : BooleanFFlag<"recursive">, Group<gfortran_Group>;
defm repack_arrays : BooleanFFlag<"repack-arrays">, Group<gfortran_Group>;
defm second_underscore : BooleanFFlag<"second-underscore">, Group<gfortran_Group>;
defm sign_zero : BooleanFFlag<"sign-zero">, Group<gfortran_Group>;
defm stack_arrays : BooleanFFlag<"stack-arrays">, Group<gfortran_Group>;
defm underscoring : BooleanFFlag<"underscoring">, Group<gfortran_Group>;
defm whole_file : BooleanFFlag<"whole-file">, Group<gfortran_Group>;
defm fortran_gnu_ext : BooleanFFlag<"allow-fortran-gnu-ext">, Group<gfortran_Group>,
  HelpText<"Allow Fortran GNU extensions">;
defm func_args_alias : BooleanFFlag<"func-args-alias">, Group<gfortran_Group>,
  HelpText<"Function argument may alias (equivalent to ansi alias)">;
defm use_flang_math_libs : BooleanFFlag<"use-flang-math-libs">, Group<gfortran_Group>,
  HelpText<"Use Flang internal runtime math library instead of LLVM math intrinsics.">;
// Flang option to enable all loop vectorize pragmas: !dir$ vector/novector/ivdep
def Menable_vectorize_pragmas_EQ : Joined<["-"], "Menable-vectorize-pragmas=">, Group<pgi_fortran_Group>,
HelpText<"Enable loop vectorizing pragmas">, Values<"true,false">,
Flags<[HelpHidden]>;
// AOCC End

// Flang-specific options
multiclass BooleanKFlag<string name> {
  def _on : Flag<["-"], "K"#name>;
  def _off : Flag<["-"], "Kno"#name>;
}

multiclass BooleanMFlag<string name> {
  def _on : Flag<["-"], "M"#name>;
  def _off : Flag<["-"], "Mno"#name>;
}

// for amdflang
def fixed_form_off : Flag<["-"], "fno-fixed-form">, Group<fortran_format_Group>,
  HelpText<"Disable fixed-form format for Fortran">,
  Flags<[FlangOption,FlangOnlyOption]>;
def free_form_off : Flag<["-"], "fno-free-form">, Group<fortran_format_Group>,
  HelpText<"Disable free-form format for Fortran">,
  Flags<[FlangOption,FlangOnlyOption]>;
def Mfixed : Flag<["-"], "Mfixed">, Group<fortran_format_Group>,
  HelpText<"Force fixed-form format Fortran">,
  Flags<[FlangOption, FlangOnlyOption]>;
def Mfree_on: Flag<["-"], "Mfree">, Group<fortran_format_Group>,
  HelpText<"Enable free-form format for Fortran">,
  Flags<[FlangOption, FlangOnlyOption]>;
def Mfree_off: Flag<["-"], "Mnofree">, Group<fortran_format_Group>,
  HelpText<"Disable free-form format for Fortran">,
  Flags<[FlangOption, FlangOnlyOption]>;
def Mfreeform_on: Flag<["-"], "Mfreeform">, Group<fortran_format_Group>,
  HelpText<"Enable free-form format for Fortran">,
  Flags<[FlangOption, FlangOnlyOption]>;
def Mfreeform_off: Flag<["-"], "Mnofreeform">, Group<fortran_format_Group>,
  HelpText<"Disable free-form format for Fortran">,
  Flags<[FlangOption, FlangOnlyOption]>;

def Mipa: Joined<["-"], "Mipa">, Group<pgi_fortran_Group>;
def Mstackarrays: Joined<["-"], "Mstack_arrays">, Group<pgi_fortran_Group>;
def pc: JoinedOrSeparate<["-"], "pc">, Group<pgi_fortran_Group>;
def Mfprelaxed: Joined<["-"], "Mfprelaxed">, Group<pgi_fortran_Group>;
def Mnofprelaxed: Joined<["-"], "Mnofprelaxed">, Group<pgi_fortran_Group>;
defm Mstride0: BooleanMFlag<"stride0">, Group<pgi_fortran_Group>;
defm Mrecursive: BooleanMFlag<"recursive">, Group<pgi_fortran_Group>;
defm Mreentrant: BooleanMFlag<"reentrant">, Group<pgi_fortran_Group>;
defm Mbounds: BooleanMFlag<"bounds">, Group<pgi_fortran_Group>;
def Mdaz_on: Flag<["-"], "Mdaz">, Group<pgi_fortran_Group>,
  HelpText<"Treat denormalized numbers as zero">;
def Mdaz_off: Flag<["-"], "Mnodaz">, Group<pgi_fortran_Group>,
  HelpText<"Disable treating denormalized numbers as zero">;
def Kieee_on : Flag<["-"], "Kieee">, Group<pgi_fortran_Group>,
  HelpText<"Enable IEEE division">;
def Kieee_off : Flag<["-"], "Knoieee">, Group<pgi_fortran_Group>,
  HelpText<"Disable IEEE division">;
def Mextend : Flag<["-"], "Mextend">, Group<pgi_fortran_Group>,
  HelpText<"Allow lines up to 132 characters in Fortran sources">;
def Mpreprocess : Flag<["-"], "Mpreprocess">, Group<pgi_fortran_Group>,
  HelpText<"Preprocess Fortran files">;
def Mstandard: Flag<["-"], "Mstandard">, Group<pgi_fortran_Group>,
  HelpText<"Check Fortran standard conformance">;
def Mchkptr: Flag<["-"], "Mchkptr">, Group<pgi_fortran_Group>;
defm Minline: BooleanMFlag<"inline">, Group<pgi_fortran_Group>;
def fma: Flag<["-"], "fma">, Group<pgi_fortran_Group>,
  HelpText<"Enable generation of FMA instructions">;
def nofma: Flag<["-"], "nofma">, Group<pgi_fortran_Group>,
  HelpText<"Disable generation of FMA instructions">;
defm Mfma: BooleanMFlag<"fma">, Group<pgi_fortran_Group>,
  HelpText<"Enable generation of FMA instructions">;
def mp: Flag<["-"], "mp">, Group<pgi_fortran_Group>,
  HelpText<"Enable OpenMP">;
def nomp: Flag<["-"], "nomp">, Group<pgi_fortran_Group>,
  HelpText<"Do not link with OpenMP library libomp">;
def Mflushz_on: Flag<["-"], "Mflushz">, Group<pgi_fortran_Group>,
  HelpText<"Set SSE to flush-to-zero mode">;
def Mflushz_off: Flag<["-"], "Mnoflushz">, Group<pgi_fortran_Group>,
  HelpText<"Disabling setting SSE to flush-to-zero mode">;
def Msave_on: Flag<["-"], "Msave">, Group<pgi_fortran_Group>,
  HelpText<"Assume all Fortran variables have SAVE attribute">;
def Msave_off: Flag<["-"], "Mnosave">, Group<pgi_fortran_Group>,
  HelpText<"Assume no Fortran variables have SAVE attribute">;
def Mcache_align_on: Flag<["-"], "Mcache_align">, Group<pgi_fortran_Group>,
  HelpText<"Align large objects on cache-line boundaries">;
def Mcache_align_off: Flag<["-"], "Mnocache_align">, Group<pgi_fortran_Group>,
  HelpText<"Disable aligning large objects on cache-line boundaries">;
def ModuleDir : Separate<["-"], "module">, Group<pgi_fortran_Group>,
  HelpText<"Fortran module path">;
def Minform_EQ : Joined<["-"], "Minform=">,
  HelpText<"Set error level of messages to display">;
def Mallocatable_EQ : Joined<["-"], "Mallocatable=">,
  HelpText<"Select semantics for assignments to allocatables (F03 or F95)">;
def Mbyteswapio: Flag<["-"], "Mbyteswapio">, Group<pgi_fortran_Group>,
  HelpText<"Swap byte-order for unformatted input/output">;
def byteswapio: Flag<["-"], "byteswapio">, Group<gfortran_Group>,
  HelpText<"Swap byte-order for unformatted input/output">;
def Mbackslash: Flag<["-"], "Mbackslash">, Group<pgi_fortran_Group>,
  HelpText<"Treat backslash like any other character in character strings">;
def Mnobackslash: Flag<["-"], "Mnobackslash">, Group<pgi_fortran_Group>,
  HelpText<"Treat backslash as C-style escape character">;
def staticFlangLibs: Flag<["-"], "static-flang-libs">, Group<flang_rt_Group>,
  HelpText<"Link using static Flang libraries">;
def noFlangLibs: Flag<["-"], "no-flang-libs">, Group<flang_rt_Group>,
  HelpText<"Do not link against Flang libraries">;
def r8: Flag<["-"], "r8">, Group<pgi_fortran_Group>,
  HelpText<"Treat REAL as REAL*8">;
def i8: Flag<["-"], "i8">, Group<pgi_fortran_Group>,
  HelpText<"Treat INTEGER and LOGICAL as INTEGER*8 and LOGICAL*8">;
def no_fortran_main: Flag<["-"], "fno-fortran-main">, Group<gfortran_Group>,
  HelpText<"Don't link in Fortran main">;
def Mnomain: Flag<["-"], "Mnomain">, Group<pgi_fortran_Group>,
  HelpText<"Don't link in Fortran main">;

// Flang internal debug options
def Mx_EQ : Joined<["-"], "Mx,">, Group<pgi_fortran_Group>;
def My_EQ : Joined<["-"], "My,">, Group<pgi_fortran_Group>;
def Hx_EQ : Joined<["-"], "Hx,">, Group<pgi_fortran_Group>;
def Hy_EQ : Joined<["-"], "Hy,">, Group<pgi_fortran_Group>;
def Hz_EQ : Joined<["-"], "Hz,">, Group<pgi_fortran_Group>;
def Wm_EQ : Joined<["-"], "Wm,">, Group<pgi_fortran_Group>;

def Mq_EQ : Joined<["-"], "Mq,">, Group<pgi_fortran_Group>;
def Hq_EQ : Joined<["-"], "Hq,">, Group<pgi_fortran_Group>;
def Mqq_EQ : Joined<["-"], "Mqq,">, Group<pgi_fortran_Group>;
def Hqq_EQ : Joined<["-"], "Hqq,">, Group<pgi_fortran_Group>;
def Wh_EQ : Joined<["-"], "Wh,">, Group<pgi_fortran_Group>;

// C++ SYCL options
def fsycl : Flag<["-"], "fsycl">, Flags<[NoXarchOption, CoreOption]>,
  Group<sycl_Group>, HelpText<"Enables SYCL kernels compilation for device">;
def fno_sycl : Flag<["-"], "fno-sycl">, Flags<[NoXarchOption, CoreOption]>,
  Group<sycl_Group>, HelpText<"Disables SYCL kernels compilation for device">;

//===----------------------------------------------------------------------===//
// FLangOption + CoreOption + NoXarchOption
//===----------------------------------------------------------------------===//
let Flags = [FlangOption, FlangOnlyOption, NoXarchOption, CoreOption] in {
def Xflang : Separate<["-"], "Xflang">,
  HelpText<"Pass <arg> to the flang compiler">, MetaVarName<"<arg>">,
  Flags<[NoXarchOption, CoreOption]>, Group<CompileOnly_Group>;
}

//===----------------------------------------------------------------------===//
// FlangOption and FC1 Options
//===----------------------------------------------------------------------===//
let Flags = [FC1Option, FlangOption, FlangOnlyOption, HelpHidden] in {

def ffixed_form : Flag<["-"], "ffixed-form">, Group<f_Group>,
  HelpText<"Process source files in fixed form">;
def ffree_form : Flag<["-"], "ffree-form">, Group<f_Group>,
  HelpText<"Process source files in free form">;
def ffixed_line_length_EQ : Joined<["-"], "ffixed-line-length=">, Group<f_Group>,
  HelpText<"Use <value> as character line width in fixed mode">,
  DocBrief<[{Set column after which characters are ignored in typical fixed-form lines in the source
file}]>;
def ffixed_line_length_VALUE : Joined<["-"], "ffixed-line-length-">, Group<f_Group>, Alias<ffixed_line_length_EQ>;
}

let Flags = [FC1Option, FlangOption, FlangOnlyOption] in {

def fopenacc : Flag<["-"], "fopenacc">, Group<f_Group>,
  HelpText<"Enable OpenACC">;
defm default_double_8 : OptInCC1FFlag<"default-double-8", "", "",
  "Set the default double precision kind to an 8 byte wide type">;
defm default_integer_8 : OptInCC1FFlag<"default-integer-8", "", "",
  "Set the default integer kind to an 8 byte wide type">;
defm default_real_8 : OptInCC1FFlag<"default-real-8", "", "",
  "Set the default real kind to an 8 byte wide type">;
def flarge_sizes : Flag<["-"],"flarge-sizes">, Group<f_Group>,
  HelpText<"Use INTEGER(KIND=8) for the result type in size-related intrinsics">;

def falternative_parameter_statement : Flag<["-"], "falternative-parameter-statement">, Group<f_Group>,
  HelpText<"Enable the old style PARAMETER statement">;
def fintrinsic_modules_path : Separate<["-"], "fintrinsic-modules-path">,  Group<f_Group>, MetaVarName<"<dir>">,
  HelpText<"Specify where to find the compiled intrinsic modules">,
  DocBrief<[{This option specifies the location of pre-compiled intrinsic modules,
  if they are not in the default location expected by the compiler.}]>;

defm backslash : OptInFC1FFlag<"backslash", "Specify that backslash in string introduces an escape character">;
defm xor_operator : OptInFC1FFlag<"xor-operator", "Enable .XOR. as a synonym of .NEQV.">;
defm logical_abbreviations : OptInFC1FFlag<"logical-abbreviations", "Enable logical abbreviations">;
defm implicit_none : OptInFC1FFlag<"implicit-none", "No implicit typing allowed unless overridden by IMPLICIT statements">;

def fno_automatic : Flag<["-"], "fno-automatic">, Group<f_Group>,
  HelpText<"Implies the SAVE attribute for non-automatic local objects in subprograms unless RECURSIVE">;
}

//===----------------------------------------------------------------------===//
// FC1 Options
//===----------------------------------------------------------------------===//
let Flags = [FC1Option, FlangOnlyOption] in {

def fget_definition : MultiArg<["-"], "fget-definition", 3>,
  HelpText<"Get the symbol definition from <line> <start-column> <end-column>">,
  Group<Action_Group>;
def test_io : Flag<["-"], "test-io">, Group<Action_Group>,
  HelpText<"Run the InputOuputTest action. Use for development and testing only.">;
def fdebug_unparse_no_sema : Flag<["-"], "fdebug-unparse-no-sema">, Group<Action_Group>,
  HelpText<"Unparse and stop (skips the semantic checks)">,
  DocBrief<[{Only run the parser, then unparse the parse-tree and output the
generated Fortran source file. Semantic checks are disabled.}]>;
def fdebug_unparse : Flag<["-"], "fdebug-unparse">, Group<Action_Group>,
  HelpText<"Unparse and stop.">,
  DocBrief<[{Run the parser and the semantic checks. Then unparse the
parse-tree and output the generated Fortran source file.}]>;
def fdebug_unparse_with_symbols : Flag<["-"], "fdebug-unparse-with-symbols">, Group<Action_Group>,
  HelpText<"Unparse and stop.">;
def fdebug_dump_symbols : Flag<["-"], "fdebug-dump-symbols">, Group<Action_Group>,
  HelpText<"Dump symbols after the semantic analysis">;
def fdebug_dump_parse_tree : Flag<["-"], "fdebug-dump-parse-tree">, Group<Action_Group>,
  HelpText<"Dump the parse tree">,
  DocBrief<[{Run the Parser and the semantic checks, and then output the
parse tree.}]>;
def fdebug_dump_parse_tree_no_sema : Flag<["-"], "fdebug-dump-parse-tree-no-sema">, Group<Action_Group>,
  HelpText<"Dump the parse tree (skips the semantic checks)">,
  DocBrief<[{Run the Parser and then output the parse tree. Semantic
checks are disabled.}]>;
def fdebug_dump_all : Flag<["-"], "fdebug-dump-all">, Group<Action_Group>,
  HelpText<"Dump symbols and the parse tree after the semantic checks">;
def fdebug_dump_provenance : Flag<["-"], "fdebug-dump-provenance">, Group<Action_Group>,
  HelpText<"Dump provenance">;
def fdebug_dump_parsing_log : Flag<["-"], "fdebug-dump-parsing-log">, Group<Action_Group>,
  HelpText<"Run instrumented parse and dump the parsing log">;
def fdebug_measure_parse_tree : Flag<["-"], "fdebug-measure-parse-tree">, Group<Action_Group>,
  HelpText<"Measure the parse tree">;
def fdebug_pre_fir_tree : Flag<["-"], "fdebug-pre-fir-tree">, Group<Action_Group>,
  HelpText<"Dump the pre-FIR tree">;
def fdebug_module_writer : Flag<["-"],"fdebug-module-writer">,
  HelpText<"Enable debug messages while writing module files">;
def fget_symbols_sources : Flag<["-"], "fget-symbols-sources">, Group<Action_Group>,
  HelpText<"Dump symbols and their source code locations">;

def module_suffix : Separate<["-"], "module-suffix">,  Group<f_Group>, MetaVarName<"<suffix>">,
  HelpText<"Use <suffix> as the suffix for module files (the default value is `.mod`)">;
def fno_reformat : Flag<["-"], "fno-reformat">, Group<Preprocessor_Group>,
  HelpText<"Dump the cooked character stream in -E mode">;
defm analyzed_objects_for_unparse : OptOutFC1FFlag<"analyzed-objects-for-unparse", "", "Do not use the analyzed objects when unparsing">;

def emit_mlir : Flag<["-"], "emit-mlir">, Group<Action_Group>,
  HelpText<"Build the parse tree, then lower it to MLIR">;
def emit_fir : Flag<["-"], "emit-fir">, Alias<emit_mlir>;

}

//===----------------------------------------------------------------------===//
// CC1 Options
//===----------------------------------------------------------------------===//

let Flags = [CC1Option, NoDriverOption] in {

//===----------------------------------------------------------------------===//
// Target Options
//===----------------------------------------------------------------------===//

let Flags = [CC1Option, CC1AsOption, NoDriverOption] in {

def target_cpu : Separate<["-"], "target-cpu">,
  HelpText<"Target a specific cpu type">,
  MarshallingInfoString<TargetOpts<"CPU">>;
def tune_cpu : Separate<["-"], "tune-cpu">,
  HelpText<"Tune for a specific cpu type">,
  MarshallingInfoString<TargetOpts<"TuneCPU">>;
def target_feature : Separate<["-"], "target-feature">,
  HelpText<"Target specific attributes">,
  MarshallingInfoStringVector<TargetOpts<"FeaturesAsWritten">>;
def triple : Separate<["-"], "triple">,
  HelpText<"Specify target triple (e.g. i686-apple-darwin9)">,
  MarshallingInfoString<TargetOpts<"Triple">, "llvm::Triple::normalize(llvm::sys::getDefaultTargetTriple())">,
  AlwaysEmit, Normalizer<"normalizeTriple">;
def target_abi : Separate<["-"], "target-abi">,
  HelpText<"Target a particular ABI type">,
  MarshallingInfoString<TargetOpts<"ABI">>;
def target_sdk_version_EQ : Joined<["-"], "target-sdk-version=">,
  HelpText<"The version of target SDK used for compilation">;
def darwin_target_variant_triple : Separate<["-"], "darwin-target-variant-triple">,
  HelpText<"Specify the darwin target variant triple">,
  MarshallingInfoString<TargetOpts<"DarwinTargetVariantTriple">>,
  Normalizer<"normalizeTriple">;
def darwin_target_variant_sdk_version_EQ : Joined<["-"],
  "darwin-target-variant-sdk-version=">,
  HelpText<"The version of darwin target variant SDK used for compilation">;

}

def target_linker_version : Separate<["-"], "target-linker-version">,
  HelpText<"Target linker version">,
  MarshallingInfoString<TargetOpts<"LinkerVersion">>;
def triple_EQ : Joined<["-"], "triple=">, Alias<triple>;
def mfpmath : Separate<["-"], "mfpmath">,
  HelpText<"Which unit to use for fp math">,
  MarshallingInfoString<TargetOpts<"FPMath">>;

defm padding_on_unsigned_fixed_point : BoolOption<"f", "padding-on-unsigned-fixed-point",
  LangOpts<"PaddingOnUnsignedFixedPoint">, DefaultFalse,
  PosFlag<SetTrue, [], "Force each unsigned fixed point type to have an extra bit of padding to align their scales with those of signed fixed point types">,
  NegFlag<SetFalse>>,
  ShouldParseIf<ffixed_point.KeyPath>;

//===----------------------------------------------------------------------===//
// Analyzer Options
//===----------------------------------------------------------------------===//

def analysis_UnoptimizedCFG : Flag<["-"], "unoptimized-cfg">,
  HelpText<"Generate unoptimized CFGs for all analyses">,
  MarshallingInfoFlag<AnalyzerOpts<"UnoptimizedCFG">>;
def analysis_CFGAddImplicitDtors : Flag<["-"], "cfg-add-implicit-dtors">,
  HelpText<"Add C++ implicit destructors to CFGs for all analyses">;

def analyzer_store : Separate<["-"], "analyzer-store">,
  HelpText<"Source Code Analysis - Abstract Memory Store Models">;
def analyzer_store_EQ : Joined<["-"], "analyzer-store=">, Alias<analyzer_store>;

def analyzer_constraints : Separate<["-"], "analyzer-constraints">,
  HelpText<"Source Code Analysis - Symbolic Constraint Engines">;
def analyzer_constraints_EQ : Joined<["-"], "analyzer-constraints=">,
  Alias<analyzer_constraints>;

def analyzer_output : Separate<["-"], "analyzer-output">,
  HelpText<"Source Code Analysis - Output Options">;
def analyzer_output_EQ : Joined<["-"], "analyzer-output=">,
  Alias<analyzer_output>;

def analyzer_purge : Separate<["-"], "analyzer-purge">,
  HelpText<"Source Code Analysis - Dead Symbol Removal Frequency">;
def analyzer_purge_EQ : Joined<["-"], "analyzer-purge=">, Alias<analyzer_purge>;

def analyzer_opt_analyze_headers : Flag<["-"], "analyzer-opt-analyze-headers">,
  HelpText<"Force the static analyzer to analyze functions defined in header files">,
  MarshallingInfoFlag<AnalyzerOpts<"AnalyzeAll">>;
def analyzer_opt_analyze_nested_blocks : Flag<["-"], "analyzer-opt-analyze-nested-blocks">,
  HelpText<"Analyze the definitions of blocks in addition to functions">,
  MarshallingInfoFlag<AnalyzerOpts<"AnalyzeNestedBlocks">>;
def analyzer_display_progress : Flag<["-"], "analyzer-display-progress">,
  HelpText<"Emit verbose output about the analyzer's progress">,
  MarshallingInfoFlag<AnalyzerOpts<"AnalyzerDisplayProgress">>;
def analyze_function : Separate<["-"], "analyze-function">,
  HelpText<"Run analysis on specific function (for C++ include parameters in name)">,
  MarshallingInfoString<AnalyzerOpts<"AnalyzeSpecificFunction">>;
def analyze_function_EQ : Joined<["-"], "analyze-function=">, Alias<analyze_function>;
def trim_egraph : Flag<["-"], "trim-egraph">,
  HelpText<"Only show error-related paths in the analysis graph">,
  MarshallingInfoFlag<AnalyzerOpts<"TrimGraph">>;
def analyzer_viz_egraph_graphviz : Flag<["-"], "analyzer-viz-egraph-graphviz">,
  HelpText<"Display exploded graph using GraphViz">,
  MarshallingInfoFlag<AnalyzerOpts<"visualizeExplodedGraphWithGraphViz">>;
def analyzer_dump_egraph : Separate<["-"], "analyzer-dump-egraph">,
  HelpText<"Dump exploded graph to the specified file">,
  MarshallingInfoString<AnalyzerOpts<"DumpExplodedGraphTo">>;
def analyzer_dump_egraph_EQ : Joined<["-"], "analyzer-dump-egraph=">, Alias<analyzer_dump_egraph>;

def analyzer_inline_max_stack_depth : Separate<["-"], "analyzer-inline-max-stack-depth">,
  HelpText<"Bound on stack depth while inlining (4 by default)">,
  // Cap the stack depth at 4 calls (5 stack frames, base + 4 calls).
  MarshallingInfoInt<AnalyzerOpts<"InlineMaxStackDepth">, "5">;
def analyzer_inline_max_stack_depth_EQ : Joined<["-"], "analyzer-inline-max-stack-depth=">,
  Alias<analyzer_inline_max_stack_depth>;

def analyzer_inlining_mode : Separate<["-"], "analyzer-inlining-mode">,
  HelpText<"Specify the function selection heuristic used during inlining">;
def analyzer_inlining_mode_EQ : Joined<["-"], "analyzer-inlining-mode=">, Alias<analyzer_inlining_mode>;

def analyzer_disable_retry_exhausted : Flag<["-"], "analyzer-disable-retry-exhausted">,
  HelpText<"Do not re-analyze paths leading to exhausted nodes with a different strategy (may decrease code coverage)">,
  MarshallingInfoFlag<AnalyzerOpts<"NoRetryExhausted">>;

def analyzer_max_loop : Separate<["-"], "analyzer-max-loop">,
  HelpText<"The maximum number of times the analyzer will go through a loop">,
  MarshallingInfoInt<AnalyzerOpts<"maxBlockVisitOnPath">, "4">;
def analyzer_stats : Flag<["-"], "analyzer-stats">,
  HelpText<"Print internal analyzer statistics.">,
  MarshallingInfoFlag<AnalyzerOpts<"PrintStats">>;

def analyzer_checker : Separate<["-"], "analyzer-checker">,
  HelpText<"Choose analyzer checkers to enable">,
  ValuesCode<[{
    const char *Values =
    #define GET_CHECKERS
    #define CHECKER(FULLNAME, CLASS, HT, DOC_URI, IS_HIDDEN)  FULLNAME ","
    #include "clang/StaticAnalyzer/Checkers/Checkers.inc"
    #undef GET_CHECKERS
    #define GET_PACKAGES
    #define PACKAGE(FULLNAME)  FULLNAME ","
    #include "clang/StaticAnalyzer/Checkers/Checkers.inc"
    #undef GET_PACKAGES
    ;
  }]>;
def analyzer_checker_EQ : Joined<["-"], "analyzer-checker=">,
  Alias<analyzer_checker>;

def analyzer_disable_checker : Separate<["-"], "analyzer-disable-checker">,
  HelpText<"Choose analyzer checkers to disable">;
def analyzer_disable_checker_EQ : Joined<["-"], "analyzer-disable-checker=">,
  Alias<analyzer_disable_checker>;

def analyzer_disable_all_checks : Flag<["-"], "analyzer-disable-all-checks">,
  HelpText<"Disable all static analyzer checks">,
  MarshallingInfoFlag<AnalyzerOpts<"DisableAllCheckers">>;

def analyzer_checker_help : Flag<["-"], "analyzer-checker-help">,
  HelpText<"Display the list of analyzer checkers that are available">,
  MarshallingInfoFlag<AnalyzerOpts<"ShowCheckerHelp">>;

def analyzer_checker_help_alpha : Flag<["-"], "analyzer-checker-help-alpha">,
  HelpText<"Display the list of in development analyzer checkers. These "
           "are NOT considered safe, they are unstable and will emit incorrect "
           "reports. Enable ONLY FOR DEVELOPMENT purposes">,
  MarshallingInfoFlag<AnalyzerOpts<"ShowCheckerHelpAlpha">>;

def analyzer_checker_help_developer : Flag<["-"], "analyzer-checker-help-developer">,
  HelpText<"Display the list of developer-only checkers such as modeling "
           "and debug checkers">,
  MarshallingInfoFlag<AnalyzerOpts<"ShowCheckerHelpDeveloper">>;

def analyzer_config_help : Flag<["-"], "analyzer-config-help">,
  HelpText<"Display the list of -analyzer-config options. These are meant for "
           "development purposes only!">,
  MarshallingInfoFlag<AnalyzerOpts<"ShowConfigOptionsList">>;

def analyzer_list_enabled_checkers : Flag<["-"], "analyzer-list-enabled-checkers">,
  HelpText<"Display the list of enabled analyzer checkers">,
  MarshallingInfoFlag<AnalyzerOpts<"ShowEnabledCheckerList">>;

def analyzer_config : Separate<["-"], "analyzer-config">,
  HelpText<"Choose analyzer options to enable">;

def analyzer_checker_option_help : Flag<["-"], "analyzer-checker-option-help">,
  HelpText<"Display the list of checker and package options">,
  MarshallingInfoFlag<AnalyzerOpts<"ShowCheckerOptionList">>;

def analyzer_checker_option_help_alpha : Flag<["-"], "analyzer-checker-option-help-alpha">,
  HelpText<"Display the list of in development checker and package options. "
           "These are NOT considered safe, they are unstable and will emit "
           "incorrect reports. Enable ONLY FOR DEVELOPMENT purposes">,
  MarshallingInfoFlag<AnalyzerOpts<"ShowCheckerOptionAlphaList">>;

def analyzer_checker_option_help_developer : Flag<["-"], "analyzer-checker-option-help-developer">,
  HelpText<"Display the list of checker and package options meant for "
           "development purposes only">,
  MarshallingInfoFlag<AnalyzerOpts<"ShowCheckerOptionDeveloperList">>;

def analyzer_config_compatibility_mode : Separate<["-"], "analyzer-config-compatibility-mode">,
  HelpText<"Don't emit errors on invalid analyzer-config inputs">,
  Values<"true,false">, NormalizedValues<[[{false}], [{true}]]>,
  MarshallingInfoEnum<AnalyzerOpts<"ShouldEmitErrorsOnInvalidConfigValue">, [{true}]>;

def analyzer_config_compatibility_mode_EQ : Joined<["-"], "analyzer-config-compatibility-mode=">,
  Alias<analyzer_config_compatibility_mode>;

def analyzer_werror : Flag<["-"], "analyzer-werror">,
  HelpText<"Emit analyzer results as errors rather than warnings">,
  MarshallingInfoFlag<AnalyzerOpts<"AnalyzerWerror">>;

//===----------------------------------------------------------------------===//
// Migrator Options
//===----------------------------------------------------------------------===//
def migrator_no_nsalloc_error : Flag<["-"], "no-ns-alloc-error">,
  HelpText<"Do not error on use of NSAllocateCollectable/NSReallocateCollectable">,
  MarshallingInfoFlag<MigratorOpts<"NoNSAllocReallocError">>;

def migrator_no_finalize_removal : Flag<["-"], "no-finalize-removal">,
  HelpText<"Do not remove finalize method in gc mode">,
  MarshallingInfoFlag<MigratorOpts<"NoFinalizeRemoval">>;

//===----------------------------------------------------------------------===//
// CodeGen Options
//===----------------------------------------------------------------------===//

let Flags = [CC1Option, CC1AsOption, NoDriverOption] in {
def debug_info_kind_EQ : Joined<["-"], "debug-info-kind=">;
def debug_info_macro : Flag<["-"], "debug-info-macro">,
  HelpText<"Emit macro debug information">,
  MarshallingInfoFlag<CodeGenOpts<"MacroDebugInfo">>;
def default_function_attr : Separate<["-"], "default-function-attr">,
  HelpText<"Apply given attribute to all functions">,
  MarshallingInfoStringVector<CodeGenOpts<"DefaultFunctionAttrs">>;
def dwarf_version_EQ : Joined<["-"], "dwarf-version=">,
  MarshallingInfoInt<CodeGenOpts<"DwarfVersion">>;
def debugger_tuning_EQ : Joined<["-"], "debugger-tuning=">,
  Values<"gdb,lldb,sce,dbx">,
  NormalizedValuesScope<"llvm::DebuggerKind">, NormalizedValues<["GDB", "LLDB", "SCE", "DBX"]>,
  MarshallingInfoEnum<CodeGenOpts<"DebuggerTuning">, "Default">;
def dwarf_debug_flags : Separate<["-"], "dwarf-debug-flags">,
  HelpText<"The string to embed in the Dwarf debug flags record.">,
  MarshallingInfoString<CodeGenOpts<"DwarfDebugFlags">>;
def record_command_line : Separate<["-"], "record-command-line">,
  HelpText<"The string to embed in the .LLVM.command.line section.">,
  MarshallingInfoString<CodeGenOpts<"RecordCommandLine">>;
def compress_debug_sections_EQ : Joined<["-", "--"], "compress-debug-sections=">,
    HelpText<"DWARF debug sections compression type">, Values<"none,zlib">,
    NormalizedValuesScope<"llvm::DebugCompressionType">, NormalizedValues<["None", "Z"]>,
    MarshallingInfoEnum<CodeGenOpts<"CompressDebugSections">, "None">;
def compress_debug_sections : Flag<["-", "--"], "compress-debug-sections">,
  Alias<compress_debug_sections_EQ>, AliasArgs<["zlib"]>;
def mno_exec_stack : Flag<["-"], "mnoexecstack">,
  HelpText<"Mark the file as not needing an executable stack">,
  MarshallingInfoFlag<CodeGenOpts<"NoExecStack">>;
def massembler_no_warn : Flag<["-"], "massembler-no-warn">,
  HelpText<"Make assembler not emit warnings">,
  MarshallingInfoFlag<CodeGenOpts<"NoWarn">>;
def massembler_fatal_warnings : Flag<["-"], "massembler-fatal-warnings">,
  HelpText<"Make assembler warnings fatal">,
  MarshallingInfoFlag<CodeGenOpts<"FatalWarnings">>;
def mrelax_relocations : Flag<["--"], "mrelax-relocations">,
    HelpText<"Use relaxable elf relocations">,
    MarshallingInfoFlag<CodeGenOpts<"RelaxELFRelocations">>;
def msave_temp_labels : Flag<["-"], "msave-temp-labels">,
  HelpText<"Save temporary labels in the symbol table. "
           "Note this may change .s semantics and shouldn't generally be used "
           "on compiler-generated code.">,
  MarshallingInfoFlag<CodeGenOpts<"SaveTempLabels">>;
def mrelocation_model : Separate<["-"], "mrelocation-model">,
  HelpText<"The relocation model to use">, Values<"static,pic,ropi,rwpi,ropi-rwpi,dynamic-no-pic">,
  NormalizedValuesScope<"llvm::Reloc">,
  NormalizedValues<["Static", "PIC_", "ROPI", "RWPI", "ROPI_RWPI", "DynamicNoPIC"]>,
  MarshallingInfoEnum<CodeGenOpts<"RelocationModel">, "PIC_">;
def fno_math_builtin : Flag<["-"], "fno-math-builtin">,
  HelpText<"Disable implicit builtin knowledge of math functions">,
  MarshallingInfoFlag<LangOpts<"NoMathBuiltin">>;
def fno_use_ctor_homing: Flag<["-"], "fno-use-ctor-homing">,
    HelpText<"Don't use constructor homing for debug info">;
def fuse_ctor_homing: Flag<["-"], "fuse-ctor-homing">,
    HelpText<"Use constructor homing if we are using limited debug info already">;
}

def disable_llvm_verifier : Flag<["-"], "disable-llvm-verifier">,
  HelpText<"Don't run the LLVM IR verifier pass">,
  MarshallingInfoNegativeFlag<CodeGenOpts<"VerifyModule">>;
def disable_llvm_passes : Flag<["-"], "disable-llvm-passes">,
  HelpText<"Use together with -emit-llvm to get pristine LLVM IR from the "
           "frontend by not running any LLVM passes at all">,
  MarshallingInfoFlag<CodeGenOpts<"DisableLLVMPasses">>;
def disable_llvm_optzns : Flag<["-"], "disable-llvm-optzns">,
  Alias<disable_llvm_passes>;
def disable_lifetimemarkers : Flag<["-"], "disable-lifetime-markers">,
  HelpText<"Disable lifetime-markers emission even when optimizations are "
           "enabled">,
  MarshallingInfoFlag<CodeGenOpts<"DisableLifetimeMarkers">>;
def disable_O0_optnone : Flag<["-"], "disable-O0-optnone">,
  HelpText<"Disable adding the optnone attribute to functions at O0">,
  MarshallingInfoFlag<CodeGenOpts<"DisableO0ImplyOptNone">>;
def disable_red_zone : Flag<["-"], "disable-red-zone">,
  HelpText<"Do not emit code that uses the red zone.">,
  MarshallingInfoFlag<CodeGenOpts<"DisableRedZone">>;
def dwarf_ext_refs : Flag<["-"], "dwarf-ext-refs">,
  HelpText<"Generate debug info with external references to clang modules"
           " or precompiled headers">,
  MarshallingInfoFlag<CodeGenOpts<"DebugTypeExtRefs">>;
def dwarf_explicit_import : Flag<["-"], "dwarf-explicit-import">,
  HelpText<"Generate explicit import from anonymous namespace to containing"
           " scope">,
  MarshallingInfoFlag<CodeGenOpts<"DebugExplicitImport">>;
def debug_forward_template_params : Flag<["-"], "debug-forward-template-params">,
  HelpText<"Emit complete descriptions of template parameters in forward"
           " declarations">,
  MarshallingInfoFlag<CodeGenOpts<"DebugFwdTemplateParams">>;
def fforbid_guard_variables : Flag<["-"], "fforbid-guard-variables">,
  HelpText<"Emit an error if a C++ static local initializer would need a guard variable">,
  MarshallingInfoFlag<CodeGenOpts<"ForbidGuardVariables">>;
def no_implicit_float : Flag<["-"], "no-implicit-float">,
  HelpText<"Don't generate implicit floating point instructions">,
  MarshallingInfoFlag<CodeGenOpts<"NoImplicitFloat">>;
def fdump_vtable_layouts : Flag<["-"], "fdump-vtable-layouts">,
  HelpText<"Dump the layouts of all vtables that will be emitted in a translation unit">,
  MarshallingInfoFlag<LangOpts<"DumpVTableLayouts">>;
def fmerge_functions : Flag<["-"], "fmerge-functions">,
  HelpText<"Permit merging of identical functions when optimizing.">,
  MarshallingInfoFlag<CodeGenOpts<"MergeFunctions">>;
def coverage_data_file : Separate<["-"], "coverage-data-file">,
  HelpText<"Emit coverage data to this filename.">,
  MarshallingInfoString<CodeGenOpts<"CoverageDataFile">>,
  ShouldParseIf<!strconcat(fprofile_arcs.KeyPath, "||", ftest_coverage.KeyPath)>;
def coverage_data_file_EQ : Joined<["-"], "coverage-data-file=">,
  Alias<coverage_data_file>;
def coverage_notes_file : Separate<["-"], "coverage-notes-file">,
  HelpText<"Emit coverage notes to this filename.">,
  MarshallingInfoString<CodeGenOpts<"CoverageNotesFile">>,
  ShouldParseIf<!strconcat(fprofile_arcs.KeyPath, "||", ftest_coverage.KeyPath)>;
def coverage_notes_file_EQ : Joined<["-"], "coverage-notes-file=">,
  Alias<coverage_notes_file>;
def coverage_version_EQ : Joined<["-"], "coverage-version=">,
  HelpText<"Four-byte version string for gcov files.">;
def dump_coverage_mapping : Flag<["-"], "dump-coverage-mapping">,
  HelpText<"Dump the coverage mapping records, for testing">,
  MarshallingInfoFlag<CodeGenOpts<"DumpCoverageMapping">>;
def fuse_register_sized_bitfield_access: Flag<["-"], "fuse-register-sized-bitfield-access">,
  HelpText<"Use register sized accesses to bit-fields, when possible.">,
  MarshallingInfoFlag<CodeGenOpts<"UseRegisterSizedBitfieldAccess">>;
def relaxed_aliasing : Flag<["-"], "relaxed-aliasing">,
  HelpText<"Turn off Type Based Alias Analysis">,
  MarshallingInfoFlag<CodeGenOpts<"RelaxedAliasing">>;
def no_struct_path_tbaa : Flag<["-"], "no-struct-path-tbaa">,
  HelpText<"Turn off struct-path aware Type Based Alias Analysis">,
  MarshallingInfoNegativeFlag<CodeGenOpts<"StructPathTBAA">>;
def new_struct_path_tbaa : Flag<["-"], "new-struct-path-tbaa">,
  HelpText<"Enable enhanced struct-path aware Type Based Alias Analysis">;
def mdebug_pass : Separate<["-"], "mdebug-pass">,
  HelpText<"Enable additional debug output">,
  MarshallingInfoString<CodeGenOpts<"DebugPass">>;
def mframe_pointer_EQ : Joined<["-"], "mframe-pointer=">,
  HelpText<"Specify which frame pointers to retain (all, non-leaf, none).">, Values<"all,non-leaf,none">,
  NormalizedValuesScope<"CodeGenOptions::FramePointerKind">, NormalizedValues<["All", "NonLeaf", "None"]>,
  MarshallingInfoEnum<CodeGenOpts<"FramePointer">, "None">;
def mdisable_tail_calls : Flag<["-"], "mdisable-tail-calls">,
  HelpText<"Disable tail call optimization, keeping the call stack accurate">,
  MarshallingInfoFlag<CodeGenOpts<"DisableTailCalls">>;
def menable_no_infinities : Flag<["-"], "menable-no-infs">,
  HelpText<"Allow optimization to assume there are no infinities.">,
  MarshallingInfoFlag<LangOpts<"NoHonorInfs">>, ImpliedByAnyOf<[ffinite_math_only.KeyPath]>;
def menable_no_nans : Flag<["-"], "menable-no-nans">,
  HelpText<"Allow optimization to assume there are no NaNs.">,
  MarshallingInfoFlag<LangOpts<"NoHonorNaNs">>, ImpliedByAnyOf<[ffinite_math_only.KeyPath]>;
def mreassociate : Flag<["-"], "mreassociate">,
  HelpText<"Allow reassociation transformations for floating-point instructions">,
  MarshallingInfoFlag<LangOpts<"AllowFPReassoc">>, ImpliedByAnyOf<[menable_unsafe_fp_math.KeyPath]>;
def mabi_EQ_ieeelongdouble : Flag<["-"], "mabi=ieeelongdouble">,
  HelpText<"Use IEEE 754 quadruple-precision for long double">,
  MarshallingInfoFlag<LangOpts<"PPCIEEELongDouble">>;
def mfloat_abi : Separate<["-"], "mfloat-abi">,
  HelpText<"The float ABI to use">,
  MarshallingInfoString<CodeGenOpts<"FloatABI">>;
def mtp : Separate<["-"], "mtp">,
  HelpText<"Mode for reading thread pointer">;
def mlimit_float_precision : Separate<["-"], "mlimit-float-precision">,
  HelpText<"Limit float precision to the given value">,
  MarshallingInfoString<CodeGenOpts<"LimitFloatPrecision">>;
def mregparm : Separate<["-"], "mregparm">,
  HelpText<"Limit the number of registers available for integer arguments">,
  MarshallingInfoInt<CodeGenOpts<"NumRegisterParameters">>;
def msmall_data_limit : Separate<["-"], "msmall-data-limit">,
  HelpText<"Put global and static data smaller than the limit into a special section">,
  MarshallingInfoInt<CodeGenOpts<"SmallDataLimit">>;
def funwind_tables_EQ : Joined<["-"], "funwind-tables=">,
  HelpText<"Generate unwinding tables for all functions">,
  MarshallingInfoInt<CodeGenOpts<"UnwindTables">>;
defm constructor_aliases : BoolOption<"m", "constructor-aliases",
  CodeGenOpts<"CXXCtorDtorAliases">, DefaultFalse,
  PosFlag<SetTrue, [], "Enable">, NegFlag<SetFalse, [], "Disable">,
  BothFlags<[CC1Option], " emitting complete constructors and destructors as aliases when possible">>;
def mlink_bitcode_file : Separate<["-"], "mlink-bitcode-file">,
  HelpText<"Link the given bitcode file before performing optimizations.">;
def mlink_builtin_bitcode : Separate<["-"], "mlink-builtin-bitcode">,
  HelpText<"Link and internalize needed symbols from the given bitcode file "
           "before performing optimizations.">;
def mlink_cuda_bitcode : Separate<["-"], "mlink-cuda-bitcode">,
  Alias<mlink_builtin_bitcode>;
def vectorize_loops : Flag<["-"], "vectorize-loops">,
  HelpText<"Run the Loop vectorization passes">,
  MarshallingInfoFlag<CodeGenOpts<"VectorizeLoop">>;
def vectorize_slp : Flag<["-"], "vectorize-slp">,
  HelpText<"Run the SLP vectorization passes">,
  MarshallingInfoFlag<CodeGenOpts<"VectorizeSLP">>;
def dependent_lib : Joined<["--"], "dependent-lib=">,
  HelpText<"Add dependent library">,
  MarshallingInfoStringVector<CodeGenOpts<"DependentLibraries">>;
def linker_option : Joined<["--"], "linker-option=">,
  HelpText<"Add linker option">,
  MarshallingInfoStringVector<CodeGenOpts<"LinkerOptions">>;
def fsanitize_coverage_type : Joined<["-"], "fsanitize-coverage-type=">,
                              HelpText<"Sanitizer coverage type">,
                              MarshallingInfoInt<CodeGenOpts<"SanitizeCoverageType">>;
def fsanitize_coverage_indirect_calls
    : Flag<["-"], "fsanitize-coverage-indirect-calls">,
      HelpText<"Enable sanitizer coverage for indirect calls">,
      MarshallingInfoFlag<CodeGenOpts<"SanitizeCoverageIndirectCalls">>;
def fsanitize_coverage_trace_bb
    : Flag<["-"], "fsanitize-coverage-trace-bb">,
      HelpText<"Enable basic block tracing in sanitizer coverage">,
      MarshallingInfoFlag<CodeGenOpts<"SanitizeCoverageTraceBB">>;
def fsanitize_coverage_trace_cmp
    : Flag<["-"], "fsanitize-coverage-trace-cmp">,
      HelpText<"Enable cmp instruction tracing in sanitizer coverage">,
      MarshallingInfoFlag<CodeGenOpts<"SanitizeCoverageTraceCmp">>;
def fsanitize_coverage_trace_div
    : Flag<["-"], "fsanitize-coverage-trace-div">,
      HelpText<"Enable div instruction tracing in sanitizer coverage">,
      MarshallingInfoFlag<CodeGenOpts<"SanitizeCoverageTraceDiv">>;
def fsanitize_coverage_trace_gep
    : Flag<["-"], "fsanitize-coverage-trace-gep">,
      HelpText<"Enable gep instruction tracing in sanitizer coverage">,
      MarshallingInfoFlag<CodeGenOpts<"SanitizeCoverageTraceGep">>;
def fsanitize_coverage_8bit_counters
    : Flag<["-"], "fsanitize-coverage-8bit-counters">,
      HelpText<"Enable frequency counters in sanitizer coverage">,
      MarshallingInfoFlag<CodeGenOpts<"SanitizeCoverage8bitCounters">>;
def fsanitize_coverage_inline_8bit_counters
    : Flag<["-"], "fsanitize-coverage-inline-8bit-counters">,
      HelpText<"Enable inline 8-bit counters in sanitizer coverage">,
      MarshallingInfoFlag<CodeGenOpts<"SanitizeCoverageInline8bitCounters">>;
def fsanitize_coverage_inline_bool_flag
    : Flag<["-"], "fsanitize-coverage-inline-bool-flag">,
      HelpText<"Enable inline bool flag in sanitizer coverage">,
      MarshallingInfoFlag<CodeGenOpts<"SanitizeCoverageInlineBoolFlag">>;
def fsanitize_coverage_pc_table
    : Flag<["-"], "fsanitize-coverage-pc-table">,
      HelpText<"Create a table of coverage-instrumented PCs">,
      MarshallingInfoFlag<CodeGenOpts<"SanitizeCoveragePCTable">>;
def fsanitize_coverage_trace_pc
    : Flag<["-"], "fsanitize-coverage-trace-pc">,
      HelpText<"Enable PC tracing in sanitizer coverage">,
      MarshallingInfoFlag<CodeGenOpts<"SanitizeCoverageTracePC">>;
def fsanitize_coverage_trace_pc_guard
    : Flag<["-"], "fsanitize-coverage-trace-pc-guard">,
      HelpText<"Enable PC tracing with guard in sanitizer coverage">,
      MarshallingInfoFlag<CodeGenOpts<"SanitizeCoverageTracePCGuard">>;
def fsanitize_coverage_no_prune
    : Flag<["-"], "fsanitize-coverage-no-prune">,
      HelpText<"Disable coverage pruning (i.e. instrument all blocks/edges)">,
      MarshallingInfoFlag<CodeGenOpts<"SanitizeCoverageNoPrune">>;
def fsanitize_coverage_stack_depth
    : Flag<["-"], "fsanitize-coverage-stack-depth">,
      HelpText<"Enable max stack depth tracing">,
      MarshallingInfoFlag<CodeGenOpts<"SanitizeCoverageStackDepth">>;
def fsanitize_coverage_trace_loads
    : Flag<["-"], "fsanitize-coverage-trace-loads">,
      HelpText<"Enable tracing of loads">,
      MarshallingInfoFlag<CodeGenOpts<"SanitizeCoverageTraceLoads">>;
def fsanitize_coverage_trace_stores
    : Flag<["-"], "fsanitize-coverage-trace-stores">,
      HelpText<"Enable tracing of stores">,
      MarshallingInfoFlag<CodeGenOpts<"SanitizeCoverageTraceStores">>;
def fpatchable_function_entry_offset_EQ
    : Joined<["-"], "fpatchable-function-entry-offset=">, MetaVarName<"<M>">,
      HelpText<"Generate M NOPs before function entry">,
      MarshallingInfoInt<CodeGenOpts<"PatchableFunctionEntryOffset">>;
def fprofile_instrument_EQ : Joined<["-"], "fprofile-instrument=">,
    HelpText<"Enable PGO instrumentation. The accepted value is clang, llvm, "
             "or none">, Values<"none,clang,llvm,csllvm">,
    NormalizedValuesScope<"CodeGenOptions">,
    NormalizedValues<["ProfileNone", "ProfileClangInstr", "ProfileIRInstr", "ProfileCSIRInstr"]>,
    MarshallingInfoEnum<CodeGenOpts<"ProfileInstr">, "ProfileNone">;
def fprofile_instrument_path_EQ : Joined<["-"], "fprofile-instrument-path=">,
    HelpText<"Generate instrumented code to collect execution counts into "
             "<file> (overridden by LLVM_PROFILE_FILE env var)">,
    MarshallingInfoString<CodeGenOpts<"InstrProfileOutput">>;
def fprofile_instrument_use_path_EQ :
    Joined<["-"], "fprofile-instrument-use-path=">,
    HelpText<"Specify the profile path in PGO use compilation">,
    MarshallingInfoString<CodeGenOpts<"ProfileInstrumentUsePath">>;
def flto_visibility_public_std:
    Flag<["-"], "flto-visibility-public-std">,
    HelpText<"Use public LTO visibility for classes in std and stdext namespaces">,
    MarshallingInfoFlag<CodeGenOpts<"LTOVisibilityPublicStd">>;
defm lto_unit : BoolOption<"f", "lto-unit",
  CodeGenOpts<"LTOUnit">, DefaultFalse,
  PosFlag<SetTrue, [CC1Option], "Emit IR to support LTO unit features (CFI, whole program vtable opt)">,
  NegFlag<SetFalse>>;
defm debug_pass_manager : BoolOption<"f", "debug-pass-manager",
  CodeGenOpts<"DebugPassManager">, DefaultFalse,
  PosFlag<SetTrue, [], "Prints debug information for the new pass manager">,
  NegFlag<SetFalse, [], "Disables debug printing for the new pass manager">>;
def fverify_debuginfo_preserve
    : Flag<["-"], "fverify-debuginfo-preserve">,
      HelpText<"Enable Debug Info Metadata preservation testing in "
               "optimizations.">,
      MarshallingInfoFlag<CodeGenOpts<"EnableDIPreservationVerify">>;
def fverify_debuginfo_preserve_export
    : Joined<["-"], "fverify-debuginfo-preserve-export=">,
      MetaVarName<"<file>">,
      HelpText<"Export debug info (by testing original Debug Info) failures "
               "into specified (JSON) file (should be abs path as we use "
               "append mode to insert new JSON objects).">,
      MarshallingInfoString<CodeGenOpts<"DIBugsReportFilePath">>;
def fwarn_stack_size_EQ
    : Joined<["-"], "fwarn-stack-size=">,
      MarshallingInfoInt<CodeGenOpts<"WarnStackSize">, "UINT_MAX">;
// The driver option takes the key as a parameter to the -msign-return-address=
// and -mbranch-protection= options, but CC1 has a separate option so we
// don't have to parse the parameter twice.
def msign_return_address_key_EQ : Joined<["-"], "msign-return-address-key=">,
    Values<"a_key,b_key">;
def mbranch_target_enforce : Flag<["-"], "mbranch-target-enforce">,
  MarshallingInfoFlag<LangOpts<"BranchTargetEnforcement">>;
def fno_dllexport_inlines : Flag<["-"], "fno-dllexport-inlines">,
  MarshallingInfoNegativeFlag<LangOpts<"DllExportInlines">>;
def cfguard_no_checks : Flag<["-"], "cfguard-no-checks">,
    HelpText<"Emit Windows Control Flow Guard tables only (no checks)">,
    MarshallingInfoFlag<CodeGenOpts<"ControlFlowGuardNoChecks">>;
def cfguard : Flag<["-"], "cfguard">,
    HelpText<"Emit Windows Control Flow Guard tables and checks">,
    MarshallingInfoFlag<CodeGenOpts<"ControlFlowGuard">>;
def ehcontguard : Flag<["-"], "ehcontguard">,
    HelpText<"Emit Windows EH Continuation Guard tables">,
    MarshallingInfoFlag<CodeGenOpts<"EHContGuard">>;

def fdenormal_fp_math_f32_EQ : Joined<["-"], "fdenormal-fp-math-f32=">,
   Group<f_Group>;


//===----------------------------------------------------------------------===//
// Dependency Output Options
//===----------------------------------------------------------------------===//

def sys_header_deps : Flag<["-"], "sys-header-deps">,
  HelpText<"Include system headers in dependency output">,
  MarshallingInfoFlag<DependencyOutputOpts<"IncludeSystemHeaders">>;
def module_file_deps : Flag<["-"], "module-file-deps">,
  HelpText<"Include module files in dependency output">,
  MarshallingInfoFlag<DependencyOutputOpts<"IncludeModuleFiles">>;
def header_include_file : Separate<["-"], "header-include-file">,
  HelpText<"Filename (or -) to write header include output to">,
  MarshallingInfoString<DependencyOutputOpts<"HeaderIncludeOutputFile">>;
def show_includes : Flag<["--"], "show-includes">,
  HelpText<"Print cl.exe style /showIncludes to stdout">;

//===----------------------------------------------------------------------===//
// Diagnostic Options
//===----------------------------------------------------------------------===//

def diagnostic_log_file : Separate<["-"], "diagnostic-log-file">,
  HelpText<"Filename (or -) to log diagnostics to">,
  MarshallingInfoString<DiagnosticOpts<"DiagnosticLogFile">>;
def diagnostic_serialized_file : Separate<["-"], "serialize-diagnostic-file">,
  MetaVarName<"<filename>">,
  HelpText<"File for serializing diagnostics in a binary format">;

def fdiagnostics_format : Separate<["-"], "fdiagnostics-format">,
  HelpText<"Change diagnostic formatting to match IDE and command line tools">, Values<"clang,msvc,vi">,
  NormalizedValuesScope<"DiagnosticOptions">, NormalizedValues<["Clang", "MSVC", "Vi"]>,
  MarshallingInfoEnum<DiagnosticOpts<"Format">, "Clang">;
def fdiagnostics_show_category : Separate<["-"], "fdiagnostics-show-category">,
  HelpText<"Print diagnostic category">, Values<"none,id,name">,
  NormalizedValues<["0", "1", "2"]>,
  MarshallingInfoEnum<DiagnosticOpts<"ShowCategories">, "0">;
def fno_diagnostics_use_presumed_location : Flag<["-"], "fno-diagnostics-use-presumed-location">,
  HelpText<"Ignore #line directives when displaying diagnostic locations">,
  MarshallingInfoNegativeFlag<DiagnosticOpts<"ShowPresumedLoc">>;
def ftabstop : Separate<["-"], "ftabstop">, MetaVarName<"<N>">,
  HelpText<"Set the tab stop distance.">,
  MarshallingInfoInt<DiagnosticOpts<"TabStop">, "DiagnosticOptions::DefaultTabStop">;
def ferror_limit : Separate<["-"], "ferror-limit">, MetaVarName<"<N>">,
  HelpText<"Set the maximum number of errors to emit before stopping (0 = no limit).">,
  MarshallingInfoInt<DiagnosticOpts<"ErrorLimit">>;
def fmacro_backtrace_limit : Separate<["-"], "fmacro-backtrace-limit">, MetaVarName<"<N>">,
  HelpText<"Set the maximum number of entries to print in a macro expansion backtrace (0 = no limit).">,
  MarshallingInfoInt<DiagnosticOpts<"MacroBacktraceLimit">, "DiagnosticOptions::DefaultMacroBacktraceLimit">;
def ftemplate_backtrace_limit : Separate<["-"], "ftemplate-backtrace-limit">, MetaVarName<"<N>">,
  HelpText<"Set the maximum number of entries to print in a template instantiation backtrace (0 = no limit).">,
  MarshallingInfoInt<DiagnosticOpts<"TemplateBacktraceLimit">, "DiagnosticOptions::DefaultTemplateBacktraceLimit">;
def fconstexpr_backtrace_limit : Separate<["-"], "fconstexpr-backtrace-limit">, MetaVarName<"<N>">,
  HelpText<"Set the maximum number of entries to print in a constexpr evaluation backtrace (0 = no limit).">,
  MarshallingInfoInt<DiagnosticOpts<"ConstexprBacktraceLimit">, "DiagnosticOptions::DefaultConstexprBacktraceLimit">;
def fspell_checking_limit : Separate<["-"], "fspell-checking-limit">, MetaVarName<"<N>">,
  HelpText<"Set the maximum number of times to perform spell checking on unrecognized identifiers (0 = no limit).">,
  MarshallingInfoInt<DiagnosticOpts<"SpellCheckingLimit">, "DiagnosticOptions::DefaultSpellCheckingLimit">;
def fcaret_diagnostics_max_lines :
  Separate<["-"], "fcaret-diagnostics-max-lines">, MetaVarName<"<N>">,
  HelpText<"Set the maximum number of source lines to show in a caret diagnostic">,
  MarshallingInfoInt<DiagnosticOpts<"SnippetLineLimit">, "DiagnosticOptions::DefaultSnippetLineLimit">;
def verify_EQ : CommaJoined<["-"], "verify=">,
  MetaVarName<"<prefixes>">,
  HelpText<"Verify diagnostic output using comment directives that start with"
           " prefixes in the comma-separated sequence <prefixes>">;
def verify : Flag<["-"], "verify">,
  HelpText<"Equivalent to -verify=expected">;
def verify_ignore_unexpected : Flag<["-"], "verify-ignore-unexpected">,
  HelpText<"Ignore unexpected diagnostic messages">;
def verify_ignore_unexpected_EQ : CommaJoined<["-"], "verify-ignore-unexpected=">,
  HelpText<"Ignore unexpected diagnostic messages">;
def Wno_rewrite_macros : Flag<["-"], "Wno-rewrite-macros">,
  HelpText<"Silence ObjC rewriting warnings">,
  MarshallingInfoFlag<DiagnosticOpts<"NoRewriteMacros">>;

//===----------------------------------------------------------------------===//
// Frontend Options
//===----------------------------------------------------------------------===//

// This isn't normally used, it is just here so we can parse a
// CompilerInvocation out of a driver-derived argument vector.
def cc1 : Flag<["-"], "cc1">;
def cc1as : Flag<["-"], "cc1as">;

def ast_merge : Separate<["-"], "ast-merge">,
  MetaVarName<"<ast file>">,
  HelpText<"Merge the given AST file into the translation unit being compiled.">,
  MarshallingInfoStringVector<FrontendOpts<"ASTMergeFiles">>;
def aux_target_cpu : Separate<["-"], "aux-target-cpu">,
  HelpText<"Target a specific auxiliary cpu type">;
def aux_target_feature : Separate<["-"], "aux-target-feature">,
  HelpText<"Target specific auxiliary attributes">;
def aux_triple : Separate<["-"], "aux-triple">,
  HelpText<"Auxiliary target triple.">,
  MarshallingInfoString<FrontendOpts<"AuxTriple">>;
def code_completion_at : Separate<["-"], "code-completion-at">,
  MetaVarName<"<file>:<line>:<column>">,
  HelpText<"Dump code-completion information at a location">;
def remap_file : Separate<["-"], "remap-file">,
  MetaVarName<"<from>;<to>">,
  HelpText<"Replace the contents of the <from> file with the contents of the <to> file">;
def code_completion_at_EQ : Joined<["-"], "code-completion-at=">,
  Alias<code_completion_at>;
def code_completion_macros : Flag<["-"], "code-completion-macros">,
  HelpText<"Include macros in code-completion results">,
  MarshallingInfoFlag<FrontendOpts<"CodeCompleteOpts.IncludeMacros">>;
def code_completion_patterns : Flag<["-"], "code-completion-patterns">,
  HelpText<"Include code patterns in code-completion results">,
  MarshallingInfoFlag<FrontendOpts<"CodeCompleteOpts.IncludeCodePatterns">>;
def no_code_completion_globals : Flag<["-"], "no-code-completion-globals">,
  HelpText<"Do not include global declarations in code-completion results.">,
  MarshallingInfoNegativeFlag<FrontendOpts<"CodeCompleteOpts.IncludeGlobals">>;
def no_code_completion_ns_level_decls : Flag<["-"], "no-code-completion-ns-level-decls">,
  HelpText<"Do not include declarations inside namespaces (incl. global namespace) in the code-completion results.">,
  MarshallingInfoNegativeFlag<FrontendOpts<"CodeCompleteOpts.IncludeNamespaceLevelDecls">>;
def code_completion_brief_comments : Flag<["-"], "code-completion-brief-comments">,
  HelpText<"Include brief documentation comments in code-completion results.">,
  MarshallingInfoFlag<FrontendOpts<"CodeCompleteOpts.IncludeBriefComments">>;
def code_completion_with_fixits : Flag<["-"], "code-completion-with-fixits">,
  HelpText<"Include code completion results which require small fix-its.">,
  MarshallingInfoFlag<FrontendOpts<"CodeCompleteOpts.IncludeFixIts">>;
def disable_free : Flag<["-"], "disable-free">,
  HelpText<"Disable freeing of memory on exit">,
  MarshallingInfoFlag<FrontendOpts<"DisableFree">>;
defm clear_ast_before_backend : BoolOption<"",
  "clear-ast-before-backend",
  CodeGenOpts<"ClearASTBeforeBackend">,
  DefaultFalse,
  PosFlag<SetTrue, [], "Clear">,
  NegFlag<SetFalse, [], "Don't clear">,
  BothFlags<[], " the Clang AST before running backend code generation">>;
def disable_noundef_analysis : Flag<["-"], "disable-noundef-analysis">, Group<f_Group>,
  HelpText<"Disable analyzing function argument and return types for mandatory definedness">,
  MarshallingInfoFlag<CodeGenOpts<"DisableNoundefAttrs">>;
def discard_value_names : Flag<["-"], "discard-value-names">,
  HelpText<"Discard value names in LLVM IR">,
  MarshallingInfoFlag<CodeGenOpts<"DiscardValueNames">>;
def plugin_arg : JoinedAndSeparate<["-"], "plugin-arg-">,
    MetaVarName<"<name> <arg>">,
    HelpText<"Pass <arg> to plugin <name>">;
def add_plugin : Separate<["-"], "add-plugin">, MetaVarName<"<name>">,
  HelpText<"Use the named plugin action in addition to the default action">,
  MarshallingInfoStringVector<FrontendOpts<"AddPluginActions">>;
def ast_dump_filter : Separate<["-"], "ast-dump-filter">,
  MetaVarName<"<dump_filter>">,
  HelpText<"Use with -ast-dump or -ast-print to dump/print only AST declaration"
           " nodes having a certain substring in a qualified name. Use"
           " -ast-list to list all filterable declaration node names.">,
  MarshallingInfoString<FrontendOpts<"ASTDumpFilter">>;
def ast_dump_filter_EQ : Joined<["-"], "ast-dump-filter=">,
  Alias<ast_dump_filter>;
def fno_modules_global_index : Flag<["-"], "fno-modules-global-index">,
  HelpText<"Do not automatically generate or update the global module index">,
  MarshallingInfoNegativeFlag<FrontendOpts<"UseGlobalModuleIndex">>;
def fno_modules_error_recovery : Flag<["-"], "fno-modules-error-recovery">,
  HelpText<"Do not automatically import modules for error recovery">,
  MarshallingInfoNegativeFlag<LangOpts<"ModulesErrorRecovery">>;
def fmodule_map_file_home_is_cwd : Flag<["-"], "fmodule-map-file-home-is-cwd">,
  HelpText<"Use the current working directory as the home directory of "
           "module maps specified by -fmodule-map-file=<FILE>">,
  MarshallingInfoFlag<HeaderSearchOpts<"ModuleMapFileHomeIsCwd">>;
def fmodule_feature : Separate<["-"], "fmodule-feature">,
  MetaVarName<"<feature>">,
  HelpText<"Enable <feature> in module map requires declarations">,
  MarshallingInfoStringVector<LangOpts<"ModuleFeatures">>;
def fmodules_embed_file_EQ : Joined<["-"], "fmodules-embed-file=">,
  MetaVarName<"<file>">,
  HelpText<"Embed the contents of the specified file into the module file "
           "being compiled.">,
  MarshallingInfoStringVector<FrontendOpts<"ModulesEmbedFiles">>;
def fmodules_embed_all_files : Joined<["-"], "fmodules-embed-all-files">,
  HelpText<"Embed the contents of all files read by this compilation into "
           "the produced module file.">,
  MarshallingInfoFlag<FrontendOpts<"ModulesEmbedAllFiles">>;
defm fimplicit_modules_use_lock : BoolOption<"f", "implicit-modules-use-lock",
  FrontendOpts<"BuildingImplicitModuleUsesLock">, DefaultTrue,
  NegFlag<SetFalse>,
  PosFlag<SetTrue, [],
          "Use filesystem locks for implicit modules builds to avoid "
          "duplicating work in competing clang invocations.">>;
// FIXME: We only need this in C++ modules / Modules TS if we might textually
// enter a different module (eg, when building a header unit).
def fmodules_local_submodule_visibility :
  Flag<["-"], "fmodules-local-submodule-visibility">,
  HelpText<"Enforce name visibility rules across submodules of the same "
           "top-level module.">,
  MarshallingInfoFlag<LangOpts<"ModulesLocalVisibility">>,
  ImpliedByAnyOf<[fmodules_ts.KeyPath, fcxx_modules.KeyPath]>;
def fmodules_codegen :
  Flag<["-"], "fmodules-codegen">,
  HelpText<"Generate code for uses of this module that assumes an explicit "
           "object file will be built for the module">,
  MarshallingInfoFlag<LangOpts<"ModulesCodegen">>;
def fmodules_debuginfo :
  Flag<["-"], "fmodules-debuginfo">,
  HelpText<"Generate debug info for types in an object file built from this "
           "module and do not generate them elsewhere">,
  MarshallingInfoFlag<LangOpts<"ModulesDebugInfo">>;
def fmodule_format_EQ : Joined<["-"], "fmodule-format=">,
  HelpText<"Select the container format for clang modules and PCH. "
           "Supported options are 'raw' and 'obj'.">,
  MarshallingInfoString<HeaderSearchOpts<"ModuleFormat">, [{"raw"}]>;
def ftest_module_file_extension_EQ :
  Joined<["-"], "ftest-module-file-extension=">,
  HelpText<"introduce a module file extension for testing purposes. "
           "The argument is parsed as blockname:major:minor:hashed:user info">;
def fconcepts_ts : Flag<["-"], "fconcepts-ts">,
  HelpText<"Enable C++ Extensions for Concepts. (deprecated - use -std=c++2a)">;
def fno_concept_satisfaction_caching : Flag<["-"],
                                            "fno-concept-satisfaction-caching">,
  HelpText<"Disable satisfaction caching for C++2a Concepts.">,
  MarshallingInfoNegativeFlag<LangOpts<"ConceptSatisfactionCaching">>;

defm recovery_ast : BoolOption<"f", "recovery-ast",
  LangOpts<"RecoveryAST">, DefaultTrue,
  NegFlag<SetFalse>, PosFlag<SetTrue, [], "Preserve expressions in AST rather "
                              "than dropping them when encountering semantic errors">>;
defm recovery_ast_type : BoolOption<"f", "recovery-ast-type",
  LangOpts<"RecoveryASTType">, DefaultTrue,
  NegFlag<SetFalse>, PosFlag<SetTrue, [], "Preserve the type for recovery "
                              "expressions when possible">>;

let Group = Action_Group in {

def Eonly : Flag<["-"], "Eonly">,
  HelpText<"Just run preprocessor, no output (for timings)">;
def dump_raw_tokens : Flag<["-"], "dump-raw-tokens">,
  HelpText<"Lex file in raw mode and dump raw tokens">;
def analyze : Flag<["-"], "analyze">,
  HelpText<"Run static analysis engine">;
def dump_tokens : Flag<["-"], "dump-tokens">,
  HelpText<"Run preprocessor, dump internal rep of tokens">;
def fixit : Flag<["-"], "fixit">,
  HelpText<"Apply fix-it advice to the input source">;
def fixit_EQ : Joined<["-"], "fixit=">,
  HelpText<"Apply fix-it advice creating a file with the given suffix">;
def print_preamble : Flag<["-"], "print-preamble">,
  HelpText<"Print the \"preamble\" of a file, which is a candidate for implicit"
           " precompiled headers.">;
def emit_html : Flag<["-"], "emit-html">,
  HelpText<"Output input source as HTML">;
def ast_print : Flag<["-"], "ast-print">,
  HelpText<"Build ASTs and then pretty-print them">;
def ast_list : Flag<["-"], "ast-list">,
  HelpText<"Build ASTs and print the list of declaration node qualified names">;
def ast_dump : Flag<["-"], "ast-dump">,
  HelpText<"Build ASTs and then debug dump them">;
def ast_dump_EQ : Joined<["-"], "ast-dump=">,
  HelpText<"Build ASTs and then debug dump them in the specified format. "
           "Supported formats include: default, json">;
def ast_dump_all : Flag<["-"], "ast-dump-all">,
  HelpText<"Build ASTs and then debug dump them, forcing deserialization">;
def ast_dump_all_EQ : Joined<["-"], "ast-dump-all=">,
  HelpText<"Build ASTs and then debug dump them in the specified format, "
           "forcing deserialization. Supported formats include: default, json">;
def ast_dump_decl_types : Flag<["-"], "ast-dump-decl-types">,
  HelpText<"Include declaration types in AST dumps">,
  MarshallingInfoFlag<FrontendOpts<"ASTDumpDeclTypes">>;
def templight_dump : Flag<["-"], "templight-dump">,
  HelpText<"Dump templight information to stdout">;
def ast_dump_lookups : Flag<["-"], "ast-dump-lookups">,
  HelpText<"Build ASTs and then debug dump their name lookup tables">,
  MarshallingInfoFlag<FrontendOpts<"ASTDumpLookups">>;
def ast_view : Flag<["-"], "ast-view">,
  HelpText<"Build ASTs and view them with GraphViz">;
def emit_module : Flag<["-"], "emit-module">,
  HelpText<"Generate pre-compiled module file from a module map">;
def emit_module_interface : Flag<["-"], "emit-module-interface">,
  HelpText<"Generate pre-compiled module file from a C++ module interface">;
def emit_header_module : Flag<["-"], "emit-header-module">,
  HelpText<"Generate pre-compiled module file from a set of header files">;
def emit_pch : Flag<["-"], "emit-pch">,
  HelpText<"Generate pre-compiled header file">;
def emit_llvm_bc : Flag<["-"], "emit-llvm-bc">,
  HelpText<"Build ASTs then convert to LLVM, emit .bc file">;
def emit_llvm_only : Flag<["-"], "emit-llvm-only">,
  HelpText<"Build ASTs and convert to LLVM, discarding output">;
def emit_codegen_only : Flag<["-"], "emit-codegen-only">,
  HelpText<"Generate machine code, but discard output">;
def rewrite_test : Flag<["-"], "rewrite-test">,
  HelpText<"Rewriter playground">;
def rewrite_macros : Flag<["-"], "rewrite-macros">,
  HelpText<"Expand macros without full preprocessing">;
def migrate : Flag<["-"], "migrate">,
  HelpText<"Migrate source code">;
def compiler_options_dump : Flag<["-"], "compiler-options-dump">,
  HelpText<"Dump the compiler configuration options">;
def print_dependency_directives_minimized_source : Flag<["-"],
  "print-dependency-directives-minimized-source">,
  HelpText<"Print the output of the dependency directives source minimizer">;
}

defm emit_llvm_uselists : BoolOption<"", "emit-llvm-uselists",
  CodeGenOpts<"EmitLLVMUseLists">, DefaultFalse,
  PosFlag<SetTrue, [], "Preserve">,
  NegFlag<SetFalse, [], "Don't preserve">,
  BothFlags<[], " order of LLVM use-lists when serializing">>;

def mt_migrate_directory : Separate<["-"], "mt-migrate-directory">,
  HelpText<"Directory for temporary files produced during ARC or ObjC migration">,
  MarshallingInfoString<FrontendOpts<"MTMigrateDir">>;

def arcmt_action_EQ : Joined<["-"], "arcmt-action=">, Flags<[CC1Option, NoDriverOption]>,
  HelpText<"The ARC migration action to take">, Values<"check,modify,migrate">,
  NormalizedValuesScope<"FrontendOptions">,
  NormalizedValues<["ARCMT_Check", "ARCMT_Modify", "ARCMT_Migrate"]>,
  MarshallingInfoEnum<FrontendOpts<"ARCMTAction">, "ARCMT_None">;

def opt_record_file : Separate<["-"], "opt-record-file">,
  HelpText<"File name to use for YAML optimization record output">,
  MarshallingInfoString<CodeGenOpts<"OptRecordFile">>;
def opt_record_passes : Separate<["-"], "opt-record-passes">,
  HelpText<"Only record remark information for passes whose names match the given regular expression">;
def opt_record_format : Separate<["-"], "opt-record-format">,
  HelpText<"The format used for serializing remarks (default: YAML)">;

def print_stats : Flag<["-"], "print-stats">,
  HelpText<"Print performance metrics and statistics">,
  MarshallingInfoFlag<FrontendOpts<"ShowStats">>;
def stats_file : Joined<["-"], "stats-file=">,
  HelpText<"Filename to write statistics to">,
  MarshallingInfoString<FrontendOpts<"StatsFile">>;
def fdump_record_layouts_simple : Flag<["-"], "fdump-record-layouts-simple">,
  HelpText<"Dump record layout information in a simple form used for testing">,
  MarshallingInfoFlag<LangOpts<"DumpRecordLayoutsSimple">>;
def fdump_record_layouts_canonical : Flag<["-"], "fdump-record-layouts-canonical">,
  HelpText<"Dump record layout information with canonical field types">,
  MarshallingInfoFlag<LangOpts<"DumpRecordLayoutsCanonical">>;
def fdump_record_layouts_complete : Flag<["-"], "fdump-record-layouts-complete">,
  HelpText<"Dump record layout information for all complete types">,
  MarshallingInfoFlag<LangOpts<"DumpRecordLayoutsComplete">>;
def fdump_record_layouts : Flag<["-"], "fdump-record-layouts">,
  HelpText<"Dump record layout information">,
  MarshallingInfoFlag<LangOpts<"DumpRecordLayouts">>,
  ImpliedByAnyOf<[fdump_record_layouts_simple.KeyPath, fdump_record_layouts_complete.KeyPath, fdump_record_layouts_canonical.KeyPath]>;
def fix_what_you_can : Flag<["-"], "fix-what-you-can">,
  HelpText<"Apply fix-it advice even in the presence of unfixable errors">,
  MarshallingInfoFlag<FrontendOpts<"FixWhatYouCan">>;
def fix_only_warnings : Flag<["-"], "fix-only-warnings">,
  HelpText<"Apply fix-it advice only for warnings, not errors">,
  MarshallingInfoFlag<FrontendOpts<"FixOnlyWarnings">>;
def fixit_recompile : Flag<["-"], "fixit-recompile">,
  HelpText<"Apply fix-it changes and recompile">,
  MarshallingInfoFlag<FrontendOpts<"FixAndRecompile">>;
def fixit_to_temp : Flag<["-"], "fixit-to-temporary">,
  HelpText<"Apply fix-it changes to temporary files">,
  MarshallingInfoFlag<FrontendOpts<"FixToTemporaries">>;

def foverride_record_layout_EQ : Joined<["-"], "foverride-record-layout=">,
  HelpText<"Override record layouts with those in the given file">,
  MarshallingInfoString<FrontendOpts<"OverrideRecordLayoutsFile">>;
def pch_through_header_EQ : Joined<["-"], "pch-through-header=">,
  HelpText<"Stop PCH generation after including this file.  When using a PCH, "
           "skip tokens until after this file is included.">,
  MarshallingInfoString<PreprocessorOpts<"PCHThroughHeader">>;
def pch_through_hdrstop_create : Flag<["-"], "pch-through-hdrstop-create">,
  HelpText<"When creating a PCH, stop PCH generation after #pragma hdrstop.">,
  MarshallingInfoFlag<PreprocessorOpts<"PCHWithHdrStopCreate">>;
def pch_through_hdrstop_use : Flag<["-"], "pch-through-hdrstop-use">,
  HelpText<"When using a PCH, skip tokens until after a #pragma hdrstop.">;
def fno_pch_timestamp : Flag<["-"], "fno-pch-timestamp">,
  HelpText<"Disable inclusion of timestamp in precompiled headers">,
  MarshallingInfoNegativeFlag<FrontendOpts<"IncludeTimestamps">>;
def building_pch_with_obj : Flag<["-"], "building-pch-with-obj">,
  HelpText<"This compilation is part of building a PCH with corresponding object file.">,
  MarshallingInfoFlag<LangOpts<"BuildingPCHWithObjectFile">>;

def aligned_alloc_unavailable : Flag<["-"], "faligned-alloc-unavailable">,
  HelpText<"Aligned allocation/deallocation functions are unavailable">,
  MarshallingInfoFlag<LangOpts<"AlignedAllocationUnavailable">>,
  ShouldParseIf<faligned_allocation.KeyPath>;

//===----------------------------------------------------------------------===//
// Language Options
//===----------------------------------------------------------------------===//

let Flags = [CC1Option, CC1AsOption, NoDriverOption] in {

def version : Flag<["-"], "version">,
  HelpText<"Print the compiler version">,
  MarshallingInfoFlag<FrontendOpts<"ShowVersion">>;
def main_file_name : Separate<["-"], "main-file-name">,
  HelpText<"Main file name to use for debug info and source if missing">,
  MarshallingInfoString<CodeGenOpts<"MainFileName">>;
def split_dwarf_output : Separate<["-"], "split-dwarf-output">,
  HelpText<"File name to use for split dwarf debug info output">,
  MarshallingInfoString<CodeGenOpts<"SplitDwarfOutput">>;

}

def fblocks_runtime_optional : Flag<["-"], "fblocks-runtime-optional">,
  HelpText<"Weakly link in the blocks runtime">,
  MarshallingInfoFlag<LangOpts<"BlocksRuntimeOptional">>;
def fexternc_nounwind : Flag<["-"], "fexternc-nounwind">,
  HelpText<"Assume all functions with C linkage do not unwind">,
  MarshallingInfoFlag<LangOpts<"ExternCNoUnwind">>;
def split_dwarf_file : Separate<["-"], "split-dwarf-file">,
  HelpText<"Name of the split dwarf debug info file to encode in the object file">,
  MarshallingInfoString<CodeGenOpts<"SplitDwarfFile">>;
def fno_wchar : Flag<["-"], "fno-wchar">,
  HelpText<"Disable C++ builtin type wchar_t">,
  MarshallingInfoNegativeFlag<LangOpts<"WChar">, cplusplus.KeyPath>,
  ShouldParseIf<cplusplus.KeyPath>;
def fconstant_string_class : Separate<["-"], "fconstant-string-class">,
  MetaVarName<"<class name>">,
  HelpText<"Specify the class to use for constant Objective-C string objects.">,
  MarshallingInfoString<LangOpts<"ObjCConstantStringClass">>;
def fobjc_arc_cxxlib_EQ : Joined<["-"], "fobjc-arc-cxxlib=">,
  HelpText<"Objective-C++ Automatic Reference Counting standard library kind">, Values<"libc++,libstdc++,none">,
  NormalizedValues<["ARCXX_libcxx", "ARCXX_libstdcxx", "ARCXX_nolib"]>,
  MarshallingInfoEnum<PreprocessorOpts<"ObjCXXARCStandardLibrary">, "ARCXX_nolib">;
def fobjc_runtime_has_weak : Flag<["-"], "fobjc-runtime-has-weak">,
  HelpText<"The target Objective-C runtime supports ARC weak operations">;
def fobjc_dispatch_method_EQ : Joined<["-"], "fobjc-dispatch-method=">,
  HelpText<"Objective-C dispatch method to use">, Values<"legacy,non-legacy,mixed">,
  NormalizedValuesScope<"CodeGenOptions">, NormalizedValues<["Legacy", "NonLegacy", "Mixed"]>,
  MarshallingInfoEnum<CodeGenOpts<"ObjCDispatchMethod">, "Legacy">;
def disable_objc_default_synthesize_properties : Flag<["-"], "disable-objc-default-synthesize-properties">,
  HelpText<"disable the default synthesis of Objective-C properties">,
  MarshallingInfoNegativeFlag<LangOpts<"ObjCDefaultSynthProperties">>;
def fencode_extended_block_signature : Flag<["-"], "fencode-extended-block-signature">,
  HelpText<"enable extended encoding of block type signature">,
  MarshallingInfoFlag<LangOpts<"EncodeExtendedBlockSig">>;
def function_alignment : Separate<["-"], "function-alignment">,
    HelpText<"default alignment for functions">,
    MarshallingInfoInt<LangOpts<"FunctionAlignment">>;
def pic_level : Separate<["-"], "pic-level">,
  HelpText<"Value for __PIC__">,
  MarshallingInfoInt<LangOpts<"PICLevel">>;
def pic_is_pie : Flag<["-"], "pic-is-pie">,
  HelpText<"File is for a position independent executable">,
  MarshallingInfoFlag<LangOpts<"PIE">>;
def fhalf_no_semantic_interposition : Flag<["-"], "fhalf-no-semantic-interposition">,
  HelpText<"Like -fno-semantic-interposition but don't use local aliases">,
  MarshallingInfoFlag<LangOpts<"HalfNoSemanticInterposition">>;
def fno_validate_pch : Flag<["-"], "fno-validate-pch">,
  HelpText<"Disable validation of precompiled headers">,
  MarshallingInfoFlag<PreprocessorOpts<"DisablePCHOrModuleValidation">, "DisableValidationForModuleKind::None">,
  Normalizer<"makeFlagToValueNormalizer(DisableValidationForModuleKind::All)">;
def fallow_pcm_with_errors : Flag<["-"], "fallow-pcm-with-compiler-errors">,
  HelpText<"Accept a PCM file that was created with compiler errors">,
  MarshallingInfoFlag<FrontendOpts<"AllowPCMWithCompilerErrors">>;
def fallow_pch_with_errors : Flag<["-"], "fallow-pch-with-compiler-errors">,
  HelpText<"Accept a PCH file that was created with compiler errors">,
  MarshallingInfoFlag<PreprocessorOpts<"AllowPCHWithCompilerErrors">>,
  ImpliedByAnyOf<[fallow_pcm_with_errors.KeyPath]>;
def fallow_pch_with_different_modules_cache_path :
  Flag<["-"], "fallow-pch-with-different-modules-cache-path">,
  HelpText<"Accept a PCH file that was created with a different modules cache path">,
  MarshallingInfoFlag<PreprocessorOpts<"AllowPCHWithDifferentModulesCachePath">>;
def dump_deserialized_pch_decls : Flag<["-"], "dump-deserialized-decls">,
  HelpText<"Dump declarations that are deserialized from PCH, for testing">,
  MarshallingInfoFlag<PreprocessorOpts<"DumpDeserializedPCHDecls">>;
def error_on_deserialized_pch_decl : Separate<["-"], "error-on-deserialized-decl">,
  HelpText<"Emit error if a specific declaration is deserialized from PCH, for testing">;
def error_on_deserialized_pch_decl_EQ : Joined<["-"], "error-on-deserialized-decl=">,
  Alias<error_on_deserialized_pch_decl>;
def static_define : Flag<["-"], "static-define">,
  HelpText<"Should __STATIC__ be defined">,
  MarshallingInfoFlag<LangOpts<"Static">>;
def stack_protector : Separate<["-"], "stack-protector">,
  HelpText<"Enable stack protectors">, Values<"0,1,2,3">,
  NormalizedValuesScope<"LangOptions">,
  NormalizedValues<["SSPOff", "SSPOn", "SSPStrong", "SSPReq"]>,
  MarshallingInfoEnum<LangOpts<"StackProtector">, "SSPOff">;
def stack_protector_buffer_size : Separate<["-"], "stack-protector-buffer-size">,
  HelpText<"Lower bound for a buffer to be considered for stack protection">,
  MarshallingInfoInt<CodeGenOpts<"SSPBufferSize">, "8">;
def fvisibility : Separate<["-"], "fvisibility">,
  HelpText<"Default type and symbol visibility">,
  MarshallingInfoVisibility<LangOpts<"ValueVisibilityMode">, "DefaultVisibility">,
  // Always emitting because of the relation to `-mignore-xcoff-visibility`.
  AlwaysEmit;
def ftype_visibility : Separate<["-"], "ftype-visibility">,
  HelpText<"Default type visibility">,
  MarshallingInfoVisibility<LangOpts<"TypeVisibilityMode">, fvisibility.KeyPath>;
def fapply_global_visibility_to_externs : Flag<["-"], "fapply-global-visibility-to-externs">,
  HelpText<"Apply global symbol visibility to external declarations without an explicit visibility">,
  MarshallingInfoFlag<LangOpts<"SetVisibilityForExternDecls">>;
def ftemplate_depth : Separate<["-"], "ftemplate-depth">,
  HelpText<"Maximum depth of recursive template instantiation">,
  MarshallingInfoInt<LangOpts<"InstantiationDepth">, "1024">;
def foperator_arrow_depth : Separate<["-"], "foperator-arrow-depth">,
  HelpText<"Maximum number of 'operator->'s to call for a member access">,
  MarshallingInfoInt<LangOpts<"ArrowDepth">, "256">;
def fconstexpr_depth : Separate<["-"], "fconstexpr-depth">,
  HelpText<"Maximum depth of recursive constexpr function calls">,
  MarshallingInfoInt<LangOpts<"ConstexprCallDepth">, "512">;
def fconstexpr_steps : Separate<["-"], "fconstexpr-steps">,
  HelpText<"Maximum number of steps in constexpr function evaluation">,
  MarshallingInfoInt<LangOpts<"ConstexprStepLimit">, "1048576">;
def fbracket_depth : Separate<["-"], "fbracket-depth">,
  HelpText<"Maximum nesting level for parentheses, brackets, and braces">,
  MarshallingInfoInt<LangOpts<"BracketDepth">, "256">;
defm const_strings : BoolOption<"f", "const-strings",
  LangOpts<"ConstStrings">, DefaultFalse,
  PosFlag<SetTrue, [CC1Option], "Use">, NegFlag<SetFalse, [], "Don't use">,
  BothFlags<[], " a const qualified type for string literals in C and ObjC">>;
def fno_bitfield_type_align : Flag<["-"], "fno-bitfield-type-align">,
  HelpText<"Ignore bit-field types when aligning structures">,
  MarshallingInfoFlag<LangOpts<"NoBitFieldTypeAlign">>;
def ffake_address_space_map : Flag<["-"], "ffake-address-space-map">,
  HelpText<"Use a fake address space map; OpenCL testing purposes only">,
  MarshallingInfoFlag<LangOpts<"FakeAddressSpaceMap">>;
def faddress_space_map_mangling_EQ : Joined<["-"], "faddress-space-map-mangling=">, MetaVarName<"<yes|no|target>">,
  HelpText<"Set the mode for address space map based mangling; OpenCL testing purposes only">,
  Values<"target,no,yes">, NormalizedValuesScope<"LangOptions">,
  NormalizedValues<["ASMM_Target", "ASMM_Off", "ASMM_On"]>,
  MarshallingInfoEnum<LangOpts<"AddressSpaceMapMangling">, "ASMM_Target">;
def funknown_anytype : Flag<["-"], "funknown-anytype">,
  HelpText<"Enable parser support for the __unknown_anytype type; for testing purposes only">,
  MarshallingInfoFlag<LangOpts<"ParseUnknownAnytype">>;
def fdebugger_support : Flag<["-"], "fdebugger-support">,
  HelpText<"Enable special debugger support behavior">,
  MarshallingInfoFlag<LangOpts<"DebuggerSupport">>;
def fdebugger_cast_result_to_id : Flag<["-"], "fdebugger-cast-result-to-id">,
  HelpText<"Enable casting unknown expression results to id">,
  MarshallingInfoFlag<LangOpts<"DebuggerCastResultToId">>;
def fdebugger_objc_literal : Flag<["-"], "fdebugger-objc-literal">,
  HelpText<"Enable special debugger support for Objective-C subscripting and literals">,
  MarshallingInfoFlag<LangOpts<"DebuggerObjCLiteral">>;
defm deprecated_macro : BoolOption<"f", "deprecated-macro",
  LangOpts<"Deprecated">, DefaultFalse,
  PosFlag<SetTrue, [], "Defines">, NegFlag<SetFalse, [], "Undefines">,
  BothFlags<[], " the __DEPRECATED macro">>;
def fobjc_subscripting_legacy_runtime : Flag<["-"], "fobjc-subscripting-legacy-runtime">,
  HelpText<"Allow Objective-C array and dictionary subscripting in legacy runtime">;
// TODO: Enforce values valid for MSVtorDispMode.
def vtordisp_mode_EQ : Joined<["-"], "vtordisp-mode=">,
  HelpText<"Control vtordisp placement on win32 targets">,
  MarshallingInfoInt<LangOpts<"VtorDispMode">, "1">;
def fnative_half_type: Flag<["-"], "fnative-half-type">,
  HelpText<"Use the native half type for __fp16 instead of promoting to float">,
  MarshallingInfoFlag<LangOpts<"NativeHalfType">>,
  ImpliedByAnyOf<[open_cl.KeyPath, render_script.KeyPath]>;
def fnative_half_arguments_and_returns : Flag<["-"], "fnative-half-arguments-and-returns">,
  HelpText<"Use the native __fp16 type for arguments and returns (and skip ABI-specific lowering)">,
  MarshallingInfoFlag<LangOpts<"NativeHalfArgsAndReturns">>,
  ImpliedByAnyOf<[open_cl.KeyPath, render_script.KeyPath]>;
def fallow_half_arguments_and_returns : Flag<["-"], "fallow-half-arguments-and-returns">,
  HelpText<"Allow function arguments and returns of type half">,
  MarshallingInfoFlag<LangOpts<"HalfArgsAndReturns">>,
  ImpliedByAnyOf<[fnative_half_arguments_and_returns.KeyPath]>;
def fdefault_calling_conv_EQ : Joined<["-"], "fdefault-calling-conv=">,
  HelpText<"Set default calling convention">, Values<"cdecl,fastcall,stdcall,vectorcall,regcall">,
  NormalizedValuesScope<"LangOptions">,
  NormalizedValues<["DCC_CDecl", "DCC_FastCall", "DCC_StdCall", "DCC_VectorCall", "DCC_RegCall"]>,
  MarshallingInfoEnum<LangOpts<"DefaultCallingConv">, "DCC_None">;

// These options cannot be marshalled, because they are used to set up the LangOptions defaults.
def finclude_default_header : Flag<["-"], "finclude-default-header">,
  HelpText<"Include default header file for OpenCL">;
def fdeclare_opencl_builtins : Flag<["-"], "fdeclare-opencl-builtins">,
  HelpText<"Add OpenCL builtin function declarations (experimental)">;

def fpreserve_vec3_type : Flag<["-"], "fpreserve-vec3-type">,
  HelpText<"Preserve 3-component vector type">,
  MarshallingInfoFlag<CodeGenOpts<"PreserveVec3Type">>;
def fwchar_type_EQ : Joined<["-"], "fwchar-type=">,
  HelpText<"Select underlying type for wchar_t">, Values<"char,short,int">,
  NormalizedValues<["1", "2", "4"]>,
  MarshallingInfoEnum<LangOpts<"WCharSize">, "0">;
defm signed_wchar : BoolOption<"f", "signed-wchar",
  LangOpts<"WCharIsSigned">, DefaultTrue,
  NegFlag<SetFalse, [CC1Option], "Use an unsigned">, PosFlag<SetTrue, [], "Use a signed">,
  BothFlags<[], " type for wchar_t">>;
def fcompatibility_qualified_id_block_param_type_checking : Flag<["-"], "fcompatibility-qualified-id-block-type-checking">,
  HelpText<"Allow using blocks with parameters of more specific type than "
           "the type system guarantees when a parameter is qualified id">,
  MarshallingInfoFlag<LangOpts<"CompatibilityQualifiedIdBlockParamTypeChecking">>;
def fpass_by_value_is_noalias: Flag<["-"], "fpass-by-value-is-noalias">,
  HelpText<"Allows assuming by-value parameters do not alias any other value. "
           "Has no effect on non-trivially-copyable classes in C++.">, Group<f_Group>,
  MarshallingInfoFlag<CodeGenOpts<"PassByValueIsNoAlias">>;

// FIXME: Remove these entirely once functionality/tests have been excised.
def fobjc_gc_only : Flag<["-"], "fobjc-gc-only">, Group<f_Group>,
  HelpText<"Use GC exclusively for Objective-C related memory management">;
def fobjc_gc : Flag<["-"], "fobjc-gc">, Group<f_Group>,
  HelpText<"Enable Objective-C garbage collection">;

//===----------------------------------------------------------------------===//
// Header Search Options
//===----------------------------------------------------------------------===//

def nostdsysteminc : Flag<["-"], "nostdsysteminc">,
  HelpText<"Disable standard system #include directories">,
  MarshallingInfoNegativeFlag<HeaderSearchOpts<"UseStandardSystemIncludes">>;
def fdisable_module_hash : Flag<["-"], "fdisable-module-hash">,
  HelpText<"Disable the module hash">,
  MarshallingInfoFlag<HeaderSearchOpts<"DisableModuleHash">>;
def fmodules_hash_content : Flag<["-"], "fmodules-hash-content">,
  HelpText<"Enable hashing the content of a module file">,
  MarshallingInfoFlag<HeaderSearchOpts<"ModulesHashContent">>;
def fmodules_strict_context_hash : Flag<["-"], "fmodules-strict-context-hash">,
  HelpText<"Enable hashing of all compiler options that could impact the "
           "semantics of a module in an implicit build">,
  MarshallingInfoFlag<HeaderSearchOpts<"ModulesStrictContextHash">>;
def c_isystem : JoinedOrSeparate<["-"], "c-isystem">, MetaVarName<"<directory>">,
  HelpText<"Add directory to the C SYSTEM include search path">;
def objc_isystem : JoinedOrSeparate<["-"], "objc-isystem">,
  MetaVarName<"<directory>">,
  HelpText<"Add directory to the ObjC SYSTEM include search path">;
def objcxx_isystem : JoinedOrSeparate<["-"], "objcxx-isystem">,
  MetaVarName<"<directory>">,
  HelpText<"Add directory to the ObjC++ SYSTEM include search path">;
def internal_isystem : JoinedOrSeparate<["-"], "internal-isystem">,
  MetaVarName<"<directory>">,
  HelpText<"Add directory to the internal system include search path; these "
           "are assumed to not be user-provided and are used to model system "
           "and standard headers' paths.">;
def internal_externc_isystem : JoinedOrSeparate<["-"], "internal-externc-isystem">,
  MetaVarName<"<directory>">,
  HelpText<"Add directory to the internal system include search path with "
           "implicit extern \"C\" semantics; these are assumed to not be "
           "user-provided and are used to model system and standard headers' "
           "paths.">;

//===----------------------------------------------------------------------===//
// Preprocessor Options
//===----------------------------------------------------------------------===//

def chain_include : Separate<["-"], "chain-include">, MetaVarName<"<file>">,
  HelpText<"Include and chain a header file after turning it into PCH">;
def preamble_bytes_EQ : Joined<["-"], "preamble-bytes=">,
  HelpText<"Assume that the precompiled header is a precompiled preamble "
           "covering the first N bytes of the main file">;
def detailed_preprocessing_record : Flag<["-"], "detailed-preprocessing-record">,
  HelpText<"include a detailed record of preprocessing actions">,
  MarshallingInfoFlag<PreprocessorOpts<"DetailedRecord">>;
def setup_static_analyzer : Flag<["-"], "setup-static-analyzer">,
  HelpText<"Set up preprocessor for static analyzer (done automatically when static analyzer is run).">,
  MarshallingInfoFlag<PreprocessorOpts<"SetUpStaticAnalyzer">>;
def disable_pragma_debug_crash : Flag<["-"], "disable-pragma-debug-crash">,
  HelpText<"Disable any #pragma clang __debug that can lead to crashing behavior. This is meant for testing.">,
  MarshallingInfoFlag<PreprocessorOpts<"DisablePragmaDebugCrash">>;

//===----------------------------------------------------------------------===//
// OpenCL Options
//===----------------------------------------------------------------------===//

def cl_ext_EQ : CommaJoined<["-"], "cl-ext=">,
  HelpText<"OpenCL only. Enable or disable OpenCL extensions. The argument is a comma-separated sequence of one or more extension names, each prefixed by '+' or '-'.">,
  MarshallingInfoStringVector<TargetOpts<"OpenCLExtensionsAsWritten">>;

//===----------------------------------------------------------------------===//
// CUDA Options
//===----------------------------------------------------------------------===//

def fcuda_is_device : Flag<["-"], "fcuda-is-device">,
  HelpText<"Generate code for CUDA device">,
  MarshallingInfoFlag<LangOpts<"CUDAIsDevice">>;
def fcuda_include_gpubinary : Separate<["-"], "fcuda-include-gpubinary">,
  HelpText<"Incorporate CUDA device-side binary into host object file.">,
  MarshallingInfoString<CodeGenOpts<"CudaGpuBinaryFileName">>;
def fcuda_allow_variadic_functions : Flag<["-"], "fcuda-allow-variadic-functions">,
  HelpText<"Allow variadic functions in CUDA device code.">,
  MarshallingInfoFlag<LangOpts<"CUDAAllowVariadicFunctions">>;
def fno_cuda_host_device_constexpr : Flag<["-"], "fno-cuda-host-device-constexpr">,
  HelpText<"Don't treat unattributed constexpr functions as __host__ __device__.">,
  MarshallingInfoNegativeFlag<LangOpts<"CUDAHostDeviceConstexpr">>;

//===----------------------------------------------------------------------===//
// OpenMP Options
//===----------------------------------------------------------------------===//

def fopenmp_is_device : Flag<["-"], "fopenmp-is-device">,
  HelpText<"Generate code only for an OpenMP target device.">;
def fopenmp_host_ir_file_path : Separate<["-"], "fopenmp-host-ir-file-path">,
  HelpText<"Path to the IR file produced by the frontend for the host.">;

//===----------------------------------------------------------------------===//
// SYCL Options
//===----------------------------------------------------------------------===//

def fsycl_is_device : Flag<["-"], "fsycl-is-device">,
  HelpText<"Generate code for SYCL device.">,
  MarshallingInfoFlag<LangOpts<"SYCLIsDevice">>;
def fsycl_is_host : Flag<["-"], "fsycl-is-host">,
  HelpText<"SYCL host compilation">,
  MarshallingInfoFlag<LangOpts<"SYCLIsHost">>;

} // let Flags = [CC1Option, NoDriverOption]

def sycl_std_EQ : Joined<["-"], "sycl-std=">, Group<sycl_Group>,
  Flags<[CC1Option, NoArgumentUnused, CoreOption]>,
  HelpText<"SYCL language standard to compile for.">,
  Values<"2020,2017,121,1.2.1,sycl-1.2.1">,
  NormalizedValues<["SYCL_2020", "SYCL_2017", "SYCL_2017", "SYCL_2017", "SYCL_2017"]>,
  NormalizedValuesScope<"LangOptions">,
  MarshallingInfoEnum<LangOpts<"SYCLVersion">, "SYCL_None">,
  ShouldParseIf<!strconcat(fsycl_is_device.KeyPath, "||", fsycl_is_host.KeyPath)>;

defm cuda_approx_transcendentals : BoolFOption<"cuda-approx-transcendentals",
  LangOpts<"CUDADeviceApproxTranscendentals">, DefaultFalse,
  PosFlag<SetTrue, [CC1Option], "Use">, NegFlag<SetFalse, [], "Don't use">,
  BothFlags<[], " approximate transcendental functions">>,
  ShouldParseIf<fcuda_is_device.KeyPath>;

//===----------------------------------------------------------------------===//
// Frontend Options - cc1 + fc1
//===----------------------------------------------------------------------===//
let Flags = [CC1Option, FC1Option, NoDriverOption] in {
let Group = Action_Group in {

def emit_obj : Flag<["-"], "emit-obj">,
  HelpText<"Emit native object files">;
def init_only : Flag<["-"], "init-only">,
  HelpText<"Only execute frontend initialization">;

} // let Group = Action_Group

def load : Separate<["-"], "load">, MetaVarName<"<dsopath>">,
  HelpText<"Load the named plugin (dynamic shared object)">;
def plugin : Separate<["-"], "plugin">, MetaVarName<"<name>">,
  HelpText<"Use the named plugin action instead of the default action (use \"help\" to list available options)">;

} // let Flags = [CC1Option, FC1Option, NoDriverOption]

//===----------------------------------------------------------------------===//
// cc1as-only Options
//===----------------------------------------------------------------------===//

let Flags = [CC1AsOption, NoDriverOption] in {

// Language Options
def n : Flag<["-"], "n">,
  HelpText<"Don't automatically start assembly file with a text section">;

// Frontend Options
def filetype : Separate<["-"], "filetype">,
    HelpText<"Specify the output file type ('asm', 'null', or 'obj')">;

// Transliterate Options
def output_asm_variant : Separate<["-"], "output-asm-variant">,
    HelpText<"Select the asm variant index to use for output">;
def show_encoding : Flag<["-"], "show-encoding">,
    HelpText<"Show instruction encoding information in transliterate mode">;
def show_inst : Flag<["-"], "show-inst">,
    HelpText<"Show internal instruction representation in transliterate mode">;

// Assemble Options
def dwarf_debug_producer : Separate<["-"], "dwarf-debug-producer">,
  HelpText<"The string to embed in the Dwarf debug AT_producer record.">;

def defsym : Separate<["-"], "defsym">,
  HelpText<"Define a value for a symbol">;

} // let Flags = [CC1AsOption]

//===----------------------------------------------------------------------===//
// clang-cl Options
//===----------------------------------------------------------------------===//

def cl_Group : OptionGroup<"<clang-cl options>">, Flags<[CLOption]>,
  HelpText<"CL.EXE COMPATIBILITY OPTIONS">;

def cl_compile_Group : OptionGroup<"<clang-cl compile-only options>">,
  Group<cl_Group>;

def cl_ignored_Group : OptionGroup<"<clang-cl ignored options>">,
  Group<cl_Group>;

class CLFlag<string name> : Option<["/", "-"], name, KIND_FLAG>,
  Group<cl_Group>, Flags<[CLOption, NoXarchOption]>;

class CLCompileFlag<string name> : Option<["/", "-"], name, KIND_FLAG>,
  Group<cl_compile_Group>, Flags<[CLOption, NoXarchOption]>;

class CLIgnoredFlag<string name> : Option<["/", "-"], name, KIND_FLAG>,
  Group<cl_ignored_Group>, Flags<[CLOption, NoXarchOption]>;

class CLJoined<string name> : Option<["/", "-"], name, KIND_JOINED>,
  Group<cl_Group>, Flags<[CLOption, NoXarchOption]>;

class CLCompileJoined<string name> : Option<["/", "-"], name, KIND_JOINED>,
  Group<cl_compile_Group>, Flags<[CLOption, NoXarchOption]>;

class CLIgnoredJoined<string name> : Option<["/", "-"], name, KIND_JOINED>,
  Group<cl_ignored_Group>, Flags<[CLOption, NoXarchOption, HelpHidden]>;

class CLJoinedOrSeparate<string name> : Option<["/", "-"], name,
  KIND_JOINED_OR_SEPARATE>, Group<cl_Group>, Flags<[CLOption, NoXarchOption]>;

class CLCompileJoinedOrSeparate<string name> : Option<["/", "-"], name,
  KIND_JOINED_OR_SEPARATE>, Group<cl_compile_Group>,
  Flags<[CLOption, NoXarchOption]>;

class CLRemainingArgsJoined<string name> : Option<["/", "-"], name,
  KIND_REMAINING_ARGS_JOINED>, Group<cl_Group>, Flags<[CLOption, NoXarchOption]>;

// Aliases:
// (We don't put any of these in cl_compile_Group as the options they alias are
// already in the right group.)

def _SLASH_Brepro : CLFlag<"Brepro">,
  HelpText<"Do not write current time into COFF output (breaks link.exe /incremental)">,
  Alias<mno_incremental_linker_compatible>;
def _SLASH_Brepro_ : CLFlag<"Brepro-">,
  HelpText<"Write current time into COFF output (default)">,
  Alias<mincremental_linker_compatible>;
def _SLASH_C : CLFlag<"C">,
  HelpText<"Do not discard comments when preprocessing">, Alias<C>;
def _SLASH_c : CLFlag<"c">, HelpText<"Compile only">, Alias<c>;
def _SLASH_d1PP : CLFlag<"d1PP">,
  HelpText<"Retain macro definitions in /E mode">, Alias<dD>;
def _SLASH_d1reportAllClassLayout : CLFlag<"d1reportAllClassLayout">,
  HelpText<"Dump record layout information">,
  Alias<Xclang>, AliasArgs<["-fdump-record-layouts"]>;
def _SLASH_diagnostics_caret : CLFlag<"diagnostics:caret">,
  HelpText<"Enable caret and column diagnostics (default)">;
def _SLASH_diagnostics_column : CLFlag<"diagnostics:column">,
  HelpText<"Disable caret diagnostics but keep column info">;
def _SLASH_diagnostics_classic : CLFlag<"diagnostics:classic">,
  HelpText<"Disable column and caret diagnostics">;
def _SLASH_D : CLJoinedOrSeparate<"D">, HelpText<"Define macro">,
  MetaVarName<"<macro[=value]>">, Alias<D>;
def _SLASH_E : CLFlag<"E">, HelpText<"Preprocess to stdout">, Alias<E>;
def _SLASH_external_COLON_I : CLJoinedOrSeparate<"external:I">, Alias<isystem>,
  HelpText<"Add directory to include search path with warnings suppressed">,
  MetaVarName<"<dir>">;
def _SLASH_fp_except : CLFlag<"fp:except">, HelpText<"">, Alias<ftrapping_math>;
def _SLASH_fp_except_ : CLFlag<"fp:except-">,
  HelpText<"">, Alias<fno_trapping_math>;
def _SLASH_fp_fast : CLFlag<"fp:fast">, HelpText<"">, Alias<ffast_math>;
def _SLASH_fp_precise : CLFlag<"fp:precise">,
  HelpText<"">, Alias<fno_fast_math>;
def _SLASH_fp_strict : CLFlag<"fp:strict">, HelpText<"">, Alias<fno_fast_math>;
def _SLASH_fsanitize_EQ_address : CLFlag<"fsanitize=address">,
  HelpText<"Enable AddressSanitizer">,
  Alias<fsanitize_EQ>, AliasArgs<["address"]>;
def _SLASH_GA : CLFlag<"GA">, Alias<ftlsmodel_EQ>, AliasArgs<["local-exec"]>,
  HelpText<"Assume thread-local variables are defined in the executable">;
def _SLASH_GR : CLFlag<"GR">, HelpText<"Emit RTTI data (default)">;
def _SLASH_GR_ : CLFlag<"GR-">, HelpText<"Do not emit RTTI data">;
def _SLASH_GF : CLIgnoredFlag<"GF">,
  HelpText<"Enable string pooling (default)">;
def _SLASH_GF_ : CLFlag<"GF-">, HelpText<"Disable string pooling">,
  Alias<fwritable_strings>;
def _SLASH_GS : CLFlag<"GS">,
  HelpText<"Enable buffer security check (default)">;
def _SLASH_GS_ : CLFlag<"GS-">, HelpText<"Disable buffer security check">;
def : CLFlag<"Gs">, HelpText<"Use stack probes (default)">,
  Alias<mstack_probe_size>, AliasArgs<["4096"]>;
def _SLASH_Gs : CLJoined<"Gs">,
  HelpText<"Set stack probe size (default 4096)">, Alias<mstack_probe_size>;
def _SLASH_Gy : CLFlag<"Gy">, HelpText<"Put each function in its own section">,
  Alias<ffunction_sections>;
def _SLASH_Gy_ : CLFlag<"Gy-">,
  HelpText<"Do not put each function in its own section (default)">,
  Alias<fno_function_sections>;
def _SLASH_Gw : CLFlag<"Gw">, HelpText<"Put each data item in its own section">,
  Alias<fdata_sections>;
def _SLASH_Gw_ : CLFlag<"Gw-">,
  HelpText<"Do not put each data item in its own section (default)">,
  Alias<fno_data_sections>;
def _SLASH_help : CLFlag<"help">, Alias<help>,
  HelpText<"Display available options">;
def _SLASH_HELP : CLFlag<"HELP">, Alias<help>;
def _SLASH_hotpatch : CLFlag<"hotpatch">, Alias<fms_hotpatch>,
  HelpText<"Create hotpatchable image">;
def _SLASH_I : CLJoinedOrSeparate<"I">,
  HelpText<"Add directory to include search path">, MetaVarName<"<dir>">,
  Alias<I>;
def _SLASH_J : CLFlag<"J">, HelpText<"Make char type unsigned">,
  Alias<funsigned_char>;

// The _SLASH_O option handles all the /O flags, but we also provide separate
// aliased options to provide separate help messages.
def _SLASH_O : CLJoined<"O">,
  HelpText<"Set multiple /O flags at once; e.g. '/O2y-' for '/O2 /Oy-'">,
  MetaVarName<"<flags>">;
def : CLFlag<"O1">, Alias<_SLASH_O>, AliasArgs<["1"]>,
  HelpText<"Optimize for size  (like /Og     /Os /Oy /Ob2 /GF /Gy)">;
def : CLFlag<"O2">, Alias<_SLASH_O>, AliasArgs<["2"]>,
  HelpText<"Optimize for speed (like /Og /Oi /Ot /Oy /Ob2 /GF /Gy)">;
def : CLFlag<"Ob0">, Alias<_SLASH_O>, AliasArgs<["b0"]>,
  HelpText<"Disable function inlining">;
def : CLFlag<"Ob1">, Alias<_SLASH_O>, AliasArgs<["b1"]>,
  HelpText<"Only inline functions explicitly or implicitly marked inline">;
def : CLFlag<"Ob2">, Alias<_SLASH_O>, AliasArgs<["b2"]>,
  HelpText<"Inline functions as deemed beneficial by the compiler">;
def : CLFlag<"Od">, Alias<_SLASH_O>, AliasArgs<["d"]>,
  HelpText<"Disable optimization">;
def : CLFlag<"Og">, Alias<_SLASH_O>, AliasArgs<["g"]>,
  HelpText<"No effect">;
def : CLFlag<"Oi">, Alias<_SLASH_O>, AliasArgs<["i"]>,
  HelpText<"Enable use of builtin functions">;
def : CLFlag<"Oi-">, Alias<_SLASH_O>, AliasArgs<["i-"]>,
  HelpText<"Disable use of builtin functions">;
def : CLFlag<"Os">, Alias<_SLASH_O>, AliasArgs<["s"]>,
  HelpText<"Optimize for size">;
def : CLFlag<"Ot">, Alias<_SLASH_O>, AliasArgs<["t"]>,
  HelpText<"Optimize for speed">;
def : CLFlag<"Ox">, Alias<_SLASH_O>, AliasArgs<["x"]>,
  HelpText<"Deprecated (like /Og /Oi /Ot /Oy /Ob2); use /O2">;
def : CLFlag<"Oy">, Alias<_SLASH_O>, AliasArgs<["y"]>,
  HelpText<"Enable frame pointer omission (x86 only)">;
def : CLFlag<"Oy-">, Alias<_SLASH_O>, AliasArgs<["y-"]>,
  HelpText<"Disable frame pointer omission (x86 only, default)">;

def _SLASH_QUESTION : CLFlag<"?">, Alias<help>,
  HelpText<"Display available options">;
def _SLASH_Qvec : CLFlag<"Qvec">,
  HelpText<"Enable the loop vectorization passes">, Alias<fvectorize>;
def _SLASH_Qvec_ : CLFlag<"Qvec-">,
  HelpText<"Disable the loop vectorization passes">, Alias<fno_vectorize>;
def _SLASH_showIncludes : CLFlag<"showIncludes">,
  HelpText<"Print info about included files to stderr">;
def _SLASH_showIncludes_user : CLFlag<"showIncludes:user">,
  HelpText<"Like /showIncludes but omit system headers">;
def _SLASH_showFilenames : CLFlag<"showFilenames">,
  HelpText<"Print the name of each compiled file">;
def _SLASH_showFilenames_ : CLFlag<"showFilenames-">,
  HelpText<"Do not print the name of each compiled file (default)">;
def _SLASH_source_charset : CLCompileJoined<"source-charset:">,
  HelpText<"Set source encoding, supports only UTF-8">,
  Alias<finput_charset_EQ>;
def _SLASH_execution_charset : CLCompileJoined<"execution-charset:">,
  HelpText<"Set runtime encoding, supports only UTF-8">,
  Alias<fexec_charset_EQ>;
def _SLASH_std : CLCompileJoined<"std:">,
  HelpText<"Set language version (c++14,c++17,c++20,c++latest,c11,c17)">;
def _SLASH_U : CLJoinedOrSeparate<"U">, HelpText<"Undefine macro">,
  MetaVarName<"<macro>">, Alias<U>;
def _SLASH_validate_charset : CLFlag<"validate-charset">,
  Alias<W_Joined>, AliasArgs<["invalid-source-encoding"]>;
def _SLASH_validate_charset_ : CLFlag<"validate-charset-">,
  Alias<W_Joined>, AliasArgs<["no-invalid-source-encoding"]>;
def _SLASH_W0 : CLFlag<"W0">, HelpText<"Disable all warnings">, Alias<w>;
def _SLASH_W1 : CLFlag<"W1">, HelpText<"Enable -Wall">, Alias<Wall>;
def _SLASH_W2 : CLFlag<"W2">, HelpText<"Enable -Wall">, Alias<Wall>;
def _SLASH_W3 : CLFlag<"W3">, HelpText<"Enable -Wall">, Alias<Wall>;
def _SLASH_W4 : CLFlag<"W4">, HelpText<"Enable -Wall and -Wextra">, Alias<WCL4>;
def _SLASH_Wall : CLFlag<"Wall">, HelpText<"Enable -Weverything">,
  Alias<W_Joined>, AliasArgs<["everything"]>;
def _SLASH_WX : CLFlag<"WX">, HelpText<"Treat warnings as errors">,
  Alias<W_Joined>, AliasArgs<["error"]>;
def _SLASH_WX_ : CLFlag<"WX-">,
  HelpText<"Do not treat warnings as errors (default)">,
  Alias<W_Joined>, AliasArgs<["no-error"]>;
def _SLASH_w_flag : CLFlag<"w">, HelpText<"Disable all warnings">, Alias<w>;
def _SLASH_wd : CLCompileJoined<"wd">;
def _SLASH_vd : CLJoined<"vd">, HelpText<"Control vtordisp placement">,
  Alias<vtordisp_mode_EQ>;
def _SLASH_X : CLFlag<"X">,
  HelpText<"Do not add %INCLUDE% to include search path">, Alias<nostdlibinc>;
def _SLASH_Zc_sizedDealloc : CLFlag<"Zc:sizedDealloc">,
  HelpText<"Enable C++14 sized global deallocation functions">,
  Alias<fsized_deallocation>;
def _SLASH_Zc_sizedDealloc_ : CLFlag<"Zc:sizedDealloc-">,
  HelpText<"Disable C++14 sized global deallocation functions">,
  Alias<fno_sized_deallocation>;
def _SLASH_Zc_alignedNew : CLFlag<"Zc:alignedNew">,
  HelpText<"Enable C++17 aligned allocation functions">,
  Alias<faligned_allocation>;
def _SLASH_Zc_alignedNew_ : CLFlag<"Zc:alignedNew-">,
  HelpText<"Disable C++17 aligned allocation functions">,
  Alias<fno_aligned_allocation>;
def _SLASH_Zc_char8_t : CLFlag<"Zc:char8_t">,
  HelpText<"Enable char8_t from C++2a">,
  Alias<fchar8__t>;
def _SLASH_Zc_char8_t_ : CLFlag<"Zc:char8_t-">,
  HelpText<"Disable char8_t from c++2a">,
  Alias<fno_char8__t>;
def _SLASH_Zc_strictStrings : CLFlag<"Zc:strictStrings">,
  HelpText<"Treat string literals as const">, Alias<W_Joined>,
  AliasArgs<["error=c++11-compat-deprecated-writable-strings"]>;
def _SLASH_Zc_threadSafeInit : CLFlag<"Zc:threadSafeInit">,
  HelpText<"Enable thread-safe initialization of static variables">,
  Alias<fthreadsafe_statics>;
def _SLASH_Zc_threadSafeInit_ : CLFlag<"Zc:threadSafeInit-">,
  HelpText<"Disable thread-safe initialization of static variables">,
  Alias<fno_threadsafe_statics>;
def _SLASH_Zc_trigraphs : CLFlag<"Zc:trigraphs">,
  HelpText<"Enable trigraphs">, Alias<ftrigraphs>;
def _SLASH_Zc_trigraphs_off : CLFlag<"Zc:trigraphs-">,
  HelpText<"Disable trigraphs (default)">, Alias<fno_trigraphs>;
def _SLASH_Zc_twoPhase : CLFlag<"Zc:twoPhase">,
  HelpText<"Enable two-phase name lookup in templates">,
  Alias<fno_delayed_template_parsing>;
def _SLASH_Zc_twoPhase_ : CLFlag<"Zc:twoPhase-">,
  HelpText<"Disable two-phase name lookup in templates (default)">,
  Alias<fdelayed_template_parsing>;
def _SLASH_Z7 : CLFlag<"Z7">,
  HelpText<"Enable CodeView debug information in object files">;
def _SLASH_Zi : CLFlag<"Zi">, Alias<_SLASH_Z7>,
  HelpText<"Like /Z7">;
def _SLASH_Zp : CLJoined<"Zp">,
  HelpText<"Set default maximum struct packing alignment">,
  Alias<fpack_struct_EQ>;
def _SLASH_Zp_flag : CLFlag<"Zp">,
  HelpText<"Set default maximum struct packing alignment to 1">,
  Alias<fpack_struct_EQ>, AliasArgs<["1"]>;
def _SLASH_Zs : CLFlag<"Zs">, HelpText<"Syntax-check only">,
  Alias<fsyntax_only>;
def _SLASH_openmp_ : CLFlag<"openmp-">,
  HelpText<"Disable OpenMP support">, Alias<fno_openmp>;
def _SLASH_openmp : CLFlag<"openmp">, HelpText<"Enable OpenMP support">,
  Alias<fopenmp>;
def _SLASH_openmp_experimental : CLFlag<"openmp:experimental">,
  HelpText<"Enable OpenMP support with experimental SIMD support">,
  Alias<fopenmp>;
def _SLASH_tune : CLCompileJoined<"tune:">,
  HelpText<"Set CPU for optimization without affecting instruction set">,
  Alias<mtune_EQ>;
def _SLASH_QIntel_jcc_erratum : CLFlag<"QIntel-jcc-erratum">,
  HelpText<"Align branches within 32-byte boundaries to mitigate the performance impact of the Intel JCC erratum.">,
  Alias<mbranches_within_32B_boundaries>;

// Non-aliases:

def _SLASH_arch : CLCompileJoined<"arch:">,
  HelpText<"Set architecture for code generation">;

def _SLASH_M_Group : OptionGroup<"</M group>">, Group<cl_compile_Group>;
def _SLASH_volatile_Group : OptionGroup<"</volatile group>">,
  Group<cl_compile_Group>;

def _SLASH_EH : CLJoined<"EH">, HelpText<"Set exception handling model">;
def _SLASH_EP : CLFlag<"EP">,
  HelpText<"Disable linemarker output and preprocess to stdout">;
def _SLASH_external_env : CLJoined<"external:env:">,
  HelpText<"Add dirs in env var <var> to include search path with warnings suppressed">,
  MetaVarName<"<var>">;
def _SLASH_FA : CLFlag<"FA">,
  HelpText<"Output assembly code file during compilation">;
def _SLASH_Fa : CLJoined<"Fa">,
  HelpText<"Set assembly output file name (with /FA)">,
  MetaVarName<"<file or dir/>">;
def _SLASH_FI : CLJoinedOrSeparate<"FI">,
  HelpText<"Include file before parsing">, Alias<include_>;
def _SLASH_Fe : CLJoined<"Fe">,
  HelpText<"Set output executable file name">,
  MetaVarName<"<file or dir/>">;
def _SLASH_Fe_COLON : CLJoined<"Fe:">, Alias<_SLASH_Fe>;
def _SLASH_Fi : CLCompileJoined<"Fi">,
  HelpText<"Set preprocess output file name (with /P)">,
  MetaVarName<"<file>">;
def _SLASH_Fo : CLCompileJoined<"Fo">,
  HelpText<"Set output object file (with /c)">,
  MetaVarName<"<file or dir/>">;
def _SLASH_guard : CLJoined<"guard:">,
  HelpText<"Enable Control Flow Guard with /guard:cf, or only the table with /guard:cf,nochecks. "
           "Enable EH Continuation Guard with /guard:ehcont">;
def _SLASH_GX : CLFlag<"GX">,
  HelpText<"Deprecated; use /EHsc">;
def _SLASH_GX_ : CLFlag<"GX-">,
  HelpText<"Deprecated (like not passing /EH)">;
def _SLASH_imsvc : CLJoinedOrSeparate<"imsvc">,
  HelpText<"Add <dir> to system include search path, as if in %INCLUDE%">,
  MetaVarName<"<dir>">;
def _SLASH_LD : CLFlag<"LD">, HelpText<"Create DLL">;
def _SLASH_LDd : CLFlag<"LDd">, HelpText<"Create debug DLL">;
def _SLASH_link : CLRemainingArgsJoined<"link">,
  HelpText<"Forward options to the linker">, MetaVarName<"<options>">;
def _SLASH_MD : Option<["/", "-"], "MD", KIND_FLAG>, Group<_SLASH_M_Group>,
  Flags<[CLOption, NoXarchOption]>, HelpText<"Use DLL run-time">;
def _SLASH_MDd : Option<["/", "-"], "MDd", KIND_FLAG>, Group<_SLASH_M_Group>,
  Flags<[CLOption, NoXarchOption]>, HelpText<"Use DLL debug run-time">;
def _SLASH_MT : Option<["/", "-"], "MT", KIND_FLAG>, Group<_SLASH_M_Group>,
  Flags<[CLOption, NoXarchOption]>, HelpText<"Use static run-time">;
def _SLASH_MTd : Option<["/", "-"], "MTd", KIND_FLAG>, Group<_SLASH_M_Group>,
  Flags<[CLOption, NoXarchOption]>, HelpText<"Use static debug run-time">;
def _SLASH_o : CLJoinedOrSeparate<"o">,
  HelpText<"Deprecated (set output file name); use /Fe or /Fe">,
  MetaVarName<"<file or dir/>">;
def _SLASH_P : CLFlag<"P">, HelpText<"Preprocess to file">;
def _SLASH_permissive : CLFlag<"permissive">,
  HelpText<"Enable some non conforming code to compile">;
def _SLASH_permissive_ : CLFlag<"permissive-">,
  HelpText<"Disable non conforming code from compiling (default)">;
def _SLASH_Tc : CLCompileJoinedOrSeparate<"Tc">,
  HelpText<"Treat <file> as C source file">, MetaVarName<"<file>">;
def _SLASH_TC : CLCompileFlag<"TC">, HelpText<"Treat all source files as C">;
def _SLASH_Tp : CLCompileJoinedOrSeparate<"Tp">,
  HelpText<"Treat <file> as C++ source file">, MetaVarName<"<file>">;
def _SLASH_TP : CLCompileFlag<"TP">, HelpText<"Treat all source files as C++">;
def _SLASH_diasdkdir : CLJoinedOrSeparate<"diasdkdir">,
  HelpText<"Path to the DIA SDK">, MetaVarName<"<dir>">;
def _SLASH_vctoolsdir : CLJoinedOrSeparate<"vctoolsdir">,
  HelpText<"Path to the VCToolChain">, MetaVarName<"<dir>">;
def _SLASH_vctoolsversion : CLJoinedOrSeparate<"vctoolsversion">,
  HelpText<"For use with /winsysroot, defaults to newest found">;
def _SLASH_winsdkdir : CLJoinedOrSeparate<"winsdkdir">,
  HelpText<"Path to the Windows SDK">, MetaVarName<"<dir>">;
def _SLASH_winsdkversion : CLJoinedOrSeparate<"winsdkversion">,
  HelpText<"Full version of the Windows SDK, defaults to newest found">;
def _SLASH_winsysroot : CLJoinedOrSeparate<"winsysroot">,
  HelpText<"Same as \"/diasdkdir <dir>/DIA SDK\" /vctoolsdir <dir>/VC/Tools/MSVC/<vctoolsversion> \"/winsdkdir <dir>/Windows Kits/10\"">,
  MetaVarName<"<dir>">;
def _SLASH_volatile_iso : Option<["/", "-"], "volatile:iso", KIND_FLAG>,
  Group<_SLASH_volatile_Group>, Flags<[CLOption, NoXarchOption]>,
  HelpText<"Volatile loads and stores have standard semantics">;
def _SLASH_vmb : CLFlag<"vmb">,
  HelpText<"Use a best-case representation method for member pointers">;
def _SLASH_vmg : CLFlag<"vmg">,
  HelpText<"Use a most-general representation for member pointers">;
def _SLASH_vms : CLFlag<"vms">,
  HelpText<"Set the default most-general representation to single inheritance">;
def _SLASH_vmm : CLFlag<"vmm">,
  HelpText<"Set the default most-general representation to "
           "multiple inheritance">;
def _SLASH_vmv : CLFlag<"vmv">,
  HelpText<"Set the default most-general representation to "
           "virtual inheritance">;
def _SLASH_volatile_ms  : Option<["/", "-"], "volatile:ms", KIND_FLAG>,
  Group<_SLASH_volatile_Group>, Flags<[CLOption, NoXarchOption]>,
  HelpText<"Volatile loads and stores have acquire and release semantics">;
def _SLASH_clang : CLJoined<"clang:">,
  HelpText<"Pass <arg> to the clang driver">, MetaVarName<"<arg>">;
def _SLASH_Zl : CLFlag<"Zl">,
  HelpText<"Do not let object file auto-link default libraries">;

def _SLASH_Yc : CLJoined<"Yc">,
  HelpText<"Generate a pch file for all code up to and including <filename>">,
  MetaVarName<"<filename>">;
def _SLASH_Yu : CLJoined<"Yu">,
  HelpText<"Load a pch file and use it instead of all code up to "
           "and including <filename>">,
  MetaVarName<"<filename>">;
def _SLASH_Y_ : CLFlag<"Y-">,
  HelpText<"Disable precompiled headers, overrides /Yc and /Yu">;
def _SLASH_Zc_dllexportInlines : CLFlag<"Zc:dllexportInlines">,
  HelpText<"dllexport/dllimport inline member functions of dllexport/import classes (default)">;
def _SLASH_Zc_dllexportInlines_ : CLFlag<"Zc:dllexportInlines-">,
  HelpText<"Do not dllexport/dllimport inline member functions of dllexport/import classes">;
def _SLASH_Fp : CLJoined<"Fp">,
  HelpText<"Set pch file name (with /Yc and /Yu)">, MetaVarName<"<file>">;

def _SLASH_Gd : CLFlag<"Gd">,
  HelpText<"Set __cdecl as a default calling convention">;
def _SLASH_Gr : CLFlag<"Gr">,
  HelpText<"Set __fastcall as a default calling convention">;
def _SLASH_Gz : CLFlag<"Gz">,
  HelpText<"Set __stdcall as a default calling convention">;
def _SLASH_Gv : CLFlag<"Gv">,
  HelpText<"Set __vectorcall as a default calling convention">;
def _SLASH_Gregcall : CLFlag<"Gregcall">,
  HelpText<"Set __regcall as a default calling convention">;

// Ignored:

def _SLASH_analyze_ : CLIgnoredFlag<"analyze-">;
def _SLASH_bigobj : CLIgnoredFlag<"bigobj">;
def _SLASH_cgthreads : CLIgnoredJoined<"cgthreads">;
def _SLASH_d2FastFail : CLIgnoredFlag<"d2FastFail">;
def _SLASH_d2Zi_PLUS : CLIgnoredFlag<"d2Zi+">;
def _SLASH_errorReport : CLIgnoredJoined<"errorReport">;
def _SLASH_FC : CLIgnoredFlag<"FC">;
def _SLASH_Fd : CLIgnoredJoined<"Fd">;
def _SLASH_FS : CLIgnoredFlag<"FS">;
def _SLASH_JMC : CLIgnoredFlag<"JMC">;
def _SLASH_kernel_ : CLIgnoredFlag<"kernel-">;
def _SLASH_nologo : CLIgnoredFlag<"nologo">;
def _SLASH_RTC : CLIgnoredJoined<"RTC">;
def _SLASH_sdl : CLIgnoredFlag<"sdl">;
def _SLASH_sdl_ : CLIgnoredFlag<"sdl-">;
def _SLASH_utf8 : CLIgnoredFlag<"utf-8">,
  HelpText<"Set source and runtime encoding to UTF-8 (default)">;
def _SLASH_w : CLIgnoredJoined<"w">;
def _SLASH_Zc___cplusplus : CLIgnoredFlag<"Zc:__cplusplus">;
def _SLASH_Zc_auto : CLIgnoredFlag<"Zc:auto">;
def _SLASH_Zc_forScope : CLIgnoredFlag<"Zc:forScope">;
def _SLASH_Zc_inline : CLIgnoredFlag<"Zc:inline">;
def _SLASH_Zc_rvalueCast : CLIgnoredFlag<"Zc:rvalueCast">;
def _SLASH_Zc_ternary : CLIgnoredFlag<"Zc:ternary">;
def _SLASH_Zc_wchar_t : CLIgnoredFlag<"Zc:wchar_t">;
def _SLASH_ZH_MD5 : CLIgnoredFlag<"ZH:MD5">;
def _SLASH_ZH_SHA1 : CLIgnoredFlag<"ZH:SHA1">;
def _SLASH_ZH_SHA_256 : CLIgnoredFlag<"ZH:SHA_256">;
def _SLASH_Zm : CLIgnoredJoined<"Zm">;
def _SLASH_Zo : CLIgnoredFlag<"Zo">;
def _SLASH_Zo_ : CLIgnoredFlag<"Zo-">;


// Unsupported:

def _SLASH_await : CLFlag<"await">;
def _SLASH_await_COLON : CLJoined<"await:">;
def _SLASH_constexpr : CLJoined<"constexpr:">;
def _SLASH_AI : CLJoinedOrSeparate<"AI">;
def _SLASH_Bt : CLFlag<"Bt">;
def _SLASH_Bt_plus : CLFlag<"Bt+">;
def _SLASH_clr : CLJoined<"clr">;
def _SLASH_d2 : CLJoined<"d2">;
def _SLASH_doc : CLJoined<"doc">;
def _SLASH_experimental : CLJoined<"experimental:">;
def _SLASH_exportHeader : CLFlag<"exportHeader">;
def _SLASH_external : CLJoined<"external:">;
def _SLASH_FA_joined : CLJoined<"FA">;
def _SLASH_favor : CLJoined<"favor">;
def _SLASH_fsanitize_address_use_after_return : CLJoined<"fsanitize-address-use-after-return">;
def _SLASH_fno_sanitize_address_vcasan_lib : CLJoined<"fno-sanitize-address-vcasan-lib">;
def _SLASH_F : CLJoinedOrSeparate<"F">;
def _SLASH_Fm : CLJoined<"Fm">;
def _SLASH_Fr : CLJoined<"Fr">;
def _SLASH_FR : CLJoined<"FR">;
def _SLASH_FU : CLJoinedOrSeparate<"FU">;
def _SLASH_Fx : CLFlag<"Fx">;
def _SLASH_G1 : CLFlag<"G1">;
def _SLASH_G2 : CLFlag<"G2">;
def _SLASH_Ge : CLFlag<"Ge">;
def _SLASH_Gh : CLFlag<"Gh">;
def _SLASH_GH : CLFlag<"GH">;
def _SLASH_GL : CLFlag<"GL">;
def _SLASH_GL_ : CLFlag<"GL-">;
def _SLASH_Gm : CLFlag<"Gm">;
def _SLASH_Gm_ : CLFlag<"Gm-">;
def _SLASH_GT : CLFlag<"GT">;
def _SLASH_GZ : CLFlag<"GZ">;
def _SLASH_H : CLFlag<"H">;
def _SLASH_headername : CLJoined<"headerName:">;
def _SLASH_headerUnit : CLJoinedOrSeparate<"headerUnit">;
def _SLASH_headerUnitAngle : CLJoinedOrSeparate<"headerUnit:angle">;
def _SLASH_headerUnitQuote : CLJoinedOrSeparate<"headerUnit:quote">;
def _SLASH_homeparams : CLFlag<"homeparams">;
def _SLASH_kernel : CLFlag<"kernel">;
def _SLASH_LN : CLFlag<"LN">;
def _SLASH_MP : CLJoined<"MP">;
def _SLASH_Qfast_transcendentals : CLFlag<"Qfast_transcendentals">;
def _SLASH_QIfist : CLFlag<"QIfist">;
def _SLASH_Qimprecise_fwaits : CLFlag<"Qimprecise_fwaits">;
def _SLASH_Qpar : CLFlag<"Qpar">;
def _SLASH_Qpar_report : CLJoined<"Qpar-report">;
def _SLASH_Qsafe_fp_loads : CLFlag<"Qsafe_fp_loads">;
def _SLASH_Qspectre : CLFlag<"Qspectre">;
def _SLASH_Qspectre_load : CLFlag<"Qspectre-load">;
def _SLASH_Qspectre_load_cf : CLFlag<"Qspectre-load-cf">;
def _SLASH_Qvec_report : CLJoined<"Qvec-report">;
def _SLASH_reference : CLJoinedOrSeparate<"reference">;
def _SLASH_sourceDependencies : CLJoinedOrSeparate<"sourceDependencies">;
def _SLASH_sourceDependenciesDirectives : CLJoinedOrSeparate<"sourceDependencies:directives">;
def _SLASH_translateInclude : CLFlag<"translateInclude">;
def _SLASH_u : CLFlag<"u">;
def _SLASH_V : CLFlag<"V">;
def _SLASH_WL : CLFlag<"WL">;
def _SLASH_Wp64 : CLFlag<"Wp64">;
def _SLASH_Yd : CLFlag<"Yd">;
def _SLASH_Yl : CLJoined<"Yl">;
def _SLASH_Za : CLFlag<"Za">;
def _SLASH_Zc : CLJoined<"Zc:">;
def _SLASH_Ze : CLFlag<"Ze">;
def _SLASH_Zg : CLFlag<"Zg">;
def _SLASH_ZI : CLFlag<"ZI">;
def _SLASH_ZW : CLJoined<"ZW">;



//===----------------------------------------------------------------------===//
// AOCC Optimization Options
//===----------------------------------------------------------------------===//

let Flags = [CoreOption] in {
def famd_opt : Flag<["-"], "famd-opt">, Group<f_Group>,
  HelpText<"Enable \"All\" [AMD] proprietary Optimizations">;
def fno_amd_opt : Flag<["-"], "fno-amd-opt">, Group<f_Group>;
def floop_unswitch_aggressive : Flag<["-"], "floop-unswitch-aggressive">, Group<f_Group>,
  HelpText<"Aggressively unswitch loops.">;
def fno_loop_unswitch_aggressive: Flag<["-"], "fno-loop-unswitch-aggressive">, Group<f_Group>;
def fsimplify_pow : Flag<["-"], "fsimplify-pow">, Group<f_Group>,
  HelpText<"Enable SimplifyPowLibCalls pass">;
def fno_simplify_pow : Flag<["-"], "fno-simplify-pow">, Group<f_Group>;

def fitodcalls : Flag<["-"], "fitodcalls">, Group<f_Group>,
  HelpText<"Enable indirect to direct call promotion">;
def fno_itodcalls : Flag<["-"], "fno-itodcalls">, Group<f_Group>;
def fitodcallsbyclone : Flag<["-"], "fitodcallsbyclone">, Group<f_Group>,
  HelpText<"Enable indirect to direct call promotion by funnction cloning">;
def fno_itodcallsbyclone : Flag<["-"], "fno-itodcallsbyclone">, Group<f_Group>;

def fproactive_loop_fusion : Flag<["-"], "fproactive-loop-fusion">, Group<f_Group>,
  HelpText<"Enable the loop fusion passes">;
def fno_proactive_loop_fusion : Flag<["-"], "fno-proactive-loop-fusion">, Group<f_Group>;
def fproactive_loop_fusion_analysis : Flag<["-"], "fproactive-loop-fusion-analysis">, Group<f_Group>,
  HelpText<"Enable the loop fusion analysis passes">;
def fno_proactive_loop_fusion_analysis : Flag<["-"], "fno-proactive-loop-fusion analysis">, Group<f_Group>;

def finline_aggressive : Flag<["-"], "finline-aggressive">, Group<f_Group>,
  HelpText<"Enable aggresive Inlining during LTO">;
def fno_inline_aggressive : Flag<["-"], "fno-inline-aggressive">, Group<f_Group>;

def floop_splitting : Flag<["-"], "floop-splitting">, Group<f_Group>,
  HelpText<"Enable the inter procedural loop splitting pass">;
def fno_loop_splitting : Flag<["-"], "fno-loop-splitting">, Group<f_Group>;

def fremove_unused_array_ops : Flag<["-"], "fremove-unused-array-ops">, Group<f_Group>,
  HelpText<"Enable the Dead Array op elimination passes">;
def fnoremove_unused_array_ops : Flag<["-"], "fno-remove-unused-array-ops">, Group<f_Group>;

def finline_recursion_EQ : Joined<["-"], "finline-recursion=">, Group<f_Group>,
  HelpText<"Enable the Inline Recursive Pass">;

def fno_branch_combine : Flag<["-"], "fno-branch-combine">, Group<f_Group>,
  HelpText<"Disable Branch Combine pass">;

def flv_function_specialization : Flag<["-"], "flv-function-specialization">, Group<f_Group>,
  HelpText<"Enable Function Specialization For Vectorization">;
def fno_lv_function_specialization : Flag<["-"], "fno-lv-function-specialization">, Group<f_Group>;

def farray_remap : Flag<["-"], "fremap-arrays">, Group<f_Group>,
  HelpText<"Enable the Array Remapping passes">;
def fno_array_remap : Flag<["-"], "fno-remap-arrays">, Group<f_Group>;

def fstruct_layout_EQ : Joined<["-"], "fstruct-layout=">, Group<f_Group>,
  HelpText<"Enable the Structure Peeling passes">;

def fstruct_peel_ptr_size_EQ : Joined<["-"], "fstruct-peel-ptr-size=">, Group<f_Group>,
  Flags<[HelpHidden]>,
  HelpText<"Enable aggresive self referential pointer compression during structure-peeling">;

def fstruct_peel_mem_block_size_EQ : Joined<["-"], "fstruct-peel-mem-block-size=">, Group<f_Group>,
  Flags<[HelpHidden]>,
  HelpText<"Enable to change unit memory block size used by structure peeling">;

def fnt_store_EQ : Joined<["-"], "fnt-store=">, Flags<[CoreOption, CC1Option]>, Group<f_Group>,
  HelpText<"Enable Nontemporal store instruction generation. Options: never, auto, aggressive.">, Values<"never,auto,aggressive">;

def fnt_store : Flag<["-"], "fnt-store">, Group<f_Group>, Flags<[CoreOption, CC1Option]>,
  Alias<fnt_store_EQ>, AliasArgs<["auto"]>,
  HelpText<"Enable Nontemporal store instruction generation">;

}


def inline_aggressive : Flag<["-"], "inline-aggressive">,
  HelpText<"Enable aggresive Inlining during LTO">;
def array_remap : Flag<["-"], "remap-arrays">,
  HelpText<"Run the Array Remapping passes">;
def struct_layout_EQ : Joined<["-"], "struct-layout=">,
  HelpText<"Run the Structure Peeling passes">;
def struct_peel_ptr_size_EQ : Joined<["-"], "struct-peel-ptr-size=">,
  HelpText<"Enable aggresive self referential pointer compression during structure-peeling">;
def struct_peel_mem_block_size_EQ : Joined<["-"], "struct-peel-mem-block-size=">,
  HelpText<"Enable to change unit memory block size used by structure peeling">;
def remove_unused_array_ops : Flag<["-"], "remove-unused-array-ops">,
  HelpText<"Enable the Dead Array op elimination passes">;
def inline_recursion_EQ : Joined<["-"], "inline-recursion=">,
  HelpText<"Run the Inline Recursion Pass">;
def lv_function_specialization : Flag<["-"], "lv-function-specialization">,
  HelpText<"Enable Function Specialization For Vectorization">;
def simplify_pow : Flag<["-"], "simplify-pow">,
  HelpText<"Enable SimplifyPowLibCalls pass">;
def itodcalls : Flag<["-"], "itodcalls">,
  HelpText<"Enable indirect to direct call promotion">;
def no_itodcalls : Flag<["-"], "disable-itodcalls">,
  HelpText<"Disable indirect to direct call promotion">;
def itodcallsbyclone : Flag<["-"], "itodcallsbyclone">,
  HelpText<"Enable indirect to direct call promotion by function cloning">;
def no_itodcallsbyclone : Flag<["-"], "disable-itodcallsbyclone">,
  HelpText<"Disable indirect to direct call promotion by function cloning">;
// AOCC END<|MERGE_RESOLUTION|>--- conflicted
+++ resolved
@@ -3467,17 +3467,12 @@
   NegFlag<SetFalse, [CC1Option]>>, Group<m_Group>;
 
 def mcode_object_version_EQ : Joined<["-"], "mcode-object-version=">, Group<m_Group>,
-<<<<<<< HEAD
-  HelpText<"Specify code object ABI version. Defaults to 4. (AMDGPU only)">,
-  MetaVarName<"<version>">, Values<"2,3,4,5">;
-=======
   HelpText<"Specify code object ABI version. Allowed values are 2, 3, 4, and 5. Defaults to 4. (AMDGPU only)">,
   Flags<[CC1Option]>,
   Values<"none,2,3,4,5">,
   NormalizedValuesScope<"TargetOptions">,
   NormalizedValues<["COV_None", "COV_2", "COV_3", "COV_4", "COV_5"]>,
   MarshallingInfoEnum<TargetOpts<"CodeObjectVersion">, "COV_4">;
->>>>>>> 666aa43c
 
 defm code_object_v3_legacy : SimpleMFlag<"code-object-v3",
   "Legacy option to specify code object ABI V3",
