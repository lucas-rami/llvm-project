//===- DeclCXX.h - Classes for representing C++ declarations --*- C++ -*-=====//
//
// Part of the LLVM Project, under the Apache License v2.0 with LLVM Exceptions.
// See https://llvm.org/LICENSE.txt for license information.
// SPDX-License-Identifier: Apache-2.0 WITH LLVM-exception
//
//===----------------------------------------------------------------------===//
//
/// \file
/// Defines the C++ Decl subclasses, other than those for templates
/// (found in DeclTemplate.h) and friends (in DeclFriend.h).
//
//===----------------------------------------------------------------------===//

#ifndef LLVM_CLANG_AST_DECLCXX_H
#define LLVM_CLANG_AST_DECLCXX_H

#include "clang/AST/ASTUnresolvedSet.h"
#include "clang/AST/Decl.h"
#include "clang/AST/DeclBase.h"
#include "clang/AST/DeclarationName.h"
#include "clang/AST/Expr.h"
#include "clang/AST/ExternalASTSource.h"
#include "clang/AST/LambdaCapture.h"
#include "clang/AST/NestedNameSpecifier.h"
#include "clang/AST/Redeclarable.h"
#include "clang/AST/Stmt.h"
#include "clang/AST/Type.h"
#include "clang/AST/TypeLoc.h"
#include "clang/AST/UnresolvedSet.h"
#include "clang/Basic/LLVM.h"
#include "clang/Basic/Lambda.h"
#include "clang/Basic/LangOptions.h"
#include "clang/Basic/OperatorKinds.h"
#include "clang/Basic/SourceLocation.h"
#include "clang/Basic/Specifiers.h"
#include "llvm/ADT/ArrayRef.h"
#include "llvm/ADT/DenseMap.h"
#include "llvm/ADT/PointerIntPair.h"
#include "llvm/ADT/PointerUnion.h"
#include "llvm/ADT/STLExtras.h"
#include "llvm/ADT/TinyPtrVector.h"
#include "llvm/ADT/iterator_range.h"
#include "llvm/Support/Casting.h"
#include "llvm/Support/Compiler.h"
#include "llvm/Support/PointerLikeTypeTraits.h"
#include "llvm/Support/TrailingObjects.h"
#include <cassert>
#include <cstddef>
#include <iterator>
#include <memory>
#include <vector>

namespace clang {

class ASTContext;
class ClassTemplateDecl;
class ConstructorUsingShadowDecl;
class CXXBasePath;
class CXXBasePaths;
class CXXConstructorDecl;
class CXXDestructorDecl;
class CXXFinalOverriderMap;
class CXXIndirectPrimaryBaseSet;
class CXXMethodDecl;
class DecompositionDecl;
class DiagnosticBuilder;
class FriendDecl;
class FunctionTemplateDecl;
class IdentifierInfo;
class MemberSpecializationInfo;
class TemplateDecl;
class TemplateParameterList;
class UsingDecl;

/// Represents an access specifier followed by colon ':'.
///
/// An objects of this class represents sugar for the syntactic occurrence
/// of an access specifier followed by a colon in the list of member
/// specifiers of a C++ class definition.
///
/// Note that they do not represent other uses of access specifiers,
/// such as those occurring in a list of base specifiers.
/// Also note that this class has nothing to do with so-called
/// "access declarations" (C++98 11.3 [class.access.dcl]).
class AccessSpecDecl : public Decl {
  /// The location of the ':'.
  SourceLocation ColonLoc;

  AccessSpecDecl(AccessSpecifier AS, DeclContext *DC,
                 SourceLocation ASLoc, SourceLocation ColonLoc)
    : Decl(AccessSpec, DC, ASLoc), ColonLoc(ColonLoc) {
    setAccess(AS);
  }

  AccessSpecDecl(EmptyShell Empty) : Decl(AccessSpec, Empty) {}

  virtual void anchor();

public:
  /// The location of the access specifier.
  SourceLocation getAccessSpecifierLoc() const { return getLocation(); }

  /// Sets the location of the access specifier.
  void setAccessSpecifierLoc(SourceLocation ASLoc) { setLocation(ASLoc); }

  /// The location of the colon following the access specifier.
  SourceLocation getColonLoc() const { return ColonLoc; }

  /// Sets the location of the colon.
  void setColonLoc(SourceLocation CLoc) { ColonLoc = CLoc; }

  SourceRange getSourceRange() const override LLVM_READONLY {
    return SourceRange(getAccessSpecifierLoc(), getColonLoc());
  }

  static AccessSpecDecl *Create(ASTContext &C, AccessSpecifier AS,
                                DeclContext *DC, SourceLocation ASLoc,
                                SourceLocation ColonLoc) {
    return new (C, DC) AccessSpecDecl(AS, DC, ASLoc, ColonLoc);
  }

  static AccessSpecDecl *CreateDeserialized(ASTContext &C, unsigned ID);

  // Implement isa/cast/dyncast/etc.
  static bool classof(const Decl *D) { return classofKind(D->getKind()); }
  static bool classofKind(Kind K) { return K == AccessSpec; }
};

/// Represents a base class of a C++ class.
///
/// Each CXXBaseSpecifier represents a single, direct base class (or
/// struct) of a C++ class (or struct). It specifies the type of that
/// base class, whether it is a virtual or non-virtual base, and what
/// level of access (public, protected, private) is used for the
/// derivation. For example:
///
/// \code
///   class A { };
///   class B { };
///   class C : public virtual A, protected B { };
/// \endcode
///
/// In this code, C will have two CXXBaseSpecifiers, one for "public
/// virtual A" and the other for "protected B".
class CXXBaseSpecifier {
  /// The source code range that covers the full base
  /// specifier, including the "virtual" (if present) and access
  /// specifier (if present).
  SourceRange Range;

  /// The source location of the ellipsis, if this is a pack
  /// expansion.
  SourceLocation EllipsisLoc;

  /// Whether this is a virtual base class or not.
  unsigned Virtual : 1;

  /// Whether this is the base of a class (true) or of a struct (false).
  ///
  /// This determines the mapping from the access specifier as written in the
  /// source code to the access specifier used for semantic analysis.
  unsigned BaseOfClass : 1;

  /// Access specifier as written in the source code (may be AS_none).
  ///
  /// The actual type of data stored here is an AccessSpecifier, but we use
  /// "unsigned" here to work around a VC++ bug.
  unsigned Access : 2;

  /// Whether the class contains a using declaration
  /// to inherit the named class's constructors.
  unsigned InheritConstructors : 1;

  /// The type of the base class.
  ///
  /// This will be a class or struct (or a typedef of such). The source code
  /// range does not include the \c virtual or the access specifier.
  TypeSourceInfo *BaseTypeInfo;

public:
  CXXBaseSpecifier() = default;
  CXXBaseSpecifier(SourceRange R, bool V, bool BC, AccessSpecifier A,
                   TypeSourceInfo *TInfo, SourceLocation EllipsisLoc)
    : Range(R), EllipsisLoc(EllipsisLoc), Virtual(V), BaseOfClass(BC),
      Access(A), InheritConstructors(false), BaseTypeInfo(TInfo) {}

  /// Retrieves the source range that contains the entire base specifier.
  SourceRange getSourceRange() const LLVM_READONLY { return Range; }
  SourceLocation getBeginLoc() const LLVM_READONLY { return Range.getBegin(); }
  SourceLocation getEndLoc() const LLVM_READONLY { return Range.getEnd(); }

  /// Get the location at which the base class type was written.
  SourceLocation getBaseTypeLoc() const LLVM_READONLY {
    return BaseTypeInfo->getTypeLoc().getBeginLoc();
  }

  /// Determines whether the base class is a virtual base class (or not).
  bool isVirtual() const { return Virtual; }

  /// Determine whether this base class is a base of a class declared
  /// with the 'class' keyword (vs. one declared with the 'struct' keyword).
  bool isBaseOfClass() const { return BaseOfClass; }

  /// Determine whether this base specifier is a pack expansion.
  bool isPackExpansion() const { return EllipsisLoc.isValid(); }

  /// Determine whether this base class's constructors get inherited.
  bool getInheritConstructors() const { return InheritConstructors; }

  /// Set that this base class's constructors should be inherited.
  void setInheritConstructors(bool Inherit = true) {
    InheritConstructors = Inherit;
  }

  /// For a pack expansion, determine the location of the ellipsis.
  SourceLocation getEllipsisLoc() const {
    return EllipsisLoc;
  }

  /// Returns the access specifier for this base specifier.
  ///
  /// This is the actual base specifier as used for semantic analysis, so
  /// the result can never be AS_none. To retrieve the access specifier as
  /// written in the source code, use getAccessSpecifierAsWritten().
  AccessSpecifier getAccessSpecifier() const {
    if ((AccessSpecifier)Access == AS_none)
      return BaseOfClass? AS_private : AS_public;
    else
      return (AccessSpecifier)Access;
  }

  /// Retrieves the access specifier as written in the source code
  /// (which may mean that no access specifier was explicitly written).
  ///
  /// Use getAccessSpecifier() to retrieve the access specifier for use in
  /// semantic analysis.
  AccessSpecifier getAccessSpecifierAsWritten() const {
    return (AccessSpecifier)Access;
  }

  /// Retrieves the type of the base class.
  ///
  /// This type will always be an unqualified class type.
  QualType getType() const {
    return BaseTypeInfo->getType().getUnqualifiedType();
  }

  /// Retrieves the type and source location of the base class.
  TypeSourceInfo *getTypeSourceInfo() const { return BaseTypeInfo; }
};

/// Represents a C++ struct/union/class.
class CXXRecordDecl : public RecordDecl {
  friend class ASTDeclReader;
  friend class ASTDeclWriter;
  friend class ASTNodeImporter;
  friend class ASTReader;
  friend class ASTRecordWriter;
  friend class ASTWriter;
  friend class DeclContext;
  friend class LambdaExpr;

  friend void FunctionDecl::setPure(bool);
  friend void TagDecl::startDefinition();

  /// Values used in DefinitionData fields to represent special members.
  enum SpecialMemberFlags {
    SMF_DefaultConstructor = 0x1,
    SMF_CopyConstructor = 0x2,
    SMF_MoveConstructor = 0x4,
    SMF_CopyAssignment = 0x8,
    SMF_MoveAssignment = 0x10,
    SMF_Destructor = 0x20,
    SMF_All = 0x3f
  };

  struct DefinitionData {
    #define FIELD(Name, Width, Merge) \
    unsigned Name : Width;
    #include "CXXRecordDeclDefinitionBits.def"

    /// Whether this class describes a C++ lambda.
    unsigned IsLambda : 1;

    /// Whether we are currently parsing base specifiers.
    unsigned IsParsingBaseSpecifiers : 1;

    /// True when visible conversion functions are already computed
    /// and are available.
    unsigned ComputedVisibleConversions : 1;

    unsigned HasODRHash : 1;

    /// A hash of parts of the class to help in ODR checking.
    unsigned ODRHash = 0;

    /// The number of base class specifiers in Bases.
    unsigned NumBases = 0;

    /// The number of virtual base class specifiers in VBases.
    unsigned NumVBases = 0;

    /// Base classes of this class.
    ///
    /// FIXME: This is wasted space for a union.
    LazyCXXBaseSpecifiersPtr Bases;

    /// direct and indirect virtual base classes of this class.
    LazyCXXBaseSpecifiersPtr VBases;

    /// The conversion functions of this C++ class (but not its
    /// inherited conversion functions).
    ///
    /// Each of the entries in this overload set is a CXXConversionDecl.
    LazyASTUnresolvedSet Conversions;

    /// The conversion functions of this C++ class and all those
    /// inherited conversion functions that are visible in this class.
    ///
    /// Each of the entries in this overload set is a CXXConversionDecl or a
    /// FunctionTemplateDecl.
    LazyASTUnresolvedSet VisibleConversions;

    /// The declaration which defines this record.
    CXXRecordDecl *Definition;

    /// The first friend declaration in this class, or null if there
    /// aren't any.
    ///
    /// This is actually currently stored in reverse order.
    LazyDeclPtr FirstFriend;

    DefinitionData(CXXRecordDecl *D);

    /// Retrieve the set of direct base classes.
    CXXBaseSpecifier *getBases() const {
      if (!Bases.isOffset())
        return Bases.get(nullptr);
      return getBasesSlowCase();
    }

    /// Retrieve the set of virtual base classes.
    CXXBaseSpecifier *getVBases() const {
      if (!VBases.isOffset())
        return VBases.get(nullptr);
      return getVBasesSlowCase();
    }

    ArrayRef<CXXBaseSpecifier> bases() const {
      return llvm::makeArrayRef(getBases(), NumBases);
    }

    ArrayRef<CXXBaseSpecifier> vbases() const {
      return llvm::makeArrayRef(getVBases(), NumVBases);
    }

  private:
    CXXBaseSpecifier *getBasesSlowCase() const;
    CXXBaseSpecifier *getVBasesSlowCase() const;
  };

  struct DefinitionData *DefinitionData;

  /// Describes a C++ closure type (generated by a lambda expression).
  struct LambdaDefinitionData : public DefinitionData {
    using Capture = LambdaCapture;

    /// Whether this lambda is known to be dependent, even if its
    /// context isn't dependent.
    ///
    /// A lambda with a non-dependent context can be dependent if it occurs
    /// within the default argument of a function template, because the
    /// lambda will have been created with the enclosing context as its
    /// declaration context, rather than function. This is an unfortunate
    /// artifact of having to parse the default arguments before.
    unsigned Dependent : 1;

    /// Whether this lambda is a generic lambda.
    unsigned IsGenericLambda : 1;

    /// The Default Capture.
    unsigned CaptureDefault : 2;

    /// The number of captures in this lambda is limited 2^NumCaptures.
    unsigned NumCaptures : 15;

    /// The number of explicit captures in this lambda.
    unsigned NumExplicitCaptures : 13;

    /// Has known `internal` linkage.
    unsigned HasKnownInternalLinkage : 1;

    /// The number used to indicate this lambda expression for name
    /// mangling in the Itanium C++ ABI.
    unsigned ManglingNumber : 31;

    /// The device side name mangling number.
    unsigned DeviceManglingNumber = 0;

    /// The declaration that provides context for this lambda, if the
    /// actual DeclContext does not suffice. This is used for lambdas that
    /// occur within default arguments of function parameters within the class
    /// or within a data member initializer.
    LazyDeclPtr ContextDecl;

    /// The list of captures, both explicit and implicit, for this
    /// lambda.
    Capture *Captures = nullptr;

    /// The type of the call method.
    TypeSourceInfo *MethodTyInfo;

    LambdaDefinitionData(CXXRecordDecl *D, TypeSourceInfo *Info, bool Dependent,
                         bool IsGeneric, LambdaCaptureDefault CaptureDefault)
        : DefinitionData(D), Dependent(Dependent), IsGenericLambda(IsGeneric),
          CaptureDefault(CaptureDefault), NumCaptures(0),
          NumExplicitCaptures(0), HasKnownInternalLinkage(0), ManglingNumber(0),
          MethodTyInfo(Info) {
      IsLambda = true;

      // C++1z [expr.prim.lambda]p4:
      //   This class type is not an aggregate type.
      Aggregate = false;
      PlainOldData = false;
    }
  };

  struct DefinitionData *dataPtr() const {
    // Complete the redecl chain (if necessary).
    getMostRecentDecl();
    return DefinitionData;
  }

  struct DefinitionData &data() const {
    auto *DD = dataPtr();
    assert(DD && "queried property of class with no definition");
    return *DD;
  }

  struct LambdaDefinitionData &getLambdaData() const {
    // No update required: a merged definition cannot change any lambda
    // properties.
    auto *DD = DefinitionData;
    assert(DD && DD->IsLambda && "queried lambda property of non-lambda class");
    return static_cast<LambdaDefinitionData&>(*DD);
  }

  /// The template or declaration that this declaration
  /// describes or was instantiated from, respectively.
  ///
  /// For non-templates, this value will be null. For record
  /// declarations that describe a class template, this will be a
  /// pointer to a ClassTemplateDecl. For member
  /// classes of class template specializations, this will be the
  /// MemberSpecializationInfo referring to the member class that was
  /// instantiated or specialized.
  llvm::PointerUnion<ClassTemplateDecl *, MemberSpecializationInfo *>
      TemplateOrInstantiation;

  /// Called from setBases and addedMember to notify the class that a
  /// direct or virtual base class or a member of class type has been added.
  void addedClassSubobject(CXXRecordDecl *Base);

  /// Notify the class that member has been added.
  ///
  /// This routine helps maintain information about the class based on which
  /// members have been added. It will be invoked by DeclContext::addDecl()
  /// whenever a member is added to this record.
  void addedMember(Decl *D);

  void markedVirtualFunctionPure();

  /// Get the head of our list of friend declarations, possibly
  /// deserializing the friends from an external AST source.
  FriendDecl *getFirstFriend() const;

  /// Determine whether this class has an empty base class subobject of type X
  /// or of one of the types that might be at offset 0 within X (per the C++
  /// "standard layout" rules).
  bool hasSubobjectAtOffsetZeroOfEmptyBaseType(ASTContext &Ctx,
                                               const CXXRecordDecl *X);

protected:
  CXXRecordDecl(Kind K, TagKind TK, const ASTContext &C, DeclContext *DC,
                SourceLocation StartLoc, SourceLocation IdLoc,
                IdentifierInfo *Id, CXXRecordDecl *PrevDecl);

public:
  /// Iterator that traverses the base classes of a class.
  using base_class_iterator = CXXBaseSpecifier *;

  /// Iterator that traverses the base classes of a class.
  using base_class_const_iterator = const CXXBaseSpecifier *;

  CXXRecordDecl *getCanonicalDecl() override {
    return cast<CXXRecordDecl>(RecordDecl::getCanonicalDecl());
  }

  const CXXRecordDecl *getCanonicalDecl() const {
    return const_cast<CXXRecordDecl*>(this)->getCanonicalDecl();
  }

  CXXRecordDecl *getPreviousDecl() {
    return cast_or_null<CXXRecordDecl>(
            static_cast<RecordDecl *>(this)->getPreviousDecl());
  }

  const CXXRecordDecl *getPreviousDecl() const {
    return const_cast<CXXRecordDecl*>(this)->getPreviousDecl();
  }

  CXXRecordDecl *getMostRecentDecl() {
    return cast<CXXRecordDecl>(
            static_cast<RecordDecl *>(this)->getMostRecentDecl());
  }

  const CXXRecordDecl *getMostRecentDecl() const {
    return const_cast<CXXRecordDecl*>(this)->getMostRecentDecl();
  }

  CXXRecordDecl *getMostRecentNonInjectedDecl() {
    CXXRecordDecl *Recent =
        static_cast<CXXRecordDecl *>(this)->getMostRecentDecl();
    while (Recent->isInjectedClassName()) {
      // FIXME: Does injected class name need to be in the redeclarations chain?
      assert(Recent->getPreviousDecl());
      Recent = Recent->getPreviousDecl();
    }
    return Recent;
  }

  const CXXRecordDecl *getMostRecentNonInjectedDecl() const {
    return const_cast<CXXRecordDecl*>(this)->getMostRecentNonInjectedDecl();
  }

  CXXRecordDecl *getDefinition() const {
    // We only need an update if we don't already know which
    // declaration is the definition.
    auto *DD = DefinitionData ? DefinitionData : dataPtr();
    return DD ? DD->Definition : nullptr;
  }

  bool hasDefinition() const { return DefinitionData || dataPtr(); }

  static CXXRecordDecl *Create(const ASTContext &C, TagKind TK, DeclContext *DC,
                               SourceLocation StartLoc, SourceLocation IdLoc,
                               IdentifierInfo *Id,
                               CXXRecordDecl *PrevDecl = nullptr,
                               bool DelayTypeCreation = false);
  static CXXRecordDecl *CreateLambda(const ASTContext &C, DeclContext *DC,
                                     TypeSourceInfo *Info, SourceLocation Loc,
                                     bool DependentLambda, bool IsGeneric,
                                     LambdaCaptureDefault CaptureDefault);
  static CXXRecordDecl *CreateDeserialized(const ASTContext &C, unsigned ID);

  bool isDynamicClass() const {
    return data().Polymorphic || data().NumVBases != 0;
  }

  /// @returns true if class is dynamic or might be dynamic because the
  /// definition is incomplete of dependent.
  bool mayBeDynamicClass() const {
    return !hasDefinition() || isDynamicClass() || hasAnyDependentBases();
  }

  /// @returns true if class is non dynamic or might be non dynamic because the
  /// definition is incomplete of dependent.
  bool mayBeNonDynamicClass() const {
    return !hasDefinition() || !isDynamicClass() || hasAnyDependentBases();
  }

  void setIsParsingBaseSpecifiers() { data().IsParsingBaseSpecifiers = true; }

  bool isParsingBaseSpecifiers() const {
    return data().IsParsingBaseSpecifiers;
  }

  unsigned getODRHash() const;

  /// Sets the base classes of this struct or class.
  void setBases(CXXBaseSpecifier const * const *Bases, unsigned NumBases);

  /// Retrieves the number of base classes of this class.
  unsigned getNumBases() const { return data().NumBases; }

  using base_class_range = llvm::iterator_range<base_class_iterator>;
  using base_class_const_range =
      llvm::iterator_range<base_class_const_iterator>;

  base_class_range bases() {
    return base_class_range(bases_begin(), bases_end());
  }
  base_class_const_range bases() const {
    return base_class_const_range(bases_begin(), bases_end());
  }

  base_class_iterator bases_begin() { return data().getBases(); }
  base_class_const_iterator bases_begin() const { return data().getBases(); }
  base_class_iterator bases_end() { return bases_begin() + data().NumBases; }
  base_class_const_iterator bases_end() const {
    return bases_begin() + data().NumBases;
  }

  /// Retrieves the number of virtual base classes of this class.
  unsigned getNumVBases() const { return data().NumVBases; }

  base_class_range vbases() {
    return base_class_range(vbases_begin(), vbases_end());
  }
  base_class_const_range vbases() const {
    return base_class_const_range(vbases_begin(), vbases_end());
  }

  base_class_iterator vbases_begin() { return data().getVBases(); }
  base_class_const_iterator vbases_begin() const { return data().getVBases(); }
  base_class_iterator vbases_end() { return vbases_begin() + data().NumVBases; }
  base_class_const_iterator vbases_end() const {
    return vbases_begin() + data().NumVBases;
  }

  /// Determine whether this class has any dependent base classes which
  /// are not the current instantiation.
  bool hasAnyDependentBases() const;

  /// Iterator access to method members.  The method iterator visits
  /// all method members of the class, including non-instance methods,
  /// special methods, etc.
  using method_iterator = specific_decl_iterator<CXXMethodDecl>;
  using method_range =
      llvm::iterator_range<specific_decl_iterator<CXXMethodDecl>>;

  method_range methods() const {
    return method_range(method_begin(), method_end());
  }

  /// Method begin iterator.  Iterates in the order the methods
  /// were declared.
  method_iterator method_begin() const {
    return method_iterator(decls_begin());
  }

  /// Method past-the-end iterator.
  method_iterator method_end() const {
    return method_iterator(decls_end());
  }

  /// Iterator access to constructor members.
  using ctor_iterator = specific_decl_iterator<CXXConstructorDecl>;
  using ctor_range =
      llvm::iterator_range<specific_decl_iterator<CXXConstructorDecl>>;

  ctor_range ctors() const { return ctor_range(ctor_begin(), ctor_end()); }

  ctor_iterator ctor_begin() const {
    return ctor_iterator(decls_begin());
  }

  ctor_iterator ctor_end() const {
    return ctor_iterator(decls_end());
  }

  /// An iterator over friend declarations.  All of these are defined
  /// in DeclFriend.h.
  class friend_iterator;
  using friend_range = llvm::iterator_range<friend_iterator>;

  friend_range friends() const;
  friend_iterator friend_begin() const;
  friend_iterator friend_end() const;
  void pushFriendDecl(FriendDecl *FD);

  /// Determines whether this record has any friends.
  bool hasFriends() const {
    return data().FirstFriend.isValid();
  }

  /// \c true if a defaulted copy constructor for this class would be
  /// deleted.
  bool defaultedCopyConstructorIsDeleted() const {
    assert((!needsOverloadResolutionForCopyConstructor() ||
            (data().DeclaredSpecialMembers & SMF_CopyConstructor)) &&
           "this property has not yet been computed by Sema");
    return data().DefaultedCopyConstructorIsDeleted;
  }

  /// \c true if a defaulted move constructor for this class would be
  /// deleted.
  bool defaultedMoveConstructorIsDeleted() const {
    assert((!needsOverloadResolutionForMoveConstructor() ||
            (data().DeclaredSpecialMembers & SMF_MoveConstructor)) &&
           "this property has not yet been computed by Sema");
    return data().DefaultedMoveConstructorIsDeleted;
  }

  /// \c true if a defaulted destructor for this class would be deleted.
  bool defaultedDestructorIsDeleted() const {
    assert((!needsOverloadResolutionForDestructor() ||
            (data().DeclaredSpecialMembers & SMF_Destructor)) &&
           "this property has not yet been computed by Sema");
    return data().DefaultedDestructorIsDeleted;
  }

  /// \c true if we know for sure that this class has a single,
  /// accessible, unambiguous copy constructor that is not deleted.
  bool hasSimpleCopyConstructor() const {
    return !hasUserDeclaredCopyConstructor() &&
           !data().DefaultedCopyConstructorIsDeleted;
  }

  /// \c true if we know for sure that this class has a single,
  /// accessible, unambiguous move constructor that is not deleted.
  bool hasSimpleMoveConstructor() const {
    return !hasUserDeclaredMoveConstructor() && hasMoveConstructor() &&
           !data().DefaultedMoveConstructorIsDeleted;
  }

  /// \c true if we know for sure that this class has a single,
  /// accessible, unambiguous copy assignment operator that is not deleted.
  bool hasSimpleCopyAssignment() const {
    return !hasUserDeclaredCopyAssignment() &&
           !data().DefaultedCopyAssignmentIsDeleted;
  }

  /// \c true if we know for sure that this class has a single,
  /// accessible, unambiguous move assignment operator that is not deleted.
  bool hasSimpleMoveAssignment() const {
    return !hasUserDeclaredMoveAssignment() && hasMoveAssignment() &&
           !data().DefaultedMoveAssignmentIsDeleted;
  }

  /// \c true if we know for sure that this class has an accessible
  /// destructor that is not deleted.
  bool hasSimpleDestructor() const {
    return !hasUserDeclaredDestructor() &&
           !data().DefaultedDestructorIsDeleted;
  }

  /// Determine whether this class has any default constructors.
  bool hasDefaultConstructor() const {
    return (data().DeclaredSpecialMembers & SMF_DefaultConstructor) ||
           needsImplicitDefaultConstructor();
  }

  /// Determine if we need to declare a default constructor for
  /// this class.
  ///
  /// This value is used for lazy creation of default constructors.
  bool needsImplicitDefaultConstructor() const {
    return (!data().UserDeclaredConstructor &&
            !(data().DeclaredSpecialMembers & SMF_DefaultConstructor) &&
            (!isLambda() || lambdaIsDefaultConstructibleAndAssignable())) ||
           // FIXME: Proposed fix to core wording issue: if a class inherits
           // a default constructor and doesn't explicitly declare one, one
           // is declared implicitly.
           (data().HasInheritedDefaultConstructor &&
            !(data().DeclaredSpecialMembers & SMF_DefaultConstructor));
  }

  /// Determine whether this class has any user-declared constructors.
  ///
  /// When true, a default constructor will not be implicitly declared.
  bool hasUserDeclaredConstructor() const {
    return data().UserDeclaredConstructor;
  }

  /// Whether this class has a user-provided default constructor
  /// per C++11.
  bool hasUserProvidedDefaultConstructor() const {
    return data().UserProvidedDefaultConstructor;
  }

  /// Determine whether this class has a user-declared copy constructor.
  ///
  /// When false, a copy constructor will be implicitly declared.
  bool hasUserDeclaredCopyConstructor() const {
    return data().UserDeclaredSpecialMembers & SMF_CopyConstructor;
  }

  /// Determine whether this class needs an implicit copy
  /// constructor to be lazily declared.
  bool needsImplicitCopyConstructor() const {
    return !(data().DeclaredSpecialMembers & SMF_CopyConstructor);
  }

  /// Determine whether we need to eagerly declare a defaulted copy
  /// constructor for this class.
  bool needsOverloadResolutionForCopyConstructor() const {
    // C++17 [class.copy.ctor]p6:
    //   If the class definition declares a move constructor or move assignment
    //   operator, the implicitly declared copy constructor is defined as
    //   deleted.
    // In MSVC mode, sometimes a declared move assignment does not delete an
    // implicit copy constructor, so defer this choice to Sema.
    if (data().UserDeclaredSpecialMembers &
        (SMF_MoveConstructor | SMF_MoveAssignment))
      return true;
    return data().NeedOverloadResolutionForCopyConstructor;
  }

  /// Determine whether an implicit copy constructor for this type
  /// would have a parameter with a const-qualified reference type.
  bool implicitCopyConstructorHasConstParam() const {
    return data().ImplicitCopyConstructorCanHaveConstParamForNonVBase &&
           (isAbstract() ||
            data().ImplicitCopyConstructorCanHaveConstParamForVBase);
  }

  /// Determine whether this class has a copy constructor with
  /// a parameter type which is a reference to a const-qualified type.
  bool hasCopyConstructorWithConstParam() const {
    return data().HasDeclaredCopyConstructorWithConstParam ||
           (needsImplicitCopyConstructor() &&
            implicitCopyConstructorHasConstParam());
  }

  /// Whether this class has a user-declared move constructor or
  /// assignment operator.
  ///
  /// When false, a move constructor and assignment operator may be
  /// implicitly declared.
  bool hasUserDeclaredMoveOperation() const {
    return data().UserDeclaredSpecialMembers &
             (SMF_MoveConstructor | SMF_MoveAssignment);
  }

  /// Determine whether this class has had a move constructor
  /// declared by the user.
  bool hasUserDeclaredMoveConstructor() const {
    return data().UserDeclaredSpecialMembers & SMF_MoveConstructor;
  }

  /// Determine whether this class has a move constructor.
  bool hasMoveConstructor() const {
    return (data().DeclaredSpecialMembers & SMF_MoveConstructor) ||
           needsImplicitMoveConstructor();
  }

  /// Set that we attempted to declare an implicit copy
  /// constructor, but overload resolution failed so we deleted it.
  void setImplicitCopyConstructorIsDeleted() {
    assert((data().DefaultedCopyConstructorIsDeleted ||
            needsOverloadResolutionForCopyConstructor()) &&
           "Copy constructor should not be deleted");
    data().DefaultedCopyConstructorIsDeleted = true;
  }

  /// Set that we attempted to declare an implicit move
  /// constructor, but overload resolution failed so we deleted it.
  void setImplicitMoveConstructorIsDeleted() {
    assert((data().DefaultedMoveConstructorIsDeleted ||
            needsOverloadResolutionForMoveConstructor()) &&
           "move constructor should not be deleted");
    data().DefaultedMoveConstructorIsDeleted = true;
  }

  /// Set that we attempted to declare an implicit destructor,
  /// but overload resolution failed so we deleted it.
  void setImplicitDestructorIsDeleted() {
    assert((data().DefaultedDestructorIsDeleted ||
            needsOverloadResolutionForDestructor()) &&
           "destructor should not be deleted");
    data().DefaultedDestructorIsDeleted = true;
  }

  /// Determine whether this class should get an implicit move
  /// constructor or if any existing special member function inhibits this.
  bool needsImplicitMoveConstructor() const {
    return !(data().DeclaredSpecialMembers & SMF_MoveConstructor) &&
           !hasUserDeclaredCopyConstructor() &&
           !hasUserDeclaredCopyAssignment() &&
           !hasUserDeclaredMoveAssignment() &&
           !hasUserDeclaredDestructor();
  }

  /// Determine whether we need to eagerly declare a defaulted move
  /// constructor for this class.
  bool needsOverloadResolutionForMoveConstructor() const {
    return data().NeedOverloadResolutionForMoveConstructor;
  }

  /// Determine whether this class has a user-declared copy assignment
  /// operator.
  ///
  /// When false, a copy assignment operator will be implicitly declared.
  bool hasUserDeclaredCopyAssignment() const {
    return data().UserDeclaredSpecialMembers & SMF_CopyAssignment;
  }

  /// Set that we attempted to declare an implicit copy assignment
  /// operator, but overload resolution failed so we deleted it.
  void setImplicitCopyAssignmentIsDeleted() {
    assert((data().DefaultedCopyAssignmentIsDeleted ||
            needsOverloadResolutionForCopyAssignment()) &&
           "copy assignment should not be deleted");
    data().DefaultedCopyAssignmentIsDeleted = true;
  }

  /// Determine whether this class needs an implicit copy
  /// assignment operator to be lazily declared.
  bool needsImplicitCopyAssignment() const {
    return !(data().DeclaredSpecialMembers & SMF_CopyAssignment);
  }

  /// Determine whether we need to eagerly declare a defaulted copy
  /// assignment operator for this class.
  bool needsOverloadResolutionForCopyAssignment() const {
    // C++20 [class.copy.assign]p2:
    //   If the class definition declares a move constructor or move assignment
    //   operator, the implicitly declared copy assignment operator is defined
    //   as deleted.
    // In MSVC mode, sometimes a declared move constructor does not delete an
    // implicit copy assignment, so defer this choice to Sema.
    if (data().UserDeclaredSpecialMembers &
        (SMF_MoveConstructor | SMF_MoveAssignment))
      return true;
    return data().NeedOverloadResolutionForCopyAssignment;
  }

  /// Determine whether an implicit copy assignment operator for this
  /// type would have a parameter with a const-qualified reference type.
  bool implicitCopyAssignmentHasConstParam() const {
    return data().ImplicitCopyAssignmentHasConstParam;
  }

  /// Determine whether this class has a copy assignment operator with
  /// a parameter type which is a reference to a const-qualified type or is not
  /// a reference.
  bool hasCopyAssignmentWithConstParam() const {
    return data().HasDeclaredCopyAssignmentWithConstParam ||
           (needsImplicitCopyAssignment() &&
            implicitCopyAssignmentHasConstParam());
  }

  /// Determine whether this class has had a move assignment
  /// declared by the user.
  bool hasUserDeclaredMoveAssignment() const {
    return data().UserDeclaredSpecialMembers & SMF_MoveAssignment;
  }

  /// Determine whether this class has a move assignment operator.
  bool hasMoveAssignment() const {
    return (data().DeclaredSpecialMembers & SMF_MoveAssignment) ||
           needsImplicitMoveAssignment();
  }

  /// Set that we attempted to declare an implicit move assignment
  /// operator, but overload resolution failed so we deleted it.
  void setImplicitMoveAssignmentIsDeleted() {
    assert((data().DefaultedMoveAssignmentIsDeleted ||
            needsOverloadResolutionForMoveAssignment()) &&
           "move assignment should not be deleted");
    data().DefaultedMoveAssignmentIsDeleted = true;
  }

  /// Determine whether this class should get an implicit move
  /// assignment operator or if any existing special member function inhibits
  /// this.
  bool needsImplicitMoveAssignment() const {
    return !(data().DeclaredSpecialMembers & SMF_MoveAssignment) &&
           !hasUserDeclaredCopyConstructor() &&
           !hasUserDeclaredCopyAssignment() &&
           !hasUserDeclaredMoveConstructor() &&
           !hasUserDeclaredDestructor() &&
           (!isLambda() || lambdaIsDefaultConstructibleAndAssignable());
  }

  /// Determine whether we need to eagerly declare a move assignment
  /// operator for this class.
  bool needsOverloadResolutionForMoveAssignment() const {
    return data().NeedOverloadResolutionForMoveAssignment;
  }

  /// Determine whether this class has a user-declared destructor.
  ///
  /// When false, a destructor will be implicitly declared.
  bool hasUserDeclaredDestructor() const {
    return data().UserDeclaredSpecialMembers & SMF_Destructor;
  }

  /// Determine whether this class needs an implicit destructor to
  /// be lazily declared.
  bool needsImplicitDestructor() const {
    return !(data().DeclaredSpecialMembers & SMF_Destructor);
  }

  /// Determine whether we need to eagerly declare a destructor for this
  /// class.
  bool needsOverloadResolutionForDestructor() const {
    return data().NeedOverloadResolutionForDestructor;
  }

  /// Determine whether this class describes a lambda function object.
  bool isLambda() const {
    // An update record can't turn a non-lambda into a lambda.
    auto *DD = DefinitionData;
    return DD && DD->IsLambda;
  }

  /// Determine whether this class describes a generic
  /// lambda function object (i.e. function call operator is
  /// a template).
  bool isGenericLambda() const;

  /// Determine whether this lambda should have an implicit default constructor
  /// and copy and move assignment operators.
  bool lambdaIsDefaultConstructibleAndAssignable() const;

  /// Retrieve the lambda call operator of the closure type
  /// if this is a closure type.
  CXXMethodDecl *getLambdaCallOperator() const;

  /// Retrieve the dependent lambda call operator of the closure type
  /// if this is a templated closure type.
  FunctionTemplateDecl *getDependentLambdaCallOperator() const;

  /// Retrieve the lambda static invoker, the address of which
  /// is returned by the conversion operator, and the body of which
  /// is forwarded to the lambda call operator. The version that does not
  /// take a calling convention uses the 'default' calling convention for free
  /// functions if the Lambda's calling convention was not modified via
  /// attribute. Otherwise, it will return the calling convention specified for
  /// the lambda.
  CXXMethodDecl *getLambdaStaticInvoker() const;
  CXXMethodDecl *getLambdaStaticInvoker(CallingConv CC) const;

  /// Retrieve the generic lambda's template parameter list.
  /// Returns null if the class does not represent a lambda or a generic
  /// lambda.
  TemplateParameterList *getGenericLambdaTemplateParameterList() const;

  /// Retrieve the lambda template parameters that were specified explicitly.
  ArrayRef<NamedDecl *> getLambdaExplicitTemplateParameters() const;

  LambdaCaptureDefault getLambdaCaptureDefault() const {
    assert(isLambda());
    return static_cast<LambdaCaptureDefault>(getLambdaData().CaptureDefault);
  }

  /// Set the captures for this lambda closure type.
  void setCaptures(ASTContext &Context, ArrayRef<LambdaCapture> Captures);

  /// For a closure type, retrieve the mapping from captured
  /// variables and \c this to the non-static data members that store the
  /// values or references of the captures.
  ///
  /// \param Captures Will be populated with the mapping from captured
  /// variables to the corresponding fields.
  ///
  /// \param ThisCapture Will be set to the field declaration for the
  /// \c this capture.
  ///
  /// \note No entries will be added for init-captures, as they do not capture
  /// variables.
  void getCaptureFields(llvm::DenseMap<const VarDecl *, FieldDecl *> &Captures,
                        FieldDecl *&ThisCapture) const;

  using capture_const_iterator = const LambdaCapture *;
  using capture_const_range = llvm::iterator_range<capture_const_iterator>;

  capture_const_range captures() const {
    return capture_const_range(captures_begin(), captures_end());
  }

  capture_const_iterator captures_begin() const {
    return isLambda() ? getLambdaData().Captures : nullptr;
  }

  capture_const_iterator captures_end() const {
    return isLambda() ? captures_begin() + getLambdaData().NumCaptures
                      : nullptr;
  }

  unsigned capture_size() const { return getLambdaData().NumCaptures; }

  using conversion_iterator = UnresolvedSetIterator;

  conversion_iterator conversion_begin() const {
    return data().Conversions.get(getASTContext()).begin();
  }

  conversion_iterator conversion_end() const {
    return data().Conversions.get(getASTContext()).end();
  }

  /// Removes a conversion function from this class.  The conversion
  /// function must currently be a member of this class.  Furthermore,
  /// this class must currently be in the process of being defined.
  void removeConversion(const NamedDecl *Old);

  /// Get all conversion functions visible in current class,
  /// including conversion function templates.
  llvm::iterator_range<conversion_iterator>
  getVisibleConversionFunctions() const;

  /// Determine whether this class is an aggregate (C++ [dcl.init.aggr]),
  /// which is a class with no user-declared constructors, no private
  /// or protected non-static data members, no base classes, and no virtual
  /// functions (C++ [dcl.init.aggr]p1).
  bool isAggregate() const { return data().Aggregate; }

  /// Whether this class has any in-class initializers
  /// for non-static data members (including those in anonymous unions or
  /// structs).
  bool hasInClassInitializer() const { return data().HasInClassInitializer; }

  /// Whether this class or any of its subobjects has any members of
  /// reference type which would make value-initialization ill-formed.
  ///
  /// Per C++03 [dcl.init]p5:
  ///  - if T is a non-union class type without a user-declared constructor,
  ///    then every non-static data member and base-class component of T is
  ///    value-initialized [...] A program that calls for [...]
  ///    value-initialization of an entity of reference type is ill-formed.
  bool hasUninitializedReferenceMember() const {
    return !isUnion() && !hasUserDeclaredConstructor() &&
           data().HasUninitializedReferenceMember;
  }

  /// Whether this class is a POD-type (C++ [class]p4)
  ///
  /// For purposes of this function a class is POD if it is an aggregate
  /// that has no non-static non-POD data members, no reference data
  /// members, no user-defined copy assignment operator and no
  /// user-defined destructor.
  ///
  /// Note that this is the C++ TR1 definition of POD.
  bool isPOD() const { return data().PlainOldData; }

  /// True if this class is C-like, without C++-specific features, e.g.
  /// it contains only public fields, no bases, tag kind is not 'class', etc.
  bool isCLike() const;

  /// Determine whether this is an empty class in the sense of
  /// (C++11 [meta.unary.prop]).
  ///
  /// The CXXRecordDecl is a class type, but not a union type,
  /// with no non-static data members other than bit-fields of length 0,
  /// no virtual member functions, no virtual base classes,
  /// and no base class B for which is_empty<B>::value is false.
  ///
  /// \note This does NOT include a check for union-ness.
  bool isEmpty() const { return data().Empty; }

  bool hasPrivateFields() const {
    return data().HasPrivateFields;
  }

  bool hasProtectedFields() const {
    return data().HasProtectedFields;
  }

  /// Determine whether this class has direct non-static data members.
  bool hasDirectFields() const {
    auto &D = data();
    return D.HasPublicFields || D.HasProtectedFields || D.HasPrivateFields;
  }

  /// Whether this class is polymorphic (C++ [class.virtual]),
  /// which means that the class contains or inherits a virtual function.
  bool isPolymorphic() const { return data().Polymorphic; }

  /// Determine whether this class has a pure virtual function.
  ///
  /// The class is is abstract per (C++ [class.abstract]p2) if it declares
  /// a pure virtual function or inherits a pure virtual function that is
  /// not overridden.
  bool isAbstract() const { return data().Abstract; }

  /// Determine whether this class is standard-layout per
  /// C++ [class]p7.
  bool isStandardLayout() const { return data().IsStandardLayout; }

  /// Determine whether this class was standard-layout per
  /// C++11 [class]p7, specifically using the C++11 rules without any DRs.
  bool isCXX11StandardLayout() const { return data().IsCXX11StandardLayout; }

  /// Determine whether this class, or any of its class subobjects,
  /// contains a mutable field.
  bool hasMutableFields() const { return data().HasMutableFields; }

  /// Determine whether this class has any variant members.
  bool hasVariantMembers() const { return data().HasVariantMembers; }

  /// Determine whether this class has a trivial default constructor
  /// (C++11 [class.ctor]p5).
  bool hasTrivialDefaultConstructor() const {
    return hasDefaultConstructor() &&
           (data().HasTrivialSpecialMembers & SMF_DefaultConstructor);
  }

  /// Determine whether this class has a non-trivial default constructor
  /// (C++11 [class.ctor]p5).
  bool hasNonTrivialDefaultConstructor() const {
    return (data().DeclaredNonTrivialSpecialMembers & SMF_DefaultConstructor) ||
           (needsImplicitDefaultConstructor() &&
            !(data().HasTrivialSpecialMembers & SMF_DefaultConstructor));
  }

  /// Determine whether this class has at least one constexpr constructor
  /// other than the copy or move constructors.
  bool hasConstexprNonCopyMoveConstructor() const {
    return data().HasConstexprNonCopyMoveConstructor ||
           (needsImplicitDefaultConstructor() &&
            defaultedDefaultConstructorIsConstexpr());
  }

  /// Determine whether a defaulted default constructor for this class
  /// would be constexpr.
  bool defaultedDefaultConstructorIsConstexpr() const {
    return data().DefaultedDefaultConstructorIsConstexpr &&
           (!isUnion() || hasInClassInitializer() || !hasVariantMembers() ||
            getLangOpts().CPlusPlus20);
  }

  /// Determine whether this class has a constexpr default constructor.
  bool hasConstexprDefaultConstructor() const {
    return data().HasConstexprDefaultConstructor ||
           (needsImplicitDefaultConstructor() &&
            defaultedDefaultConstructorIsConstexpr());
  }

  /// Determine whether this class has a trivial copy constructor
  /// (C++ [class.copy]p6, C++11 [class.copy]p12)
  bool hasTrivialCopyConstructor() const {
    return data().HasTrivialSpecialMembers & SMF_CopyConstructor;
  }

  bool hasTrivialCopyConstructorForCall() const {
    return data().HasTrivialSpecialMembersForCall & SMF_CopyConstructor;
  }

  /// Determine whether this class has a non-trivial copy constructor
  /// (C++ [class.copy]p6, C++11 [class.copy]p12)
  bool hasNonTrivialCopyConstructor() const {
    return data().DeclaredNonTrivialSpecialMembers & SMF_CopyConstructor ||
           !hasTrivialCopyConstructor();
  }

  bool hasNonTrivialCopyConstructorForCall() const {
    return (data().DeclaredNonTrivialSpecialMembersForCall &
            SMF_CopyConstructor) ||
           !hasTrivialCopyConstructorForCall();
  }

  /// Determine whether this class has a trivial move constructor
  /// (C++11 [class.copy]p12)
  bool hasTrivialMoveConstructor() const {
    return hasMoveConstructor() &&
           (data().HasTrivialSpecialMembers & SMF_MoveConstructor);
  }

  bool hasTrivialMoveConstructorForCall() const {
    return hasMoveConstructor() &&
           (data().HasTrivialSpecialMembersForCall & SMF_MoveConstructor);
  }

  /// Determine whether this class has a non-trivial move constructor
  /// (C++11 [class.copy]p12)
  bool hasNonTrivialMoveConstructor() const {
    return (data().DeclaredNonTrivialSpecialMembers & SMF_MoveConstructor) ||
           (needsImplicitMoveConstructor() &&
            !(data().HasTrivialSpecialMembers & SMF_MoveConstructor));
  }

  bool hasNonTrivialMoveConstructorForCall() const {
    return (data().DeclaredNonTrivialSpecialMembersForCall &
            SMF_MoveConstructor) ||
           (needsImplicitMoveConstructor() &&
            !(data().HasTrivialSpecialMembersForCall & SMF_MoveConstructor));
  }

  /// Determine whether this class has a trivial copy assignment operator
  /// (C++ [class.copy]p11, C++11 [class.copy]p25)
  bool hasTrivialCopyAssignment() const {
    return data().HasTrivialSpecialMembers & SMF_CopyAssignment;
  }

  /// Determine whether this class has a non-trivial copy assignment
  /// operator (C++ [class.copy]p11, C++11 [class.copy]p25)
  bool hasNonTrivialCopyAssignment() const {
    return data().DeclaredNonTrivialSpecialMembers & SMF_CopyAssignment ||
           !hasTrivialCopyAssignment();
  }

  /// Determine whether this class has a trivial move assignment operator
  /// (C++11 [class.copy]p25)
  bool hasTrivialMoveAssignment() const {
    return hasMoveAssignment() &&
           (data().HasTrivialSpecialMembers & SMF_MoveAssignment);
  }

  /// Determine whether this class has a non-trivial move assignment
  /// operator (C++11 [class.copy]p25)
  bool hasNonTrivialMoveAssignment() const {
    return (data().DeclaredNonTrivialSpecialMembers & SMF_MoveAssignment) ||
           (needsImplicitMoveAssignment() &&
            !(data().HasTrivialSpecialMembers & SMF_MoveAssignment));
  }

  /// Determine whether a defaulted default constructor for this class
  /// would be constexpr.
  bool defaultedDestructorIsConstexpr() const {
    return data().DefaultedDestructorIsConstexpr &&
           getLangOpts().CPlusPlus20;
  }

  /// Determine whether this class has a constexpr destructor.
  bool hasConstexprDestructor() const;

  /// Determine whether this class has a trivial destructor
  /// (C++ [class.dtor]p3)
  bool hasTrivialDestructor() const {
    return data().HasTrivialSpecialMembers & SMF_Destructor;
  }

  bool hasTrivialDestructorForCall() const {
    return data().HasTrivialSpecialMembersForCall & SMF_Destructor;
  }

  /// Determine whether this class has a non-trivial destructor
  /// (C++ [class.dtor]p3)
  bool hasNonTrivialDestructor() const {
    return !(data().HasTrivialSpecialMembers & SMF_Destructor);
  }

  bool hasNonTrivialDestructorForCall() const {
    return !(data().HasTrivialSpecialMembersForCall & SMF_Destructor);
  }

  void setHasTrivialSpecialMemberForCall() {
    data().HasTrivialSpecialMembersForCall =
        (SMF_CopyConstructor | SMF_MoveConstructor | SMF_Destructor);
  }

  /// Determine whether declaring a const variable with this type is ok
  /// per core issue 253.
  bool allowConstDefaultInit() const {
    return !data().HasUninitializedFields ||
           !(data().HasDefaultedDefaultConstructor ||
             needsImplicitDefaultConstructor());
  }

  /// Determine whether this class has a destructor which has no
  /// semantic effect.
  ///
  /// Any such destructor will be trivial, public, defaulted and not deleted,
  /// and will call only irrelevant destructors.
  bool hasIrrelevantDestructor() const {
    return data().HasIrrelevantDestructor;
  }

  /// Determine whether this class has a non-literal or/ volatile type
  /// non-static data member or base class.
  bool hasNonLiteralTypeFieldsOrBases() const {
    return data().HasNonLiteralTypeFieldsOrBases;
  }

  /// Determine whether this class has a using-declaration that names
  /// a user-declared base class constructor.
  bool hasInheritedConstructor() const {
    return data().HasInheritedConstructor;
  }

  /// Determine whether this class has a using-declaration that names
  /// a base class assignment operator.
  bool hasInheritedAssignment() const {
    return data().HasInheritedAssignment;
  }

  /// Determine whether this class is considered trivially copyable per
  /// (C++11 [class]p6).
  bool isTriviallyCopyable() const;

  /// Determine whether this class is considered trivial.
  ///
  /// C++11 [class]p6:
  ///    "A trivial class is a class that has a trivial default constructor and
  ///    is trivially copyable."
  bool isTrivial() const {
    return isTriviallyCopyable() && hasTrivialDefaultConstructor();
  }

  /// Determine whether this class is a literal type.
  ///
  /// C++11 [basic.types]p10:
  ///   A class type that has all the following properties:
  ///     - it has a trivial destructor
  ///     - every constructor call and full-expression in the
  ///       brace-or-equal-intializers for non-static data members (if any) is
  ///       a constant expression.
  ///     - it is an aggregate type or has at least one constexpr constructor
  ///       or constructor template that is not a copy or move constructor, and
  ///     - all of its non-static data members and base classes are of literal
  ///       types
  ///
  /// We resolve DR1361 by ignoring the second bullet. We resolve DR1452 by
  /// treating types with trivial default constructors as literal types.
  ///
  /// Only in C++17 and beyond, are lambdas literal types.
  bool isLiteral() const {
    const LangOptions &LangOpts = getLangOpts();
    return (LangOpts.CPlusPlus20 ? hasConstexprDestructor()
                                          : hasTrivialDestructor()) &&
           (!isLambda() || LangOpts.CPlusPlus17) &&
           !hasNonLiteralTypeFieldsOrBases() &&
           (isAggregate() || isLambda() ||
            hasConstexprNonCopyMoveConstructor() ||
            hasTrivialDefaultConstructor());
  }

  /// Determine whether this is a structural type.
  bool isStructural() const {
    return isLiteral() && data().StructuralIfLiteral;
  }

  /// If this record is an instantiation of a member class,
  /// retrieves the member class from which it was instantiated.
  ///
  /// This routine will return non-null for (non-templated) member
  /// classes of class templates. For example, given:
  ///
  /// \code
  /// template<typename T>
  /// struct X {
  ///   struct A { };
  /// };
  /// \endcode
  ///
  /// The declaration for X<int>::A is a (non-templated) CXXRecordDecl
  /// whose parent is the class template specialization X<int>. For
  /// this declaration, getInstantiatedFromMemberClass() will return
  /// the CXXRecordDecl X<T>::A. When a complete definition of
  /// X<int>::A is required, it will be instantiated from the
  /// declaration returned by getInstantiatedFromMemberClass().
  CXXRecordDecl *getInstantiatedFromMemberClass() const;

  /// If this class is an instantiation of a member class of a
  /// class template specialization, retrieves the member specialization
  /// information.
  MemberSpecializationInfo *getMemberSpecializationInfo() const;

  /// Specify that this record is an instantiation of the
  /// member class \p RD.
  void setInstantiationOfMemberClass(CXXRecordDecl *RD,
                                     TemplateSpecializationKind TSK);

  /// Retrieves the class template that is described by this
  /// class declaration.
  ///
  /// Every class template is represented as a ClassTemplateDecl and a
  /// CXXRecordDecl. The former contains template properties (such as
  /// the template parameter lists) while the latter contains the
  /// actual description of the template's
  /// contents. ClassTemplateDecl::getTemplatedDecl() retrieves the
  /// CXXRecordDecl that from a ClassTemplateDecl, while
  /// getDescribedClassTemplate() retrieves the ClassTemplateDecl from
  /// a CXXRecordDecl.
  ClassTemplateDecl *getDescribedClassTemplate() const;

  void setDescribedClassTemplate(ClassTemplateDecl *Template);

  /// Determine whether this particular class is a specialization or
  /// instantiation of a class template or member class of a class template,
  /// and how it was instantiated or specialized.
  TemplateSpecializationKind getTemplateSpecializationKind() const;

  /// Set the kind of specialization or template instantiation this is.
  void setTemplateSpecializationKind(TemplateSpecializationKind TSK);

  /// Retrieve the record declaration from which this record could be
  /// instantiated. Returns null if this class is not a template instantiation.
  const CXXRecordDecl *getTemplateInstantiationPattern() const;

  CXXRecordDecl *getTemplateInstantiationPattern() {
    return const_cast<CXXRecordDecl *>(const_cast<const CXXRecordDecl *>(this)
                                           ->getTemplateInstantiationPattern());
  }

  /// Returns the destructor decl for this class.
  CXXDestructorDecl *getDestructor() const;

  /// Returns true if the class destructor, or any implicitly invoked
  /// destructors are marked noreturn.
  bool isAnyDestructorNoReturn() const;

  /// If the class is a local class [class.local], returns
  /// the enclosing function declaration.
  const FunctionDecl *isLocalClass() const {
    if (const auto *RD = dyn_cast<CXXRecordDecl>(getDeclContext()))
      return RD->isLocalClass();

    return dyn_cast<FunctionDecl>(getDeclContext());
  }

  FunctionDecl *isLocalClass() {
    return const_cast<FunctionDecl*>(
        const_cast<const CXXRecordDecl*>(this)->isLocalClass());
  }

  /// Determine whether this dependent class is a current instantiation,
  /// when viewed from within the given context.
  bool isCurrentInstantiation(const DeclContext *CurContext) const;

  /// Determine whether this class is derived from the class \p Base.
  ///
  /// This routine only determines whether this class is derived from \p Base,
  /// but does not account for factors that may make a Derived -> Base class
  /// ill-formed, such as private/protected inheritance or multiple, ambiguous
  /// base class subobjects.
  ///
  /// \param Base the base class we are searching for.
  ///
  /// \returns true if this class is derived from Base, false otherwise.
  bool isDerivedFrom(const CXXRecordDecl *Base) const;

  /// Determine whether this class is derived from the type \p Base.
  ///
  /// This routine only determines whether this class is derived from \p Base,
  /// but does not account for factors that may make a Derived -> Base class
  /// ill-formed, such as private/protected inheritance or multiple, ambiguous
  /// base class subobjects.
  ///
  /// \param Base the base class we are searching for.
  ///
  /// \param Paths will contain the paths taken from the current class to the
  /// given \p Base class.
  ///
  /// \returns true if this class is derived from \p Base, false otherwise.
  ///
  /// \todo add a separate parameter to configure IsDerivedFrom, rather than
  /// tangling input and output in \p Paths
  bool isDerivedFrom(const CXXRecordDecl *Base, CXXBasePaths &Paths) const;

  /// Determine whether this class is virtually derived from
  /// the class \p Base.
  ///
  /// This routine only determines whether this class is virtually
  /// derived from \p Base, but does not account for factors that may
  /// make a Derived -> Base class ill-formed, such as
  /// private/protected inheritance or multiple, ambiguous base class
  /// subobjects.
  ///
  /// \param Base the base class we are searching for.
  ///
  /// \returns true if this class is virtually derived from Base,
  /// false otherwise.
  bool isVirtuallyDerivedFrom(const CXXRecordDecl *Base) const;

  /// Determine whether this class is provably not derived from
  /// the type \p Base.
  bool isProvablyNotDerivedFrom(const CXXRecordDecl *Base) const;

  /// Function type used by forallBases() as a callback.
  ///
  /// \param BaseDefinition the definition of the base class
  ///
  /// \returns true if this base matched the search criteria
  using ForallBasesCallback =
      llvm::function_ref<bool(const CXXRecordDecl *BaseDefinition)>;

  /// Determines if the given callback holds for all the direct
  /// or indirect base classes of this type.
  ///
  /// The class itself does not count as a base class.  This routine
  /// returns false if the class has non-computable base classes.
  ///
  /// \param BaseMatches Callback invoked for each (direct or indirect) base
  /// class of this type until a call returns false.
  bool forallBases(ForallBasesCallback BaseMatches) const;

  /// Function type used by lookupInBases() to determine whether a
  /// specific base class subobject matches the lookup criteria.
  ///
  /// \param Specifier the base-class specifier that describes the inheritance
  /// from the base class we are trying to match.
  ///
  /// \param Path the current path, from the most-derived class down to the
  /// base named by the \p Specifier.
  ///
  /// \returns true if this base matched the search criteria, false otherwise.
  using BaseMatchesCallback =
      llvm::function_ref<bool(const CXXBaseSpecifier *Specifier,
                              CXXBasePath &Path)>;

  /// Look for entities within the base classes of this C++ class,
  /// transitively searching all base class subobjects.
  ///
  /// This routine uses the callback function \p BaseMatches to find base
  /// classes meeting some search criteria, walking all base class subobjects
  /// and populating the given \p Paths structure with the paths through the
  /// inheritance hierarchy that resulted in a match. On a successful search,
  /// the \p Paths structure can be queried to retrieve the matching paths and
  /// to determine if there were any ambiguities.
  ///
  /// \param BaseMatches callback function used to determine whether a given
  /// base matches the user-defined search criteria.
  ///
  /// \param Paths used to record the paths from this class to its base class
  /// subobjects that match the search criteria.
  ///
  /// \param LookupInDependent can be set to true to extend the search to
  /// dependent base classes.
  ///
  /// \returns true if there exists any path from this class to a base class
  /// subobject that matches the search criteria.
  bool lookupInBases(BaseMatchesCallback BaseMatches, CXXBasePaths &Paths,
                     bool LookupInDependent = false) const;

  /// Base-class lookup callback that determines whether the given
  /// base class specifier refers to a specific class declaration.
  ///
  /// This callback can be used with \c lookupInBases() to determine whether
  /// a given derived class has is a base class subobject of a particular type.
  /// The base record pointer should refer to the canonical CXXRecordDecl of the
  /// base class that we are searching for.
  static bool FindBaseClass(const CXXBaseSpecifier *Specifier,
                            CXXBasePath &Path, const CXXRecordDecl *BaseRecord);

  /// Base-class lookup callback that determines whether the
  /// given base class specifier refers to a specific class
  /// declaration and describes virtual derivation.
  ///
  /// This callback can be used with \c lookupInBases() to determine
  /// whether a given derived class has is a virtual base class
  /// subobject of a particular type.  The base record pointer should
  /// refer to the canonical CXXRecordDecl of the base class that we
  /// are searching for.
  static bool FindVirtualBaseClass(const CXXBaseSpecifier *Specifier,
                                   CXXBasePath &Path,
                                   const CXXRecordDecl *BaseRecord);

  /// Retrieve the final overriders for each virtual member
  /// function in the class hierarchy where this class is the
  /// most-derived class in the class hierarchy.
  void getFinalOverriders(CXXFinalOverriderMap &FinaOverriders) const;

  /// Get the indirect primary bases for this class.
  void getIndirectPrimaryBases(CXXIndirectPrimaryBaseSet& Bases) const;

  /// Determine whether this class has a member with the given name, possibly
  /// in a non-dependent base class.
  ///
  /// No check for ambiguity is performed, so this should never be used when
  /// implementing language semantics, but it may be appropriate for warnings,
  /// static analysis, or similar.
  bool hasMemberName(DeclarationName N) const;

  /// Performs an imprecise lookup of a dependent name in this class.
  ///
  /// This function does not follow strict semantic rules and should be used
  /// only when lookup rules can be relaxed, e.g. indexing.
  std::vector<const NamedDecl *>
  lookupDependentName(DeclarationName Name,
                      llvm::function_ref<bool(const NamedDecl *ND)> Filter);

  /// Renders and displays an inheritance diagram
  /// for this C++ class and all of its base classes (transitively) using
  /// GraphViz.
  void viewInheritance(ASTContext& Context) const;

  /// Calculates the access of a decl that is reached
  /// along a path.
  static AccessSpecifier MergeAccess(AccessSpecifier PathAccess,
                                     AccessSpecifier DeclAccess) {
    assert(DeclAccess != AS_none);
    if (DeclAccess == AS_private) return AS_none;
    return (PathAccess > DeclAccess ? PathAccess : DeclAccess);
  }

  /// Indicates that the declaration of a defaulted or deleted special
  /// member function is now complete.
  void finishedDefaultedOrDeletedMember(CXXMethodDecl *MD);

  void setTrivialForCallFlags(CXXMethodDecl *MD);

  /// Indicates that the definition of this class is now complete.
  void completeDefinition() override;

  /// Indicates that the definition of this class is now complete,
  /// and provides a final overrider map to help determine
  ///
  /// \param FinalOverriders The final overrider map for this class, which can
  /// be provided as an optimization for abstract-class checking. If NULL,
  /// final overriders will be computed if they are needed to complete the
  /// definition.
  void completeDefinition(CXXFinalOverriderMap *FinalOverriders);

  /// Determine whether this class may end up being abstract, even though
  /// it is not yet known to be abstract.
  ///
  /// \returns true if this class is not known to be abstract but has any
  /// base classes that are abstract. In this case, \c completeDefinition()
  /// will need to compute final overriders to determine whether the class is
  /// actually abstract.
  bool mayBeAbstract() const;

  /// Determine whether it's impossible for a class to be derived from this
  /// class. This is best-effort, and may conservatively return false.
  bool isEffectivelyFinal() const;

  /// If this is the closure type of a lambda expression, retrieve the
  /// number to be used for name mangling in the Itanium C++ ABI.
  ///
  /// Zero indicates that this closure type has internal linkage, so the
  /// mangling number does not matter, while a non-zero value indicates which
  /// lambda expression this is in this particular context.
  unsigned getLambdaManglingNumber() const {
    assert(isLambda() && "Not a lambda closure type!");
    return getLambdaData().ManglingNumber;
  }

  /// The lambda is known to has internal linkage no matter whether it has name
  /// mangling number.
  bool hasKnownLambdaInternalLinkage() const {
    assert(isLambda() && "Not a lambda closure type!");
    return getLambdaData().HasKnownInternalLinkage;
  }

  /// Retrieve the declaration that provides additional context for a
  /// lambda, when the normal declaration context is not specific enough.
  ///
  /// Certain contexts (default arguments of in-class function parameters and
  /// the initializers of data members) have separate name mangling rules for
  /// lambdas within the Itanium C++ ABI. For these cases, this routine provides
  /// the declaration in which the lambda occurs, e.g., the function parameter
  /// or the non-static data member. Otherwise, it returns NULL to imply that
  /// the declaration context suffices.
  Decl *getLambdaContextDecl() const;

  /// Set the mangling number and context declaration for a lambda
  /// class.
  void setLambdaMangling(unsigned ManglingNumber, Decl *ContextDecl,
                         bool HasKnownInternalLinkage = false) {
    assert(isLambda() && "Not a lambda closure type!");
    getLambdaData().ManglingNumber = ManglingNumber;
    getLambdaData().ContextDecl = ContextDecl;
    getLambdaData().HasKnownInternalLinkage = HasKnownInternalLinkage;
  }

  /// Set the device side mangling number.
<<<<<<< HEAD
  void setDeviceLambdaManglingNumber(unsigned Num) {
    getLambdaData().DeviceManglingNumber = Num;
  }

  unsigned getDeviceLambdaManglingNumber() const {
    assert(isLambda() && "Not a lambda closure type!");
    return getLambdaData().DeviceManglingNumber;
  }
=======
  void setDeviceLambdaManglingNumber(unsigned Num) const;

  /// Retrieve the device side mangling number.
  unsigned getDeviceLambdaManglingNumber() const;
>>>>>>> ac9dd247

  /// Returns the inheritance model used for this record.
  MSInheritanceModel getMSInheritanceModel() const;

  /// Calculate what the inheritance model would be for this class.
  MSInheritanceModel calculateInheritanceModel() const;

  /// In the Microsoft C++ ABI, use zero for the field offset of a null data
  /// member pointer if we can guarantee that zero is not a valid field offset,
  /// or if the member pointer has multiple fields.  Polymorphic classes have a
  /// vfptr at offset zero, so we can use zero for null.  If there are multiple
  /// fields, we can use zero even if it is a valid field offset because
  /// null-ness testing will check the other fields.
  bool nullFieldOffsetIsZero() const;

  /// Controls when vtordisps will be emitted if this record is used as a
  /// virtual base.
  MSVtorDispMode getMSVtorDispMode() const;

  /// Determine whether this lambda expression was known to be dependent
  /// at the time it was created, even if its context does not appear to be
  /// dependent.
  ///
  /// This flag is a workaround for an issue with parsing, where default
  /// arguments are parsed before their enclosing function declarations have
  /// been created. This means that any lambda expressions within those
  /// default arguments will have as their DeclContext the context enclosing
  /// the function declaration, which may be non-dependent even when the
  /// function declaration itself is dependent. This flag indicates when we
  /// know that the lambda is dependent despite that.
  bool isDependentLambda() const {
    return isLambda() && getLambdaData().Dependent;
  }

  TypeSourceInfo *getLambdaTypeInfo() const {
    return getLambdaData().MethodTyInfo;
  }

  // Determine whether this type is an Interface Like type for
  // __interface inheritance purposes.
  bool isInterfaceLike() const;

  static bool classof(const Decl *D) { return classofKind(D->getKind()); }
  static bool classofKind(Kind K) {
    return K >= firstCXXRecord && K <= lastCXXRecord;
  }
};

/// Store information needed for an explicit specifier.
/// Used by CXXDeductionGuideDecl, CXXConstructorDecl and CXXConversionDecl.
class ExplicitSpecifier {
  llvm::PointerIntPair<Expr *, 2, ExplicitSpecKind> ExplicitSpec{
      nullptr, ExplicitSpecKind::ResolvedFalse};

public:
  ExplicitSpecifier() = default;
  ExplicitSpecifier(Expr *Expression, ExplicitSpecKind Kind)
      : ExplicitSpec(Expression, Kind) {}
  ExplicitSpecKind getKind() const { return ExplicitSpec.getInt(); }
  const Expr *getExpr() const { return ExplicitSpec.getPointer(); }
  Expr *getExpr() { return ExplicitSpec.getPointer(); }

  /// Determine if the declaration had an explicit specifier of any kind.
  bool isSpecified() const {
    return ExplicitSpec.getInt() != ExplicitSpecKind::ResolvedFalse ||
           ExplicitSpec.getPointer();
  }

  /// Check for equivalence of explicit specifiers.
  /// \return true if the explicit specifier are equivalent, false otherwise.
  bool isEquivalent(const ExplicitSpecifier Other) const;
  /// Determine whether this specifier is known to correspond to an explicit
  /// declaration. Returns false if the specifier is absent or has an
  /// expression that is value-dependent or evaluates to false.
  bool isExplicit() const {
    return ExplicitSpec.getInt() == ExplicitSpecKind::ResolvedTrue;
  }
  /// Determine if the explicit specifier is invalid.
  /// This state occurs after a substitution failures.
  bool isInvalid() const {
    return ExplicitSpec.getInt() == ExplicitSpecKind::Unresolved &&
           !ExplicitSpec.getPointer();
  }
  void setKind(ExplicitSpecKind Kind) { ExplicitSpec.setInt(Kind); }
  void setExpr(Expr *E) { ExplicitSpec.setPointer(E); }
  // Retrieve the explicit specifier in the given declaration, if any.
  static ExplicitSpecifier getFromDecl(FunctionDecl *Function);
  static const ExplicitSpecifier getFromDecl(const FunctionDecl *Function) {
    return getFromDecl(const_cast<FunctionDecl *>(Function));
  }
  static ExplicitSpecifier Invalid() {
    return ExplicitSpecifier(nullptr, ExplicitSpecKind::Unresolved);
  }
};

/// Represents a C++ deduction guide declaration.
///
/// \code
/// template<typename T> struct A { A(); A(T); };
/// A() -> A<int>;
/// \endcode
///
/// In this example, there will be an explicit deduction guide from the
/// second line, and implicit deduction guide templates synthesized from
/// the constructors of \c A.
class CXXDeductionGuideDecl : public FunctionDecl {
  void anchor() override;

private:
  CXXDeductionGuideDecl(ASTContext &C, DeclContext *DC, SourceLocation StartLoc,
                        ExplicitSpecifier ES,
                        const DeclarationNameInfo &NameInfo, QualType T,
                        TypeSourceInfo *TInfo, SourceLocation EndLocation)
      : FunctionDecl(CXXDeductionGuide, C, DC, StartLoc, NameInfo, T, TInfo,
                     SC_None, false, ConstexprSpecKind::Unspecified),
        ExplicitSpec(ES) {
    if (EndLocation.isValid())
      setRangeEnd(EndLocation);
    setIsCopyDeductionCandidate(false);
  }

  ExplicitSpecifier ExplicitSpec;
  void setExplicitSpecifier(ExplicitSpecifier ES) { ExplicitSpec = ES; }

public:
  friend class ASTDeclReader;
  friend class ASTDeclWriter;

  static CXXDeductionGuideDecl *
  Create(ASTContext &C, DeclContext *DC, SourceLocation StartLoc,
         ExplicitSpecifier ES, const DeclarationNameInfo &NameInfo, QualType T,
         TypeSourceInfo *TInfo, SourceLocation EndLocation);

  static CXXDeductionGuideDecl *CreateDeserialized(ASTContext &C, unsigned ID);

  ExplicitSpecifier getExplicitSpecifier() { return ExplicitSpec; }
  const ExplicitSpecifier getExplicitSpecifier() const { return ExplicitSpec; }

  /// Return true if the declartion is already resolved to be explicit.
  bool isExplicit() const { return ExplicitSpec.isExplicit(); }

  /// Get the template for which this guide performs deduction.
  TemplateDecl *getDeducedTemplate() const {
    return getDeclName().getCXXDeductionGuideTemplate();
  }

  void setIsCopyDeductionCandidate(bool isCDC = true) {
    FunctionDeclBits.IsCopyDeductionCandidate = isCDC;
  }

  bool isCopyDeductionCandidate() const {
    return FunctionDeclBits.IsCopyDeductionCandidate;
  }

  // Implement isa/cast/dyncast/etc.
  static bool classof(const Decl *D) { return classofKind(D->getKind()); }
  static bool classofKind(Kind K) { return K == CXXDeductionGuide; }
};

/// \brief Represents the body of a requires-expression.
///
/// This decl exists merely to serve as the DeclContext for the local
/// parameters of the requires expression as well as other declarations inside
/// it.
///
/// \code
/// template<typename T> requires requires (T t) { {t++} -> regular; }
/// \endcode
///
/// In this example, a RequiresExpr object will be generated for the expression,
/// and a RequiresExprBodyDecl will be created to hold the parameter t and the
/// template argument list imposed by the compound requirement.
class RequiresExprBodyDecl : public Decl, public DeclContext {
  RequiresExprBodyDecl(ASTContext &C, DeclContext *DC, SourceLocation StartLoc)
      : Decl(RequiresExprBody, DC, StartLoc), DeclContext(RequiresExprBody) {}

public:
  friend class ASTDeclReader;
  friend class ASTDeclWriter;

  static RequiresExprBodyDecl *Create(ASTContext &C, DeclContext *DC,
                                      SourceLocation StartLoc);

  static RequiresExprBodyDecl *CreateDeserialized(ASTContext &C, unsigned ID);

  // Implement isa/cast/dyncast/etc.
  static bool classof(const Decl *D) { return classofKind(D->getKind()); }
  static bool classofKind(Kind K) { return K == RequiresExprBody; }
};

/// Represents a static or instance method of a struct/union/class.
///
/// In the terminology of the C++ Standard, these are the (static and
/// non-static) member functions, whether virtual or not.
class CXXMethodDecl : public FunctionDecl {
  void anchor() override;

protected:
  CXXMethodDecl(Kind DK, ASTContext &C, CXXRecordDecl *RD,
                SourceLocation StartLoc, const DeclarationNameInfo &NameInfo,
                QualType T, TypeSourceInfo *TInfo, StorageClass SC,
                bool isInline, ConstexprSpecKind ConstexprKind,
                SourceLocation EndLocation,
                Expr *TrailingRequiresClause = nullptr)
      : FunctionDecl(DK, C, RD, StartLoc, NameInfo, T, TInfo, SC, isInline,
                     ConstexprKind, TrailingRequiresClause) {
    if (EndLocation.isValid())
      setRangeEnd(EndLocation);
  }

public:
  static CXXMethodDecl *Create(ASTContext &C, CXXRecordDecl *RD,
                               SourceLocation StartLoc,
                               const DeclarationNameInfo &NameInfo, QualType T,
                               TypeSourceInfo *TInfo, StorageClass SC,
                               bool isInline, ConstexprSpecKind ConstexprKind,
                               SourceLocation EndLocation,
                               Expr *TrailingRequiresClause = nullptr);

  static CXXMethodDecl *CreateDeserialized(ASTContext &C, unsigned ID);

  bool isStatic() const;
  bool isInstance() const { return !isStatic(); }

  /// Returns true if the given operator is implicitly static in a record
  /// context.
  static bool isStaticOverloadedOperator(OverloadedOperatorKind OOK) {
    // [class.free]p1:
    // Any allocation function for a class T is a static member
    // (even if not explicitly declared static).
    // [class.free]p6 Any deallocation function for a class X is a static member
    // (even if not explicitly declared static).
    return OOK == OO_New || OOK == OO_Array_New || OOK == OO_Delete ||
           OOK == OO_Array_Delete;
  }

  bool isConst() const { return getType()->castAs<FunctionType>()->isConst(); }
  bool isVolatile() const { return getType()->castAs<FunctionType>()->isVolatile(); }

  bool isVirtual() const {
    CXXMethodDecl *CD = const_cast<CXXMethodDecl*>(this)->getCanonicalDecl();

    // Member function is virtual if it is marked explicitly so, or if it is
    // declared in __interface -- then it is automatically pure virtual.
    if (CD->isVirtualAsWritten() || CD->isPure())
      return true;

    return CD->size_overridden_methods() != 0;
  }

  /// If it's possible to devirtualize a call to this method, return the called
  /// function. Otherwise, return null.

  /// \param Base The object on which this virtual function is called.
  /// \param IsAppleKext True if we are compiling for Apple kext.
  CXXMethodDecl *getDevirtualizedMethod(const Expr *Base, bool IsAppleKext);

  const CXXMethodDecl *getDevirtualizedMethod(const Expr *Base,
                                              bool IsAppleKext) const {
    return const_cast<CXXMethodDecl *>(this)->getDevirtualizedMethod(
        Base, IsAppleKext);
  }

  /// Determine whether this is a usual deallocation function (C++
  /// [basic.stc.dynamic.deallocation]p2), which is an overloaded delete or
  /// delete[] operator with a particular signature. Populates \p PreventedBy
  /// with the declarations of the functions of the same kind if they were the
  /// reason for this function returning false. This is used by
  /// Sema::isUsualDeallocationFunction to reconsider the answer based on the
  /// context.
  bool isUsualDeallocationFunction(
      SmallVectorImpl<const FunctionDecl *> &PreventedBy) const;

  /// Determine whether this is a copy-assignment operator, regardless
  /// of whether it was declared implicitly or explicitly.
  bool isCopyAssignmentOperator() const;

  /// Determine whether this is a move assignment operator.
  bool isMoveAssignmentOperator() const;

  CXXMethodDecl *getCanonicalDecl() override {
    return cast<CXXMethodDecl>(FunctionDecl::getCanonicalDecl());
  }
  const CXXMethodDecl *getCanonicalDecl() const {
    return const_cast<CXXMethodDecl*>(this)->getCanonicalDecl();
  }

  CXXMethodDecl *getMostRecentDecl() {
    return cast<CXXMethodDecl>(
            static_cast<FunctionDecl *>(this)->getMostRecentDecl());
  }
  const CXXMethodDecl *getMostRecentDecl() const {
    return const_cast<CXXMethodDecl*>(this)->getMostRecentDecl();
  }

  void addOverriddenMethod(const CXXMethodDecl *MD);

  using method_iterator = const CXXMethodDecl *const *;

  method_iterator begin_overridden_methods() const;
  method_iterator end_overridden_methods() const;
  unsigned size_overridden_methods() const;

  using overridden_method_range = llvm::iterator_range<
      llvm::TinyPtrVector<const CXXMethodDecl *>::const_iterator>;

  overridden_method_range overridden_methods() const;

  /// Return the parent of this method declaration, which
  /// is the class in which this method is defined.
  const CXXRecordDecl *getParent() const {
    return cast<CXXRecordDecl>(FunctionDecl::getParent());
  }

  /// Return the parent of this method declaration, which
  /// is the class in which this method is defined.
  CXXRecordDecl *getParent() {
    return const_cast<CXXRecordDecl *>(
             cast<CXXRecordDecl>(FunctionDecl::getParent()));
  }

  /// Return the type of the \c this pointer.
  ///
  /// Should only be called for instance (i.e., non-static) methods. Note
  /// that for the call operator of a lambda closure type, this returns the
  /// desugared 'this' type (a pointer to the closure type), not the captured
  /// 'this' type.
  QualType getThisType() const;

  /// Return the type of the object pointed by \c this.
  ///
  /// See getThisType() for usage restriction.
  QualType getThisObjectType() const;

  static QualType getThisType(const FunctionProtoType *FPT,
                              const CXXRecordDecl *Decl);

  static QualType getThisObjectType(const FunctionProtoType *FPT,
                                    const CXXRecordDecl *Decl);

  Qualifiers getMethodQualifiers() const {
    return getType()->castAs<FunctionProtoType>()->getMethodQuals();
  }

  /// Retrieve the ref-qualifier associated with this method.
  ///
  /// In the following example, \c f() has an lvalue ref-qualifier, \c g()
  /// has an rvalue ref-qualifier, and \c h() has no ref-qualifier.
  /// @code
  /// struct X {
  ///   void f() &;
  ///   void g() &&;
  ///   void h();
  /// };
  /// @endcode
  RefQualifierKind getRefQualifier() const {
    return getType()->castAs<FunctionProtoType>()->getRefQualifier();
  }

  bool hasInlineBody() const;

  /// Determine whether this is a lambda closure type's static member
  /// function that is used for the result of the lambda's conversion to
  /// function pointer (for a lambda with no captures).
  ///
  /// The function itself, if used, will have a placeholder body that will be
  /// supplied by IR generation to either forward to the function call operator
  /// or clone the function call operator.
  bool isLambdaStaticInvoker() const;

  /// Find the method in \p RD that corresponds to this one.
  ///
  /// Find if \p RD or one of the classes it inherits from override this method.
  /// If so, return it. \p RD is assumed to be a subclass of the class defining
  /// this method (or be the class itself), unless \p MayBeBase is set to true.
  CXXMethodDecl *
  getCorrespondingMethodInClass(const CXXRecordDecl *RD,
                                bool MayBeBase = false);

  const CXXMethodDecl *
  getCorrespondingMethodInClass(const CXXRecordDecl *RD,
                                bool MayBeBase = false) const {
    return const_cast<CXXMethodDecl *>(this)
              ->getCorrespondingMethodInClass(RD, MayBeBase);
  }

  /// Find if \p RD declares a function that overrides this function, and if so,
  /// return it. Does not search base classes.
  CXXMethodDecl *getCorrespondingMethodDeclaredInClass(const CXXRecordDecl *RD,
                                                       bool MayBeBase = false);
  const CXXMethodDecl *
  getCorrespondingMethodDeclaredInClass(const CXXRecordDecl *RD,
                                        bool MayBeBase = false) const {
    return const_cast<CXXMethodDecl *>(this)
        ->getCorrespondingMethodDeclaredInClass(RD, MayBeBase);
  }

  // Implement isa/cast/dyncast/etc.
  static bool classof(const Decl *D) { return classofKind(D->getKind()); }
  static bool classofKind(Kind K) {
    return K >= firstCXXMethod && K <= lastCXXMethod;
  }
};

/// Represents a C++ base or member initializer.
///
/// This is part of a constructor initializer that
/// initializes one non-static member variable or one base class. For
/// example, in the following, both 'A(a)' and 'f(3.14159)' are member
/// initializers:
///
/// \code
/// class A { };
/// class B : public A {
///   float f;
/// public:
///   B(A& a) : A(a), f(3.14159) { }
/// };
/// \endcode
class CXXCtorInitializer final {
  /// Either the base class name/delegating constructor type (stored as
  /// a TypeSourceInfo*), an normal field (FieldDecl), or an anonymous field
  /// (IndirectFieldDecl*) being initialized.
  llvm::PointerUnion<TypeSourceInfo *, FieldDecl *, IndirectFieldDecl *>
      Initializee;

  /// The source location for the field name or, for a base initializer
  /// pack expansion, the location of the ellipsis.
  ///
  /// In the case of a delegating
  /// constructor, it will still include the type's source location as the
  /// Initializee points to the CXXConstructorDecl (to allow loop detection).
  SourceLocation MemberOrEllipsisLocation;

  /// The argument used to initialize the base or member, which may
  /// end up constructing an object (when multiple arguments are involved).
  Stmt *Init;

  /// Location of the left paren of the ctor-initializer.
  SourceLocation LParenLoc;

  /// Location of the right paren of the ctor-initializer.
  SourceLocation RParenLoc;

  /// If the initializee is a type, whether that type makes this
  /// a delegating initialization.
  unsigned IsDelegating : 1;

  /// If the initializer is a base initializer, this keeps track
  /// of whether the base is virtual or not.
  unsigned IsVirtual : 1;

  /// Whether or not the initializer is explicitly written
  /// in the sources.
  unsigned IsWritten : 1;

  /// If IsWritten is true, then this number keeps track of the textual order
  /// of this initializer in the original sources, counting from 0.
  unsigned SourceOrder : 13;

public:
  /// Creates a new base-class initializer.
  explicit
  CXXCtorInitializer(ASTContext &Context, TypeSourceInfo *TInfo, bool IsVirtual,
                     SourceLocation L, Expr *Init, SourceLocation R,
                     SourceLocation EllipsisLoc);

  /// Creates a new member initializer.
  explicit
  CXXCtorInitializer(ASTContext &Context, FieldDecl *Member,
                     SourceLocation MemberLoc, SourceLocation L, Expr *Init,
                     SourceLocation R);

  /// Creates a new anonymous field initializer.
  explicit
  CXXCtorInitializer(ASTContext &Context, IndirectFieldDecl *Member,
                     SourceLocation MemberLoc, SourceLocation L, Expr *Init,
                     SourceLocation R);

  /// Creates a new delegating initializer.
  explicit
  CXXCtorInitializer(ASTContext &Context, TypeSourceInfo *TInfo,
                     SourceLocation L, Expr *Init, SourceLocation R);

  /// \return Unique reproducible object identifier.
  int64_t getID(const ASTContext &Context) const;

  /// Determine whether this initializer is initializing a base class.
  bool isBaseInitializer() const {
    return Initializee.is<TypeSourceInfo*>() && !IsDelegating;
  }

  /// Determine whether this initializer is initializing a non-static
  /// data member.
  bool isMemberInitializer() const { return Initializee.is<FieldDecl*>(); }

  bool isAnyMemberInitializer() const {
    return isMemberInitializer() || isIndirectMemberInitializer();
  }

  bool isIndirectMemberInitializer() const {
    return Initializee.is<IndirectFieldDecl*>();
  }

  /// Determine whether this initializer is an implicit initializer
  /// generated for a field with an initializer defined on the member
  /// declaration.
  ///
  /// In-class member initializers (also known as "non-static data member
  /// initializations", NSDMIs) were introduced in C++11.
  bool isInClassMemberInitializer() const {
    return Init->getStmtClass() == Stmt::CXXDefaultInitExprClass;
  }

  /// Determine whether this initializer is creating a delegating
  /// constructor.
  bool isDelegatingInitializer() const {
    return Initializee.is<TypeSourceInfo*>() && IsDelegating;
  }

  /// Determine whether this initializer is a pack expansion.
  bool isPackExpansion() const {
    return isBaseInitializer() && MemberOrEllipsisLocation.isValid();
  }

  // For a pack expansion, returns the location of the ellipsis.
  SourceLocation getEllipsisLoc() const {
    assert(isPackExpansion() && "Initializer is not a pack expansion");
    return MemberOrEllipsisLocation;
  }

  /// If this is a base class initializer, returns the type of the
  /// base class with location information. Otherwise, returns an NULL
  /// type location.
  TypeLoc getBaseClassLoc() const;

  /// If this is a base class initializer, returns the type of the base class.
  /// Otherwise, returns null.
  const Type *getBaseClass() const;

  /// Returns whether the base is virtual or not.
  bool isBaseVirtual() const {
    assert(isBaseInitializer() && "Must call this on base initializer!");

    return IsVirtual;
  }

  /// Returns the declarator information for a base class or delegating
  /// initializer.
  TypeSourceInfo *getTypeSourceInfo() const {
    return Initializee.dyn_cast<TypeSourceInfo *>();
  }

  /// If this is a member initializer, returns the declaration of the
  /// non-static data member being initialized. Otherwise, returns null.
  FieldDecl *getMember() const {
    if (isMemberInitializer())
      return Initializee.get<FieldDecl*>();
    return nullptr;
  }

  FieldDecl *getAnyMember() const {
    if (isMemberInitializer())
      return Initializee.get<FieldDecl*>();
    if (isIndirectMemberInitializer())
      return Initializee.get<IndirectFieldDecl*>()->getAnonField();
    return nullptr;
  }

  IndirectFieldDecl *getIndirectMember() const {
    if (isIndirectMemberInitializer())
      return Initializee.get<IndirectFieldDecl*>();
    return nullptr;
  }

  SourceLocation getMemberLocation() const {
    return MemberOrEllipsisLocation;
  }

  /// Determine the source location of the initializer.
  SourceLocation getSourceLocation() const;

  /// Determine the source range covering the entire initializer.
  SourceRange getSourceRange() const LLVM_READONLY;

  /// Determine whether this initializer is explicitly written
  /// in the source code.
  bool isWritten() const { return IsWritten; }

  /// Return the source position of the initializer, counting from 0.
  /// If the initializer was implicit, -1 is returned.
  int getSourceOrder() const {
    return IsWritten ? static_cast<int>(SourceOrder) : -1;
  }

  /// Set the source order of this initializer.
  ///
  /// This can only be called once for each initializer; it cannot be called
  /// on an initializer having a positive number of (implicit) array indices.
  ///
  /// This assumes that the initializer was written in the source code, and
  /// ensures that isWritten() returns true.
  void setSourceOrder(int Pos) {
    assert(!IsWritten &&
           "setSourceOrder() used on implicit initializer");
    assert(SourceOrder == 0 &&
           "calling twice setSourceOrder() on the same initializer");
    assert(Pos >= 0 &&
           "setSourceOrder() used to make an initializer implicit");
    IsWritten = true;
    SourceOrder = static_cast<unsigned>(Pos);
  }

  SourceLocation getLParenLoc() const { return LParenLoc; }
  SourceLocation getRParenLoc() const { return RParenLoc; }

  /// Get the initializer.
  Expr *getInit() const { return static_cast<Expr *>(Init); }
};

/// Description of a constructor that was inherited from a base class.
class InheritedConstructor {
  ConstructorUsingShadowDecl *Shadow = nullptr;
  CXXConstructorDecl *BaseCtor = nullptr;

public:
  InheritedConstructor() = default;
  InheritedConstructor(ConstructorUsingShadowDecl *Shadow,
                       CXXConstructorDecl *BaseCtor)
      : Shadow(Shadow), BaseCtor(BaseCtor) {}

  explicit operator bool() const { return Shadow; }

  ConstructorUsingShadowDecl *getShadowDecl() const { return Shadow; }
  CXXConstructorDecl *getConstructor() const { return BaseCtor; }
};

/// Represents a C++ constructor within a class.
///
/// For example:
///
/// \code
/// class X {
/// public:
///   explicit X(int); // represented by a CXXConstructorDecl.
/// };
/// \endcode
class CXXConstructorDecl final
    : public CXXMethodDecl,
      private llvm::TrailingObjects<CXXConstructorDecl, InheritedConstructor,
                                    ExplicitSpecifier> {
  // This class stores some data in DeclContext::CXXConstructorDeclBits
  // to save some space. Use the provided accessors to access it.

  /// \name Support for base and member initializers.
  /// \{
  /// The arguments used to initialize the base or member.
  LazyCXXCtorInitializersPtr CtorInitializers;

  CXXConstructorDecl(ASTContext &C, CXXRecordDecl *RD, SourceLocation StartLoc,
                     const DeclarationNameInfo &NameInfo, QualType T,
                     TypeSourceInfo *TInfo, ExplicitSpecifier ES, bool isInline,
                     bool isImplicitlyDeclared, ConstexprSpecKind ConstexprKind,
                     InheritedConstructor Inherited,
                     Expr *TrailingRequiresClause);

  void anchor() override;

  size_t numTrailingObjects(OverloadToken<InheritedConstructor>) const {
    return CXXConstructorDeclBits.IsInheritingConstructor;
  }
  size_t numTrailingObjects(OverloadToken<ExplicitSpecifier>) const {
    return CXXConstructorDeclBits.HasTrailingExplicitSpecifier;
  }

  ExplicitSpecifier getExplicitSpecifierInternal() const {
    if (CXXConstructorDeclBits.HasTrailingExplicitSpecifier)
      return *getTrailingObjects<ExplicitSpecifier>();
    return ExplicitSpecifier(
        nullptr, CXXConstructorDeclBits.IsSimpleExplicit
                     ? ExplicitSpecKind::ResolvedTrue
                     : ExplicitSpecKind::ResolvedFalse);
  }

  enum TraillingAllocKind {
    TAKInheritsConstructor = 1,
    TAKHasTailExplicit = 1 << 1,
  };

  uint64_t getTraillingAllocKind() const {
    return numTrailingObjects(OverloadToken<InheritedConstructor>()) |
           (numTrailingObjects(OverloadToken<ExplicitSpecifier>()) << 1);
  }

public:
  friend class ASTDeclReader;
  friend class ASTDeclWriter;
  friend TrailingObjects;

  static CXXConstructorDecl *CreateDeserialized(ASTContext &C, unsigned ID,
                                                uint64_t AllocKind);
  static CXXConstructorDecl *
  Create(ASTContext &C, CXXRecordDecl *RD, SourceLocation StartLoc,
         const DeclarationNameInfo &NameInfo, QualType T, TypeSourceInfo *TInfo,
         ExplicitSpecifier ES, bool isInline, bool isImplicitlyDeclared,
         ConstexprSpecKind ConstexprKind,
         InheritedConstructor Inherited = InheritedConstructor(),
         Expr *TrailingRequiresClause = nullptr);

  void setExplicitSpecifier(ExplicitSpecifier ES) {
    assert((!ES.getExpr() ||
            CXXConstructorDeclBits.HasTrailingExplicitSpecifier) &&
           "cannot set this explicit specifier. no trail-allocated space for "
           "explicit");
    if (ES.getExpr())
      *getCanonicalDecl()->getTrailingObjects<ExplicitSpecifier>() = ES;
    else
      CXXConstructorDeclBits.IsSimpleExplicit = ES.isExplicit();
  }

  ExplicitSpecifier getExplicitSpecifier() {
    return getCanonicalDecl()->getExplicitSpecifierInternal();
  }
  const ExplicitSpecifier getExplicitSpecifier() const {
    return getCanonicalDecl()->getExplicitSpecifierInternal();
  }

  /// Return true if the declartion is already resolved to be explicit.
  bool isExplicit() const { return getExplicitSpecifier().isExplicit(); }

  /// Iterates through the member/base initializer list.
  using init_iterator = CXXCtorInitializer **;

  /// Iterates through the member/base initializer list.
  using init_const_iterator = CXXCtorInitializer *const *;

  using init_range = llvm::iterator_range<init_iterator>;
  using init_const_range = llvm::iterator_range<init_const_iterator>;

  init_range inits() { return init_range(init_begin(), init_end()); }
  init_const_range inits() const {
    return init_const_range(init_begin(), init_end());
  }

  /// Retrieve an iterator to the first initializer.
  init_iterator init_begin() {
    const auto *ConstThis = this;
    return const_cast<init_iterator>(ConstThis->init_begin());
  }

  /// Retrieve an iterator to the first initializer.
  init_const_iterator init_begin() const;

  /// Retrieve an iterator past the last initializer.
  init_iterator       init_end()       {
    return init_begin() + getNumCtorInitializers();
  }

  /// Retrieve an iterator past the last initializer.
  init_const_iterator init_end() const {
    return init_begin() + getNumCtorInitializers();
  }

  using init_reverse_iterator = std::reverse_iterator<init_iterator>;
  using init_const_reverse_iterator =
      std::reverse_iterator<init_const_iterator>;

  init_reverse_iterator init_rbegin() {
    return init_reverse_iterator(init_end());
  }
  init_const_reverse_iterator init_rbegin() const {
    return init_const_reverse_iterator(init_end());
  }

  init_reverse_iterator init_rend() {
    return init_reverse_iterator(init_begin());
  }
  init_const_reverse_iterator init_rend() const {
    return init_const_reverse_iterator(init_begin());
  }

  /// Determine the number of arguments used to initialize the member
  /// or base.
  unsigned getNumCtorInitializers() const {
      return CXXConstructorDeclBits.NumCtorInitializers;
  }

  void setNumCtorInitializers(unsigned numCtorInitializers) {
    CXXConstructorDeclBits.NumCtorInitializers = numCtorInitializers;
    // This assert added because NumCtorInitializers is stored
    // in CXXConstructorDeclBits as a bitfield and its width has
    // been shrunk from 32 bits to fit into CXXConstructorDeclBitfields.
    assert(CXXConstructorDeclBits.NumCtorInitializers ==
           numCtorInitializers && "NumCtorInitializers overflow!");
  }

  void setCtorInitializers(CXXCtorInitializer **Initializers) {
    CtorInitializers = Initializers;
  }

  /// Determine whether this constructor is a delegating constructor.
  bool isDelegatingConstructor() const {
    return (getNumCtorInitializers() == 1) &&
           init_begin()[0]->isDelegatingInitializer();
  }

  /// When this constructor delegates to another, retrieve the target.
  CXXConstructorDecl *getTargetConstructor() const;

  /// Whether this constructor is a default
  /// constructor (C++ [class.ctor]p5), which can be used to
  /// default-initialize a class of this type.
  bool isDefaultConstructor() const;

  /// Whether this constructor is a copy constructor (C++ [class.copy]p2,
  /// which can be used to copy the class.
  ///
  /// \p TypeQuals will be set to the qualifiers on the
  /// argument type. For example, \p TypeQuals would be set to \c
  /// Qualifiers::Const for the following copy constructor:
  ///
  /// \code
  /// class X {
  /// public:
  ///   X(const X&);
  /// };
  /// \endcode
  bool isCopyConstructor(unsigned &TypeQuals) const;

  /// Whether this constructor is a copy
  /// constructor (C++ [class.copy]p2, which can be used to copy the
  /// class.
  bool isCopyConstructor() const {
    unsigned TypeQuals = 0;
    return isCopyConstructor(TypeQuals);
  }

  /// Determine whether this constructor is a move constructor
  /// (C++11 [class.copy]p3), which can be used to move values of the class.
  ///
  /// \param TypeQuals If this constructor is a move constructor, will be set
  /// to the type qualifiers on the referent of the first parameter's type.
  bool isMoveConstructor(unsigned &TypeQuals) const;

  /// Determine whether this constructor is a move constructor
  /// (C++11 [class.copy]p3), which can be used to move values of the class.
  bool isMoveConstructor() const {
    unsigned TypeQuals = 0;
    return isMoveConstructor(TypeQuals);
  }

  /// Determine whether this is a copy or move constructor.
  ///
  /// \param TypeQuals Will be set to the type qualifiers on the reference
  /// parameter, if in fact this is a copy or move constructor.
  bool isCopyOrMoveConstructor(unsigned &TypeQuals) const;

  /// Determine whether this a copy or move constructor.
  bool isCopyOrMoveConstructor() const {
    unsigned Quals;
    return isCopyOrMoveConstructor(Quals);
  }

  /// Whether this constructor is a
  /// converting constructor (C++ [class.conv.ctor]), which can be
  /// used for user-defined conversions.
  bool isConvertingConstructor(bool AllowExplicit) const;

  /// Determine whether this is a member template specialization that
  /// would copy the object to itself. Such constructors are never used to copy
  /// an object.
  bool isSpecializationCopyingObject() const;

  /// Determine whether this is an implicit constructor synthesized to
  /// model a call to a constructor inherited from a base class.
  bool isInheritingConstructor() const {
    return CXXConstructorDeclBits.IsInheritingConstructor;
  }

  /// State that this is an implicit constructor synthesized to
  /// model a call to a constructor inherited from a base class.
  void setInheritingConstructor(bool isIC = true) {
    CXXConstructorDeclBits.IsInheritingConstructor = isIC;
  }

  /// Get the constructor that this inheriting constructor is based on.
  InheritedConstructor getInheritedConstructor() const {
    return isInheritingConstructor() ?
      *getTrailingObjects<InheritedConstructor>() : InheritedConstructor();
  }

  CXXConstructorDecl *getCanonicalDecl() override {
    return cast<CXXConstructorDecl>(FunctionDecl::getCanonicalDecl());
  }
  const CXXConstructorDecl *getCanonicalDecl() const {
    return const_cast<CXXConstructorDecl*>(this)->getCanonicalDecl();
  }

  // Implement isa/cast/dyncast/etc.
  static bool classof(const Decl *D) { return classofKind(D->getKind()); }
  static bool classofKind(Kind K) { return K == CXXConstructor; }
};

/// Represents a C++ destructor within a class.
///
/// For example:
///
/// \code
/// class X {
/// public:
///   ~X(); // represented by a CXXDestructorDecl.
/// };
/// \endcode
class CXXDestructorDecl : public CXXMethodDecl {
  friend class ASTDeclReader;
  friend class ASTDeclWriter;

  // FIXME: Don't allocate storage for these except in the first declaration
  // of a virtual destructor.
  FunctionDecl *OperatorDelete = nullptr;
  Expr *OperatorDeleteThisArg = nullptr;

  CXXDestructorDecl(ASTContext &C, CXXRecordDecl *RD, SourceLocation StartLoc,
                    const DeclarationNameInfo &NameInfo, QualType T,
                    TypeSourceInfo *TInfo, bool isInline,
                    bool isImplicitlyDeclared, ConstexprSpecKind ConstexprKind,
                    Expr *TrailingRequiresClause = nullptr)
      : CXXMethodDecl(CXXDestructor, C, RD, StartLoc, NameInfo, T, TInfo,
                      SC_None, isInline, ConstexprKind, SourceLocation(),
                      TrailingRequiresClause) {
    setImplicit(isImplicitlyDeclared);
  }

  void anchor() override;

public:
  static CXXDestructorDecl *Create(ASTContext &C, CXXRecordDecl *RD,
                                   SourceLocation StartLoc,
                                   const DeclarationNameInfo &NameInfo,
                                   QualType T, TypeSourceInfo *TInfo,
                                   bool isInline, bool isImplicitlyDeclared,
                                   ConstexprSpecKind ConstexprKind,
                                   Expr *TrailingRequiresClause = nullptr);
  static CXXDestructorDecl *CreateDeserialized(ASTContext & C, unsigned ID);

  void setOperatorDelete(FunctionDecl *OD, Expr *ThisArg);

  const FunctionDecl *getOperatorDelete() const {
    return getCanonicalDecl()->OperatorDelete;
  }

  Expr *getOperatorDeleteThisArg() const {
    return getCanonicalDecl()->OperatorDeleteThisArg;
  }

  CXXDestructorDecl *getCanonicalDecl() override {
    return cast<CXXDestructorDecl>(FunctionDecl::getCanonicalDecl());
  }
  const CXXDestructorDecl *getCanonicalDecl() const {
    return const_cast<CXXDestructorDecl*>(this)->getCanonicalDecl();
  }

  // Implement isa/cast/dyncast/etc.
  static bool classof(const Decl *D) { return classofKind(D->getKind()); }
  static bool classofKind(Kind K) { return K == CXXDestructor; }
};

/// Represents a C++ conversion function within a class.
///
/// For example:
///
/// \code
/// class X {
/// public:
///   operator bool();
/// };
/// \endcode
class CXXConversionDecl : public CXXMethodDecl {
  CXXConversionDecl(ASTContext &C, CXXRecordDecl *RD, SourceLocation StartLoc,
                    const DeclarationNameInfo &NameInfo, QualType T,
                    TypeSourceInfo *TInfo, bool isInline, ExplicitSpecifier ES,
                    ConstexprSpecKind ConstexprKind, SourceLocation EndLocation,
                    Expr *TrailingRequiresClause = nullptr)
      : CXXMethodDecl(CXXConversion, C, RD, StartLoc, NameInfo, T, TInfo,
                      SC_None, isInline, ConstexprKind, EndLocation,
                      TrailingRequiresClause),
        ExplicitSpec(ES) {}
  void anchor() override;

  ExplicitSpecifier ExplicitSpec;

public:
  friend class ASTDeclReader;
  friend class ASTDeclWriter;

  static CXXConversionDecl *
  Create(ASTContext &C, CXXRecordDecl *RD, SourceLocation StartLoc,
         const DeclarationNameInfo &NameInfo, QualType T, TypeSourceInfo *TInfo,
         bool isInline, ExplicitSpecifier ES, ConstexprSpecKind ConstexprKind,
         SourceLocation EndLocation, Expr *TrailingRequiresClause = nullptr);
  static CXXConversionDecl *CreateDeserialized(ASTContext &C, unsigned ID);

  ExplicitSpecifier getExplicitSpecifier() {
    return getCanonicalDecl()->ExplicitSpec;
  }

  const ExplicitSpecifier getExplicitSpecifier() const {
    return getCanonicalDecl()->ExplicitSpec;
  }

  /// Return true if the declartion is already resolved to be explicit.
  bool isExplicit() const { return getExplicitSpecifier().isExplicit(); }
  void setExplicitSpecifier(ExplicitSpecifier ES) { ExplicitSpec = ES; }

  /// Returns the type that this conversion function is converting to.
  QualType getConversionType() const {
    return getType()->castAs<FunctionType>()->getReturnType();
  }

  /// Determine whether this conversion function is a conversion from
  /// a lambda closure type to a block pointer.
  bool isLambdaToBlockPointerConversion() const;

  CXXConversionDecl *getCanonicalDecl() override {
    return cast<CXXConversionDecl>(FunctionDecl::getCanonicalDecl());
  }
  const CXXConversionDecl *getCanonicalDecl() const {
    return const_cast<CXXConversionDecl*>(this)->getCanonicalDecl();
  }

  // Implement isa/cast/dyncast/etc.
  static bool classof(const Decl *D) { return classofKind(D->getKind()); }
  static bool classofKind(Kind K) { return K == CXXConversion; }
};

/// Represents a linkage specification.
///
/// For example:
/// \code
///   extern "C" void foo();
/// \endcode
class LinkageSpecDecl : public Decl, public DeclContext {
  virtual void anchor();
  // This class stores some data in DeclContext::LinkageSpecDeclBits to save
  // some space. Use the provided accessors to access it.
public:
  /// Represents the language in a linkage specification.
  ///
  /// The values are part of the serialization ABI for
  /// ASTs and cannot be changed without altering that ABI.
  enum LanguageIDs { lang_c = 1, lang_cxx = 2 };

private:
  /// The source location for the extern keyword.
  SourceLocation ExternLoc;

  /// The source location for the right brace (if valid).
  SourceLocation RBraceLoc;

  LinkageSpecDecl(DeclContext *DC, SourceLocation ExternLoc,
                  SourceLocation LangLoc, LanguageIDs lang, bool HasBraces);

public:
  static LinkageSpecDecl *Create(ASTContext &C, DeclContext *DC,
                                 SourceLocation ExternLoc,
                                 SourceLocation LangLoc, LanguageIDs Lang,
                                 bool HasBraces);
  static LinkageSpecDecl *CreateDeserialized(ASTContext &C, unsigned ID);

  /// Return the language specified by this linkage specification.
  LanguageIDs getLanguage() const {
    return static_cast<LanguageIDs>(LinkageSpecDeclBits.Language);
  }

  /// Set the language specified by this linkage specification.
  void setLanguage(LanguageIDs L) { LinkageSpecDeclBits.Language = L; }

  /// Determines whether this linkage specification had braces in
  /// its syntactic form.
  bool hasBraces() const {
    assert(!RBraceLoc.isValid() || LinkageSpecDeclBits.HasBraces);
    return LinkageSpecDeclBits.HasBraces;
  }

  SourceLocation getExternLoc() const { return ExternLoc; }
  SourceLocation getRBraceLoc() const { return RBraceLoc; }
  void setExternLoc(SourceLocation L) { ExternLoc = L; }
  void setRBraceLoc(SourceLocation L) {
    RBraceLoc = L;
    LinkageSpecDeclBits.HasBraces = RBraceLoc.isValid();
  }

  SourceLocation getEndLoc() const LLVM_READONLY {
    if (hasBraces())
      return getRBraceLoc();
    // No braces: get the end location of the (only) declaration in context
    // (if present).
    return decls_empty() ? getLocation() : decls_begin()->getEndLoc();
  }

  SourceRange getSourceRange() const override LLVM_READONLY {
    return SourceRange(ExternLoc, getEndLoc());
  }

  static bool classof(const Decl *D) { return classofKind(D->getKind()); }
  static bool classofKind(Kind K) { return K == LinkageSpec; }

  static DeclContext *castToDeclContext(const LinkageSpecDecl *D) {
    return static_cast<DeclContext *>(const_cast<LinkageSpecDecl*>(D));
  }

  static LinkageSpecDecl *castFromDeclContext(const DeclContext *DC) {
    return static_cast<LinkageSpecDecl *>(const_cast<DeclContext*>(DC));
  }
};

/// Represents C++ using-directive.
///
/// For example:
/// \code
///    using namespace std;
/// \endcode
///
/// \note UsingDirectiveDecl should be Decl not NamedDecl, but we provide
/// artificial names for all using-directives in order to store
/// them in DeclContext effectively.
class UsingDirectiveDecl : public NamedDecl {
  /// The location of the \c using keyword.
  SourceLocation UsingLoc;

  /// The location of the \c namespace keyword.
  SourceLocation NamespaceLoc;

  /// The nested-name-specifier that precedes the namespace.
  NestedNameSpecifierLoc QualifierLoc;

  /// The namespace nominated by this using-directive.
  NamedDecl *NominatedNamespace;

  /// Enclosing context containing both using-directive and nominated
  /// namespace.
  DeclContext *CommonAncestor;

  UsingDirectiveDecl(DeclContext *DC, SourceLocation UsingLoc,
                     SourceLocation NamespcLoc,
                     NestedNameSpecifierLoc QualifierLoc,
                     SourceLocation IdentLoc,
                     NamedDecl *Nominated,
                     DeclContext *CommonAncestor)
      : NamedDecl(UsingDirective, DC, IdentLoc, getName()), UsingLoc(UsingLoc),
        NamespaceLoc(NamespcLoc), QualifierLoc(QualifierLoc),
        NominatedNamespace(Nominated), CommonAncestor(CommonAncestor) {}

  /// Returns special DeclarationName used by using-directives.
  ///
  /// This is only used by DeclContext for storing UsingDirectiveDecls in
  /// its lookup structure.
  static DeclarationName getName() {
    return DeclarationName::getUsingDirectiveName();
  }

  void anchor() override;

public:
  friend class ASTDeclReader;

  // Friend for getUsingDirectiveName.
  friend class DeclContext;

  /// Retrieve the nested-name-specifier that qualifies the
  /// name of the namespace, with source-location information.
  NestedNameSpecifierLoc getQualifierLoc() const { return QualifierLoc; }

  /// Retrieve the nested-name-specifier that qualifies the
  /// name of the namespace.
  NestedNameSpecifier *getQualifier() const {
    return QualifierLoc.getNestedNameSpecifier();
  }

  NamedDecl *getNominatedNamespaceAsWritten() { return NominatedNamespace; }
  const NamedDecl *getNominatedNamespaceAsWritten() const {
    return NominatedNamespace;
  }

  /// Returns the namespace nominated by this using-directive.
  NamespaceDecl *getNominatedNamespace();

  const NamespaceDecl *getNominatedNamespace() const {
    return const_cast<UsingDirectiveDecl*>(this)->getNominatedNamespace();
  }

  /// Returns the common ancestor context of this using-directive and
  /// its nominated namespace.
  DeclContext *getCommonAncestor() { return CommonAncestor; }
  const DeclContext *getCommonAncestor() const { return CommonAncestor; }

  /// Return the location of the \c using keyword.
  SourceLocation getUsingLoc() const { return UsingLoc; }

  // FIXME: Could omit 'Key' in name.
  /// Returns the location of the \c namespace keyword.
  SourceLocation getNamespaceKeyLocation() const { return NamespaceLoc; }

  /// Returns the location of this using declaration's identifier.
  SourceLocation getIdentLocation() const { return getLocation(); }

  static UsingDirectiveDecl *Create(ASTContext &C, DeclContext *DC,
                                    SourceLocation UsingLoc,
                                    SourceLocation NamespaceLoc,
                                    NestedNameSpecifierLoc QualifierLoc,
                                    SourceLocation IdentLoc,
                                    NamedDecl *Nominated,
                                    DeclContext *CommonAncestor);
  static UsingDirectiveDecl *CreateDeserialized(ASTContext &C, unsigned ID);

  SourceRange getSourceRange() const override LLVM_READONLY {
    return SourceRange(UsingLoc, getLocation());
  }

  static bool classof(const Decl *D) { return classofKind(D->getKind()); }
  static bool classofKind(Kind K) { return K == UsingDirective; }
};

/// Represents a C++ namespace alias.
///
/// For example:
///
/// \code
/// namespace Foo = Bar;
/// \endcode
class NamespaceAliasDecl : public NamedDecl,
                           public Redeclarable<NamespaceAliasDecl> {
  friend class ASTDeclReader;

  /// The location of the \c namespace keyword.
  SourceLocation NamespaceLoc;

  /// The location of the namespace's identifier.
  ///
  /// This is accessed by TargetNameLoc.
  SourceLocation IdentLoc;

  /// The nested-name-specifier that precedes the namespace.
  NestedNameSpecifierLoc QualifierLoc;

  /// The Decl that this alias points to, either a NamespaceDecl or
  /// a NamespaceAliasDecl.
  NamedDecl *Namespace;

  NamespaceAliasDecl(ASTContext &C, DeclContext *DC,
                     SourceLocation NamespaceLoc, SourceLocation AliasLoc,
                     IdentifierInfo *Alias, NestedNameSpecifierLoc QualifierLoc,
                     SourceLocation IdentLoc, NamedDecl *Namespace)
      : NamedDecl(NamespaceAlias, DC, AliasLoc, Alias), redeclarable_base(C),
        NamespaceLoc(NamespaceLoc), IdentLoc(IdentLoc),
        QualifierLoc(QualifierLoc), Namespace(Namespace) {}

  void anchor() override;

  using redeclarable_base = Redeclarable<NamespaceAliasDecl>;

  NamespaceAliasDecl *getNextRedeclarationImpl() override;
  NamespaceAliasDecl *getPreviousDeclImpl() override;
  NamespaceAliasDecl *getMostRecentDeclImpl() override;

public:
  static NamespaceAliasDecl *Create(ASTContext &C, DeclContext *DC,
                                    SourceLocation NamespaceLoc,
                                    SourceLocation AliasLoc,
                                    IdentifierInfo *Alias,
                                    NestedNameSpecifierLoc QualifierLoc,
                                    SourceLocation IdentLoc,
                                    NamedDecl *Namespace);

  static NamespaceAliasDecl *CreateDeserialized(ASTContext &C, unsigned ID);

  using redecl_range = redeclarable_base::redecl_range;
  using redecl_iterator = redeclarable_base::redecl_iterator;

  using redeclarable_base::redecls_begin;
  using redeclarable_base::redecls_end;
  using redeclarable_base::redecls;
  using redeclarable_base::getPreviousDecl;
  using redeclarable_base::getMostRecentDecl;

  NamespaceAliasDecl *getCanonicalDecl() override {
    return getFirstDecl();
  }
  const NamespaceAliasDecl *getCanonicalDecl() const {
    return getFirstDecl();
  }

  /// Retrieve the nested-name-specifier that qualifies the
  /// name of the namespace, with source-location information.
  NestedNameSpecifierLoc getQualifierLoc() const { return QualifierLoc; }

  /// Retrieve the nested-name-specifier that qualifies the
  /// name of the namespace.
  NestedNameSpecifier *getQualifier() const {
    return QualifierLoc.getNestedNameSpecifier();
  }

  /// Retrieve the namespace declaration aliased by this directive.
  NamespaceDecl *getNamespace() {
    if (auto *AD = dyn_cast<NamespaceAliasDecl>(Namespace))
      return AD->getNamespace();

    return cast<NamespaceDecl>(Namespace);
  }

  const NamespaceDecl *getNamespace() const {
    return const_cast<NamespaceAliasDecl *>(this)->getNamespace();
  }

  /// Returns the location of the alias name, i.e. 'foo' in
  /// "namespace foo = ns::bar;".
  SourceLocation getAliasLoc() const { return getLocation(); }

  /// Returns the location of the \c namespace keyword.
  SourceLocation getNamespaceLoc() const { return NamespaceLoc; }

  /// Returns the location of the identifier in the named namespace.
  SourceLocation getTargetNameLoc() const { return IdentLoc; }

  /// Retrieve the namespace that this alias refers to, which
  /// may either be a NamespaceDecl or a NamespaceAliasDecl.
  NamedDecl *getAliasedNamespace() const { return Namespace; }

  SourceRange getSourceRange() const override LLVM_READONLY {
    return SourceRange(NamespaceLoc, IdentLoc);
  }

  static bool classof(const Decl *D) { return classofKind(D->getKind()); }
  static bool classofKind(Kind K) { return K == NamespaceAlias; }
};

/// Implicit declaration of a temporary that was materialized by
/// a MaterializeTemporaryExpr and lifetime-extended by a declaration
class LifetimeExtendedTemporaryDecl final
    : public Decl,
      public Mergeable<LifetimeExtendedTemporaryDecl> {
  friend class MaterializeTemporaryExpr;
  friend class ASTDeclReader;

  Stmt *ExprWithTemporary = nullptr;

  /// The declaration which lifetime-extended this reference, if any.
  /// Either a VarDecl, or (for a ctor-initializer) a FieldDecl.
  ValueDecl *ExtendingDecl = nullptr;
  unsigned ManglingNumber;

  mutable APValue *Value = nullptr;

  virtual void anchor();

  LifetimeExtendedTemporaryDecl(Expr *Temp, ValueDecl *EDecl, unsigned Mangling)
      : Decl(Decl::LifetimeExtendedTemporary, EDecl->getDeclContext(),
             EDecl->getLocation()),
        ExprWithTemporary(Temp), ExtendingDecl(EDecl),
        ManglingNumber(Mangling) {}

  LifetimeExtendedTemporaryDecl(EmptyShell)
      : Decl(Decl::LifetimeExtendedTemporary, EmptyShell{}) {}

public:
  static LifetimeExtendedTemporaryDecl *Create(Expr *Temp, ValueDecl *EDec,
                                               unsigned Mangling) {
    return new (EDec->getASTContext(), EDec->getDeclContext())
        LifetimeExtendedTemporaryDecl(Temp, EDec, Mangling);
  }
  static LifetimeExtendedTemporaryDecl *CreateDeserialized(ASTContext &C,
                                                           unsigned ID) {
    return new (C, ID) LifetimeExtendedTemporaryDecl(EmptyShell{});
  }

  ValueDecl *getExtendingDecl() { return ExtendingDecl; }
  const ValueDecl *getExtendingDecl() const { return ExtendingDecl; }

  /// Retrieve the storage duration for the materialized temporary.
  StorageDuration getStorageDuration() const;

  /// Retrieve the expression to which the temporary materialization conversion
  /// was applied. This isn't necessarily the initializer of the temporary due
  /// to the C++98 delayed materialization rules, but
  /// skipRValueSubobjectAdjustments can be used to find said initializer within
  /// the subexpression.
  Expr *getTemporaryExpr() { return cast<Expr>(ExprWithTemporary); }
  const Expr *getTemporaryExpr() const { return cast<Expr>(ExprWithTemporary); }

  unsigned getManglingNumber() const { return ManglingNumber; }

  /// Get the storage for the constant value of a materialized temporary
  /// of static storage duration.
  APValue *getOrCreateValue(bool MayCreate) const;

  APValue *getValue() const { return Value; }

  // Iterators
  Stmt::child_range childrenExpr() {
    return Stmt::child_range(&ExprWithTemporary, &ExprWithTemporary + 1);
  }

  Stmt::const_child_range childrenExpr() const {
    return Stmt::const_child_range(&ExprWithTemporary, &ExprWithTemporary + 1);
  }

  static bool classof(const Decl *D) { return classofKind(D->getKind()); }
  static bool classofKind(Kind K) {
    return K == Decl::LifetimeExtendedTemporary;
  }
};

/// Represents a shadow declaration introduced into a scope by a
/// (resolved) using declaration.
///
/// For example,
/// \code
/// namespace A {
///   void foo();
/// }
/// namespace B {
///   using A::foo; // <- a UsingDecl
///                 // Also creates a UsingShadowDecl for A::foo() in B
/// }
/// \endcode
class UsingShadowDecl : public NamedDecl, public Redeclarable<UsingShadowDecl> {
  friend class UsingDecl;

  /// The referenced declaration.
  NamedDecl *Underlying = nullptr;

  /// The using declaration which introduced this decl or the next using
  /// shadow declaration contained in the aforementioned using declaration.
  NamedDecl *UsingOrNextShadow = nullptr;

  void anchor() override;

  using redeclarable_base = Redeclarable<UsingShadowDecl>;

  UsingShadowDecl *getNextRedeclarationImpl() override {
    return getNextRedeclaration();
  }

  UsingShadowDecl *getPreviousDeclImpl() override {
    return getPreviousDecl();
  }

  UsingShadowDecl *getMostRecentDeclImpl() override {
    return getMostRecentDecl();
  }

protected:
  UsingShadowDecl(Kind K, ASTContext &C, DeclContext *DC, SourceLocation Loc,
                  UsingDecl *Using, NamedDecl *Target);
  UsingShadowDecl(Kind K, ASTContext &C, EmptyShell);

public:
  friend class ASTDeclReader;
  friend class ASTDeclWriter;

  static UsingShadowDecl *Create(ASTContext &C, DeclContext *DC,
                                 SourceLocation Loc, UsingDecl *Using,
                                 NamedDecl *Target) {
    return new (C, DC) UsingShadowDecl(UsingShadow, C, DC, Loc, Using, Target);
  }

  static UsingShadowDecl *CreateDeserialized(ASTContext &C, unsigned ID);

  using redecl_range = redeclarable_base::redecl_range;
  using redecl_iterator = redeclarable_base::redecl_iterator;

  using redeclarable_base::redecls_begin;
  using redeclarable_base::redecls_end;
  using redeclarable_base::redecls;
  using redeclarable_base::getPreviousDecl;
  using redeclarable_base::getMostRecentDecl;
  using redeclarable_base::isFirstDecl;

  UsingShadowDecl *getCanonicalDecl() override {
    return getFirstDecl();
  }
  const UsingShadowDecl *getCanonicalDecl() const {
    return getFirstDecl();
  }

  /// Gets the underlying declaration which has been brought into the
  /// local scope.
  NamedDecl *getTargetDecl() const { return Underlying; }

  /// Sets the underlying declaration which has been brought into the
  /// local scope.
  void setTargetDecl(NamedDecl *ND) {
    assert(ND && "Target decl is null!");
    Underlying = ND;
    // A UsingShadowDecl is never a friend or local extern declaration, even
    // if it is a shadow declaration for one.
    IdentifierNamespace =
        ND->getIdentifierNamespace() &
        ~(IDNS_OrdinaryFriend | IDNS_TagFriend | IDNS_LocalExtern);
  }

  /// Gets the using declaration to which this declaration is tied.
  UsingDecl *getUsingDecl() const;

  /// The next using shadow declaration contained in the shadow decl
  /// chain of the using declaration which introduced this decl.
  UsingShadowDecl *getNextUsingShadowDecl() const {
    return dyn_cast_or_null<UsingShadowDecl>(UsingOrNextShadow);
  }

  static bool classof(const Decl *D) { return classofKind(D->getKind()); }
  static bool classofKind(Kind K) {
    return K == Decl::UsingShadow || K == Decl::ConstructorUsingShadow;
  }
};

/// Represents a shadow constructor declaration introduced into a
/// class by a C++11 using-declaration that names a constructor.
///
/// For example:
/// \code
/// struct Base { Base(int); };
/// struct Derived {
///    using Base::Base; // creates a UsingDecl and a ConstructorUsingShadowDecl
/// };
/// \endcode
class ConstructorUsingShadowDecl final : public UsingShadowDecl {
  /// If this constructor using declaration inherted the constructor
  /// from an indirect base class, this is the ConstructorUsingShadowDecl
  /// in the named direct base class from which the declaration was inherited.
  ConstructorUsingShadowDecl *NominatedBaseClassShadowDecl = nullptr;

  /// If this constructor using declaration inherted the constructor
  /// from an indirect base class, this is the ConstructorUsingShadowDecl
  /// that will be used to construct the unique direct or virtual base class
  /// that receives the constructor arguments.
  ConstructorUsingShadowDecl *ConstructedBaseClassShadowDecl = nullptr;

  /// \c true if the constructor ultimately named by this using shadow
  /// declaration is within a virtual base class subobject of the class that
  /// contains this declaration.
  unsigned IsVirtual : 1;

  ConstructorUsingShadowDecl(ASTContext &C, DeclContext *DC, SourceLocation Loc,
                             UsingDecl *Using, NamedDecl *Target,
                             bool TargetInVirtualBase)
      : UsingShadowDecl(ConstructorUsingShadow, C, DC, Loc, Using,
                        Target->getUnderlyingDecl()),
        NominatedBaseClassShadowDecl(
            dyn_cast<ConstructorUsingShadowDecl>(Target)),
        ConstructedBaseClassShadowDecl(NominatedBaseClassShadowDecl),
        IsVirtual(TargetInVirtualBase) {
    // If we found a constructor that chains to a constructor for a virtual
    // base, we should directly call that virtual base constructor instead.
    // FIXME: This logic belongs in Sema.
    if (NominatedBaseClassShadowDecl &&
        NominatedBaseClassShadowDecl->constructsVirtualBase()) {
      ConstructedBaseClassShadowDecl =
          NominatedBaseClassShadowDecl->ConstructedBaseClassShadowDecl;
      IsVirtual = true;
    }
  }

  ConstructorUsingShadowDecl(ASTContext &C, EmptyShell Empty)
      : UsingShadowDecl(ConstructorUsingShadow, C, Empty), IsVirtual(false) {}

  void anchor() override;

public:
  friend class ASTDeclReader;
  friend class ASTDeclWriter;

  static ConstructorUsingShadowDecl *Create(ASTContext &C, DeclContext *DC,
                                            SourceLocation Loc,
                                            UsingDecl *Using, NamedDecl *Target,
                                            bool IsVirtual);
  static ConstructorUsingShadowDecl *CreateDeserialized(ASTContext &C,
                                                        unsigned ID);

  /// Returns the parent of this using shadow declaration, which
  /// is the class in which this is declared.
  //@{
  const CXXRecordDecl *getParent() const {
    return cast<CXXRecordDecl>(getDeclContext());
  }
  CXXRecordDecl *getParent() {
    return cast<CXXRecordDecl>(getDeclContext());
  }
  //@}

  /// Get the inheriting constructor declaration for the direct base
  /// class from which this using shadow declaration was inherited, if there is
  /// one. This can be different for each redeclaration of the same shadow decl.
  ConstructorUsingShadowDecl *getNominatedBaseClassShadowDecl() const {
    return NominatedBaseClassShadowDecl;
  }

  /// Get the inheriting constructor declaration for the base class
  /// for which we don't have an explicit initializer, if there is one.
  ConstructorUsingShadowDecl *getConstructedBaseClassShadowDecl() const {
    return ConstructedBaseClassShadowDecl;
  }

  /// Get the base class that was named in the using declaration. This
  /// can be different for each redeclaration of this same shadow decl.
  CXXRecordDecl *getNominatedBaseClass() const;

  /// Get the base class whose constructor or constructor shadow
  /// declaration is passed the constructor arguments.
  CXXRecordDecl *getConstructedBaseClass() const {
    return cast<CXXRecordDecl>((ConstructedBaseClassShadowDecl
                                    ? ConstructedBaseClassShadowDecl
                                    : getTargetDecl())
                                   ->getDeclContext());
  }

  /// Returns \c true if the constructed base class is a virtual base
  /// class subobject of this declaration's class.
  bool constructsVirtualBase() const {
    return IsVirtual;
  }

  static bool classof(const Decl *D) { return classofKind(D->getKind()); }
  static bool classofKind(Kind K) { return K == ConstructorUsingShadow; }
};

/// Represents a C++ using-declaration.
///
/// For example:
/// \code
///    using someNameSpace::someIdentifier;
/// \endcode
class UsingDecl : public NamedDecl, public Mergeable<UsingDecl> {
  /// The source location of the 'using' keyword itself.
  SourceLocation UsingLocation;

  /// The nested-name-specifier that precedes the name.
  NestedNameSpecifierLoc QualifierLoc;

  /// Provides source/type location info for the declaration name
  /// embedded in the ValueDecl base class.
  DeclarationNameLoc DNLoc;

  /// The first shadow declaration of the shadow decl chain associated
  /// with this using declaration.
  ///
  /// The bool member of the pair store whether this decl has the \c typename
  /// keyword.
  llvm::PointerIntPair<UsingShadowDecl *, 1, bool> FirstUsingShadow;

  UsingDecl(DeclContext *DC, SourceLocation UL,
            NestedNameSpecifierLoc QualifierLoc,
            const DeclarationNameInfo &NameInfo, bool HasTypenameKeyword)
    : NamedDecl(Using, DC, NameInfo.getLoc(), NameInfo.getName()),
      UsingLocation(UL), QualifierLoc(QualifierLoc),
      DNLoc(NameInfo.getInfo()), FirstUsingShadow(nullptr, HasTypenameKeyword) {
  }

  void anchor() override;

public:
  friend class ASTDeclReader;
  friend class ASTDeclWriter;

  /// Return the source location of the 'using' keyword.
  SourceLocation getUsingLoc() const { return UsingLocation; }

  /// Set the source location of the 'using' keyword.
  void setUsingLoc(SourceLocation L) { UsingLocation = L; }

  /// Retrieve the nested-name-specifier that qualifies the name,
  /// with source-location information.
  NestedNameSpecifierLoc getQualifierLoc() const { return QualifierLoc; }

  /// Retrieve the nested-name-specifier that qualifies the name.
  NestedNameSpecifier *getQualifier() const {
    return QualifierLoc.getNestedNameSpecifier();
  }

  DeclarationNameInfo getNameInfo() const {
    return DeclarationNameInfo(getDeclName(), getLocation(), DNLoc);
  }

  /// Return true if it is a C++03 access declaration (no 'using').
  bool isAccessDeclaration() const { return UsingLocation.isInvalid(); }

  /// Return true if the using declaration has 'typename'.
  bool hasTypename() const { return FirstUsingShadow.getInt(); }

  /// Sets whether the using declaration has 'typename'.
  void setTypename(bool TN) { FirstUsingShadow.setInt(TN); }

  /// Iterates through the using shadow declarations associated with
  /// this using declaration.
  class shadow_iterator {
    /// The current using shadow declaration.
    UsingShadowDecl *Current = nullptr;

  public:
    using value_type = UsingShadowDecl *;
    using reference = UsingShadowDecl *;
    using pointer = UsingShadowDecl *;
    using iterator_category = std::forward_iterator_tag;
    using difference_type = std::ptrdiff_t;

    shadow_iterator() = default;
    explicit shadow_iterator(UsingShadowDecl *C) : Current(C) {}

    reference operator*() const { return Current; }
    pointer operator->() const { return Current; }

    shadow_iterator& operator++() {
      Current = Current->getNextUsingShadowDecl();
      return *this;
    }

    shadow_iterator operator++(int) {
      shadow_iterator tmp(*this);
      ++(*this);
      return tmp;
    }

    friend bool operator==(shadow_iterator x, shadow_iterator y) {
      return x.Current == y.Current;
    }
    friend bool operator!=(shadow_iterator x, shadow_iterator y) {
      return x.Current != y.Current;
    }
  };

  using shadow_range = llvm::iterator_range<shadow_iterator>;

  shadow_range shadows() const {
    return shadow_range(shadow_begin(), shadow_end());
  }

  shadow_iterator shadow_begin() const {
    return shadow_iterator(FirstUsingShadow.getPointer());
  }

  shadow_iterator shadow_end() const { return shadow_iterator(); }

  /// Return the number of shadowed declarations associated with this
  /// using declaration.
  unsigned shadow_size() const {
    return std::distance(shadow_begin(), shadow_end());
  }

  void addShadowDecl(UsingShadowDecl *S);
  void removeShadowDecl(UsingShadowDecl *S);

  static UsingDecl *Create(ASTContext &C, DeclContext *DC,
                           SourceLocation UsingL,
                           NestedNameSpecifierLoc QualifierLoc,
                           const DeclarationNameInfo &NameInfo,
                           bool HasTypenameKeyword);

  static UsingDecl *CreateDeserialized(ASTContext &C, unsigned ID);

  SourceRange getSourceRange() const override LLVM_READONLY;

  /// Retrieves the canonical declaration of this declaration.
  UsingDecl *getCanonicalDecl() override { return getFirstDecl(); }
  const UsingDecl *getCanonicalDecl() const { return getFirstDecl(); }

  static bool classof(const Decl *D) { return classofKind(D->getKind()); }
  static bool classofKind(Kind K) { return K == Using; }
};

/// Represents a pack of using declarations that a single
/// using-declarator pack-expanded into.
///
/// \code
/// template<typename ...T> struct X : T... {
///   using T::operator()...;
///   using T::operator T...;
/// };
/// \endcode
///
/// In the second case above, the UsingPackDecl will have the name
/// 'operator T' (which contains an unexpanded pack), but the individual
/// UsingDecls and UsingShadowDecls will have more reasonable names.
class UsingPackDecl final
    : public NamedDecl, public Mergeable<UsingPackDecl>,
      private llvm::TrailingObjects<UsingPackDecl, NamedDecl *> {
  /// The UnresolvedUsingValueDecl or UnresolvedUsingTypenameDecl from
  /// which this waas instantiated.
  NamedDecl *InstantiatedFrom;

  /// The number of using-declarations created by this pack expansion.
  unsigned NumExpansions;

  UsingPackDecl(DeclContext *DC, NamedDecl *InstantiatedFrom,
                ArrayRef<NamedDecl *> UsingDecls)
      : NamedDecl(UsingPack, DC,
                  InstantiatedFrom ? InstantiatedFrom->getLocation()
                                   : SourceLocation(),
                  InstantiatedFrom ? InstantiatedFrom->getDeclName()
                                   : DeclarationName()),
        InstantiatedFrom(InstantiatedFrom), NumExpansions(UsingDecls.size()) {
    std::uninitialized_copy(UsingDecls.begin(), UsingDecls.end(),
                            getTrailingObjects<NamedDecl *>());
  }

  void anchor() override;

public:
  friend class ASTDeclReader;
  friend class ASTDeclWriter;
  friend TrailingObjects;

  /// Get the using declaration from which this was instantiated. This will
  /// always be an UnresolvedUsingValueDecl or an UnresolvedUsingTypenameDecl
  /// that is a pack expansion.
  NamedDecl *getInstantiatedFromUsingDecl() const { return InstantiatedFrom; }

  /// Get the set of using declarations that this pack expanded into. Note that
  /// some of these may still be unresolved.
  ArrayRef<NamedDecl *> expansions() const {
    return llvm::makeArrayRef(getTrailingObjects<NamedDecl *>(), NumExpansions);
  }

  static UsingPackDecl *Create(ASTContext &C, DeclContext *DC,
                               NamedDecl *InstantiatedFrom,
                               ArrayRef<NamedDecl *> UsingDecls);

  static UsingPackDecl *CreateDeserialized(ASTContext &C, unsigned ID,
                                           unsigned NumExpansions);

  SourceRange getSourceRange() const override LLVM_READONLY {
    return InstantiatedFrom->getSourceRange();
  }

  UsingPackDecl *getCanonicalDecl() override { return getFirstDecl(); }
  const UsingPackDecl *getCanonicalDecl() const { return getFirstDecl(); }

  static bool classof(const Decl *D) { return classofKind(D->getKind()); }
  static bool classofKind(Kind K) { return K == UsingPack; }
};

/// Represents a dependent using declaration which was not marked with
/// \c typename.
///
/// Unlike non-dependent using declarations, these *only* bring through
/// non-types; otherwise they would break two-phase lookup.
///
/// \code
/// template \<class T> class A : public Base<T> {
///   using Base<T>::foo;
/// };
/// \endcode
class UnresolvedUsingValueDecl : public ValueDecl,
                                 public Mergeable<UnresolvedUsingValueDecl> {
  /// The source location of the 'using' keyword
  SourceLocation UsingLocation;

  /// If this is a pack expansion, the location of the '...'.
  SourceLocation EllipsisLoc;

  /// The nested-name-specifier that precedes the name.
  NestedNameSpecifierLoc QualifierLoc;

  /// Provides source/type location info for the declaration name
  /// embedded in the ValueDecl base class.
  DeclarationNameLoc DNLoc;

  UnresolvedUsingValueDecl(DeclContext *DC, QualType Ty,
                           SourceLocation UsingLoc,
                           NestedNameSpecifierLoc QualifierLoc,
                           const DeclarationNameInfo &NameInfo,
                           SourceLocation EllipsisLoc)
      : ValueDecl(UnresolvedUsingValue, DC,
                  NameInfo.getLoc(), NameInfo.getName(), Ty),
        UsingLocation(UsingLoc), EllipsisLoc(EllipsisLoc),
        QualifierLoc(QualifierLoc), DNLoc(NameInfo.getInfo()) {}

  void anchor() override;

public:
  friend class ASTDeclReader;
  friend class ASTDeclWriter;

  /// Returns the source location of the 'using' keyword.
  SourceLocation getUsingLoc() const { return UsingLocation; }

  /// Set the source location of the 'using' keyword.
  void setUsingLoc(SourceLocation L) { UsingLocation = L; }

  /// Return true if it is a C++03 access declaration (no 'using').
  bool isAccessDeclaration() const { return UsingLocation.isInvalid(); }

  /// Retrieve the nested-name-specifier that qualifies the name,
  /// with source-location information.
  NestedNameSpecifierLoc getQualifierLoc() const { return QualifierLoc; }

  /// Retrieve the nested-name-specifier that qualifies the name.
  NestedNameSpecifier *getQualifier() const {
    return QualifierLoc.getNestedNameSpecifier();
  }

  DeclarationNameInfo getNameInfo() const {
    return DeclarationNameInfo(getDeclName(), getLocation(), DNLoc);
  }

  /// Determine whether this is a pack expansion.
  bool isPackExpansion() const {
    return EllipsisLoc.isValid();
  }

  /// Get the location of the ellipsis if this is a pack expansion.
  SourceLocation getEllipsisLoc() const {
    return EllipsisLoc;
  }

  static UnresolvedUsingValueDecl *
    Create(ASTContext &C, DeclContext *DC, SourceLocation UsingLoc,
           NestedNameSpecifierLoc QualifierLoc,
           const DeclarationNameInfo &NameInfo, SourceLocation EllipsisLoc);

  static UnresolvedUsingValueDecl *
  CreateDeserialized(ASTContext &C, unsigned ID);

  SourceRange getSourceRange() const override LLVM_READONLY;

  /// Retrieves the canonical declaration of this declaration.
  UnresolvedUsingValueDecl *getCanonicalDecl() override {
    return getFirstDecl();
  }
  const UnresolvedUsingValueDecl *getCanonicalDecl() const {
    return getFirstDecl();
  }

  static bool classof(const Decl *D) { return classofKind(D->getKind()); }
  static bool classofKind(Kind K) { return K == UnresolvedUsingValue; }
};

/// Represents a dependent using declaration which was marked with
/// \c typename.
///
/// \code
/// template \<class T> class A : public Base<T> {
///   using typename Base<T>::foo;
/// };
/// \endcode
///
/// The type associated with an unresolved using typename decl is
/// currently always a typename type.
class UnresolvedUsingTypenameDecl
    : public TypeDecl,
      public Mergeable<UnresolvedUsingTypenameDecl> {
  friend class ASTDeclReader;

  /// The source location of the 'typename' keyword
  SourceLocation TypenameLocation;

  /// If this is a pack expansion, the location of the '...'.
  SourceLocation EllipsisLoc;

  /// The nested-name-specifier that precedes the name.
  NestedNameSpecifierLoc QualifierLoc;

  UnresolvedUsingTypenameDecl(DeclContext *DC, SourceLocation UsingLoc,
                              SourceLocation TypenameLoc,
                              NestedNameSpecifierLoc QualifierLoc,
                              SourceLocation TargetNameLoc,
                              IdentifierInfo *TargetName,
                              SourceLocation EllipsisLoc)
    : TypeDecl(UnresolvedUsingTypename, DC, TargetNameLoc, TargetName,
               UsingLoc),
      TypenameLocation(TypenameLoc), EllipsisLoc(EllipsisLoc),
      QualifierLoc(QualifierLoc) {}

  void anchor() override;

public:
  /// Returns the source location of the 'using' keyword.
  SourceLocation getUsingLoc() const { return getBeginLoc(); }

  /// Returns the source location of the 'typename' keyword.
  SourceLocation getTypenameLoc() const { return TypenameLocation; }

  /// Retrieve the nested-name-specifier that qualifies the name,
  /// with source-location information.
  NestedNameSpecifierLoc getQualifierLoc() const { return QualifierLoc; }

  /// Retrieve the nested-name-specifier that qualifies the name.
  NestedNameSpecifier *getQualifier() const {
    return QualifierLoc.getNestedNameSpecifier();
  }

  DeclarationNameInfo getNameInfo() const {
    return DeclarationNameInfo(getDeclName(), getLocation());
  }

  /// Determine whether this is a pack expansion.
  bool isPackExpansion() const {
    return EllipsisLoc.isValid();
  }

  /// Get the location of the ellipsis if this is a pack expansion.
  SourceLocation getEllipsisLoc() const {
    return EllipsisLoc;
  }

  static UnresolvedUsingTypenameDecl *
    Create(ASTContext &C, DeclContext *DC, SourceLocation UsingLoc,
           SourceLocation TypenameLoc, NestedNameSpecifierLoc QualifierLoc,
           SourceLocation TargetNameLoc, DeclarationName TargetName,
           SourceLocation EllipsisLoc);

  static UnresolvedUsingTypenameDecl *
  CreateDeserialized(ASTContext &C, unsigned ID);

  /// Retrieves the canonical declaration of this declaration.
  UnresolvedUsingTypenameDecl *getCanonicalDecl() override {
    return getFirstDecl();
  }
  const UnresolvedUsingTypenameDecl *getCanonicalDecl() const {
    return getFirstDecl();
  }

  static bool classof(const Decl *D) { return classofKind(D->getKind()); }
  static bool classofKind(Kind K) { return K == UnresolvedUsingTypename; }
};

/// Represents a C++11 static_assert declaration.
class StaticAssertDecl : public Decl {
  llvm::PointerIntPair<Expr *, 1, bool> AssertExprAndFailed;
  StringLiteral *Message;
  SourceLocation RParenLoc;

  StaticAssertDecl(DeclContext *DC, SourceLocation StaticAssertLoc,
                   Expr *AssertExpr, StringLiteral *Message,
                   SourceLocation RParenLoc, bool Failed)
      : Decl(StaticAssert, DC, StaticAssertLoc),
        AssertExprAndFailed(AssertExpr, Failed), Message(Message),
        RParenLoc(RParenLoc) {}

  virtual void anchor();

public:
  friend class ASTDeclReader;

  static StaticAssertDecl *Create(ASTContext &C, DeclContext *DC,
                                  SourceLocation StaticAssertLoc,
                                  Expr *AssertExpr, StringLiteral *Message,
                                  SourceLocation RParenLoc, bool Failed);
  static StaticAssertDecl *CreateDeserialized(ASTContext &C, unsigned ID);

  Expr *getAssertExpr() { return AssertExprAndFailed.getPointer(); }
  const Expr *getAssertExpr() const { return AssertExprAndFailed.getPointer(); }

  StringLiteral *getMessage() { return Message; }
  const StringLiteral *getMessage() const { return Message; }

  bool isFailed() const { return AssertExprAndFailed.getInt(); }

  SourceLocation getRParenLoc() const { return RParenLoc; }

  SourceRange getSourceRange() const override LLVM_READONLY {
    return SourceRange(getLocation(), getRParenLoc());
  }

  static bool classof(const Decl *D) { return classofKind(D->getKind()); }
  static bool classofKind(Kind K) { return K == StaticAssert; }
};

/// A binding in a decomposition declaration. For instance, given:
///
///   int n[3];
///   auto &[a, b, c] = n;
///
/// a, b, and c are BindingDecls, whose bindings are the expressions
/// x[0], x[1], and x[2] respectively, where x is the implicit
/// DecompositionDecl of type 'int (&)[3]'.
class BindingDecl : public ValueDecl {
  /// The declaration that this binding binds to part of.
  LazyDeclPtr Decomp;
  /// The binding represented by this declaration. References to this
  /// declaration are effectively equivalent to this expression (except
  /// that it is only evaluated once at the point of declaration of the
  /// binding).
  Expr *Binding = nullptr;

  BindingDecl(DeclContext *DC, SourceLocation IdLoc, IdentifierInfo *Id)
      : ValueDecl(Decl::Binding, DC, IdLoc, Id, QualType()) {}

  void anchor() override;

public:
  friend class ASTDeclReader;

  static BindingDecl *Create(ASTContext &C, DeclContext *DC,
                             SourceLocation IdLoc, IdentifierInfo *Id);
  static BindingDecl *CreateDeserialized(ASTContext &C, unsigned ID);

  /// Get the expression to which this declaration is bound. This may be null
  /// in two different cases: while parsing the initializer for the
  /// decomposition declaration, and when the initializer is type-dependent.
  Expr *getBinding() const { return Binding; }

  /// Get the decomposition declaration that this binding represents a
  /// decomposition of.
  ValueDecl *getDecomposedDecl() const;

  /// Get the variable (if any) that holds the value of evaluating the binding.
  /// Only present for user-defined bindings for tuple-like types.
  VarDecl *getHoldingVar() const;

  /// Set the binding for this BindingDecl, along with its declared type (which
  /// should be a possibly-cv-qualified form of the type of the binding, or a
  /// reference to such a type).
  void setBinding(QualType DeclaredType, Expr *Binding) {
    setType(DeclaredType);
    this->Binding = Binding;
  }

  /// Set the decomposed variable for this BindingDecl.
  void setDecomposedDecl(ValueDecl *Decomposed) { Decomp = Decomposed; }

  static bool classof(const Decl *D) { return classofKind(D->getKind()); }
  static bool classofKind(Kind K) { return K == Decl::Binding; }
};

/// A decomposition declaration. For instance, given:
///
///   int n[3];
///   auto &[a, b, c] = n;
///
/// the second line declares a DecompositionDecl of type 'int (&)[3]', and
/// three BindingDecls (named a, b, and c). An instance of this class is always
/// unnamed, but behaves in almost all other respects like a VarDecl.
class DecompositionDecl final
    : public VarDecl,
      private llvm::TrailingObjects<DecompositionDecl, BindingDecl *> {
  /// The number of BindingDecl*s following this object.
  unsigned NumBindings;

  DecompositionDecl(ASTContext &C, DeclContext *DC, SourceLocation StartLoc,
                    SourceLocation LSquareLoc, QualType T,
                    TypeSourceInfo *TInfo, StorageClass SC,
                    ArrayRef<BindingDecl *> Bindings)
      : VarDecl(Decomposition, C, DC, StartLoc, LSquareLoc, nullptr, T, TInfo,
                SC),
        NumBindings(Bindings.size()) {
    std::uninitialized_copy(Bindings.begin(), Bindings.end(),
                            getTrailingObjects<BindingDecl *>());
    for (auto *B : Bindings)
      B->setDecomposedDecl(this);
  }

  void anchor() override;

public:
  friend class ASTDeclReader;
  friend TrailingObjects;

  static DecompositionDecl *Create(ASTContext &C, DeclContext *DC,
                                   SourceLocation StartLoc,
                                   SourceLocation LSquareLoc,
                                   QualType T, TypeSourceInfo *TInfo,
                                   StorageClass S,
                                   ArrayRef<BindingDecl *> Bindings);
  static DecompositionDecl *CreateDeserialized(ASTContext &C, unsigned ID,
                                               unsigned NumBindings);

  ArrayRef<BindingDecl *> bindings() const {
    return llvm::makeArrayRef(getTrailingObjects<BindingDecl *>(), NumBindings);
  }

  void printName(raw_ostream &os) const override;

  static bool classof(const Decl *D) { return classofKind(D->getKind()); }
  static bool classofKind(Kind K) { return K == Decomposition; }
};

/// An instance of this class represents the declaration of a property
/// member.  This is a Microsoft extension to C++, first introduced in
/// Visual Studio .NET 2003 as a parallel to similar features in C#
/// and Managed C++.
///
/// A property must always be a non-static class member.
///
/// A property member superficially resembles a non-static data
/// member, except preceded by a property attribute:
///   __declspec(property(get=GetX, put=PutX)) int x;
/// Either (but not both) of the 'get' and 'put' names may be omitted.
///
/// A reference to a property is always an lvalue.  If the lvalue
/// undergoes lvalue-to-rvalue conversion, then a getter name is
/// required, and that member is called with no arguments.
/// If the lvalue is assigned into, then a setter name is required,
/// and that member is called with one argument, the value assigned.
/// Both operations are potentially overloaded.  Compound assignments
/// are permitted, as are the increment and decrement operators.
///
/// The getter and putter methods are permitted to be overloaded,
/// although their return and parameter types are subject to certain
/// restrictions according to the type of the property.
///
/// A property declared using an incomplete array type may
/// additionally be subscripted, adding extra parameters to the getter
/// and putter methods.
class MSPropertyDecl : public DeclaratorDecl {
  IdentifierInfo *GetterId, *SetterId;

  MSPropertyDecl(DeclContext *DC, SourceLocation L, DeclarationName N,
                 QualType T, TypeSourceInfo *TInfo, SourceLocation StartL,
                 IdentifierInfo *Getter, IdentifierInfo *Setter)
      : DeclaratorDecl(MSProperty, DC, L, N, T, TInfo, StartL),
        GetterId(Getter), SetterId(Setter) {}

  void anchor() override;
public:
  friend class ASTDeclReader;

  static MSPropertyDecl *Create(ASTContext &C, DeclContext *DC,
                                SourceLocation L, DeclarationName N, QualType T,
                                TypeSourceInfo *TInfo, SourceLocation StartL,
                                IdentifierInfo *Getter, IdentifierInfo *Setter);
  static MSPropertyDecl *CreateDeserialized(ASTContext &C, unsigned ID);

  static bool classof(const Decl *D) { return D->getKind() == MSProperty; }

  bool hasGetter() const { return GetterId != nullptr; }
  IdentifierInfo* getGetterId() const { return GetterId; }
  bool hasSetter() const { return SetterId != nullptr; }
  IdentifierInfo* getSetterId() const { return SetterId; }
};

/// Parts of a decomposed MSGuidDecl. Factored out to avoid unnecessary
/// dependencies on DeclCXX.h.
struct MSGuidDeclParts {
  /// {01234567-...
  uint32_t Part1;
  /// ...-89ab-...
  uint16_t Part2;
  /// ...-cdef-...
  uint16_t Part3;
  /// ...-0123-456789abcdef}
  uint8_t Part4And5[8];

  uint64_t getPart4And5AsUint64() const {
    uint64_t Val;
    memcpy(&Val, &Part4And5, sizeof(Part4And5));
    return Val;
  }
};

/// A global _GUID constant. These are implicitly created by UuidAttrs.
///
///   struct _declspec(uuid("01234567-89ab-cdef-0123-456789abcdef")) X{};
///
/// X is a CXXRecordDecl that contains a UuidAttr that references the (unique)
/// MSGuidDecl for the specified UUID.
class MSGuidDecl : public ValueDecl,
                   public Mergeable<MSGuidDecl>,
                   public llvm::FoldingSetNode {
public:
  using Parts = MSGuidDeclParts;

private:
  /// The decomposed form of the UUID.
  Parts PartVal;

  /// The resolved value of the UUID as an APValue. Computed on demand and
  /// cached.
  mutable APValue APVal;

  void anchor() override;

  MSGuidDecl(DeclContext *DC, QualType T, Parts P);

  static MSGuidDecl *Create(const ASTContext &C, QualType T, Parts P);
  static MSGuidDecl *CreateDeserialized(ASTContext &C, unsigned ID);

  // Only ASTContext::getMSGuidDecl and deserialization create these.
  friend class ASTContext;
  friend class ASTReader;
  friend class ASTDeclReader;

public:
  /// Print this UUID in a human-readable format.
  void printName(llvm::raw_ostream &OS) const override;

  /// Get the decomposed parts of this declaration.
  Parts getParts() const { return PartVal; }

  /// Get the value of this MSGuidDecl as an APValue. This may fail and return
  /// an absent APValue if the type of the declaration is not of the expected
  /// shape.
  APValue &getAsAPValue() const;

  static void Profile(llvm::FoldingSetNodeID &ID, Parts P) {
    ID.AddInteger(P.Part1);
    ID.AddInteger(P.Part2);
    ID.AddInteger(P.Part3);
    ID.AddInteger(P.getPart4And5AsUint64());
  }
  void Profile(llvm::FoldingSetNodeID &ID) { Profile(ID, PartVal); }

  static bool classof(const Decl *D) { return classofKind(D->getKind()); }
  static bool classofKind(Kind K) { return K == Decl::MSGuid; }
};

/// Insertion operator for diagnostics.  This allows sending an AccessSpecifier
/// into a diagnostic with <<.
const StreamingDiagnostic &operator<<(const StreamingDiagnostic &DB,
                                      AccessSpecifier AS);

} // namespace clang

#endif // LLVM_CLANG_AST_DECLCXX_H<|MERGE_RESOLUTION|>--- conflicted
+++ resolved
@@ -1739,21 +1739,10 @@
   }
 
   /// Set the device side mangling number.
-<<<<<<< HEAD
-  void setDeviceLambdaManglingNumber(unsigned Num) {
-    getLambdaData().DeviceManglingNumber = Num;
-  }
-
-  unsigned getDeviceLambdaManglingNumber() const {
-    assert(isLambda() && "Not a lambda closure type!");
-    return getLambdaData().DeviceManglingNumber;
-  }
-=======
   void setDeviceLambdaManglingNumber(unsigned Num) const;
 
   /// Retrieve the device side mangling number.
   unsigned getDeviceLambdaManglingNumber() const;
->>>>>>> ac9dd247
 
   /// Returns the inheritance model used for this record.
   MSInheritanceModel getMSInheritanceModel() const;
