--- conflicted
+++ resolved
@@ -670,8 +670,6 @@
   /// Whether this declaration comes from another module unit.
   bool isInAnotherModuleUnit() const;
 
-<<<<<<< HEAD
-=======
   /// Whether this declaration comes from the same module unit being compiled.
   bool isInCurrentModuleUnit() const;
 
@@ -682,7 +680,6 @@
   /// Whether this declaration comes from a named module;
   bool isInNamedModule() const;
 
->>>>>>> 87aed824
   /// Whether this declaration comes from explicit global module.
   bool isFromExplicitGlobalModule() const;
 
