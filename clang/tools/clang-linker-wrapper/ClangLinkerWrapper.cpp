--- conflicted
+++ resolved
@@ -539,13 +539,10 @@
     const ArgList &Args, const std::vector<std::string> &Features,
     ModuleHook Hook = [](size_t, const Module &) { return true; }) {
   const llvm::Triple Triple(Args.getLastArgValue(OPT_triple_EQ));
-<<<<<<< HEAD
   StringRef TargetID = Args.getLastArgValue(OPT_arch_EQ);
   StringRef GPUArch = clang::getProcessorFromTargetID(Triple, TargetID);
-=======
   // We need to remove AMD's target-id from the processor if present.
   StringRef Arch = Args.getLastArgValue(OPT_arch_EQ).split(":").first;
->>>>>>> 99cae9a4
   lto::Config Conf;
   lto::ThinBackend Backend;
   // TODO: Handle index-only thin-LTO
