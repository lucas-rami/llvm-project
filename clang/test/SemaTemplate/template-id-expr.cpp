// RUN: %clang_cc1 -fsyntax-only -verify %s
// RUN: %clang_cc1 -fsyntax-only -verify -std=c++03 %s
// RUN: %clang_cc1 -fsyntax-only -verify -std=c++11 %s
// PR5336
template<typename FromCl>
struct isa_impl_cl {
 template<class ToCl>
 static void isa(const FromCl &Val) { }
};

template<class X, class Y>
void isa(const Y &Val) {   return isa_impl_cl<Y>::template isa<X>(Val); }

class Value;
void f0(const Value &Val) { isa<Value>(Val); }

// Implicit template-ids.
template<typename T>
struct X0 {
  template<typename U>
  void f1();

  template<typename U>
  void f2(U) {
    f1<U>();
  }
};

void test_X0_int(X0<int> xi, float f) {
  xi.f2(f);
}

// Not template-id expressions, but they almost look like it.
template<typename F>
struct Y {
  Y(const F&);
};

template<int I>
struct X {
  X(int, int);
  void f() {
    Y<X<I> >(X<I>(0, 0));
    Y<X<I> >(::X<I>(0, 0));
  }
};

template struct X<3>;

// 'template' as a disambiguator.
// PR7030
struct Y0 {
  template<typename U>
  void f1(U);

  template<typename U>
  static void f2(U);

  void f3(int); // expected-note 2{{declared as a non-template here}}

  static int f4(int);
  template<typename U>
  static void f4(U);

  template<typename U>
  void f() {
    Y0::template f1<U>(0);
    Y0::template f1(0);
    this->template f1(0);

    Y0::template f2<U>(0);
    Y0::template f2(0);

    Y0::template f3(0); // expected-error {{'f3' following the 'template' keyword does not refer to a template}}
    Y0::template f3(); // expected-error {{'f3' following the 'template' keyword does not refer to a template}}

    int x;
    x = Y0::f4(0);
    x = Y0::f4<int>(0); // expected-error {{assigning to 'int' from incompatible type 'void'}}
    x = Y0::template f4(0); // expected-error {{assigning to 'int' from incompatible type 'void'}}

    x = this->f4(0);
    x = this->f4<int>(0); // expected-error {{assigning to 'int' from incompatible type 'void'}}
    x = this->template f4(0); // expected-error {{assigning to 'int' from incompatible type 'void'}}
  }
};

template<typename U> void Y0
  ::template // expected-error {{expected unqualified-id}}
    f1(U) {}

// FIXME: error recovery is awful without this.
    ;

template<typename T>
struct Y1 {
  template<typename U>
  void f1(U);

  template<typename U>
  static void f2(U);

  void f3(int); // expected-note 4{{declared as a non-template here}}

  static int f4(int);
  template<typename U>
  static void f4(U);

  template<typename U>
  void f() {
    Y1::template f1<U>(0);
    Y1::template f1(0);
    this->template f1(0);

    Y1::template f2<U>(0);
    Y1::template f2(0);

    Y1::template f3(0); // expected-error {{'f3' following the 'template' keyword does not refer to a template}}
    Y1::template f3(); // expected-error {{'f3' following the 'template' keyword does not refer to a template}}

    int x;
    x = Y1::f4(0);
    x = Y1::f4<int>(0); // expected-error {{assigning to 'int' from incompatible type 'void'}}
    x = Y1::template f4(0); // expected-error {{assigning to 'int' from incompatible type 'void'}}

    x = this->f4(0);
    x = this->f4<int>(0); // expected-error {{assigning to 'int' from incompatible type 'void'}}
    x = this->template f4(0); // expected-error {{assigning to 'int' from incompatible type 'void'}}
  }
};

void use_Y1(Y1<int> y1) { y1.f<int>(); } // expected-note {{in instantiation of}}

template<typename T>
struct Y2 : Y1<T> {
  typedef ::Y1<T> Y1;

  template<typename U>
  void f(Y1 *p) {
    Y1::template f1<U>(0);
    Y1::template f1(0);
    p->template f1(0);

    Y1::template f2<U>(0);
    Y1::template f2(0);

    Y1::template f3(0); // expected-error {{'f3' following the 'template' keyword does not refer to a template}}
    Y1::template f3(); // expected-error {{'f3' following the 'template' keyword does not refer to a template}}

    int x;
    x = Y1::f4(0);
<<<<<<< HEAD
    x = Y1::f4<int>(0); // expected-error {{use 'template'}} expected-error {{assigning to 'int' from incompatible type 'void'}}
    x = Y1::template f4(0); // expected-error {{assigning to 'int' from incompatible type 'void'}}

    x = p->f4(0);
    x = p->f4<int>(0); // expected-error {{assigning to 'int' from incompatible type 'void'}} expected-error {{use 'template'}}
    x = p->template f4(0); // expected-error {{assigning to 'int' from incompatible type 'void'}}
=======
    x = Y1::f4<int>(0); // expected-warning {{use 'template'}} expected-error {{assigning to 'int' from incompatible type 'void'}}
    x = Y1::template f4(0); // expected-error {{assigning to 'int' from incompatible type 'void'}} expected-error {{a template argument list is expected after a name prefixed by the template keyword}}

    x = p->f4(0);
    x = p->f4<int>(0); // expected-error {{assigning to 'int' from incompatible type 'void'}} expected-warning {{use 'template'}}
    x = p->template f4(0); // expected-error {{assigning to 'int' from incompatible type 'void'}} expected-error {{a template argument list is expected after a name prefixed by the template keyword}}
>>>>>>> 1988c27e
  }
};

void use_Y2(Y2<int> y2) { y2.f<int>(0); } // expected-note {{in instantiation of}}

struct A {
  template<int I>
  struct B {
    static void b1(); // expected-note {{declared as a non-template here}}
  };
};

template<int I>
void f5() {
  A::template B<I>::template b1(); // expected-error {{'b1' following the 'template' keyword does not refer to a template}}
}

template void f5<0>(); // expected-note {{in instantiation of function template specialization 'f5<0>' requested here}}

class C {};
template <template <typename> class D>
class E {
  template class D<C>;  // expected-error {{expected '<' after 'template'}}
  template<> class D<C>;  // expected-error {{cannot specialize a template template parameter}}
  friend class D<C>; // expected-error {{alias template 'D' cannot be referenced with the 'class' specifier}}
};
#if __cplusplus <= 199711L
// expected-warning@+2 {{extension}}
#endif
template<typename T> using D = int; // expected-note {{declared here}}
E<D> ed; // expected-note {{instantiation of}}

namespace non_functions {

#if __cplusplus >= 201103L
namespace PR88832 {
template <typename T> struct O {
  static const T v = 0;
};

struct P {
  template <typename T> using I = typename O<T>::v; // #TypeAlias
};

struct Q {
  template <typename T> int foo() {
    return T::template I<int>;
    // expected-error@-1 {{'P::I' is expected to be a non-type template, but instantiated to a type alias template}}
    // expected-note@#TypeAlias {{type alias template declared here}}
  }
};

int bar() {
  return Q().foo<P>(); // expected-note-re {{function template specialization {{.*}} requested here}}
}

} // namespace PR88832
#endif

namespace PR63243 {

namespace std {
template <class T> struct add_pointer { // #add_pointer
};
} // namespace std

class A {};

int main() {
  std::__add_pointer<A>::type ptr;
  // expected-warning@-1 {{keyword '__add_pointer' will be made available as an identifier here}}
  // expected-error@-2 {{no template named '__add_pointer'}}
  // expected-note@#add_pointer {{'add_pointer' declared here}}
  // expected-error-re@-4 {{no type named 'type' in '{{.*}}std::add_pointer<{{.*}}A>'}}

  __add_pointer<A>::type ptr2;
  // expected-error@-1 {{no template named '__add_pointer'}}
  // expected-error-re@-2 {{no type named 'type' in '{{.*}}std::add_pointer<{{.*}}A>'}}
  // expected-note@#add_pointer {{'std::add_pointer' declared here}}
}

} // namespace PR63243

namespace PR48673 {

template <typename T> struct C {
  template <int TT> class Type {}; // #ClassTemplate
};

template <typename T1> struct A {

  template <typename T2>
  void foo(T2) {}

  void foo() {
    C<T1>::template Type<2>;
    // expected-error@-1 {{'C<float>::Type' is expected to be a non-type template, but instantiated to a class template}}}
    // expected-note@#ClassTemplate {{class template declared here}}

    foo(C<T1>::Type<2>); // expected-error {{expected expression}}

    foo(C<T1>::template Type<2>);
    // expected-error@-1 {{'C<float>::Type' is expected to be a non-type template, but instantiated to a class template}}
    // expected-note@#ClassTemplate {{class template declared here}}

    foo(C<T1>::template Type<2>());
    // expected-error@-1 {{'C<float>::Type' is expected to be a non-type template, but instantiated to a class template}}
    // expected-error@-2 {{called object type '<dependent type>' is not a function or function pointer}}
    // expected-note@#ClassTemplate {{class template declared here}}

    foo(typename C<T1>::template Type<2>());
  }
};

void test() {
  A<float>().foo(); // expected-note-re {{instantiation of member function {{.*}} requested here}}
}

} // namespace PR48673

}<|MERGE_RESOLUTION|>--- conflicted
+++ resolved
@@ -149,21 +149,12 @@
 
     int x;
     x = Y1::f4(0);
-<<<<<<< HEAD
-    x = Y1::f4<int>(0); // expected-error {{use 'template'}} expected-error {{assigning to 'int' from incompatible type 'void'}}
+    x = Y1::f4<int>(0); // expected-warning {{use 'template'}} expected-error {{assigning to 'int' from incompatible type 'void'}}
     x = Y1::template f4(0); // expected-error {{assigning to 'int' from incompatible type 'void'}}
-
-    x = p->f4(0);
-    x = p->f4<int>(0); // expected-error {{assigning to 'int' from incompatible type 'void'}} expected-error {{use 'template'}}
-    x = p->template f4(0); // expected-error {{assigning to 'int' from incompatible type 'void'}}
-=======
-    x = Y1::f4<int>(0); // expected-warning {{use 'template'}} expected-error {{assigning to 'int' from incompatible type 'void'}}
-    x = Y1::template f4(0); // expected-error {{assigning to 'int' from incompatible type 'void'}} expected-error {{a template argument list is expected after a name prefixed by the template keyword}}
 
     x = p->f4(0);
     x = p->f4<int>(0); // expected-error {{assigning to 'int' from incompatible type 'void'}} expected-warning {{use 'template'}}
-    x = p->template f4(0); // expected-error {{assigning to 'int' from incompatible type 'void'}} expected-error {{a template argument list is expected after a name prefixed by the template keyword}}
->>>>>>> 1988c27e
+    x = p->template f4(0); // expected-error {{assigning to 'int' from incompatible type 'void'}}
   }
 };
 
