// NOTE: Assertions have been autogenerated by utils/update_cc_test_checks.py UTC_ARGS: --function-signature --include-generated-funcs --replace-value-regex "__omp_offloading_[0-9a-z]+_[0-9a-z]+" "reduction_size[.].+[.]" "pl_cond[.].+[.|,]" --prefix-filecheck-ir-name _
// Test device global memory data sharing codegen.
///==========================================================================///

// RUN: %clang_cc1 -verify -fopenmp -x c++ -triple powerpc64le-unknown-unknown -fopenmp-targets=nvptx64-nvidia-cuda -emit-llvm-bc %s -o %t-ppc-host.bc
// RUN: %clang_cc1 -verify -fopenmp -x c++ -triple nvptx64-unknown-unknown -fopenmp-targets=nvptx64-nvidia-cuda -emit-llvm %s -fopenmp-is-device -fopenmp-host-ir-file-path %t-ppc-host.bc -o - -disable-llvm-optzns | FileCheck %s --check-prefix=CHECK

// expected-no-diagnostics

#ifndef HEADER
#define HEADER

void test_ds(){
  #pragma omp target
  {
    int a = 10;
    #pragma omp parallel
    {
      a = 1000;
    }
    int b = 100;
    int c = 1000;
    #pragma omp parallel private(c)
    {
      int *c1 = &c;
      b = a + 10000;
    }
  }
}
// SEQ: [[MEM_TY:%.+]] = type { [128 x i8] }
// SEQ-DAG: [[SHARED_GLOBAL_RD:@.+]] = weak addrspace(3) global [[MEM_TY]] undef
// SEQ-DAG: [[KERNEL_PTR:@.+]] = internal addrspace(3) global i8* undef
// SEQ-DAG: [[KERNEL_SIZE:@.+]] = internal unnamed_addr constant i64 8
// SEQ-DAG: [[KERNEL_SHARED:@.+]] = internal unnamed_addr constant i16 1

/// ========= In the worker function ========= ///
// CK1: {{.*}}define internal void @__omp_offloading{{.*}}test_ds{{.*}}_worker()
// CK1: call void @__kmpc_barrier_simple_spmd(%struct.ident_t* null, i32 0)
// CK1-NOT: call void @__kmpc_data_sharing_init_stack

/// ========= In the kernel function ========= ///

// CK1: {{.*}}define weak void @__omp_offloading{{.*}}test_ds{{.*}}()
// CK1: [[SHAREDARGS1:%.+]] = alloca i8**
// CK1: [[SHAREDARGS2:%.+]] = alloca i8**
// CK1: call void @__kmpc_kernel_init
// CK1: call void @__kmpc_data_sharing_init_stack
// SEQ: [[SHARED_MEM_FLAG:%.+]] = load i16, i16* [[KERNEL_SHARED]],
// SEQ: [[SIZE:%.+]] = load i64, i64* [[KERNEL_SIZE]],
// SEQ: call void @__kmpc_get_team_static_memory(i16 0, i8* addrspacecast (i8 addrspace(3)* getelementptr inbounds ([[MEM_TY]], [[MEM_TY]] addrspace(3)* [[SHARED_GLOBAL_RD]], i32 0, i32 0, i32 0) to i8*), i64 [[SIZE]], i16 [[SHARED_MEM_FLAG]], i8** addrspacecast (i8* addrspace(3)* [[KERNEL_PTR]] to i8**))
// SEQ: [[KERNEL_RD:%.+]] = load i8*, i8* addrspace(3)* [[KERNEL_PTR]],
// SEQ: [[GLOBALSTACK:%.+]] = getelementptr inbounds i8, i8* [[KERNEL_RD]], i64 0
// PAR: [[GLOBALSTACK:%.+]] = call i8* @__kmpc_data_sharing_push_stack(i{{32|64}} 8, i16 1)
// CK1: [[GLOBALSTACK2:%.+]] = bitcast i8* [[GLOBALSTACK]] to %struct._globalized_locals_ty*
// CK1: [[A:%.+]] = getelementptr inbounds %struct._globalized_locals_ty, %struct._globalized_locals_ty* [[GLOBALSTACK2]], i32 0, i32 0
// CK1: [[B:%.+]] = getelementptr inbounds %struct._globalized_locals_ty, %struct._globalized_locals_ty* [[GLOBALSTACK2]], i32 0, i32 1
// CK1: store i32 10, i32* [[A]]
// CK1: call void @__kmpc_kernel_prepare_parallel({{.*}})
// CK1: call void @__kmpc_begin_sharing_variables(i8*** [[SHAREDARGS1]], i64 1)
// CK1: [[SHARGSTMP1:%.+]] = load i8**, i8*** [[SHAREDARGS1]]
// CK1: [[SHARGSTMP2:%.+]] = getelementptr inbounds i8*, i8** [[SHARGSTMP1]], i64 0
// CK1: [[SHAREDVAR:%.+]] = bitcast i32* [[A]] to i8*
// CK1: store i8* [[SHAREDVAR]], i8** [[SHARGSTMP2]]
// CK1: call void @__kmpc_barrier_simple_spmd(%struct.ident_t* null, i32 0)
// CK1: call void @__kmpc_barrier_simple_spmd(%struct.ident_t* null, i32 0)
// CK1: call void @__kmpc_end_sharing_variables()
// CK1: store i32 100, i32* [[B]]
// CK1: call void @__kmpc_kernel_prepare_parallel({{.*}})
// CK1: call void @__kmpc_begin_sharing_variables(i8*** [[SHAREDARGS2]], i64 2)
// CK1: [[SHARGSTMP3:%.+]] = load i8**, i8*** [[SHAREDARGS2]]
// CK1: [[SHARGSTMP4:%.+]] = getelementptr inbounds i8*, i8** [[SHARGSTMP3]], i64 0
// CK1: [[SHAREDVAR1:%.+]] = bitcast i32* [[B]] to i8*
// CK1: store i8* [[SHAREDVAR1]], i8** [[SHARGSTMP4]]
// CK1: [[SHARGSTMP12:%.+]] = getelementptr inbounds i8*, i8** [[SHARGSTMP3]], i64 1
// CK1: [[SHAREDVAR2:%.+]] = bitcast i32* [[A]] to i8*
// CK1: store i8* [[SHAREDVAR2]], i8** [[SHARGSTMP12]]
// CK1: call void @__kmpc_barrier_simple_spmd(%struct.ident_t* null, i32 0)
// CK1: call void @__kmpc_barrier_simple_spmd(%struct.ident_t* null, i32 0)
// CK1: call void @__kmpc_end_sharing_variables()
// SEQ: [[SHARED_MEM_FLAG:%.+]] = load i16, i16* [[KERNEL_SHARED]],
// SEQ: call void @__kmpc_restore_team_static_memory(i16 0, i16 [[SHARED_MEM_FLAG]])
// PAR: call void @__kmpc_data_sharing_pop_stack(i8* [[GLOBALSTACK]])
// CK1: call void @__kmpc_kernel_deinit(i16 1)

/// ========= In the data sharing wrapper function ========= ///

// CK1: {{.*}}define internal void @__omp_outlined{{.*}}wrapper({{.*}})
// CK1: [[SHAREDARGS4:%.+]] = alloca i8**
// CK1: call void @__kmpc_get_shared_variables(i8*** [[SHAREDARGS4]])
// CK1: [[SHARGSTMP13:%.+]] = load i8**, i8*** [[SHAREDARGS4]]
// CK1: [[SHARGSTMP14:%.+]] = getelementptr inbounds i8*, i8** [[SHARGSTMP13]], i64 0
// CK1: [[SHARGSTMP15:%.+]] = bitcast i8** [[SHARGSTMP14]] to i32**
// CK1: [[SHARGSTMP16:%.+]] = load i32*, i32** [[SHARGSTMP15]]
// CK1: call void @__omp_outlined__{{.*}}({{.*}}, i32* [[SHARGSTMP16]])

/// outlined function for the second parallel region ///

// CK1: define internal void @{{.+}}(i32* noalias %{{.+}}, i32* noalias %{{.+}}, i32* nonnull align {{[0-9]+}} dereferenceable{{.+}}, i32* nonnull align {{[0-9]+}} dereferenceable{{.+}})
// CK1-NOT: call i8* @__kmpc_data_sharing_push_stack(
// CK1: [[C_ADDR:%.+]] = alloca i32,
// CK1: store i32* [[C_ADDR]], i32** %
// CK1i-NOT: call void @__kmpc_data_sharing_pop_stack(

/// ========= In the data sharing wrapper function ========= ///

// CK1: {{.*}}define internal void @__omp_outlined{{.*}}wrapper({{.*}})
// CK1: [[SHAREDARGS3:%.+]] = alloca i8**
// CK1: call void @__kmpc_get_shared_variables(i8*** [[SHAREDARGS3]])
// CK1: [[SHARGSTMP5:%.+]] = load i8**, i8*** [[SHAREDARGS3]]
// CK1: [[SHARGSTMP6:%.+]] = getelementptr inbounds i8*, i8** [[SHARGSTMP5]], i64 0
// CK1: [[SHARGSTMP7:%.+]] = bitcast i8** [[SHARGSTMP6]] to i32**
// CK1: [[SHARGSTMP8:%.+]] = load i32*, i32** [[SHARGSTMP7]]
// CK1: [[SHARGSTMP9:%.+]] = getelementptr inbounds i8*, i8** [[SHARGSTMP5]], i64 1
// CK1: [[SHARGSTMP10:%.+]] = bitcast i8** [[SHARGSTMP9]] to i32**
// CK1: [[SHARGSTMP11:%.+]] = load i32*, i32** [[SHARGSTMP10]]
// CK1: call void @__omp_outlined__{{.*}}({{.*}}, i32* [[SHARGSTMP8]], i32* [[SHARGSTMP11]])

#endif

// CHECK1-LABEL: define {{[^@]+}}@{{__omp_offloading_[0-9a-z]+_[0-9a-z]+}}__Z7test_dsv_l15_worker
// CHECK1-SAME: () #[[ATTR0:[0-9]+]] {
// CHECK1-NEXT:  entry:
// CHECK1-NEXT:    [[WORK_FN:%.*]] = alloca i8*, align 8
// CHECK1-NEXT:    [[EXEC_STATUS:%.*]] = alloca i8, align 1
// CHECK1-NEXT:    store i8* null, i8** [[WORK_FN]], align 8
// CHECK1-NEXT:    store i8 0, i8* [[EXEC_STATUS]], align 1
// CHECK1-NEXT:    br label [[DOTAWAIT_WORK:%.*]]
// CHECK1:       .await.work:
// CHECK1-NEXT:    call void @__kmpc_barrier_simple_spmd(%struct.ident_t* null, i32 0)
// CHECK1-NEXT:    [[TMP0:%.*]] = call i1 @__kmpc_kernel_parallel(i8** [[WORK_FN]])
// CHECK1-NEXT:    [[TMP1:%.*]] = zext i1 [[TMP0]] to i8
// CHECK1-NEXT:    store i8 [[TMP1]], i8* [[EXEC_STATUS]], align 1
// CHECK1-NEXT:    [[TMP2:%.*]] = load i8*, i8** [[WORK_FN]], align 8
// CHECK1-NEXT:    [[SHOULD_TERMINATE:%.*]] = icmp eq i8* [[TMP2]], null
// CHECK1-NEXT:    br i1 [[SHOULD_TERMINATE]], label [[DOTEXIT:%.*]], label [[DOTSELECT_WORKERS:%.*]]
// CHECK1:       .select.workers:
// CHECK1-NEXT:    [[TMP3:%.*]] = load i8, i8* [[EXEC_STATUS]], align 1
// CHECK1-NEXT:    [[IS_ACTIVE:%.*]] = icmp ne i8 [[TMP3]], 0
// CHECK1-NEXT:    br i1 [[IS_ACTIVE]], label [[DOTEXECUTE_PARALLEL:%.*]], label [[DOTBARRIER_PARALLEL:%.*]]
// CHECK1:       .execute.parallel:
// CHECK1-NEXT:    [[TMP4:%.*]] = call i32 @__kmpc_global_thread_num(%struct.ident_t* @[[GLOB1:[0-9]+]])
// CHECK1-NEXT:    [[TMP5:%.*]] = load i8*, i8** [[WORK_FN]], align 8
// CHECK1-NEXT:    [[WORK_MATCH:%.*]] = icmp eq i8* [[TMP5]], bitcast (void (i16, i32)* @__omp_outlined___wrapper to i8*)
// CHECK1-NEXT:    br i1 [[WORK_MATCH]], label [[DOTEXECUTE_FN:%.*]], label [[DOTCHECK_NEXT:%.*]]
// CHECK1:       .execute.fn:
// CHECK1-NEXT:    call void @__omp_outlined___wrapper(i16 0, i32 [[TMP4]]) #[[ATTR4:[0-9]+]]
// CHECK1-NEXT:    br label [[DOTTERMINATE_PARALLEL:%.*]]
// CHECK1:       .check.next:
// CHECK1-NEXT:    [[TMP6:%.*]] = load i8*, i8** [[WORK_FN]], align 8
// CHECK1-NEXT:    [[WORK_MATCH1:%.*]] = icmp eq i8* [[TMP6]], bitcast (void (i16, i32)* @__omp_outlined__1_wrapper to i8*)
// CHECK1-NEXT:    br i1 [[WORK_MATCH1]], label [[DOTEXECUTE_FN2:%.*]], label [[DOTCHECK_NEXT3:%.*]]
// CHECK1:       .execute.fn2:
// CHECK1-NEXT:    call void @__omp_outlined__1_wrapper(i16 0, i32 [[TMP4]]) #[[ATTR4]]
// CHECK1-NEXT:    br label [[DOTTERMINATE_PARALLEL]]
// CHECK1:       .check.next3:
// CHECK1-NEXT:    [[TMP7:%.*]] = bitcast i8* [[TMP2]] to void (i16, i32)*
// CHECK1-NEXT:    call void [[TMP7]](i16 0, i32 [[TMP4]])
// CHECK1-NEXT:    br label [[DOTTERMINATE_PARALLEL]]
// CHECK1:       .terminate.parallel:
// CHECK1-NEXT:    call void @__kmpc_kernel_end_parallel()
// CHECK1-NEXT:    br label [[DOTBARRIER_PARALLEL]]
// CHECK1:       .barrier.parallel:
// CHECK1-NEXT:    call void @__kmpc_barrier_simple_spmd(%struct.ident_t* null, i32 0)
// CHECK1-NEXT:    br label [[DOTAWAIT_WORK]]
// CHECK1:       .exit:
// CHECK1-NEXT:    ret void
// CHECK1-LABEL: define {{[^@]+}}@{{__omp_offloading_[0-9a-z]+_[0-9a-z]+}}__Z7test_dsv_l15
// CHECK1-SAME: () #[[ATTR1:[0-9]+]] {
// CHECK1-NEXT:  entry:
// CHECK1-NEXT:    [[DOTZERO_ADDR:%.*]] = alloca i32, align 4
// CHECK1-NEXT:    [[SHARED_ARG_REFS:%.*]] = alloca i8**, align 8
// CHECK1-NEXT:    [[C:%.*]] = alloca i32, align 4
// CHECK1-NEXT:    [[DOTZERO_ADDR7:%.*]] = alloca i32, align 4
// CHECK1-NEXT:    [[SHARED_ARG_REFS8:%.*]] = alloca i8**, align 8
// CHECK1-NEXT:    store i32 0, i32* [[DOTZERO_ADDR7]], align 4
// CHECK1-NEXT:    store i32 0, i32* [[DOTZERO_ADDR]], align 4
// CHECK1-NEXT:    [[NVPTX_WARP_SIZE:%.*]] = call i32 @llvm.nvvm.read.ptx.sreg.warpsize()
// CHECK1-NEXT:    [[NVPTX_NUM_THREADS:%.*]] = call i32 @llvm.nvvm.read.ptx.sreg.ntid.x()
// CHECK1-NEXT:    [[THREAD_LIMIT:%.*]] = sub nuw i32 [[NVPTX_NUM_THREADS]], [[NVPTX_WARP_SIZE]]
// CHECK1-NEXT:    [[NVPTX_TID:%.*]] = call i32 @llvm.nvvm.read.ptx.sreg.tid.x()
// CHECK1-NEXT:    [[TMP0:%.*]] = icmp ult i32 [[NVPTX_TID]], [[THREAD_LIMIT]]
// CHECK1-NEXT:    br i1 [[TMP0]], label [[DOTWORKER:%.*]], label [[DOTMASTERCHECK:%.*]]
// CHECK1:       .worker:
// CHECK1-NEXT:    call void @{{__omp_offloading_[0-9a-z]+_[0-9a-z]+}}__Z7test_dsv_l15_worker() #[[ATTR4]]
// CHECK1-NEXT:    br label [[DOTEXIT:%.*]]
// CHECK1:       .mastercheck:
// CHECK1-NEXT:    [[NVPTX_NUM_THREADS1:%.*]] = call i32 @llvm.nvvm.read.ptx.sreg.ntid.x()
// CHECK1-NEXT:    [[NVPTX_WARP_SIZE2:%.*]] = call i32 @llvm.nvvm.read.ptx.sreg.warpsize()
// CHECK1-NEXT:    [[TMP1:%.*]] = sub nuw i32 [[NVPTX_WARP_SIZE2]], 1
// CHECK1-NEXT:    [[TMP2:%.*]] = xor i32 [[TMP1]], -1
// CHECK1-NEXT:    [[TMP3:%.*]] = sub nuw i32 [[NVPTX_NUM_THREADS1]], 1
// CHECK1-NEXT:    [[MASTER_TID:%.*]] = and i32 [[TMP3]], [[TMP2]]
// CHECK1-NEXT:    [[NVPTX_TID3:%.*]] = call i32 @llvm.nvvm.read.ptx.sreg.tid.x()
// CHECK1-NEXT:    [[TMP4:%.*]] = icmp eq i32 [[NVPTX_TID3]], [[MASTER_TID]]
// CHECK1-NEXT:    br i1 [[TMP4]], label [[DOTMASTER:%.*]], label [[DOTEXIT]]
// CHECK1:       .master:
// CHECK1-NEXT:    [[NVPTX_WARP_SIZE4:%.*]] = call i32 @llvm.nvvm.read.ptx.sreg.warpsize()
// CHECK1-NEXT:    [[NVPTX_NUM_THREADS5:%.*]] = call i32 @llvm.nvvm.read.ptx.sreg.ntid.x()
// CHECK1-NEXT:    [[THREAD_LIMIT6:%.*]] = sub nuw i32 [[NVPTX_NUM_THREADS5]], [[NVPTX_WARP_SIZE4]]
// CHECK1-NEXT:    call void @__kmpc_kernel_init(i32 [[THREAD_LIMIT6]], i16 1)
// CHECK1-NEXT:    call void @__kmpc_data_sharing_init_stack()
// CHECK1-NEXT:    [[TMP5:%.*]] = load i16, i16* @"_openmp_static_kernel$is_shared", align 2
// CHECK1-NEXT:    [[TMP6:%.*]] = load i64, i64* @"_openmp_static_kernel$size", align 8
// CHECK1-NEXT:    call void @__kmpc_get_team_static_memory(i16 0, i8* addrspacecast (i8 addrspace(3)* getelementptr inbounds (%"union._shared_openmp_static_memory_type_$_", %"union._shared_openmp_static_memory_type_$_" addrspace(3)* @"_openmp_shared_static_glob_rd_$_", i32 0, i32 0, i32 0) to i8*), i64 [[TMP6]], i16 [[TMP5]], i8** addrspacecast (i8* addrspace(3)* @"_openmp_kernel_static_glob_rd$ptr" to i8**))
// CHECK1-NEXT:    [[TMP7:%.*]] = load i8*, i8* addrspace(3)* @"_openmp_kernel_static_glob_rd$ptr", align 8
// CHECK1-NEXT:    [[TMP8:%.*]] = getelementptr inbounds i8, i8* [[TMP7]], i64 0
// CHECK1-NEXT:    [[TMP9:%.*]] = bitcast i8* [[TMP8]] to %struct._globalized_locals_ty*
// CHECK1-NEXT:    [[A:%.*]] = getelementptr inbounds [[STRUCT__GLOBALIZED_LOCALS_TY:%.*]], %struct._globalized_locals_ty* [[TMP9]], i32 0, i32 0
// CHECK1-NEXT:    [[B:%.*]] = getelementptr inbounds [[STRUCT__GLOBALIZED_LOCALS_TY]], %struct._globalized_locals_ty* [[TMP9]], i32 0, i32 1
// CHECK1-NEXT:    store i32 10, i32* [[A]], align 4
// CHECK1-NEXT:    call void @__kmpc_kernel_prepare_parallel(i8* bitcast (void (i16, i32)* @__omp_outlined___wrapper to i8*))
// CHECK1-NEXT:    call void @__kmpc_begin_sharing_variables(i8*** [[SHARED_ARG_REFS]], i64 1)
// CHECK1-NEXT:    [[TMP10:%.*]] = load i8**, i8*** [[SHARED_ARG_REFS]], align 8
// CHECK1-NEXT:    [[TMP11:%.*]] = getelementptr inbounds i8*, i8** [[TMP10]], i64 0
// CHECK1-NEXT:    [[TMP12:%.*]] = bitcast i32* [[A]] to i8*
// CHECK1-NEXT:    store i8* [[TMP12]], i8** [[TMP11]], align 8
// CHECK1-NEXT:    call void @__kmpc_barrier_simple_spmd(%struct.ident_t* null, i32 0)
// CHECK1-NEXT:    call void @__kmpc_barrier_simple_spmd(%struct.ident_t* null, i32 0)
// CHECK1-NEXT:    call void @__kmpc_end_sharing_variables()
// CHECK1-NEXT:    store i32 100, i32* [[B]], align 4
// CHECK1-NEXT:    store i32 1000, i32* [[C]], align 4
// CHECK1-NEXT:    call void @__kmpc_kernel_prepare_parallel(i8* bitcast (void (i16, i32)* @__omp_outlined__1_wrapper to i8*))
// CHECK1-NEXT:    call void @__kmpc_begin_sharing_variables(i8*** [[SHARED_ARG_REFS8]], i64 2)
// CHECK1-NEXT:    [[TMP13:%.*]] = load i8**, i8*** [[SHARED_ARG_REFS8]], align 8
// CHECK1-NEXT:    [[TMP14:%.*]] = getelementptr inbounds i8*, i8** [[TMP13]], i64 0
// CHECK1-NEXT:    [[TMP15:%.*]] = bitcast i32* [[B]] to i8*
// CHECK1-NEXT:    store i8* [[TMP15]], i8** [[TMP14]], align 8
// CHECK1-NEXT:    [[TMP16:%.*]] = getelementptr inbounds i8*, i8** [[TMP13]], i64 1
// CHECK1-NEXT:    [[TMP17:%.*]] = bitcast i32* [[A]] to i8*
// CHECK1-NEXT:    store i8* [[TMP17]], i8** [[TMP16]], align 8
// CHECK1-NEXT:    call void @__kmpc_barrier_simple_spmd(%struct.ident_t* null, i32 0)
// CHECK1-NEXT:    call void @__kmpc_barrier_simple_spmd(%struct.ident_t* null, i32 0)
// CHECK1-NEXT:    call void @__kmpc_end_sharing_variables()
// CHECK1-NEXT:    [[TMP18:%.*]] = load i16, i16* @"_openmp_static_kernel$is_shared", align 2
// CHECK1-NEXT:    call void @__kmpc_restore_team_static_memory(i16 0, i16 [[TMP18]])
// CHECK1-NEXT:    br label [[DOTTERMINATION_NOTIFIER:%.*]]
// CHECK1:       .termination.notifier:
// CHECK1-NEXT:    call void @__kmpc_kernel_deinit(i16 1)
// CHECK1-NEXT:    call void @__kmpc_barrier_simple_spmd(%struct.ident_t* null, i32 0)
// CHECK1-NEXT:    br label [[DOTEXIT]]
// CHECK1:       .exit:
// CHECK1-NEXT:    ret void
// CHECK1-LABEL: define {{[^@]+}}@__omp_outlined__
// CHECK1-SAME: (i32* noalias [[DOTGLOBAL_TID_:%.*]], i32* noalias [[DOTBOUND_TID_:%.*]], i32* nonnull align 4 dereferenceable(4) [[A:%.*]]) #[[ATTR1]] {
// CHECK1-NEXT:  entry:
// CHECK1-NEXT:    [[DOTGLOBAL_TID__ADDR:%.*]] = alloca i32*, align 8
// CHECK1-NEXT:    [[DOTBOUND_TID__ADDR:%.*]] = alloca i32*, align 8
// CHECK1-NEXT:    [[A_ADDR:%.*]] = alloca i32*, align 8
// CHECK1-NEXT:    store i32* [[DOTGLOBAL_TID_]], i32** [[DOTGLOBAL_TID__ADDR]], align 8
// CHECK1-NEXT:    store i32* [[DOTBOUND_TID_]], i32** [[DOTBOUND_TID__ADDR]], align 8
// CHECK1-NEXT:    store i32* [[A]], i32** [[A_ADDR]], align 8
// CHECK1-NEXT:    [[TMP0:%.*]] = load i32*, i32** [[A_ADDR]], align 8
// CHECK1-NEXT:    store i32 1000, i32* [[TMP0]], align 4
// CHECK1-NEXT:    ret void
// CHECK1-LABEL: define {{[^@]+}}@__omp_outlined___wrapper
// CHECK1-SAME: (i16 zeroext [[TMP0:%.*]], i32 [[TMP1:%.*]]) #[[ATTR0]] {
// CHECK1-NEXT:  entry:
// CHECK1-NEXT:    [[DOTADDR:%.*]] = alloca i16, align 2
// CHECK1-NEXT:    [[DOTADDR1:%.*]] = alloca i32, align 4
// CHECK1-NEXT:    [[DOTZERO_ADDR:%.*]] = alloca i32, align 4
// CHECK1-NEXT:    [[GLOBAL_ARGS:%.*]] = alloca i8**, align 8
// CHECK1-NEXT:    store i32 0, i32* [[DOTZERO_ADDR]], align 4
// CHECK1-NEXT:    store i16 [[TMP0]], i16* [[DOTADDR]], align 2
// CHECK1-NEXT:    store i32 [[TMP1]], i32* [[DOTADDR1]], align 4
// CHECK1-NEXT:    call void @__kmpc_get_shared_variables(i8*** [[GLOBAL_ARGS]])
// CHECK1-NEXT:    [[TMP2:%.*]] = load i8**, i8*** [[GLOBAL_ARGS]], align 8
// CHECK1-NEXT:    [[TMP3:%.*]] = getelementptr inbounds i8*, i8** [[TMP2]], i64 0
// CHECK1-NEXT:    [[TMP4:%.*]] = bitcast i8** [[TMP3]] to i32**
// CHECK1-NEXT:    [[TMP5:%.*]] = load i32*, i32** [[TMP4]], align 8
// CHECK1-NEXT:    call void @__omp_outlined__(i32* [[DOTADDR1]], i32* [[DOTZERO_ADDR]], i32* [[TMP5]]) #[[ATTR4]]
// CHECK1-NEXT:    ret void
// CHECK1-LABEL: define {{[^@]+}}@__omp_outlined__1
// CHECK1-SAME: (i32* noalias [[DOTGLOBAL_TID_:%.*]], i32* noalias [[DOTBOUND_TID_:%.*]], i32* nonnull align 4 dereferenceable(4) [[B:%.*]], i32* nonnull align 4 dereferenceable(4) [[A:%.*]]) #[[ATTR1]] {
// CHECK1-NEXT:  entry:
// CHECK1-NEXT:    [[DOTGLOBAL_TID__ADDR:%.*]] = alloca i32*, align 8
// CHECK1-NEXT:    [[DOTBOUND_TID__ADDR:%.*]] = alloca i32*, align 8
// CHECK1-NEXT:    [[B_ADDR:%.*]] = alloca i32*, align 8
// CHECK1-NEXT:    [[A_ADDR:%.*]] = alloca i32*, align 8
// CHECK1-NEXT:    [[C:%.*]] = alloca i32, align 4
// CHECK1-NEXT:    [[C1:%.*]] = alloca i32*, align 8
// CHECK1-NEXT:    store i32* [[DOTGLOBAL_TID_]], i32** [[DOTGLOBAL_TID__ADDR]], align 8
// CHECK1-NEXT:    store i32* [[DOTBOUND_TID_]], i32** [[DOTBOUND_TID__ADDR]], align 8
// CHECK1-NEXT:    store i32* [[B]], i32** [[B_ADDR]], align 8
// CHECK1-NEXT:    store i32* [[A]], i32** [[A_ADDR]], align 8
// CHECK1-NEXT:    [[TMP0:%.*]] = load i32*, i32** [[B_ADDR]], align 8
// CHECK1-NEXT:    [[TMP1:%.*]] = load i32*, i32** [[A_ADDR]], align 8
// CHECK1-NEXT:    store i32* [[C]], i32** [[C1]], align 8
// CHECK1-NEXT:    [[TMP2:%.*]] = load i32, i32* [[TMP1]], align 4
// CHECK1-NEXT:    [[ADD:%.*]] = add nsw i32 [[TMP2]], 10000
// CHECK1-NEXT:    store i32 [[ADD]], i32* [[TMP0]], align 4
// CHECK1-NEXT:    ret void
// CHECK1-LABEL: define {{[^@]+}}@__omp_outlined__1_wrapper
// CHECK1-SAME: (i16 zeroext [[TMP0:%.*]], i32 [[TMP1:%.*]]) #[[ATTR0]] {
// CHECK1-NEXT:  entry:
// CHECK1-NEXT:    [[DOTADDR:%.*]] = alloca i16, align 2
// CHECK1-NEXT:    [[DOTADDR1:%.*]] = alloca i32, align 4
// CHECK1-NEXT:    [[DOTZERO_ADDR:%.*]] = alloca i32, align 4
// CHECK1-NEXT:    [[GLOBAL_ARGS:%.*]] = alloca i8**, align 8
// CHECK1-NEXT:    store i32 0, i32* [[DOTZERO_ADDR]], align 4
// CHECK1-NEXT:    store i16 [[TMP0]], i16* [[DOTADDR]], align 2
// CHECK1-NEXT:    store i32 [[TMP1]], i32* [[DOTADDR1]], align 4
// CHECK1-NEXT:    call void @__kmpc_get_shared_variables(i8*** [[GLOBAL_ARGS]])
// CHECK1-NEXT:    [[TMP2:%.*]] = load i8**, i8*** [[GLOBAL_ARGS]], align 8
// CHECK1-NEXT:    [[TMP3:%.*]] = getelementptr inbounds i8*, i8** [[TMP2]], i64 0
// CHECK1-NEXT:    [[TMP4:%.*]] = bitcast i8** [[TMP3]] to i32**
// CHECK1-NEXT:    [[TMP5:%.*]] = load i32*, i32** [[TMP4]], align 8
// CHECK1-NEXT:    [[TMP6:%.*]] = getelementptr inbounds i8*, i8** [[TMP2]], i64 1
// CHECK1-NEXT:    [[TMP7:%.*]] = bitcast i8** [[TMP6]] to i32**
// CHECK1-NEXT:    [[TMP8:%.*]] = load i32*, i32** [[TMP7]], align 8
// CHECK1-NEXT:    call void @__omp_outlined__1(i32* [[DOTADDR1]], i32* [[DOTZERO_ADDR]], i32* [[TMP5]], i32* [[TMP8]]) #[[ATTR4]]
// CHECK1-NEXT:    ret void
// CHECK2-LABEL: define {{[^@]+}}@{{__omp_offloading_[0-9a-z]+_[0-9a-z]+}}__Z7test_dsv_l15_worker
// CHECK2-SAME: () #[[ATTR0:[0-9]+]] {
// CHECK2-NEXT:  entry:
// CHECK2-NEXT:    [[WORK_FN:%.*]] = alloca i8*, align 8
// CHECK2-NEXT:    [[EXEC_STATUS:%.*]] = alloca i8, align 1
// CHECK2-NEXT:    store i8* null, i8** [[WORK_FN]], align 8
// CHECK2-NEXT:    store i8 0, i8* [[EXEC_STATUS]], align 1
// CHECK2-NEXT:    br label [[DOTAWAIT_WORK:%.*]]
// CHECK2:       .await.work:
// CHECK2-NEXT:    call void @__kmpc_barrier_simple_spmd(%struct.ident_t* null, i32 0)
// CHECK2-NEXT:    [[TMP0:%.*]] = call i1 @__kmpc_kernel_parallel(i8** [[WORK_FN]])
// CHECK2-NEXT:    [[TMP1:%.*]] = zext i1 [[TMP0]] to i8
// CHECK2-NEXT:    store i8 [[TMP1]], i8* [[EXEC_STATUS]], align 1
// CHECK2-NEXT:    [[TMP2:%.*]] = load i8*, i8** [[WORK_FN]], align 8
// CHECK2-NEXT:    [[SHOULD_TERMINATE:%.*]] = icmp eq i8* [[TMP2]], null
// CHECK2-NEXT:    br i1 [[SHOULD_TERMINATE]], label [[DOTEXIT:%.*]], label [[DOTSELECT_WORKERS:%.*]]
// CHECK2:       .select.workers:
// CHECK2-NEXT:    [[TMP3:%.*]] = load i8, i8* [[EXEC_STATUS]], align 1
// CHECK2-NEXT:    [[IS_ACTIVE:%.*]] = icmp ne i8 [[TMP3]], 0
// CHECK2-NEXT:    br i1 [[IS_ACTIVE]], label [[DOTEXECUTE_PARALLEL:%.*]], label [[DOTBARRIER_PARALLEL:%.*]]
// CHECK2:       .execute.parallel:
// CHECK2-NEXT:    [[TMP4:%.*]] = call i32 @__kmpc_global_thread_num(%struct.ident_t* @[[GLOB1:[0-9]+]])
// CHECK2-NEXT:    [[TMP5:%.*]] = load i8*, i8** [[WORK_FN]], align 8
// CHECK2-NEXT:    [[WORK_MATCH:%.*]] = icmp eq i8* [[TMP5]], bitcast (void (i16, i32)* @__omp_outlined___wrapper to i8*)
// CHECK2-NEXT:    br i1 [[WORK_MATCH]], label [[DOTEXECUTE_FN:%.*]], label [[DOTCHECK_NEXT:%.*]]
// CHECK2:       .execute.fn:
// CHECK2-NEXT:    call void @__omp_outlined___wrapper(i16 0, i32 [[TMP4]]) #[[ATTR4:[0-9]+]]
// CHECK2-NEXT:    br label [[DOTTERMINATE_PARALLEL:%.*]]
// CHECK2:       .check.next:
// CHECK2-NEXT:    [[TMP6:%.*]] = load i8*, i8** [[WORK_FN]], align 8
// CHECK2-NEXT:    [[WORK_MATCH1:%.*]] = icmp eq i8* [[TMP6]], bitcast (void (i16, i32)* @__omp_outlined__1_wrapper to i8*)
// CHECK2-NEXT:    br i1 [[WORK_MATCH1]], label [[DOTEXECUTE_FN2:%.*]], label [[DOTCHECK_NEXT3:%.*]]
// CHECK2:       .execute.fn2:
// CHECK2-NEXT:    call void @__omp_outlined__1_wrapper(i16 0, i32 [[TMP4]]) #[[ATTR4]]
// CHECK2-NEXT:    br label [[DOTTERMINATE_PARALLEL]]
// CHECK2:       .check.next3:
// CHECK2-NEXT:    [[TMP7:%.*]] = bitcast i8* [[TMP2]] to void (i16, i32)*
// CHECK2-NEXT:    call void [[TMP7]](i16 0, i32 [[TMP4]])
// CHECK2-NEXT:    br label [[DOTTERMINATE_PARALLEL]]
// CHECK2:       .terminate.parallel:
// CHECK2-NEXT:    call void @__kmpc_kernel_end_parallel()
// CHECK2-NEXT:    br label [[DOTBARRIER_PARALLEL]]
// CHECK2:       .barrier.parallel:
// CHECK2-NEXT:    call void @__kmpc_barrier_simple_spmd(%struct.ident_t* null, i32 0)
// CHECK2-NEXT:    br label [[DOTAWAIT_WORK]]
// CHECK2:       .exit:
// CHECK2-NEXT:    ret void
// CHECK2-LABEL: define {{[^@]+}}@{{__omp_offloading_[0-9a-z]+_[0-9a-z]+}}__Z7test_dsv_l15
// CHECK2-SAME: () #[[ATTR1:[0-9]+]] {
// CHECK2-NEXT:  entry:
// CHECK2-NEXT:    [[DOTZERO_ADDR:%.*]] = alloca i32, align 4
// CHECK2-NEXT:    [[SHARED_ARG_REFS:%.*]] = alloca i8**, align 8
// CHECK2-NEXT:    [[C:%.*]] = alloca i32, align 4
// CHECK2-NEXT:    [[DOTZERO_ADDR7:%.*]] = alloca i32, align 4
// CHECK2-NEXT:    [[SHARED_ARG_REFS8:%.*]] = alloca i8**, align 8
// CHECK2-NEXT:    store i32 0, i32* [[DOTZERO_ADDR7]], align 4
// CHECK2-NEXT:    store i32 0, i32* [[DOTZERO_ADDR]], align 4
// CHECK2-NEXT:    [[NVPTX_WARP_SIZE:%.*]] = call i32 @llvm.nvvm.read.ptx.sreg.warpsize()
// CHECK2-NEXT:    [[NVPTX_NUM_THREADS:%.*]] = call i32 @llvm.nvvm.read.ptx.sreg.ntid.x()
// CHECK2-NEXT:    [[THREAD_LIMIT:%.*]] = sub nuw i32 [[NVPTX_NUM_THREADS]], [[NVPTX_WARP_SIZE]]
// CHECK2-NEXT:    [[NVPTX_TID:%.*]] = call i32 @llvm.nvvm.read.ptx.sreg.tid.x()
// CHECK2-NEXT:    [[TMP0:%.*]] = icmp ult i32 [[NVPTX_TID]], [[THREAD_LIMIT]]
// CHECK2-NEXT:    br i1 [[TMP0]], label [[DOTWORKER:%.*]], label [[DOTMASTERCHECK:%.*]]
// CHECK2:       .worker:
// CHECK2-NEXT:    call void @{{__omp_offloading_[0-9a-z]+_[0-9a-z]+}}__Z7test_dsv_l15_worker() #[[ATTR4]]
// CHECK2-NEXT:    br label [[DOTEXIT:%.*]]
// CHECK2:       .mastercheck:
// CHECK2-NEXT:    [[NVPTX_NUM_THREADS1:%.*]] = call i32 @llvm.nvvm.read.ptx.sreg.ntid.x()
// CHECK2-NEXT:    [[NVPTX_WARP_SIZE2:%.*]] = call i32 @llvm.nvvm.read.ptx.sreg.warpsize()
// CHECK2-NEXT:    [[TMP1:%.*]] = sub nuw i32 [[NVPTX_WARP_SIZE2]], 1
// CHECK2-NEXT:    [[TMP2:%.*]] = xor i32 [[TMP1]], -1
// CHECK2-NEXT:    [[TMP3:%.*]] = sub nuw i32 [[NVPTX_NUM_THREADS1]], 1
// CHECK2-NEXT:    [[MASTER_TID:%.*]] = and i32 [[TMP3]], [[TMP2]]
// CHECK2-NEXT:    [[NVPTX_TID3:%.*]] = call i32 @llvm.nvvm.read.ptx.sreg.tid.x()
// CHECK2-NEXT:    [[TMP4:%.*]] = icmp eq i32 [[NVPTX_TID3]], [[MASTER_TID]]
// CHECK2-NEXT:    br i1 [[TMP4]], label [[DOTMASTER:%.*]], label [[DOTEXIT]]
// CHECK2:       .master:
// CHECK2-NEXT:    [[NVPTX_WARP_SIZE4:%.*]] = call i32 @llvm.nvvm.read.ptx.sreg.warpsize()
// CHECK2-NEXT:    [[NVPTX_NUM_THREADS5:%.*]] = call i32 @llvm.nvvm.read.ptx.sreg.ntid.x()
// CHECK2-NEXT:    [[THREAD_LIMIT6:%.*]] = sub nuw i32 [[NVPTX_NUM_THREADS5]], [[NVPTX_WARP_SIZE4]]
// CHECK2-NEXT:    call void @__kmpc_kernel_init(i32 [[THREAD_LIMIT6]], i16 1)
// CHECK2-NEXT:    call void @__kmpc_data_sharing_init_stack()
// CHECK2-NEXT:    [[TMP5:%.*]] = call i8* @__kmpc_data_sharing_push_stack(i64 8, i16 1)
// CHECK2-NEXT:    [[TMP6:%.*]] = bitcast i8* [[TMP5]] to %struct._globalized_locals_ty*
// CHECK2-NEXT:    [[A:%.*]] = getelementptr inbounds [[STRUCT__GLOBALIZED_LOCALS_TY:%.*]], %struct._globalized_locals_ty* [[TMP6]], i32 0, i32 0
// CHECK2-NEXT:    [[B:%.*]] = getelementptr inbounds [[STRUCT__GLOBALIZED_LOCALS_TY]], %struct._globalized_locals_ty* [[TMP6]], i32 0, i32 1
// CHECK2-NEXT:    store i32 10, i32* [[A]], align 4
// CHECK2-NEXT:    call void @__kmpc_kernel_prepare_parallel(i8* bitcast (void (i16, i32)* @__omp_outlined___wrapper to i8*))
// CHECK2-NEXT:    call void @__kmpc_begin_sharing_variables(i8*** [[SHARED_ARG_REFS]], i64 1)
// CHECK2-NEXT:    [[TMP7:%.*]] = load i8**, i8*** [[SHARED_ARG_REFS]], align 8
// CHECK2-NEXT:    [[TMP8:%.*]] = getelementptr inbounds i8*, i8** [[TMP7]], i64 0
// CHECK2-NEXT:    [[TMP9:%.*]] = bitcast i32* [[A]] to i8*
// CHECK2-NEXT:    store i8* [[TMP9]], i8** [[TMP8]], align 8
// CHECK2-NEXT:    call void @__kmpc_barrier_simple_spmd(%struct.ident_t* null, i32 0)
// CHECK2-NEXT:    call void @__kmpc_barrier_simple_spmd(%struct.ident_t* null, i32 0)
// CHECK2-NEXT:    call void @__kmpc_end_sharing_variables()
// CHECK2-NEXT:    store i32 100, i32* [[B]], align 4
// CHECK2-NEXT:    store i32 1000, i32* [[C]], align 4
// CHECK2-NEXT:    call void @__kmpc_kernel_prepare_parallel(i8* bitcast (void (i16, i32)* @__omp_outlined__1_wrapper to i8*))
// CHECK2-NEXT:    call void @__kmpc_begin_sharing_variables(i8*** [[SHARED_ARG_REFS8]], i64 2)
// CHECK2-NEXT:    [[TMP10:%.*]] = load i8**, i8*** [[SHARED_ARG_REFS8]], align 8
// CHECK2-NEXT:    [[TMP11:%.*]] = getelementptr inbounds i8*, i8** [[TMP10]], i64 0
// CHECK2-NEXT:    [[TMP12:%.*]] = bitcast i32* [[B]] to i8*
// CHECK2-NEXT:    store i8* [[TMP12]], i8** [[TMP11]], align 8
// CHECK2-NEXT:    [[TMP13:%.*]] = getelementptr inbounds i8*, i8** [[TMP10]], i64 1
// CHECK2-NEXT:    [[TMP14:%.*]] = bitcast i32* [[A]] to i8*
// CHECK2-NEXT:    store i8* [[TMP14]], i8** [[TMP13]], align 8
// CHECK2-NEXT:    call void @__kmpc_barrier_simple_spmd(%struct.ident_t* null, i32 0)
// CHECK2-NEXT:    call void @__kmpc_barrier_simple_spmd(%struct.ident_t* null, i32 0)
// CHECK2-NEXT:    call void @__kmpc_end_sharing_variables()
// CHECK2-NEXT:    call void @__kmpc_data_sharing_pop_stack(i8* [[TMP5]])
// CHECK2-NEXT:    br label [[DOTTERMINATION_NOTIFIER:%.*]]
// CHECK2:       .termination.notifier:
// CHECK2-NEXT:    call void @__kmpc_kernel_deinit(i16 1)
// CHECK2-NEXT:    call void @__kmpc_barrier_simple_spmd(%struct.ident_t* null, i32 0)
// CHECK2-NEXT:    br label [[DOTEXIT]]
// CHECK2:       .exit:
// CHECK2-NEXT:    ret void
// CHECK2-LABEL: define {{[^@]+}}@__omp_outlined__
// CHECK2-SAME: (i32* noalias [[DOTGLOBAL_TID_:%.*]], i32* noalias [[DOTBOUND_TID_:%.*]], i32* nonnull align 4 dereferenceable(4) [[A:%.*]]) #[[ATTR1]] {
// CHECK2-NEXT:  entry:
// CHECK2-NEXT:    [[DOTGLOBAL_TID__ADDR:%.*]] = alloca i32*, align 8
// CHECK2-NEXT:    [[DOTBOUND_TID__ADDR:%.*]] = alloca i32*, align 8
// CHECK2-NEXT:    [[A_ADDR:%.*]] = alloca i32*, align 8
// CHECK2-NEXT:    store i32* [[DOTGLOBAL_TID_]], i32** [[DOTGLOBAL_TID__ADDR]], align 8
// CHECK2-NEXT:    store i32* [[DOTBOUND_TID_]], i32** [[DOTBOUND_TID__ADDR]], align 8
// CHECK2-NEXT:    store i32* [[A]], i32** [[A_ADDR]], align 8
// CHECK2-NEXT:    [[TMP0:%.*]] = load i32*, i32** [[A_ADDR]], align 8
// CHECK2-NEXT:    store i32 1000, i32* [[TMP0]], align 4
// CHECK2-NEXT:    ret void
// CHECK2-LABEL: define {{[^@]+}}@__omp_outlined___wrapper
// CHECK2-SAME: (i16 zeroext [[TMP0:%.*]], i32 [[TMP1:%.*]]) #[[ATTR0]] {
// CHECK2-NEXT:  entry:
// CHECK2-NEXT:    [[DOTADDR:%.*]] = alloca i16, align 2
// CHECK2-NEXT:    [[DOTADDR1:%.*]] = alloca i32, align 4
// CHECK2-NEXT:    [[DOTZERO_ADDR:%.*]] = alloca i32, align 4
// CHECK2-NEXT:    [[GLOBAL_ARGS:%.*]] = alloca i8**, align 8
// CHECK2-NEXT:    store i32 0, i32* [[DOTZERO_ADDR]], align 4
// CHECK2-NEXT:    store i16 [[TMP0]], i16* [[DOTADDR]], align 2
// CHECK2-NEXT:    store i32 [[TMP1]], i32* [[DOTADDR1]], align 4
// CHECK2-NEXT:    call void @__kmpc_get_shared_variables(i8*** [[GLOBAL_ARGS]])
// CHECK2-NEXT:    [[TMP2:%.*]] = load i8**, i8*** [[GLOBAL_ARGS]], align 8
// CHECK2-NEXT:    [[TMP3:%.*]] = getelementptr inbounds i8*, i8** [[TMP2]], i64 0
// CHECK2-NEXT:    [[TMP4:%.*]] = bitcast i8** [[TMP3]] to i32**
// CHECK2-NEXT:    [[TMP5:%.*]] = load i32*, i32** [[TMP4]], align 8
// CHECK2-NEXT:    call void @__omp_outlined__(i32* [[DOTADDR1]], i32* [[DOTZERO_ADDR]], i32* [[TMP5]]) #[[ATTR4]]
// CHECK2-NEXT:    ret void
// CHECK2-LABEL: define {{[^@]+}}@__omp_outlined__1
// CHECK2-SAME: (i32* noalias [[DOTGLOBAL_TID_:%.*]], i32* noalias [[DOTBOUND_TID_:%.*]], i32* nonnull align 4 dereferenceable(4) [[B:%.*]], i32* nonnull align 4 dereferenceable(4) [[A:%.*]]) #[[ATTR1]] {
// CHECK2-NEXT:  entry:
// CHECK2-NEXT:    [[DOTGLOBAL_TID__ADDR:%.*]] = alloca i32*, align 8
// CHECK2-NEXT:    [[DOTBOUND_TID__ADDR:%.*]] = alloca i32*, align 8
// CHECK2-NEXT:    [[B_ADDR:%.*]] = alloca i32*, align 8
// CHECK2-NEXT:    [[A_ADDR:%.*]] = alloca i32*, align 8
// CHECK2-NEXT:    [[C:%.*]] = alloca i32, align 4
// CHECK2-NEXT:    [[C1:%.*]] = alloca i32*, align 8
// CHECK2-NEXT:    store i32* [[DOTGLOBAL_TID_]], i32** [[DOTGLOBAL_TID__ADDR]], align 8
// CHECK2-NEXT:    store i32* [[DOTBOUND_TID_]], i32** [[DOTBOUND_TID__ADDR]], align 8
// CHECK2-NEXT:    store i32* [[B]], i32** [[B_ADDR]], align 8
// CHECK2-NEXT:    store i32* [[A]], i32** [[A_ADDR]], align 8
// CHECK2-NEXT:    [[TMP0:%.*]] = load i32*, i32** [[B_ADDR]], align 8
// CHECK2-NEXT:    [[TMP1:%.*]] = load i32*, i32** [[A_ADDR]], align 8
// CHECK2-NEXT:    store i32* [[C]], i32** [[C1]], align 8
// CHECK2-NEXT:    [[TMP2:%.*]] = load i32, i32* [[TMP1]], align 4
// CHECK2-NEXT:    [[ADD:%.*]] = add nsw i32 [[TMP2]], 10000
// CHECK2-NEXT:    store i32 [[ADD]], i32* [[TMP0]], align 4
// CHECK2-NEXT:    ret void
// CHECK2-LABEL: define {{[^@]+}}@__omp_outlined__1_wrapper
// CHECK2-SAME: (i16 zeroext [[TMP0:%.*]], i32 [[TMP1:%.*]]) #[[ATTR0]] {
// CHECK2-NEXT:  entry:
// CHECK2-NEXT:    [[DOTADDR:%.*]] = alloca i16, align 2
// CHECK2-NEXT:    [[DOTADDR1:%.*]] = alloca i32, align 4
// CHECK2-NEXT:    [[DOTZERO_ADDR:%.*]] = alloca i32, align 4
// CHECK2-NEXT:    [[GLOBAL_ARGS:%.*]] = alloca i8**, align 8
// CHECK2-NEXT:    store i32 0, i32* [[DOTZERO_ADDR]], align 4
// CHECK2-NEXT:    store i16 [[TMP0]], i16* [[DOTADDR]], align 2
// CHECK2-NEXT:    store i32 [[TMP1]], i32* [[DOTADDR1]], align 4
// CHECK2-NEXT:    call void @__kmpc_get_shared_variables(i8*** [[GLOBAL_ARGS]])
// CHECK2-NEXT:    [[TMP2:%.*]] = load i8**, i8*** [[GLOBAL_ARGS]], align 8
// CHECK2-NEXT:    [[TMP3:%.*]] = getelementptr inbounds i8*, i8** [[TMP2]], i64 0
// CHECK2-NEXT:    [[TMP4:%.*]] = bitcast i8** [[TMP3]] to i32**
// CHECK2-NEXT:    [[TMP5:%.*]] = load i32*, i32** [[TMP4]], align 8
// CHECK2-NEXT:    [[TMP6:%.*]] = getelementptr inbounds i8*, i8** [[TMP2]], i64 1
// CHECK2-NEXT:    [[TMP7:%.*]] = bitcast i8** [[TMP6]] to i32**
// CHECK2-NEXT:    [[TMP8:%.*]] = load i32*, i32** [[TMP7]], align 8
// CHECK2-NEXT:    call void @__omp_outlined__1(i32* [[DOTADDR1]], i32* [[DOTZERO_ADDR]], i32* [[TMP5]], i32* [[TMP8]]) #[[ATTR4]]
// CHECK2-NEXT:    ret void
// CHECK-LABEL: define {{[^@]+}}@{{__omp_offloading_[0-9a-z]+_[0-9a-z]+}}__Z7test_dsv_l14
// CHECK-SAME: () #[[ATTR0:[0-9]+]] {
// CHECK-NEXT:  entry:
// CHECK-NEXT:    [[DOTZERO_ADDR:%.*]] = alloca i32, align 4
// CHECK-NEXT:    [[SHARED_ARG_REFS:%.*]] = alloca i8**, align 8
// CHECK-NEXT:    [[C:%.*]] = alloca i32, align 4
<<<<<<< HEAD
// CHECK-NEXT:    [[DOTZERO_ADDR7:%.*]] = alloca i32, align 4
// CHECK-NEXT:    [[SHARED_ARG_REFS8:%.*]] = alloca i8**, align 8
// CHECK-NEXT:    store i32 0, i32* [[DOTZERO_ADDR7]], align 4
// CHECK-NEXT:    store i32 0, i32* [[DOTZERO_ADDR]], align 4
// CHECK-NEXT:    [[NVPTX_WARP_SIZE:%.*]] = call i32 @llvm.nvvm.read.ptx.sreg.warpsize()
// CHECK-NEXT:    [[NVPTX_NUM_THREADS:%.*]] = call i32 @llvm.nvvm.read.ptx.sreg.ntid.x()
// CHECK-NEXT:    [[THREAD_LIMIT:%.*]] = sub nuw i32 [[NVPTX_NUM_THREADS]], [[NVPTX_WARP_SIZE]]
// CHECK-NEXT:    [[NVPTX_TID:%.*]] = call i32 @llvm.nvvm.read.ptx.sreg.tid.x()
// CHECK-NEXT:    [[TMP0:%.*]] = icmp ult i32 [[NVPTX_TID]], [[THREAD_LIMIT]]
// CHECK-NEXT:    br i1 [[TMP0]], label [[DOTWORKER:%.*]], label [[DOTMASTERCHECK:%.*]]
// CHECK:       .worker:
// CHECK-NEXT:    call void @{{__omp_offloading_[0-9a-z]+_[0-9a-z]+}}__Z7test_dsv_l14_worker() #[[ATTR3]]
// CHECK-NEXT:    br label [[DOTEXIT:%.*]]
// CHECK:       .mastercheck:
// CHECK-NEXT:    [[NVPTX_NUM_THREADS1:%.*]] = call i32 @llvm.nvvm.read.ptx.sreg.ntid.x()
// CHECK-NEXT:    [[NVPTX_WARP_SIZE2:%.*]] = call i32 @llvm.nvvm.read.ptx.sreg.warpsize()
// CHECK-NEXT:    [[TMP1:%.*]] = sub nuw i32 [[NVPTX_WARP_SIZE2]], 1
// CHECK-NEXT:    [[TMP2:%.*]] = xor i32 [[TMP1]], -1
// CHECK-NEXT:    [[TMP3:%.*]] = sub nuw i32 [[NVPTX_NUM_THREADS1]], 1
// CHECK-NEXT:    [[MASTER_TID:%.*]] = and i32 [[TMP3]], [[TMP2]]
// CHECK-NEXT:    [[NVPTX_TID3:%.*]] = call i32 @llvm.nvvm.read.ptx.sreg.tid.x()
// CHECK-NEXT:    [[TMP4:%.*]] = icmp eq i32 [[NVPTX_TID3]], [[MASTER_TID]]
// CHECK-NEXT:    br i1 [[TMP4]], label [[DOTMASTER:%.*]], label [[DOTEXIT]]
// CHECK:       .master:
// CHECK-NEXT:    [[NVPTX_WARP_SIZE4:%.*]] = call i32 @llvm.nvvm.read.ptx.sreg.warpsize()
// CHECK-NEXT:    [[NVPTX_NUM_THREADS5:%.*]] = call i32 @llvm.nvvm.read.ptx.sreg.ntid.x()
// CHECK-NEXT:    [[THREAD_LIMIT6:%.*]] = sub nuw i32 [[NVPTX_NUM_THREADS5]], [[NVPTX_WARP_SIZE4]]
// CHECK-NEXT:    call void @__kmpc_kernel_init(i32 [[THREAD_LIMIT6]], i16 1)
=======
// CHECK-NEXT:    [[CAPTURED_VARS_ADDRS1:%.*]] = alloca [2 x i8*], align 8
// CHECK-NEXT:    [[TMP0:%.*]] = call i32 @__kmpc_target_init(%struct.ident_t* @[[GLOB1:[0-9]+]], i1 false, i1 true, i1 true)
// CHECK-NEXT:    [[EXEC_USER_CODE:%.*]] = icmp eq i32 [[TMP0]], -1
// CHECK-NEXT:    br i1 [[EXEC_USER_CODE]], label [[USER_CODE_ENTRY:%.*]], label [[WORKER_EXIT:%.*]]
// CHECK:       user_code.entry:
>>>>>>> c63dbd85
// CHECK-NEXT:    [[A:%.*]] = call i8* @__kmpc_alloc_shared(i64 4)
// CHECK-NEXT:    [[A_ON_STACK:%.*]] = bitcast i8* [[A]] to i32*
// CHECK-NEXT:    [[B:%.*]] = call i8* @__kmpc_alloc_shared(i64 4)
// CHECK-NEXT:    [[B_ON_STACK:%.*]] = bitcast i8* [[B]] to i32*
<<<<<<< HEAD
// CHECK-NEXT:    store i32 10, i32* [[A_ON_STACK]], align 4
// CHECK-NEXT:    call void @__kmpc_kernel_prepare_parallel(i8* bitcast (void (i16, i32)* @__omp_outlined___wrapper to i8*))
// CHECK-NEXT:    call void @__kmpc_begin_sharing_variables(i8*** [[SHARED_ARG_REFS]], i64 1)
// CHECK-NEXT:    [[TMP5:%.*]] = load i8**, i8*** [[SHARED_ARG_REFS]], align 8
// CHECK-NEXT:    [[TMP6:%.*]] = getelementptr inbounds i8*, i8** [[TMP5]], i64 0
// CHECK-NEXT:    [[TMP7:%.*]] = bitcast i32* [[A_ON_STACK]] to i8*
// CHECK-NEXT:    store i8* [[TMP7]], i8** [[TMP6]], align 8
// CHECK-NEXT:    call void @__kmpc_barrier_simple_spmd(%struct.ident_t* null, i32 0)
// CHECK-NEXT:    call void @__kmpc_barrier_simple_spmd(%struct.ident_t* null, i32 0)
// CHECK-NEXT:    call void @__kmpc_end_sharing_variables()
// CHECK-NEXT:    store i32 100, i32* [[B_ON_STACK]], align 4
// CHECK-NEXT:    store i32 1000, i32* [[C]], align 4
// CHECK-NEXT:    call void @__kmpc_kernel_prepare_parallel(i8* bitcast (void (i16, i32)* @__omp_outlined__1_wrapper to i8*))
// CHECK-NEXT:    call void @__kmpc_begin_sharing_variables(i8*** [[SHARED_ARG_REFS8]], i64 2)
// CHECK-NEXT:    [[TMP8:%.*]] = load i8**, i8*** [[SHARED_ARG_REFS8]], align 8
// CHECK-NEXT:    [[TMP9:%.*]] = getelementptr inbounds i8*, i8** [[TMP8]], i64 0
// CHECK-NEXT:    [[TMP10:%.*]] = bitcast i32* [[B_ON_STACK]] to i8*
// CHECK-NEXT:    store i8* [[TMP10]], i8** [[TMP9]], align 8
// CHECK-NEXT:    [[TMP11:%.*]] = getelementptr inbounds i8*, i8** [[TMP8]], i64 1
// CHECK-NEXT:    [[TMP12:%.*]] = bitcast i32* [[A_ON_STACK]] to i8*
// CHECK-NEXT:    store i8* [[TMP12]], i8** [[TMP11]], align 8
// CHECK-NEXT:    call void @__kmpc_barrier_simple_spmd(%struct.ident_t* null, i32 0)
// CHECK-NEXT:    call void @__kmpc_barrier_simple_spmd(%struct.ident_t* null, i32 0)
// CHECK-NEXT:    call void @__kmpc_end_sharing_variables()
// CHECK-NEXT:    call void @__kmpc_free_shared(i8* [[B]])
// CHECK-NEXT:    call void @__kmpc_free_shared(i8* [[A]])
// CHECK-NEXT:    br label [[DOTTERMINATION_NOTIFIER:%.*]]
// CHECK:       .termination.notifier:
// CHECK-NEXT:    call void @__kmpc_kernel_deinit(i16 1)
// CHECK-NEXT:    call void @__kmpc_barrier_simple_spmd(%struct.ident_t* null, i32 0)
// CHECK-NEXT:    br label [[DOTEXIT]]
// CHECK:       .exit:
=======
// CHECK-NEXT:    [[TMP1:%.*]] = call i32 @__kmpc_global_thread_num(%struct.ident_t* @[[GLOB1]])
// CHECK-NEXT:    store i32 10, i32* [[A_ON_STACK]], align 4
// CHECK-NEXT:    [[TMP2:%.*]] = getelementptr inbounds [1 x i8*], [1 x i8*]* [[CAPTURED_VARS_ADDRS]], i64 0, i64 0
// CHECK-NEXT:    [[TMP3:%.*]] = bitcast i32* [[A_ON_STACK]] to i8*
// CHECK-NEXT:    store i8* [[TMP3]], i8** [[TMP2]], align 8
// CHECK-NEXT:    [[TMP4:%.*]] = bitcast [1 x i8*]* [[CAPTURED_VARS_ADDRS]] to i8**
// CHECK-NEXT:    call void @__kmpc_parallel_51(%struct.ident_t* @[[GLOB1]], i32 [[TMP1]], i32 1, i32 -1, i32 -1, i8* bitcast (void (i32*, i32*, i32*)* @__omp_outlined__ to i8*), i8* bitcast (void (i16, i32)* @__omp_outlined___wrapper to i8*), i8** [[TMP4]], i64 1)
// CHECK-NEXT:    store i32 100, i32* [[B_ON_STACK]], align 4
// CHECK-NEXT:    store i32 1000, i32* [[C]], align 4
// CHECK-NEXT:    [[TMP5:%.*]] = getelementptr inbounds [2 x i8*], [2 x i8*]* [[CAPTURED_VARS_ADDRS1]], i64 0, i64 0
// CHECK-NEXT:    [[TMP6:%.*]] = bitcast i32* [[B_ON_STACK]] to i8*
// CHECK-NEXT:    store i8* [[TMP6]], i8** [[TMP5]], align 8
// CHECK-NEXT:    [[TMP7:%.*]] = getelementptr inbounds [2 x i8*], [2 x i8*]* [[CAPTURED_VARS_ADDRS1]], i64 0, i64 1
// CHECK-NEXT:    [[TMP8:%.*]] = bitcast i32* [[A_ON_STACK]] to i8*
// CHECK-NEXT:    store i8* [[TMP8]], i8** [[TMP7]], align 8
// CHECK-NEXT:    [[TMP9:%.*]] = bitcast [2 x i8*]* [[CAPTURED_VARS_ADDRS1]] to i8**
// CHECK-NEXT:    call void @__kmpc_parallel_51(%struct.ident_t* @[[GLOB1]], i32 [[TMP1]], i32 1, i32 -1, i32 -1, i8* bitcast (void (i32*, i32*, i32*, i32*)* @__omp_outlined__1 to i8*), i8* bitcast (void (i16, i32)* @__omp_outlined__1_wrapper to i8*), i8** [[TMP9]], i64 2)
// CHECK-NEXT:    call void @__kmpc_free_shared(i8* [[B]], i64 4)
// CHECK-NEXT:    call void @__kmpc_free_shared(i8* [[A]], i64 4)
// CHECK-NEXT:    call void @__kmpc_target_deinit(%struct.ident_t* @[[GLOB1]], i1 false, i1 true)
// CHECK-NEXT:    ret void
// CHECK:       worker.exit:
>>>>>>> c63dbd85
// CHECK-NEXT:    ret void
//
//
// CHECK-LABEL: define {{[^@]+}}@__omp_outlined__
// CHECK-SAME: (i32* noalias [[DOTGLOBAL_TID_:%.*]], i32* noalias [[DOTBOUND_TID_:%.*]], i32* nonnull align 4 dereferenceable(4) [[A:%.*]]) #[[ATTR0]] {
// CHECK-NEXT:  entry:
// CHECK-NEXT:    [[DOTGLOBAL_TID__ADDR:%.*]] = alloca i32*, align 8
// CHECK-NEXT:    [[DOTBOUND_TID__ADDR:%.*]] = alloca i32*, align 8
// CHECK-NEXT:    [[A_ADDR:%.*]] = alloca i32*, align 8
// CHECK-NEXT:    store i32* [[DOTGLOBAL_TID_]], i32** [[DOTGLOBAL_TID__ADDR]], align 8
// CHECK-NEXT:    store i32* [[DOTBOUND_TID_]], i32** [[DOTBOUND_TID__ADDR]], align 8
// CHECK-NEXT:    store i32* [[A]], i32** [[A_ADDR]], align 8
// CHECK-NEXT:    [[TMP0:%.*]] = load i32*, i32** [[A_ADDR]], align 8
// CHECK-NEXT:    store i32 1000, i32* [[TMP0]], align 4
// CHECK-NEXT:    ret void
//
//
// CHECK-LABEL: define {{[^@]+}}@__omp_outlined___wrapper
// CHECK-SAME: (i16 zeroext [[TMP0:%.*]], i32 [[TMP1:%.*]]) #[[ATTR2:[0-9]+]] {
// CHECK-NEXT:  entry:
// CHECK-NEXT:    [[DOTADDR:%.*]] = alloca i16, align 2
// CHECK-NEXT:    [[DOTADDR1:%.*]] = alloca i32, align 4
// CHECK-NEXT:    [[DOTZERO_ADDR:%.*]] = alloca i32, align 4
// CHECK-NEXT:    [[GLOBAL_ARGS:%.*]] = alloca i8**, align 8
// CHECK-NEXT:    store i32 0, i32* [[DOTZERO_ADDR]], align 4
// CHECK-NEXT:    store i16 [[TMP0]], i16* [[DOTADDR]], align 2
// CHECK-NEXT:    store i32 [[TMP1]], i32* [[DOTADDR1]], align 4
// CHECK-NEXT:    call void @__kmpc_get_shared_variables(i8*** [[GLOBAL_ARGS]])
// CHECK-NEXT:    [[TMP2:%.*]] = load i8**, i8*** [[GLOBAL_ARGS]], align 8
// CHECK-NEXT:    [[TMP3:%.*]] = getelementptr inbounds i8*, i8** [[TMP2]], i64 0
// CHECK-NEXT:    [[TMP4:%.*]] = bitcast i8** [[TMP3]] to i32**
// CHECK-NEXT:    [[TMP5:%.*]] = load i32*, i32** [[TMP4]], align 8
// CHECK-NEXT:    call void @__omp_outlined__(i32* [[DOTADDR1]], i32* [[DOTZERO_ADDR]], i32* [[TMP5]]) #[[ATTR1:[0-9]+]]
// CHECK-NEXT:    ret void
//
//
// CHECK-LABEL: define {{[^@]+}}@__omp_outlined__1
// CHECK-SAME: (i32* noalias [[DOTGLOBAL_TID_:%.*]], i32* noalias [[DOTBOUND_TID_:%.*]], i32* nonnull align 4 dereferenceable(4) [[B:%.*]], i32* nonnull align 4 dereferenceable(4) [[A:%.*]]) #[[ATTR0]] {
// CHECK-NEXT:  entry:
// CHECK-NEXT:    [[DOTGLOBAL_TID__ADDR:%.*]] = alloca i32*, align 8
// CHECK-NEXT:    [[DOTBOUND_TID__ADDR:%.*]] = alloca i32*, align 8
// CHECK-NEXT:    [[B_ADDR:%.*]] = alloca i32*, align 8
// CHECK-NEXT:    [[A_ADDR:%.*]] = alloca i32*, align 8
// CHECK-NEXT:    [[C:%.*]] = alloca i32, align 4
// CHECK-NEXT:    [[C1:%.*]] = alloca i32*, align 8
// CHECK-NEXT:    store i32* [[DOTGLOBAL_TID_]], i32** [[DOTGLOBAL_TID__ADDR]], align 8
// CHECK-NEXT:    store i32* [[DOTBOUND_TID_]], i32** [[DOTBOUND_TID__ADDR]], align 8
// CHECK-NEXT:    store i32* [[B]], i32** [[B_ADDR]], align 8
// CHECK-NEXT:    store i32* [[A]], i32** [[A_ADDR]], align 8
// CHECK-NEXT:    [[TMP0:%.*]] = load i32*, i32** [[B_ADDR]], align 8
// CHECK-NEXT:    [[TMP1:%.*]] = load i32*, i32** [[A_ADDR]], align 8
// CHECK-NEXT:    store i32* [[C]], i32** [[C1]], align 8
// CHECK-NEXT:    [[TMP2:%.*]] = load i32, i32* [[TMP1]], align 4
// CHECK-NEXT:    [[ADD:%.*]] = add nsw i32 [[TMP2]], 10000
// CHECK-NEXT:    store i32 [[ADD]], i32* [[TMP0]], align 4
// CHECK-NEXT:    ret void
//
//
// CHECK-LABEL: define {{[^@]+}}@__omp_outlined__1_wrapper
// CHECK-SAME: (i16 zeroext [[TMP0:%.*]], i32 [[TMP1:%.*]]) #[[ATTR2]] {
// CHECK-NEXT:  entry:
// CHECK-NEXT:    [[DOTADDR:%.*]] = alloca i16, align 2
// CHECK-NEXT:    [[DOTADDR1:%.*]] = alloca i32, align 4
// CHECK-NEXT:    [[DOTZERO_ADDR:%.*]] = alloca i32, align 4
// CHECK-NEXT:    [[GLOBAL_ARGS:%.*]] = alloca i8**, align 8
// CHECK-NEXT:    store i32 0, i32* [[DOTZERO_ADDR]], align 4
// CHECK-NEXT:    store i16 [[TMP0]], i16* [[DOTADDR]], align 2
// CHECK-NEXT:    store i32 [[TMP1]], i32* [[DOTADDR1]], align 4
// CHECK-NEXT:    call void @__kmpc_get_shared_variables(i8*** [[GLOBAL_ARGS]])
// CHECK-NEXT:    [[TMP2:%.*]] = load i8**, i8*** [[GLOBAL_ARGS]], align 8
// CHECK-NEXT:    [[TMP3:%.*]] = getelementptr inbounds i8*, i8** [[TMP2]], i64 0
// CHECK-NEXT:    [[TMP4:%.*]] = bitcast i8** [[TMP3]] to i32**
// CHECK-NEXT:    [[TMP5:%.*]] = load i32*, i32** [[TMP4]], align 8
// CHECK-NEXT:    [[TMP6:%.*]] = getelementptr inbounds i8*, i8** [[TMP2]], i64 1
// CHECK-NEXT:    [[TMP7:%.*]] = bitcast i8** [[TMP6]] to i32**
// CHECK-NEXT:    [[TMP8:%.*]] = load i32*, i32** [[TMP7]], align 8
// CHECK-NEXT:    call void @__omp_outlined__1(i32* [[DOTADDR1]], i32* [[DOTZERO_ADDR]], i32* [[TMP5]], i32* [[TMP8]]) #[[ATTR1]]
// CHECK-NEXT:    ret void
//<|MERGE_RESOLUTION|>--- conflicted
+++ resolved
@@ -27,93 +27,6 @@
     }
   }
 }
-// SEQ: [[MEM_TY:%.+]] = type { [128 x i8] }
-// SEQ-DAG: [[SHARED_GLOBAL_RD:@.+]] = weak addrspace(3) global [[MEM_TY]] undef
-// SEQ-DAG: [[KERNEL_PTR:@.+]] = internal addrspace(3) global i8* undef
-// SEQ-DAG: [[KERNEL_SIZE:@.+]] = internal unnamed_addr constant i64 8
-// SEQ-DAG: [[KERNEL_SHARED:@.+]] = internal unnamed_addr constant i16 1
-
-/// ========= In the worker function ========= ///
-// CK1: {{.*}}define internal void @__omp_offloading{{.*}}test_ds{{.*}}_worker()
-// CK1: call void @__kmpc_barrier_simple_spmd(%struct.ident_t* null, i32 0)
-// CK1-NOT: call void @__kmpc_data_sharing_init_stack
-
-/// ========= In the kernel function ========= ///
-
-// CK1: {{.*}}define weak void @__omp_offloading{{.*}}test_ds{{.*}}()
-// CK1: [[SHAREDARGS1:%.+]] = alloca i8**
-// CK1: [[SHAREDARGS2:%.+]] = alloca i8**
-// CK1: call void @__kmpc_kernel_init
-// CK1: call void @__kmpc_data_sharing_init_stack
-// SEQ: [[SHARED_MEM_FLAG:%.+]] = load i16, i16* [[KERNEL_SHARED]],
-// SEQ: [[SIZE:%.+]] = load i64, i64* [[KERNEL_SIZE]],
-// SEQ: call void @__kmpc_get_team_static_memory(i16 0, i8* addrspacecast (i8 addrspace(3)* getelementptr inbounds ([[MEM_TY]], [[MEM_TY]] addrspace(3)* [[SHARED_GLOBAL_RD]], i32 0, i32 0, i32 0) to i8*), i64 [[SIZE]], i16 [[SHARED_MEM_FLAG]], i8** addrspacecast (i8* addrspace(3)* [[KERNEL_PTR]] to i8**))
-// SEQ: [[KERNEL_RD:%.+]] = load i8*, i8* addrspace(3)* [[KERNEL_PTR]],
-// SEQ: [[GLOBALSTACK:%.+]] = getelementptr inbounds i8, i8* [[KERNEL_RD]], i64 0
-// PAR: [[GLOBALSTACK:%.+]] = call i8* @__kmpc_data_sharing_push_stack(i{{32|64}} 8, i16 1)
-// CK1: [[GLOBALSTACK2:%.+]] = bitcast i8* [[GLOBALSTACK]] to %struct._globalized_locals_ty*
-// CK1: [[A:%.+]] = getelementptr inbounds %struct._globalized_locals_ty, %struct._globalized_locals_ty* [[GLOBALSTACK2]], i32 0, i32 0
-// CK1: [[B:%.+]] = getelementptr inbounds %struct._globalized_locals_ty, %struct._globalized_locals_ty* [[GLOBALSTACK2]], i32 0, i32 1
-// CK1: store i32 10, i32* [[A]]
-// CK1: call void @__kmpc_kernel_prepare_parallel({{.*}})
-// CK1: call void @__kmpc_begin_sharing_variables(i8*** [[SHAREDARGS1]], i64 1)
-// CK1: [[SHARGSTMP1:%.+]] = load i8**, i8*** [[SHAREDARGS1]]
-// CK1: [[SHARGSTMP2:%.+]] = getelementptr inbounds i8*, i8** [[SHARGSTMP1]], i64 0
-// CK1: [[SHAREDVAR:%.+]] = bitcast i32* [[A]] to i8*
-// CK1: store i8* [[SHAREDVAR]], i8** [[SHARGSTMP2]]
-// CK1: call void @__kmpc_barrier_simple_spmd(%struct.ident_t* null, i32 0)
-// CK1: call void @__kmpc_barrier_simple_spmd(%struct.ident_t* null, i32 0)
-// CK1: call void @__kmpc_end_sharing_variables()
-// CK1: store i32 100, i32* [[B]]
-// CK1: call void @__kmpc_kernel_prepare_parallel({{.*}})
-// CK1: call void @__kmpc_begin_sharing_variables(i8*** [[SHAREDARGS2]], i64 2)
-// CK1: [[SHARGSTMP3:%.+]] = load i8**, i8*** [[SHAREDARGS2]]
-// CK1: [[SHARGSTMP4:%.+]] = getelementptr inbounds i8*, i8** [[SHARGSTMP3]], i64 0
-// CK1: [[SHAREDVAR1:%.+]] = bitcast i32* [[B]] to i8*
-// CK1: store i8* [[SHAREDVAR1]], i8** [[SHARGSTMP4]]
-// CK1: [[SHARGSTMP12:%.+]] = getelementptr inbounds i8*, i8** [[SHARGSTMP3]], i64 1
-// CK1: [[SHAREDVAR2:%.+]] = bitcast i32* [[A]] to i8*
-// CK1: store i8* [[SHAREDVAR2]], i8** [[SHARGSTMP12]]
-// CK1: call void @__kmpc_barrier_simple_spmd(%struct.ident_t* null, i32 0)
-// CK1: call void @__kmpc_barrier_simple_spmd(%struct.ident_t* null, i32 0)
-// CK1: call void @__kmpc_end_sharing_variables()
-// SEQ: [[SHARED_MEM_FLAG:%.+]] = load i16, i16* [[KERNEL_SHARED]],
-// SEQ: call void @__kmpc_restore_team_static_memory(i16 0, i16 [[SHARED_MEM_FLAG]])
-// PAR: call void @__kmpc_data_sharing_pop_stack(i8* [[GLOBALSTACK]])
-// CK1: call void @__kmpc_kernel_deinit(i16 1)
-
-/// ========= In the data sharing wrapper function ========= ///
-
-// CK1: {{.*}}define internal void @__omp_outlined{{.*}}wrapper({{.*}})
-// CK1: [[SHAREDARGS4:%.+]] = alloca i8**
-// CK1: call void @__kmpc_get_shared_variables(i8*** [[SHAREDARGS4]])
-// CK1: [[SHARGSTMP13:%.+]] = load i8**, i8*** [[SHAREDARGS4]]
-// CK1: [[SHARGSTMP14:%.+]] = getelementptr inbounds i8*, i8** [[SHARGSTMP13]], i64 0
-// CK1: [[SHARGSTMP15:%.+]] = bitcast i8** [[SHARGSTMP14]] to i32**
-// CK1: [[SHARGSTMP16:%.+]] = load i32*, i32** [[SHARGSTMP15]]
-// CK1: call void @__omp_outlined__{{.*}}({{.*}}, i32* [[SHARGSTMP16]])
-
-/// outlined function for the second parallel region ///
-
-// CK1: define internal void @{{.+}}(i32* noalias %{{.+}}, i32* noalias %{{.+}}, i32* nonnull align {{[0-9]+}} dereferenceable{{.+}}, i32* nonnull align {{[0-9]+}} dereferenceable{{.+}})
-// CK1-NOT: call i8* @__kmpc_data_sharing_push_stack(
-// CK1: [[C_ADDR:%.+]] = alloca i32,
-// CK1: store i32* [[C_ADDR]], i32** %
-// CK1i-NOT: call void @__kmpc_data_sharing_pop_stack(
-
-/// ========= In the data sharing wrapper function ========= ///
-
-// CK1: {{.*}}define internal void @__omp_outlined{{.*}}wrapper({{.*}})
-// CK1: [[SHAREDARGS3:%.+]] = alloca i8**
-// CK1: call void @__kmpc_get_shared_variables(i8*** [[SHAREDARGS3]])
-// CK1: [[SHARGSTMP5:%.+]] = load i8**, i8*** [[SHAREDARGS3]]
-// CK1: [[SHARGSTMP6:%.+]] = getelementptr inbounds i8*, i8** [[SHARGSTMP5]], i64 0
-// CK1: [[SHARGSTMP7:%.+]] = bitcast i8** [[SHARGSTMP6]] to i32**
-// CK1: [[SHARGSTMP8:%.+]] = load i32*, i32** [[SHARGSTMP7]]
-// CK1: [[SHARGSTMP9:%.+]] = getelementptr inbounds i8*, i8** [[SHARGSTMP5]], i64 1
-// CK1: [[SHARGSTMP10:%.+]] = bitcast i8** [[SHARGSTMP9]] to i32**
-// CK1: [[SHARGSTMP11:%.+]] = load i32*, i32** [[SHARGSTMP10]]
-// CK1: call void @__omp_outlined__{{.*}}({{.*}}, i32* [[SHARGSTMP8]], i32* [[SHARGSTMP11]])
 
 #endif
 
@@ -143,14 +56,14 @@
 // CHECK1-NEXT:    [[WORK_MATCH:%.*]] = icmp eq i8* [[TMP5]], bitcast (void (i16, i32)* @__omp_outlined___wrapper to i8*)
 // CHECK1-NEXT:    br i1 [[WORK_MATCH]], label [[DOTEXECUTE_FN:%.*]], label [[DOTCHECK_NEXT:%.*]]
 // CHECK1:       .execute.fn:
-// CHECK1-NEXT:    call void @__omp_outlined___wrapper(i16 0, i32 [[TMP4]]) #[[ATTR4:[0-9]+]]
+// CHECK1-NEXT:    call void @__omp_outlined___wrapper(i16 0, i32 [[TMP4]]) #[[ATTR3:[0-9]+]]
 // CHECK1-NEXT:    br label [[DOTTERMINATE_PARALLEL:%.*]]
 // CHECK1:       .check.next:
 // CHECK1-NEXT:    [[TMP6:%.*]] = load i8*, i8** [[WORK_FN]], align 8
 // CHECK1-NEXT:    [[WORK_MATCH1:%.*]] = icmp eq i8* [[TMP6]], bitcast (void (i16, i32)* @__omp_outlined__1_wrapper to i8*)
 // CHECK1-NEXT:    br i1 [[WORK_MATCH1]], label [[DOTEXECUTE_FN2:%.*]], label [[DOTCHECK_NEXT3:%.*]]
 // CHECK1:       .execute.fn2:
-// CHECK1-NEXT:    call void @__omp_outlined__1_wrapper(i16 0, i32 [[TMP4]]) #[[ATTR4]]
+// CHECK1-NEXT:    call void @__omp_outlined__1_wrapper(i16 0, i32 [[TMP4]]) #[[ATTR3]]
 // CHECK1-NEXT:    br label [[DOTTERMINATE_PARALLEL]]
 // CHECK1:       .check.next3:
 // CHECK1-NEXT:    [[TMP7:%.*]] = bitcast i8* [[TMP2]] to void (i16, i32)*
@@ -167,36 +80,32 @@
 // CHECK1-LABEL: define {{[^@]+}}@{{__omp_offloading_[0-9a-z]+_[0-9a-z]+}}__Z7test_dsv_l15
 // CHECK1-SAME: () #[[ATTR1:[0-9]+]] {
 // CHECK1-NEXT:  entry:
-// CHECK1-NEXT:    [[DOTZERO_ADDR:%.*]] = alloca i32, align 4
-// CHECK1-NEXT:    [[SHARED_ARG_REFS:%.*]] = alloca i8**, align 8
+// CHECK1-NEXT:    [[CAPTURED_VARS_ADDRS:%.*]] = alloca [1 x i8*], align 8
 // CHECK1-NEXT:    [[C:%.*]] = alloca i32, align 4
-// CHECK1-NEXT:    [[DOTZERO_ADDR7:%.*]] = alloca i32, align 4
-// CHECK1-NEXT:    [[SHARED_ARG_REFS8:%.*]] = alloca i8**, align 8
-// CHECK1-NEXT:    store i32 0, i32* [[DOTZERO_ADDR7]], align 4
-// CHECK1-NEXT:    store i32 0, i32* [[DOTZERO_ADDR]], align 4
+// CHECK1-NEXT:    [[CAPTURED_VARS_ADDRS7:%.*]] = alloca [2 x i8*], align 8
+// CHECK1-NEXT:    [[NVPTX_TID:%.*]] = call i32 @llvm.nvvm.read.ptx.sreg.tid.x()
+// CHECK1-NEXT:    [[NVPTX_NUM_THREADS:%.*]] = call i32 @llvm.nvvm.read.ptx.sreg.ntid.x()
 // CHECK1-NEXT:    [[NVPTX_WARP_SIZE:%.*]] = call i32 @llvm.nvvm.read.ptx.sreg.warpsize()
-// CHECK1-NEXT:    [[NVPTX_NUM_THREADS:%.*]] = call i32 @llvm.nvvm.read.ptx.sreg.ntid.x()
 // CHECK1-NEXT:    [[THREAD_LIMIT:%.*]] = sub nuw i32 [[NVPTX_NUM_THREADS]], [[NVPTX_WARP_SIZE]]
-// CHECK1-NEXT:    [[NVPTX_TID:%.*]] = call i32 @llvm.nvvm.read.ptx.sreg.tid.x()
 // CHECK1-NEXT:    [[TMP0:%.*]] = icmp ult i32 [[NVPTX_TID]], [[THREAD_LIMIT]]
 // CHECK1-NEXT:    br i1 [[TMP0]], label [[DOTWORKER:%.*]], label [[DOTMASTERCHECK:%.*]]
 // CHECK1:       .worker:
-// CHECK1-NEXT:    call void @{{__omp_offloading_[0-9a-z]+_[0-9a-z]+}}__Z7test_dsv_l15_worker() #[[ATTR4]]
+// CHECK1-NEXT:    call void @{{__omp_offloading_[0-9a-z]+_[0-9a-z]+}}__Z7test_dsv_l15_worker() #[[ATTR3]]
 // CHECK1-NEXT:    br label [[DOTEXIT:%.*]]
 // CHECK1:       .mastercheck:
-// CHECK1-NEXT:    [[NVPTX_NUM_THREADS1:%.*]] = call i32 @llvm.nvvm.read.ptx.sreg.ntid.x()
-// CHECK1-NEXT:    [[NVPTX_WARP_SIZE2:%.*]] = call i32 @llvm.nvvm.read.ptx.sreg.warpsize()
-// CHECK1-NEXT:    [[TMP1:%.*]] = sub nuw i32 [[NVPTX_WARP_SIZE2]], 1
-// CHECK1-NEXT:    [[TMP2:%.*]] = xor i32 [[TMP1]], -1
-// CHECK1-NEXT:    [[TMP3:%.*]] = sub nuw i32 [[NVPTX_NUM_THREADS1]], 1
-// CHECK1-NEXT:    [[MASTER_TID:%.*]] = and i32 [[TMP3]], [[TMP2]]
-// CHECK1-NEXT:    [[NVPTX_TID3:%.*]] = call i32 @llvm.nvvm.read.ptx.sreg.tid.x()
-// CHECK1-NEXT:    [[TMP4:%.*]] = icmp eq i32 [[NVPTX_TID3]], [[MASTER_TID]]
+// CHECK1-NEXT:    [[NVPTX_TID1:%.*]] = call i32 @llvm.nvvm.read.ptx.sreg.tid.x()
+// CHECK1-NEXT:    [[NVPTX_NUM_THREADS2:%.*]] = call i32 @llvm.nvvm.read.ptx.sreg.ntid.x()
+// CHECK1-NEXT:    [[NVPTX_WARP_SIZE3:%.*]] = call i32 @llvm.nvvm.read.ptx.sreg.warpsize()
+// CHECK1-NEXT:    [[TMP1:%.*]] = sub nuw i32 [[NVPTX_WARP_SIZE3]], 1
+// CHECK1-NEXT:    [[TMP2:%.*]] = sub nuw i32 [[NVPTX_NUM_THREADS2]], 1
+// CHECK1-NEXT:    [[TMP3:%.*]] = xor i32 [[TMP1]], -1
+// CHECK1-NEXT:    [[MASTER_TID:%.*]] = and i32 [[TMP2]], [[TMP3]]
+// CHECK1-NEXT:    [[TMP4:%.*]] = icmp eq i32 [[NVPTX_TID1]], [[MASTER_TID]]
 // CHECK1-NEXT:    br i1 [[TMP4]], label [[DOTMASTER:%.*]], label [[DOTEXIT]]
 // CHECK1:       .master:
-// CHECK1-NEXT:    [[NVPTX_WARP_SIZE4:%.*]] = call i32 @llvm.nvvm.read.ptx.sreg.warpsize()
-// CHECK1-NEXT:    [[NVPTX_NUM_THREADS5:%.*]] = call i32 @llvm.nvvm.read.ptx.sreg.ntid.x()
-// CHECK1-NEXT:    [[THREAD_LIMIT6:%.*]] = sub nuw i32 [[NVPTX_NUM_THREADS5]], [[NVPTX_WARP_SIZE4]]
+// CHECK1-NEXT:    [[NVPTX_NUM_THREADS4:%.*]] = call i32 @llvm.nvvm.read.ptx.sreg.ntid.x()
+// CHECK1-NEXT:    [[NVPTX_WARP_SIZE5:%.*]] = call i32 @llvm.nvvm.read.ptx.sreg.warpsize()
+// CHECK1-NEXT:    [[THREAD_LIMIT6:%.*]] = sub nuw i32 [[NVPTX_NUM_THREADS4]], [[NVPTX_WARP_SIZE5]]
 // CHECK1-NEXT:    call void @__kmpc_kernel_init(i32 [[THREAD_LIMIT6]], i16 1)
 // CHECK1-NEXT:    call void @__kmpc_data_sharing_init_stack()
 // CHECK1-NEXT:    [[TMP5:%.*]] = load i16, i16* @"_openmp_static_kernel$is_shared", align 2
@@ -207,32 +116,25 @@
 // CHECK1-NEXT:    [[TMP9:%.*]] = bitcast i8* [[TMP8]] to %struct._globalized_locals_ty*
 // CHECK1-NEXT:    [[A:%.*]] = getelementptr inbounds [[STRUCT__GLOBALIZED_LOCALS_TY:%.*]], %struct._globalized_locals_ty* [[TMP9]], i32 0, i32 0
 // CHECK1-NEXT:    [[B:%.*]] = getelementptr inbounds [[STRUCT__GLOBALIZED_LOCALS_TY]], %struct._globalized_locals_ty* [[TMP9]], i32 0, i32 1
+// CHECK1-NEXT:    [[TMP10:%.*]] = call i32 @__kmpc_global_thread_num(%struct.ident_t* @[[GLOB1]])
 // CHECK1-NEXT:    store i32 10, i32* [[A]], align 4
-// CHECK1-NEXT:    call void @__kmpc_kernel_prepare_parallel(i8* bitcast (void (i16, i32)* @__omp_outlined___wrapper to i8*))
-// CHECK1-NEXT:    call void @__kmpc_begin_sharing_variables(i8*** [[SHARED_ARG_REFS]], i64 1)
-// CHECK1-NEXT:    [[TMP10:%.*]] = load i8**, i8*** [[SHARED_ARG_REFS]], align 8
-// CHECK1-NEXT:    [[TMP11:%.*]] = getelementptr inbounds i8*, i8** [[TMP10]], i64 0
+// CHECK1-NEXT:    [[TMP11:%.*]] = getelementptr inbounds [1 x i8*], [1 x i8*]* [[CAPTURED_VARS_ADDRS]], i64 0, i64 0
 // CHECK1-NEXT:    [[TMP12:%.*]] = bitcast i32* [[A]] to i8*
 // CHECK1-NEXT:    store i8* [[TMP12]], i8** [[TMP11]], align 8
-// CHECK1-NEXT:    call void @__kmpc_barrier_simple_spmd(%struct.ident_t* null, i32 0)
-// CHECK1-NEXT:    call void @__kmpc_barrier_simple_spmd(%struct.ident_t* null, i32 0)
-// CHECK1-NEXT:    call void @__kmpc_end_sharing_variables()
+// CHECK1-NEXT:    [[TMP13:%.*]] = bitcast [1 x i8*]* [[CAPTURED_VARS_ADDRS]] to i8**
+// CHECK1-NEXT:    call void @__kmpc_parallel_51(%struct.ident_t* @[[GLOB1]], i32 [[TMP10]], i32 1, i32 -1, i32 -1, i8* bitcast (void (i32*, i32*, i32*)* @__omp_outlined__ to i8*), i8* bitcast (void (i16, i32)* @__omp_outlined___wrapper to i8*), i8** [[TMP13]], i64 1)
 // CHECK1-NEXT:    store i32 100, i32* [[B]], align 4
 // CHECK1-NEXT:    store i32 1000, i32* [[C]], align 4
-// CHECK1-NEXT:    call void @__kmpc_kernel_prepare_parallel(i8* bitcast (void (i16, i32)* @__omp_outlined__1_wrapper to i8*))
-// CHECK1-NEXT:    call void @__kmpc_begin_sharing_variables(i8*** [[SHARED_ARG_REFS8]], i64 2)
-// CHECK1-NEXT:    [[TMP13:%.*]] = load i8**, i8*** [[SHARED_ARG_REFS8]], align 8
-// CHECK1-NEXT:    [[TMP14:%.*]] = getelementptr inbounds i8*, i8** [[TMP13]], i64 0
+// CHECK1-NEXT:    [[TMP14:%.*]] = getelementptr inbounds [2 x i8*], [2 x i8*]* [[CAPTURED_VARS_ADDRS7]], i64 0, i64 0
 // CHECK1-NEXT:    [[TMP15:%.*]] = bitcast i32* [[B]] to i8*
 // CHECK1-NEXT:    store i8* [[TMP15]], i8** [[TMP14]], align 8
-// CHECK1-NEXT:    [[TMP16:%.*]] = getelementptr inbounds i8*, i8** [[TMP13]], i64 1
+// CHECK1-NEXT:    [[TMP16:%.*]] = getelementptr inbounds [2 x i8*], [2 x i8*]* [[CAPTURED_VARS_ADDRS7]], i64 0, i64 1
 // CHECK1-NEXT:    [[TMP17:%.*]] = bitcast i32* [[A]] to i8*
 // CHECK1-NEXT:    store i8* [[TMP17]], i8** [[TMP16]], align 8
-// CHECK1-NEXT:    call void @__kmpc_barrier_simple_spmd(%struct.ident_t* null, i32 0)
-// CHECK1-NEXT:    call void @__kmpc_barrier_simple_spmd(%struct.ident_t* null, i32 0)
-// CHECK1-NEXT:    call void @__kmpc_end_sharing_variables()
-// CHECK1-NEXT:    [[TMP18:%.*]] = load i16, i16* @"_openmp_static_kernel$is_shared", align 2
-// CHECK1-NEXT:    call void @__kmpc_restore_team_static_memory(i16 0, i16 [[TMP18]])
+// CHECK1-NEXT:    [[TMP18:%.*]] = bitcast [2 x i8*]* [[CAPTURED_VARS_ADDRS7]] to i8**
+// CHECK1-NEXT:    call void @__kmpc_parallel_51(%struct.ident_t* @[[GLOB1]], i32 [[TMP10]], i32 1, i32 -1, i32 -1, i8* bitcast (void (i32*, i32*, i32*, i32*)* @__omp_outlined__1 to i8*), i8* bitcast (void (i16, i32)* @__omp_outlined__1_wrapper to i8*), i8** [[TMP18]], i64 2)
+// CHECK1-NEXT:    [[TMP19:%.*]] = load i16, i16* @"_openmp_static_kernel$is_shared", align 2
+// CHECK1-NEXT:    call void @__kmpc_restore_team_static_memory(i16 0, i16 [[TMP19]])
 // CHECK1-NEXT:    br label [[DOTTERMINATION_NOTIFIER:%.*]]
 // CHECK1:       .termination.notifier:
 // CHECK1-NEXT:    call void @__kmpc_kernel_deinit(i16 1)
@@ -267,7 +169,7 @@
 // CHECK1-NEXT:    [[TMP3:%.*]] = getelementptr inbounds i8*, i8** [[TMP2]], i64 0
 // CHECK1-NEXT:    [[TMP4:%.*]] = bitcast i8** [[TMP3]] to i32**
 // CHECK1-NEXT:    [[TMP5:%.*]] = load i32*, i32** [[TMP4]], align 8
-// CHECK1-NEXT:    call void @__omp_outlined__(i32* [[DOTADDR1]], i32* [[DOTZERO_ADDR]], i32* [[TMP5]]) #[[ATTR4]]
+// CHECK1-NEXT:    call void @__omp_outlined__(i32* [[DOTADDR1]], i32* [[DOTZERO_ADDR]], i32* [[TMP5]]) #[[ATTR3]]
 // CHECK1-NEXT:    ret void
 // CHECK1-LABEL: define {{[^@]+}}@__omp_outlined__1
 // CHECK1-SAME: (i32* noalias [[DOTGLOBAL_TID_:%.*]], i32* noalias [[DOTBOUND_TID_:%.*]], i32* nonnull align 4 dereferenceable(4) [[B:%.*]], i32* nonnull align 4 dereferenceable(4) [[A:%.*]]) #[[ATTR1]] {
@@ -307,7 +209,7 @@
 // CHECK1-NEXT:    [[TMP6:%.*]] = getelementptr inbounds i8*, i8** [[TMP2]], i64 1
 // CHECK1-NEXT:    [[TMP7:%.*]] = bitcast i8** [[TMP6]] to i32**
 // CHECK1-NEXT:    [[TMP8:%.*]] = load i32*, i32** [[TMP7]], align 8
-// CHECK1-NEXT:    call void @__omp_outlined__1(i32* [[DOTADDR1]], i32* [[DOTZERO_ADDR]], i32* [[TMP5]], i32* [[TMP8]]) #[[ATTR4]]
+// CHECK1-NEXT:    call void @__omp_outlined__1(i32* [[DOTADDR1]], i32* [[DOTZERO_ADDR]], i32* [[TMP5]], i32* [[TMP8]]) #[[ATTR3]]
 // CHECK1-NEXT:    ret void
 // CHECK2-LABEL: define {{[^@]+}}@{{__omp_offloading_[0-9a-z]+_[0-9a-z]+}}__Z7test_dsv_l15_worker
 // CHECK2-SAME: () #[[ATTR0:[0-9]+]] {
@@ -335,14 +237,14 @@
 // CHECK2-NEXT:    [[WORK_MATCH:%.*]] = icmp eq i8* [[TMP5]], bitcast (void (i16, i32)* @__omp_outlined___wrapper to i8*)
 // CHECK2-NEXT:    br i1 [[WORK_MATCH]], label [[DOTEXECUTE_FN:%.*]], label [[DOTCHECK_NEXT:%.*]]
 // CHECK2:       .execute.fn:
-// CHECK2-NEXT:    call void @__omp_outlined___wrapper(i16 0, i32 [[TMP4]]) #[[ATTR4:[0-9]+]]
+// CHECK2-NEXT:    call void @__omp_outlined___wrapper(i16 0, i32 [[TMP4]]) #[[ATTR3:[0-9]+]]
 // CHECK2-NEXT:    br label [[DOTTERMINATE_PARALLEL:%.*]]
 // CHECK2:       .check.next:
 // CHECK2-NEXT:    [[TMP6:%.*]] = load i8*, i8** [[WORK_FN]], align 8
 // CHECK2-NEXT:    [[WORK_MATCH1:%.*]] = icmp eq i8* [[TMP6]], bitcast (void (i16, i32)* @__omp_outlined__1_wrapper to i8*)
 // CHECK2-NEXT:    br i1 [[WORK_MATCH1]], label [[DOTEXECUTE_FN2:%.*]], label [[DOTCHECK_NEXT3:%.*]]
 // CHECK2:       .execute.fn2:
-// CHECK2-NEXT:    call void @__omp_outlined__1_wrapper(i16 0, i32 [[TMP4]]) #[[ATTR4]]
+// CHECK2-NEXT:    call void @__omp_outlined__1_wrapper(i16 0, i32 [[TMP4]]) #[[ATTR3]]
 // CHECK2-NEXT:    br label [[DOTTERMINATE_PARALLEL]]
 // CHECK2:       .check.next3:
 // CHECK2-NEXT:    [[TMP7:%.*]] = bitcast i8* [[TMP2]] to void (i16, i32)*
@@ -359,66 +261,55 @@
 // CHECK2-LABEL: define {{[^@]+}}@{{__omp_offloading_[0-9a-z]+_[0-9a-z]+}}__Z7test_dsv_l15
 // CHECK2-SAME: () #[[ATTR1:[0-9]+]] {
 // CHECK2-NEXT:  entry:
-// CHECK2-NEXT:    [[DOTZERO_ADDR:%.*]] = alloca i32, align 4
-// CHECK2-NEXT:    [[SHARED_ARG_REFS:%.*]] = alloca i8**, align 8
+// CHECK2-NEXT:    [[CAPTURED_VARS_ADDRS:%.*]] = alloca [1 x i8*], align 8
 // CHECK2-NEXT:    [[C:%.*]] = alloca i32, align 4
-// CHECK2-NEXT:    [[DOTZERO_ADDR7:%.*]] = alloca i32, align 4
-// CHECK2-NEXT:    [[SHARED_ARG_REFS8:%.*]] = alloca i8**, align 8
-// CHECK2-NEXT:    store i32 0, i32* [[DOTZERO_ADDR7]], align 4
-// CHECK2-NEXT:    store i32 0, i32* [[DOTZERO_ADDR]], align 4
+// CHECK2-NEXT:    [[CAPTURED_VARS_ADDRS7:%.*]] = alloca [2 x i8*], align 8
+// CHECK2-NEXT:    [[NVPTX_TID:%.*]] = call i32 @llvm.nvvm.read.ptx.sreg.tid.x()
+// CHECK2-NEXT:    [[NVPTX_NUM_THREADS:%.*]] = call i32 @llvm.nvvm.read.ptx.sreg.ntid.x()
 // CHECK2-NEXT:    [[NVPTX_WARP_SIZE:%.*]] = call i32 @llvm.nvvm.read.ptx.sreg.warpsize()
-// CHECK2-NEXT:    [[NVPTX_NUM_THREADS:%.*]] = call i32 @llvm.nvvm.read.ptx.sreg.ntid.x()
 // CHECK2-NEXT:    [[THREAD_LIMIT:%.*]] = sub nuw i32 [[NVPTX_NUM_THREADS]], [[NVPTX_WARP_SIZE]]
-// CHECK2-NEXT:    [[NVPTX_TID:%.*]] = call i32 @llvm.nvvm.read.ptx.sreg.tid.x()
 // CHECK2-NEXT:    [[TMP0:%.*]] = icmp ult i32 [[NVPTX_TID]], [[THREAD_LIMIT]]
 // CHECK2-NEXT:    br i1 [[TMP0]], label [[DOTWORKER:%.*]], label [[DOTMASTERCHECK:%.*]]
 // CHECK2:       .worker:
-// CHECK2-NEXT:    call void @{{__omp_offloading_[0-9a-z]+_[0-9a-z]+}}__Z7test_dsv_l15_worker() #[[ATTR4]]
+// CHECK2-NEXT:    call void @{{__omp_offloading_[0-9a-z]+_[0-9a-z]+}}__Z7test_dsv_l15_worker() #[[ATTR3]]
 // CHECK2-NEXT:    br label [[DOTEXIT:%.*]]
 // CHECK2:       .mastercheck:
-// CHECK2-NEXT:    [[NVPTX_NUM_THREADS1:%.*]] = call i32 @llvm.nvvm.read.ptx.sreg.ntid.x()
-// CHECK2-NEXT:    [[NVPTX_WARP_SIZE2:%.*]] = call i32 @llvm.nvvm.read.ptx.sreg.warpsize()
-// CHECK2-NEXT:    [[TMP1:%.*]] = sub nuw i32 [[NVPTX_WARP_SIZE2]], 1
-// CHECK2-NEXT:    [[TMP2:%.*]] = xor i32 [[TMP1]], -1
-// CHECK2-NEXT:    [[TMP3:%.*]] = sub nuw i32 [[NVPTX_NUM_THREADS1]], 1
-// CHECK2-NEXT:    [[MASTER_TID:%.*]] = and i32 [[TMP3]], [[TMP2]]
-// CHECK2-NEXT:    [[NVPTX_TID3:%.*]] = call i32 @llvm.nvvm.read.ptx.sreg.tid.x()
-// CHECK2-NEXT:    [[TMP4:%.*]] = icmp eq i32 [[NVPTX_TID3]], [[MASTER_TID]]
+// CHECK2-NEXT:    [[NVPTX_TID1:%.*]] = call i32 @llvm.nvvm.read.ptx.sreg.tid.x()
+// CHECK2-NEXT:    [[NVPTX_NUM_THREADS2:%.*]] = call i32 @llvm.nvvm.read.ptx.sreg.ntid.x()
+// CHECK2-NEXT:    [[NVPTX_WARP_SIZE3:%.*]] = call i32 @llvm.nvvm.read.ptx.sreg.warpsize()
+// CHECK2-NEXT:    [[TMP1:%.*]] = sub nuw i32 [[NVPTX_WARP_SIZE3]], 1
+// CHECK2-NEXT:    [[TMP2:%.*]] = sub nuw i32 [[NVPTX_NUM_THREADS2]], 1
+// CHECK2-NEXT:    [[TMP3:%.*]] = xor i32 [[TMP1]], -1
+// CHECK2-NEXT:    [[MASTER_TID:%.*]] = and i32 [[TMP2]], [[TMP3]]
+// CHECK2-NEXT:    [[TMP4:%.*]] = icmp eq i32 [[NVPTX_TID1]], [[MASTER_TID]]
 // CHECK2-NEXT:    br i1 [[TMP4]], label [[DOTMASTER:%.*]], label [[DOTEXIT]]
 // CHECK2:       .master:
-// CHECK2-NEXT:    [[NVPTX_WARP_SIZE4:%.*]] = call i32 @llvm.nvvm.read.ptx.sreg.warpsize()
-// CHECK2-NEXT:    [[NVPTX_NUM_THREADS5:%.*]] = call i32 @llvm.nvvm.read.ptx.sreg.ntid.x()
-// CHECK2-NEXT:    [[THREAD_LIMIT6:%.*]] = sub nuw i32 [[NVPTX_NUM_THREADS5]], [[NVPTX_WARP_SIZE4]]
+// CHECK2-NEXT:    [[NVPTX_NUM_THREADS4:%.*]] = call i32 @llvm.nvvm.read.ptx.sreg.ntid.x()
+// CHECK2-NEXT:    [[NVPTX_WARP_SIZE5:%.*]] = call i32 @llvm.nvvm.read.ptx.sreg.warpsize()
+// CHECK2-NEXT:    [[THREAD_LIMIT6:%.*]] = sub nuw i32 [[NVPTX_NUM_THREADS4]], [[NVPTX_WARP_SIZE5]]
 // CHECK2-NEXT:    call void @__kmpc_kernel_init(i32 [[THREAD_LIMIT6]], i16 1)
 // CHECK2-NEXT:    call void @__kmpc_data_sharing_init_stack()
 // CHECK2-NEXT:    [[TMP5:%.*]] = call i8* @__kmpc_data_sharing_push_stack(i64 8, i16 1)
 // CHECK2-NEXT:    [[TMP6:%.*]] = bitcast i8* [[TMP5]] to %struct._globalized_locals_ty*
 // CHECK2-NEXT:    [[A:%.*]] = getelementptr inbounds [[STRUCT__GLOBALIZED_LOCALS_TY:%.*]], %struct._globalized_locals_ty* [[TMP6]], i32 0, i32 0
 // CHECK2-NEXT:    [[B:%.*]] = getelementptr inbounds [[STRUCT__GLOBALIZED_LOCALS_TY]], %struct._globalized_locals_ty* [[TMP6]], i32 0, i32 1
+// CHECK2-NEXT:    [[TMP7:%.*]] = call i32 @__kmpc_global_thread_num(%struct.ident_t* @[[GLOB1]])
 // CHECK2-NEXT:    store i32 10, i32* [[A]], align 4
-// CHECK2-NEXT:    call void @__kmpc_kernel_prepare_parallel(i8* bitcast (void (i16, i32)* @__omp_outlined___wrapper to i8*))
-// CHECK2-NEXT:    call void @__kmpc_begin_sharing_variables(i8*** [[SHARED_ARG_REFS]], i64 1)
-// CHECK2-NEXT:    [[TMP7:%.*]] = load i8**, i8*** [[SHARED_ARG_REFS]], align 8
-// CHECK2-NEXT:    [[TMP8:%.*]] = getelementptr inbounds i8*, i8** [[TMP7]], i64 0
+// CHECK2-NEXT:    [[TMP8:%.*]] = getelementptr inbounds [1 x i8*], [1 x i8*]* [[CAPTURED_VARS_ADDRS]], i64 0, i64 0
 // CHECK2-NEXT:    [[TMP9:%.*]] = bitcast i32* [[A]] to i8*
 // CHECK2-NEXT:    store i8* [[TMP9]], i8** [[TMP8]], align 8
-// CHECK2-NEXT:    call void @__kmpc_barrier_simple_spmd(%struct.ident_t* null, i32 0)
-// CHECK2-NEXT:    call void @__kmpc_barrier_simple_spmd(%struct.ident_t* null, i32 0)
-// CHECK2-NEXT:    call void @__kmpc_end_sharing_variables()
+// CHECK2-NEXT:    [[TMP10:%.*]] = bitcast [1 x i8*]* [[CAPTURED_VARS_ADDRS]] to i8**
+// CHECK2-NEXT:    call void @__kmpc_parallel_51(%struct.ident_t* @[[GLOB1]], i32 [[TMP7]], i32 1, i32 -1, i32 -1, i8* bitcast (void (i32*, i32*, i32*)* @__omp_outlined__ to i8*), i8* bitcast (void (i16, i32)* @__omp_outlined___wrapper to i8*), i8** [[TMP10]], i64 1)
 // CHECK2-NEXT:    store i32 100, i32* [[B]], align 4
 // CHECK2-NEXT:    store i32 1000, i32* [[C]], align 4
-// CHECK2-NEXT:    call void @__kmpc_kernel_prepare_parallel(i8* bitcast (void (i16, i32)* @__omp_outlined__1_wrapper to i8*))
-// CHECK2-NEXT:    call void @__kmpc_begin_sharing_variables(i8*** [[SHARED_ARG_REFS8]], i64 2)
-// CHECK2-NEXT:    [[TMP10:%.*]] = load i8**, i8*** [[SHARED_ARG_REFS8]], align 8
-// CHECK2-NEXT:    [[TMP11:%.*]] = getelementptr inbounds i8*, i8** [[TMP10]], i64 0
+// CHECK2-NEXT:    [[TMP11:%.*]] = getelementptr inbounds [2 x i8*], [2 x i8*]* [[CAPTURED_VARS_ADDRS7]], i64 0, i64 0
 // CHECK2-NEXT:    [[TMP12:%.*]] = bitcast i32* [[B]] to i8*
 // CHECK2-NEXT:    store i8* [[TMP12]], i8** [[TMP11]], align 8
-// CHECK2-NEXT:    [[TMP13:%.*]] = getelementptr inbounds i8*, i8** [[TMP10]], i64 1
+// CHECK2-NEXT:    [[TMP13:%.*]] = getelementptr inbounds [2 x i8*], [2 x i8*]* [[CAPTURED_VARS_ADDRS7]], i64 0, i64 1
 // CHECK2-NEXT:    [[TMP14:%.*]] = bitcast i32* [[A]] to i8*
 // CHECK2-NEXT:    store i8* [[TMP14]], i8** [[TMP13]], align 8
-// CHECK2-NEXT:    call void @__kmpc_barrier_simple_spmd(%struct.ident_t* null, i32 0)
-// CHECK2-NEXT:    call void @__kmpc_barrier_simple_spmd(%struct.ident_t* null, i32 0)
-// CHECK2-NEXT:    call void @__kmpc_end_sharing_variables()
+// CHECK2-NEXT:    [[TMP15:%.*]] = bitcast [2 x i8*]* [[CAPTURED_VARS_ADDRS7]] to i8**
+// CHECK2-NEXT:    call void @__kmpc_parallel_51(%struct.ident_t* @[[GLOB1]], i32 [[TMP7]], i32 1, i32 -1, i32 -1, i8* bitcast (void (i32*, i32*, i32*, i32*)* @__omp_outlined__1 to i8*), i8* bitcast (void (i16, i32)* @__omp_outlined__1_wrapper to i8*), i8** [[TMP15]], i64 2)
 // CHECK2-NEXT:    call void @__kmpc_data_sharing_pop_stack(i8* [[TMP5]])
 // CHECK2-NEXT:    br label [[DOTTERMINATION_NOTIFIER:%.*]]
 // CHECK2:       .termination.notifier:
@@ -454,7 +345,7 @@
 // CHECK2-NEXT:    [[TMP3:%.*]] = getelementptr inbounds i8*, i8** [[TMP2]], i64 0
 // CHECK2-NEXT:    [[TMP4:%.*]] = bitcast i8** [[TMP3]] to i32**
 // CHECK2-NEXT:    [[TMP5:%.*]] = load i32*, i32** [[TMP4]], align 8
-// CHECK2-NEXT:    call void @__omp_outlined__(i32* [[DOTADDR1]], i32* [[DOTZERO_ADDR]], i32* [[TMP5]]) #[[ATTR4]]
+// CHECK2-NEXT:    call void @__omp_outlined__(i32* [[DOTADDR1]], i32* [[DOTZERO_ADDR]], i32* [[TMP5]]) #[[ATTR3]]
 // CHECK2-NEXT:    ret void
 // CHECK2-LABEL: define {{[^@]+}}@__omp_outlined__1
 // CHECK2-SAME: (i32* noalias [[DOTGLOBAL_TID_:%.*]], i32* noalias [[DOTBOUND_TID_:%.*]], i32* nonnull align 4 dereferenceable(4) [[B:%.*]], i32* nonnull align 4 dereferenceable(4) [[A:%.*]]) #[[ATTR1]] {
@@ -494,88 +385,22 @@
 // CHECK2-NEXT:    [[TMP6:%.*]] = getelementptr inbounds i8*, i8** [[TMP2]], i64 1
 // CHECK2-NEXT:    [[TMP7:%.*]] = bitcast i8** [[TMP6]] to i32**
 // CHECK2-NEXT:    [[TMP8:%.*]] = load i32*, i32** [[TMP7]], align 8
-// CHECK2-NEXT:    call void @__omp_outlined__1(i32* [[DOTADDR1]], i32* [[DOTZERO_ADDR]], i32* [[TMP5]], i32* [[TMP8]]) #[[ATTR4]]
+// CHECK2-NEXT:    call void @__omp_outlined__1(i32* [[DOTADDR1]], i32* [[DOTZERO_ADDR]], i32* [[TMP5]], i32* [[TMP8]]) #[[ATTR3]]
 // CHECK2-NEXT:    ret void
 // CHECK-LABEL: define {{[^@]+}}@{{__omp_offloading_[0-9a-z]+_[0-9a-z]+}}__Z7test_dsv_l14
 // CHECK-SAME: () #[[ATTR0:[0-9]+]] {
 // CHECK-NEXT:  entry:
-// CHECK-NEXT:    [[DOTZERO_ADDR:%.*]] = alloca i32, align 4
-// CHECK-NEXT:    [[SHARED_ARG_REFS:%.*]] = alloca i8**, align 8
+// CHECK-NEXT:    [[CAPTURED_VARS_ADDRS:%.*]] = alloca [1 x i8*], align 8
 // CHECK-NEXT:    [[C:%.*]] = alloca i32, align 4
-<<<<<<< HEAD
-// CHECK-NEXT:    [[DOTZERO_ADDR7:%.*]] = alloca i32, align 4
-// CHECK-NEXT:    [[SHARED_ARG_REFS8:%.*]] = alloca i8**, align 8
-// CHECK-NEXT:    store i32 0, i32* [[DOTZERO_ADDR7]], align 4
-// CHECK-NEXT:    store i32 0, i32* [[DOTZERO_ADDR]], align 4
-// CHECK-NEXT:    [[NVPTX_WARP_SIZE:%.*]] = call i32 @llvm.nvvm.read.ptx.sreg.warpsize()
-// CHECK-NEXT:    [[NVPTX_NUM_THREADS:%.*]] = call i32 @llvm.nvvm.read.ptx.sreg.ntid.x()
-// CHECK-NEXT:    [[THREAD_LIMIT:%.*]] = sub nuw i32 [[NVPTX_NUM_THREADS]], [[NVPTX_WARP_SIZE]]
-// CHECK-NEXT:    [[NVPTX_TID:%.*]] = call i32 @llvm.nvvm.read.ptx.sreg.tid.x()
-// CHECK-NEXT:    [[TMP0:%.*]] = icmp ult i32 [[NVPTX_TID]], [[THREAD_LIMIT]]
-// CHECK-NEXT:    br i1 [[TMP0]], label [[DOTWORKER:%.*]], label [[DOTMASTERCHECK:%.*]]
-// CHECK:       .worker:
-// CHECK-NEXT:    call void @{{__omp_offloading_[0-9a-z]+_[0-9a-z]+}}__Z7test_dsv_l14_worker() #[[ATTR3]]
-// CHECK-NEXT:    br label [[DOTEXIT:%.*]]
-// CHECK:       .mastercheck:
-// CHECK-NEXT:    [[NVPTX_NUM_THREADS1:%.*]] = call i32 @llvm.nvvm.read.ptx.sreg.ntid.x()
-// CHECK-NEXT:    [[NVPTX_WARP_SIZE2:%.*]] = call i32 @llvm.nvvm.read.ptx.sreg.warpsize()
-// CHECK-NEXT:    [[TMP1:%.*]] = sub nuw i32 [[NVPTX_WARP_SIZE2]], 1
-// CHECK-NEXT:    [[TMP2:%.*]] = xor i32 [[TMP1]], -1
-// CHECK-NEXT:    [[TMP3:%.*]] = sub nuw i32 [[NVPTX_NUM_THREADS1]], 1
-// CHECK-NEXT:    [[MASTER_TID:%.*]] = and i32 [[TMP3]], [[TMP2]]
-// CHECK-NEXT:    [[NVPTX_TID3:%.*]] = call i32 @llvm.nvvm.read.ptx.sreg.tid.x()
-// CHECK-NEXT:    [[TMP4:%.*]] = icmp eq i32 [[NVPTX_TID3]], [[MASTER_TID]]
-// CHECK-NEXT:    br i1 [[TMP4]], label [[DOTMASTER:%.*]], label [[DOTEXIT]]
-// CHECK:       .master:
-// CHECK-NEXT:    [[NVPTX_WARP_SIZE4:%.*]] = call i32 @llvm.nvvm.read.ptx.sreg.warpsize()
-// CHECK-NEXT:    [[NVPTX_NUM_THREADS5:%.*]] = call i32 @llvm.nvvm.read.ptx.sreg.ntid.x()
-// CHECK-NEXT:    [[THREAD_LIMIT6:%.*]] = sub nuw i32 [[NVPTX_NUM_THREADS5]], [[NVPTX_WARP_SIZE4]]
-// CHECK-NEXT:    call void @__kmpc_kernel_init(i32 [[THREAD_LIMIT6]], i16 1)
-=======
 // CHECK-NEXT:    [[CAPTURED_VARS_ADDRS1:%.*]] = alloca [2 x i8*], align 8
 // CHECK-NEXT:    [[TMP0:%.*]] = call i32 @__kmpc_target_init(%struct.ident_t* @[[GLOB1:[0-9]+]], i1 false, i1 true, i1 true)
 // CHECK-NEXT:    [[EXEC_USER_CODE:%.*]] = icmp eq i32 [[TMP0]], -1
 // CHECK-NEXT:    br i1 [[EXEC_USER_CODE]], label [[USER_CODE_ENTRY:%.*]], label [[WORKER_EXIT:%.*]]
 // CHECK:       user_code.entry:
->>>>>>> c63dbd85
 // CHECK-NEXT:    [[A:%.*]] = call i8* @__kmpc_alloc_shared(i64 4)
 // CHECK-NEXT:    [[A_ON_STACK:%.*]] = bitcast i8* [[A]] to i32*
 // CHECK-NEXT:    [[B:%.*]] = call i8* @__kmpc_alloc_shared(i64 4)
 // CHECK-NEXT:    [[B_ON_STACK:%.*]] = bitcast i8* [[B]] to i32*
-<<<<<<< HEAD
-// CHECK-NEXT:    store i32 10, i32* [[A_ON_STACK]], align 4
-// CHECK-NEXT:    call void @__kmpc_kernel_prepare_parallel(i8* bitcast (void (i16, i32)* @__omp_outlined___wrapper to i8*))
-// CHECK-NEXT:    call void @__kmpc_begin_sharing_variables(i8*** [[SHARED_ARG_REFS]], i64 1)
-// CHECK-NEXT:    [[TMP5:%.*]] = load i8**, i8*** [[SHARED_ARG_REFS]], align 8
-// CHECK-NEXT:    [[TMP6:%.*]] = getelementptr inbounds i8*, i8** [[TMP5]], i64 0
-// CHECK-NEXT:    [[TMP7:%.*]] = bitcast i32* [[A_ON_STACK]] to i8*
-// CHECK-NEXT:    store i8* [[TMP7]], i8** [[TMP6]], align 8
-// CHECK-NEXT:    call void @__kmpc_barrier_simple_spmd(%struct.ident_t* null, i32 0)
-// CHECK-NEXT:    call void @__kmpc_barrier_simple_spmd(%struct.ident_t* null, i32 0)
-// CHECK-NEXT:    call void @__kmpc_end_sharing_variables()
-// CHECK-NEXT:    store i32 100, i32* [[B_ON_STACK]], align 4
-// CHECK-NEXT:    store i32 1000, i32* [[C]], align 4
-// CHECK-NEXT:    call void @__kmpc_kernel_prepare_parallel(i8* bitcast (void (i16, i32)* @__omp_outlined__1_wrapper to i8*))
-// CHECK-NEXT:    call void @__kmpc_begin_sharing_variables(i8*** [[SHARED_ARG_REFS8]], i64 2)
-// CHECK-NEXT:    [[TMP8:%.*]] = load i8**, i8*** [[SHARED_ARG_REFS8]], align 8
-// CHECK-NEXT:    [[TMP9:%.*]] = getelementptr inbounds i8*, i8** [[TMP8]], i64 0
-// CHECK-NEXT:    [[TMP10:%.*]] = bitcast i32* [[B_ON_STACK]] to i8*
-// CHECK-NEXT:    store i8* [[TMP10]], i8** [[TMP9]], align 8
-// CHECK-NEXT:    [[TMP11:%.*]] = getelementptr inbounds i8*, i8** [[TMP8]], i64 1
-// CHECK-NEXT:    [[TMP12:%.*]] = bitcast i32* [[A_ON_STACK]] to i8*
-// CHECK-NEXT:    store i8* [[TMP12]], i8** [[TMP11]], align 8
-// CHECK-NEXT:    call void @__kmpc_barrier_simple_spmd(%struct.ident_t* null, i32 0)
-// CHECK-NEXT:    call void @__kmpc_barrier_simple_spmd(%struct.ident_t* null, i32 0)
-// CHECK-NEXT:    call void @__kmpc_end_sharing_variables()
-// CHECK-NEXT:    call void @__kmpc_free_shared(i8* [[B]])
-// CHECK-NEXT:    call void @__kmpc_free_shared(i8* [[A]])
-// CHECK-NEXT:    br label [[DOTTERMINATION_NOTIFIER:%.*]]
-// CHECK:       .termination.notifier:
-// CHECK-NEXT:    call void @__kmpc_kernel_deinit(i16 1)
-// CHECK-NEXT:    call void @__kmpc_barrier_simple_spmd(%struct.ident_t* null, i32 0)
-// CHECK-NEXT:    br label [[DOTEXIT]]
-// CHECK:       .exit:
-=======
 // CHECK-NEXT:    [[TMP1:%.*]] = call i32 @__kmpc_global_thread_num(%struct.ident_t* @[[GLOB1]])
 // CHECK-NEXT:    store i32 10, i32* [[A_ON_STACK]], align 4
 // CHECK-NEXT:    [[TMP2:%.*]] = getelementptr inbounds [1 x i8*], [1 x i8*]* [[CAPTURED_VARS_ADDRS]], i64 0, i64 0
@@ -598,7 +423,6 @@
 // CHECK-NEXT:    call void @__kmpc_target_deinit(%struct.ident_t* @[[GLOB1]], i1 false, i1 true)
 // CHECK-NEXT:    ret void
 // CHECK:       worker.exit:
->>>>>>> c63dbd85
 // CHECK-NEXT:    ret void
 //
 //
