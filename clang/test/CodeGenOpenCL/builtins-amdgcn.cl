// REQUIRES: amdgpu-registered-target
// RUN: %clang_cc1 -cl-std=CL2.0 -triple amdgcn-unknown-unknown -target-cpu tahiti -S -emit-llvm -o - %s | FileCheck -enable-var-scope %s

#pragma OPENCL EXTENSION cl_khr_fp64 : enable

typedef unsigned long ulong;
typedef unsigned int uint;
typedef unsigned short ushort;
typedef half __attribute__((ext_vector_type(2))) half2;
typedef short __attribute__((ext_vector_type(2))) short2;
typedef ushort __attribute__((ext_vector_type(2))) ushort2;
typedef uint __attribute__((ext_vector_type(4))) uint4;

// CHECK-LABEL: @test_div_scale_f64
// CHECK: call { double, i1 } @llvm.amdgcn.div.scale.f64(double %a, double %b, i1 true)
// CHECK-DAG: [[FLAG:%.+]] = extractvalue { double, i1 } %{{.+}}, 1
// CHECK-DAG: [[VAL:%.+]] = extractvalue { double, i1 } %{{.+}}, 0
// CHECK: [[FLAGEXT:%.+]] = zext i1 [[FLAG]] to i32
// CHECK: store i32 [[FLAGEXT]]
void test_div_scale_f64(global double* out, global int* flagout, double a, double b)
{
  bool flag;
  *out = __builtin_amdgcn_div_scale(a, b, true, &flag);
  *flagout = flag;
}

// CHECK-LABEL: @test_div_scale_f32(
// CHECK: call { float, i1 } @llvm.amdgcn.div.scale.f32(float %a, float %b, i1 true)
// CHECK-DAG: [[FLAG:%.+]] = extractvalue { float, i1 } %{{.+}}, 1
// CHECK-DAG: [[VAL:%.+]] = extractvalue { float, i1 } %{{.+}}, 0
// CHECK: [[FLAGEXT:%.+]] = zext i1 [[FLAG]] to i8
// CHECK: store i8 [[FLAGEXT]]
void test_div_scale_f32(global float* out, global bool* flagout, float a, float b)
{
  bool flag;
  *out = __builtin_amdgcn_div_scalef(a, b, true, &flag);
  *flagout = flag;
}

// CHECK-LABEL: @test_div_scale_f32_global_ptr(
// CHECK: call { float, i1 } @llvm.amdgcn.div.scale.f32(float %a, float %b, i1 true)
// CHECK-DAG: [[FLAG:%.+]] = extractvalue { float, i1 } %{{.+}}, 1
// CHECK-DAG: [[VAL:%.+]] = extractvalue { float, i1 } %{{.+}}, 0
// CHECK: [[FLAGEXT:%.+]] = zext i1 [[FLAG]] to i8
// CHECK: store i8 [[FLAGEXT]]
void test_div_scale_f32_global_ptr(global float* out, global int* flagout, float a, float b, global bool* flag)
{
  *out = __builtin_amdgcn_div_scalef(a, b, true, flag);
}

// CHECK-LABEL: @test_div_scale_f32_generic_ptr(
// CHECK: call { float, i1 } @llvm.amdgcn.div.scale.f32(float %a, float %b, i1 true)
// CHECK-DAG: [[FLAG:%.+]] = extractvalue { float, i1 } %{{.+}}, 1
// CHECK-DAG: [[VAL:%.+]] = extractvalue { float, i1 } %{{.+}}, 0
// CHECK: [[FLAGEXT:%.+]] = zext i1 [[FLAG]] to i8
// CHECK: store i8 [[FLAGEXT]]
void test_div_scale_f32_generic_ptr(global float* out, global int* flagout, float a, float b, global bool* flag_arg)
{
  generic bool* flag = flag_arg;
  *out = __builtin_amdgcn_div_scalef(a, b, true, flag);
}

// CHECK-LABEL: @test_div_fmas_f32
// CHECK: call float @llvm.amdgcn.div.fmas.f32
void test_div_fmas_f32(global float* out, float a, float b, float c, int d)
{
  *out = __builtin_amdgcn_div_fmasf(a, b, c, d);
}

// CHECK-LABEL: @test_div_fmas_f64
// CHECK: call double @llvm.amdgcn.div.fmas.f64
void test_div_fmas_f64(global double* out, double a, double b, double c, int d)
{
  *out = __builtin_amdgcn_div_fmas(a, b, c, d);
}

// CHECK-LABEL: @test_div_fixup_f32
// CHECK: call float @llvm.amdgcn.div.fixup.f32
void test_div_fixup_f32(global float* out, float a, float b, float c)
{
  *out = __builtin_amdgcn_div_fixupf(a, b, c);
}

// CHECK-LABEL: @test_div_fixup_f64
// CHECK: call double @llvm.amdgcn.div.fixup.f64
void test_div_fixup_f64(global double* out, double a, double b, double c)
{
  *out = __builtin_amdgcn_div_fixup(a, b, c);
}

// CHECK-LABEL: @test_trig_preop_f32
// CHECK: call float @llvm.amdgcn.trig.preop.f32
void test_trig_preop_f32(global float* out, float a, int b)
{
  *out = __builtin_amdgcn_trig_preopf(a, b);
}

// CHECK-LABEL: @test_trig_preop_f64
// CHECK: call double @llvm.amdgcn.trig.preop.f64
void test_trig_preop_f64(global double* out, double a, int b)
{
  *out = __builtin_amdgcn_trig_preop(a, b);
}

// CHECK-LABEL: @test_rcp_f32
// CHECK: call float @llvm.amdgcn.rcp.f32
void test_rcp_f32(global float* out, float a)
{
  *out = __builtin_amdgcn_rcpf(a);
}

// CHECK-LABEL: @test_rcp_f64
// CHECK: call double @llvm.amdgcn.rcp.f64
void test_rcp_f64(global double* out, double a)
{
  *out = __builtin_amdgcn_rcp(a);
}

// CHECK-LABEL: @test_sqrt_f32
// CHECK: call float @llvm.amdgcn.sqrt.f32
void test_sqrt_f32(global float* out, float a)
{
  *out = __builtin_amdgcn_sqrtf(a);
}

// CHECK-LABEL: @test_sqrt_f64
// CHECK: call double @llvm.amdgcn.sqrt.f64
void test_sqrt_f64(global double* out, double a)
{
  *out = __builtin_amdgcn_sqrt(a);
}

// CHECK-LABEL: @test_rsq_f32
// CHECK: call float @llvm.amdgcn.rsq.f32
void test_rsq_f32(global float* out, float a)
{
  *out = __builtin_amdgcn_rsqf(a);
}

// CHECK-LABEL: @test_rsq_f64
// CHECK: call double @llvm.amdgcn.rsq.f64
void test_rsq_f64(global double* out, double a)
{
  *out = __builtin_amdgcn_rsq(a);
}

// CHECK-LABEL: @test_rsq_clamp_f32
// CHECK: call float @llvm.amdgcn.rsq.clamp.f32
void test_rsq_clamp_f32(global float* out, float a)
{
  *out = __builtin_amdgcn_rsq_clampf(a);
}

// CHECK-LABEL: @test_rsq_clamp_f64
// CHECK: call double @llvm.amdgcn.rsq.clamp.f64
void test_rsq_clamp_f64(global double* out, double a)
{
  *out = __builtin_amdgcn_rsq_clamp(a);
}

// CHECK-LABEL: @test_sin_f32
// CHECK: call float @llvm.amdgcn.sin.f32
void test_sin_f32(global float* out, float a)
{
  *out = __builtin_amdgcn_sinf(a);
}

// CHECK-LABEL: @test_cos_f32
// CHECK: call float @llvm.amdgcn.cos.f32
void test_cos_f32(global float* out, float a)
{
  *out = __builtin_amdgcn_cosf(a);
}

// CHECK-LABEL: @test_log_f32
// CHECK: call float @llvm.amdgcn.log.f32
void test_log_f32(global float* out, float a)
{
  *out = __builtin_amdgcn_logf(a);
}

// CHECK-LABEL: @test_exp2_f32
// CHECK: call float @llvm.amdgcn.exp2.f32
void test_exp2_f32(global float* out, float a)
{
  *out = __builtin_amdgcn_exp2f(a);
}

// CHECK-LABEL: @test_log_clamp_f32
// CHECK: call float @llvm.amdgcn.log.clamp.f32
void test_log_clamp_f32(global float* out, float a)
{
  *out = __builtin_amdgcn_log_clampf(a);
}

// CHECK-LABEL: @test_ldexp_f32
// CHECK: call float @llvm.ldexp.f32.i32
void test_ldexp_f32(global float* out, float a, int b)
{
  *out = __builtin_amdgcn_ldexpf(a, b);
}

// CHECK-LABEL: @test_ldexp_f64
// CHECK: call double @llvm.ldexp.f64.i32
void test_ldexp_f64(global double* out, double a, int b)
{
  *out = __builtin_amdgcn_ldexp(a, b);
}

// CHECK-LABEL: @test_frexp_mant_f32
// CHECK: call float @llvm.amdgcn.frexp.mant.f32
void test_frexp_mant_f32(global float* out, float a)
{
  *out = __builtin_amdgcn_frexp_mantf(a);
}

// CHECK-LABEL: @test_frexp_mant_f64
// CHECK: call double @llvm.amdgcn.frexp.mant.f64
void test_frexp_mant_f64(global double* out, double a)
{
  *out = __builtin_amdgcn_frexp_mant(a);
}

// CHECK-LABEL: @test_frexp_exp_f32
// CHECK: call i32 @llvm.amdgcn.frexp.exp.i32.f32
void test_frexp_exp_f32(global int* out, float a)
{
  *out = __builtin_amdgcn_frexp_expf(a);
}

// CHECK-LABEL: @test_frexp_exp_f64
// CHECK: call i32 @llvm.amdgcn.frexp.exp.i32.f64
void test_frexp_exp_f64(global int* out, double a)
{
  *out = __builtin_amdgcn_frexp_exp(a);
}

// CHECK-LABEL: @test_fract_f32
// CHECK: call float @llvm.amdgcn.fract.f32
void test_fract_f32(global int* out, float a)
{
  *out = __builtin_amdgcn_fractf(a);
}

// CHECK-LABEL: @test_fract_f64
// CHECK: call double @llvm.amdgcn.fract.f64
void test_fract_f64(global int* out, double a)
{
  *out = __builtin_amdgcn_fract(a);
}

// CHECK-LABEL: @test_lerp
// CHECK: call i32 @llvm.amdgcn.lerp
void test_lerp(global int* out, int a, int b, int c)
{
  *out = __builtin_amdgcn_lerp(a, b, c);
}

// CHECK-LABEL: @test_sicmp_i32
// CHECK: call i64 @llvm.amdgcn.icmp.i64.i32(i32 %a, i32 %b, i32 32)
void test_sicmp_i32(global ulong* out, int a, int b)
{
  *out = __builtin_amdgcn_sicmp(a, b, 32);
}

// CHECK-LABEL: @test_uicmp_i32
// CHECK: call i64 @llvm.amdgcn.icmp.i64.i32(i32 %a, i32 %b, i32 32)
void test_uicmp_i32(global ulong* out, uint a, uint b)
{
  *out = __builtin_amdgcn_uicmp(a, b, 32);
}

// CHECK-LABEL: @test_sicmp_i64
// CHECK: call i64 @llvm.amdgcn.icmp.i64.i64(i64 %a, i64 %b, i32 38)
void test_sicmp_i64(global ulong* out, long a, long b)
{
  *out = __builtin_amdgcn_sicmpl(a, b, 39-1);
}

// CHECK-LABEL: @test_uicmp_i64
// CHECK: call i64 @llvm.amdgcn.icmp.i64.i64(i64 %a, i64 %b, i32 35)
void test_uicmp_i64(global ulong* out, ulong a, ulong b)
{
  *out = __builtin_amdgcn_uicmpl(a, b, 30+5);
}

// CHECK-LABEL: @test_ds_swizzle
// CHECK: call i32 @llvm.amdgcn.ds.swizzle(i32 %a, i32 32)
void test_ds_swizzle(global int* out, int a)
{
  *out = __builtin_amdgcn_ds_swizzle(a, 32);
}

// CHECK-LABEL: @test_ds_permute
// CHECK: call i32 @llvm.amdgcn.ds.permute(i32 %a, i32 %b)
void test_ds_permute(global int* out, int a, int b)
{
  out[0] = __builtin_amdgcn_ds_permute(a, b);
}

// CHECK-LABEL: @test_ds_bpermute
// CHECK: call i32 @llvm.amdgcn.ds.bpermute(i32 %a, i32 %b)
void test_ds_bpermute(global int* out, int a, int b)
{
  *out = __builtin_amdgcn_ds_bpermute(a, b);
}

// CHECK-LABEL: @test_readfirstlane
// CHECK: call i32 @llvm.amdgcn.readfirstlane(i32 %a)
void test_readfirstlane(global int* out, int a)
{
  *out = __builtin_amdgcn_readfirstlane(a);
}

// CHECK-LABEL: @test_readlane
// CHECK: call i32 @llvm.amdgcn.readlane(i32 %a, i32 %b)
void test_readlane(global int* out, int a, int b)
{
  *out = __builtin_amdgcn_readlane(a, b);
}

// CHECK-LABEL: @test_fcmp_f32
// CHECK: call i64 @llvm.amdgcn.fcmp.i64.f32(float %a, float %b, i32 5)
void test_fcmp_f32(global ulong* out, float a, float b)
{
  *out = __builtin_amdgcn_fcmpf(a, b, 5);
}

// CHECK-LABEL: @test_fcmp_f64
// CHECK: call i64 @llvm.amdgcn.fcmp.i64.f64(double %a, double %b, i32 6)
void test_fcmp_f64(global ulong* out, double a, double b)
{
  *out = __builtin_amdgcn_fcmp(a, b, 3+3);
}

// CHECK-LABEL: @test_class_f32
// CHECK: call i1 @llvm.amdgcn.class.f32
void test_class_f32(global float* out, float a, int b)
{
  *out = __builtin_amdgcn_classf(a, b);
}

// CHECK-LABEL: @test_class_f64
// CHECK: call i1 @llvm.amdgcn.class.f64
void test_class_f64(global double* out, double a, int b)
{
  *out = __builtin_amdgcn_class(a, b);
}

// CHECK-LABEL: @test_buffer_wbinvl1
// CHECK: call void @llvm.amdgcn.buffer.wbinvl1(
void test_buffer_wbinvl1()
{
  __builtin_amdgcn_buffer_wbinvl1();
}

// CHECK-LABEL: @test_s_dcache_inv
// CHECK: call void @llvm.amdgcn.s.dcache.inv(
void test_s_dcache_inv()
{
  __builtin_amdgcn_s_dcache_inv();
}

// CHECK-LABEL: @test_s_waitcnt
// CHECK: call void @llvm.amdgcn.s.waitcnt(
void test_s_waitcnt()
{
  __builtin_amdgcn_s_waitcnt(0);
}

// CHECK-LABEL: @test_s_sendmsg
// CHECK: call void @llvm.amdgcn.s.sendmsg(
void test_s_sendmsg()
{
  __builtin_amdgcn_s_sendmsg(1, 0);
}

// CHECK-LABEL: @test_s_sendmsg_var
// CHECK: call void @llvm.amdgcn.s.sendmsg(
void test_s_sendmsg_var(int in)
{
  __builtin_amdgcn_s_sendmsg(1, in);
}

// CHECK-LABEL: @test_s_sendmsghalt
// CHECK: call void @llvm.amdgcn.s.sendmsghalt(
void test_s_sendmsghalt()
{
  __builtin_amdgcn_s_sendmsghalt(1, 0);
}

// CHECK-LABEL: @test_s_sendmsghalt
// CHECK: call void @llvm.amdgcn.s.sendmsghalt(
void test_s_sendmsghalt_var(int in)
{
  __builtin_amdgcn_s_sendmsghalt(1, in);
}

// CHECK-LABEL: @test_s_barrier
// CHECK: call void @llvm.amdgcn.s.barrier(
void test_s_barrier()
{
  __builtin_amdgcn_s_barrier();
}

// CHECK-LABEL: @test_wave_barrier
// CHECK: call void @llvm.amdgcn.wave.barrier(
void test_wave_barrier()
{
  __builtin_amdgcn_wave_barrier();
}

// CHECK-LABEL: @test_sched_barrier
// CHECK: call void @llvm.amdgcn.sched.barrier(i32 0)
// CHECK: call void @llvm.amdgcn.sched.barrier(i32 1)
// CHECK: call void @llvm.amdgcn.sched.barrier(i32 4)
// CHECK: call void @llvm.amdgcn.sched.barrier(i32 15)
void test_sched_barrier()
{
  __builtin_amdgcn_sched_barrier(0);
  __builtin_amdgcn_sched_barrier(1);
  __builtin_amdgcn_sched_barrier(4);
  __builtin_amdgcn_sched_barrier(15);
}

// CHECK-LABEL: @test_sched_group_barrier
// CHECK: call void @llvm.amdgcn.sched.group.barrier(i32 0, i32 1, i32 2)
// CHECK: call void @llvm.amdgcn.sched.group.barrier(i32 1, i32 2, i32 4)
// CHECK: call void @llvm.amdgcn.sched.group.barrier(i32 4, i32 8, i32 16)
// CHECK: call void @llvm.amdgcn.sched.group.barrier(i32 15, i32 10000, i32 -1)
void test_sched_group_barrier()
{
  __builtin_amdgcn_sched_group_barrier(0, 1, 2);
  __builtin_amdgcn_sched_group_barrier(1, 2, 4);
  __builtin_amdgcn_sched_group_barrier(4, 8, 16);
  __builtin_amdgcn_sched_group_barrier(15, 10000, -1);
}

// CHECK-LABEL: @test_iglp_opt
// CHECK: call void @llvm.amdgcn.iglp.opt(i32 0)
// CHECK: call void @llvm.amdgcn.iglp.opt(i32 1)
// CHECK: call void @llvm.amdgcn.iglp.opt(i32 4)
// CHECK: call void @llvm.amdgcn.iglp.opt(i32 15)
void test_iglp_opt()
{
  __builtin_amdgcn_iglp_opt(0);
  __builtin_amdgcn_iglp_opt(1);
  __builtin_amdgcn_iglp_opt(4);
  __builtin_amdgcn_iglp_opt(15);
}

// CHECK-LABEL: @test_s_sleep
// CHECK: call void @llvm.amdgcn.s.sleep(i32 1)
// CHECK: call void @llvm.amdgcn.s.sleep(i32 15)
void test_s_sleep()
{
  __builtin_amdgcn_s_sleep(1);
  __builtin_amdgcn_s_sleep(15);
}

// CHECK-LABEL: @test_s_incperflevel
// CHECK: call void @llvm.amdgcn.s.incperflevel(i32 1)
// CHECK: call void @llvm.amdgcn.s.incperflevel(i32 15)
void test_s_incperflevel()
{
  __builtin_amdgcn_s_incperflevel(1);
  __builtin_amdgcn_s_incperflevel(15);
}

// CHECK-LABEL: @test_s_decperflevel
// CHECK: call void @llvm.amdgcn.s.decperflevel(i32 1)
// CHECK: call void @llvm.amdgcn.s.decperflevel(i32 15)
void test_s_decperflevel()
{
  __builtin_amdgcn_s_decperflevel(1);
  __builtin_amdgcn_s_decperflevel(15);
}

// CHECK-LABEL: @test_s_setprio
// CHECK: call void @llvm.amdgcn.s.setprio(i16 0)
// CHECK: call void @llvm.amdgcn.s.setprio(i16 3)
void test_s_setprio()
{
  __builtin_amdgcn_s_setprio(0);
  __builtin_amdgcn_s_setprio(3);
}

// CHECK-LABEL: @test_cubeid(
// CHECK: call float @llvm.amdgcn.cubeid(float %a, float %b, float %c)
void test_cubeid(global float* out, float a, float b, float c) {
  *out = __builtin_amdgcn_cubeid(a, b, c);
}

// CHECK-LABEL: @test_cubesc(
// CHECK: call float @llvm.amdgcn.cubesc(float %a, float %b, float %c)
void test_cubesc(global float* out, float a, float b, float c) {
  *out = __builtin_amdgcn_cubesc(a, b, c);
}

// CHECK-LABEL: @test_cubetc(
// CHECK: call float @llvm.amdgcn.cubetc(float %a, float %b, float %c)
void test_cubetc(global float* out, float a, float b, float c) {
  *out = __builtin_amdgcn_cubetc(a, b, c);
}

// CHECK-LABEL: @test_cubema(
// CHECK: call float @llvm.amdgcn.cubema(float %a, float %b, float %c)
void test_cubema(global float* out, float a, float b, float c) {
  *out = __builtin_amdgcn_cubema(a, b, c);
}

// CHECK-LABEL: @test_read_exec(
// CHECK: call i64 @llvm.read_register.i64(metadata ![[$EXEC:[0-9]+]]) #[[$READ_EXEC_ATTRS:[0-9]+]]
void test_read_exec(global ulong* out) {
  *out = __builtin_amdgcn_read_exec();
}

// CHECK: declare i64 @llvm.read_register.i64(metadata) #[[$NOUNWIND_READONLY:[0-9]+]]

// CHECK-LABEL: @test_read_exec_lo(
// CHECK: call i32 @llvm.read_register.i32(metadata ![[$EXEC_LO:[0-9]+]]) #[[$READ_EXEC_ATTRS]]
void test_read_exec_lo(global uint* out) {
  *out = __builtin_amdgcn_read_exec_lo();
}

// CHECK-LABEL: @test_read_exec_hi(
<<<<<<< HEAD
// CHECK: call i32 @llvm.read_register.i32(metadata ![[$EXEC_HI:[0-9]+]]) #[[$READ_EXEC_ATTRS]]
=======
// CHECK: call i64 @llvm.amdgcn.ballot.i64(i1 true)
// CHECK: lshr i64 [[A:%.*]], 32
// CHECK: trunc i64 [[B:%.*]] to i32
>>>>>>> 80abbeca
void test_read_exec_hi(global uint* out) {
  *out = __builtin_amdgcn_read_exec_hi();
}

// CHECK-LABEL: @test_dispatch_ptr
// CHECK: call align 4 dereferenceable(64) ptr addrspace(4) @llvm.amdgcn.dispatch.ptr()
void test_dispatch_ptr(__constant unsigned char ** out)
{
  *out = __builtin_amdgcn_dispatch_ptr();
}

// CHECK-LABEL: @test_queue_ptr
// CHECK: call ptr addrspace(4) @llvm.amdgcn.queue.ptr()
void test_queue_ptr(__constant unsigned char ** out)
{
  *out = __builtin_amdgcn_queue_ptr();
}

// CHECK-LABEL: @test_kernarg_segment_ptr
// CHECK: call ptr addrspace(4) @llvm.amdgcn.kernarg.segment.ptr()
void test_kernarg_segment_ptr(__constant unsigned char ** out)
{
  *out = __builtin_amdgcn_kernarg_segment_ptr();
}

// CHECK-LABEL: @test_implicitarg_ptr
// CHECK: call ptr addrspace(4) @llvm.amdgcn.implicitarg.ptr()
void test_implicitarg_ptr(__constant unsigned char ** out)
{
  *out = __builtin_amdgcn_implicitarg_ptr();
}

// CHECK-LABEL: @test_get_group_id(
// CHECK: tail call i32 @llvm.amdgcn.workgroup.id.x()
// CHECK: tail call i32 @llvm.amdgcn.workgroup.id.y()
// CHECK: tail call i32 @llvm.amdgcn.workgroup.id.z()
void test_get_group_id(int d, global int *out)
{
	switch (d) {
	case 0: *out = __builtin_amdgcn_workgroup_id_x(); break;
	case 1: *out = __builtin_amdgcn_workgroup_id_y(); break;
	case 2: *out = __builtin_amdgcn_workgroup_id_z(); break;
	default: *out = 0;
	}
}

// CHECK-LABEL: @test_s_getreg(
// CHECK: tail call i32 @llvm.amdgcn.s.getreg(i32 0)
// CHECK: tail call i32 @llvm.amdgcn.s.getreg(i32 1)
// CHECK: tail call i32 @llvm.amdgcn.s.getreg(i32 65535)
void test_s_getreg(volatile global uint *out)
{
  *out = __builtin_amdgcn_s_getreg(0);
  *out = __builtin_amdgcn_s_getreg(1);
  *out = __builtin_amdgcn_s_getreg(65535);
}

// CHECK-LABEL: @test_get_local_id(
// CHECK: tail call i32 @llvm.amdgcn.workitem.id.x(), !range [[$WI_RANGE:![0-9]*]], !noundef
// CHECK: tail call i32 @llvm.amdgcn.workitem.id.y(), !range [[$WI_RANGE]], !noundef
// CHECK: tail call i32 @llvm.amdgcn.workitem.id.z(), !range [[$WI_RANGE]], !noundef
void test_get_local_id(int d, global int *out)
{
	switch (d) {
	case 0: *out = __builtin_amdgcn_workitem_id_x(); break;
	case 1: *out = __builtin_amdgcn_workitem_id_y(); break;
	case 2: *out = __builtin_amdgcn_workitem_id_z(); break;
	default: *out = 0;
	}
}

// CHECK-LABEL: @test_get_workgroup_size(
// CHECK: call align 8 dereferenceable(256) ptr addrspace(4) @llvm.amdgcn.implicitarg.ptr()
// CHECK: getelementptr inbounds i8, ptr addrspace(4) %{{.*}}, i64 14
// CHECK: load i16, ptr addrspace(4) %{{.*}}, align 2, !range [[$WS_RANGE:![0-9]*]], !invariant.load{{.*}}, !noundef
// CHECK: getelementptr inbounds i8, ptr addrspace(4) %{{.*}}, i64 16
// CHECK: load i16, ptr addrspace(4) %{{.*}}, align 8, !range [[$WS_RANGE:![0-9]*]], !invariant.load{{.*}}, !noundef
void test_get_workgroup_size(int d, global int *out)
{
	switch (d) {
	case 0: *out = __builtin_amdgcn_workgroup_size_x() + 1; break;
	case 1: *out = __builtin_amdgcn_workgroup_size_y(); break;
	case 2: *out = __builtin_amdgcn_workgroup_size_z(); break;
	default: *out = 0;
	}
}

// CHECK-LABEL: @test_get_grid_size(
// CHECK: call align 4 dereferenceable(64) ptr addrspace(4) @llvm.amdgcn.dispatch.ptr()
// CHECK: getelementptr inbounds i8, ptr addrspace(4) %{{.*}}, i64 12
// CHECK: load i32, ptr addrspace(4) %{{.*}}, align 4, !invariant.load
// CHECK: getelementptr inbounds i8, ptr addrspace(4) %{{.*}}, i64 16
// CHECK: load i32, ptr addrspace(4) %{{.*}}, align 4, !invariant.load
// CHECK: getelementptr inbounds i8, ptr addrspace(4) %{{.*}}, i64 20
// CHECK: load i32, ptr addrspace(4) %{{.*}}, align 4, !invariant.load
void test_get_grid_size(int d, global int *out)
{
	switch (d) {
	case 0: *out = __builtin_amdgcn_grid_size_x(); break;
	case 1: *out = __builtin_amdgcn_grid_size_y(); break;
	case 2: *out = __builtin_amdgcn_grid_size_z(); break;
	default: *out = 0;
	}
}

// CHECK-LABEL: @test_fmed3_f32
// CHECK: call float @llvm.amdgcn.fmed3.f32(
void test_fmed3_f32(global float* out, float a, float b, float c)
{
  *out = __builtin_amdgcn_fmed3f(a, b, c);
}

// CHECK-LABEL: @test_s_getpc
// CHECK: call i64 @llvm.amdgcn.s.getpc()
void test_s_getpc(global ulong* out)
{
  *out = __builtin_amdgcn_s_getpc();
}

// CHECK-LABEL: @test_ds_append_lds(
// CHECK: call i32 @llvm.amdgcn.ds.append.p3(ptr addrspace(3) %ptr, i1 false)
kernel void test_ds_append_lds(global int* out, local int* ptr) {
  *out = __builtin_amdgcn_ds_append(ptr);
}

// CHECK-LABEL: @test_ds_consume_lds(
// CHECK: call i32 @llvm.amdgcn.ds.consume.p3(ptr addrspace(3) %ptr, i1 false)
kernel void test_ds_consume_lds(global int* out, local int* ptr) {
  *out = __builtin_amdgcn_ds_consume(ptr);
}

// CHECK-LABEL: @test_gws_init(
// CHECK: call void @llvm.amdgcn.ds.gws.init(i32 %value, i32 %id)
kernel void test_gws_init(uint value, uint id) {
  __builtin_amdgcn_ds_gws_init(value, id);
}

// CHECK-LABEL: @test_gws_barrier(
// CHECK: call void @llvm.amdgcn.ds.gws.barrier(i32 %value, i32 %id)
kernel void test_gws_barrier(uint value, uint id) {
  __builtin_amdgcn_ds_gws_barrier(value, id);
}

// CHECK-LABEL: @test_gws_sema_v(
// CHECK: call void @llvm.amdgcn.ds.gws.sema.v(i32 %id)
kernel void test_gws_sema_v(uint id) {
  __builtin_amdgcn_ds_gws_sema_v(id);
}

// CHECK-LABEL: @test_gws_sema_br(
// CHECK: call void @llvm.amdgcn.ds.gws.sema.br(i32 %value, i32 %id)
kernel void test_gws_sema_br(uint value, uint id) {
  __builtin_amdgcn_ds_gws_sema_br(value, id);
}

// CHECK-LABEL: @test_gws_sema_p(
// CHECK: call void @llvm.amdgcn.ds.gws.sema.p(i32 %id)
kernel void test_gws_sema_p(uint id) {
  __builtin_amdgcn_ds_gws_sema_p(id);
}

// CHECK-LABEL: @test_mbcnt_lo(
// CHECK: call i32 @llvm.amdgcn.mbcnt.lo(i32 %src0, i32 %src1)
kernel void test_mbcnt_lo(global uint* out, uint src0, uint src1) {
  *out = __builtin_amdgcn_mbcnt_lo(src0, src1);
}

// CHECK-LABEL: @test_mbcnt_hi(
// CHECK: call i32 @llvm.amdgcn.mbcnt.hi(i32 %src0, i32 %src1)
kernel void test_mbcnt_hi(global uint* out, uint src0, uint src1) {
  *out = __builtin_amdgcn_mbcnt_hi(src0, src1);
}

// CHECK-LABEL: @test_alignbit(
// CHECK: tail call i32 @llvm.fshr.i32(i32 %src0, i32 %src1, i32 %src2)
kernel void test_alignbit(global uint* out, uint src0, uint src1, uint src2) {
  *out = __builtin_amdgcn_alignbit(src0, src1, src2);
}

// CHECK-LABEL: @test_alignbyte(
// CHECK: tail call i32 @llvm.amdgcn.alignbyte(i32 %src0, i32 %src1, i32 %src2)
kernel void test_alignbyte(global uint* out, uint src0, uint src1, uint src2) {
  *out = __builtin_amdgcn_alignbyte(src0, src1, src2);
}

// CHECK-LABEL: @test_ubfe(
// CHECK: tail call i32 @llvm.amdgcn.ubfe.i32(i32 %src0, i32 %src1, i32 %src2)
kernel void test_ubfe(global uint* out, uint src0, uint src1, uint src2) {
  *out = __builtin_amdgcn_ubfe(src0, src1, src2);
}

// CHECK-LABEL: @test_sbfe(
// CHECK: tail call i32 @llvm.amdgcn.sbfe.i32(i32 %src0, i32 %src1, i32 %src2)
kernel void test_sbfe(global uint* out, uint src0, uint src1, uint src2) {
  *out = __builtin_amdgcn_sbfe(src0, src1, src2);
}

// CHECK-LABEL: @test_cvt_pkrtz(
// CHECK: tail call <2 x half> @llvm.amdgcn.cvt.pkrtz(float %src0, float %src1)
kernel void test_cvt_pkrtz(global half2* out, float src0, float src1) {
  *out = __builtin_amdgcn_cvt_pkrtz(src0, src1);
}

// CHECK-LABEL: @test_cvt_pknorm_i16(
// CHECK: tail call <2 x i16> @llvm.amdgcn.cvt.pknorm.i16(float %src0, float %src1)
kernel void test_cvt_pknorm_i16(global short2* out, float src0, float src1) {
  *out = __builtin_amdgcn_cvt_pknorm_i16(src0, src1);
}

// CHECK-LABEL: @test_cvt_pknorm_u16(
// CHECK: tail call <2 x i16> @llvm.amdgcn.cvt.pknorm.u16(float %src0, float %src1)
kernel void test_cvt_pknorm_u16(global ushort2* out, float src0, float src1) {
  *out = __builtin_amdgcn_cvt_pknorm_u16(src0, src1);
}

// CHECK-LABEL: @test_cvt_pk_i16(
// CHECK: tail call <2 x i16> @llvm.amdgcn.cvt.pk.i16(i32 %src0, i32 %src1)
kernel void test_cvt_pk_i16(global short2* out, int src0, int src1) {
  *out = __builtin_amdgcn_cvt_pk_i16(src0, src1);
}

// CHECK-LABEL: @test_cvt_pk_u16(
// CHECK: tail call <2 x i16> @llvm.amdgcn.cvt.pk.u16(i32 %src0, i32 %src1)
kernel void test_cvt_pk_u16(global ushort2* out, uint src0, uint src1) {
  *out = __builtin_amdgcn_cvt_pk_u16(src0, src1);
}

// CHECK-LABEL: @test_cvt_pk_u8_f32
// CHECK: tail call i32 @llvm.amdgcn.cvt.pk.u8.f32(float %src0, i32 %src1, i32 %src2)
kernel void test_cvt_pk_u8_f32(global uint* out, float src0, uint src1, uint src2) {
  *out = __builtin_amdgcn_cvt_pk_u8_f32(src0, src1, src2);
}

// CHECK-LABEL: @test_sad_u8(
// CHECK: tail call i32 @llvm.amdgcn.sad.u8(i32 %src0, i32 %src1, i32 %src2)
kernel void test_sad_u8(global uint* out, uint src0, uint src1, uint src2) {
  *out = __builtin_amdgcn_sad_u8(src0, src1, src2);
}

// CHECK-LABEL: test_msad_u8(
// CHECK: call i32 @llvm.amdgcn.msad.u8(i32 %src0, i32 %src1, i32 %src2)
kernel void test_msad_u8(global uint* out, uint src0, uint src1, uint src2) {
  *out = __builtin_amdgcn_msad_u8(src0, src1, src2);
}

// CHECK-LABEL: test_sad_hi_u8(
// CHECK: call i32 @llvm.amdgcn.sad.hi.u8(i32 %src0, i32 %src1, i32 %src2)
kernel void test_sad_hi_u8(global uint* out, uint src0, uint src1, uint src2) {
  *out = __builtin_amdgcn_sad_hi_u8(src0, src1, src2);
}

// CHECK-LABEL: @test_sad_u16(
// CHECK: call i32 @llvm.amdgcn.sad.u16(i32 %src0, i32 %src1, i32 %src2)
kernel void test_sad_u16(global uint* out, uint src0, uint src1, uint src2) {
  *out = __builtin_amdgcn_sad_u16(src0, src1, src2);
}

// CHECK-LABEL: @test_qsad_pk_u16_u8(
// CHECK: call i64 @llvm.amdgcn.qsad.pk.u16.u8(i64 %src0, i32 %src1, i64 %src2)
kernel void test_qsad_pk_u16_u8(global ulong* out, ulong src0, uint src1, ulong src2) {
  *out = __builtin_amdgcn_qsad_pk_u16_u8(src0, src1, src2);
}

// CHECK-LABEL: @test_mqsad_pk_u16_u8(
// CHECK: call i64 @llvm.amdgcn.mqsad.pk.u16.u8(i64 %src0, i32 %src1, i64 %src2)
kernel void test_mqsad_pk_u16_u8(global ulong* out, ulong src0, uint src1, ulong src2) {
  *out = __builtin_amdgcn_mqsad_pk_u16_u8(src0, src1, src2);
}

// CHECK-LABEL: test_mqsad_u32_u8(
// CHECK: call <4 x i32> @llvm.amdgcn.mqsad.u32.u8(i64 %src0, i32 %src1, <4 x i32> %src2)
kernel void test_mqsad_u32_u8(global uint4* out, ulong src0, uint src1, uint4 src2) {
  *out = __builtin_amdgcn_mqsad_u32_u8(src0, src1, src2);
}

// CHECK-LABEL: test_s_setreg(
// CHECK: call void @llvm.amdgcn.s.setreg(i32 8193, i32 %val)
kernel void test_s_setreg(uint val) {
  __builtin_amdgcn_s_setreg(8193, val);
}

// CHECK-LABEL test_atomic_inc_dec(
void test_atomic_inc_dec(local uint *lptr, global uint *gptr, uint val) {
  uint res;

  // CHECK: atomicrmw uinc_wrap ptr addrspace(3) %lptr, i32 %val syncscope("workgroup") seq_cst, align 4
  res = __builtin_amdgcn_atomic_inc32(lptr, val, __ATOMIC_SEQ_CST, "workgroup");

  // CHECK: atomicrmw udec_wrap ptr addrspace(3) %lptr, i32 %val syncscope("workgroup") seq_cst, align 4
  res = __builtin_amdgcn_atomic_dec32(lptr, val, __ATOMIC_SEQ_CST, "workgroup");

  // CHECK: atomicrmw uinc_wrap ptr addrspace(1) %gptr, i32 %val syncscope("agent") seq_cst, align 4
  res = __builtin_amdgcn_atomic_inc32(gptr, val, __ATOMIC_SEQ_CST, "agent");

  // CHECK: atomicrmw udec_wrap ptr addrspace(1) %gptr, i32 %val seq_cst, align 4
  res = __builtin_amdgcn_atomic_dec32(gptr, val, __ATOMIC_SEQ_CST, "");

  // CHECK: atomicrmw volatile udec_wrap ptr addrspace(1) %gptr, i32 %val seq_cst, align 4
  res = __builtin_amdgcn_atomic_dec32((volatile global uint*)gptr, val, __ATOMIC_SEQ_CST, "");
}

// CHECK-DAG: [[$WI_RANGE]] = !{i32 0, i32 1024}
// CHECK-DAG: [[$WS_RANGE]] = !{i16 1, i16 1025}
// CHECK-DAG: attributes #[[$NOUNWIND_READONLY]] = { mustprogress nocallback nofree nosync nounwind willreturn memory(read) }
// CHECK-DAG: attributes #[[$READ_EXEC_ATTRS]] = { convergent }
// CHECK-DAG: ![[$EXEC]] = !{!"exec"}
// CHECK-DAG: ![[$EXEC_LO]] = !{!"exec_lo"}
// CHECK-DAG: ![[$EXEC_HI]] = !{!"exec_hi"}<|MERGE_RESOLUTION|>--- conflicted
+++ resolved
@@ -510,27 +510,25 @@
 }
 
 // CHECK-LABEL: @test_read_exec(
-// CHECK: call i64 @llvm.read_register.i64(metadata ![[$EXEC:[0-9]+]]) #[[$READ_EXEC_ATTRS:[0-9]+]]
+// CHECK: call i64 @llvm.amdgcn.ballot.i64(i1 true)
 void test_read_exec(global ulong* out) {
   *out = __builtin_amdgcn_read_exec();
 }
 
-// CHECK: declare i64 @llvm.read_register.i64(metadata) #[[$NOUNWIND_READONLY:[0-9]+]]
+// CHECK: declare i64 @llvm.amdgcn.ballot.i64(i1) #[[$NOUNWIND_READONLY:[0-9]+]]
 
 // CHECK-LABEL: @test_read_exec_lo(
-// CHECK: call i32 @llvm.read_register.i32(metadata ![[$EXEC_LO:[0-9]+]]) #[[$READ_EXEC_ATTRS]]
+// CHECK: call i32 @llvm.amdgcn.ballot.i32(i1 true)
 void test_read_exec_lo(global uint* out) {
   *out = __builtin_amdgcn_read_exec_lo();
 }
 
+// CHECK: declare i32 @llvm.amdgcn.ballot.i32(i1) #[[$NOUNWIND_READONLY:[0-9]+]]
+
 // CHECK-LABEL: @test_read_exec_hi(
-<<<<<<< HEAD
-// CHECK: call i32 @llvm.read_register.i32(metadata ![[$EXEC_HI:[0-9]+]]) #[[$READ_EXEC_ATTRS]]
-=======
 // CHECK: call i64 @llvm.amdgcn.ballot.i64(i1 true)
 // CHECK: lshr i64 [[A:%.*]], 32
 // CHECK: trunc i64 [[B:%.*]] to i32
->>>>>>> 80abbeca
 void test_read_exec_hi(global uint* out) {
   *out = __builtin_amdgcn_read_exec_hi();
 }
@@ -834,8 +832,4 @@
 
 // CHECK-DAG: [[$WI_RANGE]] = !{i32 0, i32 1024}
 // CHECK-DAG: [[$WS_RANGE]] = !{i16 1, i16 1025}
-// CHECK-DAG: attributes #[[$NOUNWIND_READONLY]] = { mustprogress nocallback nofree nosync nounwind willreturn memory(read) }
-// CHECK-DAG: attributes #[[$READ_EXEC_ATTRS]] = { convergent }
-// CHECK-DAG: ![[$EXEC]] = !{!"exec"}
-// CHECK-DAG: ![[$EXEC_LO]] = !{!"exec_lo"}
-// CHECK-DAG: ![[$EXEC_HI]] = !{!"exec_hi"}+/// CHECK-DAG: attributes #[[$NOUNWIND_READONLY]] = { convergent mustprogress nocallback nofree nounwind willreturn memory(none) }