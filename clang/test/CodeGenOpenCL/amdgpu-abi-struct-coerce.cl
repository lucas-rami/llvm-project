// REQUIRES: amdgpu-registered-target
// RUN: %clang_cc1 -triple amdgcn-unknown-unknown -S -emit-llvm -o - %s | FileCheck %s
// RUN: %clang_cc1 -triple r600-unknown-unknown -S -emit-llvm -o - %s | FileCheck %s

typedef __attribute__(( ext_vector_type(2) )) char char2;
typedef __attribute__(( ext_vector_type(3) )) char char3;
typedef __attribute__(( ext_vector_type(4) )) char char4;

typedef __attribute__(( ext_vector_type(2) )) short short2;
typedef __attribute__(( ext_vector_type(3) )) short short3;
typedef __attribute__(( ext_vector_type(4) )) short short4;

typedef __attribute__(( ext_vector_type(2) )) int int2;
typedef __attribute__(( ext_vector_type(3) )) int int3;
typedef __attribute__(( ext_vector_type(4) )) int int4;
typedef __attribute__(( ext_vector_type(16) )) int int16;
typedef __attribute__(( ext_vector_type(32) )) int int32;

// CHECK: %struct.empty_struct = type {}
typedef struct empty_struct
{
} empty_struct;

// CHECK-NOT: %struct.single_element_struct_arg
typedef struct single_element_struct_arg
{
    int i;
} single_element_struct_arg_t;

// CHECK-NOT: %struct.nested_single_element_struct_arg
typedef struct nested_single_element_struct_arg
{
  single_element_struct_arg_t i;
} nested_single_element_struct_arg_t;

// CHECK: %struct.struct_arg = type { i32, float, i32 }
typedef struct struct_arg
{
    int i1;
    float f;
    int i2;
} struct_arg_t;

// CHECK: %struct.struct_padding_arg = type { i8, i64 }
typedef struct struct_padding_arg
{
  char i1;
  long f;
} struct_padding_arg;

// CHECK: %struct.struct_of_arrays_arg = type { [2 x i32], float, [4 x i32], [3 x float], i32 }
typedef struct struct_of_arrays_arg
{
    int i1[2];
    float f1;
    int i2[4];
    float f2[3];
    int i3;
} struct_of_arrays_arg_t;

// CHECK: %struct.struct_of_structs_arg = type { i32, float, %struct.struct_arg, i32 }
typedef struct struct_of_structs_arg
{
    int i1;
    float f1;
    struct_arg_t s1;
    int i2;
} struct_of_structs_arg_t;

typedef union
{
  int b1;
  float b2;
} transparent_u __attribute__((__transparent_union__));

// CHECK: %struct.single_array_element_struct_arg = type { [4 x i32] }
typedef struct single_array_element_struct_arg
{
    int i[4];
} single_array_element_struct_arg_t;

// CHECK: %struct.single_struct_element_struct_arg = type { %struct.inner }
// CHECK: %struct.inner = type { i32, i64 }
typedef struct single_struct_element_struct_arg
{
  struct inner {
    int a;
    long b;
  } s;
} single_struct_element_struct_arg_t;

// CHECK: %struct.different_size_type_pair
typedef struct different_size_type_pair {
  long l;
  int i;
} different_size_type_pair;

// CHECK: %struct.flexible_array = type { i32, [0 x i32] }
typedef struct flexible_array
{
  int i;
  int flexible[];
} flexible_array;

// CHECK: %struct.struct_arr16 = type { [16 x i32] }
typedef struct struct_arr16
{
    int arr[16];
} struct_arr16;

// CHECK: %struct.struct_arr32 = type { [32 x i32] }
typedef struct struct_arr32
{
    int arr[32];
} struct_arr32;

// CHECK: %struct.struct_arr33 = type { [33 x i32] }
typedef struct struct_arr33
{
    int arr[33];
} struct_arr33;

// CHECK: %struct.struct_char_arr32 = type { [32 x i8] }
typedef struct struct_char_arr32
{
  char arr[32];
} struct_char_arr32;

// CHECK-NOT: %struct.struct_char_x8
typedef struct struct_char_x8 {
  char x, y, z, w;
  char a, b, c, d;
} struct_char_x8;

// CHECK-NOT: %struct.struct_char_x4
typedef struct struct_char_x4 {
  char x, y, z, w;
} struct_char_x4;

// CHECK-NOT: %struct.struct_char_x3
typedef struct struct_char_x3 {
  char x, y, z;
} struct_char_x3;

// CHECK-NOT: %struct.struct_char_x2
typedef struct struct_char_x2 {
  char x, y;
} struct_char_x2;

// CHECK-NOT: %struct.struct_char_x1
typedef struct struct_char_x1 {
  char x;
} struct_char_x1;

// 4 registers from fields, 5 if padding included.
// CHECK: %struct.nested = type { i8, i64 }
// CHECK: %struct.num_regs_nested_struct = type { i32, %struct.nested }
typedef struct num_regs_nested_struct {
  int x;
  struct nested {
    char z;
    long y;
  } inner;
} num_regs_nested_struct;

// CHECK: %struct.double_nested = type { %struct.inner_inner }
// CHECK: %struct.inner_inner = type { i8, i32, i8 }
// CHECK: %struct.double_nested_struct = type { i32, %struct.double_nested, i16 }
typedef struct double_nested_struct {
  int x;
  struct double_nested {
    struct inner_inner {
      char y;
      int q;
      char z;
    } inner_inner;
  } inner;

  short w;
} double_nested_struct;

// This is a large struct, but uses fewer registers than the limit.
// CHECK: %struct.large_struct_padding = type { i8, i32, i8, i32, i8, i8, i16, i16, [3 x i8], i64, i32, i8, i32, i16, i8 }
typedef struct large_struct_padding {
  char e0;
  int e1;
  char e2;
  int e3;
  char e4;
  char e5;
  short e6;
  short e7;
  char e8[3];
  long e9;
  int e10;
  char e11;
  int e12;
  short e13;
  char e14;
} large_struct_padding;

// The number of registers computed should be 6, not 8.
typedef struct int3_pair {
	int3 dx;
	int3 dy;
} int3_pair;

// CHECK: %struct.struct_4regs = type { i32, i32, i32, i32 }
typedef struct struct_4regs
{
  int x;
  int y;
  int z;
  int w;
} struct_4regs;

// CHECK: void @kernel_empty_struct_arg(%struct.empty_struct %s.coerce)
__kernel void kernel_empty_struct_arg(empty_struct s) { }

// CHECK: void @kernel_single_element_struct_arg(i32 %arg1.coerce)
__kernel void kernel_single_element_struct_arg(single_element_struct_arg_t arg1) { }

// CHECK: void @kernel_nested_single_element_struct_arg(i32 %arg1.coerce)
__kernel void kernel_nested_single_element_struct_arg(nested_single_element_struct_arg_t arg1) { }

// CHECK: void @kernel_struct_arg(%struct.struct_arg %arg1.coerce)
__kernel void kernel_struct_arg(struct_arg_t arg1) { }

// CHECK: void @kernel_struct_padding_arg(%struct.struct_padding_arg %arg1.coerce)
__kernel void kernel_struct_padding_arg(struct_padding_arg arg1) { }

// CHECK: void @kernel_test_struct_of_arrays_arg(%struct.struct_of_arrays_arg %arg1.coerce)
__kernel void kernel_test_struct_of_arrays_arg(struct_of_arrays_arg_t arg1) { }

// CHECK: void @kernel_struct_of_structs_arg(%struct.struct_of_structs_arg %arg1.coerce)
__kernel void kernel_struct_of_structs_arg(struct_of_structs_arg_t arg1) { }

// CHECK: void @test_kernel_transparent_union_arg(i32 %u.coerce)
__kernel void test_kernel_transparent_union_arg(transparent_u u) { }

// CHECK: void @kernel_single_array_element_struct_arg(%struct.single_array_element_struct_arg %arg1.coerce)
__kernel void kernel_single_array_element_struct_arg(single_array_element_struct_arg_t arg1) { }

// CHECK: void @kernel_single_struct_element_struct_arg(%struct.single_struct_element_struct_arg %arg1.coerce)
__kernel void kernel_single_struct_element_struct_arg(single_struct_element_struct_arg_t arg1) { }

// CHECK: void @kernel_different_size_type_pair_arg(%struct.different_size_type_pair %arg1.coerce)
__kernel void kernel_different_size_type_pair_arg(different_size_type_pair arg1) { }

// CHECK: define{{.*}} void @func_f32_arg(float noundef %arg)
void func_f32_arg(float arg) { }

// CHECK: define{{.*}} void @func_v2i16_arg(<2 x i16> noundef %arg)
void func_v2i16_arg(short2 arg) { }

// CHECK: define{{.*}} void @func_v3i32_arg(<3 x i32> noundef %arg)
void func_v3i32_arg(int3 arg) { }

// CHECK: define{{.*}} void @func_v4i32_arg(<4 x i32> noundef %arg)
void func_v4i32_arg(int4 arg) { }

// CHECK: define{{.*}} void @func_v16i32_arg(<16 x i32> noundef %arg)
void func_v16i32_arg(int16 arg) { }

// CHECK: define{{.*}} void @func_v32i32_arg(<32 x i32> noundef %arg)
void func_v32i32_arg(int32 arg) { }

// CHECK: define{{.*}} void @func_empty_struct_arg()
void func_empty_struct_arg(empty_struct empty) { }

// CHECK: void @func_single_element_struct_arg(i32 %arg1.coerce)
void func_single_element_struct_arg(single_element_struct_arg_t arg1) { }

// CHECK: void @func_nested_single_element_struct_arg(i32 %arg1.coerce)
void func_nested_single_element_struct_arg(nested_single_element_struct_arg_t arg1) { }

// CHECK: void @func_struct_arg(i32 %arg1.coerce0, float %arg1.coerce1, i32 %arg1.coerce2)
void func_struct_arg(struct_arg_t arg1) { }

// CHECK: void @func_struct_padding_arg(i8 %arg1.coerce0, i64 %arg1.coerce1)
void func_struct_padding_arg(struct_padding_arg arg1) { }

// CHECK: define{{.*}} void @func_struct_char_x8([2 x i32] %arg.coerce)
void func_struct_char_x8(struct_char_x8 arg) { }

// CHECK: define{{.*}} void @func_struct_char_x4(i32 %arg.coerce)
void func_struct_char_x4(struct_char_x4 arg) { }

// CHECK: define{{.*}} void @func_struct_char_x3(i32 %arg.coerce)
void func_struct_char_x3(struct_char_x3 arg) { }

// CHECK: define{{.*}} void @func_struct_char_x2(i16 %arg.coerce)
void func_struct_char_x2(struct_char_x2 arg) { }

// CHECK: define{{.*}} void @func_struct_char_x1(i8 %arg.coerce)
void func_struct_char_x1(struct_char_x1 arg) { }

// CHECK: void @func_transparent_union_arg(i32 %u.coerce)
void func_transparent_union_arg(transparent_u u) { }

// CHECK: void @func_single_array_element_struct_arg([4 x i32] %arg1.coerce)
void func_single_array_element_struct_arg(single_array_element_struct_arg_t arg1) { }

// CHECK: void @func_single_struct_element_struct_arg(%struct.inner %arg1.coerce)
void func_single_struct_element_struct_arg(single_struct_element_struct_arg_t arg1) { }

// CHECK: void @func_different_size_type_pair_arg(i64 %arg1.coerce0, i32 %arg1.coerce1)
void func_different_size_type_pair_arg(different_size_type_pair arg1) { }

// CHECK: void @func_flexible_array_arg(ptr addrspace(5) nocapture noundef byval(%struct.flexible_array) align 4 %arg)
void func_flexible_array_arg(flexible_array arg) { }

// CHECK: define{{.*}} float @func_f32_ret()
float func_f32_ret()
{
  return 0.0f;
}

// CHECK: define{{.*}} void @func_empty_struct_ret()
empty_struct func_empty_struct_ret()
{
  empty_struct s = {};
  return s;
}

// CHECK: define{{.*}} i32 @single_element_struct_ret()
// CHECK: ret i32 0
single_element_struct_arg_t single_element_struct_ret()
{
  single_element_struct_arg_t s = { 0 };
  return s;
}

// CHECK: define{{.*}} i32 @nested_single_element_struct_ret()
// CHECK: ret i32 0
nested_single_element_struct_arg_t nested_single_element_struct_ret()
{
  nested_single_element_struct_arg_t s = { 0 };
  return s;
}

// CHECK: define{{.*}} %struct.struct_arg @func_struct_ret()
// CHECK: ret %struct.struct_arg zeroinitializer
struct_arg_t func_struct_ret()
{
  struct_arg_t s = { 0 };
  return s;
}

// CHECK: define{{.*}} %struct.struct_padding_arg @func_struct_padding_ret()
// CHECK: ret %struct.struct_padding_arg zeroinitializer
struct_padding_arg func_struct_padding_ret()
{
  struct_padding_arg s = { 0 };
  return s;
}

// CHECK: define{{.*}} [2 x i32] @func_struct_char_x8_ret()
// CHECK: ret [2 x i32] zeroinitializer
struct_char_x8 func_struct_char_x8_ret()
{
  struct_char_x8 s = { 0 };
  return s;
}

// CHECK: define{{.*}} i32 @func_struct_char_x4_ret()
// CHECK: ret i32 0
struct_char_x4 func_struct_char_x4_ret()
{
  struct_char_x4 s = { 0 };
  return s;
}

// CHECK: define{{.*}} i32 @func_struct_char_x3_ret()
// CHECK: ret i32 0
struct_char_x3 func_struct_char_x3_ret()
{
  struct_char_x3 s = { 0 };
  return s;
}

// CHECK: define{{.*}} i16 @func_struct_char_x2_ret()
struct_char_x2 func_struct_char_x2_ret()
{
  struct_char_x2 s = { 0 };
  return s;
}

// CHECK: define{{.*}} i8 @func_struct_char_x1_ret()
// CHECK: ret i8 0
struct_char_x1 func_struct_char_x1_ret()
{
  struct_char_x1 s = { 0 };
  return s;
}

// CHECK: define{{.*}} %struct.struct_arr16 @func_ret_struct_arr16()
// CHECK: ret %struct.struct_arr16 zeroinitializer
struct_arr16 func_ret_struct_arr16()
{
  struct_arr16 s = { 0 };
  return s;
}

// CHECK: define{{.*}} void @func_ret_struct_arr32(ptr addrspace(5) noalias nocapture writeonly sret(%struct.struct_arr32) align 4 %agg.result)
struct_arr32 func_ret_struct_arr32()
{
  struct_arr32 s = { 0 };
  return s;
}

// CHECK: define{{.*}} void @func_ret_struct_arr33(ptr addrspace(5) noalias nocapture writeonly sret(%struct.struct_arr33) align 4 %agg.result)
struct_arr33 func_ret_struct_arr33()
{
  struct_arr33 s = { 0 };
  return s;
}

// CHECK: define{{.*}} %struct.struct_char_arr32 @func_ret_struct_char_arr32()
struct_char_arr32 func_ret_struct_char_arr32()
{
  struct_char_arr32 s = { 0 };
  return s;
}

// CHECK: define{{.*}} i32 @func_transparent_union_ret() local_unnamed_addr #1 {
// CHECK: ret i32 0
transparent_u func_transparent_union_ret()
{
  transparent_u u = { 0 };
  return u;
}

// CHECK: define{{.*}} %struct.different_size_type_pair @func_different_size_type_pair_ret()
different_size_type_pair func_different_size_type_pair_ret()
{
  different_size_type_pair s = { 0 };
  return s;
}

// CHECK: define{{.*}} void @func_flexible_array_ret(ptr addrspace(5) noalias nocapture writeonly sret(%struct.flexible_array) align 4 %agg.result)
flexible_array func_flexible_array_ret()
{
  flexible_array s = { 0 };
  return s;
}

// CHECK: define{{.*}} void @func_reg_state_lo(<4 x i32> noundef %arg0, <4 x i32> noundef %arg1, <4 x i32> noundef %arg2, i32 noundef %arg3, i32 %s.coerce0, float %s.coerce1, i32 %s.coerce2)
void func_reg_state_lo(int4 arg0, int4 arg1, int4 arg2, int arg3, struct_arg_t s) { }

<<<<<<< HEAD
// CHECK: define{{.*}} void @func_reg_state_hi(<4 x i32> noundef %arg0, <4 x i32> noundef %arg1, <4 x i32> noundef %arg2, i32 noundef %arg3, i32 noundef %arg4, ptr addrspace(5) nocapture noundef byval(%struct.struct_arg) align 4 %s)
void func_reg_state_hi(int4 arg0, int4 arg1, int4 arg2, int arg3, int arg4, struct_arg_t s) { }

// XXX - Why don't the inner structs flatten?
// CHECK: define{{.*}} void @func_reg_state_num_regs_nested_struct(<4 x i32> noundef %arg0, i32 noundef %arg1, i32 %arg2.coerce0, %struct.nested %arg2.coerce1, i32 %arg3.coerce0, %struct.nested %arg3.coerce1, ptr addrspace(5) nocapture noundef byval(%struct.num_regs_nested_struct) align 8 %arg4)
=======
// CHECK: define{{.*}} void @func_reg_state_hi(<4 x i32> noundef %arg0, <4 x i32> noundef %arg1, <4 x i32> noundef %arg2, i32 noundef %arg3, i32 noundef %arg4, ptr addrspace(5) nocapture noundef readnone byref(%struct.struct_arg) align 4 %{{.*}})
void func_reg_state_hi(int4 arg0, int4 arg1, int4 arg2, int arg3, int arg4, struct_arg_t s) { }

// XXX - Why don't the inner structs flatten?
// CHECK: define{{.*}} void @func_reg_state_num_regs_nested_struct(<4 x i32> noundef %arg0, i32 noundef %arg1, i32 %arg2.coerce0, %struct.nested %arg2.coerce1, i32 %arg3.coerce0, %struct.nested %arg3.coerce1, ptr addrspace(5) nocapture noundef readnone byref(%struct.num_regs_nested_struct) align 8 %{{.*}})
>>>>>>> bb32e91f
void func_reg_state_num_regs_nested_struct(int4 arg0, int arg1, num_regs_nested_struct arg2, num_regs_nested_struct arg3, num_regs_nested_struct arg4) { }

// CHECK: define{{.*}} void @func_double_nested_struct_arg(<4 x i32> noundef %arg0, i32 noundef %arg1, i32 %arg2.coerce0, %struct.double_nested %arg2.coerce1, i16 %arg2.coerce2)
void func_double_nested_struct_arg(int4 arg0, int arg1, double_nested_struct arg2) { }

// CHECK: define{{.*}} %struct.double_nested_struct @func_double_nested_struct_ret(<4 x i32> noundef %arg0, i32 noundef %arg1)
double_nested_struct func_double_nested_struct_ret(int4 arg0, int arg1) {
  double_nested_struct s = { 0 };
  return s;
}

// CHECK: define{{.*}} void @func_large_struct_padding_arg_direct(i8 %arg.coerce0, i32 %arg.coerce1, i8 %arg.coerce2, i32 %arg.coerce3, i8 %arg.coerce4, i8 %arg.coerce5, i16 %arg.coerce6, i16 %arg.coerce7, [3 x i8] %arg.coerce8, i64 %arg.coerce9, i32 %arg.coerce10, i8 %arg.coerce11, i32 %arg.coerce12, i16 %arg.coerce13, i8 %arg.coerce14)
void func_large_struct_padding_arg_direct(large_struct_padding arg) { }

// CHECK: define{{.*}} void @func_large_struct_padding_arg_store(ptr addrspace(1) nocapture noundef writeonly %out, ptr addrspace(5) nocapture noundef readonly byref(%struct.large_struct_padding) align 8 %{{.*}})
void func_large_struct_padding_arg_store(global large_struct_padding* out, large_struct_padding arg) {
  *out = arg;
}

// CHECK: define{{.*}} void @v3i32_reg_count(<3 x i32> noundef %arg1, <3 x i32> noundef %arg2, <3 x i32> noundef %arg3, <3 x i32> noundef %arg4, i32 %arg5.coerce0, float %arg5.coerce1, i32 %arg5.coerce2)
void v3i32_reg_count(int3 arg1, int3 arg2, int3 arg3, int3 arg4, struct_arg_t arg5) { }

// Function signature from blender, nothing should be passed byval. The v3i32
// should not count as 4 passed registers.
// CHECK: define{{.*}} void @v3i32_pair_reg_count(ptr addrspace(5) nocapture noundef %arg0, <3 x i32> %arg1.coerce0, <3 x i32> %arg1.coerce1, <3 x i32> noundef %arg2, <3 x i32> %arg3.coerce0, <3 x i32> %arg3.coerce1, <3 x i32> noundef %arg4, float noundef %arg5)
void v3i32_pair_reg_count(int3_pair *arg0, int3_pair arg1, int3 arg2, int3_pair arg3, int3 arg4, float arg5) { }

// Each short4 should fit pack into 2 registers.
// CHECK: define{{.*}} void @v4i16_reg_count(<4 x i16> noundef %arg0, <4 x i16> noundef %arg1, <4 x i16> noundef %arg2, <4 x i16> noundef %arg3, <4 x i16> noundef %arg4, <4 x i16> noundef %arg5, i32 %arg6.coerce0, i32 %arg6.coerce1, i32 %arg6.coerce2, i32 %arg6.coerce3)
void v4i16_reg_count(short4 arg0, short4 arg1, short4 arg2, short4 arg3,
                     short4 arg4, short4 arg5, struct_4regs arg6) { }

<<<<<<< HEAD
// CHECK: define{{.*}} void @v4i16_pair_reg_count_over(<4 x i16> noundef %arg0, <4 x i16> noundef %arg1, <4 x i16> noundef %arg2, <4 x i16> noundef %arg3, <4 x i16> noundef %arg4, <4 x i16> noundef %arg5, <4 x i16> noundef %arg6, ptr addrspace(5) nocapture noundef byval(%struct.struct_4regs) align 4 %arg7)
=======
// CHECK: define{{.*}} void @v4i16_pair_reg_count_over(<4 x i16> noundef %arg0, <4 x i16> noundef %arg1, <4 x i16> noundef %arg2, <4 x i16> noundef %arg3, <4 x i16> noundef %arg4, <4 x i16> noundef %arg5, <4 x i16> noundef %arg6, ptr addrspace(5) nocapture noundef readnone byref(%struct.struct_4regs) align 4 %{{.*}})
>>>>>>> bb32e91f
void v4i16_pair_reg_count_over(short4 arg0, short4 arg1, short4 arg2, short4 arg3,
                               short4 arg4, short4 arg5, short4 arg6, struct_4regs arg7) { }

// CHECK: define{{.*}} void @v3i16_reg_count(<3 x i16> noundef %arg0, <3 x i16> noundef %arg1, <3 x i16> noundef %arg2, <3 x i16> noundef %arg3, <3 x i16> noundef %arg4, <3 x i16> noundef %arg5, i32 %arg6.coerce0, i32 %arg6.coerce1, i32 %arg6.coerce2, i32 %arg6.coerce3)
void v3i16_reg_count(short3 arg0, short3 arg1, short3 arg2, short3 arg3,
                     short3 arg4, short3 arg5, struct_4regs arg6) { }

<<<<<<< HEAD
// CHECK: define{{.*}} void @v3i16_reg_count_over(<3 x i16> noundef %arg0, <3 x i16> noundef %arg1, <3 x i16> noundef %arg2, <3 x i16> noundef %arg3, <3 x i16> noundef %arg4, <3 x i16> noundef %arg5, <3 x i16> noundef %arg6, ptr addrspace(5) nocapture noundef byval(%struct.struct_4regs) align 4 %arg7)
=======
// CHECK: define{{.*}} void @v3i16_reg_count_over(<3 x i16> noundef %arg0, <3 x i16> noundef %arg1, <3 x i16> noundef %arg2, <3 x i16> noundef %arg3, <3 x i16> noundef %arg4, <3 x i16> noundef %arg5, <3 x i16> noundef %arg6, ptr addrspace(5) nocapture noundef readnone byref(%struct.struct_4regs) align 4 %{{.*}})
>>>>>>> bb32e91f
void v3i16_reg_count_over(short3 arg0, short3 arg1, short3 arg2, short3 arg3,
                          short3 arg4, short3 arg5, short3 arg6, struct_4regs arg7) { }

// CHECK: define{{.*}} void @v2i16_reg_count(<2 x i16> noundef %arg0, <2 x i16> noundef %arg1, <2 x i16> noundef %arg2, <2 x i16> noundef %arg3, <2 x i16> noundef %arg4, <2 x i16> noundef %arg5, <2 x i16> noundef %arg6, <2 x i16> noundef %arg7, <2 x i16> noundef %arg8, <2 x i16> noundef %arg9, <2 x i16> noundef %arg10, <2 x i16> noundef %arg11, i32 %arg13.coerce0, i32 %arg13.coerce1, i32 %arg13.coerce2, i32 %arg13.coerce3)
void v2i16_reg_count(short2 arg0, short2 arg1, short2 arg2, short2 arg3,
                     short2 arg4, short2 arg5, short2 arg6, short2 arg7,
                     short2 arg8, short2 arg9, short2 arg10, short2 arg11,
                     struct_4regs arg13) { }

<<<<<<< HEAD
// CHECK: define{{.*}} void @v2i16_reg_count_over(<2 x i16> noundef %arg0, <2 x i16> noundef %arg1, <2 x i16> noundef %arg2, <2 x i16> noundef %arg3, <2 x i16> noundef %arg4, <2 x i16> noundef %arg5, <2 x i16> noundef %arg6, <2 x i16> noundef %arg7, <2 x i16> noundef %arg8, <2 x i16> noundef %arg9, <2 x i16> noundef %arg10, <2 x i16> noundef %arg11, <2 x i16> noundef %arg12, ptr addrspace(5) nocapture noundef byval(%struct.struct_4regs) align 4 %arg13)
=======
// CHECK: define{{.*}} void @v2i16_reg_count_over(<2 x i16> noundef %arg0, <2 x i16> noundef %arg1, <2 x i16> noundef %arg2, <2 x i16> noundef %arg3, <2 x i16> noundef %arg4, <2 x i16> noundef %arg5, <2 x i16> noundef %arg6, <2 x i16> noundef %arg7, <2 x i16> noundef %arg8, <2 x i16> noundef %arg9, <2 x i16> noundef %arg10, <2 x i16> noundef %arg11, <2 x i16> noundef %arg12, ptr addrspace(5) nocapture noundef readnone byref(%struct.struct_4regs) align 4 %{{.*}})
>>>>>>> bb32e91f
void v2i16_reg_count_over(short2 arg0, short2 arg1, short2 arg2, short2 arg3,
                          short2 arg4, short2 arg5, short2 arg6, short2 arg7,
                          short2 arg8, short2 arg9, short2 arg10, short2 arg11,
                          short2 arg12, struct_4regs arg13) { }

// CHECK: define{{.*}} void @v2i8_reg_count(<2 x i8> noundef %arg0, <2 x i8> noundef %arg1, <2 x i8> noundef %arg2, <2 x i8> noundef %arg3, <2 x i8> noundef %arg4, <2 x i8> noundef %arg5, i32 %arg6.coerce0, i32 %arg6.coerce1, i32 %arg6.coerce2, i32 %arg6.coerce3)
void v2i8_reg_count(char2 arg0, char2 arg1, char2 arg2, char2 arg3,
                    char2 arg4, char2 arg5, struct_4regs arg6) { }

<<<<<<< HEAD
// CHECK: define{{.*}} void @v2i8_reg_count_over(<2 x i8> noundef %arg0, <2 x i8> noundef %arg1, <2 x i8> noundef %arg2, <2 x i8> noundef %arg3, <2 x i8> noundef %arg4, <2 x i8> noundef %arg5, i32 noundef %arg6, ptr addrspace(5) nocapture noundef byval(%struct.struct_4regs) align 4 %arg7)
=======
// CHECK: define{{.*}} void @v2i8_reg_count_over(<2 x i8> noundef %arg0, <2 x i8> noundef %arg1, <2 x i8> noundef %arg2, <2 x i8> noundef %arg3, <2 x i8> noundef %arg4, <2 x i8> noundef %arg5, i32 noundef %arg6, ptr addrspace(5) nocapture noundef readnone byref(%struct.struct_4regs) align 4 %{{.*}})
>>>>>>> bb32e91f
void v2i8_reg_count_over(char2 arg0, char2 arg1, char2 arg2, char2 arg3,
                         char2 arg4, char2 arg5, int arg6, struct_4regs arg7) { }

// CHECK: define{{.*}} void @num_regs_left_64bit_aggregate(<4 x i32> noundef %arg0, <4 x i32> noundef %arg1, <4 x i32> noundef %arg2, <3 x i32> noundef %arg3, [2 x i32] %arg4.coerce, i32 noundef %arg5)
void num_regs_left_64bit_aggregate(int4 arg0, int4 arg1, int4 arg2, int3 arg3, struct_char_x8 arg4, int arg5) { }<|MERGE_RESOLUTION|>--- conflicted
+++ resolved
@@ -448,19 +448,12 @@
 // CHECK: define{{.*}} void @func_reg_state_lo(<4 x i32> noundef %arg0, <4 x i32> noundef %arg1, <4 x i32> noundef %arg2, i32 noundef %arg3, i32 %s.coerce0, float %s.coerce1, i32 %s.coerce2)
 void func_reg_state_lo(int4 arg0, int4 arg1, int4 arg2, int arg3, struct_arg_t s) { }
 
-<<<<<<< HEAD
-// CHECK: define{{.*}} void @func_reg_state_hi(<4 x i32> noundef %arg0, <4 x i32> noundef %arg1, <4 x i32> noundef %arg2, i32 noundef %arg3, i32 noundef %arg4, ptr addrspace(5) nocapture noundef byval(%struct.struct_arg) align 4 %s)
+// CHECK: define{{.*}} void @func_reg_state_hi(<4 x i32> noundef %arg0, <4 x i32> noundef %arg1, <4 x i32> noundef %arg2, i32 noundef %arg3, i32 noundef %arg4, ptr addrspace(5) nocapture noundef byref(%struct.struct_arg) align 4 %0)
+
 void func_reg_state_hi(int4 arg0, int4 arg1, int4 arg2, int arg3, int arg4, struct_arg_t s) { }
 
 // XXX - Why don't the inner structs flatten?
-// CHECK: define{{.*}} void @func_reg_state_num_regs_nested_struct(<4 x i32> noundef %arg0, i32 noundef %arg1, i32 %arg2.coerce0, %struct.nested %arg2.coerce1, i32 %arg3.coerce0, %struct.nested %arg3.coerce1, ptr addrspace(5) nocapture noundef byval(%struct.num_regs_nested_struct) align 8 %arg4)
-=======
-// CHECK: define{{.*}} void @func_reg_state_hi(<4 x i32> noundef %arg0, <4 x i32> noundef %arg1, <4 x i32> noundef %arg2, i32 noundef %arg3, i32 noundef %arg4, ptr addrspace(5) nocapture noundef readnone byref(%struct.struct_arg) align 4 %{{.*}})
-void func_reg_state_hi(int4 arg0, int4 arg1, int4 arg2, int arg3, int arg4, struct_arg_t s) { }
-
-// XXX - Why don't the inner structs flatten?
-// CHECK: define{{.*}} void @func_reg_state_num_regs_nested_struct(<4 x i32> noundef %arg0, i32 noundef %arg1, i32 %arg2.coerce0, %struct.nested %arg2.coerce1, i32 %arg3.coerce0, %struct.nested %arg3.coerce1, ptr addrspace(5) nocapture noundef readnone byref(%struct.num_regs_nested_struct) align 8 %{{.*}})
->>>>>>> bb32e91f
+// CHECK: define{{.*}} void @func_reg_state_num_regs_nested_struct(<4 x i32> noundef %arg0, i32 noundef %arg1, i32 %arg2.coerce0, %struct.nested %arg2.coerce1, i32 %arg3.coerce0, %struct.nested %arg3.coerce1, ptr addrspace(5) nocapture noundef byref(%struct.num_regs_nested_struct) align 8 %0)
 void func_reg_state_num_regs_nested_struct(int4 arg0, int arg1, num_regs_nested_struct arg2, num_regs_nested_struct arg3, num_regs_nested_struct arg4) { }
 
 // CHECK: define{{.*}} void @func_double_nested_struct_arg(<4 x i32> noundef %arg0, i32 noundef %arg1, i32 %arg2.coerce0, %struct.double_nested %arg2.coerce1, i16 %arg2.coerce2)
@@ -475,7 +468,7 @@
 // CHECK: define{{.*}} void @func_large_struct_padding_arg_direct(i8 %arg.coerce0, i32 %arg.coerce1, i8 %arg.coerce2, i32 %arg.coerce3, i8 %arg.coerce4, i8 %arg.coerce5, i16 %arg.coerce6, i16 %arg.coerce7, [3 x i8] %arg.coerce8, i64 %arg.coerce9, i32 %arg.coerce10, i8 %arg.coerce11, i32 %arg.coerce12, i16 %arg.coerce13, i8 %arg.coerce14)
 void func_large_struct_padding_arg_direct(large_struct_padding arg) { }
 
-// CHECK: define{{.*}} void @func_large_struct_padding_arg_store(ptr addrspace(1) nocapture noundef writeonly %out, ptr addrspace(5) nocapture noundef readonly byref(%struct.large_struct_padding) align 8 %{{.*}})
+// CHECK: define{{.*}} void @func_large_struct_padding_arg_store(ptr addrspace(1) nocapture noundef writeonly %out, ptr addrspace(5) nocapture noundef readonly byref(%struct.large_struct_padding) align 8 %0)
 void func_large_struct_padding_arg_store(global large_struct_padding* out, large_struct_padding arg) {
   *out = arg;
 }
@@ -493,11 +486,7 @@
 void v4i16_reg_count(short4 arg0, short4 arg1, short4 arg2, short4 arg3,
                      short4 arg4, short4 arg5, struct_4regs arg6) { }
 
-<<<<<<< HEAD
-// CHECK: define{{.*}} void @v4i16_pair_reg_count_over(<4 x i16> noundef %arg0, <4 x i16> noundef %arg1, <4 x i16> noundef %arg2, <4 x i16> noundef %arg3, <4 x i16> noundef %arg4, <4 x i16> noundef %arg5, <4 x i16> noundef %arg6, ptr addrspace(5) nocapture noundef byval(%struct.struct_4regs) align 4 %arg7)
-=======
-// CHECK: define{{.*}} void @v4i16_pair_reg_count_over(<4 x i16> noundef %arg0, <4 x i16> noundef %arg1, <4 x i16> noundef %arg2, <4 x i16> noundef %arg3, <4 x i16> noundef %arg4, <4 x i16> noundef %arg5, <4 x i16> noundef %arg6, ptr addrspace(5) nocapture noundef readnone byref(%struct.struct_4regs) align 4 %{{.*}})
->>>>>>> bb32e91f
+// CHECK: define{{.*}} void @v4i16_pair_reg_count_over(<4 x i16> noundef %arg0, <4 x i16> noundef %arg1, <4 x i16> noundef %arg2, <4 x i16> noundef %arg3, <4 x i16> noundef %arg4, <4 x i16> noundef %arg5, <4 x i16> noundef %arg6, ptr addrspace(5) nocapture noundef byref(%struct.struct_4regs) align 4 %0)
 void v4i16_pair_reg_count_over(short4 arg0, short4 arg1, short4 arg2, short4 arg3,
                                short4 arg4, short4 arg5, short4 arg6, struct_4regs arg7) { }
 
@@ -505,11 +494,7 @@
 void v3i16_reg_count(short3 arg0, short3 arg1, short3 arg2, short3 arg3,
                      short3 arg4, short3 arg5, struct_4regs arg6) { }
 
-<<<<<<< HEAD
-// CHECK: define{{.*}} void @v3i16_reg_count_over(<3 x i16> noundef %arg0, <3 x i16> noundef %arg1, <3 x i16> noundef %arg2, <3 x i16> noundef %arg3, <3 x i16> noundef %arg4, <3 x i16> noundef %arg5, <3 x i16> noundef %arg6, ptr addrspace(5) nocapture noundef byval(%struct.struct_4regs) align 4 %arg7)
-=======
-// CHECK: define{{.*}} void @v3i16_reg_count_over(<3 x i16> noundef %arg0, <3 x i16> noundef %arg1, <3 x i16> noundef %arg2, <3 x i16> noundef %arg3, <3 x i16> noundef %arg4, <3 x i16> noundef %arg5, <3 x i16> noundef %arg6, ptr addrspace(5) nocapture noundef readnone byref(%struct.struct_4regs) align 4 %{{.*}})
->>>>>>> bb32e91f
+// CHECK: define{{.*}} void @v3i16_reg_count_over(<3 x i16> noundef %arg0, <3 x i16> noundef %arg1, <3 x i16> noundef %arg2, <3 x i16> noundef %arg3, <3 x i16> noundef %arg4, <3 x i16> noundef %arg5, <3 x i16> noundef %arg6, ptr addrspace(5) nocapture noundef byref(%struct.struct_4regs) align 4 %0)
 void v3i16_reg_count_over(short3 arg0, short3 arg1, short3 arg2, short3 arg3,
                           short3 arg4, short3 arg5, short3 arg6, struct_4regs arg7) { }
 
@@ -519,11 +504,7 @@
                      short2 arg8, short2 arg9, short2 arg10, short2 arg11,
                      struct_4regs arg13) { }
 
-<<<<<<< HEAD
-// CHECK: define{{.*}} void @v2i16_reg_count_over(<2 x i16> noundef %arg0, <2 x i16> noundef %arg1, <2 x i16> noundef %arg2, <2 x i16> noundef %arg3, <2 x i16> noundef %arg4, <2 x i16> noundef %arg5, <2 x i16> noundef %arg6, <2 x i16> noundef %arg7, <2 x i16> noundef %arg8, <2 x i16> noundef %arg9, <2 x i16> noundef %arg10, <2 x i16> noundef %arg11, <2 x i16> noundef %arg12, ptr addrspace(5) nocapture noundef byval(%struct.struct_4regs) align 4 %arg13)
-=======
-// CHECK: define{{.*}} void @v2i16_reg_count_over(<2 x i16> noundef %arg0, <2 x i16> noundef %arg1, <2 x i16> noundef %arg2, <2 x i16> noundef %arg3, <2 x i16> noundef %arg4, <2 x i16> noundef %arg5, <2 x i16> noundef %arg6, <2 x i16> noundef %arg7, <2 x i16> noundef %arg8, <2 x i16> noundef %arg9, <2 x i16> noundef %arg10, <2 x i16> noundef %arg11, <2 x i16> noundef %arg12, ptr addrspace(5) nocapture noundef readnone byref(%struct.struct_4regs) align 4 %{{.*}})
->>>>>>> bb32e91f
+// CHECK: define{{.*}} void @v2i16_reg_count_over(<2 x i16> noundef %arg0, <2 x i16> noundef %arg1, <2 x i16> noundef %arg2, <2 x i16> noundef %arg3, <2 x i16> noundef %arg4, <2 x i16> noundef %arg5, <2 x i16> noundef %arg6, <2 x i16> noundef %arg7, <2 x i16> noundef %arg8, <2 x i16> noundef %arg9, <2 x i16> noundef %arg10, <2 x i16> noundef %arg11, <2 x i16> noundef %arg12, ptr addrspace(5) nocapture noundef byref(%struct.struct_4regs) align 4 %0)
 void v2i16_reg_count_over(short2 arg0, short2 arg1, short2 arg2, short2 arg3,
                           short2 arg4, short2 arg5, short2 arg6, short2 arg7,
                           short2 arg8, short2 arg9, short2 arg10, short2 arg11,
@@ -533,11 +514,7 @@
 void v2i8_reg_count(char2 arg0, char2 arg1, char2 arg2, char2 arg3,
                     char2 arg4, char2 arg5, struct_4regs arg6) { }
 
-<<<<<<< HEAD
-// CHECK: define{{.*}} void @v2i8_reg_count_over(<2 x i8> noundef %arg0, <2 x i8> noundef %arg1, <2 x i8> noundef %arg2, <2 x i8> noundef %arg3, <2 x i8> noundef %arg4, <2 x i8> noundef %arg5, i32 noundef %arg6, ptr addrspace(5) nocapture noundef byval(%struct.struct_4regs) align 4 %arg7)
-=======
-// CHECK: define{{.*}} void @v2i8_reg_count_over(<2 x i8> noundef %arg0, <2 x i8> noundef %arg1, <2 x i8> noundef %arg2, <2 x i8> noundef %arg3, <2 x i8> noundef %arg4, <2 x i8> noundef %arg5, i32 noundef %arg6, ptr addrspace(5) nocapture noundef readnone byref(%struct.struct_4regs) align 4 %{{.*}})
->>>>>>> bb32e91f
+// CHECK: define{{.*}} void @v2i8_reg_count_over(<2 x i8> noundef %arg0, <2 x i8> noundef %arg1, <2 x i8> noundef %arg2, <2 x i8> noundef %arg3, <2 x i8> noundef %arg4, <2 x i8> noundef %arg5, i32 noundef %arg6, ptr addrspace(5) nocapture noundef byref(%struct.struct_4regs) align 4 %0)
 void v2i8_reg_count_over(char2 arg0, char2 arg1, char2 arg2, char2 arg3,
                          char2 arg4, char2 arg5, int arg6, struct_4regs arg7) { }
 
