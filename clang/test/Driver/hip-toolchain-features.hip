--- conflicted
+++ resolved
@@ -2,17 +2,10 @@
 // REQUIRES: amdgpu-registered-target
 
 // RUN: %clang -### --target=x86_64-linux-gnu -fgpu-rdc -nogpulib \
-<<<<<<< HEAD
-// RUN:   --cuda-gpu-arch=gfx906:xnack+ --cuda-gpu-arch=gfx900:xnack+ %s \
-// RUN:   2>&1 | FileCheck %s -check-prefix=XNACK
-// RUN: %clang -### --target=x86_64-linux-gnu -fgpu-rdc -nogpulib \
-// RUN:   --cuda-gpu-arch=gfx906:xnack- --cuda-gpu-arch=gfx900:xnack- %s \
-=======
 // RUN:   -nogpuinc --offload-arch=gfx906:xnack+ --offload-arch=gfx900:xnack+ %s \
 // RUN:   2>&1 | FileCheck %s -check-prefix=XNACK
 // RUN: %clang -### --target=x86_64-linux-gnu -fgpu-rdc -nogpulib \
 // RUN:   -nogpuinc --offload-arch=gfx906:xnack- --offload-arch=gfx900:xnack- %s \
->>>>>>> 46642cc8
 // RUN:   2>&1 | FileCheck %s -check-prefix=NOXNACK
 
 // XNACK: {{.*}}clang{{.*}}"-target-feature" "+xnack"
@@ -21,17 +14,10 @@
 // NOXNACK: {{.*}}lld{{.*}} "-plugin-opt=-mattr=-xnack"
 
 // RUN: %clang -### --target=x86_64-linux-gnu -fgpu-rdc -nogpulib \
-<<<<<<< HEAD
-// RUN:   --cuda-gpu-arch=gfx908:sramecc+ %s \
-// RUN:   2>&1 | FileCheck %s -check-prefix=SRAM
-// RUN: %clang -### --target=x86_64-linux-gnu -fgpu-rdc -nogpulib \
-// RUN:   --cuda-gpu-arch=gfx908:sramecc- %s \
-=======
 // RUN:   -nogpuinc --offload-arch=gfx908:sramecc+ %s \
 // RUN:   2>&1 | FileCheck %s -check-prefix=SRAM
 // RUN: %clang -### --target=x86_64-linux-gnu -fgpu-rdc -nogpulib \
 // RUN:   -nogpuinc --offload-arch=gfx908:sramecc- %s \
->>>>>>> 46642cc8
 // RUN:   2>&1 | FileCheck %s -check-prefix=NOSRAM
 
 // SRAM: {{.*}}clang{{.*}}"-target-feature" "+sramecc"
@@ -40,17 +26,10 @@
 // NOTSRAM: {{.*}}lld{{.*}} "-plugin-opt=-mattr=-sramecc"
 
 // RUN: %clang -### --target=x86_64-linux-gnu -fgpu-rdc -nogpulib \
-<<<<<<< HEAD
-// RUN:   --cuda-gpu-arch=gfx1010 %s \
-// RUN:   -mcumode  2>&1 | FileCheck %s -check-prefix=CUMODE
-// RUN: %clang -### --target=x86_64-linux-gnu -fgpu-rdc -nogpulib \
-// RUN:   --cuda-gpu-arch=gfx1010 %s \
-=======
 // RUN:   -nogpuinc --offload-arch=gfx1010 %s \
 // RUN:   -mcumode  2>&1 | FileCheck %s -check-prefix=CUMODE
 // RUN: %clang -### --target=x86_64-linux-gnu -fgpu-rdc -nogpulib \
 // RUN:   -nogpuinc --offload-arch=gfx1010 %s \
->>>>>>> 46642cc8
 // RUN:   -mno-cumode  2>&1 | FileCheck %s -check-prefix=NOTCUMODE
 
 // CUMODE: {{.*}}clang{{.*}}"-target-feature" "+cumode"
@@ -59,34 +38,20 @@
 // NOTCUMODE: {{.*}}lld{{.*}} "-plugin-opt=-mattr=-cumode"
 
 // RUN: %clang -### --target=x86_64-linux-gnu -fgpu-rdc -nogpulib \
-<<<<<<< HEAD
-// RUN:   --cuda-gpu-arch=gfx908:xnack+:sramecc+ %s \
-// RUN:   2>&1 | FileCheck %s -check-prefix=ALL3
-// RUN: %clang -### --target=x86_64-linux-gnu -fgpu-rdc -nogpulib \
-// RUN:   --cuda-gpu-arch=gfx908:xnack-:sramecc- %s \
-=======
 // RUN:   -nogpuinc --offload-arch=gfx908:xnack+:sramecc+ %s \
 // RUN:   2>&1 | FileCheck %s -check-prefix=ALL3
 // RUN: %clang -### --target=x86_64-linux-gnu -fgpu-rdc -nogpulib \
 // RUN:   -nogpuinc --offload-arch=gfx908:xnack-:sramecc- %s \
->>>>>>> 46642cc8
 // RUN:   2>&1 | FileCheck %s -check-prefix=NOALL3
 
 // ALL3: {{.*}}clang{{.*}}"-target-feature" "+sramecc" "-target-feature" "+xnack"
 // NOALL3: {{.*}}clang{{.*}}"-target-feature" "-sramecc" "-target-feature" "-xnack"
 
 // RUN: %clang -### --target=x86_64-linux-gnu -fgpu-rdc -nogpulib \
-<<<<<<< HEAD
-// RUN:   --cuda-gpu-arch=gfx1010 %s \
-// RUN:   -mtgsplit  2>&1 | FileCheck %s -check-prefix=TGSPLIT
-// RUN: %clang -### --target=x86_64-linux-gnu -fgpu-rdc -nogpulib \
-// RUN:   --cuda-gpu-arch=gfx1010 %s \
-=======
 // RUN:   -nogpuinc --offload-arch=gfx1010 %s \
 // RUN:   -mtgsplit  2>&1 | FileCheck %s -check-prefix=TGSPLIT
 // RUN: %clang -### --target=x86_64-linux-gnu -fgpu-rdc -nogpulib \
 // RUN:   -nogpuinc --offload-arch=gfx1010 %s \
->>>>>>> 46642cc8
 // RUN:   -mno-tgsplit  2>&1 | FileCheck %s -check-prefix=NOTTGSPLIT
 
 // TGSPLIT: {{.*}}clang{{.*}}"-target-feature" "+tgsplit"
@@ -95,11 +60,7 @@
 // NOTTGSPLIT: {{.*}}lld{{.*}} "-plugin-opt=-mattr=-tgsplit"
 
 // RUN: %clang -### --target=x86_64-linux-gnu -fgpu-rdc -nogpulib \
-<<<<<<< HEAD
-// RUN:   --cuda-gpu-arch=gfx1010 %s \
-=======
 // RUN:   -nogpuinc --offload-arch=gfx1010 %s \
->>>>>>> 46642cc8
 // RUN:   -mcumode -mcumode -mno-cumode -mwavefrontsize64 -mcumode \
 // RUN:   -mwavefrontsize64 -mno-wavefrontsize64 2>&1 \
 // RUN:   | FileCheck %s -check-prefix=DUP
@@ -110,11 +71,7 @@
 // DUP: {{.*}}lld{{.*}} "-plugin-opt=-mattr=+cumode"
 
 // RUN: %clang -### --target=x86_64-linux-gnu -fgpu-rdc -nogpulib \
-<<<<<<< HEAD
-// RUN:   --cuda-gpu-arch=gfx1010 %s \
-=======
 // RUN:   -nogpuinc --offload-arch=gfx1010 %s \
->>>>>>> 46642cc8
 // RUN:   -mno-wavefrontsize64 -mwavefrontsize64 2>&1 \
 // RUN:   | FileCheck %s -check-prefix=WAVE64
 // WAVE64: {{.*}}clang{{.*}} "-target-feature" "+wavefrontsize64"
