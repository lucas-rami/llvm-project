--- conflicted
+++ resolved
@@ -1,42 +1,26 @@
 // REQUIRES: x86-registered-target
 // REQUIRES: amdgpu-registered-target
 
-<<<<<<< HEAD
-// RUN: %clang -### --target=x86_64-unknown-linux-gnu -offload-arch=gfx906 %s \
-=======
 // RUN: %clang -### -nogpulib -nogpuinc --target=x86_64-unknown-linux-gnu -offload-arch=gfx906 %s \
->>>>>>> 46642cc8
 // RUN:   2>&1 | FileCheck -check-prefixes=DEFAULT %s
 // DEFAULT: "-cc1"{{.*}}"-fcuda-is-device"{{.*}}
 // DEFAULT-NOT: "-std="{{.*}}
 // DEFAULT: "-cc1"{{.*}}
 // DEFAULT-NOT: "-std="{{.*}}
 
-<<<<<<< HEAD
-// RUN: %clang -### --target=x86_64-unknown-linux-gnu -offload-arch=gfx906 %s \
-=======
 // RUN: %clang -### -nogpulib -nogpuinc --target=x86_64-unknown-linux-gnu -offload-arch=gfx906 %s \
->>>>>>> 46642cc8
 // RUN:   -std=c++17 %s 2>&1 | FileCheck -check-prefixes=SPECIFIED %s
 // SPECIFIED: "-cc1"{{.*}}"-fcuda-is-device"{{.*}}"-std=c++17"
 // SPECIFIED: "-cc1"{{.*}}"-std=c++17"
 
-<<<<<<< HEAD
-// RUN: %clang -### --target=x86_64-pc-windows-msvc -offload-arch=gfx906 %s \
-=======
 // RUN: %clang -### -nogpulib -nogpuinc --target=x86_64-pc-windows-msvc -offload-arch=gfx906 %s \
->>>>>>> 46642cc8
 // RUN:   2>&1 | FileCheck -check-prefixes=MSVC-DEF %s
 // MSVC-DEF: "-cc1"{{.*}}"-fcuda-is-device"{{.*}}
 // MSVC-DEF-NOT: "-std="{{.*}}
 // MSVC-DEF: "-cc1"{{.*}}
 // MSVC-DEF-NOT: "-std="{{.*}}
 
-<<<<<<< HEAD
-// RUN: %clang -### --target=x86_64-pc-windows-msvc -offload-arch=gfx906 %s \
-=======
 // RUN: %clang -### -nogpulib -nogpuinc --target=x86_64-pc-windows-msvc -offload-arch=gfx906 %s \
->>>>>>> 46642cc8
 // RUN:   -std=c++17 %s 2>&1 | FileCheck -check-prefixes=MSVC-SPEC %s
 // MSVC-SPEC: "-cc1"{{.*}}"-fcuda-is-device"{{.*}}"-std=c++17"
 // MSVC-SPEC: "-cc1"{{.*}}"-std=c++17"