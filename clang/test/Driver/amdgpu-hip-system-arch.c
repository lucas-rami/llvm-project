// REQUIRES: system-linux
// REQUIRES: x86-registered-target
// REQUIRES: amdgpu-registered-target
// REQUIRES: shell

// RUN: mkdir -p %t
// RUN: cp %S/Inputs/amdgpu-arch/amdgpu_arch_fail %t/
// RUN: cp %S/Inputs/amdgpu-arch/amdgpu_arch_gfx906 %t/
// RUN: echo '#!/bin/sh' > %t/amdgpu_arch_empty
// RUN: chmod +x %t/amdgpu_arch_fail
// RUN: chmod +x %t/amdgpu_arch_gfx906
// RUN: chmod +x %t/amdgpu_arch_empty

// case when amdgpu-arch returns nothing or fails
// RUN:   not %clang -### --target=x86_64-unknown-linux-gnu -nogpulib --offload-arch=native --amdgpu-arch-tool=%t/amdgpu_arch_fail -x hip %s 2>&1 \
// RUN:   | FileCheck %s --check-prefix=NO-OUTPUT-ERROR
// RUN:   not %clang -### --target=x86_64-unknown-linux-gnu -nogpulib --offload-new-driver --offload-arch=native --amdgpu-arch-tool=%t/amdgpu_arch_fail -x hip %s 2>&1 \
// RUN:   | FileCheck %s --check-prefix=NO-OUTPUT-ERROR
// NO-OUTPUT-ERROR: error: cannot determine amdgcn architecture{{.*}}; consider passing it via '--offload-arch'

// case when amdgpu-arch does not return anything with successful execution
// RUN:   not %clang -### --target=x86_64-unknown-linux-gnu -nogpulib --offload-arch=native --amdgpu-arch-tool=%t/amdgpu_arch_empty -x hip %s 2>&1 \
// RUN:   | FileCheck %s --check-prefix=EMPTY-OUTPUT
// RUN:   not %clang -### --target=x86_64-unknown-linux-gnu -nogpulib --offload-new-driver --offload-arch=native --amdgpu-arch-tool=%t/amdgpu_arch_empty -x hip %s 2>&1 \
// RUN:   | FileCheck %s --check-prefix=EMPTY-OUTPUT
// EMPTY-OUTPUT: error: cannot determine amdgcn architecture: No AMD GPU detected in the system; consider passing it via '--offload-arch'

// case when amdgpu-arch returns a gfx906 GPU.
<<<<<<< HEAD
// RUN:   %clang -### --target=x86_64-unknown-linux-gnu -nogpulib --offload-arch=native --amdgpu-arch-tool=%t/amdgpu_arch_gfx906 -x hip %s 2>&1 \
// RUN:   | FileCheck %s --check-prefix=ARCH-GFX906
// RUN:   %clang -### --target=x86_64-unknown-linux-gnu -nogpulib --offload-new-driver --offload-arch=native --amdgpu-arch-tool=%t/amdgpu_arch_gfx906 -x hip %s 2>&1 \
=======
// RUN:   %clang -### --target=x86_64-unknown-linux-gnu -nogpuinc -nogpulib --offload-arch=native --amdgpu-arch-tool=%t/amdgpu_arch_gfx906 -x hip %s 2>&1 \
// RUN:   | FileCheck %s --check-prefix=ARCH-GFX906
// RUN:   %clang -### --target=x86_64-unknown-linux-gnu -nogpuinc -nogpulib --offload-new-driver --offload-arch=native --amdgpu-arch-tool=%t/amdgpu_arch_gfx906 -x hip %s 2>&1 \
>>>>>>> 46642cc8
// RUN:   | FileCheck %s --check-prefix=ARCH-GFX906
// ARCH-GFX906: "-cc1" "-triple" "amdgcn-amd-amdhsa"{{.*}}"-target-cpu" "gfx906"<|MERGE_RESOLUTION|>--- conflicted
+++ resolved
@@ -26,14 +26,8 @@
 // EMPTY-OUTPUT: error: cannot determine amdgcn architecture: No AMD GPU detected in the system; consider passing it via '--offload-arch'
 
 // case when amdgpu-arch returns a gfx906 GPU.
-<<<<<<< HEAD
-// RUN:   %clang -### --target=x86_64-unknown-linux-gnu -nogpulib --offload-arch=native --amdgpu-arch-tool=%t/amdgpu_arch_gfx906 -x hip %s 2>&1 \
-// RUN:   | FileCheck %s --check-prefix=ARCH-GFX906
-// RUN:   %clang -### --target=x86_64-unknown-linux-gnu -nogpulib --offload-new-driver --offload-arch=native --amdgpu-arch-tool=%t/amdgpu_arch_gfx906 -x hip %s 2>&1 \
-=======
 // RUN:   %clang -### --target=x86_64-unknown-linux-gnu -nogpuinc -nogpulib --offload-arch=native --amdgpu-arch-tool=%t/amdgpu_arch_gfx906 -x hip %s 2>&1 \
 // RUN:   | FileCheck %s --check-prefix=ARCH-GFX906
 // RUN:   %clang -### --target=x86_64-unknown-linux-gnu -nogpuinc -nogpulib --offload-new-driver --offload-arch=native --amdgpu-arch-tool=%t/amdgpu_arch_gfx906 -x hip %s 2>&1 \
->>>>>>> 46642cc8
 // RUN:   | FileCheck %s --check-prefix=ARCH-GFX906
 // ARCH-GFX906: "-cc1" "-triple" "amdgcn-amd-amdhsa"{{.*}}"-target-cpu" "gfx906"