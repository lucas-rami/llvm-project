--- conflicted
+++ resolved
@@ -58,20 +58,6 @@
 
 // RUN: llvm-ar cr %t/hipBundled2.lib %t/dummy.bc
 // RUN: %clang -### --offload-arch=gfx906 --offload-arch=gfx1030 \
-<<<<<<< HEAD
-// RUN:   --target=x86_64-pc-windows-msvc \
-// RUN:   -nogpulib -nogpuinc %s -fgpu-rdc -L%t -lhipBundled2 \
-// RUN:   2>&1 | FileCheck -check-prefix=MSVC %s
-
-// RUN: %clang -### --offload-arch=gfx906 --offload-arch=gfx1030 \
-// RUN:   --target=x86_64-pc-windows-msvc \
-// RUN:   -nogpulib -nogpuinc %s -fgpu-rdc -L%t -l:hipBundled2.lib \
-// RUN:   2>&1 | FileCheck -check-prefix=MSVC %s
-
-// RUN: %clang -### --offload-arch=gfx906 --offload-arch=gfx1030 \
-// RUN:   --target=x86_64-pc-windows-msvc \
-// RUN:   -nogpulib -nogpuinc %s -fgpu-rdc %t/hipBundled2.lib \
-=======
 // RUN:   --target=x86_64-pc-windows-msvc -fuse-ld= \
 // RUN:   -nogpuinc -nogpulib %s -fgpu-rdc -L%t -lhipBundled2 \
 // RUN:   2>&1 | FileCheck -check-prefix=MSVC %s
@@ -84,7 +70,6 @@
 // RUN: %clang -### --offload-arch=gfx906 --offload-arch=gfx1030 \
 // RUN:   --target=x86_64-pc-windows-msvc -fuse-ld= \
 // RUN:   -nogpuinc -nogpulib %s -fgpu-rdc %t/hipBundled2.lib \
->>>>>>> 2d696d04
 // RUN:   2>&1 | FileCheck -check-prefix=MSVC %s
 
 // GNU1: "{{.*}}clang-offload-bundler" "-unbundle" "-type=a" "-input={{.*}}[[LIB:libhipBundled\.a]]" "-targets=hip-amdgcn-amd-amdhsa-gfx1030" "-output=[[A1030:.*\.a]]" "-allow-missing-bundles"
