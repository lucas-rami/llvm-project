--- conflicted
+++ resolved
@@ -1,11 +1,6 @@
 // RUN: %clang_cc1 -triple arm64-none-linux-gnu -target-feature +fullfp16\
-<<<<<<< HEAD
-// RUN: -fallow-half-arguments-and-returns -S -disable-O0-optnone -emit-llvm -o - %s \
-// RUN: | opt -S -mem2reg \
-=======
 // RUN: -S -disable-O0-optnone -emit-llvm -o - %s \
 // RUN: | opt -S -passes=mem2reg \
->>>>>>> f4f6c63f
 // RUN: | FileCheck %s
 
 // REQUIRES: aarch64-registered-target
