--- conflicted
+++ resolved
@@ -1,11 +1,6 @@
 // RUN: %clang_cc1 -triple arm64-none-linux-gnu -target-feature +neon -target-feature +fullfp16 -target-feature +v8.6a -target-feature +i8mm \
-<<<<<<< HEAD
-// RUN: -fallow-half-arguments-and-returns -S -disable-O0-optnone -emit-llvm -o - %s \
-// RUN: | opt -S -mem2reg -sroa \
-=======
 // RUN: -S -disable-O0-optnone -emit-llvm -o - %s \
 // RUN: | opt -S -passes=mem2reg,sroa \
->>>>>>> dcac5a2f
 // RUN: | FileCheck %s
 
 // REQUIRES: aarch64-registered-target
