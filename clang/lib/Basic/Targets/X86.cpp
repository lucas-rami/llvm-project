//===--- X86.cpp - Implement X86 target feature support -------------------===//
//
// Part of the LLVM Project, under the Apache License v2.0 with LLVM Exceptions.
// See https://llvm.org/LICENSE.txt for license information.
// SPDX-License-Identifier: Apache-2.0 WITH LLVM-exception
//
//===----------------------------------------------------------------------===//
//
// This file implements X86 TargetInfo objects.
//
//===----------------------------------------------------------------------===//

#include "X86.h"
#include "clang/Basic/Builtins.h"
#include "clang/Basic/Diagnostic.h"
#include "clang/Basic/TargetBuiltins.h"
#include "llvm/ADT/StringExtras.h"
#include "llvm/ADT/StringRef.h"
#include "llvm/ADT/StringSwitch.h"
#include "llvm/TargetParser/X86TargetParser.h"
#include <optional>

namespace clang {
namespace targets {

static constexpr Builtin::Info BuiltinInfoX86[] = {
#define BUILTIN(ID, TYPE, ATTRS)                                               \
  {#ID, TYPE, ATTRS, nullptr, HeaderDesc::NO_HEADER, ALL_LANGUAGES},
#define TARGET_BUILTIN(ID, TYPE, ATTRS, FEATURE)                               \
  {#ID, TYPE, ATTRS, FEATURE, HeaderDesc::NO_HEADER, ALL_LANGUAGES},
#define TARGET_HEADER_BUILTIN(ID, TYPE, ATTRS, HEADER, LANGS, FEATURE)         \
  {#ID, TYPE, ATTRS, FEATURE, HeaderDesc::HEADER, LANGS},
#include "clang/Basic/BuiltinsX86.def"

#define BUILTIN(ID, TYPE, ATTRS)                                               \
  {#ID, TYPE, ATTRS, nullptr, HeaderDesc::NO_HEADER, ALL_LANGUAGES},
#define TARGET_BUILTIN(ID, TYPE, ATTRS, FEATURE)                               \
  {#ID, TYPE, ATTRS, FEATURE, HeaderDesc::NO_HEADER, ALL_LANGUAGES},
#define TARGET_HEADER_BUILTIN(ID, TYPE, ATTRS, HEADER, LANGS, FEATURE)         \
  {#ID, TYPE, ATTRS, FEATURE, HeaderDesc::HEADER, LANGS},
#include "clang/Basic/BuiltinsX86_64.def"
};

static const char *const GCCRegNames[] = {
    "ax",    "dx",    "cx",    "bx",    "si",      "di",    "bp",    "sp",
    "st",    "st(1)", "st(2)", "st(3)", "st(4)",   "st(5)", "st(6)", "st(7)",
    "argp",  "flags", "fpcr",  "fpsr",  "dirflag", "frame", "xmm0",  "xmm1",
    "xmm2",  "xmm3",  "xmm4",  "xmm5",  "xmm6",    "xmm7",  "mm0",   "mm1",
    "mm2",   "mm3",   "mm4",   "mm5",   "mm6",     "mm7",   "r8",    "r9",
    "r10",   "r11",   "r12",   "r13",   "r14",     "r15",   "xmm8",  "xmm9",
    "xmm10", "xmm11", "xmm12", "xmm13", "xmm14",   "xmm15", "ymm0",  "ymm1",
    "ymm2",  "ymm3",  "ymm4",  "ymm5",  "ymm6",    "ymm7",  "ymm8",  "ymm9",
    "ymm10", "ymm11", "ymm12", "ymm13", "ymm14",   "ymm15", "xmm16", "xmm17",
    "xmm18", "xmm19", "xmm20", "xmm21", "xmm22",   "xmm23", "xmm24", "xmm25",
    "xmm26", "xmm27", "xmm28", "xmm29", "xmm30",   "xmm31", "ymm16", "ymm17",
    "ymm18", "ymm19", "ymm20", "ymm21", "ymm22",   "ymm23", "ymm24", "ymm25",
    "ymm26", "ymm27", "ymm28", "ymm29", "ymm30",   "ymm31", "zmm0",  "zmm1",
    "zmm2",  "zmm3",  "zmm4",  "zmm5",  "zmm6",    "zmm7",  "zmm8",  "zmm9",
    "zmm10", "zmm11", "zmm12", "zmm13", "zmm14",   "zmm15", "zmm16", "zmm17",
    "zmm18", "zmm19", "zmm20", "zmm21", "zmm22",   "zmm23", "zmm24", "zmm25",
    "zmm26", "zmm27", "zmm28", "zmm29", "zmm30",   "zmm31", "k0",    "k1",
    "k2",    "k3",    "k4",    "k5",    "k6",      "k7",
    "cr0",   "cr2",   "cr3",   "cr4",   "cr8",
    "dr0",   "dr1",   "dr2",   "dr3",   "dr6",     "dr7",
    "bnd0",  "bnd1",  "bnd2",  "bnd3",
    "tmm0",  "tmm1",  "tmm2",  "tmm3",  "tmm4",    "tmm5",  "tmm6",  "tmm7",
};

const TargetInfo::AddlRegName AddlRegNames[] = {
    {{"al", "ah", "eax", "rax"}, 0},
    {{"bl", "bh", "ebx", "rbx"}, 3},
    {{"cl", "ch", "ecx", "rcx"}, 2},
    {{"dl", "dh", "edx", "rdx"}, 1},
    {{"esi", "rsi"}, 4},
    {{"edi", "rdi"}, 5},
    {{"esp", "rsp"}, 7},
    {{"ebp", "rbp"}, 6},
    {{"r8d", "r8w", "r8b"}, 38},
    {{"r9d", "r9w", "r9b"}, 39},
    {{"r10d", "r10w", "r10b"}, 40},
    {{"r11d", "r11w", "r11b"}, 41},
    {{"r12d", "r12w", "r12b"}, 42},
    {{"r13d", "r13w", "r13b"}, 43},
    {{"r14d", "r14w", "r14b"}, 44},
    {{"r15d", "r15w", "r15b"}, 45},
};

} // namespace targets
} // namespace clang

using namespace clang;
using namespace clang::targets;

bool X86TargetInfo::setFPMath(StringRef Name) {
  if (Name == "387") {
    FPMath = FP_387;
    return true;
  }
  if (Name == "sse") {
    FPMath = FP_SSE;
    return true;
  }
  return false;
}

bool X86TargetInfo::initFeatureMap(
    llvm::StringMap<bool> &Features, DiagnosticsEngine &Diags, StringRef CPU,
    const std::vector<std::string> &FeaturesVec) const {
  // FIXME: This *really* should not be here.
  // X86_64 always has SSE2.
  if (getTriple().getArch() == llvm::Triple::x86_64)
    setFeatureEnabled(Features, "sse2", true);

  using namespace llvm::X86;

  SmallVector<StringRef, 16> CPUFeatures;
  getFeaturesForCPU(CPU, CPUFeatures);
  for (auto &F : CPUFeatures)
    setFeatureEnabled(Features, F, true);

  std::vector<std::string> UpdatedFeaturesVec;
  std::vector<std::string> UpdatedAVX10FeaturesVec;
  enum { FE_NOSET = -1, FE_FALSE, FE_TRUE };
  int HasEVEX512 = FE_NOSET;
<<<<<<< HEAD
  bool HasAVX512F = Features.count("avx512f") && Features["avx512f"];
  bool HasAVX10 = false;
  bool HasAVX10_512 = false;
=======
  bool HasAVX512F = Features.lookup("avx512f");
  bool HasAVX10 = Features.lookup("avx10.1-256");
  bool HasAVX10_512 = Features.lookup("avx10.1-512");
>>>>>>> 63537872
  std::string LastAVX10;
  std::string LastAVX512;
  for (const auto &Feature : FeaturesVec) {
    // Expand general-regs-only to -x86, -mmx and -sse
    if (Feature == "+general-regs-only") {
      UpdatedFeaturesVec.push_back("-x87");
      UpdatedFeaturesVec.push_back("-mmx");
      UpdatedFeaturesVec.push_back("-sse");
      continue;
    }

    if (Feature.substr(1, 6) == "avx10.") {
      if (Feature[0] == '+') {
        HasAVX10 = true;
        if (Feature.substr(Feature.size() - 3, 3) == "512")
          HasAVX10_512 = true;
        LastAVX10 = Feature;
      } else if (HasAVX10 && Feature == "-avx10.1-256") {
        HasAVX10 = false;
        HasAVX10_512 = false;
      } else if (HasAVX10_512 && Feature == "-avx10.1-512") {
        HasAVX10_512 = false;
      }
      // Postpone AVX10 features handling after AVX512 settled.
      UpdatedAVX10FeaturesVec.push_back(Feature);
      continue;
    } else if (!HasAVX512F && Feature.substr(0, 7) == "+avx512") {
      HasAVX512F = true;
      LastAVX512 = Feature;
    } else if (HasAVX512F && Feature == "-avx512f") {
      HasAVX512F = false;
    } else if (HasEVEX512 != FE_TRUE && Feature == "+evex512") {
      HasEVEX512 = FE_TRUE;
      continue;
    } else if (HasEVEX512 != FE_FALSE && Feature == "-evex512") {
      HasEVEX512 = FE_FALSE;
      continue;
    }

    UpdatedFeaturesVec.push_back(Feature);
  }
  llvm::append_range(UpdatedFeaturesVec, UpdatedAVX10FeaturesVec);
  // HasEVEX512 is a three-states flag. We need to turn it into [+-]evex512
  // according to other features.
  if (HasAVX512F) {
    UpdatedFeaturesVec.push_back(HasEVEX512 == FE_FALSE ? "-evex512"
                                                        : "+evex512");
    if (HasAVX10 && !HasAVX10_512 && HasEVEX512 != FE_FALSE)
      Diags.Report(diag::warn_invalid_feature_combination)
          << LastAVX512 + " " + LastAVX10 + "; will be promoted to avx10.1-512";
  } else if (HasAVX10) {
    if (HasEVEX512 != FE_NOSET)
      Diags.Report(diag::warn_invalid_feature_combination)
          << LastAVX10 + (HasEVEX512 == FE_TRUE ? " +evex512" : " -evex512");
    UpdatedFeaturesVec.push_back(HasAVX10_512 ? "+evex512" : "-evex512");
  }

  if (!TargetInfo::initFeatureMap(Features, Diags, CPU, UpdatedFeaturesVec))
    return false;

  // Can't do this earlier because we need to be able to explicitly enable
  // or disable these features and the things that they depend upon.

  // Enable popcnt if sse4.2 is enabled and popcnt is not explicitly disabled.
  auto I = Features.find("sse4.2");
  if (I != Features.end() && I->getValue() &&
      !llvm::is_contained(UpdatedFeaturesVec, "-popcnt"))
    Features["popcnt"] = true;

  // Additionally, if SSE is enabled and mmx is not explicitly disabled,
  // then enable MMX.
  I = Features.find("sse");
  if (I != Features.end() && I->getValue() &&
      !llvm::is_contained(UpdatedFeaturesVec, "-mmx"))
    Features["mmx"] = true;

  // Enable xsave if avx is enabled and xsave is not explicitly disabled.
  I = Features.find("avx");
  if (I != Features.end() && I->getValue() &&
      !llvm::is_contained(UpdatedFeaturesVec, "-xsave"))
    Features["xsave"] = true;

  // Enable CRC32 if SSE4.2 is enabled and CRC32 is not explicitly disabled.
  I = Features.find("sse4.2");
  if (I != Features.end() && I->getValue() &&
      !llvm::is_contained(UpdatedFeaturesVec, "-crc32"))
    Features["crc32"] = true;

  return true;
}

void X86TargetInfo::setFeatureEnabled(llvm::StringMap<bool> &Features,
                                      StringRef Name, bool Enabled) const {
  if (Name == "sse4") {
    // We can get here via the __target__ attribute since that's not controlled
    // via the -msse4/-mno-sse4 command line alias. Handle this the same way
    // here - turn on the sse4.2 if enabled, turn off the sse4.1 level if
    // disabled.
    if (Enabled)
      Name = "sse4.2";
    else
      Name = "sse4.1";
  }

  Features[Name] = Enabled;
  llvm::X86::updateImpliedFeatures(Name, Enabled, Features);
}

/// handleTargetFeatures - Perform initialization based on the user
/// configured set of features.
bool X86TargetInfo::handleTargetFeatures(std::vector<std::string> &Features,
                                         DiagnosticsEngine &Diags) {
  for (const auto &Feature : Features) {
    if (Feature[0] != '+')
      continue;

    if (Feature == "+aes") {
      HasAES = true;
    } else if (Feature == "+vaes") {
      HasVAES = true;
    } else if (Feature == "+pclmul") {
      HasPCLMUL = true;
    } else if (Feature == "+vpclmulqdq") {
      HasVPCLMULQDQ = true;
    } else if (Feature == "+lzcnt") {
      HasLZCNT = true;
    } else if (Feature == "+rdrnd") {
      HasRDRND = true;
    } else if (Feature == "+fsgsbase") {
      HasFSGSBASE = true;
    } else if (Feature == "+bmi") {
      HasBMI = true;
    } else if (Feature == "+bmi2") {
      HasBMI2 = true;
    } else if (Feature == "+popcnt") {
      HasPOPCNT = true;
    } else if (Feature == "+rtm") {
      HasRTM = true;
    } else if (Feature == "+prfchw") {
      HasPRFCHW = true;
    } else if (Feature == "+rdseed") {
      HasRDSEED = true;
    } else if (Feature == "+adx") {
      HasADX = true;
    } else if (Feature == "+tbm") {
      HasTBM = true;
    } else if (Feature == "+lwp") {
      HasLWP = true;
    } else if (Feature == "+fma") {
      HasFMA = true;
    } else if (Feature == "+f16c") {
      HasF16C = true;
    } else if (Feature == "+gfni") {
      HasGFNI = true;
    } else if (Feature == "+evex512") {
      HasEVEX512 = true;
    } else if (Feature == "+avx10.1-256") {
      HasAVX10_1 = true;
    } else if (Feature == "+avx10.1-512") {
      HasAVX10_1_512 = true;
    } else if (Feature == "+avx512cd") {
      HasAVX512CD = true;
    } else if (Feature == "+avx512vpopcntdq") {
      HasAVX512VPOPCNTDQ = true;
    } else if (Feature == "+avx512vnni") {
      HasAVX512VNNI = true;
    } else if (Feature == "+avx512bf16") {
      HasAVX512BF16 = true;
    } else if (Feature == "+avx512er") {
      HasAVX512ER = true;
    } else if (Feature == "+avx512fp16") {
      HasAVX512FP16 = true;
      HasLegalHalfType = true;
    } else if (Feature == "+avx512pf") {
      HasAVX512PF = true;
    } else if (Feature == "+avx512dq") {
      HasAVX512DQ = true;
    } else if (Feature == "+avx512bitalg") {
      HasAVX512BITALG = true;
    } else if (Feature == "+avx512bw") {
      HasAVX512BW = true;
    } else if (Feature == "+avx512vl") {
      HasAVX512VL = true;
    } else if (Feature == "+avx512vbmi") {
      HasAVX512VBMI = true;
    } else if (Feature == "+avx512vbmi2") {
      HasAVX512VBMI2 = true;
    } else if (Feature == "+avx512ifma") {
      HasAVX512IFMA = true;
    } else if (Feature == "+avx512vp2intersect") {
      HasAVX512VP2INTERSECT = true;
    } else if (Feature == "+sha") {
      HasSHA = true;
    } else if (Feature == "+sha512") {
      HasSHA512 = true;
    } else if (Feature == "+shstk") {
      HasSHSTK = true;
    } else if (Feature == "+sm3") {
      HasSM3 = true;
    } else if (Feature == "+sm4") {
      HasSM4 = true;
    } else if (Feature == "+movbe") {
      HasMOVBE = true;
    } else if (Feature == "+sgx") {
      HasSGX = true;
    } else if (Feature == "+cx8") {
      HasCX8 = true;
    } else if (Feature == "+cx16") {
      HasCX16 = true;
    } else if (Feature == "+fxsr") {
      HasFXSR = true;
    } else if (Feature == "+xsave") {
      HasXSAVE = true;
    } else if (Feature == "+xsaveopt") {
      HasXSAVEOPT = true;
    } else if (Feature == "+xsavec") {
      HasXSAVEC = true;
    } else if (Feature == "+xsaves") {
      HasXSAVES = true;
    } else if (Feature == "+mwaitx") {
      HasMWAITX = true;
    } else if (Feature == "+pku") {
      HasPKU = true;
    } else if (Feature == "+clflushopt") {
      HasCLFLUSHOPT = true;
    } else if (Feature == "+clwb") {
      HasCLWB = true;
    } else if (Feature == "+wbnoinvd") {
      HasWBNOINVD = true;
    } else if (Feature == "+prefetchi") {
      HasPREFETCHI = true;
    } else if (Feature == "+prefetchwt1") {
      HasPREFETCHWT1 = true;
    } else if (Feature == "+clzero") {
      HasCLZERO = true;
    } else if (Feature == "+cldemote") {
      HasCLDEMOTE = true;
    } else if (Feature == "+rdpid") {
      HasRDPID = true;
    } else if (Feature == "+rdpru") {
      HasRDPRU = true;
    } else if (Feature == "+kl") {
      HasKL = true;
    } else if (Feature == "+widekl") {
      HasWIDEKL = true;
    } else if (Feature == "+retpoline-external-thunk") {
      HasRetpolineExternalThunk = true;
    } else if (Feature == "+sahf") {
      HasLAHFSAHF = true;
    } else if (Feature == "+waitpkg") {
      HasWAITPKG = true;
    } else if (Feature == "+movdiri") {
      HasMOVDIRI = true;
    } else if (Feature == "+movdir64b") {
      HasMOVDIR64B = true;
    } else if (Feature == "+pconfig") {
      HasPCONFIG = true;
    } else if (Feature == "+ptwrite") {
      HasPTWRITE = true;
    } else if (Feature == "+invpcid") {
      HasINVPCID = true;
    } else if (Feature == "+enqcmd") {
      HasENQCMD = true;
    } else if (Feature == "+hreset") {
      HasHRESET = true;
    } else if (Feature == "+amx-bf16") {
      HasAMXBF16 = true;
    } else if (Feature == "+amx-fp16") {
      HasAMXFP16 = true;
    } else if (Feature == "+amx-int8") {
      HasAMXINT8 = true;
    } else if (Feature == "+amx-tile") {
      HasAMXTILE = true;
    } else if (Feature == "+amx-complex") {
      HasAMXCOMPLEX = true;
    } else if (Feature == "+cmpccxadd") {
      HasCMPCCXADD = true;
    } else if (Feature == "+raoint") {
      HasRAOINT = true;
    } else if (Feature == "+avxifma") {
      HasAVXIFMA = true;
    } else if (Feature == "+avxneconvert") {
      HasAVXNECONVERT= true;
    } else if (Feature == "+avxvnni") {
      HasAVXVNNI = true;
    } else if (Feature == "+avxvnniint16") {
      HasAVXVNNIINT16 = true;
    } else if (Feature == "+avxvnniint8") {
      HasAVXVNNIINT8 = true;
    } else if (Feature == "+serialize") {
      HasSERIALIZE = true;
    } else if (Feature == "+tsxldtrk") {
      HasTSXLDTRK = true;
    } else if (Feature == "+uintr") {
      HasUINTR = true;
    } else if (Feature == "+usermsr") {
      HasUSERMSR = true;
    } else if (Feature == "+crc32") {
      HasCRC32 = true;
    } else if (Feature == "+x87") {
      HasX87 = true;
    } else if (Feature == "+fullbf16") {
      HasFullBFloat16 = true;
    }

    X86SSEEnum Level = llvm::StringSwitch<X86SSEEnum>(Feature)
                           .Case("+avx512f", AVX512F)
                           .Case("+avx2", AVX2)
                           .Case("+avx", AVX)
                           .Case("+sse4.2", SSE42)
                           .Case("+sse4.1", SSE41)
                           .Case("+ssse3", SSSE3)
                           .Case("+sse3", SSE3)
                           .Case("+sse2", SSE2)
                           .Case("+sse", SSE1)
                           .Default(NoSSE);
    SSELevel = std::max(SSELevel, Level);

    HasFloat16 = SSELevel >= SSE2;

    // X86 target has bfloat16 emulation support in the backend, where
    // bfloat16 is treated as a 32-bit float, arithmetic operations are
    // performed in 32-bit, and the result is converted back to bfloat16.
    // Truncation and extension between bfloat16 and 32-bit float are supported
    // by the compiler-rt library. However, native bfloat16 support is currently
    // not available in the X86 target. Hence, HasFullBFloat16 will be false
    // until native bfloat16 support is available. HasFullBFloat16 is used to
    // determine whether to automatically use excess floating point precision
    // for bfloat16 arithmetic operations in the front-end.
    HasBFloat16 = SSELevel >= SSE2;

    MMX3DNowEnum ThreeDNowLevel = llvm::StringSwitch<MMX3DNowEnum>(Feature)
                                      .Case("+3dnowa", AMD3DNowAthlon)
                                      .Case("+3dnow", AMD3DNow)
                                      .Case("+mmx", MMX)
                                      .Default(NoMMX3DNow);
    MMX3DNowLevel = std::max(MMX3DNowLevel, ThreeDNowLevel);

    XOPEnum XLevel = llvm::StringSwitch<XOPEnum>(Feature)
                         .Case("+xop", XOP)
                         .Case("+fma4", FMA4)
                         .Case("+sse4a", SSE4A)
                         .Default(NoXOP);
    XOPLevel = std::max(XOPLevel, XLevel);
  }

  // LLVM doesn't have a separate switch for fpmath, so only accept it if it
  // matches the selected sse level.
  if ((FPMath == FP_SSE && SSELevel < SSE1) ||
      (FPMath == FP_387 && SSELevel >= SSE1)) {
    Diags.Report(diag::err_target_unsupported_fpmath)
        << (FPMath == FP_SSE ? "sse" : "387");
    return false;
  }

  // FIXME: We should allow long double type on 32-bits to match with GCC.
  // This requires backend to be able to lower f80 without x87 first.
  if (!HasX87 && LongDoubleFormat == &llvm::APFloat::x87DoubleExtended())
    HasLongDouble = false;

  return true;
}

/// X86TargetInfo::getTargetDefines - Return the set of the X86-specific macro
/// definitions for this particular subtarget.
void X86TargetInfo::getTargetDefines(const LangOptions &Opts,
                                     MacroBuilder &Builder) const {
  // Inline assembly supports X86 flag outputs.
  Builder.defineMacro("__GCC_ASM_FLAG_OUTPUTS__");

  std::string CodeModel = getTargetOpts().CodeModel;
  if (CodeModel == "default")
    CodeModel = "small";
  Builder.defineMacro("__code_model_" + CodeModel + "__");

  // Target identification.
  if (getTriple().getArch() == llvm::Triple::x86_64) {
    Builder.defineMacro("__amd64__");
    Builder.defineMacro("__amd64");
    Builder.defineMacro("__x86_64");
    Builder.defineMacro("__x86_64__");
    if (getTriple().getArchName() == "x86_64h") {
      Builder.defineMacro("__x86_64h");
      Builder.defineMacro("__x86_64h__");
    }
  } else {
    DefineStd(Builder, "i386", Opts);
  }

  Builder.defineMacro("__SEG_GS");
  Builder.defineMacro("__SEG_FS");
  Builder.defineMacro("__seg_gs", "__attribute__((address_space(256)))");
  Builder.defineMacro("__seg_fs", "__attribute__((address_space(257)))");

  // Subtarget options.
  // FIXME: We are hard-coding the tune parameters based on the CPU, but they
  // truly should be based on -mtune options.
  using namespace llvm::X86;
  switch (CPU) {
  case CK_None:
    break;
  case CK_i386:
    // The rest are coming from the i386 define above.
    Builder.defineMacro("__tune_i386__");
    break;
  case CK_i486:
  case CK_WinChipC6:
  case CK_WinChip2:
  case CK_C3:
    defineCPUMacros(Builder, "i486");
    break;
  case CK_PentiumMMX:
    Builder.defineMacro("__pentium_mmx__");
    Builder.defineMacro("__tune_pentium_mmx__");
    [[fallthrough]];
  case CK_i586:
  case CK_Pentium:
    defineCPUMacros(Builder, "i586");
    defineCPUMacros(Builder, "pentium");
    break;
  case CK_Pentium3:
  case CK_PentiumM:
    Builder.defineMacro("__tune_pentium3__");
    [[fallthrough]];
  case CK_Pentium2:
  case CK_C3_2:
    Builder.defineMacro("__tune_pentium2__");
    [[fallthrough]];
  case CK_PentiumPro:
  case CK_i686:
    defineCPUMacros(Builder, "i686");
    defineCPUMacros(Builder, "pentiumpro");
    break;
  case CK_Pentium4:
    defineCPUMacros(Builder, "pentium4");
    break;
  case CK_Yonah:
  case CK_Prescott:
  case CK_Nocona:
    defineCPUMacros(Builder, "nocona");
    break;
  case CK_Core2:
  case CK_Penryn:
    defineCPUMacros(Builder, "core2");
    break;
  case CK_Bonnell:
    defineCPUMacros(Builder, "atom");
    break;
  case CK_Silvermont:
    defineCPUMacros(Builder, "slm");
    break;
  case CK_Goldmont:
    defineCPUMacros(Builder, "goldmont");
    break;
  case CK_GoldmontPlus:
    defineCPUMacros(Builder, "goldmont_plus");
    break;
  case CK_Tremont:
    defineCPUMacros(Builder, "tremont");
    break;
  // Gracemont and later atom-cores use P-core cpu macros.
  case CK_Gracemont:
  case CK_Nehalem:
  case CK_Westmere:
  case CK_SandyBridge:
  case CK_IvyBridge:
  case CK_Haswell:
  case CK_Broadwell:
  case CK_SkylakeClient:
  case CK_SkylakeServer:
  case CK_Cascadelake:
  case CK_Cooperlake:
  case CK_Cannonlake:
  case CK_IcelakeClient:
  case CK_Rocketlake:
  case CK_IcelakeServer:
  case CK_Tigerlake:
  case CK_SapphireRapids:
  case CK_Alderlake:
  case CK_Raptorlake:
  case CK_Meteorlake:
  case CK_Arrowlake:
  case CK_ArrowlakeS:
  case CK_Lunarlake:
  case CK_Pantherlake:
  case CK_Sierraforest:
  case CK_Grandridge:
  case CK_Graniterapids:
  case CK_GraniterapidsD:
  case CK_Emeraldrapids:
  case CK_Clearwaterforest:
    // FIXME: Historically, we defined this legacy name, it would be nice to
    // remove it at some point. We've never exposed fine-grained names for
    // recent primary x86 CPUs, and we should keep it that way.
    defineCPUMacros(Builder, "corei7");
    break;
  case CK_KNL:
    defineCPUMacros(Builder, "knl");
    break;
  case CK_KNM:
    break;
  case CK_Lakemont:
    defineCPUMacros(Builder, "i586", /*Tuning*/false);
    defineCPUMacros(Builder, "pentium", /*Tuning*/false);
    Builder.defineMacro("__tune_lakemont__");
    break;
  case CK_K6_2:
    Builder.defineMacro("__k6_2__");
    Builder.defineMacro("__tune_k6_2__");
    [[fallthrough]];
  case CK_K6_3:
    if (CPU != CK_K6_2) { // In case of fallthrough
      // FIXME: GCC may be enabling these in cases where some other k6
      // architecture is specified but -m3dnow is explicitly provided. The
      // exact semantics need to be determined and emulated here.
      Builder.defineMacro("__k6_3__");
      Builder.defineMacro("__tune_k6_3__");
    }
    [[fallthrough]];
  case CK_K6:
    defineCPUMacros(Builder, "k6");
    break;
  case CK_Athlon:
  case CK_AthlonXP:
    defineCPUMacros(Builder, "athlon");
    if (SSELevel != NoSSE) {
      Builder.defineMacro("__athlon_sse__");
      Builder.defineMacro("__tune_athlon_sse__");
    }
    break;
  case CK_K8:
  case CK_K8SSE3:
  case CK_x86_64:
    defineCPUMacros(Builder, "k8");
    break;
  case CK_x86_64_v2:
  case CK_x86_64_v3:
  case CK_x86_64_v4:
    break;
  case CK_AMDFAM10:
    defineCPUMacros(Builder, "amdfam10");
    break;
  case CK_BTVER1:
    defineCPUMacros(Builder, "btver1");
    break;
  case CK_BTVER2:
    defineCPUMacros(Builder, "btver2");
    break;
  case CK_BDVER1:
    defineCPUMacros(Builder, "bdver1");
    break;
  case CK_BDVER2:
    defineCPUMacros(Builder, "bdver2");
    break;
  case CK_BDVER3:
    defineCPUMacros(Builder, "bdver3");
    break;
  case CK_BDVER4:
    defineCPUMacros(Builder, "bdver4");
    break;
  case CK_ZNVER1:
    defineCPUMacros(Builder, "znver1");
    break;
  case CK_ZNVER2:
    defineCPUMacros(Builder, "znver2");
    break;
  case CK_ZNVER3:
    defineCPUMacros(Builder, "znver3");
    break;
  case CK_ZNVER4:
    defineCPUMacros(Builder, "znver4");
    break;
  case CK_Geode:
    defineCPUMacros(Builder, "geode");
    break;
  }

  // Target properties.
  Builder.defineMacro("__REGISTER_PREFIX__", "");

  // Define __NO_MATH_INLINES on linux/x86 so that we don't get inline
  // functions in glibc header files that use FP Stack inline asm which the
  // backend can't deal with (PR879).
  Builder.defineMacro("__NO_MATH_INLINES");

  if (HasAES)
    Builder.defineMacro("__AES__");

  if (HasVAES)
    Builder.defineMacro("__VAES__");

  if (HasPCLMUL)
    Builder.defineMacro("__PCLMUL__");

  if (HasVPCLMULQDQ)
    Builder.defineMacro("__VPCLMULQDQ__");

  // Note, in 32-bit mode, GCC does not define the macro if -mno-sahf. In LLVM,
  // the feature flag only applies to 64-bit mode.
  if (HasLAHFSAHF || getTriple().getArch() == llvm::Triple::x86)
    Builder.defineMacro("__LAHF_SAHF__");

  if (HasLZCNT)
    Builder.defineMacro("__LZCNT__");

  if (HasRDRND)
    Builder.defineMacro("__RDRND__");

  if (HasFSGSBASE)
    Builder.defineMacro("__FSGSBASE__");

  if (HasBMI)
    Builder.defineMacro("__BMI__");

  if (HasBMI2)
    Builder.defineMacro("__BMI2__");

  if (HasPOPCNT)
    Builder.defineMacro("__POPCNT__");

  if (HasRTM)
    Builder.defineMacro("__RTM__");

  if (HasPRFCHW)
    Builder.defineMacro("__PRFCHW__");

  if (HasRDSEED)
    Builder.defineMacro("__RDSEED__");

  if (HasADX)
    Builder.defineMacro("__ADX__");

  if (HasTBM)
    Builder.defineMacro("__TBM__");

  if (HasLWP)
    Builder.defineMacro("__LWP__");

  if (HasMWAITX)
    Builder.defineMacro("__MWAITX__");

  if (HasMOVBE)
    Builder.defineMacro("__MOVBE__");

  switch (XOPLevel) {
  case XOP:
    Builder.defineMacro("__XOP__");
    [[fallthrough]];
  case FMA4:
    Builder.defineMacro("__FMA4__");
    [[fallthrough]];
  case SSE4A:
    Builder.defineMacro("__SSE4A__");
    [[fallthrough]];
  case NoXOP:
    break;
  }

  if (HasFMA)
    Builder.defineMacro("__FMA__");

  if (HasF16C)
    Builder.defineMacro("__F16C__");

  if (HasGFNI)
    Builder.defineMacro("__GFNI__");

  if (HasEVEX512)
    Builder.defineMacro("__EVEX512__");
  if (HasAVX10_1)
    Builder.defineMacro("__AVX10_1__");
  if (HasAVX10_1_512)
    Builder.defineMacro("__AVX10_1_512__");
  if (HasAVX512CD)
    Builder.defineMacro("__AVX512CD__");
  if (HasAVX512VPOPCNTDQ)
    Builder.defineMacro("__AVX512VPOPCNTDQ__");
  if (HasAVX512VNNI)
    Builder.defineMacro("__AVX512VNNI__");
  if (HasAVX512BF16)
    Builder.defineMacro("__AVX512BF16__");
  if (HasAVX512ER)
    Builder.defineMacro("__AVX512ER__");
  if (HasAVX512FP16)
    Builder.defineMacro("__AVX512FP16__");
  if (HasAVX512PF)
    Builder.defineMacro("__AVX512PF__");
  if (HasAVX512DQ)
    Builder.defineMacro("__AVX512DQ__");
  if (HasAVX512BITALG)
    Builder.defineMacro("__AVX512BITALG__");
  if (HasAVX512BW)
    Builder.defineMacro("__AVX512BW__");
  if (HasAVX512VL) {
    Builder.defineMacro("__AVX512VL__");
    Builder.defineMacro("__EVEX256__");
  }
  if (HasAVX512VBMI)
    Builder.defineMacro("__AVX512VBMI__");
  if (HasAVX512VBMI2)
    Builder.defineMacro("__AVX512VBMI2__");
  if (HasAVX512IFMA)
    Builder.defineMacro("__AVX512IFMA__");
  if (HasAVX512VP2INTERSECT)
    Builder.defineMacro("__AVX512VP2INTERSECT__");
  if (HasSHA)
    Builder.defineMacro("__SHA__");
  if (HasSHA512)
    Builder.defineMacro("__SHA512__");

  if (HasFXSR)
    Builder.defineMacro("__FXSR__");
  if (HasXSAVE)
    Builder.defineMacro("__XSAVE__");
  if (HasXSAVEOPT)
    Builder.defineMacro("__XSAVEOPT__");
  if (HasXSAVEC)
    Builder.defineMacro("__XSAVEC__");
  if (HasXSAVES)
    Builder.defineMacro("__XSAVES__");
  if (HasPKU)
    Builder.defineMacro("__PKU__");
  if (HasCLFLUSHOPT)
    Builder.defineMacro("__CLFLUSHOPT__");
  if (HasCLWB)
    Builder.defineMacro("__CLWB__");
  if (HasWBNOINVD)
    Builder.defineMacro("__WBNOINVD__");
  if (HasSHSTK)
    Builder.defineMacro("__SHSTK__");
  if (HasSGX)
    Builder.defineMacro("__SGX__");
  if (HasSM3)
    Builder.defineMacro("__SM3__");
  if (HasSM4)
    Builder.defineMacro("__SM4__");
  if (HasPREFETCHI)
    Builder.defineMacro("__PREFETCHI__");
  if (HasPREFETCHWT1)
    Builder.defineMacro("__PREFETCHWT1__");
  if (HasCLZERO)
    Builder.defineMacro("__CLZERO__");
  if (HasKL)
    Builder.defineMacro("__KL__");
  if (HasWIDEKL)
    Builder.defineMacro("__WIDEKL__");
  if (HasRDPID)
    Builder.defineMacro("__RDPID__");
  if (HasRDPRU)
    Builder.defineMacro("__RDPRU__");
  if (HasCLDEMOTE)
    Builder.defineMacro("__CLDEMOTE__");
  if (HasWAITPKG)
    Builder.defineMacro("__WAITPKG__");
  if (HasMOVDIRI)
    Builder.defineMacro("__MOVDIRI__");
  if (HasMOVDIR64B)
    Builder.defineMacro("__MOVDIR64B__");
  if (HasPCONFIG)
    Builder.defineMacro("__PCONFIG__");
  if (HasPTWRITE)
    Builder.defineMacro("__PTWRITE__");
  if (HasINVPCID)
    Builder.defineMacro("__INVPCID__");
  if (HasENQCMD)
    Builder.defineMacro("__ENQCMD__");
  if (HasHRESET)
    Builder.defineMacro("__HRESET__");
  if (HasAMXTILE)
    Builder.defineMacro("__AMX_TILE__");
  if (HasAMXINT8)
    Builder.defineMacro("__AMX_INT8__");
  if (HasAMXBF16)
    Builder.defineMacro("__AMX_BF16__");
  if (HasAMXFP16)
    Builder.defineMacro("__AMX_FP16__");
  if (HasAMXCOMPLEX)
    Builder.defineMacro("__AMX_COMPLEX__");
  if (HasCMPCCXADD)
    Builder.defineMacro("__CMPCCXADD__");
  if (HasRAOINT)
    Builder.defineMacro("__RAOINT__");
  if (HasAVXIFMA)
    Builder.defineMacro("__AVXIFMA__");
  if (HasAVXNECONVERT)
    Builder.defineMacro("__AVXNECONVERT__");
  if (HasAVXVNNI)
    Builder.defineMacro("__AVXVNNI__");
  if (HasAVXVNNIINT16)
    Builder.defineMacro("__AVXVNNIINT16__");
  if (HasAVXVNNIINT8)
    Builder.defineMacro("__AVXVNNIINT8__");
  if (HasSERIALIZE)
    Builder.defineMacro("__SERIALIZE__");
  if (HasTSXLDTRK)
    Builder.defineMacro("__TSXLDTRK__");
  if (HasUINTR)
    Builder.defineMacro("__UINTR__");
  if (HasUSERMSR)
    Builder.defineMacro("__USERMSR__");
  if (HasCRC32)
    Builder.defineMacro("__CRC32__");

  // Each case falls through to the previous one here.
  switch (SSELevel) {
  case AVX512F:
    Builder.defineMacro("__AVX512F__");
    [[fallthrough]];
  case AVX2:
    Builder.defineMacro("__AVX2__");
    [[fallthrough]];
  case AVX:
    Builder.defineMacro("__AVX__");
    [[fallthrough]];
  case SSE42:
    Builder.defineMacro("__SSE4_2__");
    [[fallthrough]];
  case SSE41:
    Builder.defineMacro("__SSE4_1__");
    [[fallthrough]];
  case SSSE3:
    Builder.defineMacro("__SSSE3__");
    [[fallthrough]];
  case SSE3:
    Builder.defineMacro("__SSE3__");
    [[fallthrough]];
  case SSE2:
    Builder.defineMacro("__SSE2__");
    Builder.defineMacro("__SSE2_MATH__"); // -mfp-math=sse always implied.
    [[fallthrough]];
  case SSE1:
    Builder.defineMacro("__SSE__");
    Builder.defineMacro("__SSE_MATH__"); // -mfp-math=sse always implied.
    [[fallthrough]];
  case NoSSE:
    break;
  }

  if (Opts.MicrosoftExt && getTriple().getArch() == llvm::Triple::x86) {
    switch (SSELevel) {
    case AVX512F:
    case AVX2:
    case AVX:
    case SSE42:
    case SSE41:
    case SSSE3:
    case SSE3:
    case SSE2:
      Builder.defineMacro("_M_IX86_FP", Twine(2));
      break;
    case SSE1:
      Builder.defineMacro("_M_IX86_FP", Twine(1));
      break;
    default:
      Builder.defineMacro("_M_IX86_FP", Twine(0));
      break;
    }
  }

  // Each case falls through to the previous one here.
  switch (MMX3DNowLevel) {
  case AMD3DNowAthlon:
    Builder.defineMacro("__3dNOW_A__");
    [[fallthrough]];
  case AMD3DNow:
    Builder.defineMacro("__3dNOW__");
    [[fallthrough]];
  case MMX:
    Builder.defineMacro("__MMX__");
    [[fallthrough]];
  case NoMMX3DNow:
    break;
  }

  if (CPU >= CK_i486 || CPU == CK_None) {
    Builder.defineMacro("__GCC_HAVE_SYNC_COMPARE_AND_SWAP_1");
    Builder.defineMacro("__GCC_HAVE_SYNC_COMPARE_AND_SWAP_2");
    Builder.defineMacro("__GCC_HAVE_SYNC_COMPARE_AND_SWAP_4");
  }
  if (HasCX8)
    Builder.defineMacro("__GCC_HAVE_SYNC_COMPARE_AND_SWAP_8");
  if (HasCX16 && getTriple().getArch() == llvm::Triple::x86_64)
    Builder.defineMacro("__GCC_HAVE_SYNC_COMPARE_AND_SWAP_16");

  if (HasFloat128)
    Builder.defineMacro("__SIZEOF_FLOAT128__", "16");
}

bool X86TargetInfo::isValidFeatureName(StringRef Name) const {
  return llvm::StringSwitch<bool>(Name)
      .Case("3dnow", true)
      .Case("3dnowa", true)
      .Case("adx", true)
      .Case("aes", true)
      .Case("amx-bf16", true)
      .Case("amx-complex", true)
      .Case("amx-fp16", true)
      .Case("amx-int8", true)
      .Case("amx-tile", true)
      .Case("avx", true)
      .Case("avx10.1-256", true)
      .Case("avx10.1-512", true)
      .Case("avx2", true)
      .Case("avx512f", true)
      .Case("avx512cd", true)
      .Case("avx512vpopcntdq", true)
      .Case("avx512vnni", true)
      .Case("avx512bf16", true)
      .Case("avx512er", true)
      .Case("avx512fp16", true)
      .Case("avx512pf", true)
      .Case("avx512dq", true)
      .Case("avx512bitalg", true)
      .Case("avx512bw", true)
      .Case("avx512vl", true)
      .Case("avx512vbmi", true)
      .Case("avx512vbmi2", true)
      .Case("avx512ifma", true)
      .Case("avx512vp2intersect", true)
      .Case("avxifma", true)
      .Case("avxneconvert", true)
      .Case("avxvnni", true)
      .Case("avxvnniint16", true)
      .Case("avxvnniint8", true)
      .Case("bmi", true)
      .Case("bmi2", true)
      .Case("cldemote", true)
      .Case("clflushopt", true)
      .Case("clwb", true)
      .Case("clzero", true)
      .Case("cmpccxadd", true)
      .Case("crc32", true)
      .Case("cx16", true)
      .Case("enqcmd", true)
      .Case("evex512", true)
      .Case("f16c", true)
      .Case("fma", true)
      .Case("fma4", true)
      .Case("fsgsbase", true)
      .Case("fxsr", true)
      .Case("general-regs-only", true)
      .Case("gfni", true)
      .Case("hreset", true)
      .Case("invpcid", true)
      .Case("kl", true)
      .Case("widekl", true)
      .Case("lwp", true)
      .Case("lzcnt", true)
      .Case("mmx", true)
      .Case("movbe", true)
      .Case("movdiri", true)
      .Case("movdir64b", true)
      .Case("mwaitx", true)
      .Case("pclmul", true)
      .Case("pconfig", true)
      .Case("pku", true)
      .Case("popcnt", true)
      .Case("prefetchi", true)
      .Case("prefetchwt1", true)
      .Case("prfchw", true)
      .Case("ptwrite", true)
      .Case("raoint", true)
      .Case("rdpid", true)
      .Case("rdpru", true)
      .Case("rdrnd", true)
      .Case("rdseed", true)
      .Case("rtm", true)
      .Case("sahf", true)
      .Case("serialize", true)
      .Case("sgx", true)
      .Case("sha", true)
      .Case("sha512", true)
      .Case("shstk", true)
      .Case("sm3", true)
      .Case("sm4", true)
      .Case("sse", true)
      .Case("sse2", true)
      .Case("sse3", true)
      .Case("ssse3", true)
      .Case("sse4", true)
      .Case("sse4.1", true)
      .Case("sse4.2", true)
      .Case("sse4a", true)
      .Case("tbm", true)
      .Case("tsxldtrk", true)
      .Case("uintr", true)
      .Case("usermsr", true)
      .Case("vaes", true)
      .Case("vpclmulqdq", true)
      .Case("wbnoinvd", true)
      .Case("waitpkg", true)
      .Case("x87", true)
      .Case("xop", true)
      .Case("xsave", true)
      .Case("xsavec", true)
      .Case("xsaves", true)
      .Case("xsaveopt", true)
      .Default(false);
}

bool X86TargetInfo::hasFeature(StringRef Feature) const {
  return llvm::StringSwitch<bool>(Feature)
      .Case("adx", HasADX)
      .Case("aes", HasAES)
      .Case("amx-bf16", HasAMXBF16)
      .Case("amx-complex", HasAMXCOMPLEX)
      .Case("amx-fp16", HasAMXFP16)
      .Case("amx-int8", HasAMXINT8)
      .Case("amx-tile", HasAMXTILE)
      .Case("avx", SSELevel >= AVX)
      .Case("avx10.1-256", HasAVX10_1)
      .Case("avx10.1-512", HasAVX10_1_512)
      .Case("avx2", SSELevel >= AVX2)
      .Case("avx512f", SSELevel >= AVX512F)
      .Case("avx512cd", HasAVX512CD)
      .Case("avx512vpopcntdq", HasAVX512VPOPCNTDQ)
      .Case("avx512vnni", HasAVX512VNNI)
      .Case("avx512bf16", HasAVX512BF16)
      .Case("avx512er", HasAVX512ER)
      .Case("avx512fp16", HasAVX512FP16)
      .Case("avx512pf", HasAVX512PF)
      .Case("avx512dq", HasAVX512DQ)
      .Case("avx512bitalg", HasAVX512BITALG)
      .Case("avx512bw", HasAVX512BW)
      .Case("avx512vl", HasAVX512VL)
      .Case("avx512vbmi", HasAVX512VBMI)
      .Case("avx512vbmi2", HasAVX512VBMI2)
      .Case("avx512ifma", HasAVX512IFMA)
      .Case("avx512vp2intersect", HasAVX512VP2INTERSECT)
      .Case("avxifma", HasAVXIFMA)
      .Case("avxneconvert", HasAVXNECONVERT)
      .Case("avxvnni", HasAVXVNNI)
      .Case("avxvnniint16", HasAVXVNNIINT16)
      .Case("avxvnniint8", HasAVXVNNIINT8)
      .Case("bmi", HasBMI)
      .Case("bmi2", HasBMI2)
      .Case("cldemote", HasCLDEMOTE)
      .Case("clflushopt", HasCLFLUSHOPT)
      .Case("clwb", HasCLWB)
      .Case("clzero", HasCLZERO)
      .Case("cmpccxadd", HasCMPCCXADD)
      .Case("crc32", HasCRC32)
      .Case("cx8", HasCX8)
      .Case("cx16", HasCX16)
      .Case("enqcmd", HasENQCMD)
      .Case("evex512", HasEVEX512)
      .Case("f16c", HasF16C)
      .Case("fma", HasFMA)
      .Case("fma4", XOPLevel >= FMA4)
      .Case("fsgsbase", HasFSGSBASE)
      .Case("fxsr", HasFXSR)
      .Case("gfni", HasGFNI)
      .Case("hreset", HasHRESET)
      .Case("invpcid", HasINVPCID)
      .Case("kl", HasKL)
      .Case("widekl", HasWIDEKL)
      .Case("lwp", HasLWP)
      .Case("lzcnt", HasLZCNT)
      .Case("mm3dnow", MMX3DNowLevel >= AMD3DNow)
      .Case("mm3dnowa", MMX3DNowLevel >= AMD3DNowAthlon)
      .Case("mmx", MMX3DNowLevel >= MMX)
      .Case("movbe", HasMOVBE)
      .Case("movdiri", HasMOVDIRI)
      .Case("movdir64b", HasMOVDIR64B)
      .Case("mwaitx", HasMWAITX)
      .Case("pclmul", HasPCLMUL)
      .Case("pconfig", HasPCONFIG)
      .Case("pku", HasPKU)
      .Case("popcnt", HasPOPCNT)
      .Case("prefetchi", HasPREFETCHI)
      .Case("prefetchwt1", HasPREFETCHWT1)
      .Case("prfchw", HasPRFCHW)
      .Case("ptwrite", HasPTWRITE)
      .Case("raoint", HasRAOINT)
      .Case("rdpid", HasRDPID)
      .Case("rdpru", HasRDPRU)
      .Case("rdrnd", HasRDRND)
      .Case("rdseed", HasRDSEED)
      .Case("retpoline-external-thunk", HasRetpolineExternalThunk)
      .Case("rtm", HasRTM)
      .Case("sahf", HasLAHFSAHF)
      .Case("serialize", HasSERIALIZE)
      .Case("sgx", HasSGX)
      .Case("sha", HasSHA)
      .Case("sha512", HasSHA512)
      .Case("shstk", HasSHSTK)
      .Case("sm3", HasSM3)
      .Case("sm4", HasSM4)
      .Case("sse", SSELevel >= SSE1)
      .Case("sse2", SSELevel >= SSE2)
      .Case("sse3", SSELevel >= SSE3)
      .Case("ssse3", SSELevel >= SSSE3)
      .Case("sse4.1", SSELevel >= SSE41)
      .Case("sse4.2", SSELevel >= SSE42)
      .Case("sse4a", XOPLevel >= SSE4A)
      .Case("tbm", HasTBM)
      .Case("tsxldtrk", HasTSXLDTRK)
      .Case("uintr", HasUINTR)
      .Case("usermsr", HasUSERMSR)
      .Case("vaes", HasVAES)
      .Case("vpclmulqdq", HasVPCLMULQDQ)
      .Case("wbnoinvd", HasWBNOINVD)
      .Case("waitpkg", HasWAITPKG)
      .Case("x86", true)
      .Case("x86_32", getTriple().getArch() == llvm::Triple::x86)
      .Case("x86_64", getTriple().getArch() == llvm::Triple::x86_64)
      .Case("x87", HasX87)
      .Case("xop", XOPLevel >= XOP)
      .Case("xsave", HasXSAVE)
      .Case("xsavec", HasXSAVEC)
      .Case("xsaves", HasXSAVES)
      .Case("xsaveopt", HasXSAVEOPT)
      .Case("fullbf16", HasFullBFloat16)
      .Default(false);
}

// We can't use a generic validation scheme for the features accepted here
// versus subtarget features accepted in the target attribute because the
// bitfield structure that's initialized in the runtime only supports the
// below currently rather than the full range of subtarget features. (See
// X86TargetInfo::hasFeature for a somewhat comprehensive list).
bool X86TargetInfo::validateCpuSupports(StringRef FeatureStr) const {
  return llvm::StringSwitch<bool>(FeatureStr)
#define X86_FEATURE_COMPAT(ENUM, STR, PRIORITY) .Case(STR, true)
#define X86_MICROARCH_LEVEL(ENUM, STR, PRIORITY) .Case(STR, true)
#include "llvm/TargetParser/X86TargetParser.def"
      .Default(false);
}

static llvm::X86::ProcessorFeatures getFeature(StringRef Name) {
  return llvm::StringSwitch<llvm::X86::ProcessorFeatures>(Name)
#define X86_FEATURE_COMPAT(ENUM, STR, PRIORITY)                                \
  .Case(STR, llvm::X86::FEATURE_##ENUM)

#include "llvm/TargetParser/X86TargetParser.def"
      ;
  // Note, this function should only be used after ensuring the value is
  // correct, so it asserts if the value is out of range.
}

unsigned X86TargetInfo::multiVersionSortPriority(StringRef Name) const {
  // Valid CPUs have a 'key feature' that compares just better than its key
  // feature.
  using namespace llvm::X86;
  CPUKind Kind = parseArchX86(Name);
  if (Kind != CK_None) {
    ProcessorFeatures KeyFeature = getKeyFeature(Kind);
    return (getFeaturePriority(KeyFeature) << 1) + 1;
  }

  // Now we know we have a feature, so get its priority and shift it a few so
  // that we have sufficient room for the CPUs (above).
  return getFeaturePriority(getFeature(Name)) << 1;
}

bool X86TargetInfo::validateCPUSpecificCPUDispatch(StringRef Name) const {
  return llvm::X86::validateCPUSpecificCPUDispatch(Name);
}

char X86TargetInfo::CPUSpecificManglingCharacter(StringRef Name) const {
  return llvm::X86::getCPUDispatchMangling(Name);
}

void X86TargetInfo::getCPUSpecificCPUDispatchFeatures(
    StringRef Name, llvm::SmallVectorImpl<StringRef> &Features) const {
  SmallVector<StringRef, 32> TargetCPUFeatures;
  llvm::X86::getFeaturesForCPU(Name, TargetCPUFeatures, true);
  for (auto &F : TargetCPUFeatures)
    Features.push_back(F);
}

// We can't use a generic validation scheme for the cpus accepted here
// versus subtarget cpus accepted in the target attribute because the
// variables intitialized by the runtime only support the below currently
// rather than the full range of cpus.
bool X86TargetInfo::validateCpuIs(StringRef FeatureStr) const {
  return llvm::StringSwitch<bool>(FeatureStr)
#define X86_VENDOR(ENUM, STRING) .Case(STRING, true)
#define X86_CPU_TYPE_ALIAS(ENUM, ALIAS) .Case(ALIAS, true)
#define X86_CPU_TYPE(ENUM, STR) .Case(STR, true)
#define X86_CPU_SUBTYPE_ALIAS(ENUM, ALIAS) .Case(ALIAS, true)
#define X86_CPU_SUBTYPE(ENUM, STR) .Case(STR, true)
#include "llvm/TargetParser/X86TargetParser.def"
      .Default(false);
}

static unsigned matchAsmCCConstraint(const char *Name) {
  auto RV = llvm::StringSwitch<unsigned>(Name)
                .Case("@cca", 4)
                .Case("@ccae", 5)
                .Case("@ccb", 4)
                .Case("@ccbe", 5)
                .Case("@ccc", 4)
                .Case("@cce", 4)
                .Case("@ccz", 4)
                .Case("@ccg", 4)
                .Case("@ccge", 5)
                .Case("@ccl", 4)
                .Case("@ccle", 5)
                .Case("@ccna", 5)
                .Case("@ccnae", 6)
                .Case("@ccnb", 5)
                .Case("@ccnbe", 6)
                .Case("@ccnc", 5)
                .Case("@ccne", 5)
                .Case("@ccnz", 5)
                .Case("@ccng", 5)
                .Case("@ccnge", 6)
                .Case("@ccnl", 5)
                .Case("@ccnle", 6)
                .Case("@ccno", 5)
                .Case("@ccnp", 5)
                .Case("@ccns", 5)
                .Case("@cco", 4)
                .Case("@ccp", 4)
                .Case("@ccs", 4)
                .Default(0);
  return RV;
}

bool X86TargetInfo::validateAsmConstraint(
    const char *&Name, TargetInfo::ConstraintInfo &Info) const {
  switch (*Name) {
  default:
    return false;
  // Constant constraints.
  case 'e': // 32-bit signed integer constant for use with sign-extending x86_64
            // instructions.
  case 'Z': // 32-bit unsigned integer constant for use with zero-extending
            // x86_64 instructions.
  case 's':
    Info.setRequiresImmediate();
    return true;
  case 'I':
    Info.setRequiresImmediate(0, 31);
    return true;
  case 'J':
    Info.setRequiresImmediate(0, 63);
    return true;
  case 'K':
    Info.setRequiresImmediate(-128, 127);
    return true;
  case 'L':
    Info.setRequiresImmediate({int(0xff), int(0xffff), int(0xffffffff)});
    return true;
  case 'M':
    Info.setRequiresImmediate(0, 3);
    return true;
  case 'N':
    Info.setRequiresImmediate(0, 255);
    return true;
  case 'O':
    Info.setRequiresImmediate(0, 127);
    return true;
  // Register constraints.
  case 'Y': // 'Y' is the first character for several 2-character constraints.
    // Shift the pointer to the second character of the constraint.
    Name++;
    switch (*Name) {
    default:
      return false;
    case 'z': // First SSE register.
    case '2':
    case 't': // Any SSE register, when SSE2 is enabled.
    case 'i': // Any SSE register, when SSE2 and inter-unit moves enabled.
    case 'm': // Any MMX register, when inter-unit moves enabled.
    case 'k': // AVX512 arch mask registers: k1-k7.
      Info.setAllowsRegister();
      return true;
    }
  case 'f': // Any x87 floating point stack register.
    // Constraint 'f' cannot be used for output operands.
    if (Info.ConstraintStr[0] == '=')
      return false;
    Info.setAllowsRegister();
    return true;
  case 'a': // eax.
  case 'b': // ebx.
  case 'c': // ecx.
  case 'd': // edx.
  case 'S': // esi.
  case 'D': // edi.
  case 'A': // edx:eax.
  case 't': // Top of floating point stack.
  case 'u': // Second from top of floating point stack.
  case 'q': // Any register accessible as [r]l: a, b, c, and d.
  case 'y': // Any MMX register.
  case 'v': // Any {X,Y,Z}MM register (Arch & context dependent)
  case 'x': // Any SSE register.
  case 'k': // Any AVX512 mask register (same as Yk, additionally allows k0
            // for intermideate k reg operations).
  case 'Q': // Any register accessible as [r]h: a, b, c, and d.
  case 'R': // "Legacy" registers: ax, bx, cx, dx, di, si, sp, bp.
  case 'l': // "Index" registers: any general register that can be used as an
            // index in a base+index memory access.
    Info.setAllowsRegister();
    return true;
  // Floating point constant constraints.
  case 'C': // SSE floating point constant.
  case 'G': // x87 floating point constant.
    return true;
  case '@':
    // CC condition changes.
    if (auto Len = matchAsmCCConstraint(Name)) {
      Name += Len - 1;
      Info.setAllowsRegister();
      return true;
    }
    return false;
  }
}

// Below is based on the following information:
// +------------------------------------+-------------------------+--------------------------------------------------------------------------------------------------------------------------------------------------------------+
// |           Processor Name           | Cache Line Size (Bytes) |                                                                            Source                                                                            |
// +------------------------------------+-------------------------+--------------------------------------------------------------------------------------------------------------------------------------------------------------+
// | i386                               |                      64 | https://www.intel.com/content/dam/www/public/us/en/documents/manuals/64-ia-32-architectures-optimization-manual.pdf                                          |
// | i486                               |                      16 | "four doublewords" (doubleword = 32 bits, 4 bits * 32 bits = 16 bytes) https://en.wikichip.org/w/images/d/d3/i486_MICROPROCESSOR_HARDWARE_REFERENCE_MANUAL_%281990%29.pdf and http://citeseerx.ist.psu.edu/viewdoc/download?doi=10.1.1.126.4216&rep=rep1&type=pdf (page 29) |
// | i586/Pentium MMX                   |                      32 | https://www.7-cpu.com/cpu/P-MMX.html                                                                                                                         |
// | i686/Pentium                       |                      32 | https://www.7-cpu.com/cpu/P6.html                                                                                                                            |
// | Netburst/Pentium4                  |                      64 | https://www.7-cpu.com/cpu/P4-180.html                                                                                                                        |
// | Atom                               |                      64 | https://www.7-cpu.com/cpu/Atom.html                                                                                                                          |
// | Westmere                           |                      64 | https://en.wikichip.org/wiki/intel/microarchitectures/sandy_bridge_(client) "Cache Architecture"                                                             |
// | Sandy Bridge                       |                      64 | https://en.wikipedia.org/wiki/Sandy_Bridge and https://www.7-cpu.com/cpu/SandyBridge.html                                                                    |
// | Ivy Bridge                         |                      64 | https://blog.stuffedcow.net/2013/01/ivb-cache-replacement/ and https://www.7-cpu.com/cpu/IvyBridge.html                                                      |
// | Haswell                            |                      64 | https://www.7-cpu.com/cpu/Haswell.html                                                                                                                       |
// | Broadwell                          |                      64 | https://www.7-cpu.com/cpu/Broadwell.html                                                                                                                     |
// | Skylake (including skylake-avx512) |                      64 | https://www.nas.nasa.gov/hecc/support/kb/skylake-processors_550.html "Cache Hierarchy"                                                                       |
// | Cascade Lake                       |                      64 | https://www.nas.nasa.gov/hecc/support/kb/cascade-lake-processors_579.html "Cache Hierarchy"                                                                  |
// | Skylake                            |                      64 | https://en.wikichip.org/wiki/intel/microarchitectures/kaby_lake "Memory Hierarchy"                                                                           |
// | Ice Lake                           |                      64 | https://www.7-cpu.com/cpu/Ice_Lake.html                                                                                                                      |
// | Knights Landing                    |                      64 | https://software.intel.com/en-us/articles/intel-xeon-phi-processor-7200-family-memory-management-optimizations "The Intel® Xeon Phi™ Processor Architecture" |
// | Knights Mill                       |                      64 | https://software.intel.com/sites/default/files/managed/9e/bc/64-ia-32-architectures-optimization-manual.pdf?countrylabel=Colombia "2.5.5.2 L1 DCache "       |
// +------------------------------------+-------------------------+--------------------------------------------------------------------------------------------------------------------------------------------------------------+
std::optional<unsigned> X86TargetInfo::getCPUCacheLineSize() const {
  using namespace llvm::X86;
  switch (CPU) {
    // i386
    case CK_i386:
    // i486
    case CK_i486:
    case CK_WinChipC6:
    case CK_WinChip2:
    case CK_C3:
    // Lakemont
    case CK_Lakemont:
      return 16;

    // i586
    case CK_i586:
    case CK_Pentium:
    case CK_PentiumMMX:
    // i686
    case CK_PentiumPro:
    case CK_i686:
    case CK_Pentium2:
    case CK_Pentium3:
    case CK_PentiumM:
    case CK_C3_2:
    // K6
    case CK_K6:
    case CK_K6_2:
    case CK_K6_3:
    // Geode
    case CK_Geode:
      return 32;

    // Netburst
    case CK_Pentium4:
    case CK_Prescott:
    case CK_Nocona:
    // Atom
    case CK_Bonnell:
    case CK_Silvermont:
    case CK_Goldmont:
    case CK_GoldmontPlus:
    case CK_Tremont:
    case CK_Gracemont:

    case CK_Westmere:
    case CK_SandyBridge:
    case CK_IvyBridge:
    case CK_Haswell:
    case CK_Broadwell:
    case CK_SkylakeClient:
    case CK_SkylakeServer:
    case CK_Cascadelake:
    case CK_Nehalem:
    case CK_Cooperlake:
    case CK_Cannonlake:
    case CK_Tigerlake:
    case CK_SapphireRapids:
    case CK_IcelakeClient:
    case CK_Rocketlake:
    case CK_IcelakeServer:
    case CK_Alderlake:
    case CK_Raptorlake:
    case CK_Meteorlake:
    case CK_Arrowlake:
    case CK_ArrowlakeS:
    case CK_Lunarlake:
    case CK_Pantherlake:
    case CK_Sierraforest:
    case CK_Grandridge:
    case CK_Graniterapids:
    case CK_GraniterapidsD:
    case CK_Emeraldrapids:
    case CK_Clearwaterforest:
    case CK_KNL:
    case CK_KNM:
    // K7
    case CK_Athlon:
    case CK_AthlonXP:
    // K8
    case CK_K8:
    case CK_K8SSE3:
    case CK_AMDFAM10:
    // Bobcat
    case CK_BTVER1:
    case CK_BTVER2:
    // Bulldozer
    case CK_BDVER1:
    case CK_BDVER2:
    case CK_BDVER3:
    case CK_BDVER4:
    // Zen
    case CK_ZNVER1:
    case CK_ZNVER2:
    case CK_ZNVER3:
    case CK_ZNVER4:
    // Deprecated
    case CK_x86_64:
    case CK_x86_64_v2:
    case CK_x86_64_v3:
    case CK_x86_64_v4:
    case CK_Yonah:
    case CK_Penryn:
    case CK_Core2:
      return 64;

    // The following currently have unknown cache line sizes (but they are probably all 64):
    // Core
    case CK_None:
      return std::nullopt;
  }
  llvm_unreachable("Unknown CPU kind");
}

bool X86TargetInfo::validateOutputSize(const llvm::StringMap<bool> &FeatureMap,
                                       StringRef Constraint,
                                       unsigned Size) const {
  // Strip off constraint modifiers.
  while (Constraint[0] == '=' || Constraint[0] == '+' || Constraint[0] == '&')
    Constraint = Constraint.substr(1);

  return validateOperandSize(FeatureMap, Constraint, Size);
}

bool X86TargetInfo::validateInputSize(const llvm::StringMap<bool> &FeatureMap,
                                      StringRef Constraint,
                                      unsigned Size) const {
  return validateOperandSize(FeatureMap, Constraint, Size);
}

bool X86TargetInfo::validateOperandSize(const llvm::StringMap<bool> &FeatureMap,
                                        StringRef Constraint,
                                        unsigned Size) const {
  switch (Constraint[0]) {
  default:
    break;
  case 'k':
  // Registers k0-k7 (AVX512) size limit is 64 bit.
  case 'y':
    return Size <= 64;
  case 'f':
  case 't':
  case 'u':
    return Size <= 128;
  case 'Y':
    // 'Y' is the first character for several 2-character constraints.
    switch (Constraint[1]) {
    default:
      return false;
    case 'm':
      // 'Ym' is synonymous with 'y'.
    case 'k':
      return Size <= 64;
    case 'z':
      // XMM0/YMM/ZMM0
      if (hasFeatureEnabled(FeatureMap, "avx512f") &&
          hasFeatureEnabled(FeatureMap, "evex512"))
        // ZMM0 can be used if target supports AVX512F and EVEX512 is set.
        return Size <= 512U;
      else if (hasFeatureEnabled(FeatureMap, "avx"))
        // YMM0 can be used if target supports AVX.
        return Size <= 256U;
      else if (hasFeatureEnabled(FeatureMap, "sse"))
        return Size <= 128U;
      return false;
    case 'i':
    case 't':
    case '2':
      // 'Yi','Yt','Y2' are synonymous with 'x' when SSE2 is enabled.
      if (SSELevel < SSE2)
        return false;
      break;
    }
    break;
  case 'v':
  case 'x':
    if (hasFeatureEnabled(FeatureMap, "avx512f") &&
        hasFeatureEnabled(FeatureMap, "evex512"))
      // 512-bit zmm registers can be used if target supports AVX512F and
      // EVEX512 is set.
      return Size <= 512U;
    else if (hasFeatureEnabled(FeatureMap, "avx"))
      // 256-bit ymm registers can be used if target supports AVX.
      return Size <= 256U;
    return Size <= 128U;

  }

  return true;
}

std::string X86TargetInfo::convertConstraint(const char *&Constraint) const {
  switch (*Constraint) {
  case '@':
    if (auto Len = matchAsmCCConstraint(Constraint)) {
      std::string Converted = "{" + std::string(Constraint, Len) + "}";
      Constraint += Len - 1;
      return Converted;
    }
    return std::string(1, *Constraint);
  case 'a':
    return std::string("{ax}");
  case 'b':
    return std::string("{bx}");
  case 'c':
    return std::string("{cx}");
  case 'd':
    return std::string("{dx}");
  case 'S':
    return std::string("{si}");
  case 'D':
    return std::string("{di}");
  case 'p': // Keep 'p' constraint (address).
    return std::string("p");
  case 't': // top of floating point stack.
    return std::string("{st}");
  case 'u':                        // second from top of floating point stack.
    return std::string("{st(1)}"); // second from top of floating point stack.
  case 'Y':
    switch (Constraint[1]) {
    default:
      // Break from inner switch and fall through (copy single char),
      // continue parsing after copying the current constraint into
      // the return string.
      break;
    case 'k':
    case 'm':
    case 'i':
    case 't':
    case 'z':
    case '2':
      // "^" hints llvm that this is a 2 letter constraint.
      // "Constraint++" is used to promote the string iterator
      // to the next constraint.
      return std::string("^") + std::string(Constraint++, 2);
    }
    [[fallthrough]];
  default:
    return std::string(1, *Constraint);
  }
}

void X86TargetInfo::fillValidCPUList(SmallVectorImpl<StringRef> &Values) const {
  bool Only64Bit = getTriple().getArch() != llvm::Triple::x86;
  llvm::X86::fillValidCPUArchList(Values, Only64Bit);
}

void X86TargetInfo::fillValidTuneCPUList(SmallVectorImpl<StringRef> &Values) const {
  llvm::X86::fillValidTuneCPUList(Values);
}

ArrayRef<const char *> X86TargetInfo::getGCCRegNames() const {
  return llvm::ArrayRef(GCCRegNames);
}

ArrayRef<TargetInfo::AddlRegName> X86TargetInfo::getGCCAddlRegNames() const {
  return llvm::ArrayRef(AddlRegNames);
}

ArrayRef<Builtin::Info> X86_32TargetInfo::getTargetBuiltins() const {
  return llvm::ArrayRef(BuiltinInfoX86, clang::X86::LastX86CommonBuiltin -
                                            Builtin::FirstTSBuiltin + 1);
}

ArrayRef<Builtin::Info> X86_64TargetInfo::getTargetBuiltins() const {
  return llvm::ArrayRef(BuiltinInfoX86,
                        X86::LastTSBuiltin - Builtin::FirstTSBuiltin);
}<|MERGE_RESOLUTION|>--- conflicted
+++ resolved
@@ -122,15 +122,9 @@
   std::vector<std::string> UpdatedAVX10FeaturesVec;
   enum { FE_NOSET = -1, FE_FALSE, FE_TRUE };
   int HasEVEX512 = FE_NOSET;
-<<<<<<< HEAD
-  bool HasAVX512F = Features.count("avx512f") && Features["avx512f"];
-  bool HasAVX10 = false;
-  bool HasAVX10_512 = false;
-=======
   bool HasAVX512F = Features.lookup("avx512f");
   bool HasAVX10 = Features.lookup("avx10.1-256");
   bool HasAVX10_512 = Features.lookup("avx10.1-512");
->>>>>>> 63537872
   std::string LastAVX10;
   std::string LastAVX512;
   for (const auto &Feature : FeaturesVec) {
