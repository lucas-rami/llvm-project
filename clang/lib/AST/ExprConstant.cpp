//===--- ExprConstant.cpp - Expression Constant Evaluator -----------------===//
//
//                     The LLVM Compiler Infrastructure
//
// This file is distributed under the University of Illinois Open Source
// License. See LICENSE.TXT for details.
//
//===----------------------------------------------------------------------===//
//
// This file implements the Expr constant evaluator.
//
// Constant expression evaluation produces four main results:
//
//  * A success/failure flag indicating whether constant folding was successful.
//    This is the 'bool' return value used by most of the code in this file. A
//    'false' return value indicates that constant folding has failed, and any
//    appropriate diagnostic has already been produced.
//
//  * An evaluated result, valid only if constant folding has not failed.
//
//  * A flag indicating if evaluation encountered (unevaluated) side-effects.
//    These arise in cases such as (sideEffect(), 0) and (sideEffect() || 1),
//    where it is possible to determine the evaluated result regardless.
//
//  * A set of notes indicating why the evaluation was not a constant expression
//    (under the C++11 / C++1y rules only, at the moment), or, if folding failed
//    too, why the expression could not be folded.
//
// If we are checking for a potential constant expression, failure to constant
// fold a potential constant sub-expression will be indicated by a 'false'
// return value (the expression could not be folded) and no diagnostic (the
// expression is not necessarily non-constant).
//
//===----------------------------------------------------------------------===//

#include "clang/AST/APValue.h"
#include "clang/AST/ASTContext.h"
#include "clang/AST/ASTDiagnostic.h"
#include "clang/AST/ASTLambda.h"
#include "clang/AST/CharUnits.h"
#include "clang/AST/Expr.h"
#include "clang/AST/RecordLayout.h"
#include "clang/AST/StmtVisitor.h"
#include "clang/AST/TypeLoc.h"
#include "clang/Basic/Builtins.h"
#include "clang/Basic/TargetInfo.h"
#include "llvm/Support/raw_ostream.h"
#include <cstring>
#include <functional>

using namespace clang;
using llvm::APSInt;
using llvm::APFloat;

static bool IsGlobalLValue(APValue::LValueBase B);

namespace {
  struct LValue;
  struct CallStackFrame;
  struct EvalInfo;

  static QualType getType(APValue::LValueBase B) {
    if (!B) return QualType();
    if (const ValueDecl *D = B.dyn_cast<const ValueDecl*>())
      return D->getType();

    const Expr *Base = B.get<const Expr*>();

    // For a materialized temporary, the type of the temporary we materialized
    // may not be the type of the expression.
    if (const MaterializeTemporaryExpr *MTE =
            dyn_cast<MaterializeTemporaryExpr>(Base)) {
      SmallVector<const Expr *, 2> CommaLHSs;
      SmallVector<SubobjectAdjustment, 2> Adjustments;
      const Expr *Temp = MTE->GetTemporaryExpr();
      const Expr *Inner = Temp->skipRValueSubobjectAdjustments(CommaLHSs,
                                                               Adjustments);
      // Keep any cv-qualifiers from the reference if we generated a temporary
      // for it directly. Otherwise use the type after adjustment.
      if (!Adjustments.empty())
        return Inner->getType();
    }

    return Base->getType();
  }

  /// Get an LValue path entry, which is known to not be an array index, as a
  /// field or base class.
  static
  APValue::BaseOrMemberType getAsBaseOrMember(APValue::LValuePathEntry E) {
    APValue::BaseOrMemberType Value;
    Value.setFromOpaqueValue(E.BaseOrMember);
    return Value;
  }

  /// Get an LValue path entry, which is known to not be an array index, as a
  /// field declaration.
  static const FieldDecl *getAsField(APValue::LValuePathEntry E) {
    return dyn_cast<FieldDecl>(getAsBaseOrMember(E).getPointer());
  }
  /// Get an LValue path entry, which is known to not be an array index, as a
  /// base class declaration.
  static const CXXRecordDecl *getAsBaseClass(APValue::LValuePathEntry E) {
    return dyn_cast<CXXRecordDecl>(getAsBaseOrMember(E).getPointer());
  }
  /// Determine whether this LValue path entry for a base class names a virtual
  /// base class.
  static bool isVirtualBaseClass(APValue::LValuePathEntry E) {
    return getAsBaseOrMember(E).getInt();
  }

  /// Find the path length and type of the most-derived subobject in the given
  /// path, and find the size of the containing array, if any.
  static
  unsigned findMostDerivedSubobject(ASTContext &Ctx, QualType Base,
                                    ArrayRef<APValue::LValuePathEntry> Path,
                                    uint64_t &ArraySize, QualType &Type,
                                    bool &IsArray) {
    unsigned MostDerivedLength = 0;
    Type = Base;
    for (unsigned I = 0, N = Path.size(); I != N; ++I) {
      if (Type->isArrayType()) {
        const ConstantArrayType *CAT =
          cast<ConstantArrayType>(Ctx.getAsArrayType(Type));
        Type = CAT->getElementType();
        ArraySize = CAT->getSize().getZExtValue();
        MostDerivedLength = I + 1;
        IsArray = true;
      } else if (Type->isAnyComplexType()) {
        const ComplexType *CT = Type->castAs<ComplexType>();
        Type = CT->getElementType();
        ArraySize = 2;
        MostDerivedLength = I + 1;
        IsArray = true;
      } else if (const FieldDecl *FD = getAsField(Path[I])) {
        Type = FD->getType();
        ArraySize = 0;
        MostDerivedLength = I + 1;
        IsArray = false;
      } else {
        // Path[I] describes a base class.
        ArraySize = 0;
        IsArray = false;
      }
    }
    return MostDerivedLength;
  }

  // The order of this enum is important for diagnostics.
  enum CheckSubobjectKind {
    CSK_Base, CSK_Derived, CSK_Field, CSK_ArrayToPointer, CSK_ArrayIndex,
    CSK_This, CSK_Real, CSK_Imag
  };

  /// A path from a glvalue to a subobject of that glvalue.
  struct SubobjectDesignator {
    /// True if the subobject was named in a manner not supported by C++11. Such
    /// lvalues can still be folded, but they are not core constant expressions
    /// and we cannot perform lvalue-to-rvalue conversions on them.
    unsigned Invalid : 1;

    /// Is this a pointer one past the end of an object?
    unsigned IsOnePastTheEnd : 1;

    /// Indicator of whether the most-derived object is an array element.
    unsigned MostDerivedIsArrayElement : 1;

    /// The length of the path to the most-derived object of which this is a
    /// subobject.
    unsigned MostDerivedPathLength : 29;

    /// The size of the array of which the most-derived object is an element.
    /// This will always be 0 if the most-derived object is not an array
    /// element. 0 is not an indicator of whether or not the most-derived object
    /// is an array, however, because 0-length arrays are allowed.
    uint64_t MostDerivedArraySize;

    /// The type of the most derived object referred to by this address.
    QualType MostDerivedType;

    typedef APValue::LValuePathEntry PathEntry;

    /// The entries on the path from the glvalue to the designated subobject.
    SmallVector<PathEntry, 8> Entries;

    SubobjectDesignator() : Invalid(true) {}

    explicit SubobjectDesignator(QualType T)
        : Invalid(false), IsOnePastTheEnd(false),
          MostDerivedIsArrayElement(false), MostDerivedPathLength(0),
          MostDerivedArraySize(0), MostDerivedType(T) {}

    SubobjectDesignator(ASTContext &Ctx, const APValue &V)
        : Invalid(!V.isLValue() || !V.hasLValuePath()), IsOnePastTheEnd(false),
          MostDerivedIsArrayElement(false), MostDerivedPathLength(0),
          MostDerivedArraySize(0) {
      if (!Invalid) {
        IsOnePastTheEnd = V.isLValueOnePastTheEnd();
        ArrayRef<PathEntry> VEntries = V.getLValuePath();
        Entries.insert(Entries.end(), VEntries.begin(), VEntries.end());
        if (V.getLValueBase()) {
          bool IsArray = false;
          MostDerivedPathLength =
              findMostDerivedSubobject(Ctx, getType(V.getLValueBase()),
                                       V.getLValuePath(), MostDerivedArraySize,
                                       MostDerivedType, IsArray);
          MostDerivedIsArrayElement = IsArray;
        }
      }
    }

    void setInvalid() {
      Invalid = true;
      Entries.clear();
    }

    /// Determine whether this is a one-past-the-end pointer.
    bool isOnePastTheEnd() const {
      assert(!Invalid);
      if (IsOnePastTheEnd)
        return true;
      if (MostDerivedIsArrayElement &&
          Entries[MostDerivedPathLength - 1].ArrayIndex == MostDerivedArraySize)
        return true;
      return false;
    }

    /// Check that this refers to a valid subobject.
    bool isValidSubobject() const {
      if (Invalid)
        return false;
      return !isOnePastTheEnd();
    }
    /// Check that this refers to a valid subobject, and if not, produce a
    /// relevant diagnostic and set the designator as invalid.
    bool checkSubobject(EvalInfo &Info, const Expr *E, CheckSubobjectKind CSK);

    /// Update this designator to refer to the first element within this array.
    void addArrayUnchecked(const ConstantArrayType *CAT) {
      PathEntry Entry;
      Entry.ArrayIndex = 0;
      Entries.push_back(Entry);

      // This is a most-derived object.
      MostDerivedType = CAT->getElementType();
      MostDerivedIsArrayElement = true;
      MostDerivedArraySize = CAT->getSize().getZExtValue();
      MostDerivedPathLength = Entries.size();
    }
    /// Update this designator to refer to the given base or member of this
    /// object.
    void addDeclUnchecked(const Decl *D, bool Virtual = false) {
      PathEntry Entry;
      APValue::BaseOrMemberType Value(D, Virtual);
      Entry.BaseOrMember = Value.getOpaqueValue();
      Entries.push_back(Entry);

      // If this isn't a base class, it's a new most-derived object.
      if (const FieldDecl *FD = dyn_cast<FieldDecl>(D)) {
        MostDerivedType = FD->getType();
        MostDerivedIsArrayElement = false;
        MostDerivedArraySize = 0;
        MostDerivedPathLength = Entries.size();
      }
    }
    /// Update this designator to refer to the given complex component.
    void addComplexUnchecked(QualType EltTy, bool Imag) {
      PathEntry Entry;
      Entry.ArrayIndex = Imag;
      Entries.push_back(Entry);

      // This is technically a most-derived object, though in practice this
      // is unlikely to matter.
      MostDerivedType = EltTy;
      MostDerivedIsArrayElement = true;
      MostDerivedArraySize = 2;
      MostDerivedPathLength = Entries.size();
    }
    void diagnosePointerArithmetic(EvalInfo &Info, const Expr *E, uint64_t N);
    /// Add N to the address of this subobject.
    void adjustIndex(EvalInfo &Info, const Expr *E, uint64_t N) {
      if (Invalid) return;
      if (MostDerivedPathLength == Entries.size() &&
          MostDerivedIsArrayElement) {
        Entries.back().ArrayIndex += N;
        if (Entries.back().ArrayIndex > MostDerivedArraySize) {
          diagnosePointerArithmetic(Info, E, Entries.back().ArrayIndex);
          setInvalid();
        }
        return;
      }
      // [expr.add]p4: For the purposes of these operators, a pointer to a
      // nonarray object behaves the same as a pointer to the first element of
      // an array of length one with the type of the object as its element type.
      if (IsOnePastTheEnd && N == (uint64_t)-1)
        IsOnePastTheEnd = false;
      else if (!IsOnePastTheEnd && N == 1)
        IsOnePastTheEnd = true;
      else if (N != 0) {
        diagnosePointerArithmetic(Info, E, uint64_t(IsOnePastTheEnd) + N);
        setInvalid();
      }
    }
  };

  /// A stack frame in the constexpr call stack.
  struct CallStackFrame {
    EvalInfo &Info;

    /// Parent - The caller of this stack frame.
    CallStackFrame *Caller;

    /// Callee - The function which was called.
    const FunctionDecl *Callee;

    /// This - The binding for the this pointer in this call, if any.
    const LValue *This;

    /// Arguments - Parameter bindings for this function call, indexed by
    /// parameters' function scope indices.
    APValue *Arguments;

    // Note that we intentionally use std::map here so that references to
    // values are stable.
    typedef std::map<const void*, APValue> MapTy;
    typedef MapTy::const_iterator temp_iterator;
    /// Temporaries - Temporary lvalues materialized within this stack frame.
    MapTy Temporaries;

    /// CallLoc - The location of the call expression for this call.
    SourceLocation CallLoc;

    /// Index - The call index of this call.
    unsigned Index;

    CallStackFrame(EvalInfo &Info, SourceLocation CallLoc,
                   const FunctionDecl *Callee, const LValue *This,
                   APValue *Arguments);
    ~CallStackFrame();

    APValue *getTemporary(const void *Key) {
      MapTy::iterator I = Temporaries.find(Key);
      return I == Temporaries.end() ? nullptr : &I->second;
    }
    APValue &createTemporary(const void *Key, bool IsLifetimeExtended);
  };

  /// Temporarily override 'this'.
  class ThisOverrideRAII {
  public:
    ThisOverrideRAII(CallStackFrame &Frame, const LValue *NewThis, bool Enable)
        : Frame(Frame), OldThis(Frame.This) {
      if (Enable)
        Frame.This = NewThis;
    }
    ~ThisOverrideRAII() {
      Frame.This = OldThis;
    }
  private:
    CallStackFrame &Frame;
    const LValue *OldThis;
  };

  /// A partial diagnostic which we might know in advance that we are not going
  /// to emit.
  class OptionalDiagnostic {
    PartialDiagnostic *Diag;

  public:
    explicit OptionalDiagnostic(PartialDiagnostic *Diag = nullptr)
      : Diag(Diag) {}

    template<typename T>
    OptionalDiagnostic &operator<<(const T &v) {
      if (Diag)
        *Diag << v;
      return *this;
    }

    OptionalDiagnostic &operator<<(const APSInt &I) {
      if (Diag) {
        SmallVector<char, 32> Buffer;
        I.toString(Buffer);
        *Diag << StringRef(Buffer.data(), Buffer.size());
      }
      return *this;
    }

    OptionalDiagnostic &operator<<(const APFloat &F) {
      if (Diag) {
        // FIXME: Force the precision of the source value down so we don't
        // print digits which are usually useless (we don't really care here if
        // we truncate a digit by accident in edge cases).  Ideally,
        // APFloat::toString would automatically print the shortest 
        // representation which rounds to the correct value, but it's a bit
        // tricky to implement.
        unsigned precision =
            llvm::APFloat::semanticsPrecision(F.getSemantics());
        precision = (precision * 59 + 195) / 196;
        SmallVector<char, 32> Buffer;
        F.toString(Buffer, precision);
        *Diag << StringRef(Buffer.data(), Buffer.size());
      }
      return *this;
    }
  };

  /// A cleanup, and a flag indicating whether it is lifetime-extended.
  class Cleanup {
    llvm::PointerIntPair<APValue*, 1, bool> Value;

  public:
    Cleanup(APValue *Val, bool IsLifetimeExtended)
        : Value(Val, IsLifetimeExtended) {}

    bool isLifetimeExtended() const { return Value.getInt(); }
    void endLifetime() {
      *Value.getPointer() = APValue();
    }
  };

  /// EvalInfo - This is a private struct used by the evaluator to capture
  /// information about a subexpression as it is folded.  It retains information
  /// about the AST context, but also maintains information about the folded
  /// expression.
  ///
  /// If an expression could be evaluated, it is still possible it is not a C
  /// "integer constant expression" or constant expression.  If not, this struct
  /// captures information about how and why not.
  ///
  /// One bit of information passed *into* the request for constant folding
  /// indicates whether the subexpression is "evaluated" or not according to C
  /// rules.  For example, the RHS of (0 && foo()) is not evaluated.  We can
  /// evaluate the expression regardless of what the RHS is, but C only allows
  /// certain things in certain situations.
  struct EvalInfo {
    ASTContext &Ctx;

    /// EvalStatus - Contains information about the evaluation.
    Expr::EvalStatus &EvalStatus;

    /// CurrentCall - The top of the constexpr call stack.
    CallStackFrame *CurrentCall;

    /// CallStackDepth - The number of calls in the call stack right now.
    unsigned CallStackDepth;

    /// NextCallIndex - The next call index to assign.
    unsigned NextCallIndex;

    /// StepsLeft - The remaining number of evaluation steps we're permitted
    /// to perform. This is essentially a limit for the number of statements
    /// we will evaluate.
    unsigned StepsLeft;

    /// BottomFrame - The frame in which evaluation started. This must be
    /// initialized after CurrentCall and CallStackDepth.
    CallStackFrame BottomFrame;

    /// A stack of values whose lifetimes end at the end of some surrounding
    /// evaluation frame.
    llvm::SmallVector<Cleanup, 16> CleanupStack;

    /// EvaluatingDecl - This is the declaration whose initializer is being
    /// evaluated, if any.
    APValue::LValueBase EvaluatingDecl;

    /// EvaluatingDeclValue - This is the value being constructed for the
    /// declaration whose initializer is being evaluated, if any.
    APValue *EvaluatingDeclValue;

    /// The current array initialization index, if we're performing array
    /// initialization.
    uint64_t ArrayInitIndex = -1;

    /// HasActiveDiagnostic - Was the previous diagnostic stored? If so, further
    /// notes attached to it will also be stored, otherwise they will not be.
    bool HasActiveDiagnostic;

    /// \brief Have we emitted a diagnostic explaining why we couldn't constant
    /// fold (not just why it's not strictly a constant expression)?
    bool HasFoldFailureDiagnostic;

    /// \brief Whether or not we're currently speculatively evaluating.
    bool IsSpeculativelyEvaluating;

    enum EvaluationMode {
      /// Evaluate as a constant expression. Stop if we find that the expression
      /// is not a constant expression.
      EM_ConstantExpression,

      /// Evaluate as a potential constant expression. Keep going if we hit a
      /// construct that we can't evaluate yet (because we don't yet know the
      /// value of something) but stop if we hit something that could never be
      /// a constant expression.
      EM_PotentialConstantExpression,

      /// Fold the expression to a constant. Stop if we hit a side-effect that
      /// we can't model.
      EM_ConstantFold,

      /// Evaluate the expression looking for integer overflow and similar
      /// issues. Don't worry about side-effects, and try to visit all
      /// subexpressions.
      EM_EvaluateForOverflow,

      /// Evaluate in any way we know how. Don't worry about side-effects that
      /// can't be modeled.
      EM_IgnoreSideEffects,

      /// Evaluate as a constant expression. Stop if we find that the expression
      /// is not a constant expression. Some expressions can be retried in the
      /// optimizer if we don't constant fold them here, but in an unevaluated
      /// context we try to fold them immediately since the optimizer never
      /// gets a chance to look at it.
      EM_ConstantExpressionUnevaluated,

      /// Evaluate as a potential constant expression. Keep going if we hit a
      /// construct that we can't evaluate yet (because we don't yet know the
      /// value of something) but stop if we hit something that could never be
      /// a constant expression. Some expressions can be retried in the
      /// optimizer if we don't constant fold them here, but in an unevaluated
      /// context we try to fold them immediately since the optimizer never
      /// gets a chance to look at it.
      EM_PotentialConstantExpressionUnevaluated,

      /// Evaluate as a constant expression. Continue evaluating if we find a
      /// MemberExpr with a base that can't be evaluated.
      EM_DesignatorFold,
    } EvalMode;

    /// Are we checking whether the expression is a potential constant
    /// expression?
    bool checkingPotentialConstantExpression() const {
      return EvalMode == EM_PotentialConstantExpression ||
             EvalMode == EM_PotentialConstantExpressionUnevaluated;
    }

    /// Are we checking an expression for overflow?
    // FIXME: We should check for any kind of undefined or suspicious behavior
    // in such constructs, not just overflow.
    bool checkingForOverflow() { return EvalMode == EM_EvaluateForOverflow; }

    EvalInfo(const ASTContext &C, Expr::EvalStatus &S, EvaluationMode Mode)
      : Ctx(const_cast<ASTContext &>(C)), EvalStatus(S), CurrentCall(nullptr),
        CallStackDepth(0), NextCallIndex(1),
        StepsLeft(getLangOpts().ConstexprStepLimit),
        BottomFrame(*this, SourceLocation(), nullptr, nullptr, nullptr),
        EvaluatingDecl((const ValueDecl *)nullptr),
        EvaluatingDeclValue(nullptr), HasActiveDiagnostic(false),
        HasFoldFailureDiagnostic(false), IsSpeculativelyEvaluating(false),
        EvalMode(Mode) {}

    void setEvaluatingDecl(APValue::LValueBase Base, APValue &Value) {
      EvaluatingDecl = Base;
      EvaluatingDeclValue = &Value;
    }

    const LangOptions &getLangOpts() const { return Ctx.getLangOpts(); }

    bool CheckCallLimit(SourceLocation Loc) {
      // Don't perform any constexpr calls (other than the call we're checking)
      // when checking a potential constant expression.
      if (checkingPotentialConstantExpression() && CallStackDepth > 1)
        return false;
      if (NextCallIndex == 0) {
        // NextCallIndex has wrapped around.
        FFDiag(Loc, diag::note_constexpr_call_limit_exceeded);
        return false;
      }
      if (CallStackDepth <= getLangOpts().ConstexprCallDepth)
        return true;
      FFDiag(Loc, diag::note_constexpr_depth_limit_exceeded)
        << getLangOpts().ConstexprCallDepth;
      return false;
    }

    CallStackFrame *getCallFrame(unsigned CallIndex) {
      assert(CallIndex && "no call index in getCallFrame");
      // We will eventually hit BottomFrame, which has Index 1, so Frame can't
      // be null in this loop.
      CallStackFrame *Frame = CurrentCall;
      while (Frame->Index > CallIndex)
        Frame = Frame->Caller;
      return (Frame->Index == CallIndex) ? Frame : nullptr;
    }

    bool nextStep(const Stmt *S) {
      if (!StepsLeft) {
        FFDiag(S->getLocStart(), diag::note_constexpr_step_limit_exceeded);
        return false;
      }
      --StepsLeft;
      return true;
    }

  private:
    /// Add a diagnostic to the diagnostics list.
    PartialDiagnostic &addDiag(SourceLocation Loc, diag::kind DiagId) {
      PartialDiagnostic PD(DiagId, Ctx.getDiagAllocator());
      EvalStatus.Diag->push_back(std::make_pair(Loc, PD));
      return EvalStatus.Diag->back().second;
    }

    /// Add notes containing a call stack to the current point of evaluation.
    void addCallStack(unsigned Limit);

  private:
    OptionalDiagnostic Diag(SourceLocation Loc, diag::kind DiagId,
                            unsigned ExtraNotes, bool IsCCEDiag) {
    
      if (EvalStatus.Diag) {
        // If we have a prior diagnostic, it will be noting that the expression
        // isn't a constant expression. This diagnostic is more important,
        // unless we require this evaluation to produce a constant expression.
        //
        // FIXME: We might want to show both diagnostics to the user in
        // EM_ConstantFold mode.
        if (!EvalStatus.Diag->empty()) {
          switch (EvalMode) {
          case EM_ConstantFold:
          case EM_IgnoreSideEffects:
          case EM_EvaluateForOverflow:
            if (!HasFoldFailureDiagnostic)
              break;
            // We've already failed to fold something. Keep that diagnostic.
          case EM_ConstantExpression:
          case EM_PotentialConstantExpression:
          case EM_ConstantExpressionUnevaluated:
          case EM_PotentialConstantExpressionUnevaluated:
          case EM_DesignatorFold:
            HasActiveDiagnostic = false;
            return OptionalDiagnostic();
          }
        }

        unsigned CallStackNotes = CallStackDepth - 1;
        unsigned Limit = Ctx.getDiagnostics().getConstexprBacktraceLimit();
        if (Limit)
          CallStackNotes = std::min(CallStackNotes, Limit + 1);
        if (checkingPotentialConstantExpression())
          CallStackNotes = 0;

        HasActiveDiagnostic = true;
        HasFoldFailureDiagnostic = !IsCCEDiag;
        EvalStatus.Diag->clear();
        EvalStatus.Diag->reserve(1 + ExtraNotes + CallStackNotes);
        addDiag(Loc, DiagId);
        if (!checkingPotentialConstantExpression())
          addCallStack(Limit);
        return OptionalDiagnostic(&(*EvalStatus.Diag)[0].second);
      }
      HasActiveDiagnostic = false;
      return OptionalDiagnostic();
    }
  public:
    // Diagnose that the evaluation could not be folded (FF => FoldFailure)
    OptionalDiagnostic
    FFDiag(SourceLocation Loc,
          diag::kind DiagId = diag::note_invalid_subexpr_in_const_expr,
          unsigned ExtraNotes = 0) {
      return Diag(Loc, DiagId, ExtraNotes, false);
    }
    
    OptionalDiagnostic FFDiag(const Expr *E, diag::kind DiagId
                              = diag::note_invalid_subexpr_in_const_expr,
                            unsigned ExtraNotes = 0) {
      if (EvalStatus.Diag)
        return Diag(E->getExprLoc(), DiagId, ExtraNotes, /*IsCCEDiag*/false);
      HasActiveDiagnostic = false;
      return OptionalDiagnostic();
    }

    /// Diagnose that the evaluation does not produce a C++11 core constant
    /// expression.
    ///
    /// FIXME: Stop evaluating if we're in EM_ConstantExpression or
    /// EM_PotentialConstantExpression mode and we produce one of these.
    OptionalDiagnostic CCEDiag(SourceLocation Loc, diag::kind DiagId
                                 = diag::note_invalid_subexpr_in_const_expr,
                               unsigned ExtraNotes = 0) {
      // Don't override a previous diagnostic. Don't bother collecting
      // diagnostics if we're evaluating for overflow.
      if (!EvalStatus.Diag || !EvalStatus.Diag->empty()) {
        HasActiveDiagnostic = false;
        return OptionalDiagnostic();
      }
      return Diag(Loc, DiagId, ExtraNotes, true);
    }
    OptionalDiagnostic CCEDiag(const Expr *E, diag::kind DiagId
                                 = diag::note_invalid_subexpr_in_const_expr,
                               unsigned ExtraNotes = 0) {
      return CCEDiag(E->getExprLoc(), DiagId, ExtraNotes);
    }
    /// Add a note to a prior diagnostic.
    OptionalDiagnostic Note(SourceLocation Loc, diag::kind DiagId) {
      if (!HasActiveDiagnostic)
        return OptionalDiagnostic();
      return OptionalDiagnostic(&addDiag(Loc, DiagId));
    }

    /// Add a stack of notes to a prior diagnostic.
    void addNotes(ArrayRef<PartialDiagnosticAt> Diags) {
      if (HasActiveDiagnostic) {
        EvalStatus.Diag->insert(EvalStatus.Diag->end(),
                                Diags.begin(), Diags.end());
      }
    }

    /// Should we continue evaluation after encountering a side-effect that we
    /// couldn't model?
    bool keepEvaluatingAfterSideEffect() {
      switch (EvalMode) {
      case EM_PotentialConstantExpression:
      case EM_PotentialConstantExpressionUnevaluated:
      case EM_EvaluateForOverflow:
      case EM_IgnoreSideEffects:
        return true;

      case EM_ConstantExpression:
      case EM_ConstantExpressionUnevaluated:
      case EM_ConstantFold:
      case EM_DesignatorFold:
        return false;
      }
      llvm_unreachable("Missed EvalMode case");
    }

    /// Note that we have had a side-effect, and determine whether we should
    /// keep evaluating.
    bool noteSideEffect() {
      EvalStatus.HasSideEffects = true;
      return keepEvaluatingAfterSideEffect();
    }

    /// Should we continue evaluation after encountering undefined behavior?
    bool keepEvaluatingAfterUndefinedBehavior() {
      switch (EvalMode) {
      case EM_EvaluateForOverflow:
      case EM_IgnoreSideEffects:
      case EM_ConstantFold:
      case EM_DesignatorFold:
        return true;

      case EM_PotentialConstantExpression:
      case EM_PotentialConstantExpressionUnevaluated:
      case EM_ConstantExpression:
      case EM_ConstantExpressionUnevaluated:
        return false;
      }
      llvm_unreachable("Missed EvalMode case");
    }

    /// Note that we hit something that was technically undefined behavior, but
    /// that we can evaluate past it (such as signed overflow or floating-point
    /// division by zero.)
    bool noteUndefinedBehavior() {
      EvalStatus.HasUndefinedBehavior = true;
      return keepEvaluatingAfterUndefinedBehavior();
    }

    /// Should we continue evaluation as much as possible after encountering a
    /// construct which can't be reduced to a value?
    bool keepEvaluatingAfterFailure() {
      if (!StepsLeft)
        return false;

      switch (EvalMode) {
      case EM_PotentialConstantExpression:
      case EM_PotentialConstantExpressionUnevaluated:
      case EM_EvaluateForOverflow:
        return true;

      case EM_ConstantExpression:
      case EM_ConstantExpressionUnevaluated:
      case EM_ConstantFold:
      case EM_IgnoreSideEffects:
      case EM_DesignatorFold:
        return false;
      }
      llvm_unreachable("Missed EvalMode case");
    }

    /// Notes that we failed to evaluate an expression that other expressions
    /// directly depend on, and determine if we should keep evaluating. This
    /// should only be called if we actually intend to keep evaluating.
    ///
    /// Call noteSideEffect() instead if we may be able to ignore the value that
    /// we failed to evaluate, e.g. if we failed to evaluate Foo() in:
    ///
    /// (Foo(), 1)      // use noteSideEffect
    /// (Foo() || true) // use noteSideEffect
    /// Foo() + 1       // use noteFailure
    LLVM_NODISCARD bool noteFailure() {
      // Failure when evaluating some expression often means there is some
      // subexpression whose evaluation was skipped. Therefore, (because we
      // don't track whether we skipped an expression when unwinding after an
      // evaluation failure) every evaluation failure that bubbles up from a
      // subexpression implies that a side-effect has potentially happened. We
      // skip setting the HasSideEffects flag to true until we decide to
      // continue evaluating after that point, which happens here.
      bool KeepGoing = keepEvaluatingAfterFailure();
      EvalStatus.HasSideEffects |= KeepGoing;
      return KeepGoing;
    }

    bool allowInvalidBaseExpr() const {
      return EvalMode == EM_DesignatorFold;
    }

    class ArrayInitLoopIndex {
      EvalInfo &Info;
      uint64_t OuterIndex;

    public:
      ArrayInitLoopIndex(EvalInfo &Info)
          : Info(Info), OuterIndex(Info.ArrayInitIndex) {
        Info.ArrayInitIndex = 0;
      }
      ~ArrayInitLoopIndex() { Info.ArrayInitIndex = OuterIndex; }

      operator uint64_t&() { return Info.ArrayInitIndex; }
    };
  };

  /// Object used to treat all foldable expressions as constant expressions.
  struct FoldConstant {
    EvalInfo &Info;
    bool Enabled;
    bool HadNoPriorDiags;
    EvalInfo::EvaluationMode OldMode;

    explicit FoldConstant(EvalInfo &Info, bool Enabled)
      : Info(Info),
        Enabled(Enabled),
        HadNoPriorDiags(Info.EvalStatus.Diag &&
                        Info.EvalStatus.Diag->empty() &&
                        !Info.EvalStatus.HasSideEffects),
        OldMode(Info.EvalMode) {
      if (Enabled &&
          (Info.EvalMode == EvalInfo::EM_ConstantExpression ||
           Info.EvalMode == EvalInfo::EM_ConstantExpressionUnevaluated))
        Info.EvalMode = EvalInfo::EM_ConstantFold;
    }
    void keepDiagnostics() { Enabled = false; }
    ~FoldConstant() {
      if (Enabled && HadNoPriorDiags && !Info.EvalStatus.Diag->empty() &&
          !Info.EvalStatus.HasSideEffects)
        Info.EvalStatus.Diag->clear();
      Info.EvalMode = OldMode;
    }
  };

  /// RAII object used to treat the current evaluation as the correct pointer
  /// offset fold for the current EvalMode
  struct FoldOffsetRAII {
    EvalInfo &Info;
    EvalInfo::EvaluationMode OldMode;
    explicit FoldOffsetRAII(EvalInfo &Info, bool Subobject)
        : Info(Info), OldMode(Info.EvalMode) {
      if (!Info.checkingPotentialConstantExpression())
        Info.EvalMode = Subobject ? EvalInfo::EM_DesignatorFold
                                  : EvalInfo::EM_ConstantFold;
    }

    ~FoldOffsetRAII() { Info.EvalMode = OldMode; }
  };

  /// RAII object used to optionally suppress diagnostics and side-effects from
  /// a speculative evaluation.
  class SpeculativeEvaluationRAII {
    /// Pair of EvalInfo, and a bit that stores whether or not we were
    /// speculatively evaluating when we created this RAII.
    llvm::PointerIntPair<EvalInfo *, 1, bool> InfoAndOldSpecEval;
    Expr::EvalStatus Old;

    void moveFromAndCancel(SpeculativeEvaluationRAII &&Other) {
      InfoAndOldSpecEval = Other.InfoAndOldSpecEval;
      Old = Other.Old;
      Other.InfoAndOldSpecEval.setPointer(nullptr);
    }

    void maybeRestoreState() {
      EvalInfo *Info = InfoAndOldSpecEval.getPointer();
      if (!Info)
        return;

      Info->EvalStatus = Old;
      Info->IsSpeculativelyEvaluating = InfoAndOldSpecEval.getInt();
    }

  public:
    SpeculativeEvaluationRAII() = default;

    SpeculativeEvaluationRAII(
        EvalInfo &Info, SmallVectorImpl<PartialDiagnosticAt> *NewDiag = nullptr)
        : InfoAndOldSpecEval(&Info, Info.IsSpeculativelyEvaluating),
          Old(Info.EvalStatus) {
      Info.EvalStatus.Diag = NewDiag;
      Info.IsSpeculativelyEvaluating = true;
    }

    SpeculativeEvaluationRAII(const SpeculativeEvaluationRAII &Other) = delete;
    SpeculativeEvaluationRAII(SpeculativeEvaluationRAII &&Other) {
      moveFromAndCancel(std::move(Other));
    }

    SpeculativeEvaluationRAII &operator=(SpeculativeEvaluationRAII &&Other) {
      maybeRestoreState();
      moveFromAndCancel(std::move(Other));
      return *this;
    }

    ~SpeculativeEvaluationRAII() { maybeRestoreState(); }
  };

  /// RAII object wrapping a full-expression or block scope, and handling
  /// the ending of the lifetime of temporaries created within it.
  template<bool IsFullExpression>
  class ScopeRAII {
    EvalInfo &Info;
    unsigned OldStackSize;
  public:
    ScopeRAII(EvalInfo &Info)
        : Info(Info), OldStackSize(Info.CleanupStack.size()) {}
    ~ScopeRAII() {
      // Body moved to a static method to encourage the compiler to inline away
      // instances of this class.
      cleanup(Info, OldStackSize);
    }
  private:
    static void cleanup(EvalInfo &Info, unsigned OldStackSize) {
      unsigned NewEnd = OldStackSize;
      for (unsigned I = OldStackSize, N = Info.CleanupStack.size();
           I != N; ++I) {
        if (IsFullExpression && Info.CleanupStack[I].isLifetimeExtended()) {
          // Full-expression cleanup of a lifetime-extended temporary: nothing
          // to do, just move this cleanup to the right place in the stack.
          std::swap(Info.CleanupStack[I], Info.CleanupStack[NewEnd]);
          ++NewEnd;
        } else {
          // End the lifetime of the object.
          Info.CleanupStack[I].endLifetime();
        }
      }
      Info.CleanupStack.erase(Info.CleanupStack.begin() + NewEnd,
                              Info.CleanupStack.end());
    }
  };
  typedef ScopeRAII<false> BlockScopeRAII;
  typedef ScopeRAII<true> FullExpressionRAII;
}

bool SubobjectDesignator::checkSubobject(EvalInfo &Info, const Expr *E,
                                         CheckSubobjectKind CSK) {
  if (Invalid)
    return false;
  if (isOnePastTheEnd()) {
    Info.CCEDiag(E, diag::note_constexpr_past_end_subobject)
      << CSK;
    setInvalid();
    return false;
  }
  return true;
}

void SubobjectDesignator::diagnosePointerArithmetic(EvalInfo &Info,
                                                    const Expr *E, uint64_t N) {
  if (MostDerivedPathLength == Entries.size() && MostDerivedIsArrayElement)
    Info.CCEDiag(E, diag::note_constexpr_array_index)
      << static_cast<int>(N) << /*array*/ 0
      << static_cast<unsigned>(MostDerivedArraySize);
  else
    Info.CCEDiag(E, diag::note_constexpr_array_index)
      << static_cast<int>(N) << /*non-array*/ 1;
  setInvalid();
}

CallStackFrame::CallStackFrame(EvalInfo &Info, SourceLocation CallLoc,
                               const FunctionDecl *Callee, const LValue *This,
                               APValue *Arguments)
    : Info(Info), Caller(Info.CurrentCall), Callee(Callee), This(This),
      Arguments(Arguments), CallLoc(CallLoc), Index(Info.NextCallIndex++) {
  Info.CurrentCall = this;
  ++Info.CallStackDepth;
}

CallStackFrame::~CallStackFrame() {
  assert(Info.CurrentCall == this && "calls retired out of order");
  --Info.CallStackDepth;
  Info.CurrentCall = Caller;
}

APValue &CallStackFrame::createTemporary(const void *Key,
                                         bool IsLifetimeExtended) {
  APValue &Result = Temporaries[Key];
  assert(Result.isUninit() && "temporary created multiple times");
  Info.CleanupStack.push_back(Cleanup(&Result, IsLifetimeExtended));
  return Result;
}

static void describeCall(CallStackFrame *Frame, raw_ostream &Out);

void EvalInfo::addCallStack(unsigned Limit) {
  // Determine which calls to skip, if any.
  unsigned ActiveCalls = CallStackDepth - 1;
  unsigned SkipStart = ActiveCalls, SkipEnd = SkipStart;
  if (Limit && Limit < ActiveCalls) {
    SkipStart = Limit / 2 + Limit % 2;
    SkipEnd = ActiveCalls - Limit / 2;
  }

  // Walk the call stack and add the diagnostics.
  unsigned CallIdx = 0;
  for (CallStackFrame *Frame = CurrentCall; Frame != &BottomFrame;
       Frame = Frame->Caller, ++CallIdx) {
    // Skip this call?
    if (CallIdx >= SkipStart && CallIdx < SkipEnd) {
      if (CallIdx == SkipStart) {
        // Note that we're skipping calls.
        addDiag(Frame->CallLoc, diag::note_constexpr_calls_suppressed)
          << unsigned(ActiveCalls - Limit);
      }
      continue;
    }

    // Use a different note for an inheriting constructor, because from the
    // user's perspective it's not really a function at all.
    if (auto *CD = dyn_cast_or_null<CXXConstructorDecl>(Frame->Callee)) {
      if (CD->isInheritingConstructor()) {
        addDiag(Frame->CallLoc, diag::note_constexpr_inherited_ctor_call_here)
          << CD->getParent();
        continue;
      }
    }

    SmallVector<char, 128> Buffer;
    llvm::raw_svector_ostream Out(Buffer);
    describeCall(Frame, Out);
    addDiag(Frame->CallLoc, diag::note_constexpr_call_here) << Out.str();
  }
}

namespace {
  struct ComplexValue {
  private:
    bool IsInt;

  public:
    APSInt IntReal, IntImag;
    APFloat FloatReal, FloatImag;

    ComplexValue() : FloatReal(APFloat::Bogus), FloatImag(APFloat::Bogus) {}

    void makeComplexFloat() { IsInt = false; }
    bool isComplexFloat() const { return !IsInt; }
    APFloat &getComplexFloatReal() { return FloatReal; }
    APFloat &getComplexFloatImag() { return FloatImag; }

    void makeComplexInt() { IsInt = true; }
    bool isComplexInt() const { return IsInt; }
    APSInt &getComplexIntReal() { return IntReal; }
    APSInt &getComplexIntImag() { return IntImag; }

    void moveInto(APValue &v) const {
      if (isComplexFloat())
        v = APValue(FloatReal, FloatImag);
      else
        v = APValue(IntReal, IntImag);
    }
    void setFrom(const APValue &v) {
      assert(v.isComplexFloat() || v.isComplexInt());
      if (v.isComplexFloat()) {
        makeComplexFloat();
        FloatReal = v.getComplexFloatReal();
        FloatImag = v.getComplexFloatImag();
      } else {
        makeComplexInt();
        IntReal = v.getComplexIntReal();
        IntImag = v.getComplexIntImag();
      }
    }
  };

  struct LValue {
    APValue::LValueBase Base;
    CharUnits Offset;
    unsigned InvalidBase : 1;
    unsigned CallIndex : 31;
    SubobjectDesignator Designator;
    bool IsNullPtr;

    const APValue::LValueBase getLValueBase() const { return Base; }
    CharUnits &getLValueOffset() { return Offset; }
    const CharUnits &getLValueOffset() const { return Offset; }
    unsigned getLValueCallIndex() const { return CallIndex; }
    SubobjectDesignator &getLValueDesignator() { return Designator; }
    const SubobjectDesignator &getLValueDesignator() const { return Designator;}
<<<<<<< HEAD
    bool isNullPtr() const { return IsNullPtr;}
=======
    bool isNullPointer() const { return IsNullPtr;}
>>>>>>> 410306bf

    void moveInto(APValue &V) const {
      if (Designator.Invalid)
        V = APValue(Base, Offset, APValue::NoLValuePath(), CallIndex,
                    IsNullPtr);
      else
        V = APValue(Base, Offset, Designator.Entries,
                    Designator.IsOnePastTheEnd, CallIndex, IsNullPtr);
    }
    void setFrom(ASTContext &Ctx, const APValue &V) {
      assert(V.isLValue());
      Base = V.getLValueBase();
      Offset = V.getLValueOffset();
      InvalidBase = false;
      CallIndex = V.getLValueCallIndex();
      Designator = SubobjectDesignator(Ctx, V);
<<<<<<< HEAD
      IsNullPtr = V.isNullPtr();
=======
      IsNullPtr = V.isNullPointer();
>>>>>>> 410306bf
    }

    void set(APValue::LValueBase B, unsigned I = 0, bool BInvalid = false,
             bool IsNullPtr_ = false, uint64_t Offset_ = 0) {
      Base = B;
      Offset = CharUnits::fromQuantity(Offset_);
      InvalidBase = BInvalid;
      CallIndex = I;
      Designator = SubobjectDesignator(getType(B));
      IsNullPtr = IsNullPtr_;
    }

    void setInvalid(APValue::LValueBase B, unsigned I = 0) {
      set(B, I, true);
    }

    // Check that this LValue is not based on a null pointer. If it is, produce
    // a diagnostic and mark the designator as invalid.
    bool checkNullPointer(EvalInfo &Info, const Expr *E,
                          CheckSubobjectKind CSK) {
      if (Designator.Invalid)
        return false;
      if (IsNullPtr) {
        Info.CCEDiag(E, diag::note_constexpr_null_subobject)
          << CSK;
        Designator.setInvalid();
        return false;
      }
      return true;
    }

    // Check this LValue refers to an object. If not, set the designator to be
    // invalid and emit a diagnostic.
    bool checkSubobject(EvalInfo &Info, const Expr *E, CheckSubobjectKind CSK) {
      return (CSK == CSK_ArrayToPointer || checkNullPointer(Info, E, CSK)) &&
             Designator.checkSubobject(Info, E, CSK);
    }

    void addDecl(EvalInfo &Info, const Expr *E,
                 const Decl *D, bool Virtual = false) {
      if (checkSubobject(Info, E, isa<FieldDecl>(D) ? CSK_Field : CSK_Base))
        Designator.addDeclUnchecked(D, Virtual);
    }
    void addArray(EvalInfo &Info, const Expr *E, const ConstantArrayType *CAT) {
      if (checkSubobject(Info, E, CSK_ArrayToPointer))
        Designator.addArrayUnchecked(CAT);
    }
    void addComplex(EvalInfo &Info, const Expr *E, QualType EltTy, bool Imag) {
      if (checkSubobject(Info, E, Imag ? CSK_Imag : CSK_Real))
        Designator.addComplexUnchecked(EltTy, Imag);
    }
<<<<<<< HEAD
    void clearIsNullPtr(bool DoIt) {
      if (DoIt)
        IsNullPtr = false;
=======
    void clearIsNullPointer() {
      IsNullPtr = false;
>>>>>>> 410306bf
    }
    void adjustOffsetAndIndex(EvalInfo &Info, const Expr *E, uint64_t Index,
                              CharUnits ElementSize) {
      // Compute the new offset in the appropriate width.
      Offset += Index * ElementSize;
      if (Index && checkNullPointer(Info, E, CSK_ArrayIndex))
        Designator.adjustIndex(Info, E, Index);
<<<<<<< HEAD
      clearIsNullPtr(Index);
    }
    void adjustOffset(CharUnits N) {
      Offset += N;
      clearIsNullPtr(N.getQuantity());
=======
      if (Index)
        clearIsNullPointer();
    }
    void adjustOffset(CharUnits N) {
      Offset += N;
      if (N.getQuantity())
        clearIsNullPointer();
>>>>>>> 410306bf
    }
  };

  struct MemberPtr {
    MemberPtr() {}
    explicit MemberPtr(const ValueDecl *Decl) :
      DeclAndIsDerivedMember(Decl, false), Path() {}

    /// The member or (direct or indirect) field referred to by this member
    /// pointer, or 0 if this is a null member pointer.
    const ValueDecl *getDecl() const {
      return DeclAndIsDerivedMember.getPointer();
    }
    /// Is this actually a member of some type derived from the relevant class?
    bool isDerivedMember() const {
      return DeclAndIsDerivedMember.getInt();
    }
    /// Get the class which the declaration actually lives in.
    const CXXRecordDecl *getContainingRecord() const {
      return cast<CXXRecordDecl>(
          DeclAndIsDerivedMember.getPointer()->getDeclContext());
    }

    void moveInto(APValue &V) const {
      V = APValue(getDecl(), isDerivedMember(), Path);
    }
    void setFrom(const APValue &V) {
      assert(V.isMemberPointer());
      DeclAndIsDerivedMember.setPointer(V.getMemberPointerDecl());
      DeclAndIsDerivedMember.setInt(V.isMemberPointerToDerivedMember());
      Path.clear();
      ArrayRef<const CXXRecordDecl*> P = V.getMemberPointerPath();
      Path.insert(Path.end(), P.begin(), P.end());
    }

    /// DeclAndIsDerivedMember - The member declaration, and a flag indicating
    /// whether the member is a member of some class derived from the class type
    /// of the member pointer.
    llvm::PointerIntPair<const ValueDecl*, 1, bool> DeclAndIsDerivedMember;
    /// Path - The path of base/derived classes from the member declaration's
    /// class (exclusive) to the class type of the member pointer (inclusive).
    SmallVector<const CXXRecordDecl*, 4> Path;

    /// Perform a cast towards the class of the Decl (either up or down the
    /// hierarchy).
    bool castBack(const CXXRecordDecl *Class) {
      assert(!Path.empty());
      const CXXRecordDecl *Expected;
      if (Path.size() >= 2)
        Expected = Path[Path.size() - 2];
      else
        Expected = getContainingRecord();
      if (Expected->getCanonicalDecl() != Class->getCanonicalDecl()) {
        // C++11 [expr.static.cast]p12: In a conversion from (D::*) to (B::*),
        // if B does not contain the original member and is not a base or
        // derived class of the class containing the original member, the result
        // of the cast is undefined.
        // C++11 [conv.mem]p2 does not cover this case for a cast from (B::*) to
        // (D::*). We consider that to be a language defect.
        return false;
      }
      Path.pop_back();
      return true;
    }
    /// Perform a base-to-derived member pointer cast.
    bool castToDerived(const CXXRecordDecl *Derived) {
      if (!getDecl())
        return true;
      if (!isDerivedMember()) {
        Path.push_back(Derived);
        return true;
      }
      if (!castBack(Derived))
        return false;
      if (Path.empty())
        DeclAndIsDerivedMember.setInt(false);
      return true;
    }
    /// Perform a derived-to-base member pointer cast.
    bool castToBase(const CXXRecordDecl *Base) {
      if (!getDecl())
        return true;
      if (Path.empty())
        DeclAndIsDerivedMember.setInt(true);
      if (isDerivedMember()) {
        Path.push_back(Base);
        return true;
      }
      return castBack(Base);
    }
  };

  /// Compare two member pointers, which are assumed to be of the same type.
  static bool operator==(const MemberPtr &LHS, const MemberPtr &RHS) {
    if (!LHS.getDecl() || !RHS.getDecl())
      return !LHS.getDecl() && !RHS.getDecl();
    if (LHS.getDecl()->getCanonicalDecl() != RHS.getDecl()->getCanonicalDecl())
      return false;
    return LHS.Path == RHS.Path;
  }
}

static bool Evaluate(APValue &Result, EvalInfo &Info, const Expr *E);
static bool EvaluateInPlace(APValue &Result, EvalInfo &Info,
                            const LValue &This, const Expr *E,
                            bool AllowNonLiteralTypes = false);
static bool EvaluateLValue(const Expr *E, LValue &Result, EvalInfo &Info);
static bool EvaluatePointer(const Expr *E, LValue &Result, EvalInfo &Info);
static bool EvaluateMemberPointer(const Expr *E, MemberPtr &Result,
                                  EvalInfo &Info);
static bool EvaluateTemporary(const Expr *E, LValue &Result, EvalInfo &Info);
static bool EvaluateInteger(const Expr *E, APSInt &Result, EvalInfo &Info);
static bool EvaluateIntegerOrLValue(const Expr *E, APValue &Result,
                                    EvalInfo &Info);
static bool EvaluateFloat(const Expr *E, APFloat &Result, EvalInfo &Info);
static bool EvaluateComplex(const Expr *E, ComplexValue &Res, EvalInfo &Info);
static bool EvaluateAtomic(const Expr *E, APValue &Result, EvalInfo &Info);
static bool EvaluateAsRValue(EvalInfo &Info, const Expr *E, APValue &Result);

//===----------------------------------------------------------------------===//
// Misc utilities
//===----------------------------------------------------------------------===//

/// Produce a string describing the given constexpr call.
static void describeCall(CallStackFrame *Frame, raw_ostream &Out) {
  unsigned ArgIndex = 0;
  bool IsMemberCall = isa<CXXMethodDecl>(Frame->Callee) &&
                      !isa<CXXConstructorDecl>(Frame->Callee) &&
                      cast<CXXMethodDecl>(Frame->Callee)->isInstance();

  if (!IsMemberCall)
    Out << *Frame->Callee << '(';

  if (Frame->This && IsMemberCall) {
    APValue Val;
    Frame->This->moveInto(Val);
    Val.printPretty(Out, Frame->Info.Ctx,
                    Frame->This->Designator.MostDerivedType);
    // FIXME: Add parens around Val if needed.
    Out << "->" << *Frame->Callee << '(';
    IsMemberCall = false;
  }

  for (FunctionDecl::param_const_iterator I = Frame->Callee->param_begin(),
       E = Frame->Callee->param_end(); I != E; ++I, ++ArgIndex) {
    if (ArgIndex > (unsigned)IsMemberCall)
      Out << ", ";

    const ParmVarDecl *Param = *I;
    const APValue &Arg = Frame->Arguments[ArgIndex];
    Arg.printPretty(Out, Frame->Info.Ctx, Param->getType());

    if (ArgIndex == 0 && IsMemberCall)
      Out << "->" << *Frame->Callee << '(';
  }

  Out << ')';
}

/// Evaluate an expression to see if it had side-effects, and discard its
/// result.
/// \return \c true if the caller should keep evaluating.
static bool EvaluateIgnoredValue(EvalInfo &Info, const Expr *E) {
  APValue Scratch;
  if (!Evaluate(Scratch, Info, E))
    // We don't need the value, but we might have skipped a side effect here.
    return Info.noteSideEffect();
  return true;
}

/// Sign- or zero-extend a value to 64 bits. If it's already 64 bits, just
/// return its existing value.
static int64_t getExtValue(const APSInt &Value) {
  return Value.isSigned() ? Value.getSExtValue()
                          : static_cast<int64_t>(Value.getZExtValue());
}

/// Should this call expression be treated as a string literal?
static bool IsStringLiteralCall(const CallExpr *E) {
  unsigned Builtin = E->getBuiltinCallee();
  return (Builtin == Builtin::BI__builtin___CFStringMakeConstantString ||
          Builtin == Builtin::BI__builtin___NSStringMakeConstantString);
}

static bool IsGlobalLValue(APValue::LValueBase B) {
  // C++11 [expr.const]p3 An address constant expression is a prvalue core
  // constant expression of pointer type that evaluates to...

  // ... a null pointer value, or a prvalue core constant expression of type
  // std::nullptr_t.
  if (!B) return true;

  if (const ValueDecl *D = B.dyn_cast<const ValueDecl*>()) {
    // ... the address of an object with static storage duration,
    if (const VarDecl *VD = dyn_cast<VarDecl>(D))
      return VD->hasGlobalStorage();
    // ... the address of a function,
    return isa<FunctionDecl>(D);
  }

  const Expr *E = B.get<const Expr*>();
  switch (E->getStmtClass()) {
  default:
    return false;
  case Expr::CompoundLiteralExprClass: {
    const CompoundLiteralExpr *CLE = cast<CompoundLiteralExpr>(E);
    return CLE->isFileScope() && CLE->isLValue();
  }
  case Expr::MaterializeTemporaryExprClass:
    // A materialized temporary might have been lifetime-extended to static
    // storage duration.
    return cast<MaterializeTemporaryExpr>(E)->getStorageDuration() == SD_Static;
  // A string literal has static storage duration.
  case Expr::StringLiteralClass:
  case Expr::PredefinedExprClass:
  case Expr::ObjCStringLiteralClass:
  case Expr::ObjCEncodeExprClass:
  case Expr::CXXTypeidExprClass:
  case Expr::CXXUuidofExprClass:
    return true;
  case Expr::CallExprClass:
    return IsStringLiteralCall(cast<CallExpr>(E));
  // For GCC compatibility, &&label has static storage duration.
  case Expr::AddrLabelExprClass:
    return true;
  // A Block literal expression may be used as the initialization value for
  // Block variables at global or local static scope.
  case Expr::BlockExprClass:
    return !cast<BlockExpr>(E)->getBlockDecl()->hasCaptures();
  case Expr::ImplicitValueInitExprClass:
    // FIXME:
    // We can never form an lvalue with an implicit value initialization as its
    // base through expression evaluation, so these only appear in one case: the
    // implicit variable declaration we invent when checking whether a constexpr
    // constructor can produce a constant expression. We must assume that such
    // an expression might be a global lvalue.
    return true;
  }
}

static void NoteLValueLocation(EvalInfo &Info, APValue::LValueBase Base) {
  assert(Base && "no location for a null lvalue");
  const ValueDecl *VD = Base.dyn_cast<const ValueDecl*>();
  if (VD)
    Info.Note(VD->getLocation(), diag::note_declared_at);
  else
    Info.Note(Base.get<const Expr*>()->getExprLoc(),
              diag::note_constexpr_temporary_here);
}

/// Check that this reference or pointer core constant expression is a valid
/// value for an address or reference constant expression. Return true if we
/// can fold this expression, whether or not it's a constant expression.
static bool CheckLValueConstantExpression(EvalInfo &Info, SourceLocation Loc,
                                          QualType Type, const LValue &LVal) {
  bool IsReferenceType = Type->isReferenceType();

  APValue::LValueBase Base = LVal.getLValueBase();
  const SubobjectDesignator &Designator = LVal.getLValueDesignator();

  // Check that the object is a global. Note that the fake 'this' object we
  // manufacture when checking potential constant expressions is conservatively
  // assumed to be global here.
  if (!IsGlobalLValue(Base)) {
    if (Info.getLangOpts().CPlusPlus11) {
      const ValueDecl *VD = Base.dyn_cast<const ValueDecl*>();
      Info.FFDiag(Loc, diag::note_constexpr_non_global, 1)
        << IsReferenceType << !Designator.Entries.empty()
        << !!VD << VD;
      NoteLValueLocation(Info, Base);
    } else {
      Info.FFDiag(Loc);
    }
    // Don't allow references to temporaries to escape.
    return false;
  }
  assert((Info.checkingPotentialConstantExpression() ||
          LVal.getLValueCallIndex() == 0) &&
         "have call index for global lvalue");

  if (const ValueDecl *VD = Base.dyn_cast<const ValueDecl*>()) {
    if (const VarDecl *Var = dyn_cast<const VarDecl>(VD)) {
      // Check if this is a thread-local variable.
      if (Var->getTLSKind())
        return false;

      // A dllimport variable never acts like a constant.
      if (Var->hasAttr<DLLImportAttr>())
        return false;
    }
    if (const auto *FD = dyn_cast<const FunctionDecl>(VD)) {
      // __declspec(dllimport) must be handled very carefully:
      // We must never initialize an expression with the thunk in C++.
      // Doing otherwise would allow the same id-expression to yield
      // different addresses for the same function in different translation
      // units.  However, this means that we must dynamically initialize the
      // expression with the contents of the import address table at runtime.
      //
      // The C language has no notion of ODR; furthermore, it has no notion of
      // dynamic initialization.  This means that we are permitted to
      // perform initialization with the address of the thunk.
      if (Info.getLangOpts().CPlusPlus && FD->hasAttr<DLLImportAttr>())
        return false;
    }
  }

  // Allow address constant expressions to be past-the-end pointers. This is
  // an extension: the standard requires them to point to an object.
  if (!IsReferenceType)
    return true;

  // A reference constant expression must refer to an object.
  if (!Base) {
    // FIXME: diagnostic
    Info.CCEDiag(Loc);
    return true;
  }

  // Does this refer one past the end of some object?
  if (!Designator.Invalid && Designator.isOnePastTheEnd()) {
    const ValueDecl *VD = Base.dyn_cast<const ValueDecl*>();
    Info.FFDiag(Loc, diag::note_constexpr_past_end, 1)
      << !Designator.Entries.empty() << !!VD << VD;
    NoteLValueLocation(Info, Base);
  }

  return true;
}

/// Check that this core constant expression is of literal type, and if not,
/// produce an appropriate diagnostic.
static bool CheckLiteralType(EvalInfo &Info, const Expr *E,
                             const LValue *This = nullptr) {
  if (!E->isRValue() || E->getType()->isLiteralType(Info.Ctx))
    return true;

  // C++1y: A constant initializer for an object o [...] may also invoke
  // constexpr constructors for o and its subobjects even if those objects
  // are of non-literal class types.
  if (Info.getLangOpts().CPlusPlus14 && This &&
      Info.EvaluatingDecl == This->getLValueBase())
    return true;

  // Prvalue constant expressions must be of literal types.
  if (Info.getLangOpts().CPlusPlus11)
    Info.FFDiag(E, diag::note_constexpr_nonliteral)
      << E->getType();
  else
    Info.FFDiag(E, diag::note_invalid_subexpr_in_const_expr);
  return false;
}

/// Check that this core constant expression value is a valid value for a
/// constant expression. If not, report an appropriate diagnostic. Does not
/// check that the expression is of literal type.
static bool CheckConstantExpression(EvalInfo &Info, SourceLocation DiagLoc,
                                    QualType Type, const APValue &Value) {
  if (Value.isUninit()) {
    Info.FFDiag(DiagLoc, diag::note_constexpr_uninitialized)
      << true << Type;
    return false;
  }

  // We allow _Atomic(T) to be initialized from anything that T can be
  // initialized from.
  if (const AtomicType *AT = Type->getAs<AtomicType>())
    Type = AT->getValueType();

  // Core issue 1454: For a literal constant expression of array or class type,
  // each subobject of its value shall have been initialized by a constant
  // expression.
  if (Value.isArray()) {
    QualType EltTy = Type->castAsArrayTypeUnsafe()->getElementType();
    for (unsigned I = 0, N = Value.getArrayInitializedElts(); I != N; ++I) {
      if (!CheckConstantExpression(Info, DiagLoc, EltTy,
                                   Value.getArrayInitializedElt(I)))
        return false;
    }
    if (!Value.hasArrayFiller())
      return true;
    return CheckConstantExpression(Info, DiagLoc, EltTy,
                                   Value.getArrayFiller());
  }
  if (Value.isUnion() && Value.getUnionField()) {
    return CheckConstantExpression(Info, DiagLoc,
                                   Value.getUnionField()->getType(),
                                   Value.getUnionValue());
  }
  if (Value.isStruct()) {
    RecordDecl *RD = Type->castAs<RecordType>()->getDecl();
    if (const CXXRecordDecl *CD = dyn_cast<CXXRecordDecl>(RD)) {
      unsigned BaseIndex = 0;
      for (CXXRecordDecl::base_class_const_iterator I = CD->bases_begin(),
             End = CD->bases_end(); I != End; ++I, ++BaseIndex) {
        if (!CheckConstantExpression(Info, DiagLoc, I->getType(),
                                     Value.getStructBase(BaseIndex)))
          return false;
      }
    }
    for (const auto *I : RD->fields()) {
      if (!CheckConstantExpression(Info, DiagLoc, I->getType(),
                                   Value.getStructField(I->getFieldIndex())))
        return false;
    }
  }

  if (Value.isLValue()) {
    LValue LVal;
    LVal.setFrom(Info.Ctx, Value);
    return CheckLValueConstantExpression(Info, DiagLoc, Type, LVal);
  }

  // Everything else is fine.
  return true;
}

static const ValueDecl *GetLValueBaseDecl(const LValue &LVal) {
  return LVal.Base.dyn_cast<const ValueDecl*>();
}

static bool IsLiteralLValue(const LValue &Value) {
  if (Value.CallIndex)
    return false;
  const Expr *E = Value.Base.dyn_cast<const Expr*>();
  return E && !isa<MaterializeTemporaryExpr>(E);
}

static bool IsWeakLValue(const LValue &Value) {
  const ValueDecl *Decl = GetLValueBaseDecl(Value);
  return Decl && Decl->isWeak();
}

static bool isZeroSized(const LValue &Value) {
  const ValueDecl *Decl = GetLValueBaseDecl(Value);
  if (Decl && isa<VarDecl>(Decl)) {
    QualType Ty = Decl->getType();
    if (Ty->isArrayType())
      return Ty->isIncompleteType() ||
             Decl->getASTContext().getTypeSize(Ty) == 0;
  }
  return false;
}

static bool EvalPointerValueAsBool(const APValue &Value, bool &Result) {
  // A null base expression indicates a null pointer.  These are always
  // evaluatable, and they are false unless the offset is zero.
  if (!Value.getLValueBase()) {
    Result = !Value.getLValueOffset().isZero();
    return true;
  }

  // We have a non-null base.  These are generally known to be true, but if it's
  // a weak declaration it can be null at runtime.
  Result = true;
  const ValueDecl *Decl = Value.getLValueBase().dyn_cast<const ValueDecl*>();
  return !Decl || !Decl->isWeak();
}

static bool HandleConversionToBool(const APValue &Val, bool &Result) {
  switch (Val.getKind()) {
  case APValue::Uninitialized:
    return false;
  case APValue::Int:
    Result = Val.getInt().getBoolValue();
    return true;
  case APValue::Float:
    Result = !Val.getFloat().isZero();
    return true;
  case APValue::ComplexInt:
    Result = Val.getComplexIntReal().getBoolValue() ||
             Val.getComplexIntImag().getBoolValue();
    return true;
  case APValue::ComplexFloat:
    Result = !Val.getComplexFloatReal().isZero() ||
             !Val.getComplexFloatImag().isZero();
    return true;
  case APValue::LValue:
    return EvalPointerValueAsBool(Val, Result);
  case APValue::MemberPointer:
    Result = Val.getMemberPointerDecl();
    return true;
  case APValue::Vector:
  case APValue::Array:
  case APValue::Struct:
  case APValue::Union:
  case APValue::AddrLabelDiff:
    return false;
  }

  llvm_unreachable("unknown APValue kind");
}

static bool EvaluateAsBooleanCondition(const Expr *E, bool &Result,
                                       EvalInfo &Info) {
  assert(E->isRValue() && "missing lvalue-to-rvalue conv in bool condition");
  APValue Val;
  if (!Evaluate(Val, Info, E))
    return false;
  return HandleConversionToBool(Val, Result);
}

template<typename T>
static bool HandleOverflow(EvalInfo &Info, const Expr *E,
                           const T &SrcValue, QualType DestType) {
  Info.CCEDiag(E, diag::note_constexpr_overflow)
    << SrcValue << DestType;
  return Info.noteUndefinedBehavior();
}

static bool HandleFloatToIntCast(EvalInfo &Info, const Expr *E,
                                 QualType SrcType, const APFloat &Value,
                                 QualType DestType, APSInt &Result) {
  unsigned DestWidth = Info.Ctx.getIntWidth(DestType);
  // Determine whether we are converting to unsigned or signed.
  bool DestSigned = DestType->isSignedIntegerOrEnumerationType();

  Result = APSInt(DestWidth, !DestSigned);
  bool ignored;
  if (Value.convertToInteger(Result, llvm::APFloat::rmTowardZero, &ignored)
      & APFloat::opInvalidOp)
    return HandleOverflow(Info, E, Value, DestType);
  return true;
}

static bool HandleFloatToFloatCast(EvalInfo &Info, const Expr *E,
                                   QualType SrcType, QualType DestType,
                                   APFloat &Result) {
  APFloat Value = Result;
  bool ignored;
  if (Result.convert(Info.Ctx.getFloatTypeSemantics(DestType),
                     APFloat::rmNearestTiesToEven, &ignored)
      & APFloat::opOverflow)
    return HandleOverflow(Info, E, Value, DestType);
  return true;
}

static APSInt HandleIntToIntCast(EvalInfo &Info, const Expr *E,
                                 QualType DestType, QualType SrcType,
                                 const APSInt &Value) {
  unsigned DestWidth = Info.Ctx.getIntWidth(DestType);
  APSInt Result = Value;
  // Figure out if this is a truncate, extend or noop cast.
  // If the input is signed, do a sign extend, noop, or truncate.
  Result = Result.extOrTrunc(DestWidth);
  Result.setIsUnsigned(DestType->isUnsignedIntegerOrEnumerationType());
  return Result;
}

static bool HandleIntToFloatCast(EvalInfo &Info, const Expr *E,
                                 QualType SrcType, const APSInt &Value,
                                 QualType DestType, APFloat &Result) {
  Result = APFloat(Info.Ctx.getFloatTypeSemantics(DestType), 1);
  if (Result.convertFromAPInt(Value, Value.isSigned(),
                              APFloat::rmNearestTiesToEven)
      & APFloat::opOverflow)
    return HandleOverflow(Info, E, Value, DestType);
  return true;
}

static bool truncateBitfieldValue(EvalInfo &Info, const Expr *E,
                                  APValue &Value, const FieldDecl *FD) {
  assert(FD->isBitField() && "truncateBitfieldValue on non-bitfield");

  if (!Value.isInt()) {
    // Trying to store a pointer-cast-to-integer into a bitfield.
    // FIXME: In this case, we should provide the diagnostic for casting
    // a pointer to an integer.
    assert(Value.isLValue() && "integral value neither int nor lvalue?");
    Info.FFDiag(E);
    return false;
  }

  APSInt &Int = Value.getInt();
  unsigned OldBitWidth = Int.getBitWidth();
  unsigned NewBitWidth = FD->getBitWidthValue(Info.Ctx);
  if (NewBitWidth < OldBitWidth)
    Int = Int.trunc(NewBitWidth).extend(OldBitWidth);
  return true;
}

static bool EvalAndBitcastToAPInt(EvalInfo &Info, const Expr *E,
                                  llvm::APInt &Res) {
  APValue SVal;
  if (!Evaluate(SVal, Info, E))
    return false;
  if (SVal.isInt()) {
    Res = SVal.getInt();
    return true;
  }
  if (SVal.isFloat()) {
    Res = SVal.getFloat().bitcastToAPInt();
    return true;
  }
  if (SVal.isVector()) {
    QualType VecTy = E->getType();
    unsigned VecSize = Info.Ctx.getTypeSize(VecTy);
    QualType EltTy = VecTy->castAs<VectorType>()->getElementType();
    unsigned EltSize = Info.Ctx.getTypeSize(EltTy);
    bool BigEndian = Info.Ctx.getTargetInfo().isBigEndian();
    Res = llvm::APInt::getNullValue(VecSize);
    for (unsigned i = 0; i < SVal.getVectorLength(); i++) {
      APValue &Elt = SVal.getVectorElt(i);
      llvm::APInt EltAsInt;
      if (Elt.isInt()) {
        EltAsInt = Elt.getInt();
      } else if (Elt.isFloat()) {
        EltAsInt = Elt.getFloat().bitcastToAPInt();
      } else {
        // Don't try to handle vectors of anything other than int or float
        // (not sure if it's possible to hit this case).
        Info.FFDiag(E, diag::note_invalid_subexpr_in_const_expr);
        return false;
      }
      unsigned BaseEltSize = EltAsInt.getBitWidth();
      if (BigEndian)
        Res |= EltAsInt.zextOrTrunc(VecSize).rotr(i*EltSize+BaseEltSize);
      else
        Res |= EltAsInt.zextOrTrunc(VecSize).rotl(i*EltSize);
    }
    return true;
  }
  // Give up if the input isn't an int, float, or vector.  For example, we
  // reject "(v4i16)(intptr_t)&a".
  Info.FFDiag(E, diag::note_invalid_subexpr_in_const_expr);
  return false;
}

/// Perform the given integer operation, which is known to need at most BitWidth
/// bits, and check for overflow in the original type (if that type was not an
/// unsigned type).
template<typename Operation>
static bool CheckedIntArithmetic(EvalInfo &Info, const Expr *E,
                                 const APSInt &LHS, const APSInt &RHS,
                                 unsigned BitWidth, Operation Op,
                                 APSInt &Result) {
  if (LHS.isUnsigned()) {
    Result = Op(LHS, RHS);
    return true;
  }

  APSInt Value(Op(LHS.extend(BitWidth), RHS.extend(BitWidth)), false);
  Result = Value.trunc(LHS.getBitWidth());
  if (Result.extend(BitWidth) != Value) {
    if (Info.checkingForOverflow())
      Info.Ctx.getDiagnostics().Report(E->getExprLoc(),
                                       diag::warn_integer_constant_overflow)
          << Result.toString(10) << E->getType();
    else
      return HandleOverflow(Info, E, Value, E->getType());
  }
  return true;
}

/// Perform the given binary integer operation.
static bool handleIntIntBinOp(EvalInfo &Info, const Expr *E, const APSInt &LHS,
                              BinaryOperatorKind Opcode, APSInt RHS,
                              APSInt &Result) {
  switch (Opcode) {
  default:
    Info.FFDiag(E);
    return false;
  case BO_Mul:
    return CheckedIntArithmetic(Info, E, LHS, RHS, LHS.getBitWidth() * 2,
                                std::multiplies<APSInt>(), Result);
  case BO_Add:
    return CheckedIntArithmetic(Info, E, LHS, RHS, LHS.getBitWidth() + 1,
                                std::plus<APSInt>(), Result);
  case BO_Sub:
    return CheckedIntArithmetic(Info, E, LHS, RHS, LHS.getBitWidth() + 1,
                                std::minus<APSInt>(), Result);
  case BO_And: Result = LHS & RHS; return true;
  case BO_Xor: Result = LHS ^ RHS; return true;
  case BO_Or:  Result = LHS | RHS; return true;
  case BO_Div:
  case BO_Rem:
    if (RHS == 0) {
      Info.FFDiag(E, diag::note_expr_divide_by_zero);
      return false;
    }
    Result = (Opcode == BO_Rem ? LHS % RHS : LHS / RHS);
    // Check for overflow case: INT_MIN / -1 or INT_MIN % -1. APSInt supports
    // this operation and gives the two's complement result.
    if (RHS.isNegative() && RHS.isAllOnesValue() &&
        LHS.isSigned() && LHS.isMinSignedValue())
      return HandleOverflow(Info, E, -LHS.extend(LHS.getBitWidth() + 1),
                            E->getType());
    return true;
  case BO_Shl: {
    if (Info.getLangOpts().OpenCL)
      // OpenCL 6.3j: shift values are effectively % word size of LHS.
      RHS &= APSInt(llvm::APInt(RHS.getBitWidth(),
                    static_cast<uint64_t>(LHS.getBitWidth() - 1)),
                    RHS.isUnsigned());
    else if (RHS.isSigned() && RHS.isNegative()) {
      // During constant-folding, a negative shift is an opposite shift. Such
      // a shift is not a constant expression.
      Info.CCEDiag(E, diag::note_constexpr_negative_shift) << RHS;
      RHS = -RHS;
      goto shift_right;
    }
  shift_left:
    // C++11 [expr.shift]p1: Shift width must be less than the bit width of
    // the shifted type.
    unsigned SA = (unsigned) RHS.getLimitedValue(LHS.getBitWidth()-1);
    if (SA != RHS) {
      Info.CCEDiag(E, diag::note_constexpr_large_shift)
        << RHS << E->getType() << LHS.getBitWidth();
    } else if (LHS.isSigned()) {
      // C++11 [expr.shift]p2: A signed left shift must have a non-negative
      // operand, and must not overflow the corresponding unsigned type.
      if (LHS.isNegative())
        Info.CCEDiag(E, diag::note_constexpr_lshift_of_negative) << LHS;
      else if (LHS.countLeadingZeros() < SA)
        Info.CCEDiag(E, diag::note_constexpr_lshift_discards);
    }
    Result = LHS << SA;
    return true;
  }
  case BO_Shr: {
    if (Info.getLangOpts().OpenCL)
      // OpenCL 6.3j: shift values are effectively % word size of LHS.
      RHS &= APSInt(llvm::APInt(RHS.getBitWidth(),
                    static_cast<uint64_t>(LHS.getBitWidth() - 1)),
                    RHS.isUnsigned());
    else if (RHS.isSigned() && RHS.isNegative()) {
      // During constant-folding, a negative shift is an opposite shift. Such a
      // shift is not a constant expression.
      Info.CCEDiag(E, diag::note_constexpr_negative_shift) << RHS;
      RHS = -RHS;
      goto shift_left;
    }
  shift_right:
    // C++11 [expr.shift]p1: Shift width must be less than the bit width of the
    // shifted type.
    unsigned SA = (unsigned) RHS.getLimitedValue(LHS.getBitWidth()-1);
    if (SA != RHS)
      Info.CCEDiag(E, diag::note_constexpr_large_shift)
        << RHS << E->getType() << LHS.getBitWidth();
    Result = LHS >> SA;
    return true;
  }

  case BO_LT: Result = LHS < RHS; return true;
  case BO_GT: Result = LHS > RHS; return true;
  case BO_LE: Result = LHS <= RHS; return true;
  case BO_GE: Result = LHS >= RHS; return true;
  case BO_EQ: Result = LHS == RHS; return true;
  case BO_NE: Result = LHS != RHS; return true;
  }
}

/// Perform the given binary floating-point operation, in-place, on LHS.
static bool handleFloatFloatBinOp(EvalInfo &Info, const Expr *E,
                                  APFloat &LHS, BinaryOperatorKind Opcode,
                                  const APFloat &RHS) {
  switch (Opcode) {
  default:
    Info.FFDiag(E);
    return false;
  case BO_Mul:
    LHS.multiply(RHS, APFloat::rmNearestTiesToEven);
    break;
  case BO_Add:
    LHS.add(RHS, APFloat::rmNearestTiesToEven);
    break;
  case BO_Sub:
    LHS.subtract(RHS, APFloat::rmNearestTiesToEven);
    break;
  case BO_Div:
    LHS.divide(RHS, APFloat::rmNearestTiesToEven);
    break;
  }

  if (LHS.isInfinity() || LHS.isNaN()) {
    Info.CCEDiag(E, diag::note_constexpr_float_arithmetic) << LHS.isNaN();
    return Info.noteUndefinedBehavior();
  }
  return true;
}

/// Cast an lvalue referring to a base subobject to a derived class, by
/// truncating the lvalue's path to the given length.
static bool CastToDerivedClass(EvalInfo &Info, const Expr *E, LValue &Result,
                               const RecordDecl *TruncatedType,
                               unsigned TruncatedElements) {
  SubobjectDesignator &D = Result.Designator;

  // Check we actually point to a derived class object.
  if (TruncatedElements == D.Entries.size())
    return true;
  assert(TruncatedElements >= D.MostDerivedPathLength &&
         "not casting to a derived class");
  if (!Result.checkSubobject(Info, E, CSK_Derived))
    return false;

  // Truncate the path to the subobject, and remove any derived-to-base offsets.
  const RecordDecl *RD = TruncatedType;
  for (unsigned I = TruncatedElements, N = D.Entries.size(); I != N; ++I) {
    if (RD->isInvalidDecl()) return false;
    const ASTRecordLayout &Layout = Info.Ctx.getASTRecordLayout(RD);
    const CXXRecordDecl *Base = getAsBaseClass(D.Entries[I]);
    if (isVirtualBaseClass(D.Entries[I]))
      Result.Offset -= Layout.getVBaseClassOffset(Base);
    else
      Result.Offset -= Layout.getBaseClassOffset(Base);
    RD = Base;
  }
  D.Entries.resize(TruncatedElements);
  return true;
}

static bool HandleLValueDirectBase(EvalInfo &Info, const Expr *E, LValue &Obj,
                                   const CXXRecordDecl *Derived,
                                   const CXXRecordDecl *Base,
                                   const ASTRecordLayout *RL = nullptr) {
  if (!RL) {
    if (Derived->isInvalidDecl()) return false;
    RL = &Info.Ctx.getASTRecordLayout(Derived);
  }

  Obj.getLValueOffset() += RL->getBaseClassOffset(Base);
  Obj.addDecl(Info, E, Base, /*Virtual*/ false);
  return true;
}

static bool HandleLValueBase(EvalInfo &Info, const Expr *E, LValue &Obj,
                             const CXXRecordDecl *DerivedDecl,
                             const CXXBaseSpecifier *Base) {
  const CXXRecordDecl *BaseDecl = Base->getType()->getAsCXXRecordDecl();

  if (!Base->isVirtual())
    return HandleLValueDirectBase(Info, E, Obj, DerivedDecl, BaseDecl);

  SubobjectDesignator &D = Obj.Designator;
  if (D.Invalid)
    return false;

  // Extract most-derived object and corresponding type.
  DerivedDecl = D.MostDerivedType->getAsCXXRecordDecl();
  if (!CastToDerivedClass(Info, E, Obj, DerivedDecl, D.MostDerivedPathLength))
    return false;

  // Find the virtual base class.
  if (DerivedDecl->isInvalidDecl()) return false;
  const ASTRecordLayout &Layout = Info.Ctx.getASTRecordLayout(DerivedDecl);
  Obj.getLValueOffset() += Layout.getVBaseClassOffset(BaseDecl);
  Obj.addDecl(Info, E, BaseDecl, /*Virtual*/ true);
  return true;
}

static bool HandleLValueBasePath(EvalInfo &Info, const CastExpr *E,
                                 QualType Type, LValue &Result) {
  for (CastExpr::path_const_iterator PathI = E->path_begin(),
                                     PathE = E->path_end();
       PathI != PathE; ++PathI) {
    if (!HandleLValueBase(Info, E, Result, Type->getAsCXXRecordDecl(),
                          *PathI))
      return false;
    Type = (*PathI)->getType();
  }
  return true;
}

/// Update LVal to refer to the given field, which must be a member of the type
/// currently described by LVal.
static bool HandleLValueMember(EvalInfo &Info, const Expr *E, LValue &LVal,
                               const FieldDecl *FD,
                               const ASTRecordLayout *RL = nullptr) {
  if (!RL) {
    if (FD->getParent()->isInvalidDecl()) return false;
    RL = &Info.Ctx.getASTRecordLayout(FD->getParent());
  }

  unsigned I = FD->getFieldIndex();
  LVal.adjustOffset(Info.Ctx.toCharUnitsFromBits(RL->getFieldOffset(I)));
  LVal.addDecl(Info, E, FD);
  return true;
}

/// Update LVal to refer to the given indirect field.
static bool HandleLValueIndirectMember(EvalInfo &Info, const Expr *E,
                                       LValue &LVal,
                                       const IndirectFieldDecl *IFD) {
  for (const auto *C : IFD->chain())
    if (!HandleLValueMember(Info, E, LVal, cast<FieldDecl>(C)))
      return false;
  return true;
}

/// Get the size of the given type in char units.
static bool HandleSizeof(EvalInfo &Info, SourceLocation Loc,
                         QualType Type, CharUnits &Size) {
  // sizeof(void), __alignof__(void), sizeof(function) = 1 as a gcc
  // extension.
  if (Type->isVoidType() || Type->isFunctionType()) {
    Size = CharUnits::One();
    return true;
  }

  if (Type->isDependentType()) {
    Info.FFDiag(Loc);
    return false;
  }

  if (!Type->isConstantSizeType()) {
    // sizeof(vla) is not a constantexpr: C99 6.5.3.4p2.
    // FIXME: Better diagnostic.
    Info.FFDiag(Loc);
    return false;
  }

  Size = Info.Ctx.getTypeSizeInChars(Type);
  return true;
}

/// Update a pointer value to model pointer arithmetic.
/// \param Info - Information about the ongoing evaluation.
/// \param E - The expression being evaluated, for diagnostic purposes.
/// \param LVal - The pointer value to be updated.
/// \param EltTy - The pointee type represented by LVal.
/// \param Adjustment - The adjustment, in objects of type EltTy, to add.
static bool HandleLValueArrayAdjustment(EvalInfo &Info, const Expr *E,
                                        LValue &LVal, QualType EltTy,
                                        int64_t Adjustment) {
  CharUnits SizeOfPointee;
  if (!HandleSizeof(Info, E->getExprLoc(), EltTy, SizeOfPointee))
    return false;

  LVal.adjustOffsetAndIndex(Info, E, Adjustment, SizeOfPointee);
  return true;
}

/// Update an lvalue to refer to a component of a complex number.
/// \param Info - Information about the ongoing evaluation.
/// \param LVal - The lvalue to be updated.
/// \param EltTy - The complex number's component type.
/// \param Imag - False for the real component, true for the imaginary.
static bool HandleLValueComplexElement(EvalInfo &Info, const Expr *E,
                                       LValue &LVal, QualType EltTy,
                                       bool Imag) {
  if (Imag) {
    CharUnits SizeOfComponent;
    if (!HandleSizeof(Info, E->getExprLoc(), EltTy, SizeOfComponent))
      return false;
    LVal.Offset += SizeOfComponent;
  }
  LVal.addComplex(Info, E, EltTy, Imag);
  return true;
}

/// Try to evaluate the initializer for a variable declaration.
///
/// \param Info   Information about the ongoing evaluation.
/// \param E      An expression to be used when printing diagnostics.
/// \param VD     The variable whose initializer should be obtained.
/// \param Frame  The frame in which the variable was created. Must be null
///               if this variable is not local to the evaluation.
/// \param Result Filled in with a pointer to the value of the variable.
static bool evaluateVarDeclInit(EvalInfo &Info, const Expr *E,
                                const VarDecl *VD, CallStackFrame *Frame,
                                APValue *&Result) {
  // If this is a parameter to an active constexpr function call, perform
  // argument substitution.
  if (const ParmVarDecl *PVD = dyn_cast<ParmVarDecl>(VD)) {
    // Assume arguments of a potential constant expression are unknown
    // constant expressions.
    if (Info.checkingPotentialConstantExpression())
      return false;
    if (!Frame || !Frame->Arguments) {
      Info.FFDiag(E, diag::note_invalid_subexpr_in_const_expr);
      return false;
    }
    Result = &Frame->Arguments[PVD->getFunctionScopeIndex()];
    return true;
  }

  // If this is a local variable, dig out its value.
  if (Frame) {
    Result = Frame->getTemporary(VD);
    if (!Result) {
      // Assume variables referenced within a lambda's call operator that were
      // not declared within the call operator are captures and during checking
      // of a potential constant expression, assume they are unknown constant
      // expressions.
      assert(isLambdaCallOperator(Frame->Callee) &&
             (VD->getDeclContext() != Frame->Callee || VD->isInitCapture()) &&
             "missing value for local variable");
      if (Info.checkingPotentialConstantExpression())
        return false;
      // FIXME: implement capture evaluation during constant expr evaluation.
      Info.FFDiag(E->getLocStart(),
           diag::note_unimplemented_constexpr_lambda_feature_ast)
          << "captures not currently allowed";
      return false;
    }
    return true;
  }

  // Dig out the initializer, and use the declaration which it's attached to.
  const Expr *Init = VD->getAnyInitializer(VD);
  if (!Init || Init->isValueDependent()) {
    // If we're checking a potential constant expression, the variable could be
    // initialized later.
    if (!Info.checkingPotentialConstantExpression())
      Info.FFDiag(E, diag::note_invalid_subexpr_in_const_expr);
    return false;
  }

  // If we're currently evaluating the initializer of this declaration, use that
  // in-flight value.
  if (Info.EvaluatingDecl.dyn_cast<const ValueDecl*>() == VD) {
    Result = Info.EvaluatingDeclValue;
    return true;
  }

  // Never evaluate the initializer of a weak variable. We can't be sure that
  // this is the definition which will be used.
  if (VD->isWeak()) {
    Info.FFDiag(E, diag::note_invalid_subexpr_in_const_expr);
    return false;
  }

  // Check that we can fold the initializer. In C++, we will have already done
  // this in the cases where it matters for conformance.
  SmallVector<PartialDiagnosticAt, 8> Notes;
  if (!VD->evaluateValue(Notes)) {
    Info.FFDiag(E, diag::note_constexpr_var_init_non_constant,
              Notes.size() + 1) << VD;
    Info.Note(VD->getLocation(), diag::note_declared_at);
    Info.addNotes(Notes);
    return false;
  } else if (!VD->checkInitIsICE()) {
    Info.CCEDiag(E, diag::note_constexpr_var_init_non_constant,
                 Notes.size() + 1) << VD;
    Info.Note(VD->getLocation(), diag::note_declared_at);
    Info.addNotes(Notes);
  }

  Result = VD->getEvaluatedValue();
  return true;
}

static bool IsConstNonVolatile(QualType T) {
  Qualifiers Quals = T.getQualifiers();
  return Quals.hasConst() && !Quals.hasVolatile();
}

/// Get the base index of the given base class within an APValue representing
/// the given derived class.
static unsigned getBaseIndex(const CXXRecordDecl *Derived,
                             const CXXRecordDecl *Base) {
  Base = Base->getCanonicalDecl();
  unsigned Index = 0;
  for (CXXRecordDecl::base_class_const_iterator I = Derived->bases_begin(),
         E = Derived->bases_end(); I != E; ++I, ++Index) {
    if (I->getType()->getAsCXXRecordDecl()->getCanonicalDecl() == Base)
      return Index;
  }

  llvm_unreachable("base class missing from derived class's bases list");
}

/// Extract the value of a character from a string literal.
static APSInt extractStringLiteralCharacter(EvalInfo &Info, const Expr *Lit,
                                            uint64_t Index) {
  // FIXME: Support ObjCEncodeExpr, MakeStringConstant
  if (auto PE = dyn_cast<PredefinedExpr>(Lit))
    Lit = PE->getFunctionName();
  const StringLiteral *S = cast<StringLiteral>(Lit);
  const ConstantArrayType *CAT =
      Info.Ctx.getAsConstantArrayType(S->getType());
  assert(CAT && "string literal isn't an array");
  QualType CharType = CAT->getElementType();
  assert(CharType->isIntegerType() && "unexpected character type");

  APSInt Value(S->getCharByteWidth() * Info.Ctx.getCharWidth(),
               CharType->isUnsignedIntegerType());
  if (Index < S->getLength())
    Value = S->getCodeUnit(Index);
  return Value;
}

// Expand a string literal into an array of characters.
static void expandStringLiteral(EvalInfo &Info, const Expr *Lit,
                                APValue &Result) {
  const StringLiteral *S = cast<StringLiteral>(Lit);
  const ConstantArrayType *CAT =
      Info.Ctx.getAsConstantArrayType(S->getType());
  assert(CAT && "string literal isn't an array");
  QualType CharType = CAT->getElementType();
  assert(CharType->isIntegerType() && "unexpected character type");

  unsigned Elts = CAT->getSize().getZExtValue();
  Result = APValue(APValue::UninitArray(),
                   std::min(S->getLength(), Elts), Elts);
  APSInt Value(S->getCharByteWidth() * Info.Ctx.getCharWidth(),
               CharType->isUnsignedIntegerType());
  if (Result.hasArrayFiller())
    Result.getArrayFiller() = APValue(Value);
  for (unsigned I = 0, N = Result.getArrayInitializedElts(); I != N; ++I) {
    Value = S->getCodeUnit(I);
    Result.getArrayInitializedElt(I) = APValue(Value);
  }
}

// Expand an array so that it has more than Index filled elements.
static void expandArray(APValue &Array, unsigned Index) {
  unsigned Size = Array.getArraySize();
  assert(Index < Size);

  // Always at least double the number of elements for which we store a value.
  unsigned OldElts = Array.getArrayInitializedElts();
  unsigned NewElts = std::max(Index+1, OldElts * 2);
  NewElts = std::min(Size, std::max(NewElts, 8u));

  // Copy the data across.
  APValue NewValue(APValue::UninitArray(), NewElts, Size);
  for (unsigned I = 0; I != OldElts; ++I)
    NewValue.getArrayInitializedElt(I).swap(Array.getArrayInitializedElt(I));
  for (unsigned I = OldElts; I != NewElts; ++I)
    NewValue.getArrayInitializedElt(I) = Array.getArrayFiller();
  if (NewValue.hasArrayFiller())
    NewValue.getArrayFiller() = Array.getArrayFiller();
  Array.swap(NewValue);
}

/// Determine whether a type would actually be read by an lvalue-to-rvalue
/// conversion. If it's of class type, we may assume that the copy operation
/// is trivial. Note that this is never true for a union type with fields
/// (because the copy always "reads" the active member) and always true for
/// a non-class type.
static bool isReadByLvalueToRvalueConversion(QualType T) {
  CXXRecordDecl *RD = T->getBaseElementTypeUnsafe()->getAsCXXRecordDecl();
  if (!RD || (RD->isUnion() && !RD->field_empty()))
    return true;
  if (RD->isEmpty())
    return false;

  for (auto *Field : RD->fields())
    if (isReadByLvalueToRvalueConversion(Field->getType()))
      return true;

  for (auto &BaseSpec : RD->bases())
    if (isReadByLvalueToRvalueConversion(BaseSpec.getType()))
      return true;

  return false;
}

/// Diagnose an attempt to read from any unreadable field within the specified
/// type, which might be a class type.
static bool diagnoseUnreadableFields(EvalInfo &Info, const Expr *E,
                                     QualType T) {
  CXXRecordDecl *RD = T->getBaseElementTypeUnsafe()->getAsCXXRecordDecl();
  if (!RD)
    return false;

  if (!RD->hasMutableFields())
    return false;

  for (auto *Field : RD->fields()) {
    // If we're actually going to read this field in some way, then it can't
    // be mutable. If we're in a union, then assigning to a mutable field
    // (even an empty one) can change the active member, so that's not OK.
    // FIXME: Add core issue number for the union case.
    if (Field->isMutable() &&
        (RD->isUnion() || isReadByLvalueToRvalueConversion(Field->getType()))) {
      Info.FFDiag(E, diag::note_constexpr_ltor_mutable, 1) << Field;
      Info.Note(Field->getLocation(), diag::note_declared_at);
      return true;
    }

    if (diagnoseUnreadableFields(Info, E, Field->getType()))
      return true;
  }

  for (auto &BaseSpec : RD->bases())
    if (diagnoseUnreadableFields(Info, E, BaseSpec.getType()))
      return true;

  // All mutable fields were empty, and thus not actually read.
  return false;
}

/// Kinds of access we can perform on an object, for diagnostics.
enum AccessKinds {
  AK_Read,
  AK_Assign,
  AK_Increment,
  AK_Decrement
};

namespace {
/// A handle to a complete object (an object that is not a subobject of
/// another object).
struct CompleteObject {
  /// The value of the complete object.
  APValue *Value;
  /// The type of the complete object.
  QualType Type;

  CompleteObject() : Value(nullptr) {}
  CompleteObject(APValue *Value, QualType Type)
      : Value(Value), Type(Type) {
    assert(Value && "missing value for complete object");
  }

  explicit operator bool() const { return Value; }
};
} // end anonymous namespace

/// Find the designated sub-object of an rvalue.
template<typename SubobjectHandler>
typename SubobjectHandler::result_type
findSubobject(EvalInfo &Info, const Expr *E, const CompleteObject &Obj,
              const SubobjectDesignator &Sub, SubobjectHandler &handler) {
  if (Sub.Invalid)
    // A diagnostic will have already been produced.
    return handler.failed();
  if (Sub.isOnePastTheEnd()) {
    if (Info.getLangOpts().CPlusPlus11)
      Info.FFDiag(E, diag::note_constexpr_access_past_end)
        << handler.AccessKind;
    else
      Info.FFDiag(E);
    return handler.failed();
  }

  APValue *O = Obj.Value;
  QualType ObjType = Obj.Type;
  const FieldDecl *LastField = nullptr;

  // Walk the designator's path to find the subobject.
  for (unsigned I = 0, N = Sub.Entries.size(); /**/; ++I) {
    if (O->isUninit()) {
      if (!Info.checkingPotentialConstantExpression())
        Info.FFDiag(E, diag::note_constexpr_access_uninit) << handler.AccessKind;
      return handler.failed();
    }

    if (I == N) {
      // If we are reading an object of class type, there may still be more
      // things we need to check: if there are any mutable subobjects, we
      // cannot perform this read. (This only happens when performing a trivial
      // copy or assignment.)
      if (ObjType->isRecordType() && handler.AccessKind == AK_Read &&
          diagnoseUnreadableFields(Info, E, ObjType))
        return handler.failed();

      if (!handler.found(*O, ObjType))
        return false;

      // If we modified a bit-field, truncate it to the right width.
      if (handler.AccessKind != AK_Read &&
          LastField && LastField->isBitField() &&
          !truncateBitfieldValue(Info, E, *O, LastField))
        return false;

      return true;
    }

    LastField = nullptr;
    if (ObjType->isArrayType()) {
      // Next subobject is an array element.
      const ConstantArrayType *CAT = Info.Ctx.getAsConstantArrayType(ObjType);
      assert(CAT && "vla in literal type?");
      uint64_t Index = Sub.Entries[I].ArrayIndex;
      if (CAT->getSize().ule(Index)) {
        // Note, it should not be possible to form a pointer with a valid
        // designator which points more than one past the end of the array.
        if (Info.getLangOpts().CPlusPlus11)
          Info.FFDiag(E, diag::note_constexpr_access_past_end)
            << handler.AccessKind;
        else
          Info.FFDiag(E);
        return handler.failed();
      }

      ObjType = CAT->getElementType();

      // An array object is represented as either an Array APValue or as an
      // LValue which refers to a string literal.
      if (O->isLValue()) {
        assert(I == N - 1 && "extracting subobject of character?");
        assert(!O->hasLValuePath() || O->getLValuePath().empty());
        if (handler.AccessKind != AK_Read)
          expandStringLiteral(Info, O->getLValueBase().get<const Expr *>(),
                              *O);
        else
          return handler.foundString(*O, ObjType, Index);
      }

      if (O->getArrayInitializedElts() > Index)
        O = &O->getArrayInitializedElt(Index);
      else if (handler.AccessKind != AK_Read) {
        expandArray(*O, Index);
        O = &O->getArrayInitializedElt(Index);
      } else
        O = &O->getArrayFiller();
    } else if (ObjType->isAnyComplexType()) {
      // Next subobject is a complex number.
      uint64_t Index = Sub.Entries[I].ArrayIndex;
      if (Index > 1) {
        if (Info.getLangOpts().CPlusPlus11)
          Info.FFDiag(E, diag::note_constexpr_access_past_end)
            << handler.AccessKind;
        else
          Info.FFDiag(E);
        return handler.failed();
      }

      bool WasConstQualified = ObjType.isConstQualified();
      ObjType = ObjType->castAs<ComplexType>()->getElementType();
      if (WasConstQualified)
        ObjType.addConst();

      assert(I == N - 1 && "extracting subobject of scalar?");
      if (O->isComplexInt()) {
        return handler.found(Index ? O->getComplexIntImag()
                                   : O->getComplexIntReal(), ObjType);
      } else {
        assert(O->isComplexFloat());
        return handler.found(Index ? O->getComplexFloatImag()
                                   : O->getComplexFloatReal(), ObjType);
      }
    } else if (const FieldDecl *Field = getAsField(Sub.Entries[I])) {
      if (Field->isMutable() && handler.AccessKind == AK_Read) {
        Info.FFDiag(E, diag::note_constexpr_ltor_mutable, 1)
          << Field;
        Info.Note(Field->getLocation(), diag::note_declared_at);
        return handler.failed();
      }

      // Next subobject is a class, struct or union field.
      RecordDecl *RD = ObjType->castAs<RecordType>()->getDecl();
      if (RD->isUnion()) {
        const FieldDecl *UnionField = O->getUnionField();
        if (!UnionField ||
            UnionField->getCanonicalDecl() != Field->getCanonicalDecl()) {
          Info.FFDiag(E, diag::note_constexpr_access_inactive_union_member)
            << handler.AccessKind << Field << !UnionField << UnionField;
          return handler.failed();
        }
        O = &O->getUnionValue();
      } else
        O = &O->getStructField(Field->getFieldIndex());

      bool WasConstQualified = ObjType.isConstQualified();
      ObjType = Field->getType();
      if (WasConstQualified && !Field->isMutable())
        ObjType.addConst();

      if (ObjType.isVolatileQualified()) {
        if (Info.getLangOpts().CPlusPlus) {
          // FIXME: Include a description of the path to the volatile subobject.
          Info.FFDiag(E, diag::note_constexpr_access_volatile_obj, 1)
            << handler.AccessKind << 2 << Field;
          Info.Note(Field->getLocation(), diag::note_declared_at);
        } else {
          Info.FFDiag(E, diag::note_invalid_subexpr_in_const_expr);
        }
        return handler.failed();
      }

      LastField = Field;
    } else {
      // Next subobject is a base class.
      const CXXRecordDecl *Derived = ObjType->getAsCXXRecordDecl();
      const CXXRecordDecl *Base = getAsBaseClass(Sub.Entries[I]);
      O = &O->getStructBase(getBaseIndex(Derived, Base));

      bool WasConstQualified = ObjType.isConstQualified();
      ObjType = Info.Ctx.getRecordType(Base);
      if (WasConstQualified)
        ObjType.addConst();
    }
  }
}

namespace {
struct ExtractSubobjectHandler {
  EvalInfo &Info;
  APValue &Result;

  static const AccessKinds AccessKind = AK_Read;

  typedef bool result_type;
  bool failed() { return false; }
  bool found(APValue &Subobj, QualType SubobjType) {
    Result = Subobj;
    return true;
  }
  bool found(APSInt &Value, QualType SubobjType) {
    Result = APValue(Value);
    return true;
  }
  bool found(APFloat &Value, QualType SubobjType) {
    Result = APValue(Value);
    return true;
  }
  bool foundString(APValue &Subobj, QualType SubobjType, uint64_t Character) {
    Result = APValue(extractStringLiteralCharacter(
        Info, Subobj.getLValueBase().get<const Expr *>(), Character));
    return true;
  }
};
} // end anonymous namespace

const AccessKinds ExtractSubobjectHandler::AccessKind;

/// Extract the designated sub-object of an rvalue.
static bool extractSubobject(EvalInfo &Info, const Expr *E,
                             const CompleteObject &Obj,
                             const SubobjectDesignator &Sub,
                             APValue &Result) {
  ExtractSubobjectHandler Handler = { Info, Result };
  return findSubobject(Info, E, Obj, Sub, Handler);
}

namespace {
struct ModifySubobjectHandler {
  EvalInfo &Info;
  APValue &NewVal;
  const Expr *E;

  typedef bool result_type;
  static const AccessKinds AccessKind = AK_Assign;

  bool checkConst(QualType QT) {
    // Assigning to a const object has undefined behavior.
    if (QT.isConstQualified()) {
      Info.FFDiag(E, diag::note_constexpr_modify_const_type) << QT;
      return false;
    }
    return true;
  }

  bool failed() { return false; }
  bool found(APValue &Subobj, QualType SubobjType) {
    if (!checkConst(SubobjType))
      return false;
    // We've been given ownership of NewVal, so just swap it in.
    Subobj.swap(NewVal);
    return true;
  }
  bool found(APSInt &Value, QualType SubobjType) {
    if (!checkConst(SubobjType))
      return false;
    if (!NewVal.isInt()) {
      // Maybe trying to write a cast pointer value into a complex?
      Info.FFDiag(E);
      return false;
    }
    Value = NewVal.getInt();
    return true;
  }
  bool found(APFloat &Value, QualType SubobjType) {
    if (!checkConst(SubobjType))
      return false;
    Value = NewVal.getFloat();
    return true;
  }
  bool foundString(APValue &Subobj, QualType SubobjType, uint64_t Character) {
    llvm_unreachable("shouldn't encounter string elements with ExpandArrays");
  }
};
} // end anonymous namespace

const AccessKinds ModifySubobjectHandler::AccessKind;

/// Update the designated sub-object of an rvalue to the given value.
static bool modifySubobject(EvalInfo &Info, const Expr *E,
                            const CompleteObject &Obj,
                            const SubobjectDesignator &Sub,
                            APValue &NewVal) {
  ModifySubobjectHandler Handler = { Info, NewVal, E };
  return findSubobject(Info, E, Obj, Sub, Handler);
}

/// Find the position where two subobject designators diverge, or equivalently
/// the length of the common initial subsequence.
static unsigned FindDesignatorMismatch(QualType ObjType,
                                       const SubobjectDesignator &A,
                                       const SubobjectDesignator &B,
                                       bool &WasArrayIndex) {
  unsigned I = 0, N = std::min(A.Entries.size(), B.Entries.size());
  for (/**/; I != N; ++I) {
    if (!ObjType.isNull() &&
        (ObjType->isArrayType() || ObjType->isAnyComplexType())) {
      // Next subobject is an array element.
      if (A.Entries[I].ArrayIndex != B.Entries[I].ArrayIndex) {
        WasArrayIndex = true;
        return I;
      }
      if (ObjType->isAnyComplexType())
        ObjType = ObjType->castAs<ComplexType>()->getElementType();
      else
        ObjType = ObjType->castAsArrayTypeUnsafe()->getElementType();
    } else {
      if (A.Entries[I].BaseOrMember != B.Entries[I].BaseOrMember) {
        WasArrayIndex = false;
        return I;
      }
      if (const FieldDecl *FD = getAsField(A.Entries[I]))
        // Next subobject is a field.
        ObjType = FD->getType();
      else
        // Next subobject is a base class.
        ObjType = QualType();
    }
  }
  WasArrayIndex = false;
  return I;
}

/// Determine whether the given subobject designators refer to elements of the
/// same array object.
static bool AreElementsOfSameArray(QualType ObjType,
                                   const SubobjectDesignator &A,
                                   const SubobjectDesignator &B) {
  if (A.Entries.size() != B.Entries.size())
    return false;

  bool IsArray = A.MostDerivedIsArrayElement;
  if (IsArray && A.MostDerivedPathLength != A.Entries.size())
    // A is a subobject of the array element.
    return false;

  // If A (and B) designates an array element, the last entry will be the array
  // index. That doesn't have to match. Otherwise, we're in the 'implicit array
  // of length 1' case, and the entire path must match.
  bool WasArrayIndex;
  unsigned CommonLength = FindDesignatorMismatch(ObjType, A, B, WasArrayIndex);
  return CommonLength >= A.Entries.size() - IsArray;
}

/// Find the complete object to which an LValue refers.
static CompleteObject findCompleteObject(EvalInfo &Info, const Expr *E,
                                         AccessKinds AK, const LValue &LVal,
                                         QualType LValType) {
  if (!LVal.Base) {
    Info.FFDiag(E, diag::note_constexpr_access_null) << AK;
    return CompleteObject();
  }

  CallStackFrame *Frame = nullptr;
  if (LVal.CallIndex) {
    Frame = Info.getCallFrame(LVal.CallIndex);
    if (!Frame) {
      Info.FFDiag(E, diag::note_constexpr_lifetime_ended, 1)
        << AK << LVal.Base.is<const ValueDecl*>();
      NoteLValueLocation(Info, LVal.Base);
      return CompleteObject();
    }
  }

  // C++11 DR1311: An lvalue-to-rvalue conversion on a volatile-qualified type
  // is not a constant expression (even if the object is non-volatile). We also
  // apply this rule to C++98, in order to conform to the expected 'volatile'
  // semantics.
  if (LValType.isVolatileQualified()) {
    if (Info.getLangOpts().CPlusPlus)
      Info.FFDiag(E, diag::note_constexpr_access_volatile_type)
        << AK << LValType;
    else
      Info.FFDiag(E);
    return CompleteObject();
  }

  // Compute value storage location and type of base object.
  APValue *BaseVal = nullptr;
  QualType BaseType = getType(LVal.Base);

  if (const ValueDecl *D = LVal.Base.dyn_cast<const ValueDecl*>()) {
    // In C++98, const, non-volatile integers initialized with ICEs are ICEs.
    // In C++11, constexpr, non-volatile variables initialized with constant
    // expressions are constant expressions too. Inside constexpr functions,
    // parameters are constant expressions even if they're non-const.
    // In C++1y, objects local to a constant expression (those with a Frame) are
    // both readable and writable inside constant expressions.
    // In C, such things can also be folded, although they are not ICEs.
    const VarDecl *VD = dyn_cast<VarDecl>(D);
    if (VD) {
      if (const VarDecl *VDef = VD->getDefinition(Info.Ctx))
        VD = VDef;
    }
    if (!VD || VD->isInvalidDecl()) {
      Info.FFDiag(E);
      return CompleteObject();
    }

    // Accesses of volatile-qualified objects are not allowed.
    if (BaseType.isVolatileQualified()) {
      if (Info.getLangOpts().CPlusPlus) {
        Info.FFDiag(E, diag::note_constexpr_access_volatile_obj, 1)
          << AK << 1 << VD;
        Info.Note(VD->getLocation(), diag::note_declared_at);
      } else {
        Info.FFDiag(E);
      }
      return CompleteObject();
    }

    // Unless we're looking at a local variable or argument in a constexpr call,
    // the variable we're reading must be const.
    if (!Frame) {
      if (Info.getLangOpts().CPlusPlus14 &&
          VD == Info.EvaluatingDecl.dyn_cast<const ValueDecl *>()) {
        // OK, we can read and modify an object if we're in the process of
        // evaluating its initializer, because its lifetime began in this
        // evaluation.
      } else if (AK != AK_Read) {
        // All the remaining cases only permit reading.
        Info.FFDiag(E, diag::note_constexpr_modify_global);
        return CompleteObject();
      } else if (VD->isConstexpr()) {
        // OK, we can read this variable.
      } else if (BaseType->isIntegralOrEnumerationType()) {
        // In OpenCL if a variable is in constant address space it is a const value.
        if (!(BaseType.isConstQualified() ||
              (Info.getLangOpts().OpenCL &&
               BaseType.getAddressSpace() == LangAS::opencl_constant))) {
          if (Info.getLangOpts().CPlusPlus) {
            Info.FFDiag(E, diag::note_constexpr_ltor_non_const_int, 1) << VD;
            Info.Note(VD->getLocation(), diag::note_declared_at);
          } else {
            Info.FFDiag(E);
          }
          return CompleteObject();
        }
      } else if (BaseType->isFloatingType() && BaseType.isConstQualified()) {
        // We support folding of const floating-point types, in order to make
        // static const data members of such types (supported as an extension)
        // more useful.
        if (Info.getLangOpts().CPlusPlus11) {
          Info.CCEDiag(E, diag::note_constexpr_ltor_non_constexpr, 1) << VD;
          Info.Note(VD->getLocation(), diag::note_declared_at);
        } else {
          Info.CCEDiag(E);
        }
      } else {
        // FIXME: Allow folding of values of any literal type in all languages.
        if (Info.checkingPotentialConstantExpression() &&
            VD->getType().isConstQualified() && !VD->hasDefinition(Info.Ctx)) {
          // The definition of this variable could be constexpr. We can't
          // access it right now, but may be able to in future.
        } else if (Info.getLangOpts().CPlusPlus11) {
          Info.FFDiag(E, diag::note_constexpr_ltor_non_constexpr, 1) << VD;
          Info.Note(VD->getLocation(), diag::note_declared_at);
        } else {
          Info.FFDiag(E);
        }
        return CompleteObject();
      }
    }

    if (!evaluateVarDeclInit(Info, E, VD, Frame, BaseVal))
      return CompleteObject();
  } else {
    const Expr *Base = LVal.Base.dyn_cast<const Expr*>();

    if (!Frame) {
      if (const MaterializeTemporaryExpr *MTE =
              dyn_cast<MaterializeTemporaryExpr>(Base)) {
        assert(MTE->getStorageDuration() == SD_Static &&
               "should have a frame for a non-global materialized temporary");

        // Per C++1y [expr.const]p2:
        //  an lvalue-to-rvalue conversion [is not allowed unless it applies to]
        //   - a [...] glvalue of integral or enumeration type that refers to
        //     a non-volatile const object [...]
        //   [...]
        //   - a [...] glvalue of literal type that refers to a non-volatile
        //     object whose lifetime began within the evaluation of e.
        //
        // C++11 misses the 'began within the evaluation of e' check and
        // instead allows all temporaries, including things like:
        //   int &&r = 1;
        //   int x = ++r;
        //   constexpr int k = r;
        // Therefore we use the C++1y rules in C++11 too.
        const ValueDecl *VD = Info.EvaluatingDecl.dyn_cast<const ValueDecl*>();
        const ValueDecl *ED = MTE->getExtendingDecl();
        if (!(BaseType.isConstQualified() &&
              BaseType->isIntegralOrEnumerationType()) &&
            !(VD && VD->getCanonicalDecl() == ED->getCanonicalDecl())) {
          Info.FFDiag(E, diag::note_constexpr_access_static_temporary, 1) << AK;
          Info.Note(MTE->getExprLoc(), diag::note_constexpr_temporary_here);
          return CompleteObject();
        }

        BaseVal = Info.Ctx.getMaterializedTemporaryValue(MTE, false);
        assert(BaseVal && "got reference to unevaluated temporary");
      } else {
        Info.FFDiag(E);
        return CompleteObject();
      }
    } else {
      BaseVal = Frame->getTemporary(Base);
      assert(BaseVal && "missing value for temporary");
    }

    // Volatile temporary objects cannot be accessed in constant expressions.
    if (BaseType.isVolatileQualified()) {
      if (Info.getLangOpts().CPlusPlus) {
        Info.FFDiag(E, diag::note_constexpr_access_volatile_obj, 1)
          << AK << 0;
        Info.Note(Base->getExprLoc(), diag::note_constexpr_temporary_here);
      } else {
        Info.FFDiag(E);
      }
      return CompleteObject();
    }
  }

  // During the construction of an object, it is not yet 'const'.
  // FIXME: We don't set up EvaluatingDecl for local variables or temporaries,
  // and this doesn't do quite the right thing for const subobjects of the
  // object under construction.
  if (LVal.getLValueBase() == Info.EvaluatingDecl) {
    BaseType = Info.Ctx.getCanonicalType(BaseType);
    BaseType.removeLocalConst();
  }

  // In C++1y, we can't safely access any mutable state when we might be
  // evaluating after an unmodeled side effect.
  //
  // FIXME: Not all local state is mutable. Allow local constant subobjects
  // to be read here (but take care with 'mutable' fields).
  if ((Frame && Info.getLangOpts().CPlusPlus14 &&
       Info.EvalStatus.HasSideEffects) ||
      (AK != AK_Read && Info.IsSpeculativelyEvaluating))
    return CompleteObject();

  return CompleteObject(BaseVal, BaseType);
}

/// \brief Perform an lvalue-to-rvalue conversion on the given glvalue. This
/// can also be used for 'lvalue-to-lvalue' conversions for looking up the
/// glvalue referred to by an entity of reference type.
///
/// \param Info - Information about the ongoing evaluation.
/// \param Conv - The expression for which we are performing the conversion.
///               Used for diagnostics.
/// \param Type - The type of the glvalue (before stripping cv-qualifiers in the
///               case of a non-class type).
/// \param LVal - The glvalue on which we are attempting to perform this action.
/// \param RVal - The produced value will be placed here.
static bool handleLValueToRValueConversion(EvalInfo &Info, const Expr *Conv,
                                           QualType Type,
                                           const LValue &LVal, APValue &RVal) {
  if (LVal.Designator.Invalid)
    return false;

  // Check for special cases where there is no existing APValue to look at.
  const Expr *Base = LVal.Base.dyn_cast<const Expr*>();
  if (Base && !LVal.CallIndex && !Type.isVolatileQualified()) {
    if (const CompoundLiteralExpr *CLE = dyn_cast<CompoundLiteralExpr>(Base)) {
      // In C99, a CompoundLiteralExpr is an lvalue, and we defer evaluating the
      // initializer until now for such expressions. Such an expression can't be
      // an ICE in C, so this only matters for fold.
      if (Type.isVolatileQualified()) {
        Info.FFDiag(Conv);
        return false;
      }
      APValue Lit;
      if (!Evaluate(Lit, Info, CLE->getInitializer()))
        return false;
      CompleteObject LitObj(&Lit, Base->getType());
      return extractSubobject(Info, Conv, LitObj, LVal.Designator, RVal);
    } else if (isa<StringLiteral>(Base) || isa<PredefinedExpr>(Base)) {
      // We represent a string literal array as an lvalue pointing at the
      // corresponding expression, rather than building an array of chars.
      // FIXME: Support ObjCEncodeExpr, MakeStringConstant
      APValue Str(Base, CharUnits::Zero(), APValue::NoLValuePath(), 0);
      CompleteObject StrObj(&Str, Base->getType());
      return extractSubobject(Info, Conv, StrObj, LVal.Designator, RVal);
    }
  }

  CompleteObject Obj = findCompleteObject(Info, Conv, AK_Read, LVal, Type);
  return Obj && extractSubobject(Info, Conv, Obj, LVal.Designator, RVal);
}

/// Perform an assignment of Val to LVal. Takes ownership of Val.
static bool handleAssignment(EvalInfo &Info, const Expr *E, const LValue &LVal,
                             QualType LValType, APValue &Val) {
  if (LVal.Designator.Invalid)
    return false;

  if (!Info.getLangOpts().CPlusPlus14) {
    Info.FFDiag(E);
    return false;
  }

  CompleteObject Obj = findCompleteObject(Info, E, AK_Assign, LVal, LValType);
  return Obj && modifySubobject(Info, E, Obj, LVal.Designator, Val);
}

static bool isOverflowingIntegerType(ASTContext &Ctx, QualType T) {
  return T->isSignedIntegerType() &&
         Ctx.getIntWidth(T) >= Ctx.getIntWidth(Ctx.IntTy);
}

namespace {
struct CompoundAssignSubobjectHandler {
  EvalInfo &Info;
  const Expr *E;
  QualType PromotedLHSType;
  BinaryOperatorKind Opcode;
  const APValue &RHS;

  static const AccessKinds AccessKind = AK_Assign;

  typedef bool result_type;

  bool checkConst(QualType QT) {
    // Assigning to a const object has undefined behavior.
    if (QT.isConstQualified()) {
      Info.FFDiag(E, diag::note_constexpr_modify_const_type) << QT;
      return false;
    }
    return true;
  }

  bool failed() { return false; }
  bool found(APValue &Subobj, QualType SubobjType) {
    switch (Subobj.getKind()) {
    case APValue::Int:
      return found(Subobj.getInt(), SubobjType);
    case APValue::Float:
      return found(Subobj.getFloat(), SubobjType);
    case APValue::ComplexInt:
    case APValue::ComplexFloat:
      // FIXME: Implement complex compound assignment.
      Info.FFDiag(E);
      return false;
    case APValue::LValue:
      return foundPointer(Subobj, SubobjType);
    default:
      // FIXME: can this happen?
      Info.FFDiag(E);
      return false;
    }
  }
  bool found(APSInt &Value, QualType SubobjType) {
    if (!checkConst(SubobjType))
      return false;

    if (!SubobjType->isIntegerType() || !RHS.isInt()) {
      // We don't support compound assignment on integer-cast-to-pointer
      // values.
      Info.FFDiag(E);
      return false;
    }

    APSInt LHS = HandleIntToIntCast(Info, E, PromotedLHSType,
                                    SubobjType, Value);
    if (!handleIntIntBinOp(Info, E, LHS, Opcode, RHS.getInt(), LHS))
      return false;
    Value = HandleIntToIntCast(Info, E, SubobjType, PromotedLHSType, LHS);
    return true;
  }
  bool found(APFloat &Value, QualType SubobjType) {
    return checkConst(SubobjType) &&
           HandleFloatToFloatCast(Info, E, SubobjType, PromotedLHSType,
                                  Value) &&
           handleFloatFloatBinOp(Info, E, Value, Opcode, RHS.getFloat()) &&
           HandleFloatToFloatCast(Info, E, PromotedLHSType, SubobjType, Value);
  }
  bool foundPointer(APValue &Subobj, QualType SubobjType) {
    if (!checkConst(SubobjType))
      return false;

    QualType PointeeType;
    if (const PointerType *PT = SubobjType->getAs<PointerType>())
      PointeeType = PT->getPointeeType();

    if (PointeeType.isNull() || !RHS.isInt() ||
        (Opcode != BO_Add && Opcode != BO_Sub)) {
      Info.FFDiag(E);
      return false;
    }

    int64_t Offset = getExtValue(RHS.getInt());
    if (Opcode == BO_Sub)
      Offset = -Offset;

    LValue LVal;
    LVal.setFrom(Info.Ctx, Subobj);
    if (!HandleLValueArrayAdjustment(Info, E, LVal, PointeeType, Offset))
      return false;
    LVal.moveInto(Subobj);
    return true;
  }
  bool foundString(APValue &Subobj, QualType SubobjType, uint64_t Character) {
    llvm_unreachable("shouldn't encounter string elements here");
  }
};
} // end anonymous namespace

const AccessKinds CompoundAssignSubobjectHandler::AccessKind;

/// Perform a compound assignment of LVal <op>= RVal.
static bool handleCompoundAssignment(
    EvalInfo &Info, const Expr *E,
    const LValue &LVal, QualType LValType, QualType PromotedLValType,
    BinaryOperatorKind Opcode, const APValue &RVal) {
  if (LVal.Designator.Invalid)
    return false;

  if (!Info.getLangOpts().CPlusPlus14) {
    Info.FFDiag(E);
    return false;
  }

  CompleteObject Obj = findCompleteObject(Info, E, AK_Assign, LVal, LValType);
  CompoundAssignSubobjectHandler Handler = { Info, E, PromotedLValType, Opcode,
                                             RVal };
  return Obj && findSubobject(Info, E, Obj, LVal.Designator, Handler);
}

namespace {
struct IncDecSubobjectHandler {
  EvalInfo &Info;
  const Expr *E;
  AccessKinds AccessKind;
  APValue *Old;

  typedef bool result_type;

  bool checkConst(QualType QT) {
    // Assigning to a const object has undefined behavior.
    if (QT.isConstQualified()) {
      Info.FFDiag(E, diag::note_constexpr_modify_const_type) << QT;
      return false;
    }
    return true;
  }

  bool failed() { return false; }
  bool found(APValue &Subobj, QualType SubobjType) {
    // Stash the old value. Also clear Old, so we don't clobber it later
    // if we're post-incrementing a complex.
    if (Old) {
      *Old = Subobj;
      Old = nullptr;
    }

    switch (Subobj.getKind()) {
    case APValue::Int:
      return found(Subobj.getInt(), SubobjType);
    case APValue::Float:
      return found(Subobj.getFloat(), SubobjType);
    case APValue::ComplexInt:
      return found(Subobj.getComplexIntReal(),
                   SubobjType->castAs<ComplexType>()->getElementType()
                     .withCVRQualifiers(SubobjType.getCVRQualifiers()));
    case APValue::ComplexFloat:
      return found(Subobj.getComplexFloatReal(),
                   SubobjType->castAs<ComplexType>()->getElementType()
                     .withCVRQualifiers(SubobjType.getCVRQualifiers()));
    case APValue::LValue:
      return foundPointer(Subobj, SubobjType);
    default:
      // FIXME: can this happen?
      Info.FFDiag(E);
      return false;
    }
  }
  bool found(APSInt &Value, QualType SubobjType) {
    if (!checkConst(SubobjType))
      return false;

    if (!SubobjType->isIntegerType()) {
      // We don't support increment / decrement on integer-cast-to-pointer
      // values.
      Info.FFDiag(E);
      return false;
    }

    if (Old) *Old = APValue(Value);

    // bool arithmetic promotes to int, and the conversion back to bool
    // doesn't reduce mod 2^n, so special-case it.
    if (SubobjType->isBooleanType()) {
      if (AccessKind == AK_Increment)
        Value = 1;
      else
        Value = !Value;
      return true;
    }

    bool WasNegative = Value.isNegative();
    if (AccessKind == AK_Increment) {
      ++Value;

      if (!WasNegative && Value.isNegative() &&
          isOverflowingIntegerType(Info.Ctx, SubobjType)) {
        APSInt ActualValue(Value, /*IsUnsigned*/true);
        return HandleOverflow(Info, E, ActualValue, SubobjType);
      }
    } else {
      --Value;

      if (WasNegative && !Value.isNegative() &&
          isOverflowingIntegerType(Info.Ctx, SubobjType)) {
        unsigned BitWidth = Value.getBitWidth();
        APSInt ActualValue(Value.sext(BitWidth + 1), /*IsUnsigned*/false);
        ActualValue.setBit(BitWidth);
        return HandleOverflow(Info, E, ActualValue, SubobjType);
      }
    }
    return true;
  }
  bool found(APFloat &Value, QualType SubobjType) {
    if (!checkConst(SubobjType))
      return false;

    if (Old) *Old = APValue(Value);

    APFloat One(Value.getSemantics(), 1);
    if (AccessKind == AK_Increment)
      Value.add(One, APFloat::rmNearestTiesToEven);
    else
      Value.subtract(One, APFloat::rmNearestTiesToEven);
    return true;
  }
  bool foundPointer(APValue &Subobj, QualType SubobjType) {
    if (!checkConst(SubobjType))
      return false;

    QualType PointeeType;
    if (const PointerType *PT = SubobjType->getAs<PointerType>())
      PointeeType = PT->getPointeeType();
    else {
      Info.FFDiag(E);
      return false;
    }

    LValue LVal;
    LVal.setFrom(Info.Ctx, Subobj);
    if (!HandleLValueArrayAdjustment(Info, E, LVal, PointeeType,
                                     AccessKind == AK_Increment ? 1 : -1))
      return false;
    LVal.moveInto(Subobj);
    return true;
  }
  bool foundString(APValue &Subobj, QualType SubobjType, uint64_t Character) {
    llvm_unreachable("shouldn't encounter string elements here");
  }
};
} // end anonymous namespace

/// Perform an increment or decrement on LVal.
static bool handleIncDec(EvalInfo &Info, const Expr *E, const LValue &LVal,
                         QualType LValType, bool IsIncrement, APValue *Old) {
  if (LVal.Designator.Invalid)
    return false;

  if (!Info.getLangOpts().CPlusPlus14) {
    Info.FFDiag(E);
    return false;
  }

  AccessKinds AK = IsIncrement ? AK_Increment : AK_Decrement;
  CompleteObject Obj = findCompleteObject(Info, E, AK, LVal, LValType);
  IncDecSubobjectHandler Handler = { Info, E, AK, Old };
  return Obj && findSubobject(Info, E, Obj, LVal.Designator, Handler);
}

/// Build an lvalue for the object argument of a member function call.
static bool EvaluateObjectArgument(EvalInfo &Info, const Expr *Object,
                                   LValue &This) {
  if (Object->getType()->isPointerType())
    return EvaluatePointer(Object, This, Info);

  if (Object->isGLValue())
    return EvaluateLValue(Object, This, Info);

  if (Object->getType()->isLiteralType(Info.Ctx))
    return EvaluateTemporary(Object, This, Info);

  Info.FFDiag(Object, diag::note_constexpr_nonliteral) << Object->getType();
  return false;
}

/// HandleMemberPointerAccess - Evaluate a member access operation and build an
/// lvalue referring to the result.
///
/// \param Info - Information about the ongoing evaluation.
/// \param LV - An lvalue referring to the base of the member pointer.
/// \param RHS - The member pointer expression.
/// \param IncludeMember - Specifies whether the member itself is included in
///        the resulting LValue subobject designator. This is not possible when
///        creating a bound member function.
/// \return The field or method declaration to which the member pointer refers,
///         or 0 if evaluation fails.
static const ValueDecl *HandleMemberPointerAccess(EvalInfo &Info,
                                                  QualType LVType,
                                                  LValue &LV,
                                                  const Expr *RHS,
                                                  bool IncludeMember = true) {
  MemberPtr MemPtr;
  if (!EvaluateMemberPointer(RHS, MemPtr, Info))
    return nullptr;

  // C++11 [expr.mptr.oper]p6: If the second operand is the null pointer to
  // member value, the behavior is undefined.
  if (!MemPtr.getDecl()) {
    // FIXME: Specific diagnostic.
    Info.FFDiag(RHS);
    return nullptr;
  }

  if (MemPtr.isDerivedMember()) {
    // This is a member of some derived class. Truncate LV appropriately.
    // The end of the derived-to-base path for the base object must match the
    // derived-to-base path for the member pointer.
    if (LV.Designator.MostDerivedPathLength + MemPtr.Path.size() >
        LV.Designator.Entries.size()) {
      Info.FFDiag(RHS);
      return nullptr;
    }
    unsigned PathLengthToMember =
        LV.Designator.Entries.size() - MemPtr.Path.size();
    for (unsigned I = 0, N = MemPtr.Path.size(); I != N; ++I) {
      const CXXRecordDecl *LVDecl = getAsBaseClass(
          LV.Designator.Entries[PathLengthToMember + I]);
      const CXXRecordDecl *MPDecl = MemPtr.Path[I];
      if (LVDecl->getCanonicalDecl() != MPDecl->getCanonicalDecl()) {
        Info.FFDiag(RHS);
        return nullptr;
      }
    }

    // Truncate the lvalue to the appropriate derived class.
    if (!CastToDerivedClass(Info, RHS, LV, MemPtr.getContainingRecord(),
                            PathLengthToMember))
      return nullptr;
  } else if (!MemPtr.Path.empty()) {
    // Extend the LValue path with the member pointer's path.
    LV.Designator.Entries.reserve(LV.Designator.Entries.size() +
                                  MemPtr.Path.size() + IncludeMember);

    // Walk down to the appropriate base class.
    if (const PointerType *PT = LVType->getAs<PointerType>())
      LVType = PT->getPointeeType();
    const CXXRecordDecl *RD = LVType->getAsCXXRecordDecl();
    assert(RD && "member pointer access on non-class-type expression");
    // The first class in the path is that of the lvalue.
    for (unsigned I = 1, N = MemPtr.Path.size(); I != N; ++I) {
      const CXXRecordDecl *Base = MemPtr.Path[N - I - 1];
      if (!HandleLValueDirectBase(Info, RHS, LV, RD, Base))
        return nullptr;
      RD = Base;
    }
    // Finally cast to the class containing the member.
    if (!HandleLValueDirectBase(Info, RHS, LV, RD,
                                MemPtr.getContainingRecord()))
      return nullptr;
  }

  // Add the member. Note that we cannot build bound member functions here.
  if (IncludeMember) {
    if (const FieldDecl *FD = dyn_cast<FieldDecl>(MemPtr.getDecl())) {
      if (!HandleLValueMember(Info, RHS, LV, FD))
        return nullptr;
    } else if (const IndirectFieldDecl *IFD =
                 dyn_cast<IndirectFieldDecl>(MemPtr.getDecl())) {
      if (!HandleLValueIndirectMember(Info, RHS, LV, IFD))
        return nullptr;
    } else {
      llvm_unreachable("can't construct reference to bound member function");
    }
  }

  return MemPtr.getDecl();
}

static const ValueDecl *HandleMemberPointerAccess(EvalInfo &Info,
                                                  const BinaryOperator *BO,
                                                  LValue &LV,
                                                  bool IncludeMember = true) {
  assert(BO->getOpcode() == BO_PtrMemD || BO->getOpcode() == BO_PtrMemI);

  if (!EvaluateObjectArgument(Info, BO->getLHS(), LV)) {
    if (Info.noteFailure()) {
      MemberPtr MemPtr;
      EvaluateMemberPointer(BO->getRHS(), MemPtr, Info);
    }
    return nullptr;
  }

  return HandleMemberPointerAccess(Info, BO->getLHS()->getType(), LV,
                                   BO->getRHS(), IncludeMember);
}

/// HandleBaseToDerivedCast - Apply the given base-to-derived cast operation on
/// the provided lvalue, which currently refers to the base object.
static bool HandleBaseToDerivedCast(EvalInfo &Info, const CastExpr *E,
                                    LValue &Result) {
  SubobjectDesignator &D = Result.Designator;
  if (D.Invalid || !Result.checkNullPointer(Info, E, CSK_Derived))
    return false;

  QualType TargetQT = E->getType();
  if (const PointerType *PT = TargetQT->getAs<PointerType>())
    TargetQT = PT->getPointeeType();

  // Check this cast lands within the final derived-to-base subobject path.
  if (D.MostDerivedPathLength + E->path_size() > D.Entries.size()) {
    Info.CCEDiag(E, diag::note_constexpr_invalid_downcast)
      << D.MostDerivedType << TargetQT;
    return false;
  }

  // Check the type of the final cast. We don't need to check the path,
  // since a cast can only be formed if the path is unique.
  unsigned NewEntriesSize = D.Entries.size() - E->path_size();
  const CXXRecordDecl *TargetType = TargetQT->getAsCXXRecordDecl();
  const CXXRecordDecl *FinalType;
  if (NewEntriesSize == D.MostDerivedPathLength)
    FinalType = D.MostDerivedType->getAsCXXRecordDecl();
  else
    FinalType = getAsBaseClass(D.Entries[NewEntriesSize - 1]);
  if (FinalType->getCanonicalDecl() != TargetType->getCanonicalDecl()) {
    Info.CCEDiag(E, diag::note_constexpr_invalid_downcast)
      << D.MostDerivedType << TargetQT;
    return false;
  }

  // Truncate the lvalue to the appropriate derived class.
  return CastToDerivedClass(Info, E, Result, TargetType, NewEntriesSize);
}

namespace {
enum EvalStmtResult {
  /// Evaluation failed.
  ESR_Failed,
  /// Hit a 'return' statement.
  ESR_Returned,
  /// Evaluation succeeded.
  ESR_Succeeded,
  /// Hit a 'continue' statement.
  ESR_Continue,
  /// Hit a 'break' statement.
  ESR_Break,
  /// Still scanning for 'case' or 'default' statement.
  ESR_CaseNotFound
};
}

static bool EvaluateVarDecl(EvalInfo &Info, const VarDecl *VD) {
  // We don't need to evaluate the initializer for a static local.
  if (!VD->hasLocalStorage())
    return true;

  LValue Result;
  Result.set(VD, Info.CurrentCall->Index);
  APValue &Val = Info.CurrentCall->createTemporary(VD, true);

  const Expr *InitE = VD->getInit();
  if (!InitE) {
    Info.FFDiag(VD->getLocStart(), diag::note_constexpr_uninitialized)
      << false << VD->getType();
    Val = APValue();
    return false;
  }

  if (InitE->isValueDependent())
    return false;

  if (!EvaluateInPlace(Val, Info, Result, InitE)) {
    // Wipe out any partially-computed value, to allow tracking that this
    // evaluation failed.
    Val = APValue();
    return false;
  }

  return true;
}

static bool EvaluateDecl(EvalInfo &Info, const Decl *D) {
  bool OK = true;

  if (const VarDecl *VD = dyn_cast<VarDecl>(D))
    OK &= EvaluateVarDecl(Info, VD);

  if (const DecompositionDecl *DD = dyn_cast<DecompositionDecl>(D))
    for (auto *BD : DD->bindings())
      if (auto *VD = BD->getHoldingVar())
        OK &= EvaluateDecl(Info, VD);

  return OK;
}


/// Evaluate a condition (either a variable declaration or an expression).
static bool EvaluateCond(EvalInfo &Info, const VarDecl *CondDecl,
                         const Expr *Cond, bool &Result) {
  FullExpressionRAII Scope(Info);
  if (CondDecl && !EvaluateDecl(Info, CondDecl))
    return false;
  return EvaluateAsBooleanCondition(Cond, Result, Info);
}

namespace {
/// \brief A location where the result (returned value) of evaluating a
/// statement should be stored.
struct StmtResult {
  /// The APValue that should be filled in with the returned value.
  APValue &Value;
  /// The location containing the result, if any (used to support RVO).
  const LValue *Slot;
};
}

static EvalStmtResult EvaluateStmt(StmtResult &Result, EvalInfo &Info,
                                   const Stmt *S,
                                   const SwitchCase *SC = nullptr);

/// Evaluate the body of a loop, and translate the result as appropriate.
static EvalStmtResult EvaluateLoopBody(StmtResult &Result, EvalInfo &Info,
                                       const Stmt *Body,
                                       const SwitchCase *Case = nullptr) {
  BlockScopeRAII Scope(Info);
  switch (EvalStmtResult ESR = EvaluateStmt(Result, Info, Body, Case)) {
  case ESR_Break:
    return ESR_Succeeded;
  case ESR_Succeeded:
  case ESR_Continue:
    return ESR_Continue;
  case ESR_Failed:
  case ESR_Returned:
  case ESR_CaseNotFound:
    return ESR;
  }
  llvm_unreachable("Invalid EvalStmtResult!");
}

/// Evaluate a switch statement.
static EvalStmtResult EvaluateSwitch(StmtResult &Result, EvalInfo &Info,
                                     const SwitchStmt *SS) {
  BlockScopeRAII Scope(Info);

  // Evaluate the switch condition.
  APSInt Value;
  {
    FullExpressionRAII Scope(Info);
    if (const Stmt *Init = SS->getInit()) {
      EvalStmtResult ESR = EvaluateStmt(Result, Info, Init);
      if (ESR != ESR_Succeeded)
        return ESR;
    }
    if (SS->getConditionVariable() &&
        !EvaluateDecl(Info, SS->getConditionVariable()))
      return ESR_Failed;
    if (!EvaluateInteger(SS->getCond(), Value, Info))
      return ESR_Failed;
  }

  // Find the switch case corresponding to the value of the condition.
  // FIXME: Cache this lookup.
  const SwitchCase *Found = nullptr;
  for (const SwitchCase *SC = SS->getSwitchCaseList(); SC;
       SC = SC->getNextSwitchCase()) {
    if (isa<DefaultStmt>(SC)) {
      Found = SC;
      continue;
    }

    const CaseStmt *CS = cast<CaseStmt>(SC);
    APSInt LHS = CS->getLHS()->EvaluateKnownConstInt(Info.Ctx);
    APSInt RHS = CS->getRHS() ? CS->getRHS()->EvaluateKnownConstInt(Info.Ctx)
                              : LHS;
    if (LHS <= Value && Value <= RHS) {
      Found = SC;
      break;
    }
  }

  if (!Found)
    return ESR_Succeeded;

  // Search the switch body for the switch case and evaluate it from there.
  switch (EvalStmtResult ESR = EvaluateStmt(Result, Info, SS->getBody(), Found)) {
  case ESR_Break:
    return ESR_Succeeded;
  case ESR_Succeeded:
  case ESR_Continue:
  case ESR_Failed:
  case ESR_Returned:
    return ESR;
  case ESR_CaseNotFound:
    // This can only happen if the switch case is nested within a statement
    // expression. We have no intention of supporting that.
    Info.FFDiag(Found->getLocStart(), diag::note_constexpr_stmt_expr_unsupported);
    return ESR_Failed;
  }
  llvm_unreachable("Invalid EvalStmtResult!");
}

// Evaluate a statement.
static EvalStmtResult EvaluateStmt(StmtResult &Result, EvalInfo &Info,
                                   const Stmt *S, const SwitchCase *Case) {
  if (!Info.nextStep(S))
    return ESR_Failed;

  // If we're hunting down a 'case' or 'default' label, recurse through
  // substatements until we hit the label.
  if (Case) {
    // FIXME: We don't start the lifetime of objects whose initialization we
    // jump over. However, such objects must be of class type with a trivial
    // default constructor that initialize all subobjects, so must be empty,
    // so this almost never matters.
    switch (S->getStmtClass()) {
    case Stmt::CompoundStmtClass:
      // FIXME: Precompute which substatement of a compound statement we
      // would jump to, and go straight there rather than performing a
      // linear scan each time.
    case Stmt::LabelStmtClass:
    case Stmt::AttributedStmtClass:
    case Stmt::DoStmtClass:
      break;

    case Stmt::CaseStmtClass:
    case Stmt::DefaultStmtClass:
      if (Case == S)
        Case = nullptr;
      break;

    case Stmt::IfStmtClass: {
      // FIXME: Precompute which side of an 'if' we would jump to, and go
      // straight there rather than scanning both sides.
      const IfStmt *IS = cast<IfStmt>(S);

      // Wrap the evaluation in a block scope, in case it's a DeclStmt
      // preceded by our switch label.
      BlockScopeRAII Scope(Info);

      EvalStmtResult ESR = EvaluateStmt(Result, Info, IS->getThen(), Case);
      if (ESR != ESR_CaseNotFound || !IS->getElse())
        return ESR;
      return EvaluateStmt(Result, Info, IS->getElse(), Case);
    }

    case Stmt::WhileStmtClass: {
      EvalStmtResult ESR =
          EvaluateLoopBody(Result, Info, cast<WhileStmt>(S)->getBody(), Case);
      if (ESR != ESR_Continue)
        return ESR;
      break;
    }

    case Stmt::ForStmtClass: {
      const ForStmt *FS = cast<ForStmt>(S);
      EvalStmtResult ESR =
          EvaluateLoopBody(Result, Info, FS->getBody(), Case);
      if (ESR != ESR_Continue)
        return ESR;
      if (FS->getInc()) {
        FullExpressionRAII IncScope(Info);
        if (!EvaluateIgnoredValue(Info, FS->getInc()))
          return ESR_Failed;
      }
      break;
    }

    case Stmt::DeclStmtClass:
      // FIXME: If the variable has initialization that can't be jumped over,
      // bail out of any immediately-surrounding compound-statement too.
    default:
      return ESR_CaseNotFound;
    }
  }

  switch (S->getStmtClass()) {
  default:
    if (const Expr *E = dyn_cast<Expr>(S)) {
      // Don't bother evaluating beyond an expression-statement which couldn't
      // be evaluated.
      FullExpressionRAII Scope(Info);
      if (!EvaluateIgnoredValue(Info, E))
        return ESR_Failed;
      return ESR_Succeeded;
    }

    Info.FFDiag(S->getLocStart());
    return ESR_Failed;

  case Stmt::NullStmtClass:
    return ESR_Succeeded;

  case Stmt::DeclStmtClass: {
    const DeclStmt *DS = cast<DeclStmt>(S);
    for (const auto *DclIt : DS->decls()) {
      // Each declaration initialization is its own full-expression.
      // FIXME: This isn't quite right; if we're performing aggregate
      // initialization, each braced subexpression is its own full-expression.
      FullExpressionRAII Scope(Info);
      if (!EvaluateDecl(Info, DclIt) && !Info.noteFailure())
        return ESR_Failed;
    }
    return ESR_Succeeded;
  }

  case Stmt::ReturnStmtClass: {
    const Expr *RetExpr = cast<ReturnStmt>(S)->getRetValue();
    FullExpressionRAII Scope(Info);
    if (RetExpr &&
        !(Result.Slot
              ? EvaluateInPlace(Result.Value, Info, *Result.Slot, RetExpr)
              : Evaluate(Result.Value, Info, RetExpr)))
      return ESR_Failed;
    return ESR_Returned;
  }

  case Stmt::CompoundStmtClass: {
    BlockScopeRAII Scope(Info);

    const CompoundStmt *CS = cast<CompoundStmt>(S);
    for (const auto *BI : CS->body()) {
      EvalStmtResult ESR = EvaluateStmt(Result, Info, BI, Case);
      if (ESR == ESR_Succeeded)
        Case = nullptr;
      else if (ESR != ESR_CaseNotFound)
        return ESR;
    }
    return Case ? ESR_CaseNotFound : ESR_Succeeded;
  }

  case Stmt::IfStmtClass: {
    const IfStmt *IS = cast<IfStmt>(S);

    // Evaluate the condition, as either a var decl or as an expression.
    BlockScopeRAII Scope(Info);
    if (const Stmt *Init = IS->getInit()) {
      EvalStmtResult ESR = EvaluateStmt(Result, Info, Init);
      if (ESR != ESR_Succeeded)
        return ESR;
    }
    bool Cond;
    if (!EvaluateCond(Info, IS->getConditionVariable(), IS->getCond(), Cond))
      return ESR_Failed;

    if (const Stmt *SubStmt = Cond ? IS->getThen() : IS->getElse()) {
      EvalStmtResult ESR = EvaluateStmt(Result, Info, SubStmt);
      if (ESR != ESR_Succeeded)
        return ESR;
    }
    return ESR_Succeeded;
  }

  case Stmt::WhileStmtClass: {
    const WhileStmt *WS = cast<WhileStmt>(S);
    while (true) {
      BlockScopeRAII Scope(Info);
      bool Continue;
      if (!EvaluateCond(Info, WS->getConditionVariable(), WS->getCond(),
                        Continue))
        return ESR_Failed;
      if (!Continue)
        break;

      EvalStmtResult ESR = EvaluateLoopBody(Result, Info, WS->getBody());
      if (ESR != ESR_Continue)
        return ESR;
    }
    return ESR_Succeeded;
  }

  case Stmt::DoStmtClass: {
    const DoStmt *DS = cast<DoStmt>(S);
    bool Continue;
    do {
      EvalStmtResult ESR = EvaluateLoopBody(Result, Info, DS->getBody(), Case);
      if (ESR != ESR_Continue)
        return ESR;
      Case = nullptr;

      FullExpressionRAII CondScope(Info);
      if (!EvaluateAsBooleanCondition(DS->getCond(), Continue, Info))
        return ESR_Failed;
    } while (Continue);
    return ESR_Succeeded;
  }

  case Stmt::ForStmtClass: {
    const ForStmt *FS = cast<ForStmt>(S);
    BlockScopeRAII Scope(Info);
    if (FS->getInit()) {
      EvalStmtResult ESR = EvaluateStmt(Result, Info, FS->getInit());
      if (ESR != ESR_Succeeded)
        return ESR;
    }
    while (true) {
      BlockScopeRAII Scope(Info);
      bool Continue = true;
      if (FS->getCond() && !EvaluateCond(Info, FS->getConditionVariable(),
                                         FS->getCond(), Continue))
        return ESR_Failed;
      if (!Continue)
        break;

      EvalStmtResult ESR = EvaluateLoopBody(Result, Info, FS->getBody());
      if (ESR != ESR_Continue)
        return ESR;

      if (FS->getInc()) {
        FullExpressionRAII IncScope(Info);
        if (!EvaluateIgnoredValue(Info, FS->getInc()))
          return ESR_Failed;
      }
    }
    return ESR_Succeeded;
  }

  case Stmt::CXXForRangeStmtClass: {
    const CXXForRangeStmt *FS = cast<CXXForRangeStmt>(S);
    BlockScopeRAII Scope(Info);

    // Initialize the __range variable.
    EvalStmtResult ESR = EvaluateStmt(Result, Info, FS->getRangeStmt());
    if (ESR != ESR_Succeeded)
      return ESR;

    // Create the __begin and __end iterators.
    ESR = EvaluateStmt(Result, Info, FS->getBeginStmt());
    if (ESR != ESR_Succeeded)
      return ESR;
    ESR = EvaluateStmt(Result, Info, FS->getEndStmt());
    if (ESR != ESR_Succeeded)
      return ESR;

    while (true) {
      // Condition: __begin != __end.
      {
        bool Continue = true;
        FullExpressionRAII CondExpr(Info);
        if (!EvaluateAsBooleanCondition(FS->getCond(), Continue, Info))
          return ESR_Failed;
        if (!Continue)
          break;
      }

      // User's variable declaration, initialized by *__begin.
      BlockScopeRAII InnerScope(Info);
      ESR = EvaluateStmt(Result, Info, FS->getLoopVarStmt());
      if (ESR != ESR_Succeeded)
        return ESR;

      // Loop body.
      ESR = EvaluateLoopBody(Result, Info, FS->getBody());
      if (ESR != ESR_Continue)
        return ESR;

      // Increment: ++__begin
      if (!EvaluateIgnoredValue(Info, FS->getInc()))
        return ESR_Failed;
    }

    return ESR_Succeeded;
  }

  case Stmt::SwitchStmtClass:
    return EvaluateSwitch(Result, Info, cast<SwitchStmt>(S));

  case Stmt::ContinueStmtClass:
    return ESR_Continue;

  case Stmt::BreakStmtClass:
    return ESR_Break;

  case Stmt::LabelStmtClass:
    return EvaluateStmt(Result, Info, cast<LabelStmt>(S)->getSubStmt(), Case);

  case Stmt::AttributedStmtClass:
    // As a general principle, C++11 attributes can be ignored without
    // any semantic impact.
    return EvaluateStmt(Result, Info, cast<AttributedStmt>(S)->getSubStmt(),
                        Case);

  case Stmt::CaseStmtClass:
  case Stmt::DefaultStmtClass:
    return EvaluateStmt(Result, Info, cast<SwitchCase>(S)->getSubStmt(), Case);
  }
}

/// CheckTrivialDefaultConstructor - Check whether a constructor is a trivial
/// default constructor. If so, we'll fold it whether or not it's marked as
/// constexpr. If it is marked as constexpr, we will never implicitly define it,
/// so we need special handling.
static bool CheckTrivialDefaultConstructor(EvalInfo &Info, SourceLocation Loc,
                                           const CXXConstructorDecl *CD,
                                           bool IsValueInitialization) {
  if (!CD->isTrivial() || !CD->isDefaultConstructor())
    return false;

  // Value-initialization does not call a trivial default constructor, so such a
  // call is a core constant expression whether or not the constructor is
  // constexpr.
  if (!CD->isConstexpr() && !IsValueInitialization) {
    if (Info.getLangOpts().CPlusPlus11) {
      // FIXME: If DiagDecl is an implicitly-declared special member function,
      // we should be much more explicit about why it's not constexpr.
      Info.CCEDiag(Loc, diag::note_constexpr_invalid_function, 1)
        << /*IsConstexpr*/0 << /*IsConstructor*/1 << CD;
      Info.Note(CD->getLocation(), diag::note_declared_at);
    } else {
      Info.CCEDiag(Loc, diag::note_invalid_subexpr_in_const_expr);
    }
  }
  return true;
}

/// CheckConstexprFunction - Check that a function can be called in a constant
/// expression.
static bool CheckConstexprFunction(EvalInfo &Info, SourceLocation CallLoc,
                                   const FunctionDecl *Declaration,
                                   const FunctionDecl *Definition,
                                   const Stmt *Body) {
  // Potential constant expressions can contain calls to declared, but not yet
  // defined, constexpr functions.
  if (Info.checkingPotentialConstantExpression() && !Definition &&
      Declaration->isConstexpr())
    return false;

  // Bail out with no diagnostic if the function declaration itself is invalid.
  // We will have produced a relevant diagnostic while parsing it.
  if (Declaration->isInvalidDecl())
    return false;

  // Can we evaluate this function call?
  if (Definition && Definition->isConstexpr() &&
      !Definition->isInvalidDecl() && Body)
    return true;

  if (Info.getLangOpts().CPlusPlus11) {
    const FunctionDecl *DiagDecl = Definition ? Definition : Declaration;
    
    // If this function is not constexpr because it is an inherited
    // non-constexpr constructor, diagnose that directly.
    auto *CD = dyn_cast<CXXConstructorDecl>(DiagDecl);
    if (CD && CD->isInheritingConstructor()) {
      auto *Inherited = CD->getInheritedConstructor().getConstructor();
      if (!Inherited->isConstexpr()) 
        DiagDecl = CD = Inherited;
    }

    // FIXME: If DiagDecl is an implicitly-declared special member function
    // or an inheriting constructor, we should be much more explicit about why
    // it's not constexpr.
    if (CD && CD->isInheritingConstructor())
      Info.FFDiag(CallLoc, diag::note_constexpr_invalid_inhctor, 1)
        << CD->getInheritedConstructor().getConstructor()->getParent();
    else
      Info.FFDiag(CallLoc, diag::note_constexpr_invalid_function, 1)
        << DiagDecl->isConstexpr() << (bool)CD << DiagDecl;
    Info.Note(DiagDecl->getLocation(), diag::note_declared_at);
  } else {
    Info.FFDiag(CallLoc, diag::note_invalid_subexpr_in_const_expr);
  }
  return false;
}

/// Determine if a class has any fields that might need to be copied by a
/// trivial copy or move operation.
static bool hasFields(const CXXRecordDecl *RD) {
  if (!RD || RD->isEmpty())
    return false;
  for (auto *FD : RD->fields()) {
    if (FD->isUnnamedBitfield())
      continue;
    return true;
  }
  for (auto &Base : RD->bases())
    if (hasFields(Base.getType()->getAsCXXRecordDecl()))
      return true;
  return false;
}

namespace {
typedef SmallVector<APValue, 8> ArgVector;
}

/// EvaluateArgs - Evaluate the arguments to a function call.
static bool EvaluateArgs(ArrayRef<const Expr*> Args, ArgVector &ArgValues,
                         EvalInfo &Info) {
  bool Success = true;
  for (ArrayRef<const Expr*>::iterator I = Args.begin(), E = Args.end();
       I != E; ++I) {
    if (!Evaluate(ArgValues[I - Args.begin()], Info, *I)) {
      // If we're checking for a potential constant expression, evaluate all
      // initializers even if some of them fail.
      if (!Info.noteFailure())
        return false;
      Success = false;
    }
  }
  return Success;
}

/// Evaluate a function call.
static bool HandleFunctionCall(SourceLocation CallLoc,
                               const FunctionDecl *Callee, const LValue *This,
                               ArrayRef<const Expr*> Args, const Stmt *Body,
                               EvalInfo &Info, APValue &Result,
                               const LValue *ResultSlot) {
  ArgVector ArgValues(Args.size());
  if (!EvaluateArgs(Args, ArgValues, Info))
    return false;

  if (!Info.CheckCallLimit(CallLoc))
    return false;

  CallStackFrame Frame(Info, CallLoc, Callee, This, ArgValues.data());

  // For a trivial copy or move assignment, perform an APValue copy. This is
  // essential for unions, where the operations performed by the assignment
  // operator cannot be represented as statements.
  //
  // Skip this for non-union classes with no fields; in that case, the defaulted
  // copy/move does not actually read the object.
  const CXXMethodDecl *MD = dyn_cast<CXXMethodDecl>(Callee);
  if (MD && MD->isDefaulted() &&
      (MD->getParent()->isUnion() ||
       (MD->isTrivial() && hasFields(MD->getParent())))) {
    assert(This &&
           (MD->isCopyAssignmentOperator() || MD->isMoveAssignmentOperator()));
    LValue RHS;
    RHS.setFrom(Info.Ctx, ArgValues[0]);
    APValue RHSValue;
    if (!handleLValueToRValueConversion(Info, Args[0], Args[0]->getType(),
                                        RHS, RHSValue))
      return false;
    if (!handleAssignment(Info, Args[0], *This, MD->getThisType(Info.Ctx),
                          RHSValue))
      return false;
    This->moveInto(Result);
    return true;
  }

  StmtResult Ret = {Result, ResultSlot};
  EvalStmtResult ESR = EvaluateStmt(Ret, Info, Body);
  if (ESR == ESR_Succeeded) {
    if (Callee->getReturnType()->isVoidType())
      return true;
    Info.FFDiag(Callee->getLocEnd(), diag::note_constexpr_no_return);
  }
  return ESR == ESR_Returned;
}

/// Evaluate a constructor call.
static bool HandleConstructorCall(const Expr *E, const LValue &This,
                                  APValue *ArgValues,
                                  const CXXConstructorDecl *Definition,
                                  EvalInfo &Info, APValue &Result) {
  SourceLocation CallLoc = E->getExprLoc();
  if (!Info.CheckCallLimit(CallLoc))
    return false;

  const CXXRecordDecl *RD = Definition->getParent();
  if (RD->getNumVBases()) {
    Info.FFDiag(CallLoc, diag::note_constexpr_virtual_base) << RD;
    return false;
  }

  CallStackFrame Frame(Info, CallLoc, Definition, &This, ArgValues);

  // FIXME: Creating an APValue just to hold a nonexistent return value is
  // wasteful.
  APValue RetVal;
  StmtResult Ret = {RetVal, nullptr};

  // If it's a delegating constructor, delegate.
  if (Definition->isDelegatingConstructor()) {
    CXXConstructorDecl::init_const_iterator I = Definition->init_begin();
    {
      FullExpressionRAII InitScope(Info);
      if (!EvaluateInPlace(Result, Info, This, (*I)->getInit()))
        return false;
    }
    return EvaluateStmt(Ret, Info, Definition->getBody()) != ESR_Failed;
  }

  // For a trivial copy or move constructor, perform an APValue copy. This is
  // essential for unions (or classes with anonymous union members), where the
  // operations performed by the constructor cannot be represented by
  // ctor-initializers.
  //
  // Skip this for empty non-union classes; we should not perform an
  // lvalue-to-rvalue conversion on them because their copy constructor does not
  // actually read them.
  if (Definition->isDefaulted() && Definition->isCopyOrMoveConstructor() &&
      (Definition->getParent()->isUnion() ||
       (Definition->isTrivial() && hasFields(Definition->getParent())))) {
    LValue RHS;
    RHS.setFrom(Info.Ctx, ArgValues[0]);
    return handleLValueToRValueConversion(
        Info, E, Definition->getParamDecl(0)->getType().getNonReferenceType(),
        RHS, Result);
  }

  // Reserve space for the struct members.
  if (!RD->isUnion() && Result.isUninit())
    Result = APValue(APValue::UninitStruct(), RD->getNumBases(),
                     std::distance(RD->field_begin(), RD->field_end()));

  if (RD->isInvalidDecl()) return false;
  const ASTRecordLayout &Layout = Info.Ctx.getASTRecordLayout(RD);

  // A scope for temporaries lifetime-extended by reference members.
  BlockScopeRAII LifetimeExtendedScope(Info);

  bool Success = true;
  unsigned BasesSeen = 0;
#ifndef NDEBUG
  CXXRecordDecl::base_class_const_iterator BaseIt = RD->bases_begin();
#endif
  for (const auto *I : Definition->inits()) {
    LValue Subobject = This;
    APValue *Value = &Result;

    // Determine the subobject to initialize.
    FieldDecl *FD = nullptr;
    if (I->isBaseInitializer()) {
      QualType BaseType(I->getBaseClass(), 0);
#ifndef NDEBUG
      // Non-virtual base classes are initialized in the order in the class
      // definition. We have already checked for virtual base classes.
      assert(!BaseIt->isVirtual() && "virtual base for literal type");
      assert(Info.Ctx.hasSameType(BaseIt->getType(), BaseType) &&
             "base class initializers not in expected order");
      ++BaseIt;
#endif
      if (!HandleLValueDirectBase(Info, I->getInit(), Subobject, RD,
                                  BaseType->getAsCXXRecordDecl(), &Layout))
        return false;
      Value = &Result.getStructBase(BasesSeen++);
    } else if ((FD = I->getMember())) {
      if (!HandleLValueMember(Info, I->getInit(), Subobject, FD, &Layout))
        return false;
      if (RD->isUnion()) {
        Result = APValue(FD);
        Value = &Result.getUnionValue();
      } else {
        Value = &Result.getStructField(FD->getFieldIndex());
      }
    } else if (IndirectFieldDecl *IFD = I->getIndirectMember()) {
      // Walk the indirect field decl's chain to find the object to initialize,
      // and make sure we've initialized every step along it.
      for (auto *C : IFD->chain()) {
        FD = cast<FieldDecl>(C);
        CXXRecordDecl *CD = cast<CXXRecordDecl>(FD->getParent());
        // Switch the union field if it differs. This happens if we had
        // preceding zero-initialization, and we're now initializing a union
        // subobject other than the first.
        // FIXME: In this case, the values of the other subobjects are
        // specified, since zero-initialization sets all padding bits to zero.
        if (Value->isUninit() ||
            (Value->isUnion() && Value->getUnionField() != FD)) {
          if (CD->isUnion())
            *Value = APValue(FD);
          else
            *Value = APValue(APValue::UninitStruct(), CD->getNumBases(),
                             std::distance(CD->field_begin(), CD->field_end()));
        }
        if (!HandleLValueMember(Info, I->getInit(), Subobject, FD))
          return false;
        if (CD->isUnion())
          Value = &Value->getUnionValue();
        else
          Value = &Value->getStructField(FD->getFieldIndex());
      }
    } else {
      llvm_unreachable("unknown base initializer kind");
    }

    FullExpressionRAII InitScope(Info);
    if (!EvaluateInPlace(*Value, Info, Subobject, I->getInit()) ||
        (FD && FD->isBitField() && !truncateBitfieldValue(Info, I->getInit(),
                                                          *Value, FD))) {
      // If we're checking for a potential constant expression, evaluate all
      // initializers even if some of them fail.
      if (!Info.noteFailure())
        return false;
      Success = false;
    }
  }

  return Success &&
         EvaluateStmt(Ret, Info, Definition->getBody()) != ESR_Failed;
}

static bool HandleConstructorCall(const Expr *E, const LValue &This,
                                  ArrayRef<const Expr*> Args,
                                  const CXXConstructorDecl *Definition,
                                  EvalInfo &Info, APValue &Result) {
  ArgVector ArgValues(Args.size());
  if (!EvaluateArgs(Args, ArgValues, Info))
    return false;

  return HandleConstructorCall(E, This, ArgValues.data(), Definition,
                               Info, Result);
}

//===----------------------------------------------------------------------===//
// Generic Evaluation
//===----------------------------------------------------------------------===//
namespace {

template <class Derived>
class ExprEvaluatorBase
  : public ConstStmtVisitor<Derived, bool> {
private:
  Derived &getDerived() { return static_cast<Derived&>(*this); }
  bool DerivedSuccess(const APValue &V, const Expr *E) {
    return getDerived().Success(V, E);
  }
  bool DerivedZeroInitialization(const Expr *E) {
    return getDerived().ZeroInitialization(E);
  }

  // Check whether a conditional operator with a non-constant condition is a
  // potential constant expression. If neither arm is a potential constant
  // expression, then the conditional operator is not either.
  template<typename ConditionalOperator>
  void CheckPotentialConstantConditional(const ConditionalOperator *E) {
    assert(Info.checkingPotentialConstantExpression());

    // Speculatively evaluate both arms.
    SmallVector<PartialDiagnosticAt, 8> Diag;
    {
      SpeculativeEvaluationRAII Speculate(Info, &Diag);
      StmtVisitorTy::Visit(E->getFalseExpr());
      if (Diag.empty())
        return;
    }

    {
      SpeculativeEvaluationRAII Speculate(Info, &Diag);
      Diag.clear();
      StmtVisitorTy::Visit(E->getTrueExpr());
      if (Diag.empty())
        return;
    }

    Error(E, diag::note_constexpr_conditional_never_const);
  }


  template<typename ConditionalOperator>
  bool HandleConditionalOperator(const ConditionalOperator *E) {
    bool BoolResult;
    if (!EvaluateAsBooleanCondition(E->getCond(), BoolResult, Info)) {
      if (Info.checkingPotentialConstantExpression() && Info.noteFailure())
        CheckPotentialConstantConditional(E);
      return false;
    }

    Expr *EvalExpr = BoolResult ? E->getTrueExpr() : E->getFalseExpr();
    return StmtVisitorTy::Visit(EvalExpr);
  }

protected:
  EvalInfo &Info;
  typedef ConstStmtVisitor<Derived, bool> StmtVisitorTy;
  typedef ExprEvaluatorBase ExprEvaluatorBaseTy;

  OptionalDiagnostic CCEDiag(const Expr *E, diag::kind D) {
    return Info.CCEDiag(E, D);
  }

  bool ZeroInitialization(const Expr *E) { return Error(E); }

public:
  ExprEvaluatorBase(EvalInfo &Info) : Info(Info) {}

  EvalInfo &getEvalInfo() { return Info; }

  /// Report an evaluation error. This should only be called when an error is
  /// first discovered. When propagating an error, just return false.
  bool Error(const Expr *E, diag::kind D) {
    Info.FFDiag(E, D);
    return false;
  }
  bool Error(const Expr *E) {
    return Error(E, diag::note_invalid_subexpr_in_const_expr);
  }

  bool VisitStmt(const Stmt *) {
    llvm_unreachable("Expression evaluator should not be called on stmts");
  }
  bool VisitExpr(const Expr *E) {
    return Error(E);
  }

  bool VisitParenExpr(const ParenExpr *E)
    { return StmtVisitorTy::Visit(E->getSubExpr()); }
  bool VisitUnaryExtension(const UnaryOperator *E)
    { return StmtVisitorTy::Visit(E->getSubExpr()); }
  bool VisitUnaryPlus(const UnaryOperator *E)
    { return StmtVisitorTy::Visit(E->getSubExpr()); }
  bool VisitChooseExpr(const ChooseExpr *E)
    { return StmtVisitorTy::Visit(E->getChosenSubExpr()); }
  bool VisitGenericSelectionExpr(const GenericSelectionExpr *E)
    { return StmtVisitorTy::Visit(E->getResultExpr()); }
  bool VisitSubstNonTypeTemplateParmExpr(const SubstNonTypeTemplateParmExpr *E)
    { return StmtVisitorTy::Visit(E->getReplacement()); }
  bool VisitCXXDefaultArgExpr(const CXXDefaultArgExpr *E)
    { return StmtVisitorTy::Visit(E->getExpr()); }
  bool VisitCXXDefaultInitExpr(const CXXDefaultInitExpr *E) {
    // The initializer may not have been parsed yet, or might be erroneous.
    if (!E->getExpr())
      return Error(E);
    return StmtVisitorTy::Visit(E->getExpr());
  }
  // We cannot create any objects for which cleanups are required, so there is
  // nothing to do here; all cleanups must come from unevaluated subexpressions.
  bool VisitExprWithCleanups(const ExprWithCleanups *E)
    { return StmtVisitorTy::Visit(E->getSubExpr()); }

  bool VisitCXXReinterpretCastExpr(const CXXReinterpretCastExpr *E) {
    CCEDiag(E, diag::note_constexpr_invalid_cast) << 0;
    return static_cast<Derived*>(this)->VisitCastExpr(E);
  }
  bool VisitCXXDynamicCastExpr(const CXXDynamicCastExpr *E) {
    CCEDiag(E, diag::note_constexpr_invalid_cast) << 1;
    return static_cast<Derived*>(this)->VisitCastExpr(E);
  }

  bool VisitBinaryOperator(const BinaryOperator *E) {
    switch (E->getOpcode()) {
    default:
      return Error(E);

    case BO_Comma:
      VisitIgnoredValue(E->getLHS());
      return StmtVisitorTy::Visit(E->getRHS());

    case BO_PtrMemD:
    case BO_PtrMemI: {
      LValue Obj;
      if (!HandleMemberPointerAccess(Info, E, Obj))
        return false;
      APValue Result;
      if (!handleLValueToRValueConversion(Info, E, E->getType(), Obj, Result))
        return false;
      return DerivedSuccess(Result, E);
    }
    }
  }

  bool VisitBinaryConditionalOperator(const BinaryConditionalOperator *E) {
    // Evaluate and cache the common expression. We treat it as a temporary,
    // even though it's not quite the same thing.
    if (!Evaluate(Info.CurrentCall->createTemporary(E->getOpaqueValue(), false),
                  Info, E->getCommon()))
      return false;

    return HandleConditionalOperator(E);
  }

  bool VisitConditionalOperator(const ConditionalOperator *E) {
    bool IsBcpCall = false;
    // If the condition (ignoring parens) is a __builtin_constant_p call,
    // the result is a constant expression if it can be folded without
    // side-effects. This is an important GNU extension. See GCC PR38377
    // for discussion.
    if (const CallExpr *CallCE =
          dyn_cast<CallExpr>(E->getCond()->IgnoreParenCasts()))
      if (CallCE->getBuiltinCallee() == Builtin::BI__builtin_constant_p)
        IsBcpCall = true;

    // Always assume __builtin_constant_p(...) ? ... : ... is a potential
    // constant expression; we can't check whether it's potentially foldable.
    if (Info.checkingPotentialConstantExpression() && IsBcpCall)
      return false;

    FoldConstant Fold(Info, IsBcpCall);
    if (!HandleConditionalOperator(E)) {
      Fold.keepDiagnostics();
      return false;
    }

    return true;
  }

  bool VisitOpaqueValueExpr(const OpaqueValueExpr *E) {
    if (APValue *Value = Info.CurrentCall->getTemporary(E))
      return DerivedSuccess(*Value, E);

    const Expr *Source = E->getSourceExpr();
    if (!Source)
      return Error(E);
    if (Source == E) { // sanity checking.
      assert(0 && "OpaqueValueExpr recursively refers to itself");
      return Error(E);
    }
    return StmtVisitorTy::Visit(Source);
  }

  bool VisitCallExpr(const CallExpr *E) {
    APValue Result;
    if (!handleCallExpr(E, Result, nullptr))
      return false;
    return DerivedSuccess(Result, E);
  }

  bool handleCallExpr(const CallExpr *E, APValue &Result,
                     const LValue *ResultSlot) {
    const Expr *Callee = E->getCallee()->IgnoreParens();
    QualType CalleeType = Callee->getType();

    const FunctionDecl *FD = nullptr;
    LValue *This = nullptr, ThisVal;
    auto Args = llvm::makeArrayRef(E->getArgs(), E->getNumArgs());
    bool HasQualifier = false;

    // Extract function decl and 'this' pointer from the callee.
    if (CalleeType->isSpecificBuiltinType(BuiltinType::BoundMember)) {
      const ValueDecl *Member = nullptr;
      if (const MemberExpr *ME = dyn_cast<MemberExpr>(Callee)) {
        // Explicit bound member calls, such as x.f() or p->g();
        if (!EvaluateObjectArgument(Info, ME->getBase(), ThisVal))
          return false;
        Member = ME->getMemberDecl();
        This = &ThisVal;
        HasQualifier = ME->hasQualifier();
      } else if (const BinaryOperator *BE = dyn_cast<BinaryOperator>(Callee)) {
        // Indirect bound member calls ('.*' or '->*').
        Member = HandleMemberPointerAccess(Info, BE, ThisVal, false);
        if (!Member) return false;
        This = &ThisVal;
      } else
        return Error(Callee);

      FD = dyn_cast<FunctionDecl>(Member);
      if (!FD)
        return Error(Callee);
    } else if (CalleeType->isFunctionPointerType()) {
      LValue Call;
      if (!EvaluatePointer(Callee, Call, Info))
        return false;

      if (!Call.getLValueOffset().isZero())
        return Error(Callee);
      FD = dyn_cast_or_null<FunctionDecl>(
                             Call.getLValueBase().dyn_cast<const ValueDecl*>());
      if (!FD)
        return Error(Callee);

      // Overloaded operator calls to member functions are represented as normal
      // calls with '*this' as the first argument.
      const CXXMethodDecl *MD = dyn_cast<CXXMethodDecl>(FD);
      if (MD && !MD->isStatic()) {
        // FIXME: When selecting an implicit conversion for an overloaded
        // operator delete, we sometimes try to evaluate calls to conversion
        // operators without a 'this' parameter!
        if (Args.empty())
          return Error(E);

        if (!EvaluateObjectArgument(Info, Args[0], ThisVal))
          return false;
        This = &ThisVal;
        Args = Args.slice(1);
      }

      // Don't call function pointers which have been cast to some other type.
      if (!Info.Ctx.hasSameType(CalleeType->getPointeeType(), FD->getType()))
        return Error(E);
    } else
      return Error(E);

    if (This && !This->checkSubobject(Info, E, CSK_This))
      return false;

    // DR1358 allows virtual constexpr functions in some cases. Don't allow
    // calls to such functions in constant expressions.
    if (This && !HasQualifier &&
        isa<CXXMethodDecl>(FD) && cast<CXXMethodDecl>(FD)->isVirtual())
      return Error(E, diag::note_constexpr_virtual_call);

    const FunctionDecl *Definition = nullptr;
    Stmt *Body = FD->getBody(Definition);

    if (!CheckConstexprFunction(Info, E->getExprLoc(), FD, Definition, Body) ||
        !HandleFunctionCall(E->getExprLoc(), Definition, This, Args, Body, Info,
                            Result, ResultSlot))
      return false;

    return true;
  }

  bool VisitCompoundLiteralExpr(const CompoundLiteralExpr *E) {
    return StmtVisitorTy::Visit(E->getInitializer());
  }
  bool VisitInitListExpr(const InitListExpr *E) {
    if (E->getNumInits() == 0)
      return DerivedZeroInitialization(E);
    if (E->getNumInits() == 1)
      return StmtVisitorTy::Visit(E->getInit(0));
    return Error(E);
  }
  bool VisitImplicitValueInitExpr(const ImplicitValueInitExpr *E) {
    return DerivedZeroInitialization(E);
  }
  bool VisitCXXScalarValueInitExpr(const CXXScalarValueInitExpr *E) {
    return DerivedZeroInitialization(E);
  }
  bool VisitCXXNullPtrLiteralExpr(const CXXNullPtrLiteralExpr *E) {
    return DerivedZeroInitialization(E);
  }

  /// A member expression where the object is a prvalue is itself a prvalue.
  bool VisitMemberExpr(const MemberExpr *E) {
    assert(!E->isArrow() && "missing call to bound member function?");

    APValue Val;
    if (!Evaluate(Val, Info, E->getBase()))
      return false;

    QualType BaseTy = E->getBase()->getType();

    const FieldDecl *FD = dyn_cast<FieldDecl>(E->getMemberDecl());
    if (!FD) return Error(E);
    assert(!FD->getType()->isReferenceType() && "prvalue reference?");
    assert(BaseTy->castAs<RecordType>()->getDecl()->getCanonicalDecl() ==
           FD->getParent()->getCanonicalDecl() && "record / field mismatch");

    CompleteObject Obj(&Val, BaseTy);
    SubobjectDesignator Designator(BaseTy);
    Designator.addDeclUnchecked(FD);

    APValue Result;
    return extractSubobject(Info, E, Obj, Designator, Result) &&
           DerivedSuccess(Result, E);
  }

  bool VisitCastExpr(const CastExpr *E) {
    switch (E->getCastKind()) {
    default:
      break;

    case CK_AtomicToNonAtomic: {
      APValue AtomicVal;
      if (!EvaluateAtomic(E->getSubExpr(), AtomicVal, Info))
        return false;
      return DerivedSuccess(AtomicVal, E);
    }

    case CK_NoOp:
    case CK_UserDefinedConversion:
      return StmtVisitorTy::Visit(E->getSubExpr());

    case CK_LValueToRValue: {
      LValue LVal;
      if (!EvaluateLValue(E->getSubExpr(), LVal, Info))
        return false;
      APValue RVal;
      // Note, we use the subexpression's type in order to retain cv-qualifiers.
      if (!handleLValueToRValueConversion(Info, E, E->getSubExpr()->getType(),
                                          LVal, RVal))
        return false;
      return DerivedSuccess(RVal, E);
    }
    }

    return Error(E);
  }

  bool VisitUnaryPostInc(const UnaryOperator *UO) {
    return VisitUnaryPostIncDec(UO);
  }
  bool VisitUnaryPostDec(const UnaryOperator *UO) {
    return VisitUnaryPostIncDec(UO);
  }
  bool VisitUnaryPostIncDec(const UnaryOperator *UO) {
    if (!Info.getLangOpts().CPlusPlus14 && !Info.keepEvaluatingAfterFailure())
      return Error(UO);

    LValue LVal;
    if (!EvaluateLValue(UO->getSubExpr(), LVal, Info))
      return false;
    APValue RVal;
    if (!handleIncDec(this->Info, UO, LVal, UO->getSubExpr()->getType(),
                      UO->isIncrementOp(), &RVal))
      return false;
    return DerivedSuccess(RVal, UO);
  }

  bool VisitStmtExpr(const StmtExpr *E) {
    // We will have checked the full-expressions inside the statement expression
    // when they were completed, and don't need to check them again now.
    if (Info.checkingForOverflow())
      return Error(E);

    BlockScopeRAII Scope(Info);
    const CompoundStmt *CS = E->getSubStmt();
    if (CS->body_empty())
      return true;

    for (CompoundStmt::const_body_iterator BI = CS->body_begin(),
                                           BE = CS->body_end();
         /**/; ++BI) {
      if (BI + 1 == BE) {
        const Expr *FinalExpr = dyn_cast<Expr>(*BI);
        if (!FinalExpr) {
          Info.FFDiag((*BI)->getLocStart(),
                    diag::note_constexpr_stmt_expr_unsupported);
          return false;
        }
        return this->Visit(FinalExpr);
      }

      APValue ReturnValue;
      StmtResult Result = { ReturnValue, nullptr };
      EvalStmtResult ESR = EvaluateStmt(Result, Info, *BI);
      if (ESR != ESR_Succeeded) {
        // FIXME: If the statement-expression terminated due to 'return',
        // 'break', or 'continue', it would be nice to propagate that to
        // the outer statement evaluation rather than bailing out.
        if (ESR != ESR_Failed)
          Info.FFDiag((*BI)->getLocStart(),
                    diag::note_constexpr_stmt_expr_unsupported);
        return false;
      }
    }

    llvm_unreachable("Return from function from the loop above.");
  }

  /// Visit a value which is evaluated, but whose value is ignored.
  void VisitIgnoredValue(const Expr *E) {
    EvaluateIgnoredValue(Info, E);
  }

  /// Potentially visit a MemberExpr's base expression.
  void VisitIgnoredBaseExpression(const Expr *E) {
    // While MSVC doesn't evaluate the base expression, it does diagnose the
    // presence of side-effecting behavior.
    if (Info.getLangOpts().MSVCCompat && !E->HasSideEffects(Info.Ctx))
      return;
    VisitIgnoredValue(E);
  }
};

}

//===----------------------------------------------------------------------===//
// Common base class for lvalue and temporary evaluation.
//===----------------------------------------------------------------------===//
namespace {
template<class Derived>
class LValueExprEvaluatorBase
  : public ExprEvaluatorBase<Derived> {
protected:
  LValue &Result;
  typedef LValueExprEvaluatorBase LValueExprEvaluatorBaseTy;
  typedef ExprEvaluatorBase<Derived> ExprEvaluatorBaseTy;

  bool Success(APValue::LValueBase B) {
    Result.set(B);
    return true;
  }

public:
  LValueExprEvaluatorBase(EvalInfo &Info, LValue &Result) :
    ExprEvaluatorBaseTy(Info), Result(Result) {}

  bool Success(const APValue &V, const Expr *E) {
    Result.setFrom(this->Info.Ctx, V);
    return true;
  }

  bool VisitMemberExpr(const MemberExpr *E) {
    // Handle non-static data members.
    QualType BaseTy;
    bool EvalOK;
    if (E->isArrow()) {
      EvalOK = EvaluatePointer(E->getBase(), Result, this->Info);
      BaseTy = E->getBase()->getType()->castAs<PointerType>()->getPointeeType();
    } else if (E->getBase()->isRValue()) {
      assert(E->getBase()->getType()->isRecordType());
      EvalOK = EvaluateTemporary(E->getBase(), Result, this->Info);
      BaseTy = E->getBase()->getType();
    } else {
      EvalOK = this->Visit(E->getBase());
      BaseTy = E->getBase()->getType();
    }
    if (!EvalOK) {
      if (!this->Info.allowInvalidBaseExpr())
        return false;
      Result.setInvalid(E);
      return true;
    }

    const ValueDecl *MD = E->getMemberDecl();
    if (const FieldDecl *FD = dyn_cast<FieldDecl>(E->getMemberDecl())) {
      assert(BaseTy->getAs<RecordType>()->getDecl()->getCanonicalDecl() ==
             FD->getParent()->getCanonicalDecl() && "record / field mismatch");
      (void)BaseTy;
      if (!HandleLValueMember(this->Info, E, Result, FD))
        return false;
    } else if (const IndirectFieldDecl *IFD = dyn_cast<IndirectFieldDecl>(MD)) {
      if (!HandleLValueIndirectMember(this->Info, E, Result, IFD))
        return false;
    } else
      return this->Error(E);

    if (MD->getType()->isReferenceType()) {
      APValue RefValue;
      if (!handleLValueToRValueConversion(this->Info, E, MD->getType(), Result,
                                          RefValue))
        return false;
      return Success(RefValue, E);
    }
    return true;
  }

  bool VisitBinaryOperator(const BinaryOperator *E) {
    switch (E->getOpcode()) {
    default:
      return ExprEvaluatorBaseTy::VisitBinaryOperator(E);

    case BO_PtrMemD:
    case BO_PtrMemI:
      return HandleMemberPointerAccess(this->Info, E, Result);
    }
  }

  bool VisitCastExpr(const CastExpr *E) {
    switch (E->getCastKind()) {
    default:
      return ExprEvaluatorBaseTy::VisitCastExpr(E);

    case CK_DerivedToBase:
    case CK_UncheckedDerivedToBase:
      if (!this->Visit(E->getSubExpr()))
        return false;

      // Now figure out the necessary offset to add to the base LV to get from
      // the derived class to the base class.
      return HandleLValueBasePath(this->Info, E, E->getSubExpr()->getType(),
                                  Result);
    }
  }
};
}

//===----------------------------------------------------------------------===//
// LValue Evaluation
//
// This is used for evaluating lvalues (in C and C++), xvalues (in C++11),
// function designators (in C), decl references to void objects (in C), and
// temporaries (if building with -Wno-address-of-temporary).
//
// LValue evaluation produces values comprising a base expression of one of the
// following types:
// - Declarations
//  * VarDecl
//  * FunctionDecl
// - Literals
//  * CompoundLiteralExpr in C (and in global scope in C++)
//  * StringLiteral
//  * CXXTypeidExpr
//  * PredefinedExpr
//  * ObjCStringLiteralExpr
//  * ObjCEncodeExpr
//  * AddrLabelExpr
//  * BlockExpr
//  * CallExpr for a MakeStringConstant builtin
// - Locals and temporaries
//  * MaterializeTemporaryExpr
//  * Any Expr, with a CallIndex indicating the function in which the temporary
//    was evaluated, for cases where the MaterializeTemporaryExpr is missing
//    from the AST (FIXME).
//  * A MaterializeTemporaryExpr that has static storage duration, with no
//    CallIndex, for a lifetime-extended temporary.
// plus an offset in bytes.
//===----------------------------------------------------------------------===//
namespace {
class LValueExprEvaluator
  : public LValueExprEvaluatorBase<LValueExprEvaluator> {
public:
  LValueExprEvaluator(EvalInfo &Info, LValue &Result) :
    LValueExprEvaluatorBaseTy(Info, Result) {}

  bool VisitVarDecl(const Expr *E, const VarDecl *VD);
  bool VisitUnaryPreIncDec(const UnaryOperator *UO);

  bool VisitDeclRefExpr(const DeclRefExpr *E);
  bool VisitPredefinedExpr(const PredefinedExpr *E) { return Success(E); }
  bool VisitMaterializeTemporaryExpr(const MaterializeTemporaryExpr *E);
  bool VisitCompoundLiteralExpr(const CompoundLiteralExpr *E);
  bool VisitMemberExpr(const MemberExpr *E);
  bool VisitStringLiteral(const StringLiteral *E) { return Success(E); }
  bool VisitObjCEncodeExpr(const ObjCEncodeExpr *E) { return Success(E); }
  bool VisitCXXTypeidExpr(const CXXTypeidExpr *E);
  bool VisitCXXUuidofExpr(const CXXUuidofExpr *E);
  bool VisitArraySubscriptExpr(const ArraySubscriptExpr *E);
  bool VisitUnaryDeref(const UnaryOperator *E);
  bool VisitUnaryReal(const UnaryOperator *E);
  bool VisitUnaryImag(const UnaryOperator *E);
  bool VisitUnaryPreInc(const UnaryOperator *UO) {
    return VisitUnaryPreIncDec(UO);
  }
  bool VisitUnaryPreDec(const UnaryOperator *UO) {
    return VisitUnaryPreIncDec(UO);
  }
  bool VisitBinAssign(const BinaryOperator *BO);
  bool VisitCompoundAssignOperator(const CompoundAssignOperator *CAO);

  bool VisitCastExpr(const CastExpr *E) {
    switch (E->getCastKind()) {
    default:
      return LValueExprEvaluatorBaseTy::VisitCastExpr(E);

    case CK_LValueBitCast:
      this->CCEDiag(E, diag::note_constexpr_invalid_cast) << 2;
      if (!Visit(E->getSubExpr()))
        return false;
      Result.Designator.setInvalid();
      return true;

    case CK_BaseToDerived:
      if (!Visit(E->getSubExpr()))
        return false;
      return HandleBaseToDerivedCast(Info, E, Result);
    }
  }
};
} // end anonymous namespace

/// Evaluate an expression as an lvalue. This can be legitimately called on
/// expressions which are not glvalues, in three cases:
///  * function designators in C, and
///  * "extern void" objects
///  * @selector() expressions in Objective-C
static bool EvaluateLValue(const Expr *E, LValue &Result, EvalInfo &Info) {
  assert(E->isGLValue() || E->getType()->isFunctionType() ||
         E->getType()->isVoidType() || isa<ObjCSelectorExpr>(E));
  return LValueExprEvaluator(Info, Result).Visit(E);
}

bool LValueExprEvaluator::VisitDeclRefExpr(const DeclRefExpr *E) {
  if (const FunctionDecl *FD = dyn_cast<FunctionDecl>(E->getDecl()))
    return Success(FD);
  if (const VarDecl *VD = dyn_cast<VarDecl>(E->getDecl()))
    return VisitVarDecl(E, VD);
  if (const BindingDecl *BD = dyn_cast<BindingDecl>(E->getDecl()))
    return Visit(BD->getBinding());
  return Error(E);
}


bool LValueExprEvaluator::VisitVarDecl(const Expr *E, const VarDecl *VD) {
  CallStackFrame *Frame = nullptr;
  if (VD->hasLocalStorage() && Info.CurrentCall->Index > 1) {
    // Only if a local variable was declared in the function currently being
    // evaluated, do we expect to be able to find its value in the current
    // frame. (Otherwise it was likely declared in an enclosing context and
    // could either have a valid evaluatable value (for e.g. a constexpr
    // variable) or be ill-formed (and trigger an appropriate evaluation
    // diagnostic)).
    if (Info.CurrentCall->Callee &&
        Info.CurrentCall->Callee->Equals(VD->getDeclContext())) {
      Frame = Info.CurrentCall;
    }
  }

  if (!VD->getType()->isReferenceType()) {
    if (Frame) {
      Result.set(VD, Frame->Index);
      return true;
    }
    return Success(VD);
  }

  APValue *V;
  if (!evaluateVarDeclInit(Info, E, VD, Frame, V))
    return false;
  if (V->isUninit()) {
    if (!Info.checkingPotentialConstantExpression())
      Info.FFDiag(E, diag::note_constexpr_use_uninit_reference);
    return false;
  }
  return Success(*V, E);
}

bool LValueExprEvaluator::VisitMaterializeTemporaryExpr(
    const MaterializeTemporaryExpr *E) {
  // Walk through the expression to find the materialized temporary itself.
  SmallVector<const Expr *, 2> CommaLHSs;
  SmallVector<SubobjectAdjustment, 2> Adjustments;
  const Expr *Inner = E->GetTemporaryExpr()->
      skipRValueSubobjectAdjustments(CommaLHSs, Adjustments);

  // If we passed any comma operators, evaluate their LHSs.
  for (unsigned I = 0, N = CommaLHSs.size(); I != N; ++I)
    if (!EvaluateIgnoredValue(Info, CommaLHSs[I]))
      return false;

  // A materialized temporary with static storage duration can appear within the
  // result of a constant expression evaluation, so we need to preserve its
  // value for use outside this evaluation.
  APValue *Value;
  if (E->getStorageDuration() == SD_Static) {
    Value = Info.Ctx.getMaterializedTemporaryValue(E, true);
    *Value = APValue();
    Result.set(E);
  } else {
    Value = &Info.CurrentCall->
        createTemporary(E, E->getStorageDuration() == SD_Automatic);
    Result.set(E, Info.CurrentCall->Index);
  }

  QualType Type = Inner->getType();

  // Materialize the temporary itself.
  if (!EvaluateInPlace(*Value, Info, Result, Inner) ||
      (E->getStorageDuration() == SD_Static &&
       !CheckConstantExpression(Info, E->getExprLoc(), Type, *Value))) {
    *Value = APValue();
    return false;
  }

  // Adjust our lvalue to refer to the desired subobject.
  for (unsigned I = Adjustments.size(); I != 0; /**/) {
    --I;
    switch (Adjustments[I].Kind) {
    case SubobjectAdjustment::DerivedToBaseAdjustment:
      if (!HandleLValueBasePath(Info, Adjustments[I].DerivedToBase.BasePath,
                                Type, Result))
        return false;
      Type = Adjustments[I].DerivedToBase.BasePath->getType();
      break;

    case SubobjectAdjustment::FieldAdjustment:
      if (!HandleLValueMember(Info, E, Result, Adjustments[I].Field))
        return false;
      Type = Adjustments[I].Field->getType();
      break;

    case SubobjectAdjustment::MemberPointerAdjustment:
      if (!HandleMemberPointerAccess(this->Info, Type, Result,
                                     Adjustments[I].Ptr.RHS))
        return false;
      Type = Adjustments[I].Ptr.MPT->getPointeeType();
      break;
    }
  }

  return true;
}

bool
LValueExprEvaluator::VisitCompoundLiteralExpr(const CompoundLiteralExpr *E) {
  assert((!Info.getLangOpts().CPlusPlus || E->isFileScope()) &&
         "lvalue compound literal in c++?");
  // Defer visiting the literal until the lvalue-to-rvalue conversion. We can
  // only see this when folding in C, so there's no standard to follow here.
  return Success(E);
}

bool LValueExprEvaluator::VisitCXXTypeidExpr(const CXXTypeidExpr *E) {
  if (!E->isPotentiallyEvaluated())
    return Success(E);

  Info.FFDiag(E, diag::note_constexpr_typeid_polymorphic)
    << E->getExprOperand()->getType()
    << E->getExprOperand()->getSourceRange();
  return false;
}

bool LValueExprEvaluator::VisitCXXUuidofExpr(const CXXUuidofExpr *E) {
  return Success(E);
}

bool LValueExprEvaluator::VisitMemberExpr(const MemberExpr *E) {
  // Handle static data members.
  if (const VarDecl *VD = dyn_cast<VarDecl>(E->getMemberDecl())) {
    VisitIgnoredBaseExpression(E->getBase());
    return VisitVarDecl(E, VD);
  }

  // Handle static member functions.
  if (const CXXMethodDecl *MD = dyn_cast<CXXMethodDecl>(E->getMemberDecl())) {
    if (MD->isStatic()) {
      VisitIgnoredBaseExpression(E->getBase());
      return Success(MD);
    }
  }

  // Handle non-static data members.
  return LValueExprEvaluatorBaseTy::VisitMemberExpr(E);
}

bool LValueExprEvaluator::VisitArraySubscriptExpr(const ArraySubscriptExpr *E) {
  // FIXME: Deal with vectors as array subscript bases.
  if (E->getBase()->getType()->isVectorType())
    return Error(E);

  if (!EvaluatePointer(E->getBase(), Result, Info))
    return false;

  APSInt Index;
  if (!EvaluateInteger(E->getIdx(), Index, Info))
    return false;

  return HandleLValueArrayAdjustment(Info, E, Result, E->getType(),
                                     getExtValue(Index));
}

bool LValueExprEvaluator::VisitUnaryDeref(const UnaryOperator *E) {
  return EvaluatePointer(E->getSubExpr(), Result, Info);
}

bool LValueExprEvaluator::VisitUnaryReal(const UnaryOperator *E) {
  if (!Visit(E->getSubExpr()))
    return false;
  // __real is a no-op on scalar lvalues.
  if (E->getSubExpr()->getType()->isAnyComplexType())
    HandleLValueComplexElement(Info, E, Result, E->getType(), false);
  return true;
}

bool LValueExprEvaluator::VisitUnaryImag(const UnaryOperator *E) {
  assert(E->getSubExpr()->getType()->isAnyComplexType() &&
         "lvalue __imag__ on scalar?");
  if (!Visit(E->getSubExpr()))
    return false;
  HandleLValueComplexElement(Info, E, Result, E->getType(), true);
  return true;
}

bool LValueExprEvaluator::VisitUnaryPreIncDec(const UnaryOperator *UO) {
  if (!Info.getLangOpts().CPlusPlus14 && !Info.keepEvaluatingAfterFailure())
    return Error(UO);

  if (!this->Visit(UO->getSubExpr()))
    return false;

  return handleIncDec(
      this->Info, UO, Result, UO->getSubExpr()->getType(),
      UO->isIncrementOp(), nullptr);
}

bool LValueExprEvaluator::VisitCompoundAssignOperator(
    const CompoundAssignOperator *CAO) {
  if (!Info.getLangOpts().CPlusPlus14 && !Info.keepEvaluatingAfterFailure())
    return Error(CAO);

  APValue RHS;

  // The overall lvalue result is the result of evaluating the LHS.
  if (!this->Visit(CAO->getLHS())) {
    if (Info.noteFailure())
      Evaluate(RHS, this->Info, CAO->getRHS());
    return false;
  }

  if (!Evaluate(RHS, this->Info, CAO->getRHS()))
    return false;

  return handleCompoundAssignment(
      this->Info, CAO,
      Result, CAO->getLHS()->getType(), CAO->getComputationLHSType(),
      CAO->getOpForCompoundAssignment(CAO->getOpcode()), RHS);
}

bool LValueExprEvaluator::VisitBinAssign(const BinaryOperator *E) {
  if (!Info.getLangOpts().CPlusPlus14 && !Info.keepEvaluatingAfterFailure())
    return Error(E);

  APValue NewVal;

  if (!this->Visit(E->getLHS())) {
    if (Info.noteFailure())
      Evaluate(NewVal, this->Info, E->getRHS());
    return false;
  }

  if (!Evaluate(NewVal, this->Info, E->getRHS()))
    return false;

  return handleAssignment(this->Info, E, Result, E->getLHS()->getType(),
                          NewVal);
}

//===----------------------------------------------------------------------===//
// Pointer Evaluation
//===----------------------------------------------------------------------===//

namespace {
class PointerExprEvaluator
  : public ExprEvaluatorBase<PointerExprEvaluator> {
  LValue &Result;

  bool Success(const Expr *E) {
    Result.set(E);
    return true;
  }
public:

  PointerExprEvaluator(EvalInfo &info, LValue &Result)
    : ExprEvaluatorBaseTy(info), Result(Result) {}

  bool Success(const APValue &V, const Expr *E) {
    Result.setFrom(Info.Ctx, V);
    return true;
  }
  bool ZeroInitialization(const Expr *E) {
<<<<<<< HEAD
    auto Offset = Info.Ctx.getTargetNullPtrValue(E->getType());
=======
    auto Offset = Info.Ctx.getTargetNullPointerValue(E->getType());
>>>>>>> 410306bf
    Result.set((Expr*)nullptr, 0, false, true, Offset);
    return true;
  }

  bool VisitBinaryOperator(const BinaryOperator *E);
  bool VisitCastExpr(const CastExpr* E);
  bool VisitUnaryAddrOf(const UnaryOperator *E);
  bool VisitObjCStringLiteral(const ObjCStringLiteral *E)
      { return Success(E); }
  bool VisitObjCBoxedExpr(const ObjCBoxedExpr *E)
      { return Success(E); }
  bool VisitAddrLabelExpr(const AddrLabelExpr *E)
      { return Success(E); }
  bool VisitCallExpr(const CallExpr *E);
  bool VisitBuiltinCallExpr(const CallExpr *E, unsigned BuiltinOp);
  bool VisitBlockExpr(const BlockExpr *E) {
    if (!E->getBlockDecl()->hasCaptures())
      return Success(E);
    return Error(E);
  }
  bool VisitCXXThisExpr(const CXXThisExpr *E) {
    // Can't look at 'this' when checking a potential constant expression.
    if (Info.checkingPotentialConstantExpression())
      return false;
    if (!Info.CurrentCall->This) {
      if (Info.getLangOpts().CPlusPlus11)
        Info.FFDiag(E, diag::note_constexpr_this) << E->isImplicit();
      else
        Info.FFDiag(E);
      return false;
    }
    Result = *Info.CurrentCall->This;
    return true;
  }

  // FIXME: Missing: @protocol, @selector
};
} // end anonymous namespace

static bool EvaluatePointer(const Expr* E, LValue& Result, EvalInfo &Info) {
  assert(E->isRValue() && E->getType()->hasPointerRepresentation());
  return PointerExprEvaluator(Info, Result).Visit(E);
}

bool PointerExprEvaluator::VisitBinaryOperator(const BinaryOperator *E) {
  if (E->getOpcode() != BO_Add &&
      E->getOpcode() != BO_Sub)
    return ExprEvaluatorBaseTy::VisitBinaryOperator(E);

  const Expr *PExp = E->getLHS();
  const Expr *IExp = E->getRHS();
  if (IExp->getType()->isPointerType())
    std::swap(PExp, IExp);

  bool EvalPtrOK = EvaluatePointer(PExp, Result, Info);
  if (!EvalPtrOK && !Info.noteFailure())
    return false;

  llvm::APSInt Offset;
  if (!EvaluateInteger(IExp, Offset, Info) || !EvalPtrOK)
    return false;

  int64_t AdditionalOffset = getExtValue(Offset);
  if (E->getOpcode() == BO_Sub)
    AdditionalOffset = -AdditionalOffset;

  QualType Pointee = PExp->getType()->castAs<PointerType>()->getPointeeType();
  return HandleLValueArrayAdjustment(Info, E, Result, Pointee,
                                     AdditionalOffset);
}

bool PointerExprEvaluator::VisitUnaryAddrOf(const UnaryOperator *E) {
  return EvaluateLValue(E->getSubExpr(), Result, Info);
}

bool PointerExprEvaluator::VisitCastExpr(const CastExpr* E) {
  const Expr* SubExpr = E->getSubExpr();

  switch (E->getCastKind()) {
  default:
    break;

  case CK_BitCast:
  case CK_CPointerToObjCPointerCast:
  case CK_BlockPointerToObjCPointerCast:
  case CK_AnyPointerToBlockPointerCast:
  case CK_AddressSpaceConversion:
    if (!Visit(SubExpr))
      return false;
    // Bitcasts to cv void* are static_casts, not reinterpret_casts, so are
    // permitted in constant expressions in C++11. Bitcasts from cv void* are
    // also static_casts, but we disallow them as a resolution to DR1312.
    if (!E->getType()->isVoidPointerType()) {
      Result.Designator.setInvalid();
      if (SubExpr->getType()->isVoidPointerType())
        CCEDiag(E, diag::note_constexpr_invalid_cast)
          << 3 << SubExpr->getType();
      else
        CCEDiag(E, diag::note_constexpr_invalid_cast) << 2;
    }
    if (E->getCastKind() == CK_AddressSpaceConversion && Result.IsNullPtr)
      ZeroInitialization(E);
    return true;

  case CK_DerivedToBase:
  case CK_UncheckedDerivedToBase:
    if (!EvaluatePointer(E->getSubExpr(), Result, Info))
      return false;
    if (!Result.Base && Result.Offset.isZero())
      return true;

    // Now figure out the necessary offset to add to the base LV to get from
    // the derived class to the base class.
    return HandleLValueBasePath(Info, E, E->getSubExpr()->getType()->
                                  castAs<PointerType>()->getPointeeType(),
                                Result);

  case CK_BaseToDerived:
    if (!Visit(E->getSubExpr()))
      return false;
    if (!Result.Base && Result.Offset.isZero())
      return true;
    return HandleBaseToDerivedCast(Info, E, Result);

  case CK_NullToPointer:
    VisitIgnoredValue(E->getSubExpr());
    return ZeroInitialization(E);

  case CK_IntegralToPointer: {
    CCEDiag(E, diag::note_constexpr_invalid_cast) << 2;

    APValue Value;
    if (!EvaluateIntegerOrLValue(SubExpr, Value, Info))
      break;

    if (Value.isInt()) {
      unsigned Size = Info.Ctx.getTypeSize(E->getType());
      uint64_t N = Value.getInt().extOrTrunc(Size).getZExtValue();
      Result.Base = (Expr*)nullptr;
      Result.InvalidBase = false;
      Result.Offset = CharUnits::fromQuantity(N);
      Result.CallIndex = 0;
      Result.Designator.setInvalid();
      Result.IsNullPtr = false;
      return true;
    } else {
      // Cast is of an lvalue, no need to change value.
      Result.setFrom(Info.Ctx, Value);
      return true;
    }
  }
  case CK_ArrayToPointerDecay:
    if (SubExpr->isGLValue()) {
      if (!EvaluateLValue(SubExpr, Result, Info))
        return false;
    } else {
      Result.set(SubExpr, Info.CurrentCall->Index);
      if (!EvaluateInPlace(Info.CurrentCall->createTemporary(SubExpr, false),
                           Info, Result, SubExpr))
        return false;
    }
    // The result is a pointer to the first element of the array.
    if (const ConstantArrayType *CAT
          = Info.Ctx.getAsConstantArrayType(SubExpr->getType()))
      Result.addArray(Info, E, CAT);
    else
      Result.Designator.setInvalid();
    return true;

  case CK_FunctionToPointerDecay:
    return EvaluateLValue(SubExpr, Result, Info);
  }

  return ExprEvaluatorBaseTy::VisitCastExpr(E);
}

static CharUnits GetAlignOfType(EvalInfo &Info, QualType T) {
  // C++ [expr.alignof]p3:
  //     When alignof is applied to a reference type, the result is the
  //     alignment of the referenced type.
  if (const ReferenceType *Ref = T->getAs<ReferenceType>())
    T = Ref->getPointeeType();

  // __alignof is defined to return the preferred alignment.
  return Info.Ctx.toCharUnitsFromBits(
    Info.Ctx.getPreferredTypeAlign(T.getTypePtr()));
}

static CharUnits GetAlignOfExpr(EvalInfo &Info, const Expr *E) {
  E = E->IgnoreParens();

  // The kinds of expressions that we have special-case logic here for
  // should be kept up to date with the special checks for those
  // expressions in Sema.

  // alignof decl is always accepted, even if it doesn't make sense: we default
  // to 1 in those cases.
  if (const DeclRefExpr *DRE = dyn_cast<DeclRefExpr>(E))
    return Info.Ctx.getDeclAlign(DRE->getDecl(),
                                 /*RefAsPointee*/true);

  if (const MemberExpr *ME = dyn_cast<MemberExpr>(E))
    return Info.Ctx.getDeclAlign(ME->getMemberDecl(),
                                 /*RefAsPointee*/true);

  return GetAlignOfType(Info, E->getType());
}

bool PointerExprEvaluator::VisitCallExpr(const CallExpr *E) {
  if (IsStringLiteralCall(E))
    return Success(E);

  if (unsigned BuiltinOp = E->getBuiltinCallee())
    return VisitBuiltinCallExpr(E, BuiltinOp);

  return ExprEvaluatorBaseTy::VisitCallExpr(E);
}

bool PointerExprEvaluator::VisitBuiltinCallExpr(const CallExpr *E,
                                                unsigned BuiltinOp) {
  switch (BuiltinOp) {
  case Builtin::BI__builtin_addressof:
    return EvaluateLValue(E->getArg(0), Result, Info);
  case Builtin::BI__builtin_assume_aligned: {
    // We need to be very careful here because: if the pointer does not have the
    // asserted alignment, then the behavior is undefined, and undefined
    // behavior is non-constant.
    if (!EvaluatePointer(E->getArg(0), Result, Info))
      return false;

    LValue OffsetResult(Result);
    APSInt Alignment;
    if (!EvaluateInteger(E->getArg(1), Alignment, Info))
      return false;
    CharUnits Align = CharUnits::fromQuantity(getExtValue(Alignment));

    if (E->getNumArgs() > 2) {
      APSInt Offset;
      if (!EvaluateInteger(E->getArg(2), Offset, Info))
        return false;

      int64_t AdditionalOffset = -getExtValue(Offset);
      OffsetResult.Offset += CharUnits::fromQuantity(AdditionalOffset);
    }

    // If there is a base object, then it must have the correct alignment.
    if (OffsetResult.Base) {
      CharUnits BaseAlignment;
      if (const ValueDecl *VD =
          OffsetResult.Base.dyn_cast<const ValueDecl*>()) {
        BaseAlignment = Info.Ctx.getDeclAlign(VD);
      } else {
        BaseAlignment =
          GetAlignOfExpr(Info, OffsetResult.Base.get<const Expr*>());
      }

      if (BaseAlignment < Align) {
        Result.Designator.setInvalid();
        // FIXME: Quantities here cast to integers because the plural modifier
        // does not work on APSInts yet.
        CCEDiag(E->getArg(0),
                diag::note_constexpr_baa_insufficient_alignment) << 0
          << (int) BaseAlignment.getQuantity()
          << (unsigned) getExtValue(Alignment);
        return false;
      }
    }

    // The offset must also have the correct alignment.
    if (OffsetResult.Offset.alignTo(Align) != OffsetResult.Offset) {
      Result.Designator.setInvalid();
      APSInt Offset(64, false);
      Offset = OffsetResult.Offset.getQuantity();

      if (OffsetResult.Base)
        CCEDiag(E->getArg(0),
                diag::note_constexpr_baa_insufficient_alignment) << 1
          << (int) getExtValue(Offset) << (unsigned) getExtValue(Alignment);
      else
        CCEDiag(E->getArg(0),
                diag::note_constexpr_baa_value_insufficient_alignment)
          << Offset << (unsigned) getExtValue(Alignment);

      return false;
    }

    return true;
  }

  case Builtin::BIstrchr:
  case Builtin::BIwcschr:
  case Builtin::BImemchr:
  case Builtin::BIwmemchr:
    if (Info.getLangOpts().CPlusPlus11)
      Info.CCEDiag(E, diag::note_constexpr_invalid_function)
        << /*isConstexpr*/0 << /*isConstructor*/0
        << (std::string("'") + Info.Ctx.BuiltinInfo.getName(BuiltinOp) + "'");
    else
      Info.CCEDiag(E, diag::note_invalid_subexpr_in_const_expr);
    // Fall through.
  case Builtin::BI__builtin_strchr:
  case Builtin::BI__builtin_wcschr:
  case Builtin::BI__builtin_memchr:
  case Builtin::BI__builtin_wmemchr: {
    if (!Visit(E->getArg(0)))
      return false;
    APSInt Desired;
    if (!EvaluateInteger(E->getArg(1), Desired, Info))
      return false;
    uint64_t MaxLength = uint64_t(-1);
    if (BuiltinOp != Builtin::BIstrchr &&
        BuiltinOp != Builtin::BIwcschr &&
        BuiltinOp != Builtin::BI__builtin_strchr &&
        BuiltinOp != Builtin::BI__builtin_wcschr) {
      APSInt N;
      if (!EvaluateInteger(E->getArg(2), N, Info))
        return false;
      MaxLength = N.getExtValue();
    }

    QualType CharTy = E->getArg(0)->getType()->getPointeeType();

    // Figure out what value we're actually looking for (after converting to
    // the corresponding unsigned type if necessary).
    uint64_t DesiredVal;
    bool StopAtNull = false;
    switch (BuiltinOp) {
    case Builtin::BIstrchr:
    case Builtin::BI__builtin_strchr:
      // strchr compares directly to the passed integer, and therefore
      // always fails if given an int that is not a char.
      if (!APSInt::isSameValue(HandleIntToIntCast(Info, E, CharTy,
                                                  E->getArg(1)->getType(),
                                                  Desired),
                               Desired))
        return ZeroInitialization(E);
      StopAtNull = true;
      // Fall through.
    case Builtin::BImemchr:
    case Builtin::BI__builtin_memchr:
      // memchr compares by converting both sides to unsigned char. That's also
      // correct for strchr if we get this far (to cope with plain char being
      // unsigned in the strchr case).
      DesiredVal = Desired.trunc(Info.Ctx.getCharWidth()).getZExtValue();
      break;

    case Builtin::BIwcschr:
    case Builtin::BI__builtin_wcschr:
      StopAtNull = true;
      // Fall through.
    case Builtin::BIwmemchr:
    case Builtin::BI__builtin_wmemchr:
      // wcschr and wmemchr are given a wchar_t to look for. Just use it.
      DesiredVal = Desired.getZExtValue();
      break;
    }

    for (; MaxLength; --MaxLength) {
      APValue Char;
      if (!handleLValueToRValueConversion(Info, E, CharTy, Result, Char) ||
          !Char.isInt())
        return false;
      if (Char.getInt().getZExtValue() == DesiredVal)
        return true;
      if (StopAtNull && !Char.getInt())
        break;
      if (!HandleLValueArrayAdjustment(Info, E, Result, CharTy, 1))
        return false;
    }
    // Not found: return nullptr.
    return ZeroInitialization(E);
  }

  default:
    return ExprEvaluatorBaseTy::VisitCallExpr(E);
  }
}

//===----------------------------------------------------------------------===//
// Member Pointer Evaluation
//===----------------------------------------------------------------------===//

namespace {
class MemberPointerExprEvaluator
  : public ExprEvaluatorBase<MemberPointerExprEvaluator> {
  MemberPtr &Result;

  bool Success(const ValueDecl *D) {
    Result = MemberPtr(D);
    return true;
  }
public:

  MemberPointerExprEvaluator(EvalInfo &Info, MemberPtr &Result)
    : ExprEvaluatorBaseTy(Info), Result(Result) {}

  bool Success(const APValue &V, const Expr *E) {
    Result.setFrom(V);
    return true;
  }
  bool ZeroInitialization(const Expr *E) {
    return Success((const ValueDecl*)nullptr);
  }

  bool VisitCastExpr(const CastExpr *E);
  bool VisitUnaryAddrOf(const UnaryOperator *E);
};
} // end anonymous namespace

static bool EvaluateMemberPointer(const Expr *E, MemberPtr &Result,
                                  EvalInfo &Info) {
  assert(E->isRValue() && E->getType()->isMemberPointerType());
  return MemberPointerExprEvaluator(Info, Result).Visit(E);
}

bool MemberPointerExprEvaluator::VisitCastExpr(const CastExpr *E) {
  switch (E->getCastKind()) {
  default:
    return ExprEvaluatorBaseTy::VisitCastExpr(E);

  case CK_NullToMemberPointer:
    VisitIgnoredValue(E->getSubExpr());
    return ZeroInitialization(E);

  case CK_BaseToDerivedMemberPointer: {
    if (!Visit(E->getSubExpr()))
      return false;
    if (E->path_empty())
      return true;
    // Base-to-derived member pointer casts store the path in derived-to-base
    // order, so iterate backwards. The CXXBaseSpecifier also provides us with
    // the wrong end of the derived->base arc, so stagger the path by one class.
    typedef std::reverse_iterator<CastExpr::path_const_iterator> ReverseIter;
    for (ReverseIter PathI(E->path_end() - 1), PathE(E->path_begin());
         PathI != PathE; ++PathI) {
      assert(!(*PathI)->isVirtual() && "memptr cast through vbase");
      const CXXRecordDecl *Derived = (*PathI)->getType()->getAsCXXRecordDecl();
      if (!Result.castToDerived(Derived))
        return Error(E);
    }
    const Type *FinalTy = E->getType()->castAs<MemberPointerType>()->getClass();
    if (!Result.castToDerived(FinalTy->getAsCXXRecordDecl()))
      return Error(E);
    return true;
  }

  case CK_DerivedToBaseMemberPointer:
    if (!Visit(E->getSubExpr()))
      return false;
    for (CastExpr::path_const_iterator PathI = E->path_begin(),
         PathE = E->path_end(); PathI != PathE; ++PathI) {
      assert(!(*PathI)->isVirtual() && "memptr cast through vbase");
      const CXXRecordDecl *Base = (*PathI)->getType()->getAsCXXRecordDecl();
      if (!Result.castToBase(Base))
        return Error(E);
    }
    return true;
  }
}

bool MemberPointerExprEvaluator::VisitUnaryAddrOf(const UnaryOperator *E) {
  // C++11 [expr.unary.op]p3 has very strict rules on how the address of a
  // member can be formed.
  return Success(cast<DeclRefExpr>(E->getSubExpr())->getDecl());
}

//===----------------------------------------------------------------------===//
// Record Evaluation
//===----------------------------------------------------------------------===//

namespace {
  class RecordExprEvaluator
  : public ExprEvaluatorBase<RecordExprEvaluator> {
    const LValue &This;
    APValue &Result;
  public:

    RecordExprEvaluator(EvalInfo &info, const LValue &This, APValue &Result)
      : ExprEvaluatorBaseTy(info), This(This), Result(Result) {}

    bool Success(const APValue &V, const Expr *E) {
      Result = V;
      return true;
    }
    bool ZeroInitialization(const Expr *E) {
      return ZeroInitialization(E, E->getType());
    }
    bool ZeroInitialization(const Expr *E, QualType T);

    bool VisitCallExpr(const CallExpr *E) {
      return handleCallExpr(E, Result, &This);
    }
    bool VisitCastExpr(const CastExpr *E);
    bool VisitInitListExpr(const InitListExpr *E);
    bool VisitCXXConstructExpr(const CXXConstructExpr *E) {
      return VisitCXXConstructExpr(E, E->getType());
    }
    bool VisitCXXInheritedCtorInitExpr(const CXXInheritedCtorInitExpr *E);
    bool VisitCXXConstructExpr(const CXXConstructExpr *E, QualType T);
    bool VisitCXXStdInitializerListExpr(const CXXStdInitializerListExpr *E);
  };
}

/// Perform zero-initialization on an object of non-union class type.
/// C++11 [dcl.init]p5:
///  To zero-initialize an object or reference of type T means:
///    [...]
///    -- if T is a (possibly cv-qualified) non-union class type,
///       each non-static data member and each base-class subobject is
///       zero-initialized
static bool HandleClassZeroInitialization(EvalInfo &Info, const Expr *E,
                                          const RecordDecl *RD,
                                          const LValue &This, APValue &Result) {
  assert(!RD->isUnion() && "Expected non-union class type");
  const CXXRecordDecl *CD = dyn_cast<CXXRecordDecl>(RD);
  Result = APValue(APValue::UninitStruct(), CD ? CD->getNumBases() : 0,
                   std::distance(RD->field_begin(), RD->field_end()));

  if (RD->isInvalidDecl()) return false;
  const ASTRecordLayout &Layout = Info.Ctx.getASTRecordLayout(RD);

  if (CD) {
    unsigned Index = 0;
    for (CXXRecordDecl::base_class_const_iterator I = CD->bases_begin(),
           End = CD->bases_end(); I != End; ++I, ++Index) {
      const CXXRecordDecl *Base = I->getType()->getAsCXXRecordDecl();
      LValue Subobject = This;
      if (!HandleLValueDirectBase(Info, E, Subobject, CD, Base, &Layout))
        return false;
      if (!HandleClassZeroInitialization(Info, E, Base, Subobject,
                                         Result.getStructBase(Index)))
        return false;
    }
  }

  for (const auto *I : RD->fields()) {
    // -- if T is a reference type, no initialization is performed.
    if (I->getType()->isReferenceType())
      continue;

    LValue Subobject = This;
    if (!HandleLValueMember(Info, E, Subobject, I, &Layout))
      return false;

    ImplicitValueInitExpr VIE(I->getType());
    if (!EvaluateInPlace(
          Result.getStructField(I->getFieldIndex()), Info, Subobject, &VIE))
      return false;
  }

  return true;
}

bool RecordExprEvaluator::ZeroInitialization(const Expr *E, QualType T) {
  const RecordDecl *RD = T->castAs<RecordType>()->getDecl();
  if (RD->isInvalidDecl()) return false;
  if (RD->isUnion()) {
    // C++11 [dcl.init]p5: If T is a (possibly cv-qualified) union type, the
    // object's first non-static named data member is zero-initialized
    RecordDecl::field_iterator I = RD->field_begin();
    if (I == RD->field_end()) {
      Result = APValue((const FieldDecl*)nullptr);
      return true;
    }

    LValue Subobject = This;
    if (!HandleLValueMember(Info, E, Subobject, *I))
      return false;
    Result = APValue(*I);
    ImplicitValueInitExpr VIE(I->getType());
    return EvaluateInPlace(Result.getUnionValue(), Info, Subobject, &VIE);
  }

  if (isa<CXXRecordDecl>(RD) && cast<CXXRecordDecl>(RD)->getNumVBases()) {
    Info.FFDiag(E, diag::note_constexpr_virtual_base) << RD;
    return false;
  }

  return HandleClassZeroInitialization(Info, E, RD, This, Result);
}

bool RecordExprEvaluator::VisitCastExpr(const CastExpr *E) {
  switch (E->getCastKind()) {
  default:
    return ExprEvaluatorBaseTy::VisitCastExpr(E);

  case CK_ConstructorConversion:
    return Visit(E->getSubExpr());

  case CK_DerivedToBase:
  case CK_UncheckedDerivedToBase: {
    APValue DerivedObject;
    if (!Evaluate(DerivedObject, Info, E->getSubExpr()))
      return false;
    if (!DerivedObject.isStruct())
      return Error(E->getSubExpr());

    // Derived-to-base rvalue conversion: just slice off the derived part.
    APValue *Value = &DerivedObject;
    const CXXRecordDecl *RD = E->getSubExpr()->getType()->getAsCXXRecordDecl();
    for (CastExpr::path_const_iterator PathI = E->path_begin(),
         PathE = E->path_end(); PathI != PathE; ++PathI) {
      assert(!(*PathI)->isVirtual() && "record rvalue with virtual base");
      const CXXRecordDecl *Base = (*PathI)->getType()->getAsCXXRecordDecl();
      Value = &Value->getStructBase(getBaseIndex(RD, Base));
      RD = Base;
    }
    Result = *Value;
    return true;
  }
  }
}

bool RecordExprEvaluator::VisitInitListExpr(const InitListExpr *E) {
  if (E->isTransparent())
    return Visit(E->getInit(0));

  const RecordDecl *RD = E->getType()->castAs<RecordType>()->getDecl();
  if (RD->isInvalidDecl()) return false;
  const ASTRecordLayout &Layout = Info.Ctx.getASTRecordLayout(RD);

  if (RD->isUnion()) {
    const FieldDecl *Field = E->getInitializedFieldInUnion();
    Result = APValue(Field);
    if (!Field)
      return true;

    // If the initializer list for a union does not contain any elements, the
    // first element of the union is value-initialized.
    // FIXME: The element should be initialized from an initializer list.
    //        Is this difference ever observable for initializer lists which
    //        we don't build?
    ImplicitValueInitExpr VIE(Field->getType());
    const Expr *InitExpr = E->getNumInits() ? E->getInit(0) : &VIE;

    LValue Subobject = This;
    if (!HandleLValueMember(Info, InitExpr, Subobject, Field, &Layout))
      return false;

    // Temporarily override This, in case there's a CXXDefaultInitExpr in here.
    ThisOverrideRAII ThisOverride(*Info.CurrentCall, &This,
                                  isa<CXXDefaultInitExpr>(InitExpr));

    return EvaluateInPlace(Result.getUnionValue(), Info, Subobject, InitExpr);
  }

  auto *CXXRD = dyn_cast<CXXRecordDecl>(RD);
  if (Result.isUninit())
    Result = APValue(APValue::UninitStruct(), CXXRD ? CXXRD->getNumBases() : 0,
                     std::distance(RD->field_begin(), RD->field_end()));
  unsigned ElementNo = 0;
  bool Success = true;

  // Initialize base classes.
  if (CXXRD) {
    for (const auto &Base : CXXRD->bases()) {
      assert(ElementNo < E->getNumInits() && "missing init for base class");
      const Expr *Init = E->getInit(ElementNo);

      LValue Subobject = This;
      if (!HandleLValueBase(Info, Init, Subobject, CXXRD, &Base))
        return false;

      APValue &FieldVal = Result.getStructBase(ElementNo);
      if (!EvaluateInPlace(FieldVal, Info, Subobject, Init)) {
        if (!Info.noteFailure())
          return false;
        Success = false;
      }
      ++ElementNo;
    }
  }

  // Initialize members.
  for (const auto *Field : RD->fields()) {
    // Anonymous bit-fields are not considered members of the class for
    // purposes of aggregate initialization.
    if (Field->isUnnamedBitfield())
      continue;

    LValue Subobject = This;

    bool HaveInit = ElementNo < E->getNumInits();

    // FIXME: Diagnostics here should point to the end of the initializer
    // list, not the start.
    if (!HandleLValueMember(Info, HaveInit ? E->getInit(ElementNo) : E,
                            Subobject, Field, &Layout))
      return false;

    // Perform an implicit value-initialization for members beyond the end of
    // the initializer list.
    ImplicitValueInitExpr VIE(HaveInit ? Info.Ctx.IntTy : Field->getType());
    const Expr *Init = HaveInit ? E->getInit(ElementNo++) : &VIE;

    // Temporarily override This, in case there's a CXXDefaultInitExpr in here.
    ThisOverrideRAII ThisOverride(*Info.CurrentCall, &This,
                                  isa<CXXDefaultInitExpr>(Init));

    APValue &FieldVal = Result.getStructField(Field->getFieldIndex());
    if (!EvaluateInPlace(FieldVal, Info, Subobject, Init) ||
        (Field->isBitField() && !truncateBitfieldValue(Info, Init,
                                                       FieldVal, Field))) {
      if (!Info.noteFailure())
        return false;
      Success = false;
    }
  }

  return Success;
}

bool RecordExprEvaluator::VisitCXXConstructExpr(const CXXConstructExpr *E,
                                                QualType T) {
  // Note that E's type is not necessarily the type of our class here; we might
  // be initializing an array element instead.
  const CXXConstructorDecl *FD = E->getConstructor();
  if (FD->isInvalidDecl() || FD->getParent()->isInvalidDecl()) return false;

  bool ZeroInit = E->requiresZeroInitialization();
  if (CheckTrivialDefaultConstructor(Info, E->getExprLoc(), FD, ZeroInit)) {
    // If we've already performed zero-initialization, we're already done.
    if (!Result.isUninit())
      return true;

    // We can get here in two different ways:
    //  1) We're performing value-initialization, and should zero-initialize
    //     the object, or
    //  2) We're performing default-initialization of an object with a trivial
    //     constexpr default constructor, in which case we should start the
    //     lifetimes of all the base subobjects (there can be no data member
    //     subobjects in this case) per [basic.life]p1.
    // Either way, ZeroInitialization is appropriate.
    return ZeroInitialization(E, T);
  }

  const FunctionDecl *Definition = nullptr;
  auto Body = FD->getBody(Definition);

  if (!CheckConstexprFunction(Info, E->getExprLoc(), FD, Definition, Body))
    return false;

  // Avoid materializing a temporary for an elidable copy/move constructor.
  if (E->isElidable() && !ZeroInit)
    if (const MaterializeTemporaryExpr *ME
          = dyn_cast<MaterializeTemporaryExpr>(E->getArg(0)))
      return Visit(ME->GetTemporaryExpr());

  if (ZeroInit && !ZeroInitialization(E, T))
    return false;

  auto Args = llvm::makeArrayRef(E->getArgs(), E->getNumArgs());
  return HandleConstructorCall(E, This, Args,
                               cast<CXXConstructorDecl>(Definition), Info,
                               Result);
}

bool RecordExprEvaluator::VisitCXXInheritedCtorInitExpr(
    const CXXInheritedCtorInitExpr *E) {
  if (!Info.CurrentCall) {
    assert(Info.checkingPotentialConstantExpression());
    return false;
  }

  const CXXConstructorDecl *FD = E->getConstructor();
  if (FD->isInvalidDecl() || FD->getParent()->isInvalidDecl())
    return false;

  const FunctionDecl *Definition = nullptr;
  auto Body = FD->getBody(Definition);

  if (!CheckConstexprFunction(Info, E->getExprLoc(), FD, Definition, Body))
    return false;

  return HandleConstructorCall(E, This, Info.CurrentCall->Arguments,
                               cast<CXXConstructorDecl>(Definition), Info,
                               Result);
}

bool RecordExprEvaluator::VisitCXXStdInitializerListExpr(
    const CXXStdInitializerListExpr *E) {
  const ConstantArrayType *ArrayType =
      Info.Ctx.getAsConstantArrayType(E->getSubExpr()->getType());

  LValue Array;
  if (!EvaluateLValue(E->getSubExpr(), Array, Info))
    return false;

  // Get a pointer to the first element of the array.
  Array.addArray(Info, E, ArrayType);

  // FIXME: Perform the checks on the field types in SemaInit.
  RecordDecl *Record = E->getType()->castAs<RecordType>()->getDecl();
  RecordDecl::field_iterator Field = Record->field_begin();
  if (Field == Record->field_end())
    return Error(E);

  // Start pointer.
  if (!Field->getType()->isPointerType() ||
      !Info.Ctx.hasSameType(Field->getType()->getPointeeType(),
                            ArrayType->getElementType()))
    return Error(E);

  // FIXME: What if the initializer_list type has base classes, etc?
  Result = APValue(APValue::UninitStruct(), 0, 2);
  Array.moveInto(Result.getStructField(0));

  if (++Field == Record->field_end())
    return Error(E);

  if (Field->getType()->isPointerType() &&
      Info.Ctx.hasSameType(Field->getType()->getPointeeType(),
                           ArrayType->getElementType())) {
    // End pointer.
    if (!HandleLValueArrayAdjustment(Info, E, Array,
                                     ArrayType->getElementType(),
                                     ArrayType->getSize().getZExtValue()))
      return false;
    Array.moveInto(Result.getStructField(1));
  } else if (Info.Ctx.hasSameType(Field->getType(), Info.Ctx.getSizeType()))
    // Length.
    Result.getStructField(1) = APValue(APSInt(ArrayType->getSize()));
  else
    return Error(E);

  if (++Field != Record->field_end())
    return Error(E);

  return true;
}

static bool EvaluateRecord(const Expr *E, const LValue &This,
                           APValue &Result, EvalInfo &Info) {
  assert(E->isRValue() && E->getType()->isRecordType() &&
         "can't evaluate expression as a record rvalue");
  return RecordExprEvaluator(Info, This, Result).Visit(E);
}

//===----------------------------------------------------------------------===//
// Temporary Evaluation
//
// Temporaries are represented in the AST as rvalues, but generally behave like
// lvalues. The full-object of which the temporary is a subobject is implicitly
// materialized so that a reference can bind to it.
//===----------------------------------------------------------------------===//
namespace {
class TemporaryExprEvaluator
  : public LValueExprEvaluatorBase<TemporaryExprEvaluator> {
public:
  TemporaryExprEvaluator(EvalInfo &Info, LValue &Result) :
    LValueExprEvaluatorBaseTy(Info, Result) {}

  /// Visit an expression which constructs the value of this temporary.
  bool VisitConstructExpr(const Expr *E) {
    Result.set(E, Info.CurrentCall->Index);
    return EvaluateInPlace(Info.CurrentCall->createTemporary(E, false),
                           Info, Result, E);
  }

  bool VisitCastExpr(const CastExpr *E) {
    switch (E->getCastKind()) {
    default:
      return LValueExprEvaluatorBaseTy::VisitCastExpr(E);

    case CK_ConstructorConversion:
      return VisitConstructExpr(E->getSubExpr());
    }
  }
  bool VisitInitListExpr(const InitListExpr *E) {
    return VisitConstructExpr(E);
  }
  bool VisitCXXConstructExpr(const CXXConstructExpr *E) {
    return VisitConstructExpr(E);
  }
  bool VisitCallExpr(const CallExpr *E) {
    return VisitConstructExpr(E);
  }
  bool VisitCXXStdInitializerListExpr(const CXXStdInitializerListExpr *E) {
    return VisitConstructExpr(E);
  }
};
} // end anonymous namespace

/// Evaluate an expression of record type as a temporary.
static bool EvaluateTemporary(const Expr *E, LValue &Result, EvalInfo &Info) {
  assert(E->isRValue() && E->getType()->isRecordType());
  return TemporaryExprEvaluator(Info, Result).Visit(E);
}

//===----------------------------------------------------------------------===//
// Vector Evaluation
//===----------------------------------------------------------------------===//

namespace {
  class VectorExprEvaluator
  : public ExprEvaluatorBase<VectorExprEvaluator> {
    APValue &Result;
  public:

    VectorExprEvaluator(EvalInfo &info, APValue &Result)
      : ExprEvaluatorBaseTy(info), Result(Result) {}

    bool Success(ArrayRef<APValue> V, const Expr *E) {
      assert(V.size() == E->getType()->castAs<VectorType>()->getNumElements());
      // FIXME: remove this APValue copy.
      Result = APValue(V.data(), V.size());
      return true;
    }
    bool Success(const APValue &V, const Expr *E) {
      assert(V.isVector());
      Result = V;
      return true;
    }
    bool ZeroInitialization(const Expr *E);

    bool VisitUnaryReal(const UnaryOperator *E)
      { return Visit(E->getSubExpr()); }
    bool VisitCastExpr(const CastExpr* E);
    bool VisitInitListExpr(const InitListExpr *E);
    bool VisitUnaryImag(const UnaryOperator *E);
    // FIXME: Missing: unary -, unary ~, binary add/sub/mul/div,
    //                 binary comparisons, binary and/or/xor,
    //                 shufflevector, ExtVectorElementExpr
  };
} // end anonymous namespace

static bool EvaluateVector(const Expr* E, APValue& Result, EvalInfo &Info) {
  assert(E->isRValue() && E->getType()->isVectorType() &&"not a vector rvalue");
  return VectorExprEvaluator(Info, Result).Visit(E);
}

bool VectorExprEvaluator::VisitCastExpr(const CastExpr *E) {
  const VectorType *VTy = E->getType()->castAs<VectorType>();
  unsigned NElts = VTy->getNumElements();

  const Expr *SE = E->getSubExpr();
  QualType SETy = SE->getType();

  switch (E->getCastKind()) {
  case CK_VectorSplat: {
    APValue Val = APValue();
    if (SETy->isIntegerType()) {
      APSInt IntResult;
      if (!EvaluateInteger(SE, IntResult, Info))
        return false;
      Val = APValue(std::move(IntResult));
    } else if (SETy->isRealFloatingType()) {
      APFloat FloatResult(0.0);
      if (!EvaluateFloat(SE, FloatResult, Info))
        return false;
      Val = APValue(std::move(FloatResult));
    } else {
      return Error(E);
    }

    // Splat and create vector APValue.
    SmallVector<APValue, 4> Elts(NElts, Val);
    return Success(Elts, E);
  }
  case CK_BitCast: {
    // Evaluate the operand into an APInt we can extract from.
    llvm::APInt SValInt;
    if (!EvalAndBitcastToAPInt(Info, SE, SValInt))
      return false;
    // Extract the elements
    QualType EltTy = VTy->getElementType();
    unsigned EltSize = Info.Ctx.getTypeSize(EltTy);
    bool BigEndian = Info.Ctx.getTargetInfo().isBigEndian();
    SmallVector<APValue, 4> Elts;
    if (EltTy->isRealFloatingType()) {
      const llvm::fltSemantics &Sem = Info.Ctx.getFloatTypeSemantics(EltTy);
      unsigned FloatEltSize = EltSize;
      if (&Sem == &APFloat::x87DoubleExtended)
        FloatEltSize = 80;
      for (unsigned i = 0; i < NElts; i++) {
        llvm::APInt Elt;
        if (BigEndian)
          Elt = SValInt.rotl(i*EltSize+FloatEltSize).trunc(FloatEltSize);
        else
          Elt = SValInt.rotr(i*EltSize).trunc(FloatEltSize);
        Elts.push_back(APValue(APFloat(Sem, Elt)));
      }
    } else if (EltTy->isIntegerType()) {
      for (unsigned i = 0; i < NElts; i++) {
        llvm::APInt Elt;
        if (BigEndian)
          Elt = SValInt.rotl(i*EltSize+EltSize).zextOrTrunc(EltSize);
        else
          Elt = SValInt.rotr(i*EltSize).zextOrTrunc(EltSize);
        Elts.push_back(APValue(APSInt(Elt, EltTy->isSignedIntegerType())));
      }
    } else {
      return Error(E);
    }
    return Success(Elts, E);
  }
  default:
    return ExprEvaluatorBaseTy::VisitCastExpr(E);
  }
}

bool
VectorExprEvaluator::VisitInitListExpr(const InitListExpr *E) {
  const VectorType *VT = E->getType()->castAs<VectorType>();
  unsigned NumInits = E->getNumInits();
  unsigned NumElements = VT->getNumElements();

  QualType EltTy = VT->getElementType();
  SmallVector<APValue, 4> Elements;

  // The number of initializers can be less than the number of
  // vector elements. For OpenCL, this can be due to nested vector
  // initialization. For GCC compatibility, missing trailing elements 
  // should be initialized with zeroes.
  unsigned CountInits = 0, CountElts = 0;
  while (CountElts < NumElements) {
    // Handle nested vector initialization.
    if (CountInits < NumInits 
        && E->getInit(CountInits)->getType()->isVectorType()) {
      APValue v;
      if (!EvaluateVector(E->getInit(CountInits), v, Info))
        return Error(E);
      unsigned vlen = v.getVectorLength();
      for (unsigned j = 0; j < vlen; j++) 
        Elements.push_back(v.getVectorElt(j));
      CountElts += vlen;
    } else if (EltTy->isIntegerType()) {
      llvm::APSInt sInt(32);
      if (CountInits < NumInits) {
        if (!EvaluateInteger(E->getInit(CountInits), sInt, Info))
          return false;
      } else // trailing integer zero.
        sInt = Info.Ctx.MakeIntValue(0, EltTy);
      Elements.push_back(APValue(sInt));
      CountElts++;
    } else {
      llvm::APFloat f(0.0);
      if (CountInits < NumInits) {
        if (!EvaluateFloat(E->getInit(CountInits), f, Info))
          return false;
      } else // trailing float zero.
        f = APFloat::getZero(Info.Ctx.getFloatTypeSemantics(EltTy));
      Elements.push_back(APValue(f));
      CountElts++;
    }
    CountInits++;
  }
  return Success(Elements, E);
}

bool
VectorExprEvaluator::ZeroInitialization(const Expr *E) {
  const VectorType *VT = E->getType()->getAs<VectorType>();
  QualType EltTy = VT->getElementType();
  APValue ZeroElement;
  if (EltTy->isIntegerType())
    ZeroElement = APValue(Info.Ctx.MakeIntValue(0, EltTy));
  else
    ZeroElement =
        APValue(APFloat::getZero(Info.Ctx.getFloatTypeSemantics(EltTy)));

  SmallVector<APValue, 4> Elements(VT->getNumElements(), ZeroElement);
  return Success(Elements, E);
}

bool VectorExprEvaluator::VisitUnaryImag(const UnaryOperator *E) {
  VisitIgnoredValue(E->getSubExpr());
  return ZeroInitialization(E);
}

//===----------------------------------------------------------------------===//
// Array Evaluation
//===----------------------------------------------------------------------===//

namespace {
  class ArrayExprEvaluator
  : public ExprEvaluatorBase<ArrayExprEvaluator> {
    const LValue &This;
    APValue &Result;
  public:

    ArrayExprEvaluator(EvalInfo &Info, const LValue &This, APValue &Result)
      : ExprEvaluatorBaseTy(Info), This(This), Result(Result) {}

    bool Success(const APValue &V, const Expr *E) {
      assert((V.isArray() || V.isLValue()) &&
             "expected array or string literal");
      Result = V;
      return true;
    }

    bool ZeroInitialization(const Expr *E) {
      const ConstantArrayType *CAT =
          Info.Ctx.getAsConstantArrayType(E->getType());
      if (!CAT)
        return Error(E);

      Result = APValue(APValue::UninitArray(), 0,
                       CAT->getSize().getZExtValue());
      if (!Result.hasArrayFiller()) return true;

      // Zero-initialize all elements.
      LValue Subobject = This;
      Subobject.addArray(Info, E, CAT);
      ImplicitValueInitExpr VIE(CAT->getElementType());
      return EvaluateInPlace(Result.getArrayFiller(), Info, Subobject, &VIE);
    }

    bool VisitCallExpr(const CallExpr *E) {
      return handleCallExpr(E, Result, &This);
    }
    bool VisitInitListExpr(const InitListExpr *E);
    bool VisitArrayInitLoopExpr(const ArrayInitLoopExpr *E);
    bool VisitCXXConstructExpr(const CXXConstructExpr *E);
    bool VisitCXXConstructExpr(const CXXConstructExpr *E,
                               const LValue &Subobject,
                               APValue *Value, QualType Type);
  };
} // end anonymous namespace

static bool EvaluateArray(const Expr *E, const LValue &This,
                          APValue &Result, EvalInfo &Info) {
  assert(E->isRValue() && E->getType()->isArrayType() && "not an array rvalue");
  return ArrayExprEvaluator(Info, This, Result).Visit(E);
}

bool ArrayExprEvaluator::VisitInitListExpr(const InitListExpr *E) {
  const ConstantArrayType *CAT = Info.Ctx.getAsConstantArrayType(E->getType());
  if (!CAT)
    return Error(E);

  // C++11 [dcl.init.string]p1: A char array [...] can be initialized by [...]
  // an appropriately-typed string literal enclosed in braces.
  if (E->isStringLiteralInit()) {
    LValue LV;
    if (!EvaluateLValue(E->getInit(0), LV, Info))
      return false;
    APValue Val;
    LV.moveInto(Val);
    return Success(Val, E);
  }

  bool Success = true;

  assert((!Result.isArray() || Result.getArrayInitializedElts() == 0) &&
         "zero-initialized array shouldn't have any initialized elts");
  APValue Filler;
  if (Result.isArray() && Result.hasArrayFiller())
    Filler = Result.getArrayFiller();

  unsigned NumEltsToInit = E->getNumInits();
  unsigned NumElts = CAT->getSize().getZExtValue();
  const Expr *FillerExpr = E->hasArrayFiller() ? E->getArrayFiller() : nullptr;

  // If the initializer might depend on the array index, run it for each
  // array element. For now, just whitelist non-class value-initialization.
  if (NumEltsToInit != NumElts && !isa<ImplicitValueInitExpr>(FillerExpr))
    NumEltsToInit = NumElts;

  Result = APValue(APValue::UninitArray(), NumEltsToInit, NumElts);

  // If the array was previously zero-initialized, preserve the
  // zero-initialized values.
  if (!Filler.isUninit()) {
    for (unsigned I = 0, E = Result.getArrayInitializedElts(); I != E; ++I)
      Result.getArrayInitializedElt(I) = Filler;
    if (Result.hasArrayFiller())
      Result.getArrayFiller() = Filler;
  }

  LValue Subobject = This;
  Subobject.addArray(Info, E, CAT);
  for (unsigned Index = 0; Index != NumEltsToInit; ++Index) {
    const Expr *Init =
        Index < E->getNumInits() ? E->getInit(Index) : FillerExpr;
    if (!EvaluateInPlace(Result.getArrayInitializedElt(Index),
                         Info, Subobject, Init) ||
        !HandleLValueArrayAdjustment(Info, Init, Subobject,
                                     CAT->getElementType(), 1)) {
      if (!Info.noteFailure())
        return false;
      Success = false;
    }
  }

  if (!Result.hasArrayFiller())
    return Success;

  // If we get here, we have a trivial filler, which we can just evaluate
  // once and splat over the rest of the array elements.
  assert(FillerExpr && "no array filler for incomplete init list");
  return EvaluateInPlace(Result.getArrayFiller(), Info, Subobject,
                         FillerExpr) && Success;
}

bool ArrayExprEvaluator::VisitArrayInitLoopExpr(const ArrayInitLoopExpr *E) {
  if (E->getCommonExpr() &&
      !Evaluate(Info.CurrentCall->createTemporary(E->getCommonExpr(), false),
                Info, E->getCommonExpr()->getSourceExpr()))
    return false;

  auto *CAT = cast<ConstantArrayType>(E->getType()->castAsArrayTypeUnsafe());

  uint64_t Elements = CAT->getSize().getZExtValue();
  Result = APValue(APValue::UninitArray(), Elements, Elements);

  LValue Subobject = This;
  Subobject.addArray(Info, E, CAT);

  bool Success = true;
  for (EvalInfo::ArrayInitLoopIndex Index(Info); Index != Elements; ++Index) {
    if (!EvaluateInPlace(Result.getArrayInitializedElt(Index),
                         Info, Subobject, E->getSubExpr()) ||
        !HandleLValueArrayAdjustment(Info, E, Subobject,
                                     CAT->getElementType(), 1)) {
      if (!Info.noteFailure())
        return false;
      Success = false;
    }
  }

  return Success;
}

bool ArrayExprEvaluator::VisitCXXConstructExpr(const CXXConstructExpr *E) {
  return VisitCXXConstructExpr(E, This, &Result, E->getType());
}

bool ArrayExprEvaluator::VisitCXXConstructExpr(const CXXConstructExpr *E,
                                               const LValue &Subobject,
                                               APValue *Value,
                                               QualType Type) {
  bool HadZeroInit = !Value->isUninit();

  if (const ConstantArrayType *CAT = Info.Ctx.getAsConstantArrayType(Type)) {
    unsigned N = CAT->getSize().getZExtValue();

    // Preserve the array filler if we had prior zero-initialization.
    APValue Filler =
      HadZeroInit && Value->hasArrayFiller() ? Value->getArrayFiller()
                                             : APValue();

    *Value = APValue(APValue::UninitArray(), N, N);

    if (HadZeroInit)
      for (unsigned I = 0; I != N; ++I)
        Value->getArrayInitializedElt(I) = Filler;

    // Initialize the elements.
    LValue ArrayElt = Subobject;
    ArrayElt.addArray(Info, E, CAT);
    for (unsigned I = 0; I != N; ++I)
      if (!VisitCXXConstructExpr(E, ArrayElt, &Value->getArrayInitializedElt(I),
                                 CAT->getElementType()) ||
          !HandleLValueArrayAdjustment(Info, E, ArrayElt,
                                       CAT->getElementType(), 1))
        return false;

    return true;
  }

  if (!Type->isRecordType())
    return Error(E);

  return RecordExprEvaluator(Info, Subobject, *Value)
             .VisitCXXConstructExpr(E, Type);
}

//===----------------------------------------------------------------------===//
// Integer Evaluation
//
// As a GNU extension, we support casting pointers to sufficiently-wide integer
// types and back in constant folding. Integer values are thus represented
// either as an integer-valued APValue, or as an lvalue-valued APValue.
//===----------------------------------------------------------------------===//

namespace {
class IntExprEvaluator
  : public ExprEvaluatorBase<IntExprEvaluator> {
  APValue &Result;
public:
  IntExprEvaluator(EvalInfo &info, APValue &result)
    : ExprEvaluatorBaseTy(info), Result(result) {}

  bool Success(const llvm::APSInt &SI, const Expr *E, APValue &Result) {
    assert(E->getType()->isIntegralOrEnumerationType() &&
           "Invalid evaluation result.");
    assert(SI.isSigned() == E->getType()->isSignedIntegerOrEnumerationType() &&
           "Invalid evaluation result.");
    assert(SI.getBitWidth() == Info.Ctx.getIntWidth(E->getType()) &&
           "Invalid evaluation result.");
    Result = APValue(SI);
    return true;
  }
  bool Success(const llvm::APSInt &SI, const Expr *E) {
    return Success(SI, E, Result);
  }

  bool Success(const llvm::APInt &I, const Expr *E, APValue &Result) {
    assert(E->getType()->isIntegralOrEnumerationType() && 
           "Invalid evaluation result.");
    assert(I.getBitWidth() == Info.Ctx.getIntWidth(E->getType()) &&
           "Invalid evaluation result.");
    Result = APValue(APSInt(I));
    Result.getInt().setIsUnsigned(
                            E->getType()->isUnsignedIntegerOrEnumerationType());
    return true;
  }
  bool Success(const llvm::APInt &I, const Expr *E) {
    return Success(I, E, Result);
  }

  bool Success(uint64_t Value, const Expr *E, APValue &Result) {
    assert(E->getType()->isIntegralOrEnumerationType() && 
           "Invalid evaluation result.");
    Result = APValue(Info.Ctx.MakeIntValue(Value, E->getType()));
    return true;
  }
  bool Success(uint64_t Value, const Expr *E) {
    return Success(Value, E, Result);
  }

  bool Success(CharUnits Size, const Expr *E) {
    return Success(Size.getQuantity(), E);
  }

  bool Success(const APValue &V, const Expr *E) {
    if (V.isLValue() || V.isAddrLabelDiff()) {
      Result = V;
      return true;
    }
    return Success(V.getInt(), E);
  }

  bool ZeroInitialization(const Expr *E) { return Success(0, E); }

  //===--------------------------------------------------------------------===//
  //                            Visitor Methods
  //===--------------------------------------------------------------------===//

  bool VisitIntegerLiteral(const IntegerLiteral *E) {
    return Success(E->getValue(), E);
  }
  bool VisitCharacterLiteral(const CharacterLiteral *E) {
    return Success(E->getValue(), E);
  }

  bool CheckReferencedDecl(const Expr *E, const Decl *D);
  bool VisitDeclRefExpr(const DeclRefExpr *E) {
    if (CheckReferencedDecl(E, E->getDecl()))
      return true;

    return ExprEvaluatorBaseTy::VisitDeclRefExpr(E);
  }
  bool VisitMemberExpr(const MemberExpr *E) {
    if (CheckReferencedDecl(E, E->getMemberDecl())) {
      VisitIgnoredBaseExpression(E->getBase());
      return true;
    }

    return ExprEvaluatorBaseTy::VisitMemberExpr(E);
  }

  bool VisitCallExpr(const CallExpr *E);
  bool VisitBuiltinCallExpr(const CallExpr *E, unsigned BuiltinOp);
  bool VisitBinaryOperator(const BinaryOperator *E);
  bool VisitOffsetOfExpr(const OffsetOfExpr *E);
  bool VisitUnaryOperator(const UnaryOperator *E);

  bool VisitCastExpr(const CastExpr* E);
  bool VisitUnaryExprOrTypeTraitExpr(const UnaryExprOrTypeTraitExpr *E);

  bool VisitCXXBoolLiteralExpr(const CXXBoolLiteralExpr *E) {
    return Success(E->getValue(), E);
  }

  bool VisitObjCBoolLiteralExpr(const ObjCBoolLiteralExpr *E) {
    return Success(E->getValue(), E);
  }

  bool VisitArrayInitIndexExpr(const ArrayInitIndexExpr *E) {
    if (Info.ArrayInitIndex == uint64_t(-1)) {
      // We were asked to evaluate this subexpression independent of the
      // enclosing ArrayInitLoopExpr. We can't do that.
      Info.FFDiag(E);
      return false;
    }
    return Success(Info.ArrayInitIndex, E);
  }
    
  // Note, GNU defines __null as an integer, not a pointer.
  bool VisitGNUNullExpr(const GNUNullExpr *E) {
    return ZeroInitialization(E);
  }

  bool VisitTypeTraitExpr(const TypeTraitExpr *E) {
    return Success(E->getValue(), E);
  }

  bool VisitArrayTypeTraitExpr(const ArrayTypeTraitExpr *E) {
    return Success(E->getValue(), E);
  }

  bool VisitExpressionTraitExpr(const ExpressionTraitExpr *E) {
    return Success(E->getValue(), E);
  }

  bool VisitUnaryReal(const UnaryOperator *E);
  bool VisitUnaryImag(const UnaryOperator *E);

  bool VisitCXXNoexceptExpr(const CXXNoexceptExpr *E);
  bool VisitSizeOfPackExpr(const SizeOfPackExpr *E);

private:
  bool TryEvaluateBuiltinObjectSize(const CallExpr *E, unsigned Type);
  // FIXME: Missing: array subscript of vector, member of vector
};
} // end anonymous namespace

/// EvaluateIntegerOrLValue - Evaluate an rvalue integral-typed expression, and
/// produce either the integer value or a pointer.
///
/// GCC has a heinous extension which folds casts between pointer types and
/// pointer-sized integral types. We support this by allowing the evaluation of
/// an integer rvalue to produce a pointer (represented as an lvalue) instead.
/// Some simple arithmetic on such values is supported (they are treated much
/// like char*).
static bool EvaluateIntegerOrLValue(const Expr *E, APValue &Result,
                                    EvalInfo &Info) {
  assert(E->isRValue() && E->getType()->isIntegralOrEnumerationType());
  return IntExprEvaluator(Info, Result).Visit(E);
}

static bool EvaluateInteger(const Expr *E, APSInt &Result, EvalInfo &Info) {
  APValue Val;
  if (!EvaluateIntegerOrLValue(E, Val, Info))
    return false;
  if (!Val.isInt()) {
    // FIXME: It would be better to produce the diagnostic for casting
    //        a pointer to an integer.
    Info.FFDiag(E, diag::note_invalid_subexpr_in_const_expr);
    return false;
  }
  Result = Val.getInt();
  return true;
}

/// Check whether the given declaration can be directly converted to an integral
/// rvalue. If not, no diagnostic is produced; there are other things we can
/// try.
bool IntExprEvaluator::CheckReferencedDecl(const Expr* E, const Decl* D) {
  // Enums are integer constant exprs.
  if (const EnumConstantDecl *ECD = dyn_cast<EnumConstantDecl>(D)) {
    // Check for signedness/width mismatches between E type and ECD value.
    bool SameSign = (ECD->getInitVal().isSigned()
                     == E->getType()->isSignedIntegerOrEnumerationType());
    bool SameWidth = (ECD->getInitVal().getBitWidth()
                      == Info.Ctx.getIntWidth(E->getType()));
    if (SameSign && SameWidth)
      return Success(ECD->getInitVal(), E);
    else {
      // Get rid of mismatch (otherwise Success assertions will fail)
      // by computing a new value matching the type of E.
      llvm::APSInt Val = ECD->getInitVal();
      if (!SameSign)
        Val.setIsSigned(!ECD->getInitVal().isSigned());
      if (!SameWidth)
        Val = Val.extOrTrunc(Info.Ctx.getIntWidth(E->getType()));
      return Success(Val, E);
    }
  }
  return false;
}

/// EvaluateBuiltinClassifyType - Evaluate __builtin_classify_type the same way
/// as GCC.
static int EvaluateBuiltinClassifyType(const CallExpr *E,
                                       const LangOptions &LangOpts) {
  // The following enum mimics the values returned by GCC.
  // FIXME: Does GCC differ between lvalue and rvalue references here?
  enum gcc_type_class {
    no_type_class = -1,
    void_type_class, integer_type_class, char_type_class,
    enumeral_type_class, boolean_type_class,
    pointer_type_class, reference_type_class, offset_type_class,
    real_type_class, complex_type_class,
    function_type_class, method_type_class,
    record_type_class, union_type_class,
    array_type_class, string_type_class,
    lang_type_class
  };

  // If no argument was supplied, default to "no_type_class". This isn't
  // ideal, however it is what gcc does.
  if (E->getNumArgs() == 0)
    return no_type_class;

  QualType CanTy = E->getArg(0)->getType().getCanonicalType();
  const BuiltinType *BT = dyn_cast<BuiltinType>(CanTy);

  switch (CanTy->getTypeClass()) {
#define TYPE(ID, BASE)
#define DEPENDENT_TYPE(ID, BASE) case Type::ID:
#define NON_CANONICAL_TYPE(ID, BASE) case Type::ID:
#define NON_CANONICAL_UNLESS_DEPENDENT_TYPE(ID, BASE) case Type::ID:
#include "clang/AST/TypeNodes.def"
      llvm_unreachable("CallExpr::isBuiltinClassifyType(): unimplemented type");

  case Type::Builtin:
    switch (BT->getKind()) {
#define BUILTIN_TYPE(ID, SINGLETON_ID)
#define SIGNED_TYPE(ID, SINGLETON_ID) case BuiltinType::ID: return integer_type_class;
#define FLOATING_TYPE(ID, SINGLETON_ID) case BuiltinType::ID: return real_type_class;
#define PLACEHOLDER_TYPE(ID, SINGLETON_ID) case BuiltinType::ID: break;
#include "clang/AST/BuiltinTypes.def"
    case BuiltinType::Void:
      return void_type_class;

    case BuiltinType::Bool:
      return boolean_type_class;

    case BuiltinType::Char_U: // gcc doesn't appear to use char_type_class
    case BuiltinType::UChar:
    case BuiltinType::UShort:
    case BuiltinType::UInt:
    case BuiltinType::ULong:
    case BuiltinType::ULongLong:
    case BuiltinType::UInt128:
      return integer_type_class;

    case BuiltinType::NullPtr:
      return pointer_type_class;

    case BuiltinType::WChar_U:
    case BuiltinType::Char16:
    case BuiltinType::Char32:
    case BuiltinType::ObjCId:
    case BuiltinType::ObjCClass:
    case BuiltinType::ObjCSel:
#define IMAGE_TYPE(ImgType, Id, SingletonId, Access, Suffix) \
    case BuiltinType::Id:
#include "clang/Basic/OpenCLImageTypes.def"
    case BuiltinType::OCLSampler:
    case BuiltinType::OCLEvent:
    case BuiltinType::OCLClkEvent:
    case BuiltinType::OCLQueue:
    case BuiltinType::OCLNDRange:
    case BuiltinType::OCLReserveID:
    case BuiltinType::Dependent:
      llvm_unreachable("CallExpr::isBuiltinClassifyType(): unimplemented type");
    };

  case Type::Enum:
    return LangOpts.CPlusPlus ? enumeral_type_class : integer_type_class;
    break;

  case Type::Pointer:
    return pointer_type_class;
    break;

  case Type::MemberPointer:
    if (CanTy->isMemberDataPointerType())
      return offset_type_class;
    else {
      // We expect member pointers to be either data or function pointers,
      // nothing else.
      assert(CanTy->isMemberFunctionPointerType());
      return method_type_class;
    }

  case Type::Complex:
    return complex_type_class;

  case Type::FunctionNoProto:
  case Type::FunctionProto:
    return LangOpts.CPlusPlus ? function_type_class : pointer_type_class;

  case Type::Record:
    if (const RecordType *RT = CanTy->getAs<RecordType>()) {
      switch (RT->getDecl()->getTagKind()) {
      case TagTypeKind::TTK_Struct:
      case TagTypeKind::TTK_Class:
      case TagTypeKind::TTK_Interface:
        return record_type_class;

      case TagTypeKind::TTK_Enum:
        return LangOpts.CPlusPlus ? enumeral_type_class : integer_type_class;

      case TagTypeKind::TTK_Union:
        return union_type_class;
      }
    }
    llvm_unreachable("CallExpr::isBuiltinClassifyType(): unimplemented type");

  case Type::ConstantArray:
  case Type::VariableArray:
  case Type::IncompleteArray:
    return LangOpts.CPlusPlus ? array_type_class : pointer_type_class;

  case Type::BlockPointer:
  case Type::LValueReference:
  case Type::RValueReference:
  case Type::Vector:
  case Type::ExtVector:
  case Type::Auto:
  case Type::ObjCObject:
  case Type::ObjCInterface:
  case Type::ObjCObjectPointer:
  case Type::Pipe:
  case Type::Atomic:
    llvm_unreachable("CallExpr::isBuiltinClassifyType(): unimplemented type");
  }

  llvm_unreachable("CallExpr::isBuiltinClassifyType(): unimplemented type");
}

/// EvaluateBuiltinConstantPForLValue - Determine the result of
/// __builtin_constant_p when applied to the given lvalue.
///
/// An lvalue is only "constant" if it is a pointer or reference to the first
/// character of a string literal.
template<typename LValue>
static bool EvaluateBuiltinConstantPForLValue(const LValue &LV) {
  const Expr *E = LV.getLValueBase().template dyn_cast<const Expr*>();
  return E && isa<StringLiteral>(E) && LV.getLValueOffset().isZero();
}

/// EvaluateBuiltinConstantP - Evaluate __builtin_constant_p as similarly to
/// GCC as we can manage.
static bool EvaluateBuiltinConstantP(ASTContext &Ctx, const Expr *Arg) {
  QualType ArgType = Arg->getType();

  // __builtin_constant_p always has one operand. The rules which gcc follows
  // are not precisely documented, but are as follows:
  //
  //  - If the operand is of integral, floating, complex or enumeration type,
  //    and can be folded to a known value of that type, it returns 1.
  //  - If the operand and can be folded to a pointer to the first character
  //    of a string literal (or such a pointer cast to an integral type), it
  //    returns 1.
  //
  // Otherwise, it returns 0.
  //
  // FIXME: GCC also intends to return 1 for literals of aggregate types, but
  // its support for this does not currently work.
  if (ArgType->isIntegralOrEnumerationType()) {
    Expr::EvalResult Result;
    if (!Arg->EvaluateAsRValue(Result, Ctx) || Result.HasSideEffects)
      return false;

    APValue &V = Result.Val;
    if (V.getKind() == APValue::Int)
      return true;
    if (V.getKind() == APValue::LValue)
      return EvaluateBuiltinConstantPForLValue(V);
  } else if (ArgType->isFloatingType() || ArgType->isAnyComplexType()) {
    return Arg->isEvaluatable(Ctx);
  } else if (ArgType->isPointerType() || Arg->isGLValue()) {
    LValue LV;
    Expr::EvalStatus Status;
    EvalInfo Info(Ctx, Status, EvalInfo::EM_ConstantFold);
    if ((Arg->isGLValue() ? EvaluateLValue(Arg, LV, Info)
                          : EvaluatePointer(Arg, LV, Info)) &&
        !Status.HasSideEffects)
      return EvaluateBuiltinConstantPForLValue(LV);
  }

  // Anything else isn't considered to be sufficiently constant.
  return false;
}

/// Retrieves the "underlying object type" of the given expression,
/// as used by __builtin_object_size.
static QualType getObjectType(APValue::LValueBase B) {
  if (const ValueDecl *D = B.dyn_cast<const ValueDecl*>()) {
    if (const VarDecl *VD = dyn_cast<VarDecl>(D))
      return VD->getType();
  } else if (const Expr *E = B.get<const Expr*>()) {
    if (isa<CompoundLiteralExpr>(E))
      return E->getType();
  }

  return QualType();
}

/// A more selective version of E->IgnoreParenCasts for
/// TryEvaluateBuiltinObjectSize. This ignores some casts/parens that serve only
/// to change the type of E.
/// Ex. For E = `(short*)((char*)(&foo))`, returns `&foo`
///
/// Always returns an RValue with a pointer representation.
static const Expr *ignorePointerCastsAndParens(const Expr *E) {
  assert(E->isRValue() && E->getType()->hasPointerRepresentation());

  auto *NoParens = E->IgnoreParens();
  auto *Cast = dyn_cast<CastExpr>(NoParens);
  if (Cast == nullptr)
    return NoParens;

  // We only conservatively allow a few kinds of casts, because this code is
  // inherently a simple solution that seeks to support the common case.
  auto CastKind = Cast->getCastKind();
  if (CastKind != CK_NoOp && CastKind != CK_BitCast &&
      CastKind != CK_AddressSpaceConversion)
    return NoParens;

  auto *SubExpr = Cast->getSubExpr();
  if (!SubExpr->getType()->hasPointerRepresentation() || !SubExpr->isRValue())
    return NoParens;
  return ignorePointerCastsAndParens(SubExpr);
}

/// Checks to see if the given LValue's Designator is at the end of the LValue's
/// record layout. e.g.
///   struct { struct { int a, b; } fst, snd; } obj;
///   obj.fst   // no
///   obj.snd   // yes
///   obj.fst.a // no
///   obj.fst.b // no
///   obj.snd.a // no
///   obj.snd.b // yes
///
/// Please note: this function is specialized for how __builtin_object_size
/// views "objects".
///
/// If this encounters an invalid RecordDecl, it will always return true.
static bool isDesignatorAtObjectEnd(const ASTContext &Ctx, const LValue &LVal) {
  assert(!LVal.Designator.Invalid);

  auto IsLastOrInvalidFieldDecl = [&Ctx](const FieldDecl *FD, bool &Invalid) {
    const RecordDecl *Parent = FD->getParent();
    Invalid = Parent->isInvalidDecl();
    if (Invalid || Parent->isUnion())
      return true;
    const ASTRecordLayout &Layout = Ctx.getASTRecordLayout(Parent);
    return FD->getFieldIndex() + 1 == Layout.getFieldCount();
  };

  auto &Base = LVal.getLValueBase();
  if (auto *ME = dyn_cast_or_null<MemberExpr>(Base.dyn_cast<const Expr *>())) {
    if (auto *FD = dyn_cast<FieldDecl>(ME->getMemberDecl())) {
      bool Invalid;
      if (!IsLastOrInvalidFieldDecl(FD, Invalid))
        return Invalid;
    } else if (auto *IFD = dyn_cast<IndirectFieldDecl>(ME->getMemberDecl())) {
      for (auto *FD : IFD->chain()) {
        bool Invalid;
        if (!IsLastOrInvalidFieldDecl(cast<FieldDecl>(FD), Invalid))
          return Invalid;
      }
    }
  }

  QualType BaseType = getType(Base);
  for (int I = 0, E = LVal.Designator.Entries.size(); I != E; ++I) {
    if (BaseType->isArrayType()) {
      // Because __builtin_object_size treats arrays as objects, we can ignore
      // the index iff this is the last array in the Designator.
      if (I + 1 == E)
        return true;
      auto *CAT = cast<ConstantArrayType>(Ctx.getAsArrayType(BaseType));
      uint64_t Index = LVal.Designator.Entries[I].ArrayIndex;
      if (Index + 1 != CAT->getSize())
        return false;
      BaseType = CAT->getElementType();
    } else if (BaseType->isAnyComplexType()) {
      auto *CT = BaseType->castAs<ComplexType>();
      uint64_t Index = LVal.Designator.Entries[I].ArrayIndex;
      if (Index != 1)
        return false;
      BaseType = CT->getElementType();
    } else if (auto *FD = getAsField(LVal.Designator.Entries[I])) {
      bool Invalid;
      if (!IsLastOrInvalidFieldDecl(FD, Invalid))
        return Invalid;
      BaseType = FD->getType();
    } else {
      assert(getAsBaseClass(LVal.Designator.Entries[I]) != nullptr &&
             "Expecting cast to a base class");
      return false;
    }
  }
  return true;
}

/// Tests to see if the LValue has a designator (that isn't necessarily valid).
static bool refersToCompleteObject(const LValue &LVal) {
  if (LVal.Designator.Invalid || !LVal.Designator.Entries.empty())
    return false;

  if (!LVal.InvalidBase)
    return true;

  auto *E = LVal.Base.dyn_cast<const Expr *>();
  (void)E;
  assert(E != nullptr && isa<MemberExpr>(E));
  return false;
}

/// Tries to evaluate the __builtin_object_size for @p E. If successful, returns
/// true and stores the result in @p Size.
///
/// If @p WasError is non-null, this will report whether the failure to evaluate
/// is to be treated as an Error in IntExprEvaluator.
static bool tryEvaluateBuiltinObjectSize(const Expr *E, unsigned Type,
                                         EvalInfo &Info, uint64_t &Size,
                                         bool *WasError = nullptr) {
  if (WasError != nullptr)
    *WasError = false;

  auto Error = [&](const Expr *E) {
    if (WasError != nullptr)
      *WasError = true;
    return false;
  };

  auto Success = [&](uint64_t S, const Expr *E) {
    Size = S;
    return true;
  };

  // Determine the denoted object.
  LValue Base;
  {
    // The operand of __builtin_object_size is never evaluated for side-effects.
    // If there are any, but we can determine the pointed-to object anyway, then
    // ignore the side-effects.
    SpeculativeEvaluationRAII SpeculativeEval(Info);
    FoldOffsetRAII Fold(Info, Type & 1);

    if (E->isGLValue()) {
      // It's possible for us to be given GLValues if we're called via
      // Expr::tryEvaluateObjectSize.
      APValue RVal;
      if (!EvaluateAsRValue(Info, E, RVal))
        return false;
      Base.setFrom(Info.Ctx, RVal);
    } else if (!EvaluatePointer(ignorePointerCastsAndParens(E), Base, Info))
      return false;
  }

  CharUnits BaseOffset = Base.getLValueOffset();
  // If we point to before the start of the object, there are no accessible
  // bytes.
  if (BaseOffset.isNegative())
    return Success(0, E);

  // In the case where we're not dealing with a subobject, we discard the
  // subobject bit.
  bool SubobjectOnly = (Type & 1) != 0 && !refersToCompleteObject(Base);

  // If Type & 1 is 0, we need to be able to statically guarantee that the bytes
  // exist. If we can't verify the base, then we can't do that.
  //
  // As a special case, we produce a valid object size for an unknown object
  // with a known designator if Type & 1 is 1. For instance:
  //
  //   extern struct X { char buff[32]; int a, b, c; } *p;
  //   int a = __builtin_object_size(p->buff + 4, 3); // returns 28
  //   int b = __builtin_object_size(p->buff + 4, 2); // returns 0, not 40
  //
  // This matches GCC's behavior.
  if (Base.InvalidBase && !SubobjectOnly)
    return Error(E);

  // If we're not examining only the subobject, then we reset to a complete
  // object designator
  //
  // If Type is 1 and we've lost track of the subobject, just find the complete
  // object instead. (If Type is 3, that's not correct behavior and we should
  // return 0 instead.)
  LValue End = Base;
  if (!SubobjectOnly || (End.Designator.Invalid && Type == 1)) {
    QualType T = getObjectType(End.getLValueBase());
    if (T.isNull())
      End.Designator.setInvalid();
    else {
      End.Designator = SubobjectDesignator(T);
      End.Offset = CharUnits::Zero();
    }
  }

  // If it is not possible to determine which objects ptr points to at compile
  // time, __builtin_object_size should return (size_t) -1 for type 0 or 1
  // and (size_t) 0 for type 2 or 3.
  if (End.Designator.Invalid)
    return false;

  // According to the GCC documentation, we want the size of the subobject
  // denoted by the pointer. But that's not quite right -- what we actually
  // want is the size of the immediately-enclosing array, if there is one.
  int64_t AmountToAdd = 1;
  if (End.Designator.MostDerivedIsArrayElement &&
      End.Designator.Entries.size() == End.Designator.MostDerivedPathLength) {
    // We got a pointer to an array. Step to its end.
    AmountToAdd = End.Designator.MostDerivedArraySize -
                  End.Designator.Entries.back().ArrayIndex;
  } else if (End.Designator.isOnePastTheEnd()) {
    // We're already pointing at the end of the object.
    AmountToAdd = 0;
  }

  QualType PointeeType = End.Designator.MostDerivedType;
  assert(!PointeeType.isNull());
  if (PointeeType->isIncompleteType() || PointeeType->isFunctionType())
    return Error(E);

  if (!HandleLValueArrayAdjustment(Info, E, End, End.Designator.MostDerivedType,
                                   AmountToAdd))
    return false;

  auto EndOffset = End.getLValueOffset();

  // The following is a moderately common idiom in C:
  //
  // struct Foo { int a; char c[1]; };
  // struct Foo *F = (struct Foo *)malloc(sizeof(struct Foo) + strlen(Bar));
  // strcpy(&F->c[0], Bar);
  //
  // So, if we see that we're examining an array at the end of a struct with an
  // unknown base, we give up instead of breaking code that behaves this way.
  // Note that we only do this when Type=1, because Type=3 is a lower bound, so
  // answering conservatively is fine.
  //
  // We used to be a bit more aggressive here; we'd only be conservative if the
  // array at the end was flexible, or if it had 0 or 1 elements. This broke
  // some common standard library extensions (PR30346), but was otherwise
  // seemingly fine. It may be useful to reintroduce this behavior with some
  // sort of whitelist. OTOH, it seems that GCC is always conservative with the
  // last element in structs (if it's an array), so our current behavior is more
  // compatible than a whitelisting approach would be.
  if (End.InvalidBase && SubobjectOnly && Type == 1 &&
      End.Designator.Entries.size() == End.Designator.MostDerivedPathLength &&
      End.Designator.MostDerivedIsArrayElement &&
      isDesignatorAtObjectEnd(Info.Ctx, End))
    return false;

  if (BaseOffset > EndOffset)
    return Success(0, E);

  return Success((EndOffset - BaseOffset).getQuantity(), E);
}

bool IntExprEvaluator::TryEvaluateBuiltinObjectSize(const CallExpr *E,
                                                    unsigned Type) {
  uint64_t Size;
  bool WasError;
  if (::tryEvaluateBuiltinObjectSize(E->getArg(0), Type, Info, Size, &WasError))
    return Success(Size, E);
  if (WasError)
    return Error(E);
  return false;
}

bool IntExprEvaluator::VisitCallExpr(const CallExpr *E) {
  if (unsigned BuiltinOp = E->getBuiltinCallee())
    return VisitBuiltinCallExpr(E, BuiltinOp);

  return ExprEvaluatorBaseTy::VisitCallExpr(E);
}

bool IntExprEvaluator::VisitBuiltinCallExpr(const CallExpr *E,
                                            unsigned BuiltinOp) {
  switch (unsigned BuiltinOp = E->getBuiltinCallee()) {
  default:
    return ExprEvaluatorBaseTy::VisitCallExpr(E);

  case Builtin::BI__builtin_object_size: {
    // The type was checked when we built the expression.
    unsigned Type =
        E->getArg(1)->EvaluateKnownConstInt(Info.Ctx).getZExtValue();
    assert(Type <= 3 && "unexpected type");

    if (TryEvaluateBuiltinObjectSize(E, Type))
      return true;

    if (E->getArg(0)->HasSideEffects(Info.Ctx))
      return Success((Type & 2) ? 0 : -1, E);

    // Expression had no side effects, but we couldn't statically determine the
    // size of the referenced object.
    switch (Info.EvalMode) {
    case EvalInfo::EM_ConstantExpression:
    case EvalInfo::EM_PotentialConstantExpression:
    case EvalInfo::EM_ConstantFold:
    case EvalInfo::EM_EvaluateForOverflow:
    case EvalInfo::EM_IgnoreSideEffects:
    case EvalInfo::EM_DesignatorFold:
      // Leave it to IR generation.
      return Error(E);
    case EvalInfo::EM_ConstantExpressionUnevaluated:
    case EvalInfo::EM_PotentialConstantExpressionUnevaluated:
      // Reduce it to a constant now.
      return Success((Type & 2) ? 0 : -1, E);
    }

    llvm_unreachable("unexpected EvalMode");
  }

  case Builtin::BI__builtin_bswap16:
  case Builtin::BI__builtin_bswap32:
  case Builtin::BI__builtin_bswap64: {
    APSInt Val;
    if (!EvaluateInteger(E->getArg(0), Val, Info))
      return false;

    return Success(Val.byteSwap(), E);
  }

  case Builtin::BI__builtin_classify_type:
    return Success(EvaluateBuiltinClassifyType(E, Info.getLangOpts()), E);

  // FIXME: BI__builtin_clrsb
  // FIXME: BI__builtin_clrsbl
  // FIXME: BI__builtin_clrsbll

  case Builtin::BI__builtin_clz:
  case Builtin::BI__builtin_clzl:
  case Builtin::BI__builtin_clzll:
  case Builtin::BI__builtin_clzs: {
    APSInt Val;
    if (!EvaluateInteger(E->getArg(0), Val, Info))
      return false;
    if (!Val)
      return Error(E);

    return Success(Val.countLeadingZeros(), E);
  }

  case Builtin::BI__builtin_constant_p:
    return Success(EvaluateBuiltinConstantP(Info.Ctx, E->getArg(0)), E);

  case Builtin::BI__builtin_ctz:
  case Builtin::BI__builtin_ctzl:
  case Builtin::BI__builtin_ctzll:
  case Builtin::BI__builtin_ctzs: {
    APSInt Val;
    if (!EvaluateInteger(E->getArg(0), Val, Info))
      return false;
    if (!Val)
      return Error(E);

    return Success(Val.countTrailingZeros(), E);
  }

  case Builtin::BI__builtin_eh_return_data_regno: {
    int Operand = E->getArg(0)->EvaluateKnownConstInt(Info.Ctx).getZExtValue();
    Operand = Info.Ctx.getTargetInfo().getEHDataRegisterNumber(Operand);
    return Success(Operand, E);
  }

  case Builtin::BI__builtin_expect:
    return Visit(E->getArg(0));

  case Builtin::BI__builtin_ffs:
  case Builtin::BI__builtin_ffsl:
  case Builtin::BI__builtin_ffsll: {
    APSInt Val;
    if (!EvaluateInteger(E->getArg(0), Val, Info))
      return false;

    unsigned N = Val.countTrailingZeros();
    return Success(N == Val.getBitWidth() ? 0 : N + 1, E);
  }

  case Builtin::BI__builtin_fpclassify: {
    APFloat Val(0.0);
    if (!EvaluateFloat(E->getArg(5), Val, Info))
      return false;
    unsigned Arg;
    switch (Val.getCategory()) {
    case APFloat::fcNaN: Arg = 0; break;
    case APFloat::fcInfinity: Arg = 1; break;
    case APFloat::fcNormal: Arg = Val.isDenormal() ? 3 : 2; break;
    case APFloat::fcZero: Arg = 4; break;
    }
    return Visit(E->getArg(Arg));
  }

  case Builtin::BI__builtin_isinf_sign: {
    APFloat Val(0.0);
    return EvaluateFloat(E->getArg(0), Val, Info) &&
           Success(Val.isInfinity() ? (Val.isNegative() ? -1 : 1) : 0, E);
  }

  case Builtin::BI__builtin_isinf: {
    APFloat Val(0.0);
    return EvaluateFloat(E->getArg(0), Val, Info) &&
           Success(Val.isInfinity() ? 1 : 0, E);
  }

  case Builtin::BI__builtin_isfinite: {
    APFloat Val(0.0);
    return EvaluateFloat(E->getArg(0), Val, Info) &&
           Success(Val.isFinite() ? 1 : 0, E);
  }

  case Builtin::BI__builtin_isnan: {
    APFloat Val(0.0);
    return EvaluateFloat(E->getArg(0), Val, Info) &&
           Success(Val.isNaN() ? 1 : 0, E);
  }

  case Builtin::BI__builtin_isnormal: {
    APFloat Val(0.0);
    return EvaluateFloat(E->getArg(0), Val, Info) &&
           Success(Val.isNormal() ? 1 : 0, E);
  }

  case Builtin::BI__builtin_parity:
  case Builtin::BI__builtin_parityl:
  case Builtin::BI__builtin_parityll: {
    APSInt Val;
    if (!EvaluateInteger(E->getArg(0), Val, Info))
      return false;

    return Success(Val.countPopulation() % 2, E);
  }

  case Builtin::BI__builtin_popcount:
  case Builtin::BI__builtin_popcountl:
  case Builtin::BI__builtin_popcountll: {
    APSInt Val;
    if (!EvaluateInteger(E->getArg(0), Val, Info))
      return false;

    return Success(Val.countPopulation(), E);
  }

  case Builtin::BIstrlen:
  case Builtin::BIwcslen:
    // A call to strlen is not a constant expression.
    if (Info.getLangOpts().CPlusPlus11)
      Info.CCEDiag(E, diag::note_constexpr_invalid_function)
        << /*isConstexpr*/0 << /*isConstructor*/0
        << (std::string("'") + Info.Ctx.BuiltinInfo.getName(BuiltinOp) + "'");
    else
      Info.CCEDiag(E, diag::note_invalid_subexpr_in_const_expr);
    // Fall through.
  case Builtin::BI__builtin_strlen:
  case Builtin::BI__builtin_wcslen: {
    // As an extension, we support __builtin_strlen() as a constant expression,
    // and support folding strlen() to a constant.
    LValue String;
    if (!EvaluatePointer(E->getArg(0), String, Info))
      return false;

    QualType CharTy = E->getArg(0)->getType()->getPointeeType();

    // Fast path: if it's a string literal, search the string value.
    if (const StringLiteral *S = dyn_cast_or_null<StringLiteral>(
            String.getLValueBase().dyn_cast<const Expr *>())) {
      // The string literal may have embedded null characters. Find the first
      // one and truncate there.
      StringRef Str = S->getBytes();
      int64_t Off = String.Offset.getQuantity();
      if (Off >= 0 && (uint64_t)Off <= (uint64_t)Str.size() &&
          S->getCharByteWidth() == 1 &&
          // FIXME: Add fast-path for wchar_t too.
          Info.Ctx.hasSameUnqualifiedType(CharTy, Info.Ctx.CharTy)) {
        Str = Str.substr(Off);

        StringRef::size_type Pos = Str.find(0);
        if (Pos != StringRef::npos)
          Str = Str.substr(0, Pos);

        return Success(Str.size(), E);
      }

      // Fall through to slow path to issue appropriate diagnostic.
    }

    // Slow path: scan the bytes of the string looking for the terminating 0.
    for (uint64_t Strlen = 0; /**/; ++Strlen) {
      APValue Char;
      if (!handleLValueToRValueConversion(Info, E, CharTy, String, Char) ||
          !Char.isInt())
        return false;
      if (!Char.getInt())
        return Success(Strlen, E);
      if (!HandleLValueArrayAdjustment(Info, E, String, CharTy, 1))
        return false;
    }
  }

  case Builtin::BIstrcmp:
  case Builtin::BIwcscmp:
  case Builtin::BIstrncmp:
  case Builtin::BIwcsncmp:
  case Builtin::BImemcmp:
  case Builtin::BIwmemcmp:
    // A call to strlen is not a constant expression.
    if (Info.getLangOpts().CPlusPlus11)
      Info.CCEDiag(E, diag::note_constexpr_invalid_function)
        << /*isConstexpr*/0 << /*isConstructor*/0
        << (std::string("'") + Info.Ctx.BuiltinInfo.getName(BuiltinOp) + "'");
    else
      Info.CCEDiag(E, diag::note_invalid_subexpr_in_const_expr);
    // Fall through.
  case Builtin::BI__builtin_strcmp:
  case Builtin::BI__builtin_wcscmp:
  case Builtin::BI__builtin_strncmp:
  case Builtin::BI__builtin_wcsncmp:
  case Builtin::BI__builtin_memcmp:
  case Builtin::BI__builtin_wmemcmp: {
    LValue String1, String2;
    if (!EvaluatePointer(E->getArg(0), String1, Info) ||
        !EvaluatePointer(E->getArg(1), String2, Info))
      return false;

    QualType CharTy = E->getArg(0)->getType()->getPointeeType();

    uint64_t MaxLength = uint64_t(-1);
    if (BuiltinOp != Builtin::BIstrcmp &&
        BuiltinOp != Builtin::BIwcscmp &&
        BuiltinOp != Builtin::BI__builtin_strcmp &&
        BuiltinOp != Builtin::BI__builtin_wcscmp) {
      APSInt N;
      if (!EvaluateInteger(E->getArg(2), N, Info))
        return false;
      MaxLength = N.getExtValue();
    }
    bool StopAtNull = (BuiltinOp != Builtin::BImemcmp &&
                       BuiltinOp != Builtin::BIwmemcmp &&
                       BuiltinOp != Builtin::BI__builtin_memcmp &&
                       BuiltinOp != Builtin::BI__builtin_wmemcmp);
    for (; MaxLength; --MaxLength) {
      APValue Char1, Char2;
      if (!handleLValueToRValueConversion(Info, E, CharTy, String1, Char1) ||
          !handleLValueToRValueConversion(Info, E, CharTy, String2, Char2) ||
          !Char1.isInt() || !Char2.isInt())
        return false;
      if (Char1.getInt() != Char2.getInt())
        return Success(Char1.getInt() < Char2.getInt() ? -1 : 1, E);
      if (StopAtNull && !Char1.getInt())
        return Success(0, E);
      assert(!(StopAtNull && !Char2.getInt()));
      if (!HandleLValueArrayAdjustment(Info, E, String1, CharTy, 1) ||
          !HandleLValueArrayAdjustment(Info, E, String2, CharTy, 1))
        return false;
    }
    // We hit the strncmp / memcmp limit.
    return Success(0, E);
  }

  case Builtin::BI__atomic_always_lock_free:
  case Builtin::BI__atomic_is_lock_free:
  case Builtin::BI__c11_atomic_is_lock_free: {
    APSInt SizeVal;
    if (!EvaluateInteger(E->getArg(0), SizeVal, Info))
      return false;

    // For __atomic_is_lock_free(sizeof(_Atomic(T))), if the size is a power
    // of two less than the maximum inline atomic width, we know it is
    // lock-free.  If the size isn't a power of two, or greater than the
    // maximum alignment where we promote atomics, we know it is not lock-free
    // (at least not in the sense of atomic_is_lock_free).  Otherwise,
    // the answer can only be determined at runtime; for example, 16-byte
    // atomics have lock-free implementations on some, but not all,
    // x86-64 processors.

    // Check power-of-two.
    CharUnits Size = CharUnits::fromQuantity(SizeVal.getZExtValue());
    if (Size.isPowerOfTwo()) {
      // Check against inlining width.
      unsigned InlineWidthBits =
          Info.Ctx.getTargetInfo().getMaxAtomicInlineWidth();
      if (Size <= Info.Ctx.toCharUnitsFromBits(InlineWidthBits)) {
        if (BuiltinOp == Builtin::BI__c11_atomic_is_lock_free ||
            Size == CharUnits::One() ||
            E->getArg(1)->isNullPointerConstant(Info.Ctx,
                                                Expr::NPC_NeverValueDependent))
          // OK, we will inline appropriately-aligned operations of this size,
          // and _Atomic(T) is appropriately-aligned.
          return Success(1, E);

        QualType PointeeType = E->getArg(1)->IgnoreImpCasts()->getType()->
          castAs<PointerType>()->getPointeeType();
        if (!PointeeType->isIncompleteType() &&
            Info.Ctx.getTypeAlignInChars(PointeeType) >= Size) {
          // OK, we will inline operations on this object.
          return Success(1, E);
        }
      }
    }

    return BuiltinOp == Builtin::BI__atomic_always_lock_free ?
        Success(0, E) : Error(E);
  }
  }
}

static bool HasSameBase(const LValue &A, const LValue &B) {
  if (!A.getLValueBase())
    return !B.getLValueBase();
  if (!B.getLValueBase())
    return false;

  if (A.getLValueBase().getOpaqueValue() !=
      B.getLValueBase().getOpaqueValue()) {
    const Decl *ADecl = GetLValueBaseDecl(A);
    if (!ADecl)
      return false;
    const Decl *BDecl = GetLValueBaseDecl(B);
    if (!BDecl || ADecl->getCanonicalDecl() != BDecl->getCanonicalDecl())
      return false;
  }

  return IsGlobalLValue(A.getLValueBase()) ||
         A.getLValueCallIndex() == B.getLValueCallIndex();
}

/// \brief Determine whether this is a pointer past the end of the complete
/// object referred to by the lvalue.
static bool isOnePastTheEndOfCompleteObject(const ASTContext &Ctx,
                                            const LValue &LV) {
  // A null pointer can be viewed as being "past the end" but we don't
  // choose to look at it that way here.
  if (!LV.getLValueBase())
    return false;

  // If the designator is valid and refers to a subobject, we're not pointing
  // past the end.
  if (!LV.getLValueDesignator().Invalid &&
      !LV.getLValueDesignator().isOnePastTheEnd())
    return false;

  // A pointer to an incomplete type might be past-the-end if the type's size is
  // zero.  We cannot tell because the type is incomplete.
  QualType Ty = getType(LV.getLValueBase());
  if (Ty->isIncompleteType())
    return true;

  // We're a past-the-end pointer if we point to the byte after the object,
  // no matter what our type or path is.
  auto Size = Ctx.getTypeSizeInChars(Ty);
  return LV.getLValueOffset() == Size;
}

namespace {

/// \brief Data recursive integer evaluator of certain binary operators.
///
/// We use a data recursive algorithm for binary operators so that we are able
/// to handle extreme cases of chained binary operators without causing stack
/// overflow.
class DataRecursiveIntBinOpEvaluator {
  struct EvalResult {
    APValue Val;
    bool Failed;

    EvalResult() : Failed(false) { }

    void swap(EvalResult &RHS) {
      Val.swap(RHS.Val);
      Failed = RHS.Failed;
      RHS.Failed = false;
    }
  };

  struct Job {
    const Expr *E;
    EvalResult LHSResult; // meaningful only for binary operator expression.
    enum { AnyExprKind, BinOpKind, BinOpVisitedLHSKind } Kind;

    Job() = default;
    Job(Job &&) = default;

    void startSpeculativeEval(EvalInfo &Info) {
      SpecEvalRAII = SpeculativeEvaluationRAII(Info);
    }

  private:
    SpeculativeEvaluationRAII SpecEvalRAII;
  };

  SmallVector<Job, 16> Queue;

  IntExprEvaluator &IntEval;
  EvalInfo &Info;
  APValue &FinalResult;

public:
  DataRecursiveIntBinOpEvaluator(IntExprEvaluator &IntEval, APValue &Result)
    : IntEval(IntEval), Info(IntEval.getEvalInfo()), FinalResult(Result) { }

  /// \brief True if \param E is a binary operator that we are going to handle
  /// data recursively.
  /// We handle binary operators that are comma, logical, or that have operands
  /// with integral or enumeration type.
  static bool shouldEnqueue(const BinaryOperator *E) {
    return E->getOpcode() == BO_Comma ||
           E->isLogicalOp() ||
           (E->isRValue() &&
            E->getType()->isIntegralOrEnumerationType() &&
            E->getLHS()->getType()->isIntegralOrEnumerationType() &&
            E->getRHS()->getType()->isIntegralOrEnumerationType());
  }

  bool Traverse(const BinaryOperator *E) {
    enqueue(E);
    EvalResult PrevResult;
    while (!Queue.empty())
      process(PrevResult);

    if (PrevResult.Failed) return false;

    FinalResult.swap(PrevResult.Val);
    return true;
  }

private:
  bool Success(uint64_t Value, const Expr *E, APValue &Result) {
    return IntEval.Success(Value, E, Result);
  }
  bool Success(const APSInt &Value, const Expr *E, APValue &Result) {
    return IntEval.Success(Value, E, Result);
  }
  bool Error(const Expr *E) {
    return IntEval.Error(E);
  }
  bool Error(const Expr *E, diag::kind D) {
    return IntEval.Error(E, D);
  }

  OptionalDiagnostic CCEDiag(const Expr *E, diag::kind D) {
    return Info.CCEDiag(E, D);
  }

  // \brief Returns true if visiting the RHS is necessary, false otherwise.
  bool VisitBinOpLHSOnly(EvalResult &LHSResult, const BinaryOperator *E,
                         bool &SuppressRHSDiags);

  bool VisitBinOp(const EvalResult &LHSResult, const EvalResult &RHSResult,
                  const BinaryOperator *E, APValue &Result);

  void EvaluateExpr(const Expr *E, EvalResult &Result) {
    Result.Failed = !Evaluate(Result.Val, Info, E);
    if (Result.Failed)
      Result.Val = APValue();
  }

  void process(EvalResult &Result);

  void enqueue(const Expr *E) {
    E = E->IgnoreParens();
    Queue.resize(Queue.size()+1);
    Queue.back().E = E;
    Queue.back().Kind = Job::AnyExprKind;
  }
};

}

bool DataRecursiveIntBinOpEvaluator::
       VisitBinOpLHSOnly(EvalResult &LHSResult, const BinaryOperator *E,
                         bool &SuppressRHSDiags) {
  if (E->getOpcode() == BO_Comma) {
    // Ignore LHS but note if we could not evaluate it.
    if (LHSResult.Failed)
      return Info.noteSideEffect();
    return true;
  }

  if (E->isLogicalOp()) {
    bool LHSAsBool;
    if (!LHSResult.Failed && HandleConversionToBool(LHSResult.Val, LHSAsBool)) {
      // We were able to evaluate the LHS, see if we can get away with not
      // evaluating the RHS: 0 && X -> 0, 1 || X -> 1
      if (LHSAsBool == (E->getOpcode() == BO_LOr)) {
        Success(LHSAsBool, E, LHSResult.Val);
        return false; // Ignore RHS
      }
    } else {
      LHSResult.Failed = true;

      // Since we weren't able to evaluate the left hand side, it
      // might have had side effects.
      if (!Info.noteSideEffect())
        return false;

      // We can't evaluate the LHS; however, sometimes the result
      // is determined by the RHS: X && 0 -> 0, X || 1 -> 1.
      // Don't ignore RHS and suppress diagnostics from this arm.
      SuppressRHSDiags = true;
    }

    return true;
  }

  assert(E->getLHS()->getType()->isIntegralOrEnumerationType() &&
         E->getRHS()->getType()->isIntegralOrEnumerationType());

  if (LHSResult.Failed && !Info.noteFailure())
    return false; // Ignore RHS;

  return true;
}

bool DataRecursiveIntBinOpEvaluator::
       VisitBinOp(const EvalResult &LHSResult, const EvalResult &RHSResult,
                  const BinaryOperator *E, APValue &Result) {
  if (E->getOpcode() == BO_Comma) {
    if (RHSResult.Failed)
      return false;
    Result = RHSResult.Val;
    return true;
  }
  
  if (E->isLogicalOp()) {
    bool lhsResult, rhsResult;
    bool LHSIsOK = HandleConversionToBool(LHSResult.Val, lhsResult);
    bool RHSIsOK = HandleConversionToBool(RHSResult.Val, rhsResult);
    
    if (LHSIsOK) {
      if (RHSIsOK) {
        if (E->getOpcode() == BO_LOr)
          return Success(lhsResult || rhsResult, E, Result);
        else
          return Success(lhsResult && rhsResult, E, Result);
      }
    } else {
      if (RHSIsOK) {
        // We can't evaluate the LHS; however, sometimes the result
        // is determined by the RHS: X && 0 -> 0, X || 1 -> 1.
        if (rhsResult == (E->getOpcode() == BO_LOr))
          return Success(rhsResult, E, Result);
      }
    }
    
    return false;
  }
  
  assert(E->getLHS()->getType()->isIntegralOrEnumerationType() &&
         E->getRHS()->getType()->isIntegralOrEnumerationType());
  
  if (LHSResult.Failed || RHSResult.Failed)
    return false;
  
  const APValue &LHSVal = LHSResult.Val;
  const APValue &RHSVal = RHSResult.Val;
  
  // Handle cases like (unsigned long)&a + 4.
  if (E->isAdditiveOp() && LHSVal.isLValue() && RHSVal.isInt()) {
    Result = LHSVal;
    CharUnits AdditionalOffset =
        CharUnits::fromQuantity(RHSVal.getInt().getZExtValue());
    if (E->getOpcode() == BO_Add)
      Result.getLValueOffset() += AdditionalOffset;
    else
      Result.getLValueOffset() -= AdditionalOffset;
    return true;
  }
  
  // Handle cases like 4 + (unsigned long)&a
  if (E->getOpcode() == BO_Add &&
      RHSVal.isLValue() && LHSVal.isInt()) {
    Result = RHSVal;
    Result.getLValueOffset() +=
        CharUnits::fromQuantity(LHSVal.getInt().getZExtValue());
    return true;
  }
  
  if (E->getOpcode() == BO_Sub && LHSVal.isLValue() && RHSVal.isLValue()) {
    // Handle (intptr_t)&&A - (intptr_t)&&B.
    if (!LHSVal.getLValueOffset().isZero() ||
        !RHSVal.getLValueOffset().isZero())
      return false;
    const Expr *LHSExpr = LHSVal.getLValueBase().dyn_cast<const Expr*>();
    const Expr *RHSExpr = RHSVal.getLValueBase().dyn_cast<const Expr*>();
    if (!LHSExpr || !RHSExpr)
      return false;
    const AddrLabelExpr *LHSAddrExpr = dyn_cast<AddrLabelExpr>(LHSExpr);
    const AddrLabelExpr *RHSAddrExpr = dyn_cast<AddrLabelExpr>(RHSExpr);
    if (!LHSAddrExpr || !RHSAddrExpr)
      return false;
    // Make sure both labels come from the same function.
    if (LHSAddrExpr->getLabel()->getDeclContext() !=
        RHSAddrExpr->getLabel()->getDeclContext())
      return false;
    Result = APValue(LHSAddrExpr, RHSAddrExpr);
    return true;
  }

  // All the remaining cases expect both operands to be an integer
  if (!LHSVal.isInt() || !RHSVal.isInt())
    return Error(E);

  // Set up the width and signedness manually, in case it can't be deduced
  // from the operation we're performing.
  // FIXME: Don't do this in the cases where we can deduce it.
  APSInt Value(Info.Ctx.getIntWidth(E->getType()),
               E->getType()->isUnsignedIntegerOrEnumerationType());
  if (!handleIntIntBinOp(Info, E, LHSVal.getInt(), E->getOpcode(),
                         RHSVal.getInt(), Value))
    return false;
  return Success(Value, E, Result);
}

void DataRecursiveIntBinOpEvaluator::process(EvalResult &Result) {
  Job &job = Queue.back();
  
  switch (job.Kind) {
    case Job::AnyExprKind: {
      if (const BinaryOperator *Bop = dyn_cast<BinaryOperator>(job.E)) {
        if (shouldEnqueue(Bop)) {
          job.Kind = Job::BinOpKind;
          enqueue(Bop->getLHS());
          return;
        }
      }
      
      EvaluateExpr(job.E, Result);
      Queue.pop_back();
      return;
    }
      
    case Job::BinOpKind: {
      const BinaryOperator *Bop = cast<BinaryOperator>(job.E);
      bool SuppressRHSDiags = false;
      if (!VisitBinOpLHSOnly(Result, Bop, SuppressRHSDiags)) {
        Queue.pop_back();
        return;
      }
      if (SuppressRHSDiags)
        job.startSpeculativeEval(Info);
      job.LHSResult.swap(Result);
      job.Kind = Job::BinOpVisitedLHSKind;
      enqueue(Bop->getRHS());
      return;
    }
      
    case Job::BinOpVisitedLHSKind: {
      const BinaryOperator *Bop = cast<BinaryOperator>(job.E);
      EvalResult RHS;
      RHS.swap(Result);
      Result.Failed = !VisitBinOp(job.LHSResult, RHS, Bop, Result.Val);
      Queue.pop_back();
      return;
    }
  }
  
  llvm_unreachable("Invalid Job::Kind!");
}

namespace {
/// Used when we determine that we should fail, but can keep evaluating prior to
/// noting that we had a failure.
class DelayedNoteFailureRAII {
  EvalInfo &Info;
  bool NoteFailure;

public:
  DelayedNoteFailureRAII(EvalInfo &Info, bool NoteFailure = true)
      : Info(Info), NoteFailure(NoteFailure) {}
  ~DelayedNoteFailureRAII() {
    if (NoteFailure) {
      bool ContinueAfterFailure = Info.noteFailure();
      (void)ContinueAfterFailure;
      assert(ContinueAfterFailure &&
             "Shouldn't have kept evaluating on failure.");
    }
  }
};
}

bool IntExprEvaluator::VisitBinaryOperator(const BinaryOperator *E) {
  // We don't call noteFailure immediately because the assignment happens after
  // we evaluate LHS and RHS.
  if (!Info.keepEvaluatingAfterFailure() && E->isAssignmentOp())
    return Error(E);

  DelayedNoteFailureRAII MaybeNoteFailureLater(Info, E->isAssignmentOp());
  if (DataRecursiveIntBinOpEvaluator::shouldEnqueue(E))
    return DataRecursiveIntBinOpEvaluator(*this, Result).Traverse(E);

  QualType LHSTy = E->getLHS()->getType();
  QualType RHSTy = E->getRHS()->getType();

  if (LHSTy->isAnyComplexType() || RHSTy->isAnyComplexType()) {
    ComplexValue LHS, RHS;
    bool LHSOK;
    if (E->isAssignmentOp()) {
      LValue LV;
      EvaluateLValue(E->getLHS(), LV, Info);
      LHSOK = false;
    } else if (LHSTy->isRealFloatingType()) {
      LHSOK = EvaluateFloat(E->getLHS(), LHS.FloatReal, Info);
      if (LHSOK) {
        LHS.makeComplexFloat();
        LHS.FloatImag = APFloat(LHS.FloatReal.getSemantics());
      }
    } else {
      LHSOK = EvaluateComplex(E->getLHS(), LHS, Info);
    }
    if (!LHSOK && !Info.noteFailure())
      return false;

    if (E->getRHS()->getType()->isRealFloatingType()) {
      if (!EvaluateFloat(E->getRHS(), RHS.FloatReal, Info) || !LHSOK)
        return false;
      RHS.makeComplexFloat();
      RHS.FloatImag = APFloat(RHS.FloatReal.getSemantics());
    } else if (!EvaluateComplex(E->getRHS(), RHS, Info) || !LHSOK)
      return false;

    if (LHS.isComplexFloat()) {
      APFloat::cmpResult CR_r =
        LHS.getComplexFloatReal().compare(RHS.getComplexFloatReal());
      APFloat::cmpResult CR_i =
        LHS.getComplexFloatImag().compare(RHS.getComplexFloatImag());

      if (E->getOpcode() == BO_EQ)
        return Success((CR_r == APFloat::cmpEqual &&
                        CR_i == APFloat::cmpEqual), E);
      else {
        assert(E->getOpcode() == BO_NE &&
               "Invalid complex comparison.");
        return Success(((CR_r == APFloat::cmpGreaterThan ||
                         CR_r == APFloat::cmpLessThan ||
                         CR_r == APFloat::cmpUnordered) ||
                        (CR_i == APFloat::cmpGreaterThan ||
                         CR_i == APFloat::cmpLessThan ||
                         CR_i == APFloat::cmpUnordered)), E);
      }
    } else {
      if (E->getOpcode() == BO_EQ)
        return Success((LHS.getComplexIntReal() == RHS.getComplexIntReal() &&
                        LHS.getComplexIntImag() == RHS.getComplexIntImag()), E);
      else {
        assert(E->getOpcode() == BO_NE &&
               "Invalid compex comparison.");
        return Success((LHS.getComplexIntReal() != RHS.getComplexIntReal() ||
                        LHS.getComplexIntImag() != RHS.getComplexIntImag()), E);
      }
    }
  }

  if (LHSTy->isRealFloatingType() &&
      RHSTy->isRealFloatingType()) {
    APFloat RHS(0.0), LHS(0.0);

    bool LHSOK = EvaluateFloat(E->getRHS(), RHS, Info);
    if (!LHSOK && !Info.noteFailure())
      return false;

    if (!EvaluateFloat(E->getLHS(), LHS, Info) || !LHSOK)
      return false;

    APFloat::cmpResult CR = LHS.compare(RHS);

    switch (E->getOpcode()) {
    default:
      llvm_unreachable("Invalid binary operator!");
    case BO_LT:
      return Success(CR == APFloat::cmpLessThan, E);
    case BO_GT:
      return Success(CR == APFloat::cmpGreaterThan, E);
    case BO_LE:
      return Success(CR == APFloat::cmpLessThan || CR == APFloat::cmpEqual, E);
    case BO_GE:
      return Success(CR == APFloat::cmpGreaterThan || CR == APFloat::cmpEqual,
                     E);
    case BO_EQ:
      return Success(CR == APFloat::cmpEqual, E);
    case BO_NE:
      return Success(CR == APFloat::cmpGreaterThan
                     || CR == APFloat::cmpLessThan
                     || CR == APFloat::cmpUnordered, E);
    }
  }

  if (LHSTy->isPointerType() && RHSTy->isPointerType()) {
    if (E->getOpcode() == BO_Sub || E->isComparisonOp()) {
      LValue LHSValue, RHSValue;

      bool LHSOK = EvaluatePointer(E->getLHS(), LHSValue, Info);
      if (!LHSOK && !Info.noteFailure())
        return false;

      if (!EvaluatePointer(E->getRHS(), RHSValue, Info) || !LHSOK)
        return false;

      // Reject differing bases from the normal codepath; we special-case
      // comparisons to null.
      if (!HasSameBase(LHSValue, RHSValue)) {
        if (E->getOpcode() == BO_Sub) {
          // Handle &&A - &&B.
          if (!LHSValue.Offset.isZero() || !RHSValue.Offset.isZero())
            return Error(E);
          const Expr *LHSExpr = LHSValue.Base.dyn_cast<const Expr*>();
          const Expr *RHSExpr = RHSValue.Base.dyn_cast<const Expr*>();
          if (!LHSExpr || !RHSExpr)
            return Error(E);
          const AddrLabelExpr *LHSAddrExpr = dyn_cast<AddrLabelExpr>(LHSExpr);
          const AddrLabelExpr *RHSAddrExpr = dyn_cast<AddrLabelExpr>(RHSExpr);
          if (!LHSAddrExpr || !RHSAddrExpr)
            return Error(E);
          // Make sure both labels come from the same function.
          if (LHSAddrExpr->getLabel()->getDeclContext() !=
              RHSAddrExpr->getLabel()->getDeclContext())
            return Error(E);
          return Success(APValue(LHSAddrExpr, RHSAddrExpr), E);
        }
        // Inequalities and subtractions between unrelated pointers have
        // unspecified or undefined behavior.
        if (!E->isEqualityOp())
          return Error(E);
        // A constant address may compare equal to the address of a symbol.
        // The one exception is that address of an object cannot compare equal
        // to a null pointer constant.
        if ((!LHSValue.Base && !LHSValue.Offset.isZero()) ||
            (!RHSValue.Base && !RHSValue.Offset.isZero()))
          return Error(E);
        // It's implementation-defined whether distinct literals will have
        // distinct addresses. In clang, the result of such a comparison is
        // unspecified, so it is not a constant expression. However, we do know
        // that the address of a literal will be non-null.
        if ((IsLiteralLValue(LHSValue) || IsLiteralLValue(RHSValue)) &&
            LHSValue.Base && RHSValue.Base)
          return Error(E);
        // We can't tell whether weak symbols will end up pointing to the same
        // object.
        if (IsWeakLValue(LHSValue) || IsWeakLValue(RHSValue))
          return Error(E);
        // We can't compare the address of the start of one object with the
        // past-the-end address of another object, per C++ DR1652.
        if ((LHSValue.Base && LHSValue.Offset.isZero() &&
             isOnePastTheEndOfCompleteObject(Info.Ctx, RHSValue)) ||
            (RHSValue.Base && RHSValue.Offset.isZero() &&
             isOnePastTheEndOfCompleteObject(Info.Ctx, LHSValue)))
          return Error(E);
        // We can't tell whether an object is at the same address as another
        // zero sized object.
        if ((RHSValue.Base && isZeroSized(LHSValue)) ||
            (LHSValue.Base && isZeroSized(RHSValue)))
          return Error(E);
        // Pointers with different bases cannot represent the same object.
        // (Note that clang defaults to -fmerge-all-constants, which can
        // lead to inconsistent results for comparisons involving the address
        // of a constant; this generally doesn't matter in practice.)
        return Success(E->getOpcode() == BO_NE, E);
      }

      const CharUnits &LHSOffset = LHSValue.getLValueOffset();
      const CharUnits &RHSOffset = RHSValue.getLValueOffset();

      SubobjectDesignator &LHSDesignator = LHSValue.getLValueDesignator();
      SubobjectDesignator &RHSDesignator = RHSValue.getLValueDesignator();

      if (E->getOpcode() == BO_Sub) {
        // C++11 [expr.add]p6:
        //   Unless both pointers point to elements of the same array object, or
        //   one past the last element of the array object, the behavior is
        //   undefined.
        if (!LHSDesignator.Invalid && !RHSDesignator.Invalid &&
            !AreElementsOfSameArray(getType(LHSValue.Base),
                                    LHSDesignator, RHSDesignator))
          CCEDiag(E, diag::note_constexpr_pointer_subtraction_not_same_array);

        QualType Type = E->getLHS()->getType();
        QualType ElementType = Type->getAs<PointerType>()->getPointeeType();

        CharUnits ElementSize;
        if (!HandleSizeof(Info, E->getExprLoc(), ElementType, ElementSize))
          return false;

        // As an extension, a type may have zero size (empty struct or union in
        // C, array of zero length). Pointer subtraction in such cases has
        // undefined behavior, so is not constant.
        if (ElementSize.isZero()) {
          Info.FFDiag(E, diag::note_constexpr_pointer_subtraction_zero_size)
            << ElementType;
          return false;
        }

        // FIXME: LLVM and GCC both compute LHSOffset - RHSOffset at runtime,
        // and produce incorrect results when it overflows. Such behavior
        // appears to be non-conforming, but is common, so perhaps we should
        // assume the standard intended for such cases to be undefined behavior
        // and check for them.

        // Compute (LHSOffset - RHSOffset) / Size carefully, checking for
        // overflow in the final conversion to ptrdiff_t.
        APSInt LHS(
          llvm::APInt(65, (int64_t)LHSOffset.getQuantity(), true), false);
        APSInt RHS(
          llvm::APInt(65, (int64_t)RHSOffset.getQuantity(), true), false);
        APSInt ElemSize(
          llvm::APInt(65, (int64_t)ElementSize.getQuantity(), true), false);
        APSInt TrueResult = (LHS - RHS) / ElemSize;
        APSInt Result = TrueResult.trunc(Info.Ctx.getIntWidth(E->getType()));

        if (Result.extend(65) != TrueResult &&
            !HandleOverflow(Info, E, TrueResult, E->getType()))
          return false;
        return Success(Result, E);
      }

      // C++11 [expr.rel]p3:
      //   Pointers to void (after pointer conversions) can be compared, with a
      //   result defined as follows: If both pointers represent the same
      //   address or are both the null pointer value, the result is true if the
      //   operator is <= or >= and false otherwise; otherwise the result is
      //   unspecified.
      // We interpret this as applying to pointers to *cv* void.
      if (LHSTy->isVoidPointerType() && LHSOffset != RHSOffset &&
          E->isRelationalOp())
        CCEDiag(E, diag::note_constexpr_void_comparison);

      // C++11 [expr.rel]p2:
      // - If two pointers point to non-static data members of the same object,
      //   or to subobjects or array elements fo such members, recursively, the
      //   pointer to the later declared member compares greater provided the
      //   two members have the same access control and provided their class is
      //   not a union.
      //   [...]
      // - Otherwise pointer comparisons are unspecified.
      if (!LHSDesignator.Invalid && !RHSDesignator.Invalid &&
          E->isRelationalOp()) {
        bool WasArrayIndex;
        unsigned Mismatch =
          FindDesignatorMismatch(getType(LHSValue.Base), LHSDesignator,
                                 RHSDesignator, WasArrayIndex);
        // At the point where the designators diverge, the comparison has a
        // specified value if:
        //  - we are comparing array indices
        //  - we are comparing fields of a union, or fields with the same access
        // Otherwise, the result is unspecified and thus the comparison is not a
        // constant expression.
        if (!WasArrayIndex && Mismatch < LHSDesignator.Entries.size() &&
            Mismatch < RHSDesignator.Entries.size()) {
          const FieldDecl *LF = getAsField(LHSDesignator.Entries[Mismatch]);
          const FieldDecl *RF = getAsField(RHSDesignator.Entries[Mismatch]);
          if (!LF && !RF)
            CCEDiag(E, diag::note_constexpr_pointer_comparison_base_classes);
          else if (!LF)
            CCEDiag(E, diag::note_constexpr_pointer_comparison_base_field)
              << getAsBaseClass(LHSDesignator.Entries[Mismatch])
              << RF->getParent() << RF;
          else if (!RF)
            CCEDiag(E, diag::note_constexpr_pointer_comparison_base_field)
              << getAsBaseClass(RHSDesignator.Entries[Mismatch])
              << LF->getParent() << LF;
          else if (!LF->getParent()->isUnion() &&
                   LF->getAccess() != RF->getAccess())
            CCEDiag(E, diag::note_constexpr_pointer_comparison_differing_access)
              << LF << LF->getAccess() << RF << RF->getAccess()
              << LF->getParent();
        }
      }

      // The comparison here must be unsigned, and performed with the same
      // width as the pointer.
      unsigned PtrSize = Info.Ctx.getTypeSize(LHSTy);
      uint64_t CompareLHS = LHSOffset.getQuantity();
      uint64_t CompareRHS = RHSOffset.getQuantity();
      assert(PtrSize <= 64 && "Unexpected pointer width");
      uint64_t Mask = ~0ULL >> (64 - PtrSize);
      CompareLHS &= Mask;
      CompareRHS &= Mask;

      // If there is a base and this is a relational operator, we can only
      // compare pointers within the object in question; otherwise, the result
      // depends on where the object is located in memory.
      if (!LHSValue.Base.isNull() && E->isRelationalOp()) {
        QualType BaseTy = getType(LHSValue.Base);
        if (BaseTy->isIncompleteType())
          return Error(E);
        CharUnits Size = Info.Ctx.getTypeSizeInChars(BaseTy);
        uint64_t OffsetLimit = Size.getQuantity();
        if (CompareLHS > OffsetLimit || CompareRHS > OffsetLimit)
          return Error(E);
      }

      switch (E->getOpcode()) {
      default: llvm_unreachable("missing comparison operator");
      case BO_LT: return Success(CompareLHS < CompareRHS, E);
      case BO_GT: return Success(CompareLHS > CompareRHS, E);
      case BO_LE: return Success(CompareLHS <= CompareRHS, E);
      case BO_GE: return Success(CompareLHS >= CompareRHS, E);
      case BO_EQ: return Success(CompareLHS == CompareRHS, E);
      case BO_NE: return Success(CompareLHS != CompareRHS, E);
      }
    }
  }

  if (LHSTy->isMemberPointerType()) {
    assert(E->isEqualityOp() && "unexpected member pointer operation");
    assert(RHSTy->isMemberPointerType() && "invalid comparison");

    MemberPtr LHSValue, RHSValue;

    bool LHSOK = EvaluateMemberPointer(E->getLHS(), LHSValue, Info);
    if (!LHSOK && !Info.noteFailure())
      return false;

    if (!EvaluateMemberPointer(E->getRHS(), RHSValue, Info) || !LHSOK)
      return false;

    // C++11 [expr.eq]p2:
    //   If both operands are null, they compare equal. Otherwise if only one is
    //   null, they compare unequal.
    if (!LHSValue.getDecl() || !RHSValue.getDecl()) {
      bool Equal = !LHSValue.getDecl() && !RHSValue.getDecl();
      return Success(E->getOpcode() == BO_EQ ? Equal : !Equal, E);
    }

    //   Otherwise if either is a pointer to a virtual member function, the
    //   result is unspecified.
    if (const CXXMethodDecl *MD = dyn_cast<CXXMethodDecl>(LHSValue.getDecl()))
      if (MD->isVirtual())
        CCEDiag(E, diag::note_constexpr_compare_virtual_mem_ptr) << MD;
    if (const CXXMethodDecl *MD = dyn_cast<CXXMethodDecl>(RHSValue.getDecl()))
      if (MD->isVirtual())
        CCEDiag(E, diag::note_constexpr_compare_virtual_mem_ptr) << MD;

    //   Otherwise they compare equal if and only if they would refer to the
    //   same member of the same most derived object or the same subobject if
    //   they were dereferenced with a hypothetical object of the associated
    //   class type.
    bool Equal = LHSValue == RHSValue;
    return Success(E->getOpcode() == BO_EQ ? Equal : !Equal, E);
  }

  if (LHSTy->isNullPtrType()) {
    assert(E->isComparisonOp() && "unexpected nullptr operation");
    assert(RHSTy->isNullPtrType() && "missing pointer conversion");
    // C++11 [expr.rel]p4, [expr.eq]p3: If two operands of type std::nullptr_t
    // are compared, the result is true of the operator is <=, >= or ==, and
    // false otherwise.
    BinaryOperator::Opcode Opcode = E->getOpcode();
    return Success(Opcode == BO_EQ || Opcode == BO_LE || Opcode == BO_GE, E);
  }

  assert((!LHSTy->isIntegralOrEnumerationType() ||
          !RHSTy->isIntegralOrEnumerationType()) &&
         "DataRecursiveIntBinOpEvaluator should have handled integral types");
  // We can't continue from here for non-integral types.
  return ExprEvaluatorBaseTy::VisitBinaryOperator(E);
}

/// VisitUnaryExprOrTypeTraitExpr - Evaluate a sizeof, alignof or vec_step with
/// a result as the expression's type.
bool IntExprEvaluator::VisitUnaryExprOrTypeTraitExpr(
                                    const UnaryExprOrTypeTraitExpr *E) {
  switch(E->getKind()) {
  case UETT_AlignOf: {
    if (E->isArgumentType())
      return Success(GetAlignOfType(Info, E->getArgumentType()), E);
    else
      return Success(GetAlignOfExpr(Info, E->getArgumentExpr()), E);
  }

  case UETT_VecStep: {
    QualType Ty = E->getTypeOfArgument();

    if (Ty->isVectorType()) {
      unsigned n = Ty->castAs<VectorType>()->getNumElements();

      // The vec_step built-in functions that take a 3-component
      // vector return 4. (OpenCL 1.1 spec 6.11.12)
      if (n == 3)
        n = 4;

      return Success(n, E);
    } else
      return Success(1, E);
  }

  case UETT_SizeOf: {
    QualType SrcTy = E->getTypeOfArgument();
    // C++ [expr.sizeof]p2: "When applied to a reference or a reference type,
    //   the result is the size of the referenced type."
    if (const ReferenceType *Ref = SrcTy->getAs<ReferenceType>())
      SrcTy = Ref->getPointeeType();

    CharUnits Sizeof;
    if (!HandleSizeof(Info, E->getExprLoc(), SrcTy, Sizeof))
      return false;
    return Success(Sizeof, E);
  }
  case UETT_OpenMPRequiredSimdAlign:
    assert(E->isArgumentType());
    return Success(
        Info.Ctx.toCharUnitsFromBits(
                    Info.Ctx.getOpenMPDefaultSimdAlign(E->getArgumentType()))
            .getQuantity(),
        E);
  }

  llvm_unreachable("unknown expr/type trait");
}

bool IntExprEvaluator::VisitOffsetOfExpr(const OffsetOfExpr *OOE) {
  CharUnits Result;
  unsigned n = OOE->getNumComponents();
  if (n == 0)
    return Error(OOE);
  QualType CurrentType = OOE->getTypeSourceInfo()->getType();
  for (unsigned i = 0; i != n; ++i) {
    OffsetOfNode ON = OOE->getComponent(i);
    switch (ON.getKind()) {
    case OffsetOfNode::Array: {
      const Expr *Idx = OOE->getIndexExpr(ON.getArrayExprIndex());
      APSInt IdxResult;
      if (!EvaluateInteger(Idx, IdxResult, Info))
        return false;
      const ArrayType *AT = Info.Ctx.getAsArrayType(CurrentType);
      if (!AT)
        return Error(OOE);
      CurrentType = AT->getElementType();
      CharUnits ElementSize = Info.Ctx.getTypeSizeInChars(CurrentType);
      Result += IdxResult.getSExtValue() * ElementSize;
      break;
    }

    case OffsetOfNode::Field: {
      FieldDecl *MemberDecl = ON.getField();
      const RecordType *RT = CurrentType->getAs<RecordType>();
      if (!RT)
        return Error(OOE);
      RecordDecl *RD = RT->getDecl();
      if (RD->isInvalidDecl()) return false;
      const ASTRecordLayout &RL = Info.Ctx.getASTRecordLayout(RD);
      unsigned i = MemberDecl->getFieldIndex();
      assert(i < RL.getFieldCount() && "offsetof field in wrong type");
      Result += Info.Ctx.toCharUnitsFromBits(RL.getFieldOffset(i));
      CurrentType = MemberDecl->getType().getNonReferenceType();
      break;
    }

    case OffsetOfNode::Identifier:
      llvm_unreachable("dependent __builtin_offsetof");

    case OffsetOfNode::Base: {
      CXXBaseSpecifier *BaseSpec = ON.getBase();
      if (BaseSpec->isVirtual())
        return Error(OOE);

      // Find the layout of the class whose base we are looking into.
      const RecordType *RT = CurrentType->getAs<RecordType>();
      if (!RT)
        return Error(OOE);
      RecordDecl *RD = RT->getDecl();
      if (RD->isInvalidDecl()) return false;
      const ASTRecordLayout &RL = Info.Ctx.getASTRecordLayout(RD);

      // Find the base class itself.
      CurrentType = BaseSpec->getType();
      const RecordType *BaseRT = CurrentType->getAs<RecordType>();
      if (!BaseRT)
        return Error(OOE);
      
      // Add the offset to the base.
      Result += RL.getBaseClassOffset(cast<CXXRecordDecl>(BaseRT->getDecl()));
      break;
    }
    }
  }
  return Success(Result, OOE);
}

bool IntExprEvaluator::VisitUnaryOperator(const UnaryOperator *E) {
  switch (E->getOpcode()) {
  default:
    // Address, indirect, pre/post inc/dec, etc are not valid constant exprs.
    // See C99 6.6p3.
    return Error(E);
  case UO_Extension:
    // FIXME: Should extension allow i-c-e extension expressions in its scope?
    // If so, we could clear the diagnostic ID.
    return Visit(E->getSubExpr());
  case UO_Plus:
    // The result is just the value.
    return Visit(E->getSubExpr());
  case UO_Minus: {
    if (!Visit(E->getSubExpr()))
      return false;
    if (!Result.isInt()) return Error(E);
    const APSInt &Value = Result.getInt();
    if (Value.isSigned() && Value.isMinSignedValue() &&
        !HandleOverflow(Info, E, -Value.extend(Value.getBitWidth() + 1),
                        E->getType()))
      return false;
    return Success(-Value, E);
  }
  case UO_Not: {
    if (!Visit(E->getSubExpr()))
      return false;
    if (!Result.isInt()) return Error(E);
    return Success(~Result.getInt(), E);
  }
  case UO_LNot: {
    bool bres;
    if (!EvaluateAsBooleanCondition(E->getSubExpr(), bres, Info))
      return false;
    return Success(!bres, E);
  }
  }
}

/// HandleCast - This is used to evaluate implicit or explicit casts where the
/// result type is integer.
bool IntExprEvaluator::VisitCastExpr(const CastExpr *E) {
  const Expr *SubExpr = E->getSubExpr();
  QualType DestType = E->getType();
  QualType SrcType = SubExpr->getType();

  switch (E->getCastKind()) {
  case CK_BaseToDerived:
  case CK_DerivedToBase:
  case CK_UncheckedDerivedToBase:
  case CK_Dynamic:
  case CK_ToUnion:
  case CK_ArrayToPointerDecay:
  case CK_FunctionToPointerDecay:
  case CK_NullToPointer:
  case CK_NullToMemberPointer:
  case CK_BaseToDerivedMemberPointer:
  case CK_DerivedToBaseMemberPointer:
  case CK_ReinterpretMemberPointer:
  case CK_ConstructorConversion:
  case CK_IntegralToPointer:
  case CK_ToVoid:
  case CK_VectorSplat:
  case CK_IntegralToFloating:
  case CK_FloatingCast:
  case CK_CPointerToObjCPointerCast:
  case CK_BlockPointerToObjCPointerCast:
  case CK_AnyPointerToBlockPointerCast:
  case CK_ObjCObjectLValueCast:
  case CK_FloatingRealToComplex:
  case CK_FloatingComplexToReal:
  case CK_FloatingComplexCast:
  case CK_FloatingComplexToIntegralComplex:
  case CK_IntegralRealToComplex:
  case CK_IntegralComplexCast:
  case CK_IntegralComplexToFloatingComplex:
  case CK_BuiltinFnToFnPtr:
  case CK_ZeroToOCLEvent:
  case CK_NonAtomicToAtomic:
  case CK_AddressSpaceConversion:
  case CK_IntToOCLSampler:
    llvm_unreachable("invalid cast kind for integral value");

  case CK_BitCast:
  case CK_Dependent:
  case CK_LValueBitCast:
  case CK_ARCProduceObject:
  case CK_ARCConsumeObject:
  case CK_ARCReclaimReturnedObject:
  case CK_ARCExtendBlockObject:
  case CK_CopyAndAutoreleaseBlockObject:
    return Error(E);

  case CK_UserDefinedConversion:
  case CK_LValueToRValue:
  case CK_AtomicToNonAtomic:
  case CK_NoOp:
    return ExprEvaluatorBaseTy::VisitCastExpr(E);

  case CK_MemberPointerToBoolean:
  case CK_PointerToBoolean:
  case CK_IntegralToBoolean:
  case CK_FloatingToBoolean:
  case CK_BooleanToSignedIntegral:
  case CK_FloatingComplexToBoolean:
  case CK_IntegralComplexToBoolean: {
    bool BoolResult;
    if (!EvaluateAsBooleanCondition(SubExpr, BoolResult, Info))
      return false;
    uint64_t IntResult = BoolResult;
    if (BoolResult && E->getCastKind() == CK_BooleanToSignedIntegral)
      IntResult = (uint64_t)-1;
    return Success(IntResult, E);
  }

  case CK_IntegralCast: {
    if (!Visit(SubExpr))
      return false;

    if (!Result.isInt()) {
      // Allow casts of address-of-label differences if they are no-ops
      // or narrowing.  (The narrowing case isn't actually guaranteed to
      // be constant-evaluatable except in some narrow cases which are hard
      // to detect here.  We let it through on the assumption the user knows
      // what they are doing.)
      if (Result.isAddrLabelDiff())
        return Info.Ctx.getTypeSize(DestType) <= Info.Ctx.getTypeSize(SrcType);
      // Only allow casts of lvalues if they are lossless.
      return Info.Ctx.getTypeSize(DestType) == Info.Ctx.getTypeSize(SrcType);
    }

    return Success(HandleIntToIntCast(Info, E, DestType, SrcType,
                                      Result.getInt()), E);
  }

  case CK_PointerToIntegral: {
    CCEDiag(E, diag::note_constexpr_invalid_cast) << 2;

    LValue LV;
    if (!EvaluatePointer(SubExpr, LV, Info))
      return false;

    if (LV.getLValueBase()) {
      // Only allow based lvalue casts if they are lossless.
      // FIXME: Allow a larger integer size than the pointer size, and allow
      // narrowing back down to pointer width in subsequent integral casts.
      // FIXME: Check integer type's active bits, not its type size.
      if (Info.Ctx.getTypeSize(DestType) != Info.Ctx.getTypeSize(SrcType))
        return Error(E);

      LV.Designator.setInvalid();
      LV.moveInto(Result);
      return true;
    }

    uint64_t V;
<<<<<<< HEAD
    if (LV.isNullPtr())
      V = Info.Ctx.getTargetNullPtrValue(SrcType);
=======
    if (LV.isNullPointer())
      V = Info.Ctx.getTargetNullPointerValue(SrcType);
>>>>>>> 410306bf
    else
      V = LV.getLValueOffset().getQuantity();

    APSInt AsInt = Info.Ctx.MakeIntValue(V, SrcType);
    return Success(HandleIntToIntCast(Info, E, DestType, SrcType, AsInt), E);
  }

  case CK_IntegralComplexToReal: {
    ComplexValue C;
    if (!EvaluateComplex(SubExpr, C, Info))
      return false;
    return Success(C.getComplexIntReal(), E);
  }

  case CK_FloatingToIntegral: {
    APFloat F(0.0);
    if (!EvaluateFloat(SubExpr, F, Info))
      return false;

    APSInt Value;
    if (!HandleFloatToIntCast(Info, E, SrcType, F, DestType, Value))
      return false;
    return Success(Value, E);
  }
  }

  llvm_unreachable("unknown cast resulting in integral value");
}

bool IntExprEvaluator::VisitUnaryReal(const UnaryOperator *E) {
  if (E->getSubExpr()->getType()->isAnyComplexType()) {
    ComplexValue LV;
    if (!EvaluateComplex(E->getSubExpr(), LV, Info))
      return false;
    if (!LV.isComplexInt())
      return Error(E);
    return Success(LV.getComplexIntReal(), E);
  }

  return Visit(E->getSubExpr());
}

bool IntExprEvaluator::VisitUnaryImag(const UnaryOperator *E) {
  if (E->getSubExpr()->getType()->isComplexIntegerType()) {
    ComplexValue LV;
    if (!EvaluateComplex(E->getSubExpr(), LV, Info))
      return false;
    if (!LV.isComplexInt())
      return Error(E);
    return Success(LV.getComplexIntImag(), E);
  }

  VisitIgnoredValue(E->getSubExpr());
  return Success(0, E);
}

bool IntExprEvaluator::VisitSizeOfPackExpr(const SizeOfPackExpr *E) {
  return Success(E->getPackLength(), E);
}

bool IntExprEvaluator::VisitCXXNoexceptExpr(const CXXNoexceptExpr *E) {
  return Success(E->getValue(), E);
}

//===----------------------------------------------------------------------===//
// Float Evaluation
//===----------------------------------------------------------------------===//

namespace {
class FloatExprEvaluator
  : public ExprEvaluatorBase<FloatExprEvaluator> {
  APFloat &Result;
public:
  FloatExprEvaluator(EvalInfo &info, APFloat &result)
    : ExprEvaluatorBaseTy(info), Result(result) {}

  bool Success(const APValue &V, const Expr *e) {
    Result = V.getFloat();
    return true;
  }

  bool ZeroInitialization(const Expr *E) {
    Result = APFloat::getZero(Info.Ctx.getFloatTypeSemantics(E->getType()));
    return true;
  }

  bool VisitCallExpr(const CallExpr *E);

  bool VisitUnaryOperator(const UnaryOperator *E);
  bool VisitBinaryOperator(const BinaryOperator *E);
  bool VisitFloatingLiteral(const FloatingLiteral *E);
  bool VisitCastExpr(const CastExpr *E);

  bool VisitUnaryReal(const UnaryOperator *E);
  bool VisitUnaryImag(const UnaryOperator *E);

  // FIXME: Missing: array subscript of vector, member of vector
};
} // end anonymous namespace

static bool EvaluateFloat(const Expr* E, APFloat& Result, EvalInfo &Info) {
  assert(E->isRValue() && E->getType()->isRealFloatingType());
  return FloatExprEvaluator(Info, Result).Visit(E);
}

static bool TryEvaluateBuiltinNaN(const ASTContext &Context,
                                  QualType ResultTy,
                                  const Expr *Arg,
                                  bool SNaN,
                                  llvm::APFloat &Result) {
  const StringLiteral *S = dyn_cast<StringLiteral>(Arg->IgnoreParenCasts());
  if (!S) return false;

  const llvm::fltSemantics &Sem = Context.getFloatTypeSemantics(ResultTy);

  llvm::APInt fill;

  // Treat empty strings as if they were zero.
  if (S->getString().empty())
    fill = llvm::APInt(32, 0);
  else if (S->getString().getAsInteger(0, fill))
    return false;

  if (Context.getTargetInfo().isNan2008()) {
    if (SNaN)
      Result = llvm::APFloat::getSNaN(Sem, false, &fill);
    else
      Result = llvm::APFloat::getQNaN(Sem, false, &fill);
  } else {
    // Prior to IEEE 754-2008, architectures were allowed to choose whether
    // the first bit of their significand was set for qNaN or sNaN. MIPS chose
    // a different encoding to what became a standard in 2008, and for pre-
    // 2008 revisions, MIPS interpreted sNaN-2008 as qNan and qNaN-2008 as
    // sNaN. This is now known as "legacy NaN" encoding.
    if (SNaN)
      Result = llvm::APFloat::getQNaN(Sem, false, &fill);
    else
      Result = llvm::APFloat::getSNaN(Sem, false, &fill);
  }

  return true;
}

bool FloatExprEvaluator::VisitCallExpr(const CallExpr *E) {
  switch (E->getBuiltinCallee()) {
  default:
    return ExprEvaluatorBaseTy::VisitCallExpr(E);

  case Builtin::BI__builtin_huge_val:
  case Builtin::BI__builtin_huge_valf:
  case Builtin::BI__builtin_huge_vall:
  case Builtin::BI__builtin_inf:
  case Builtin::BI__builtin_inff:
  case Builtin::BI__builtin_infl: {
    const llvm::fltSemantics &Sem =
      Info.Ctx.getFloatTypeSemantics(E->getType());
    Result = llvm::APFloat::getInf(Sem);
    return true;
  }

  case Builtin::BI__builtin_nans:
  case Builtin::BI__builtin_nansf:
  case Builtin::BI__builtin_nansl:
    if (!TryEvaluateBuiltinNaN(Info.Ctx, E->getType(), E->getArg(0),
                               true, Result))
      return Error(E);
    return true;

  case Builtin::BI__builtin_nan:
  case Builtin::BI__builtin_nanf:
  case Builtin::BI__builtin_nanl:
    // If this is __builtin_nan() turn this into a nan, otherwise we
    // can't constant fold it.
    if (!TryEvaluateBuiltinNaN(Info.Ctx, E->getType(), E->getArg(0),
                               false, Result))
      return Error(E);
    return true;

  case Builtin::BI__builtin_fabs:
  case Builtin::BI__builtin_fabsf:
  case Builtin::BI__builtin_fabsl:
    if (!EvaluateFloat(E->getArg(0), Result, Info))
      return false;

    if (Result.isNegative())
      Result.changeSign();
    return true;

  // FIXME: Builtin::BI__builtin_powi
  // FIXME: Builtin::BI__builtin_powif
  // FIXME: Builtin::BI__builtin_powil

  case Builtin::BI__builtin_copysign:
  case Builtin::BI__builtin_copysignf:
  case Builtin::BI__builtin_copysignl: {
    APFloat RHS(0.);
    if (!EvaluateFloat(E->getArg(0), Result, Info) ||
        !EvaluateFloat(E->getArg(1), RHS, Info))
      return false;
    Result.copySign(RHS);
    return true;
  }
  }
}

bool FloatExprEvaluator::VisitUnaryReal(const UnaryOperator *E) {
  if (E->getSubExpr()->getType()->isAnyComplexType()) {
    ComplexValue CV;
    if (!EvaluateComplex(E->getSubExpr(), CV, Info))
      return false;
    Result = CV.FloatReal;
    return true;
  }

  return Visit(E->getSubExpr());
}

bool FloatExprEvaluator::VisitUnaryImag(const UnaryOperator *E) {
  if (E->getSubExpr()->getType()->isAnyComplexType()) {
    ComplexValue CV;
    if (!EvaluateComplex(E->getSubExpr(), CV, Info))
      return false;
    Result = CV.FloatImag;
    return true;
  }

  VisitIgnoredValue(E->getSubExpr());
  const llvm::fltSemantics &Sem = Info.Ctx.getFloatTypeSemantics(E->getType());
  Result = llvm::APFloat::getZero(Sem);
  return true;
}

bool FloatExprEvaluator::VisitUnaryOperator(const UnaryOperator *E) {
  switch (E->getOpcode()) {
  default: return Error(E);
  case UO_Plus:
    return EvaluateFloat(E->getSubExpr(), Result, Info);
  case UO_Minus:
    if (!EvaluateFloat(E->getSubExpr(), Result, Info))
      return false;
    Result.changeSign();
    return true;
  }
}

bool FloatExprEvaluator::VisitBinaryOperator(const BinaryOperator *E) {
  if (E->isPtrMemOp() || E->isAssignmentOp() || E->getOpcode() == BO_Comma)
    return ExprEvaluatorBaseTy::VisitBinaryOperator(E);

  APFloat RHS(0.0);
  bool LHSOK = EvaluateFloat(E->getLHS(), Result, Info);
  if (!LHSOK && !Info.noteFailure())
    return false;
  return EvaluateFloat(E->getRHS(), RHS, Info) && LHSOK &&
         handleFloatFloatBinOp(Info, E, Result, E->getOpcode(), RHS);
}

bool FloatExprEvaluator::VisitFloatingLiteral(const FloatingLiteral *E) {
  Result = E->getValue();
  return true;
}

bool FloatExprEvaluator::VisitCastExpr(const CastExpr *E) {
  const Expr* SubExpr = E->getSubExpr();

  switch (E->getCastKind()) {
  default:
    return ExprEvaluatorBaseTy::VisitCastExpr(E);

  case CK_IntegralToFloating: {
    APSInt IntResult;
    return EvaluateInteger(SubExpr, IntResult, Info) &&
           HandleIntToFloatCast(Info, E, SubExpr->getType(), IntResult,
                                E->getType(), Result);
  }

  case CK_FloatingCast: {
    if (!Visit(SubExpr))
      return false;
    return HandleFloatToFloatCast(Info, E, SubExpr->getType(), E->getType(),
                                  Result);
  }

  case CK_FloatingComplexToReal: {
    ComplexValue V;
    if (!EvaluateComplex(SubExpr, V, Info))
      return false;
    Result = V.getComplexFloatReal();
    return true;
  }
  }
}

//===----------------------------------------------------------------------===//
// Complex Evaluation (for float and integer)
//===----------------------------------------------------------------------===//

namespace {
class ComplexExprEvaluator
  : public ExprEvaluatorBase<ComplexExprEvaluator> {
  ComplexValue &Result;

public:
  ComplexExprEvaluator(EvalInfo &info, ComplexValue &Result)
    : ExprEvaluatorBaseTy(info), Result(Result) {}

  bool Success(const APValue &V, const Expr *e) {
    Result.setFrom(V);
    return true;
  }

  bool ZeroInitialization(const Expr *E);

  //===--------------------------------------------------------------------===//
  //                            Visitor Methods
  //===--------------------------------------------------------------------===//

  bool VisitImaginaryLiteral(const ImaginaryLiteral *E);
  bool VisitCastExpr(const CastExpr *E);
  bool VisitBinaryOperator(const BinaryOperator *E);
  bool VisitUnaryOperator(const UnaryOperator *E);
  bool VisitInitListExpr(const InitListExpr *E);
};
} // end anonymous namespace

static bool EvaluateComplex(const Expr *E, ComplexValue &Result,
                            EvalInfo &Info) {
  assert(E->isRValue() && E->getType()->isAnyComplexType());
  return ComplexExprEvaluator(Info, Result).Visit(E);
}

bool ComplexExprEvaluator::ZeroInitialization(const Expr *E) {
  QualType ElemTy = E->getType()->castAs<ComplexType>()->getElementType();
  if (ElemTy->isRealFloatingType()) {
    Result.makeComplexFloat();
    APFloat Zero = APFloat::getZero(Info.Ctx.getFloatTypeSemantics(ElemTy));
    Result.FloatReal = Zero;
    Result.FloatImag = Zero;
  } else {
    Result.makeComplexInt();
    APSInt Zero = Info.Ctx.MakeIntValue(0, ElemTy);
    Result.IntReal = Zero;
    Result.IntImag = Zero;
  }
  return true;
}

bool ComplexExprEvaluator::VisitImaginaryLiteral(const ImaginaryLiteral *E) {
  const Expr* SubExpr = E->getSubExpr();

  if (SubExpr->getType()->isRealFloatingType()) {
    Result.makeComplexFloat();
    APFloat &Imag = Result.FloatImag;
    if (!EvaluateFloat(SubExpr, Imag, Info))
      return false;

    Result.FloatReal = APFloat(Imag.getSemantics());
    return true;
  } else {
    assert(SubExpr->getType()->isIntegerType() &&
           "Unexpected imaginary literal.");

    Result.makeComplexInt();
    APSInt &Imag = Result.IntImag;
    if (!EvaluateInteger(SubExpr, Imag, Info))
      return false;

    Result.IntReal = APSInt(Imag.getBitWidth(), !Imag.isSigned());
    return true;
  }
}

bool ComplexExprEvaluator::VisitCastExpr(const CastExpr *E) {

  switch (E->getCastKind()) {
  case CK_BitCast:
  case CK_BaseToDerived:
  case CK_DerivedToBase:
  case CK_UncheckedDerivedToBase:
  case CK_Dynamic:
  case CK_ToUnion:
  case CK_ArrayToPointerDecay:
  case CK_FunctionToPointerDecay:
  case CK_NullToPointer:
  case CK_NullToMemberPointer:
  case CK_BaseToDerivedMemberPointer:
  case CK_DerivedToBaseMemberPointer:
  case CK_MemberPointerToBoolean:
  case CK_ReinterpretMemberPointer:
  case CK_ConstructorConversion:
  case CK_IntegralToPointer:
  case CK_PointerToIntegral:
  case CK_PointerToBoolean:
  case CK_ToVoid:
  case CK_VectorSplat:
  case CK_IntegralCast:
  case CK_BooleanToSignedIntegral:
  case CK_IntegralToBoolean:
  case CK_IntegralToFloating:
  case CK_FloatingToIntegral:
  case CK_FloatingToBoolean:
  case CK_FloatingCast:
  case CK_CPointerToObjCPointerCast:
  case CK_BlockPointerToObjCPointerCast:
  case CK_AnyPointerToBlockPointerCast:
  case CK_ObjCObjectLValueCast:
  case CK_FloatingComplexToReal:
  case CK_FloatingComplexToBoolean:
  case CK_IntegralComplexToReal:
  case CK_IntegralComplexToBoolean:
  case CK_ARCProduceObject:
  case CK_ARCConsumeObject:
  case CK_ARCReclaimReturnedObject:
  case CK_ARCExtendBlockObject:
  case CK_CopyAndAutoreleaseBlockObject:
  case CK_BuiltinFnToFnPtr:
  case CK_ZeroToOCLEvent:
  case CK_NonAtomicToAtomic:
  case CK_AddressSpaceConversion:
  case CK_IntToOCLSampler:
    llvm_unreachable("invalid cast kind for complex value");

  case CK_LValueToRValue:
  case CK_AtomicToNonAtomic:
  case CK_NoOp:
    return ExprEvaluatorBaseTy::VisitCastExpr(E);

  case CK_Dependent:
  case CK_LValueBitCast:
  case CK_UserDefinedConversion:
    return Error(E);

  case CK_FloatingRealToComplex: {
    APFloat &Real = Result.FloatReal;
    if (!EvaluateFloat(E->getSubExpr(), Real, Info))
      return false;

    Result.makeComplexFloat();
    Result.FloatImag = APFloat(Real.getSemantics());
    return true;
  }

  case CK_FloatingComplexCast: {
    if (!Visit(E->getSubExpr()))
      return false;

    QualType To = E->getType()->getAs<ComplexType>()->getElementType();
    QualType From
      = E->getSubExpr()->getType()->getAs<ComplexType>()->getElementType();

    return HandleFloatToFloatCast(Info, E, From, To, Result.FloatReal) &&
           HandleFloatToFloatCast(Info, E, From, To, Result.FloatImag);
  }

  case CK_FloatingComplexToIntegralComplex: {
    if (!Visit(E->getSubExpr()))
      return false;

    QualType To = E->getType()->getAs<ComplexType>()->getElementType();
    QualType From
      = E->getSubExpr()->getType()->getAs<ComplexType>()->getElementType();
    Result.makeComplexInt();
    return HandleFloatToIntCast(Info, E, From, Result.FloatReal,
                                To, Result.IntReal) &&
           HandleFloatToIntCast(Info, E, From, Result.FloatImag,
                                To, Result.IntImag);
  }

  case CK_IntegralRealToComplex: {
    APSInt &Real = Result.IntReal;
    if (!EvaluateInteger(E->getSubExpr(), Real, Info))
      return false;

    Result.makeComplexInt();
    Result.IntImag = APSInt(Real.getBitWidth(), !Real.isSigned());
    return true;
  }

  case CK_IntegralComplexCast: {
    if (!Visit(E->getSubExpr()))
      return false;

    QualType To = E->getType()->getAs<ComplexType>()->getElementType();
    QualType From
      = E->getSubExpr()->getType()->getAs<ComplexType>()->getElementType();

    Result.IntReal = HandleIntToIntCast(Info, E, To, From, Result.IntReal);
    Result.IntImag = HandleIntToIntCast(Info, E, To, From, Result.IntImag);
    return true;
  }

  case CK_IntegralComplexToFloatingComplex: {
    if (!Visit(E->getSubExpr()))
      return false;

    QualType To = E->getType()->castAs<ComplexType>()->getElementType();
    QualType From
      = E->getSubExpr()->getType()->castAs<ComplexType>()->getElementType();
    Result.makeComplexFloat();
    return HandleIntToFloatCast(Info, E, From, Result.IntReal,
                                To, Result.FloatReal) &&
           HandleIntToFloatCast(Info, E, From, Result.IntImag,
                                To, Result.FloatImag);
  }
  }

  llvm_unreachable("unknown cast resulting in complex value");
}

bool ComplexExprEvaluator::VisitBinaryOperator(const BinaryOperator *E) {
  if (E->isPtrMemOp() || E->isAssignmentOp() || E->getOpcode() == BO_Comma)
    return ExprEvaluatorBaseTy::VisitBinaryOperator(E);

  // Track whether the LHS or RHS is real at the type system level. When this is
  // the case we can simplify our evaluation strategy.
  bool LHSReal = false, RHSReal = false;

  bool LHSOK;
  if (E->getLHS()->getType()->isRealFloatingType()) {
    LHSReal = true;
    APFloat &Real = Result.FloatReal;
    LHSOK = EvaluateFloat(E->getLHS(), Real, Info);
    if (LHSOK) {
      Result.makeComplexFloat();
      Result.FloatImag = APFloat(Real.getSemantics());
    }
  } else {
    LHSOK = Visit(E->getLHS());
  }
  if (!LHSOK && !Info.noteFailure())
    return false;

  ComplexValue RHS;
  if (E->getRHS()->getType()->isRealFloatingType()) {
    RHSReal = true;
    APFloat &Real = RHS.FloatReal;
    if (!EvaluateFloat(E->getRHS(), Real, Info) || !LHSOK)
      return false;
    RHS.makeComplexFloat();
    RHS.FloatImag = APFloat(Real.getSemantics());
  } else if (!EvaluateComplex(E->getRHS(), RHS, Info) || !LHSOK)
    return false;

  assert(!(LHSReal && RHSReal) &&
         "Cannot have both operands of a complex operation be real.");
  switch (E->getOpcode()) {
  default: return Error(E);
  case BO_Add:
    if (Result.isComplexFloat()) {
      Result.getComplexFloatReal().add(RHS.getComplexFloatReal(),
                                       APFloat::rmNearestTiesToEven);
      if (LHSReal)
        Result.getComplexFloatImag() = RHS.getComplexFloatImag();
      else if (!RHSReal)
        Result.getComplexFloatImag().add(RHS.getComplexFloatImag(),
                                         APFloat::rmNearestTiesToEven);
    } else {
      Result.getComplexIntReal() += RHS.getComplexIntReal();
      Result.getComplexIntImag() += RHS.getComplexIntImag();
    }
    break;
  case BO_Sub:
    if (Result.isComplexFloat()) {
      Result.getComplexFloatReal().subtract(RHS.getComplexFloatReal(),
                                            APFloat::rmNearestTiesToEven);
      if (LHSReal) {
        Result.getComplexFloatImag() = RHS.getComplexFloatImag();
        Result.getComplexFloatImag().changeSign();
      } else if (!RHSReal) {
        Result.getComplexFloatImag().subtract(RHS.getComplexFloatImag(),
                                              APFloat::rmNearestTiesToEven);
      }
    } else {
      Result.getComplexIntReal() -= RHS.getComplexIntReal();
      Result.getComplexIntImag() -= RHS.getComplexIntImag();
    }
    break;
  case BO_Mul:
    if (Result.isComplexFloat()) {
      // This is an implementation of complex multiplication according to the
      // constraints laid out in C11 Annex G. The implemantion uses the
      // following naming scheme:
      //   (a + ib) * (c + id)
      ComplexValue LHS = Result;
      APFloat &A = LHS.getComplexFloatReal();
      APFloat &B = LHS.getComplexFloatImag();
      APFloat &C = RHS.getComplexFloatReal();
      APFloat &D = RHS.getComplexFloatImag();
      APFloat &ResR = Result.getComplexFloatReal();
      APFloat &ResI = Result.getComplexFloatImag();
      if (LHSReal) {
        assert(!RHSReal && "Cannot have two real operands for a complex op!");
        ResR = A * C;
        ResI = A * D;
      } else if (RHSReal) {
        ResR = C * A;
        ResI = C * B;
      } else {
        // In the fully general case, we need to handle NaNs and infinities
        // robustly.
        APFloat AC = A * C;
        APFloat BD = B * D;
        APFloat AD = A * D;
        APFloat BC = B * C;
        ResR = AC - BD;
        ResI = AD + BC;
        if (ResR.isNaN() && ResI.isNaN()) {
          bool Recalc = false;
          if (A.isInfinity() || B.isInfinity()) {
            A = APFloat::copySign(
                APFloat(A.getSemantics(), A.isInfinity() ? 1 : 0), A);
            B = APFloat::copySign(
                APFloat(B.getSemantics(), B.isInfinity() ? 1 : 0), B);
            if (C.isNaN())
              C = APFloat::copySign(APFloat(C.getSemantics()), C);
            if (D.isNaN())
              D = APFloat::copySign(APFloat(D.getSemantics()), D);
            Recalc = true;
          }
          if (C.isInfinity() || D.isInfinity()) {
            C = APFloat::copySign(
                APFloat(C.getSemantics(), C.isInfinity() ? 1 : 0), C);
            D = APFloat::copySign(
                APFloat(D.getSemantics(), D.isInfinity() ? 1 : 0), D);
            if (A.isNaN())
              A = APFloat::copySign(APFloat(A.getSemantics()), A);
            if (B.isNaN())
              B = APFloat::copySign(APFloat(B.getSemantics()), B);
            Recalc = true;
          }
          if (!Recalc && (AC.isInfinity() || BD.isInfinity() ||
                          AD.isInfinity() || BC.isInfinity())) {
            if (A.isNaN())
              A = APFloat::copySign(APFloat(A.getSemantics()), A);
            if (B.isNaN())
              B = APFloat::copySign(APFloat(B.getSemantics()), B);
            if (C.isNaN())
              C = APFloat::copySign(APFloat(C.getSemantics()), C);
            if (D.isNaN())
              D = APFloat::copySign(APFloat(D.getSemantics()), D);
            Recalc = true;
          }
          if (Recalc) {
            ResR = APFloat::getInf(A.getSemantics()) * (A * C - B * D);
            ResI = APFloat::getInf(A.getSemantics()) * (A * D + B * C);
          }
        }
      }
    } else {
      ComplexValue LHS = Result;
      Result.getComplexIntReal() =
        (LHS.getComplexIntReal() * RHS.getComplexIntReal() -
         LHS.getComplexIntImag() * RHS.getComplexIntImag());
      Result.getComplexIntImag() =
        (LHS.getComplexIntReal() * RHS.getComplexIntImag() +
         LHS.getComplexIntImag() * RHS.getComplexIntReal());
    }
    break;
  case BO_Div:
    if (Result.isComplexFloat()) {
      // This is an implementation of complex division according to the
      // constraints laid out in C11 Annex G. The implemantion uses the
      // following naming scheme:
      //   (a + ib) / (c + id)
      ComplexValue LHS = Result;
      APFloat &A = LHS.getComplexFloatReal();
      APFloat &B = LHS.getComplexFloatImag();
      APFloat &C = RHS.getComplexFloatReal();
      APFloat &D = RHS.getComplexFloatImag();
      APFloat &ResR = Result.getComplexFloatReal();
      APFloat &ResI = Result.getComplexFloatImag();
      if (RHSReal) {
        ResR = A / C;
        ResI = B / C;
      } else {
        if (LHSReal) {
          // No real optimizations we can do here, stub out with zero.
          B = APFloat::getZero(A.getSemantics());
        }
        int DenomLogB = 0;
        APFloat MaxCD = maxnum(abs(C), abs(D));
        if (MaxCD.isFinite()) {
          DenomLogB = ilogb(MaxCD);
          C = scalbn(C, -DenomLogB, APFloat::rmNearestTiesToEven);
          D = scalbn(D, -DenomLogB, APFloat::rmNearestTiesToEven);
        }
        APFloat Denom = C * C + D * D;
        ResR = scalbn((A * C + B * D) / Denom, -DenomLogB,
                      APFloat::rmNearestTiesToEven);
        ResI = scalbn((B * C - A * D) / Denom, -DenomLogB,
                      APFloat::rmNearestTiesToEven);
        if (ResR.isNaN() && ResI.isNaN()) {
          if (Denom.isPosZero() && (!A.isNaN() || !B.isNaN())) {
            ResR = APFloat::getInf(ResR.getSemantics(), C.isNegative()) * A;
            ResI = APFloat::getInf(ResR.getSemantics(), C.isNegative()) * B;
          } else if ((A.isInfinity() || B.isInfinity()) && C.isFinite() &&
                     D.isFinite()) {
            A = APFloat::copySign(
                APFloat(A.getSemantics(), A.isInfinity() ? 1 : 0), A);
            B = APFloat::copySign(
                APFloat(B.getSemantics(), B.isInfinity() ? 1 : 0), B);
            ResR = APFloat::getInf(ResR.getSemantics()) * (A * C + B * D);
            ResI = APFloat::getInf(ResI.getSemantics()) * (B * C - A * D);
          } else if (MaxCD.isInfinity() && A.isFinite() && B.isFinite()) {
            C = APFloat::copySign(
                APFloat(C.getSemantics(), C.isInfinity() ? 1 : 0), C);
            D = APFloat::copySign(
                APFloat(D.getSemantics(), D.isInfinity() ? 1 : 0), D);
            ResR = APFloat::getZero(ResR.getSemantics()) * (A * C + B * D);
            ResI = APFloat::getZero(ResI.getSemantics()) * (B * C - A * D);
          }
        }
      }
    } else {
      if (RHS.getComplexIntReal() == 0 && RHS.getComplexIntImag() == 0)
        return Error(E, diag::note_expr_divide_by_zero);

      ComplexValue LHS = Result;
      APSInt Den = RHS.getComplexIntReal() * RHS.getComplexIntReal() +
        RHS.getComplexIntImag() * RHS.getComplexIntImag();
      Result.getComplexIntReal() =
        (LHS.getComplexIntReal() * RHS.getComplexIntReal() +
         LHS.getComplexIntImag() * RHS.getComplexIntImag()) / Den;
      Result.getComplexIntImag() =
        (LHS.getComplexIntImag() * RHS.getComplexIntReal() -
         LHS.getComplexIntReal() * RHS.getComplexIntImag()) / Den;
    }
    break;
  }

  return true;
}

bool ComplexExprEvaluator::VisitUnaryOperator(const UnaryOperator *E) {
  // Get the operand value into 'Result'.
  if (!Visit(E->getSubExpr()))
    return false;

  switch (E->getOpcode()) {
  default:
    return Error(E);
  case UO_Extension:
    return true;
  case UO_Plus:
    // The result is always just the subexpr.
    return true;
  case UO_Minus:
    if (Result.isComplexFloat()) {
      Result.getComplexFloatReal().changeSign();
      Result.getComplexFloatImag().changeSign();
    }
    else {
      Result.getComplexIntReal() = -Result.getComplexIntReal();
      Result.getComplexIntImag() = -Result.getComplexIntImag();
    }
    return true;
  case UO_Not:
    if (Result.isComplexFloat())
      Result.getComplexFloatImag().changeSign();
    else
      Result.getComplexIntImag() = -Result.getComplexIntImag();
    return true;
  }
}

bool ComplexExprEvaluator::VisitInitListExpr(const InitListExpr *E) {
  if (E->getNumInits() == 2) {
    if (E->getType()->isComplexType()) {
      Result.makeComplexFloat();
      if (!EvaluateFloat(E->getInit(0), Result.FloatReal, Info))
        return false;
      if (!EvaluateFloat(E->getInit(1), Result.FloatImag, Info))
        return false;
    } else {
      Result.makeComplexInt();
      if (!EvaluateInteger(E->getInit(0), Result.IntReal, Info))
        return false;
      if (!EvaluateInteger(E->getInit(1), Result.IntImag, Info))
        return false;
    }
    return true;
  }
  return ExprEvaluatorBaseTy::VisitInitListExpr(E);
}

//===----------------------------------------------------------------------===//
// Atomic expression evaluation, essentially just handling the NonAtomicToAtomic
// implicit conversion.
//===----------------------------------------------------------------------===//

namespace {
class AtomicExprEvaluator :
    public ExprEvaluatorBase<AtomicExprEvaluator> {
  APValue &Result;
public:
  AtomicExprEvaluator(EvalInfo &Info, APValue &Result)
      : ExprEvaluatorBaseTy(Info), Result(Result) {}

  bool Success(const APValue &V, const Expr *E) {
    Result = V;
    return true;
  }

  bool ZeroInitialization(const Expr *E) {
    ImplicitValueInitExpr VIE(
        E->getType()->castAs<AtomicType>()->getValueType());
    return Evaluate(Result, Info, &VIE);
  }

  bool VisitCastExpr(const CastExpr *E) {
    switch (E->getCastKind()) {
    default:
      return ExprEvaluatorBaseTy::VisitCastExpr(E);
    case CK_NonAtomicToAtomic:
      return Evaluate(Result, Info, E->getSubExpr());
    }
  }
};
} // end anonymous namespace

static bool EvaluateAtomic(const Expr *E, APValue &Result, EvalInfo &Info) {
  assert(E->isRValue() && E->getType()->isAtomicType());
  return AtomicExprEvaluator(Info, Result).Visit(E);
}

//===----------------------------------------------------------------------===//
// Void expression evaluation, primarily for a cast to void on the LHS of a
// comma operator
//===----------------------------------------------------------------------===//

namespace {
class VoidExprEvaluator
  : public ExprEvaluatorBase<VoidExprEvaluator> {
public:
  VoidExprEvaluator(EvalInfo &Info) : ExprEvaluatorBaseTy(Info) {}

  bool Success(const APValue &V, const Expr *e) { return true; }

  bool VisitCastExpr(const CastExpr *E) {
    switch (E->getCastKind()) {
    default:
      return ExprEvaluatorBaseTy::VisitCastExpr(E);
    case CK_ToVoid:
      VisitIgnoredValue(E->getSubExpr());
      return true;
    }
  }

  bool VisitCallExpr(const CallExpr *E) {
    switch (E->getBuiltinCallee()) {
    default:
      return ExprEvaluatorBaseTy::VisitCallExpr(E);
    case Builtin::BI__assume:
    case Builtin::BI__builtin_assume:
      // The argument is not evaluated!
      return true;
    }
  }
};
} // end anonymous namespace

static bool EvaluateVoid(const Expr *E, EvalInfo &Info) {
  assert(E->isRValue() && E->getType()->isVoidType());
  return VoidExprEvaluator(Info).Visit(E);
}

//===----------------------------------------------------------------------===//
// Top level Expr::EvaluateAsRValue method.
//===----------------------------------------------------------------------===//

static bool Evaluate(APValue &Result, EvalInfo &Info, const Expr *E) {
  // In C, function designators are not lvalues, but we evaluate them as if they
  // are.
  QualType T = E->getType();
  if (E->isGLValue() || T->isFunctionType()) {
    LValue LV;
    if (!EvaluateLValue(E, LV, Info))
      return false;
    LV.moveInto(Result);
  } else if (T->isVectorType()) {
    if (!EvaluateVector(E, Result, Info))
      return false;
  } else if (T->isIntegralOrEnumerationType()) {
    if (!IntExprEvaluator(Info, Result).Visit(E))
      return false;
  } else if (T->hasPointerRepresentation()) {
    LValue LV;
    if (!EvaluatePointer(E, LV, Info))
      return false;
    LV.moveInto(Result);
  } else if (T->isRealFloatingType()) {
    llvm::APFloat F(0.0);
    if (!EvaluateFloat(E, F, Info))
      return false;
    Result = APValue(F);
  } else if (T->isAnyComplexType()) {
    ComplexValue C;
    if (!EvaluateComplex(E, C, Info))
      return false;
    C.moveInto(Result);
  } else if (T->isMemberPointerType()) {
    MemberPtr P;
    if (!EvaluateMemberPointer(E, P, Info))
      return false;
    P.moveInto(Result);
    return true;
  } else if (T->isArrayType()) {
    LValue LV;
    LV.set(E, Info.CurrentCall->Index);
    APValue &Value = Info.CurrentCall->createTemporary(E, false);
    if (!EvaluateArray(E, LV, Value, Info))
      return false;
    Result = Value;
  } else if (T->isRecordType()) {
    LValue LV;
    LV.set(E, Info.CurrentCall->Index);
    APValue &Value = Info.CurrentCall->createTemporary(E, false);
    if (!EvaluateRecord(E, LV, Value, Info))
      return false;
    Result = Value;
  } else if (T->isVoidType()) {
    if (!Info.getLangOpts().CPlusPlus11)
      Info.CCEDiag(E, diag::note_constexpr_nonliteral)
        << E->getType();
    if (!EvaluateVoid(E, Info))
      return false;
  } else if (T->isAtomicType()) {
    if (!EvaluateAtomic(E, Result, Info))
      return false;
  } else if (Info.getLangOpts().CPlusPlus11) {
    Info.FFDiag(E, diag::note_constexpr_nonliteral) << E->getType();
    return false;
  } else {
    Info.FFDiag(E, diag::note_invalid_subexpr_in_const_expr);
    return false;
  }

  return true;
}

/// EvaluateInPlace - Evaluate an expression in-place in an APValue. In some
/// cases, the in-place evaluation is essential, since later initializers for
/// an object can indirectly refer to subobjects which were initialized earlier.
static bool EvaluateInPlace(APValue &Result, EvalInfo &Info, const LValue &This,
                            const Expr *E, bool AllowNonLiteralTypes) {
  assert(!E->isValueDependent());

  if (!AllowNonLiteralTypes && !CheckLiteralType(Info, E, &This))
    return false;

  if (E->isRValue()) {
    // Evaluate arrays and record types in-place, so that later initializers can
    // refer to earlier-initialized members of the object.
    if (E->getType()->isArrayType())
      return EvaluateArray(E, This, Result, Info);
    else if (E->getType()->isRecordType())
      return EvaluateRecord(E, This, Result, Info);
  }

  // For any other type, in-place evaluation is unimportant.
  return Evaluate(Result, Info, E);
}

/// EvaluateAsRValue - Try to evaluate this expression, performing an implicit
/// lvalue-to-rvalue cast if it is an lvalue.
static bool EvaluateAsRValue(EvalInfo &Info, const Expr *E, APValue &Result) {
  if (E->getType().isNull())
    return false;

  if (!CheckLiteralType(Info, E))
    return false;

  if (!::Evaluate(Result, Info, E))
    return false;

  if (E->isGLValue()) {
    LValue LV;
    LV.setFrom(Info.Ctx, Result);
    if (!handleLValueToRValueConversion(Info, E, E->getType(), LV, Result))
      return false;
  }

  // Check this core constant expression is a constant expression.
  return CheckConstantExpression(Info, E->getExprLoc(), E->getType(), Result);
}

static bool FastEvaluateAsRValue(const Expr *Exp, Expr::EvalResult &Result,
                                 const ASTContext &Ctx, bool &IsConst) {
  // Fast-path evaluations of integer literals, since we sometimes see files
  // containing vast quantities of these.
  if (const IntegerLiteral *L = dyn_cast<IntegerLiteral>(Exp)) {
    Result.Val = APValue(APSInt(L->getValue(),
                                L->getType()->isUnsignedIntegerType()));
    IsConst = true;
    return true;
  }

  // This case should be rare, but we need to check it before we check on
  // the type below.
  if (Exp->getType().isNull()) {
    IsConst = false;
    return true;
  }
  
  // FIXME: Evaluating values of large array and record types can cause
  // performance problems. Only do so in C++11 for now.
  if (Exp->isRValue() && (Exp->getType()->isArrayType() ||
                          Exp->getType()->isRecordType()) &&
      !Ctx.getLangOpts().CPlusPlus11) {
    IsConst = false;
    return true;
  }
  return false;
}


/// EvaluateAsRValue - Return true if this is a constant which we can fold using
/// any crazy technique (that has nothing to do with language standards) that
/// we want to.  If this function returns true, it returns the folded constant
/// in Result. If this expression is a glvalue, an lvalue-to-rvalue conversion
/// will be applied to the result.
bool Expr::EvaluateAsRValue(EvalResult &Result, const ASTContext &Ctx) const {
  bool IsConst;
  if (FastEvaluateAsRValue(this, Result, Ctx, IsConst))
    return IsConst;
  
  EvalInfo Info(Ctx, Result, EvalInfo::EM_IgnoreSideEffects);
  return ::EvaluateAsRValue(Info, this, Result.Val);
}

bool Expr::EvaluateAsBooleanCondition(bool &Result,
                                      const ASTContext &Ctx) const {
  EvalResult Scratch;
  return EvaluateAsRValue(Scratch, Ctx) &&
         HandleConversionToBool(Scratch.Val, Result);
}

static bool hasUnacceptableSideEffect(Expr::EvalStatus &Result,
                                      Expr::SideEffectsKind SEK) {
  return (SEK < Expr::SE_AllowSideEffects && Result.HasSideEffects) ||
         (SEK < Expr::SE_AllowUndefinedBehavior && Result.HasUndefinedBehavior);
}

bool Expr::EvaluateAsInt(APSInt &Result, const ASTContext &Ctx,
                         SideEffectsKind AllowSideEffects) const {
  if (!getType()->isIntegralOrEnumerationType())
    return false;

  EvalResult ExprResult;
  if (!EvaluateAsRValue(ExprResult, Ctx) || !ExprResult.Val.isInt() ||
      hasUnacceptableSideEffect(ExprResult, AllowSideEffects))
    return false;

  Result = ExprResult.Val.getInt();
  return true;
}

bool Expr::EvaluateAsFloat(APFloat &Result, const ASTContext &Ctx,
                           SideEffectsKind AllowSideEffects) const {
  if (!getType()->isRealFloatingType())
    return false;

  EvalResult ExprResult;
  if (!EvaluateAsRValue(ExprResult, Ctx) || !ExprResult.Val.isFloat() ||
      hasUnacceptableSideEffect(ExprResult, AllowSideEffects))
    return false;

  Result = ExprResult.Val.getFloat();
  return true;
}

bool Expr::EvaluateAsLValue(EvalResult &Result, const ASTContext &Ctx) const {
  EvalInfo Info(Ctx, Result, EvalInfo::EM_ConstantFold);

  LValue LV;
  if (!EvaluateLValue(this, LV, Info) || Result.HasSideEffects ||
      !CheckLValueConstantExpression(Info, getExprLoc(),
                                     Ctx.getLValueReferenceType(getType()), LV))
    return false;

  LV.moveInto(Result.Val);
  return true;
}

bool Expr::EvaluateAsInitializer(APValue &Value, const ASTContext &Ctx,
                                 const VarDecl *VD,
                            SmallVectorImpl<PartialDiagnosticAt> &Notes) const {
  // FIXME: Evaluating initializers for large array and record types can cause
  // performance problems. Only do so in C++11 for now.
  if (isRValue() && (getType()->isArrayType() || getType()->isRecordType()) &&
      !Ctx.getLangOpts().CPlusPlus11)
    return false;

  Expr::EvalStatus EStatus;
  EStatus.Diag = &Notes;

  EvalInfo InitInfo(Ctx, EStatus, VD->isConstexpr()
                                      ? EvalInfo::EM_ConstantExpression
                                      : EvalInfo::EM_ConstantFold);
  InitInfo.setEvaluatingDecl(VD, Value);

  LValue LVal;
  LVal.set(VD);

  // C++11 [basic.start.init]p2:
  //  Variables with static storage duration or thread storage duration shall be
  //  zero-initialized before any other initialization takes place.
  // This behavior is not present in C.
  if (Ctx.getLangOpts().CPlusPlus && !VD->hasLocalStorage() &&
      !VD->getType()->isReferenceType()) {
    ImplicitValueInitExpr VIE(VD->getType());
    if (!EvaluateInPlace(Value, InitInfo, LVal, &VIE,
                         /*AllowNonLiteralTypes=*/true))
      return false;
  }

  if (!EvaluateInPlace(Value, InitInfo, LVal, this,
                       /*AllowNonLiteralTypes=*/true) ||
      EStatus.HasSideEffects)
    return false;

  return CheckConstantExpression(InitInfo, VD->getLocation(), VD->getType(),
                                 Value);
}

/// isEvaluatable - Call EvaluateAsRValue to see if this expression can be
/// constant folded, but discard the result.
bool Expr::isEvaluatable(const ASTContext &Ctx, SideEffectsKind SEK) const {
  EvalResult Result;
  return EvaluateAsRValue(Result, Ctx) &&
         !hasUnacceptableSideEffect(Result, SEK);
}

APSInt Expr::EvaluateKnownConstInt(const ASTContext &Ctx,
                    SmallVectorImpl<PartialDiagnosticAt> *Diag) const {
  EvalResult EvalResult;
  EvalResult.Diag = Diag;
  bool Result = EvaluateAsRValue(EvalResult, Ctx);
  (void)Result;
  assert(Result && "Could not evaluate expression");
  assert(EvalResult.Val.isInt() && "Expression did not evaluate to integer");

  return EvalResult.Val.getInt();
}

void Expr::EvaluateForOverflow(const ASTContext &Ctx) const {
  bool IsConst;
  EvalResult EvalResult;
  if (!FastEvaluateAsRValue(this, EvalResult, Ctx, IsConst)) {
    EvalInfo Info(Ctx, EvalResult, EvalInfo::EM_EvaluateForOverflow);
    (void)::EvaluateAsRValue(Info, this, EvalResult.Val);
  }
}

bool Expr::EvalResult::isGlobalLValue() const {
  assert(Val.isLValue());
  return IsGlobalLValue(Val.getLValueBase());
}


/// isIntegerConstantExpr - this recursive routine will test if an expression is
/// an integer constant expression.

/// FIXME: Pass up a reason why! Invalid operation in i-c-e, division by zero,
/// comma, etc

// CheckICE - This function does the fundamental ICE checking: the returned
// ICEDiag contains an ICEKind indicating whether the expression is an ICE,
// and a (possibly null) SourceLocation indicating the location of the problem.
//
// Note that to reduce code duplication, this helper does no evaluation
// itself; the caller checks whether the expression is evaluatable, and
// in the rare cases where CheckICE actually cares about the evaluated
// value, it calls into Evalute.

namespace {

enum ICEKind {
  /// This expression is an ICE.
  IK_ICE,
  /// This expression is not an ICE, but if it isn't evaluated, it's
  /// a legal subexpression for an ICE. This return value is used to handle
  /// the comma operator in C99 mode, and non-constant subexpressions.
  IK_ICEIfUnevaluated,
  /// This expression is not an ICE, and is not a legal subexpression for one.
  IK_NotICE
};

struct ICEDiag {
  ICEKind Kind;
  SourceLocation Loc;

  ICEDiag(ICEKind IK, SourceLocation l) : Kind(IK), Loc(l) {}
};

}

static ICEDiag NoDiag() { return ICEDiag(IK_ICE, SourceLocation()); }

static ICEDiag Worst(ICEDiag A, ICEDiag B) { return A.Kind >= B.Kind ? A : B; }

static ICEDiag CheckEvalInICE(const Expr* E, const ASTContext &Ctx) {
  Expr::EvalResult EVResult;
  if (!E->EvaluateAsRValue(EVResult, Ctx) || EVResult.HasSideEffects ||
      !EVResult.Val.isInt())
    return ICEDiag(IK_NotICE, E->getLocStart());

  return NoDiag();
}

static ICEDiag CheckICE(const Expr* E, const ASTContext &Ctx) {
  assert(!E->isValueDependent() && "Should not see value dependent exprs!");
  if (!E->getType()->isIntegralOrEnumerationType())
    return ICEDiag(IK_NotICE, E->getLocStart());

  switch (E->getStmtClass()) {
#define ABSTRACT_STMT(Node)
#define STMT(Node, Base) case Expr::Node##Class:
#define EXPR(Node, Base)
#include "clang/AST/StmtNodes.inc"
  case Expr::PredefinedExprClass:
  case Expr::FloatingLiteralClass:
  case Expr::ImaginaryLiteralClass:
  case Expr::StringLiteralClass:
  case Expr::ArraySubscriptExprClass:
  case Expr::OMPArraySectionExprClass:
  case Expr::MemberExprClass:
  case Expr::CompoundAssignOperatorClass:
  case Expr::CompoundLiteralExprClass:
  case Expr::ExtVectorElementExprClass:
  case Expr::DesignatedInitExprClass:
  case Expr::ArrayInitLoopExprClass:
  case Expr::ArrayInitIndexExprClass:
  case Expr::NoInitExprClass:
  case Expr::DesignatedInitUpdateExprClass:
  case Expr::ImplicitValueInitExprClass:
  case Expr::ParenListExprClass:
  case Expr::VAArgExprClass:
  case Expr::AddrLabelExprClass:
  case Expr::StmtExprClass:
  case Expr::CXXMemberCallExprClass:
  case Expr::CUDAKernelCallExprClass:
  case Expr::CXXDynamicCastExprClass:
  case Expr::CXXTypeidExprClass:
  case Expr::CXXUuidofExprClass:
  case Expr::MSPropertyRefExprClass:
  case Expr::MSPropertySubscriptExprClass:
  case Expr::CXXNullPtrLiteralExprClass:
  case Expr::UserDefinedLiteralClass:
  case Expr::CXXThisExprClass:
  case Expr::CXXThrowExprClass:
  case Expr::CXXNewExprClass:
  case Expr::CXXDeleteExprClass:
  case Expr::CXXPseudoDestructorExprClass:
  case Expr::UnresolvedLookupExprClass:
  case Expr::TypoExprClass:
  case Expr::DependentScopeDeclRefExprClass:
  case Expr::CXXConstructExprClass:
  case Expr::CXXInheritedCtorInitExprClass:
  case Expr::CXXStdInitializerListExprClass:
  case Expr::CXXBindTemporaryExprClass:
  case Expr::ExprWithCleanupsClass:
  case Expr::CXXTemporaryObjectExprClass:
  case Expr::CXXUnresolvedConstructExprClass:
  case Expr::CXXDependentScopeMemberExprClass:
  case Expr::UnresolvedMemberExprClass:
  case Expr::ObjCStringLiteralClass:
  case Expr::ObjCBoxedExprClass:
  case Expr::ObjCArrayLiteralClass:
  case Expr::ObjCDictionaryLiteralClass:
  case Expr::ObjCEncodeExprClass:
  case Expr::ObjCMessageExprClass:
  case Expr::ObjCSelectorExprClass:
  case Expr::ObjCProtocolExprClass:
  case Expr::ObjCIvarRefExprClass:
  case Expr::ObjCPropertyRefExprClass:
  case Expr::ObjCSubscriptRefExprClass:
  case Expr::ObjCIsaExprClass:
  case Expr::ObjCAvailabilityCheckExprClass:
  case Expr::ShuffleVectorExprClass:
  case Expr::ConvertVectorExprClass:
  case Expr::BlockExprClass:
  case Expr::NoStmtClass:
  case Expr::OpaqueValueExprClass:
  case Expr::PackExpansionExprClass:
  case Expr::SubstNonTypeTemplateParmPackExprClass:
  case Expr::FunctionParmPackExprClass:
  case Expr::AsTypeExprClass:
  case Expr::ObjCIndirectCopyRestoreExprClass:
  case Expr::MaterializeTemporaryExprClass:
  case Expr::PseudoObjectExprClass:
  case Expr::AtomicExprClass:
  case Expr::LambdaExprClass:
  case Expr::CXXFoldExprClass:
  case Expr::CoawaitExprClass:
  case Expr::CoyieldExprClass:
    return ICEDiag(IK_NotICE, E->getLocStart());

  case Expr::InitListExprClass: {
    // C++03 [dcl.init]p13: If T is a scalar type, then a declaration of the
    // form "T x = { a };" is equivalent to "T x = a;".
    // Unless we're initializing a reference, T is a scalar as it is known to be
    // of integral or enumeration type.
    if (E->isRValue())
      if (cast<InitListExpr>(E)->getNumInits() == 1)
        return CheckICE(cast<InitListExpr>(E)->getInit(0), Ctx);
    return ICEDiag(IK_NotICE, E->getLocStart());
  }

  case Expr::SizeOfPackExprClass:
  case Expr::GNUNullExprClass:
    // GCC considers the GNU __null value to be an integral constant expression.
    return NoDiag();

  case Expr::SubstNonTypeTemplateParmExprClass:
    return
      CheckICE(cast<SubstNonTypeTemplateParmExpr>(E)->getReplacement(), Ctx);

  case Expr::ParenExprClass:
    return CheckICE(cast<ParenExpr>(E)->getSubExpr(), Ctx);
  case Expr::GenericSelectionExprClass:
    return CheckICE(cast<GenericSelectionExpr>(E)->getResultExpr(), Ctx);
  case Expr::IntegerLiteralClass:
  case Expr::CharacterLiteralClass:
  case Expr::ObjCBoolLiteralExprClass:
  case Expr::CXXBoolLiteralExprClass:
  case Expr::CXXScalarValueInitExprClass:
  case Expr::TypeTraitExprClass:
  case Expr::ArrayTypeTraitExprClass:
  case Expr::ExpressionTraitExprClass:
  case Expr::CXXNoexceptExprClass:
    return NoDiag();
  case Expr::CallExprClass:
  case Expr::CXXOperatorCallExprClass: {
    // C99 6.6/3 allows function calls within unevaluated subexpressions of
    // constant expressions, but they can never be ICEs because an ICE cannot
    // contain an operand of (pointer to) function type.
    const CallExpr *CE = cast<CallExpr>(E);
    if (CE->getBuiltinCallee())
      return CheckEvalInICE(E, Ctx);
    return ICEDiag(IK_NotICE, E->getLocStart());
  }
  case Expr::DeclRefExprClass: {
    if (isa<EnumConstantDecl>(cast<DeclRefExpr>(E)->getDecl()))
      return NoDiag();
    const ValueDecl *D = dyn_cast<ValueDecl>(cast<DeclRefExpr>(E)->getDecl());
    if (Ctx.getLangOpts().CPlusPlus &&
        D && IsConstNonVolatile(D->getType())) {
      // Parameter variables are never constants.  Without this check,
      // getAnyInitializer() can find a default argument, which leads
      // to chaos.
      if (isa<ParmVarDecl>(D))
        return ICEDiag(IK_NotICE, cast<DeclRefExpr>(E)->getLocation());

      // C++ 7.1.5.1p2
      //   A variable of non-volatile const-qualified integral or enumeration
      //   type initialized by an ICE can be used in ICEs.
      if (const VarDecl *Dcl = dyn_cast<VarDecl>(D)) {
        if (!Dcl->getType()->isIntegralOrEnumerationType())
          return ICEDiag(IK_NotICE, cast<DeclRefExpr>(E)->getLocation());

        const VarDecl *VD;
        // Look for a declaration of this variable that has an initializer, and
        // check whether it is an ICE.
        if (Dcl->getAnyInitializer(VD) && VD->checkInitIsICE())
          return NoDiag();
        else
          return ICEDiag(IK_NotICE, cast<DeclRefExpr>(E)->getLocation());
      }
    }
    return ICEDiag(IK_NotICE, E->getLocStart());
  }
  case Expr::UnaryOperatorClass: {
    const UnaryOperator *Exp = cast<UnaryOperator>(E);
    switch (Exp->getOpcode()) {
    case UO_PostInc:
    case UO_PostDec:
    case UO_PreInc:
    case UO_PreDec:
    case UO_AddrOf:
    case UO_Deref:
    case UO_Coawait:
      // C99 6.6/3 allows increment and decrement within unevaluated
      // subexpressions of constant expressions, but they can never be ICEs
      // because an ICE cannot contain an lvalue operand.
      return ICEDiag(IK_NotICE, E->getLocStart());
    case UO_Extension:
    case UO_LNot:
    case UO_Plus:
    case UO_Minus:
    case UO_Not:
    case UO_Real:
    case UO_Imag:
      return CheckICE(Exp->getSubExpr(), Ctx);
    }

    // OffsetOf falls through here.
  }
  case Expr::OffsetOfExprClass: {
    // Note that per C99, offsetof must be an ICE. And AFAIK, using
    // EvaluateAsRValue matches the proposed gcc behavior for cases like
    // "offsetof(struct s{int x[4];}, x[1.0])".  This doesn't affect
    // compliance: we should warn earlier for offsetof expressions with
    // array subscripts that aren't ICEs, and if the array subscripts
    // are ICEs, the value of the offsetof must be an integer constant.
    return CheckEvalInICE(E, Ctx);
  }
  case Expr::UnaryExprOrTypeTraitExprClass: {
    const UnaryExprOrTypeTraitExpr *Exp = cast<UnaryExprOrTypeTraitExpr>(E);
    if ((Exp->getKind() ==  UETT_SizeOf) &&
        Exp->getTypeOfArgument()->isVariableArrayType())
      return ICEDiag(IK_NotICE, E->getLocStart());
    return NoDiag();
  }
  case Expr::BinaryOperatorClass: {
    const BinaryOperator *Exp = cast<BinaryOperator>(E);
    switch (Exp->getOpcode()) {
    case BO_PtrMemD:
    case BO_PtrMemI:
    case BO_Assign:
    case BO_MulAssign:
    case BO_DivAssign:
    case BO_RemAssign:
    case BO_AddAssign:
    case BO_SubAssign:
    case BO_ShlAssign:
    case BO_ShrAssign:
    case BO_AndAssign:
    case BO_XorAssign:
    case BO_OrAssign:
      // C99 6.6/3 allows assignments within unevaluated subexpressions of
      // constant expressions, but they can never be ICEs because an ICE cannot
      // contain an lvalue operand.
      return ICEDiag(IK_NotICE, E->getLocStart());

    case BO_Mul:
    case BO_Div:
    case BO_Rem:
    case BO_Add:
    case BO_Sub:
    case BO_Shl:
    case BO_Shr:
    case BO_LT:
    case BO_GT:
    case BO_LE:
    case BO_GE:
    case BO_EQ:
    case BO_NE:
    case BO_And:
    case BO_Xor:
    case BO_Or:
    case BO_Comma: {
      ICEDiag LHSResult = CheckICE(Exp->getLHS(), Ctx);
      ICEDiag RHSResult = CheckICE(Exp->getRHS(), Ctx);
      if (Exp->getOpcode() == BO_Div ||
          Exp->getOpcode() == BO_Rem) {
        // EvaluateAsRValue gives an error for undefined Div/Rem, so make sure
        // we don't evaluate one.
        if (LHSResult.Kind == IK_ICE && RHSResult.Kind == IK_ICE) {
          llvm::APSInt REval = Exp->getRHS()->EvaluateKnownConstInt(Ctx);
          if (REval == 0)
            return ICEDiag(IK_ICEIfUnevaluated, E->getLocStart());
          if (REval.isSigned() && REval.isAllOnesValue()) {
            llvm::APSInt LEval = Exp->getLHS()->EvaluateKnownConstInt(Ctx);
            if (LEval.isMinSignedValue())
              return ICEDiag(IK_ICEIfUnevaluated, E->getLocStart());
          }
        }
      }
      if (Exp->getOpcode() == BO_Comma) {
        if (Ctx.getLangOpts().C99) {
          // C99 6.6p3 introduces a strange edge case: comma can be in an ICE
          // if it isn't evaluated.
          if (LHSResult.Kind == IK_ICE && RHSResult.Kind == IK_ICE)
            return ICEDiag(IK_ICEIfUnevaluated, E->getLocStart());
        } else {
          // In both C89 and C++, commas in ICEs are illegal.
          return ICEDiag(IK_NotICE, E->getLocStart());
        }
      }
      return Worst(LHSResult, RHSResult);
    }
    case BO_LAnd:
    case BO_LOr: {
      ICEDiag LHSResult = CheckICE(Exp->getLHS(), Ctx);
      ICEDiag RHSResult = CheckICE(Exp->getRHS(), Ctx);
      if (LHSResult.Kind == IK_ICE && RHSResult.Kind == IK_ICEIfUnevaluated) {
        // Rare case where the RHS has a comma "side-effect"; we need
        // to actually check the condition to see whether the side
        // with the comma is evaluated.
        if ((Exp->getOpcode() == BO_LAnd) !=
            (Exp->getLHS()->EvaluateKnownConstInt(Ctx) == 0))
          return RHSResult;
        return NoDiag();
      }

      return Worst(LHSResult, RHSResult);
    }
    }
  }
  case Expr::ImplicitCastExprClass:
  case Expr::CStyleCastExprClass:
  case Expr::CXXFunctionalCastExprClass:
  case Expr::CXXStaticCastExprClass:
  case Expr::CXXReinterpretCastExprClass:
  case Expr::CXXConstCastExprClass:
  case Expr::ObjCBridgedCastExprClass: {
    const Expr *SubExpr = cast<CastExpr>(E)->getSubExpr();
    if (isa<ExplicitCastExpr>(E)) {
      if (const FloatingLiteral *FL
            = dyn_cast<FloatingLiteral>(SubExpr->IgnoreParenImpCasts())) {
        unsigned DestWidth = Ctx.getIntWidth(E->getType());
        bool DestSigned = E->getType()->isSignedIntegerOrEnumerationType();
        APSInt IgnoredVal(DestWidth, !DestSigned);
        bool Ignored;
        // If the value does not fit in the destination type, the behavior is
        // undefined, so we are not required to treat it as a constant
        // expression.
        if (FL->getValue().convertToInteger(IgnoredVal,
                                            llvm::APFloat::rmTowardZero,
                                            &Ignored) & APFloat::opInvalidOp)
          return ICEDiag(IK_NotICE, E->getLocStart());
        return NoDiag();
      }
    }
    switch (cast<CastExpr>(E)->getCastKind()) {
    case CK_LValueToRValue:
    case CK_AtomicToNonAtomic:
    case CK_NonAtomicToAtomic:
    case CK_NoOp:
    case CK_IntegralToBoolean:
    case CK_IntegralCast:
      return CheckICE(SubExpr, Ctx);
    default:
      return ICEDiag(IK_NotICE, E->getLocStart());
    }
  }
  case Expr::BinaryConditionalOperatorClass: {
    const BinaryConditionalOperator *Exp = cast<BinaryConditionalOperator>(E);
    ICEDiag CommonResult = CheckICE(Exp->getCommon(), Ctx);
    if (CommonResult.Kind == IK_NotICE) return CommonResult;
    ICEDiag FalseResult = CheckICE(Exp->getFalseExpr(), Ctx);
    if (FalseResult.Kind == IK_NotICE) return FalseResult;
    if (CommonResult.Kind == IK_ICEIfUnevaluated) return CommonResult;
    if (FalseResult.Kind == IK_ICEIfUnevaluated &&
        Exp->getCommon()->EvaluateKnownConstInt(Ctx) != 0) return NoDiag();
    return FalseResult;
  }
  case Expr::ConditionalOperatorClass: {
    const ConditionalOperator *Exp = cast<ConditionalOperator>(E);
    // If the condition (ignoring parens) is a __builtin_constant_p call,
    // then only the true side is actually considered in an integer constant
    // expression, and it is fully evaluated.  This is an important GNU
    // extension.  See GCC PR38377 for discussion.
    if (const CallExpr *CallCE
        = dyn_cast<CallExpr>(Exp->getCond()->IgnoreParenCasts()))
      if (CallCE->getBuiltinCallee() == Builtin::BI__builtin_constant_p)
        return CheckEvalInICE(E, Ctx);
    ICEDiag CondResult = CheckICE(Exp->getCond(), Ctx);
    if (CondResult.Kind == IK_NotICE)
      return CondResult;

    ICEDiag TrueResult = CheckICE(Exp->getTrueExpr(), Ctx);
    ICEDiag FalseResult = CheckICE(Exp->getFalseExpr(), Ctx);

    if (TrueResult.Kind == IK_NotICE)
      return TrueResult;
    if (FalseResult.Kind == IK_NotICE)
      return FalseResult;
    if (CondResult.Kind == IK_ICEIfUnevaluated)
      return CondResult;
    if (TrueResult.Kind == IK_ICE && FalseResult.Kind == IK_ICE)
      return NoDiag();
    // Rare case where the diagnostics depend on which side is evaluated
    // Note that if we get here, CondResult is 0, and at least one of
    // TrueResult and FalseResult is non-zero.
    if (Exp->getCond()->EvaluateKnownConstInt(Ctx) == 0)
      return FalseResult;
    return TrueResult;
  }
  case Expr::CXXDefaultArgExprClass:
    return CheckICE(cast<CXXDefaultArgExpr>(E)->getExpr(), Ctx);
  case Expr::CXXDefaultInitExprClass:
    return CheckICE(cast<CXXDefaultInitExpr>(E)->getExpr(), Ctx);
  case Expr::ChooseExprClass: {
    return CheckICE(cast<ChooseExpr>(E)->getChosenSubExpr(), Ctx);
  }
  }

  llvm_unreachable("Invalid StmtClass!");
}

/// Evaluate an expression as a C++11 integral constant expression.
static bool EvaluateCPlusPlus11IntegralConstantExpr(const ASTContext &Ctx,
                                                    const Expr *E,
                                                    llvm::APSInt *Value,
                                                    SourceLocation *Loc) {
  if (!E->getType()->isIntegralOrEnumerationType()) {
    if (Loc) *Loc = E->getExprLoc();
    return false;
  }

  APValue Result;
  if (!E->isCXX11ConstantExpr(Ctx, &Result, Loc))
    return false;

  if (!Result.isInt()) {
    if (Loc) *Loc = E->getExprLoc();
    return false;
  }

  if (Value) *Value = Result.getInt();
  return true;
}

bool Expr::isIntegerConstantExpr(const ASTContext &Ctx,
                                 SourceLocation *Loc) const {
  if (Ctx.getLangOpts().CPlusPlus11)
    return EvaluateCPlusPlus11IntegralConstantExpr(Ctx, this, nullptr, Loc);

  ICEDiag D = CheckICE(this, Ctx);
  if (D.Kind != IK_ICE) {
    if (Loc) *Loc = D.Loc;
    return false;
  }
  return true;
}

bool Expr::isIntegerConstantExpr(llvm::APSInt &Value, const ASTContext &Ctx,
                                 SourceLocation *Loc, bool isEvaluated) const {
  if (Ctx.getLangOpts().CPlusPlus11)
    return EvaluateCPlusPlus11IntegralConstantExpr(Ctx, this, &Value, Loc);

  if (!isIntegerConstantExpr(Ctx, Loc))
    return false;
  // The only possible side-effects here are due to UB discovered in the
  // evaluation (for instance, INT_MAX + 1). In such a case, we are still
  // required to treat the expression as an ICE, so we produce the folded
  // value.
  if (!EvaluateAsInt(Value, Ctx, SE_AllowSideEffects))
    llvm_unreachable("ICE cannot be evaluated!");
  return true;
}

bool Expr::isCXX98IntegralConstantExpr(const ASTContext &Ctx) const {
  return CheckICE(this, Ctx).Kind == IK_ICE;
}

bool Expr::isCXX11ConstantExpr(const ASTContext &Ctx, APValue *Result,
                               SourceLocation *Loc) const {
  // We support this checking in C++98 mode in order to diagnose compatibility
  // issues.
  assert(Ctx.getLangOpts().CPlusPlus);

  // Build evaluation settings.
  Expr::EvalStatus Status;
  SmallVector<PartialDiagnosticAt, 8> Diags;
  Status.Diag = &Diags;
  EvalInfo Info(Ctx, Status, EvalInfo::EM_ConstantExpression);

  APValue Scratch;
  bool IsConstExpr = ::EvaluateAsRValue(Info, this, Result ? *Result : Scratch);

  if (!Diags.empty()) {
    IsConstExpr = false;
    if (Loc) *Loc = Diags[0].first;
  } else if (!IsConstExpr) {
    // FIXME: This shouldn't happen.
    if (Loc) *Loc = getExprLoc();
  }

  return IsConstExpr;
}

bool Expr::EvaluateWithSubstitution(APValue &Value, ASTContext &Ctx,
                                    const FunctionDecl *Callee,
                                    ArrayRef<const Expr*> Args) const {
  Expr::EvalStatus Status;
  EvalInfo Info(Ctx, Status, EvalInfo::EM_ConstantExpressionUnevaluated);

  ArgVector ArgValues(Args.size());
  for (ArrayRef<const Expr*>::iterator I = Args.begin(), E = Args.end();
       I != E; ++I) {
    if ((*I)->isValueDependent() ||
        !Evaluate(ArgValues[I - Args.begin()], Info, *I))
      // If evaluation fails, throw away the argument entirely.
      ArgValues[I - Args.begin()] = APValue();
    if (Info.EvalStatus.HasSideEffects)
      return false;
  }

  // Build fake call to Callee.
  CallStackFrame Frame(Info, Callee->getLocation(), Callee, /*This*/nullptr,
                       ArgValues.data());
  return Evaluate(Value, Info, this) && !Info.EvalStatus.HasSideEffects;
}

bool Expr::isPotentialConstantExpr(const FunctionDecl *FD,
                                   SmallVectorImpl<
                                     PartialDiagnosticAt> &Diags) {
  // FIXME: It would be useful to check constexpr function templates, but at the
  // moment the constant expression evaluator cannot cope with the non-rigorous
  // ASTs which we build for dependent expressions.
  if (FD->isDependentContext())
    return true;

  Expr::EvalStatus Status;
  Status.Diag = &Diags;

  EvalInfo Info(FD->getASTContext(), Status,
                EvalInfo::EM_PotentialConstantExpression);

  const CXXMethodDecl *MD = dyn_cast<CXXMethodDecl>(FD);
  const CXXRecordDecl *RD = MD ? MD->getParent()->getCanonicalDecl() : nullptr;

  // Fabricate an arbitrary expression on the stack and pretend that it
  // is a temporary being used as the 'this' pointer.
  LValue This;
  ImplicitValueInitExpr VIE(RD ? Info.Ctx.getRecordType(RD) : Info.Ctx.IntTy);
  This.set(&VIE, Info.CurrentCall->Index);

  ArrayRef<const Expr*> Args;

  APValue Scratch;
  if (const CXXConstructorDecl *CD = dyn_cast<CXXConstructorDecl>(FD)) {
    // Evaluate the call as a constant initializer, to allow the construction
    // of objects of non-literal types.
    Info.setEvaluatingDecl(This.getLValueBase(), Scratch);
    HandleConstructorCall(&VIE, This, Args, CD, Info, Scratch);
  } else {
    SourceLocation Loc = FD->getLocation();
    HandleFunctionCall(Loc, FD, (MD && MD->isInstance()) ? &This : nullptr,
                       Args, FD->getBody(), Info, Scratch, nullptr);
  }

  return Diags.empty();
}

bool Expr::isPotentialConstantExprUnevaluated(Expr *E,
                                              const FunctionDecl *FD,
                                              SmallVectorImpl<
                                                PartialDiagnosticAt> &Diags) {
  Expr::EvalStatus Status;
  Status.Diag = &Diags;

  EvalInfo Info(FD->getASTContext(), Status,
                EvalInfo::EM_PotentialConstantExpressionUnevaluated);

  // Fabricate a call stack frame to give the arguments a plausible cover story.
  ArrayRef<const Expr*> Args;
  ArgVector ArgValues(0);
  bool Success = EvaluateArgs(Args, ArgValues, Info);
  (void)Success;
  assert(Success &&
         "Failed to set up arguments for potential constant evaluation");
  CallStackFrame Frame(Info, SourceLocation(), FD, nullptr, ArgValues.data());

  APValue ResultScratch;
  Evaluate(ResultScratch, Info, E);
  return Diags.empty();
}

bool Expr::tryEvaluateObjectSize(uint64_t &Result, ASTContext &Ctx,
                                 unsigned Type) const {
  if (!getType()->isPointerType())
    return false;

  Expr::EvalStatus Status;
  EvalInfo Info(Ctx, Status, EvalInfo::EM_ConstantFold);
  return ::tryEvaluateBuiltinObjectSize(this, Type, Info, Result);
}<|MERGE_RESOLUTION|>--- conflicted
+++ resolved
@@ -1096,11 +1096,7 @@
     unsigned getLValueCallIndex() const { return CallIndex; }
     SubobjectDesignator &getLValueDesignator() { return Designator; }
     const SubobjectDesignator &getLValueDesignator() const { return Designator;}
-<<<<<<< HEAD
-    bool isNullPtr() const { return IsNullPtr;}
-=======
     bool isNullPointer() const { return IsNullPtr;}
->>>>>>> 410306bf
 
     void moveInto(APValue &V) const {
       if (Designator.Invalid)
@@ -1117,11 +1113,7 @@
       InvalidBase = false;
       CallIndex = V.getLValueCallIndex();
       Designator = SubobjectDesignator(Ctx, V);
-<<<<<<< HEAD
-      IsNullPtr = V.isNullPtr();
-=======
       IsNullPtr = V.isNullPointer();
->>>>>>> 410306bf
     }
 
     void set(APValue::LValueBase B, unsigned I = 0, bool BInvalid = false,
@@ -1173,14 +1165,8 @@
       if (checkSubobject(Info, E, Imag ? CSK_Imag : CSK_Real))
         Designator.addComplexUnchecked(EltTy, Imag);
     }
-<<<<<<< HEAD
-    void clearIsNullPtr(bool DoIt) {
-      if (DoIt)
-        IsNullPtr = false;
-=======
     void clearIsNullPointer() {
       IsNullPtr = false;
->>>>>>> 410306bf
     }
     void adjustOffsetAndIndex(EvalInfo &Info, const Expr *E, uint64_t Index,
                               CharUnits ElementSize) {
@@ -1188,13 +1174,6 @@
       Offset += Index * ElementSize;
       if (Index && checkNullPointer(Info, E, CSK_ArrayIndex))
         Designator.adjustIndex(Info, E, Index);
-<<<<<<< HEAD
-      clearIsNullPtr(Index);
-    }
-    void adjustOffset(CharUnits N) {
-      Offset += N;
-      clearIsNullPtr(N.getQuantity());
-=======
       if (Index)
         clearIsNullPointer();
     }
@@ -1202,7 +1181,6 @@
       Offset += N;
       if (N.getQuantity())
         clearIsNullPointer();
->>>>>>> 410306bf
     }
   };
 
@@ -5117,11 +5095,7 @@
     return true;
   }
   bool ZeroInitialization(const Expr *E) {
-<<<<<<< HEAD
-    auto Offset = Info.Ctx.getTargetNullPtrValue(E->getType());
-=======
     auto Offset = Info.Ctx.getTargetNullPointerValue(E->getType());
->>>>>>> 410306bf
     Result.set((Expr*)nullptr, 0, false, true, Offset);
     return true;
   }
@@ -8441,13 +8415,8 @@
     }
 
     uint64_t V;
-<<<<<<< HEAD
-    if (LV.isNullPtr())
-      V = Info.Ctx.getTargetNullPtrValue(SrcType);
-=======
     if (LV.isNullPointer())
       V = Info.Ctx.getTargetNullPointerValue(SrcType);
->>>>>>> 410306bf
     else
       V = LV.getLValueOffset().getQuantity();
 
