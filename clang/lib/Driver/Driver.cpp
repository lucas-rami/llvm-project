--- conflicted
+++ resolved
@@ -6339,11 +6339,8 @@
       JA.getType() == types::TY_ModuleFile && SpecifiedModuleOutput) {
     assert(!C.getArgs().hasArg(options::OPT_modules_reduced_bmi));
     return GetModuleOutputPath(C, JA, BaseInput);
-<<<<<<< HEAD
-=======
-  }
-
->>>>>>> c006b908
+  }
+
   // Output to a temporary file?
   if ((!AtTopLevel && !isSaveTempsEnabled() &&
        !C.getArgs().hasArg(options::OPT__SLASH_Fo)) ||
