//===--- Driver.cpp - Clang GCC Compatible Driver -------------------------===//
//
// Part of the LLVM Project, under the Apache License v2.0 with LLVM Exceptions.
// See https://llvm.org/LICENSE.txt for license information.
// SPDX-License-Identifier: Apache-2.0 WITH LLVM-exception
//
//===----------------------------------------------------------------------===//

#include "clang/Driver/Driver.h"
#include "ToolChains/AIX.h"
#include "ToolChains/AMDGPU.h"
#include "ToolChains/AMDGPUOpenMP.h"
#include "ToolChains/AVR.h"
#include "ToolChains/Ananas.h"
#include "ToolChains/BareMetal.h"
#include "ToolChains/CSKYToolChain.h"
#include "ToolChains/Clang.h"
#include "ToolChains/CloudABI.h"
#include "ToolChains/Contiki.h"
#include "ToolChains/CrossWindows.h"
#include "ToolChains/Cuda.h"
#include "ToolChains/Darwin.h"
#include "ToolChains/DragonFly.h"
#include "ToolChains/FreeBSD.h"
#include "ToolChains/Fuchsia.h"
#include "ToolChains/Gnu.h"
#include "ToolChains/HIPAMD.h"
#include "ToolChains/HIPSPV.h"
#include "ToolChains/HLSL.h"
#include "ToolChains/Haiku.h"
#include "ToolChains/Hexagon.h"
#include "ToolChains/Hurd.h"
#include "ToolChains/Lanai.h"
#include "ToolChains/Linux.h"
#include "ToolChains/MSP430.h"
#include "ToolChains/MSVC.h"
#include "ToolChains/MinGW.h"
#include "ToolChains/Minix.h"
#include "ToolChains/MipsLinux.h"
#include "ToolChains/Myriad.h"
#include "ToolChains/NaCl.h"
#include "ToolChains/NetBSD.h"
#include "ToolChains/OpenBSD.h"
#include "ToolChains/PPCFreeBSD.h"
#include "ToolChains/PPCLinux.h"
#include "ToolChains/PS4CPU.h"
#include "ToolChains/RISCVToolchain.h"
#include "ToolChains/SPIRV.h"
#include "ToolChains/Solaris.h"
#include "ToolChains/TCE.h"
#include "ToolChains/VEToolchain.h"
#include "ToolChains/WebAssembly.h"
#include "ToolChains/XCore.h"
#include "ToolChains/ZOS.h"
#include "clang/Basic/TargetID.h"
#include "clang/Basic/Version.h"
#include "clang/Config/config.h"
#include "clang/Driver/Action.h"
#include "clang/Driver/Compilation.h"
#include "clang/Driver/DriverDiagnostic.h"
#include "clang/Driver/InputInfo.h"
#include "clang/Driver/Job.h"
#include "clang/Driver/Options.h"
#include "clang/Driver/OptionUtils.h"
#include "clang/Driver/Phases.h"
#include "clang/Driver/SanitizerArgs.h"
#include "clang/Driver/Tool.h"
#include "clang/Driver/Types.h"
#include "clang/Driver/ToolChain.h"
#include "clang/Driver/Util.h"
#include "llvm/ADT/ArrayRef.h"
#include "llvm/ADT/STLExtras.h"
#include "llvm/ADT/SmallSet.h"
#include "llvm/ADT/StringExtras.h"
#include "llvm/ADT/StringRef.h"
#include "llvm/ADT/StringSet.h"
#include "llvm/ADT/StringSwitch.h"
#include "llvm/Config/llvm-config.h"
#include "llvm/MC/TargetRegistry.h"
#include "llvm/Option/Arg.h"
#include "llvm/Option/ArgList.h"
#include "llvm/Option/OptSpecifier.h"
#include "llvm/Option/OptTable.h"
#include "llvm/Option/Option.h"
#include "llvm/Support/CommandLine.h"
#include "llvm/Support/ErrorHandling.h"
#include "llvm/Support/ExitCodes.h"
#include "llvm/Support/FileSystem.h"
#include "llvm/Support/FormatVariadic.h"
#include "llvm/Support/Host.h"
#include "llvm/Support/MD5.h"
#include "llvm/Support/Path.h"
#include "llvm/Support/PrettyStackTrace.h"
#include "llvm/Support/Process.h"
#include "llvm/Support/Program.h"
#include "llvm/Support/StringSaver.h"
#include "llvm/Support/VirtualFileSystem.h"
#include "llvm/Support/raw_ostream.h"
#include <map>
#include <memory>
#include <utility>
#if LLVM_ON_UNIX
#include <unistd.h> // getpid
#endif

using namespace clang::driver;
using namespace clang;
using namespace llvm::opt;

static llvm::Optional<llvm::Triple>
getOffloadTargetTriple(const Driver &D, const ArgList &Args) {
  auto OffloadTargets = Args.getAllArgValues(options::OPT_offload_EQ);
  // Offload compilation flow does not support multiple targets for now. We
  // need the HIPActionBuilder (and possibly the CudaActionBuilder{,Base}too)
  // to support multiple tool chains first.
  switch (OffloadTargets.size()) {
  default:
    D.Diag(diag::err_drv_only_one_offload_target_supported);
    return llvm::None;
  case 0:
    D.Diag(diag::err_drv_invalid_or_unsupported_offload_target) << "";
    return llvm::None;
  case 1:
    break;
  }
  return llvm::Triple(OffloadTargets[0]);
}

static llvm::Optional<llvm::Triple>
getNVIDIAOffloadTargetTriple(const Driver &D, const ArgList &Args,
                             const llvm::Triple &HostTriple) {
  if (!Args.hasArg(options::OPT_offload_EQ)) {
    return llvm::Triple(HostTriple.isArch64Bit() ? "nvptx64-nvidia-cuda"
                                                 : "nvptx-nvidia-cuda");
  }
  auto TT = getOffloadTargetTriple(D, Args);
  if (TT && (TT->getArch() == llvm::Triple::spirv32 ||
             TT->getArch() == llvm::Triple::spirv64)) {
    if (Args.hasArg(options::OPT_emit_llvm))
      return TT;
    D.Diag(diag::err_drv_cuda_offload_only_emit_bc);
    return llvm::None;
  }
  D.Diag(diag::err_drv_invalid_or_unsupported_offload_target) << TT->str();
  return llvm::None;
}
static llvm::Optional<llvm::Triple>
getHIPOffloadTargetTriple(const Driver &D, const ArgList &Args) {
  if (!Args.hasArg(options::OPT_offload_EQ)) {
    return llvm::Triple("amdgcn-amd-amdhsa"); // Default HIP triple.
  }
  auto TT = getOffloadTargetTriple(D, Args);
  if (!TT)
    return llvm::None;
  if (TT->getArch() == llvm::Triple::amdgcn &&
      TT->getVendor() == llvm::Triple::AMD &&
      TT->getOS() == llvm::Triple::AMDHSA)
    return TT;
  if (TT->getArch() == llvm::Triple::spirv64)
    return TT;
  D.Diag(diag::err_drv_invalid_or_unsupported_offload_target) << TT->str();
  return llvm::None;
}

// static
std::string Driver::GetResourcesPath(StringRef BinaryPath,
                                     StringRef CustomResourceDir) {
  // Since the resource directory is embedded in the module hash, it's important
  // that all places that need it call this function, so that they get the
  // exact same string ("a/../b/" and "b/" get different hashes, for example).

  // Dir is bin/ or lib/, depending on where BinaryPath is.
  std::string Dir = std::string(llvm::sys::path::parent_path(BinaryPath));

  SmallString<128> P(Dir);
  if (CustomResourceDir != "") {
    llvm::sys::path::append(P, CustomResourceDir);
  } else {
    // On Windows, libclang.dll is in bin/.
    // On non-Windows, libclang.so/.dylib is in lib/.
    // With a static-library build of libclang, LibClangPath will contain the
    // path of the embedding binary, which for LLVM binaries will be in bin/.
    // ../lib gets us to lib/ in both cases.
    P = llvm::sys::path::parent_path(Dir);
    llvm::sys::path::append(P, Twine("lib") + CLANG_LIBDIR_SUFFIX, "clang",
                            CLANG_VERSION_STRING);
  }

  return std::string(P.str());
}

Driver::Driver(StringRef ClangExecutable, StringRef TargetTriple,
               DiagnosticsEngine &Diags, std::string Title,
               IntrusiveRefCntPtr<llvm::vfs::FileSystem> VFS)
    : Diags(Diags), VFS(std::move(VFS)), Mode(GCCMode),
      SaveTemps(SaveTempsNone), BitcodeEmbed(EmbedNone),
      CXX20HeaderType(HeaderMode_None), ModulesModeCXX20(false),
      LTOMode(LTOK_None), ClangExecutable(ClangExecutable),
      SysRoot(DEFAULT_SYSROOT), DriverTitle(Title), CCCPrintBindings(false),
      CCPrintOptions(false), CCPrintHeaders(false), CCLogDiagnostics(false),
      CCGenDiagnostics(false), CCPrintProcessStats(false),
      TargetTriple(TargetTriple), Saver(Alloc), CheckInputsExist(true),
<<<<<<< HEAD
      GenReproducer(false), SuppressMissingInputWarning(false),
      NumParallelJobs(1) {
=======
      ProbePrecompiled(true), GenReproducer(false),
      SuppressMissingInputWarning(false) {
>>>>>>> e2ed3fd7
  // Provide a sane fallback if no VFS is specified.
  if (!this->VFS)
    this->VFS = llvm::vfs::getRealFileSystem();

  Name = std::string(llvm::sys::path::filename(ClangExecutable));
  Dir = std::string(llvm::sys::path::parent_path(ClangExecutable));
  InstalledDir = Dir; // Provide a sensible default installed dir.

  if ((!SysRoot.empty()) && llvm::sys::path::is_relative(SysRoot)) {
    // Prepend InstalledDir if SysRoot is relative
    SmallString<128> P(InstalledDir);
    llvm::sys::path::append(P, SysRoot);
    SysRoot = std::string(P);
  }

#if defined(CLANG_CONFIG_FILE_SYSTEM_DIR)
  SystemConfigDir = CLANG_CONFIG_FILE_SYSTEM_DIR;
#endif
#if defined(CLANG_CONFIG_FILE_USER_DIR)
  UserConfigDir = CLANG_CONFIG_FILE_USER_DIR;
#endif

  // Compute the path to the resource directory.
  ResourceDir = GetResourcesPath(ClangExecutable, CLANG_RESOURCE_DIR);
}

void Driver::setDriverMode(StringRef Value) {
  static const std::string OptName =
      getOpts().getOption(options::OPT_driver_mode).getPrefixedName();
  if (auto M = llvm::StringSwitch<llvm::Optional<DriverMode>>(Value)
                   .Case("gcc", GCCMode)
                   .Case("g++", GXXMode)
                   .Case("cpp", CPPMode)
                   .Case("cl", CLMode)
                   .Case("flang", FlangMode)
                   .Case("dxc", DXCMode)
                   .Default(None))
    Mode = *M;
  else
    Diag(diag::err_drv_unsupported_option_argument) << OptName << Value;
}

InputArgList Driver::ParseArgStrings(ArrayRef<const char *> ArgStrings,
                                     bool IsClCompatMode,
                                     bool &ContainsError) {
  llvm::PrettyStackTraceString CrashInfo("Command line argument parsing");
  ContainsError = false;

  unsigned IncludedFlagsBitmask;
  unsigned ExcludedFlagsBitmask;
  std::tie(IncludedFlagsBitmask, ExcludedFlagsBitmask) =
      getIncludeExcludeOptionFlagMasks(IsClCompatMode);

  // Make sure that Flang-only options don't pollute the Clang output
  // TODO: Make sure that Clang-only options don't pollute Flang output
  if (!IsFlangMode())
    ExcludedFlagsBitmask |= options::FlangOnlyOption;

  unsigned MissingArgIndex, MissingArgCount;
  InputArgList Args =
      getOpts().ParseArgs(ArgStrings, MissingArgIndex, MissingArgCount,
                          IncludedFlagsBitmask, ExcludedFlagsBitmask);

  // Check for missing argument error.
  if (MissingArgCount) {
    Diag(diag::err_drv_missing_argument)
        << Args.getArgString(MissingArgIndex) << MissingArgCount;
    ContainsError |=
        Diags.getDiagnosticLevel(diag::err_drv_missing_argument,
                                 SourceLocation()) > DiagnosticsEngine::Warning;
  }

  // Check for unsupported options.
  for (const Arg *A : Args) {
    if (A->getOption().hasFlag(options::Unsupported)) {
      unsigned DiagID;
      auto ArgString = A->getAsString(Args);
      std::string Nearest;
      if (getOpts().findNearest(
            ArgString, Nearest, IncludedFlagsBitmask,
            ExcludedFlagsBitmask | options::Unsupported) > 1) {
        DiagID = diag::err_drv_unsupported_opt;
        Diag(DiagID) << ArgString;
      } else {
        DiagID = diag::err_drv_unsupported_opt_with_suggestion;
        Diag(DiagID) << ArgString << Nearest;
      }
      ContainsError |= Diags.getDiagnosticLevel(DiagID, SourceLocation()) >
                       DiagnosticsEngine::Warning;
      continue;
    }

    // Warn about -mcpu= without an argument.
    if (A->getOption().matches(options::OPT_mcpu_EQ) && A->containsValue("")) {
      Diag(diag::warn_drv_empty_joined_argument) << A->getAsString(Args);
      ContainsError |= Diags.getDiagnosticLevel(
                           diag::warn_drv_empty_joined_argument,
                           SourceLocation()) > DiagnosticsEngine::Warning;
    }
  }

  for (const Arg *A : Args.filtered(options::OPT_UNKNOWN)) {
    unsigned DiagID;
    auto ArgString = A->getAsString(Args);
    std::string Nearest;
    if (getOpts().findNearest(
          ArgString, Nearest, IncludedFlagsBitmask, ExcludedFlagsBitmask) > 1) {
      DiagID = IsCLMode() ? diag::warn_drv_unknown_argument_clang_cl
                          : diag::err_drv_unknown_argument;
      Diags.Report(DiagID) << ArgString;
    } else {
      DiagID = IsCLMode()
                   ? diag::warn_drv_unknown_argument_clang_cl_with_suggestion
                   : diag::err_drv_unknown_argument_with_suggestion;
      Diags.Report(DiagID) << ArgString << Nearest;
    }
    ContainsError |= Diags.getDiagnosticLevel(DiagID, SourceLocation()) >
                     DiagnosticsEngine::Warning;
  }

  return Args;
}

// Determine which compilation mode we are in. We look for options which
// affect the phase, starting with the earliest phases, and record which
// option we used to determine the final phase.
phases::ID Driver::getFinalPhase(const DerivedArgList &DAL,
                                 Arg **FinalPhaseArg) const {
  Arg *PhaseArg = nullptr;
  phases::ID FinalPhase;

  // -{E,EP,P,M,MM} only run the preprocessor.
  if (CCCIsCPP() || (PhaseArg = DAL.getLastArg(options::OPT_E)) ||
      (PhaseArg = DAL.getLastArg(options::OPT__SLASH_EP)) ||
      (PhaseArg = DAL.getLastArg(options::OPT_M, options::OPT_MM)) ||
      (PhaseArg = DAL.getLastArg(options::OPT__SLASH_P)) ||
      CCGenDiagnostics) {
    if (IsFlangMode() && (DAL.getLastArg(options::OPT_E)))
      FinalPhase = phases::FortranFrontend;
    else
      FinalPhase = phases::Preprocess;

    // -fsyntax-only stops Fortran compilation after FortranFrontend
  } else if (IsFlangMode() &&
             (PhaseArg = DAL.getLastArg(options::OPT_fsyntax_only))) {
    FinalPhase = phases::FortranFrontend;

    // --precompile only runs up to precompilation.
    // Options that cause the output of C++20 compiled module interfaces or
    // header units have the same effect.
  } else if ((PhaseArg = DAL.getLastArg(options::OPT__precompile)) ||
             (PhaseArg = DAL.getLastArg(options::OPT_extract_api)) ||
             (PhaseArg = DAL.getLastArg(options::OPT_fmodule_header,
                                        options::OPT_fmodule_header_EQ))) {
    FinalPhase = phases::Precompile;
    // -{fsyntax-only,-analyze,emit-ast} only run up to the compiler.
  } else if ((PhaseArg = DAL.getLastArg(options::OPT_fsyntax_only)) ||
             (PhaseArg = DAL.getLastArg(options::OPT_print_supported_cpus)) ||
             (PhaseArg = DAL.getLastArg(options::OPT_module_file_info)) ||
             (PhaseArg = DAL.getLastArg(options::OPT_verify_pch)) ||
             (PhaseArg = DAL.getLastArg(options::OPT_rewrite_objc)) ||
             (PhaseArg = DAL.getLastArg(options::OPT_rewrite_legacy_objc)) ||
             (PhaseArg = DAL.getLastArg(options::OPT__migrate)) ||
             (PhaseArg = DAL.getLastArg(options::OPT__analyze)) ||
             (PhaseArg = DAL.getLastArg(options::OPT_emit_ast))) {
    FinalPhase = phases::Compile;

  // -S only runs up to the backend.
  } else if ((PhaseArg = DAL.getLastArg(options::OPT_S))) {
    FinalPhase = phases::Backend;

  // -c compilation only runs up to the assembler.
  } else if ((PhaseArg = DAL.getLastArg(options::OPT_c))) {
    FinalPhase = phases::Assemble;

  } else if ((PhaseArg = DAL.getLastArg(options::OPT_emit_interface_stubs))) {
    FinalPhase = phases::IfsMerge;

  // Otherwise do everything.
  } else
    FinalPhase = phases::Link;

  if (FinalPhaseArg)
    *FinalPhaseArg = PhaseArg;

  return FinalPhase;
}

static Arg *MakeInputArg(DerivedArgList &Args, const OptTable &Opts,
                         StringRef Value, bool Claim = true) {
  Arg *A = new Arg(Opts.getOption(options::OPT_INPUT), Value,
                   Args.getBaseArgs().MakeIndex(Value), Value.data());
  Args.AddSynthesizedArg(A);
  if (Claim)
    A->claim();
  return A;
}

DerivedArgList *Driver::TranslateInputArgs(const InputArgList &Args) const {
  const llvm::opt::OptTable &Opts = getOpts();
  DerivedArgList *DAL = new DerivedArgList(Args);

  bool HasNostdlib = Args.hasArg(options::OPT_nostdlib);
  bool HasNostdlibxx = Args.hasArg(options::OPT_nostdlibxx);
  bool HasNodefaultlib = Args.hasArg(options::OPT_nodefaultlibs);
  bool IgnoreUnused = false;
  for (Arg *A : Args) {
    if (IgnoreUnused)
      A->claim();

    if (A->getOption().matches(options::OPT_start_no_unused_arguments)) {
      IgnoreUnused = true;
      continue;
    }
    if (A->getOption().matches(options::OPT_end_no_unused_arguments)) {
      IgnoreUnused = false;
      continue;
    }

    // Unfortunately, we have to parse some forwarding options (-Xassembler,
    // -Xlinker, -Xpreprocessor) because we either integrate their functionality
    // (assembler and preprocessor), or bypass a previous driver ('collect2').

    // Rewrite linker options, to replace --no-demangle with a custom internal
    // option.
    if ((A->getOption().matches(options::OPT_Wl_COMMA) ||
         A->getOption().matches(options::OPT_Xlinker)) &&
        A->containsValue("--no-demangle")) {
      // Add the rewritten no-demangle argument.
      DAL->AddFlagArg(A, Opts.getOption(options::OPT_Z_Xlinker__no_demangle));

      // Add the remaining values as Xlinker arguments.
      for (StringRef Val : A->getValues())
        if (Val != "--no-demangle")
          DAL->AddSeparateArg(A, Opts.getOption(options::OPT_Xlinker), Val);

      continue;
    }

    // Rewrite preprocessor options, to replace -Wp,-MD,FOO which is used by
    // some build systems. We don't try to be complete here because we don't
    // care to encourage this usage model.
    if (A->getOption().matches(options::OPT_Wp_COMMA) &&
        (A->getValue(0) == StringRef("-MD") ||
         A->getValue(0) == StringRef("-MMD"))) {
      // Rewrite to -MD/-MMD along with -MF.
      if (A->getValue(0) == StringRef("-MD"))
        DAL->AddFlagArg(A, Opts.getOption(options::OPT_MD));
      else
        DAL->AddFlagArg(A, Opts.getOption(options::OPT_MMD));
      if (A->getNumValues() == 2)
        DAL->AddSeparateArg(A, Opts.getOption(options::OPT_MF), A->getValue(1));
      continue;
    }

    // Rewrite reserved library names.
    if (A->getOption().matches(options::OPT_l)) {
      StringRef Value = A->getValue();

      // Rewrite unless -nostdlib is present.
      if (!HasNostdlib && !HasNodefaultlib && !HasNostdlibxx &&
          Value == "stdc++") {
        DAL->AddFlagArg(A, Opts.getOption(options::OPT_Z_reserved_lib_stdcxx));
        continue;
      }

      // Rewrite unconditionally.
      if (Value == "cc_kext") {
        DAL->AddFlagArg(A, Opts.getOption(options::OPT_Z_reserved_lib_cckext));
        continue;
      }
    }

    // Pick up inputs via the -- option.
    if (A->getOption().matches(options::OPT__DASH_DASH)) {
      A->claim();
      for (StringRef Val : A->getValues())
        DAL->append(MakeInputArg(*DAL, Opts, Val, false));
      continue;
    }

    DAL->append(A);
  }

  // Enforce -static if -miamcu is present.
  if (Args.hasFlag(options::OPT_miamcu, options::OPT_mno_iamcu, false))
    DAL->AddFlagArg(nullptr, Opts.getOption(options::OPT_static));

// Add a default value of -mlinker-version=, if one was given and the user
// didn't specify one.
#if defined(HOST_LINK_VERSION)
  if (!Args.hasArg(options::OPT_mlinker_version_EQ) &&
      strlen(HOST_LINK_VERSION) > 0) {
    DAL->AddJoinedArg(0, Opts.getOption(options::OPT_mlinker_version_EQ),
                      HOST_LINK_VERSION);
    DAL->getLastArg(options::OPT_mlinker_version_EQ)->claim();
  }
#endif

  return DAL;
}

/// Compute target triple from args.
///
/// This routine provides the logic to compute a target triple from various
/// args passed to the driver and the default triple string.
static llvm::Triple computeTargetTriple(const Driver &D,
                                        StringRef TargetTriple,
                                        const ArgList &Args,
                                        StringRef DarwinArchName = "") {
  // FIXME: Already done in Compilation *Driver::BuildCompilation
  if (const Arg *A = Args.getLastArg(options::OPT_target))
    TargetTriple = A->getValue();

  llvm::Triple Target(llvm::Triple::normalize(TargetTriple));

  // GNU/Hurd's triples should have been -hurd-gnu*, but were historically made
  // -gnu* only, and we can not change this, so we have to detect that case as
  // being the Hurd OS.
  if (TargetTriple.contains("-unknown-gnu") || TargetTriple.contains("-pc-gnu"))
    Target.setOSName("hurd");

  // Handle Apple-specific options available here.
  if (Target.isOSBinFormatMachO()) {
    // If an explicit Darwin arch name is given, that trumps all.
    if (!DarwinArchName.empty()) {
      tools::darwin::setTripleTypeForMachOArchName(Target, DarwinArchName);
      return Target;
    }

    // Handle the Darwin '-arch' flag.
    if (Arg *A = Args.getLastArg(options::OPT_arch)) {
      StringRef ArchName = A->getValue();
      tools::darwin::setTripleTypeForMachOArchName(Target, ArchName);
    }
  }

  // Handle pseudo-target flags '-mlittle-endian'/'-EL' and
  // '-mbig-endian'/'-EB'.
  if (Arg *A = Args.getLastArg(options::OPT_mlittle_endian,
                               options::OPT_mbig_endian)) {
    if (A->getOption().matches(options::OPT_mlittle_endian)) {
      llvm::Triple LE = Target.getLittleEndianArchVariant();
      if (LE.getArch() != llvm::Triple::UnknownArch)
        Target = std::move(LE);
    } else {
      llvm::Triple BE = Target.getBigEndianArchVariant();
      if (BE.getArch() != llvm::Triple::UnknownArch)
        Target = std::move(BE);
    }
  }

  // Skip further flag support on OSes which don't support '-m32' or '-m64'.
  if (Target.getArch() == llvm::Triple::tce ||
      Target.getOS() == llvm::Triple::Minix)
    return Target;

  // On AIX, the env OBJECT_MODE may affect the resulting arch variant.
  if (Target.isOSAIX()) {
    if (Optional<std::string> ObjectModeValue =
            llvm::sys::Process::GetEnv("OBJECT_MODE")) {
      StringRef ObjectMode = *ObjectModeValue;
      llvm::Triple::ArchType AT = llvm::Triple::UnknownArch;

      if (ObjectMode.equals("64")) {
        AT = Target.get64BitArchVariant().getArch();
      } else if (ObjectMode.equals("32")) {
        AT = Target.get32BitArchVariant().getArch();
      } else {
        D.Diag(diag::err_drv_invalid_object_mode) << ObjectMode;
      }

      if (AT != llvm::Triple::UnknownArch && AT != Target.getArch())
        Target.setArch(AT);
    }
  }

  // Handle pseudo-target flags '-m64', '-mx32', '-m32' and '-m16'.
  Arg *A = Args.getLastArg(options::OPT_m64, options::OPT_mx32,
                           options::OPT_m32, options::OPT_m16);
  if (A) {
    llvm::Triple::ArchType AT = llvm::Triple::UnknownArch;

    if (A->getOption().matches(options::OPT_m64)) {
      AT = Target.get64BitArchVariant().getArch();
      if (Target.getEnvironment() == llvm::Triple::GNUX32)
        Target.setEnvironment(llvm::Triple::GNU);
      else if (Target.getEnvironment() == llvm::Triple::MuslX32)
        Target.setEnvironment(llvm::Triple::Musl);
    } else if (A->getOption().matches(options::OPT_mx32) &&
               Target.get64BitArchVariant().getArch() == llvm::Triple::x86_64) {
      AT = llvm::Triple::x86_64;
      if (Target.getEnvironment() == llvm::Triple::Musl)
        Target.setEnvironment(llvm::Triple::MuslX32);
      else
        Target.setEnvironment(llvm::Triple::GNUX32);
    } else if (A->getOption().matches(options::OPT_m32)) {
      AT = Target.get32BitArchVariant().getArch();
      if (Target.getEnvironment() == llvm::Triple::GNUX32)
        Target.setEnvironment(llvm::Triple::GNU);
      else if (Target.getEnvironment() == llvm::Triple::MuslX32)
        Target.setEnvironment(llvm::Triple::Musl);
    } else if (A->getOption().matches(options::OPT_m16) &&
               Target.get32BitArchVariant().getArch() == llvm::Triple::x86) {
      AT = llvm::Triple::x86;
      Target.setEnvironment(llvm::Triple::CODE16);
    }

    if (AT != llvm::Triple::UnknownArch && AT != Target.getArch()) {
      Target.setArch(AT);
      if (Target.isWindowsGNUEnvironment())
        toolchains::MinGW::fixTripleArch(D, Target, Args);
    }
  }

  // Handle -miamcu flag.
  if (Args.hasFlag(options::OPT_miamcu, options::OPT_mno_iamcu, false)) {
    if (Target.get32BitArchVariant().getArch() != llvm::Triple::x86)
      D.Diag(diag::err_drv_unsupported_opt_for_target) << "-miamcu"
                                                       << Target.str();

    if (A && !A->getOption().matches(options::OPT_m32))
      D.Diag(diag::err_drv_argument_not_allowed_with)
          << "-miamcu" << A->getBaseArg().getAsString(Args);

    Target.setArch(llvm::Triple::x86);
    Target.setArchName("i586");
    Target.setEnvironment(llvm::Triple::UnknownEnvironment);
    Target.setEnvironmentName("");
    Target.setOS(llvm::Triple::ELFIAMCU);
    Target.setVendor(llvm::Triple::UnknownVendor);
    Target.setVendorName("intel");
  }

  // If target is MIPS adjust the target triple
  // accordingly to provided ABI name.
  A = Args.getLastArg(options::OPT_mabi_EQ);
  if (A && Target.isMIPS()) {
    StringRef ABIName = A->getValue();
    if (ABIName == "32") {
      Target = Target.get32BitArchVariant();
      if (Target.getEnvironment() == llvm::Triple::GNUABI64 ||
          Target.getEnvironment() == llvm::Triple::GNUABIN32)
        Target.setEnvironment(llvm::Triple::GNU);
    } else if (ABIName == "n32") {
      Target = Target.get64BitArchVariant();
      if (Target.getEnvironment() == llvm::Triple::GNU ||
          Target.getEnvironment() == llvm::Triple::GNUABI64)
        Target.setEnvironment(llvm::Triple::GNUABIN32);
    } else if (ABIName == "64") {
      Target = Target.get64BitArchVariant();
      if (Target.getEnvironment() == llvm::Triple::GNU ||
          Target.getEnvironment() == llvm::Triple::GNUABIN32)
        Target.setEnvironment(llvm::Triple::GNUABI64);
    }
  }

  // If target is RISC-V adjust the target triple according to
  // provided architecture name
  A = Args.getLastArg(options::OPT_march_EQ);
  if (A && Target.isRISCV()) {
    StringRef ArchName = A->getValue();
    if (ArchName.startswith_insensitive("rv32"))
      Target.setArch(llvm::Triple::riscv32);
    else if (ArchName.startswith_insensitive("rv64"))
      Target.setArch(llvm::Triple::riscv64);
  }

  return Target;
}

// Parse the LTO options and record the type of LTO compilation
// based on which -f(no-)?lto(=.*)? or -f(no-)?offload-lto(=.*)?
// option occurs last.
static driver::LTOKind parseLTOMode(Driver &D, const llvm::opt::ArgList &Args,
                                    OptSpecifier OptEq, OptSpecifier OptNeg) {
  if (!Args.hasFlag(OptEq, OptNeg, false))
    return LTOK_None;

  const Arg *A = Args.getLastArg(OptEq);
  StringRef LTOName = A->getValue();

  driver::LTOKind LTOMode = llvm::StringSwitch<LTOKind>(LTOName)
                                .Case("full", LTOK_Full)
                                .Case("thin", LTOK_Thin)
                                .Default(LTOK_Unknown);

  if (LTOMode == LTOK_Unknown) {
    D.Diag(diag::err_drv_unsupported_option_argument)
        << A->getOption().getName() << A->getValue();
    return LTOK_None;
  }
  return LTOMode;
}

// Parse the LTO options.
void Driver::setLTOMode(const llvm::opt::ArgList &Args) {
  LTOMode =
      parseLTOMode(*this, Args, options::OPT_flto_EQ, options::OPT_fno_lto);

  OffloadLTOMode = parseLTOMode(*this, Args, options::OPT_foffload_lto_EQ,
                                options::OPT_fno_offload_lto);
}

/// Compute the desired OpenMP runtime from the flags provided.
Driver::OpenMPRuntimeKind Driver::getOpenMPRuntime(const ArgList &Args) const {
  StringRef RuntimeName(CLANG_DEFAULT_OPENMP_RUNTIME);

  const Arg *A = Args.getLastArg(options::OPT_fopenmp_EQ);
  if (A)
    RuntimeName = A->getValue();

  auto RT = llvm::StringSwitch<OpenMPRuntimeKind>(RuntimeName)
                .Case("libomp", OMPRT_OMP)
                .Case("libgomp", OMPRT_GOMP)
                .Case("libiomp5", OMPRT_IOMP5)
                .Default(OMPRT_Unknown);

  if (RT == OMPRT_Unknown) {
    if (A)
      Diag(diag::err_drv_unsupported_option_argument)
          << A->getOption().getName() << A->getValue();
    else
      // FIXME: We could use a nicer diagnostic here.
      Diag(diag::err_drv_unsupported_opt) << "-fopenmp";
  }

  return RT;
}

bool GetTargetInfoFromOffloadArch(Compilation &C, const char *OpenMPTarget,
                                  std::set<std::string> &OffloadArchs,
                                  bool erase = false) {
  StringRef DeviceTripleStr;
  if (!std::strncmp(OpenMPTarget, "gfx", 3)) {
    DeviceTripleStr = "amdgcn-amd-amdhsa";

    if (erase)
      OffloadArchs.erase(
          DeviceTripleStr.str().append("^").append(OpenMPTarget));
    else {
      llvm::Triple TT(DeviceTripleStr);
      llvm::StringMap<bool> Features;
      StringRef IdStr(OpenMPTarget);
      auto Arch = parseTargetID(TT, IdStr, &Features);
      if (!Arch) {
        C.getDriver().Diag(clang::diag::err_drv_bad_target_id) << IdStr;
        C.setContainsError();
        return false;
      }
      OffloadArchs.insert(
          DeviceTripleStr.str().append("^").append(OpenMPTarget));
    }
  } else if (!std::strncmp(OpenMPTarget, "sm_", 3)) {
    const ToolChain *HostTC = C.getSingleOffloadToolChain<Action::OFK_Host>();
    const llvm::Triple &HostTriple = HostTC->getTriple();
    DeviceTripleStr = HostTriple.isArch64Bit() ? "nvptx64-nvidia-cuda^"
                                               : "nvptx-nvidia-cuda^";
    if (erase)
      OffloadArchs.erase(DeviceTripleStr.str().append(OpenMPTarget));
    else
      OffloadArchs.insert(DeviceTripleStr.str().append(OpenMPTarget));
  } else {
    const ToolChain *HostTC = C.getSingleOffloadToolChain<Action::OFK_Host>();
    const llvm::Triple &HostTriple = HostTC->getTriple();
    StringRef HostTripleStr = HostTriple.str();
    if (erase)
      OffloadArchs.erase(HostTripleStr.str().append("^").append(OpenMPTarget));
    else
      OffloadArchs.insert(HostTripleStr.str().append("^").append(OpenMPTarget));
  }
  return true;
}

bool Driver::GetTargetInfoFromMarch(Compilation &C,
                                    std::set<std::string> &OffloadArchs) const {
  StringRef OpenMPTargetArch;
  for (Arg *A : C.getInputArgs()) {
    if (A->getOption().matches(options::OPT_Xopenmp_target_EQ)) {
      for (auto *V : A->getValues()) {
        StringRef VStr = StringRef(V);
        if (VStr.startswith("-march=") || VStr.startswith("--march=")) {
          OpenMPTargetArch = VStr.split('=').second;
          StringRef OpenMPTargetTriple = StringRef(A->getValue(0));
          llvm::Triple TargetTriple(OpenMPTargetTriple);
          llvm::StringMap<bool> Features;
          auto ArchStr =
              parseTargetID(TargetTriple, OpenMPTargetArch, &Features);
          if (TargetTriple.isAMDGCN() && !ArchStr) {
            C.getDriver().Diag(clang::diag::err_drv_bad_target_id)
                << OpenMPTargetArch;
            C.setContainsError();
            return false;
          }
          StringRef ArchProc = OpenMPTargetArch.split(":").first;
          if (ArchProc.empty()) {
            C.getDriver().Diag(clang::diag::err_drv_cuda_bad_gpu_arch) << VStr;
            C.setContainsError();
            return false;
          }

          // Append Triple and Arch to form a unique key for each instance of
          // the ToolChain
          if (!OpenMPTargetTriple.empty() && !OpenMPTargetArch.empty())
            OffloadArchs.insert(TargetTriple.normalize().append("^").append(
                OpenMPTargetArch.str()));
        }
        A->claim();
      }
    }
  }
  return true;
}

bool Driver::GetTargetInfoFromOffloadArchOpts(
    Compilation &C, std::set<std::string> &OffloadArchs) const {
  for (Arg *A : C.getInputArgs()) {
    if (!(A->getOption().matches(options::OPT_offload_arch_EQ) ||
          A->getOption().matches(options::OPT_no_offload_arch_EQ))) {
      continue;
    }
    A->claim();

    StringRef ArchStr = A->getValue();

    if (A->getOption().matches(options::OPT_no_offload_arch_EQ) &&
        ArchStr == "all") {
      OffloadArchs.clear();
      continue;
    }
    if (ArchStr.empty())
      continue;
    else if (A->getOption().matches(options::OPT_offload_arch_EQ)) {
      auto status =
          GetTargetInfoFromOffloadArch(C, ArchStr.str().c_str(), OffloadArchs);
      if (!status)
        return false;
    } else if (A->getOption().matches(options::OPT_no_offload_arch_EQ))
      GetTargetInfoFromOffloadArch(C, ArchStr.str().c_str(), OffloadArchs,
                                   /* erase */ true);
    else
      llvm_unreachable("Unexpected option.");
  }
  return true;
}

void Driver::CreateOffloadingDeviceToolChains(Compilation &C,
                                              InputList &Inputs) {

  //
  // CUDA/HIP
  //
  // We need to generate a CUDA/HIP toolchain if any of the inputs has a CUDA
  // or HIP type. However, mixed CUDA/HIP compilation is not supported.
  bool IsCuda =
      llvm::any_of(Inputs, [](std::pair<types::ID, const llvm::opt::Arg *> &I) {
        return types::isCuda(I.first);
      });
  bool IsHIP =
      llvm::any_of(Inputs,
                   [](std::pair<types::ID, const llvm::opt::Arg *> &I) {
                     return types::isHIP(I.first);
                   }) ||
      C.getInputArgs().hasArg(options::OPT_hip_link);
  if (IsCuda && IsHIP) {
    Diag(clang::diag::err_drv_mix_cuda_hip);
    return;
  }
  if (IsCuda) {
    const ToolChain *HostTC = C.getSingleOffloadToolChain<Action::OFK_Host>();
    const llvm::Triple &HostTriple = HostTC->getTriple();
    auto OFK = Action::OFK_Cuda;
    auto CudaTriple =
        getNVIDIAOffloadTargetTriple(*this, C.getInputArgs(), HostTriple);
    if (!CudaTriple)
      return;
    // Use the CUDA and host triples as the key into the ToolChains map,
    // because the device toolchain we create depends on both.
    auto &CudaTC = ToolChains[CudaTriple->str() + "/" + HostTriple.str()];
    if (!CudaTC) {
      CudaTC = std::make_unique<toolchains::CudaToolChain>(
          *this, *CudaTriple, *HostTC, C.getInputArgs(), OFK);
    }
    C.addOffloadDeviceToolChain(CudaTC.get(), OFK);
  } else if (IsHIP) {
    if (auto *OMPTargetArg =
            C.getInputArgs().getLastArg(options::OPT_fopenmp_targets_EQ)) {
      Diag(clang::diag::err_drv_unsupported_opt_for_language_mode)
          << OMPTargetArg->getSpelling() << "HIP";
      return;
    }
    const ToolChain *HostTC = C.getSingleOffloadToolChain<Action::OFK_Host>();
    auto OFK = Action::OFK_HIP;
    auto HIPTriple = getHIPOffloadTargetTriple(*this, C.getInputArgs());
    if (!HIPTriple)
      return;
    auto *HIPTC = &getOffloadingDeviceToolChain(C.getInputArgs(), *HIPTriple,
                                                *HostTC, OFK);
    assert(HIPTC && "Could not create offloading device tool chain.");
    C.addOffloadDeviceToolChain(HIPTC, OFK);
  } else {
    //
    // OpenMP
    //
    // OpenMP Offloading is active when -offload-arch, -offload-archs, or
    // legacy options -fopenmp-targets= are specified. We first build a list
    // of OffloadArchs from command line options.
    //
    // Generate an instance of toolchain for each user specified target
    // from the -fopenmp-targets option. The march value
    // may now contain targetid value. This value
    // may include features that would result in different and potentially
    // multiple offload images.

    bool HasValidOpenMPRuntime =
        C.getInputArgs().hasFlag(options::OPT_fopenmp, options::OPT_fopenmp_EQ,
                                 options::OPT_fno_openmp, false);
    if (HasValidOpenMPRuntime) {
      OpenMPRuntimeKind OpenMPKind = getOpenMPRuntime(C.getInputArgs());
      HasValidOpenMPRuntime =
          OpenMPKind == OMPRT_OMP || OpenMPKind == OMPRT_IOMP5;
    }

    bool HasOpenMPTargets =
        C.getInputArgs().hasArg(options::OPT_fopenmp_targets_EQ);
    if (!HasValidOpenMPRuntime && HasOpenMPTargets) {
      // We expect that an offload target is always used in conjunction with
      // option -fopenmp specifying a valid runtime with offloading support,
      // i.e. libomp or libiomp.
      Diag(clang::diag::warn_drv_expecting_fopenmp_with_fopenmp_targets);
      return;
    } else if (!HasValidOpenMPRuntime && !HasOpenMPTargets) {
      return;
    }

    bool HasOffloadArch = C.getInputArgs().hasFlag(
        options::OPT_offload_arch_EQ, options::OPT_no_offload_arch_EQ, false);
    if (HasValidOpenMPRuntime && !HasOpenMPTargets && !HasOffloadArch) {
      return;
    }

    std::set<std::string> OffloadArchs;

    if (Arg *OpenMPTargets =
            C.getInputArgs().getLastArg(options::OPT_fopenmp_targets_EQ)) {

      if (!OpenMPTargets->getNumValues()) {
        Diag(clang::diag::warn_drv_empty_joined_argument)
            << OpenMPTargets->getAsString(C.getInputArgs());
        return;
      }

      // First, handle errors in command line for OpenMP target offload
      bool IsHostOffloading =
          (OpenMPTargets->getNumValues() == 1) &&
          StringRef(OpenMPTargets->getValue())
              .startswith_insensitive(
                  C.getSingleOffloadToolChain<Action::OFK_Host>()
                      ->getTriple()
                      .getArchName());

      if (!IsHostOffloading) {
        // Ensure at least one -Xopenm-target exists with a gpu -march
        if (Arg *XOpenMPTargets =
                C.getInputArgs().getLastArg(options::OPT_Xopenmp_target_EQ)) {
          bool has_valid_march = false;
          for (auto *V : XOpenMPTargets->getValues())
            if (StringRef(V).startswith("-march=") ||
                StringRef(V).startswith("--march="))
              has_valid_march = true;
          if (!has_valid_march) {
            Diag(diag::err_drv_missing_Xopenmptarget_or_march);
            return;
          }
        } else {
          Diag(diag::err_drv_missing_Xopenmptarget_or_march);
          return;
        }
      }

      //  process legacy option -fopenmp-targets -Xopenmp-target and -march
      auto status = GetTargetInfoFromMarch(C, OffloadArchs);
      if (!status)
        return;
    }
    auto status = GetTargetInfoFromOffloadArchOpts(C, OffloadArchs);
    if (!status)
      return;

    if (!OffloadArchs.empty()) {

      // Extract targetIDs from all OffloadArchs and see if there
      // is a conflict i.e. For a specific processor, a feature either shows
      // up in all target IDs, or does not show up in any target IDs. Otherwise
      // the target ID combination is invalid.
      if (OffloadArchs.size() > 1) {
        std::set<StringRef> OffloadArchsRef;
        for (std::set<std::string>::iterator Arch = OffloadArchs.begin();
             Arch != OffloadArchs.end(); Arch++) {
          auto Loc = Arch->find('^') + 1;
          OffloadArchsRef.insert(
              StringRef(Arch->data() + Loc, Arch->size() - Loc));
        }

        auto &&ConflictingArchs =
            getConflictTargetIDCombination(OffloadArchsRef);
        if (ConflictingArchs) {
          C.getDriver().Diag(clang::diag::err_drv_bad_offload_arch_combo)
              << ConflictingArchs.getValue().first
              << ConflictingArchs.getValue().second;
          C.setContainsError();
          return;
        }
      }

      llvm::StringMap<const char *> FoundNormalizedTriples;
      for (auto &Target : OffloadArchs) {
        size_t find_loc = Target.find('^');
        std::string TripleStr = Target.substr(0, find_loc);
        std::string OpenMPTargetArch = Target.substr(find_loc + 1);
        llvm::Triple TT(ToolChain::getOpenMPTriple(TripleStr.c_str()));
        llvm::StringMap<bool> Features;
        StringRef IdStr(OpenMPTargetArch);
        auto ArchStr = parseTargetID(TT, IdStr, &Features);
        if (!ArchStr) {
          Diag(clang::diag::err_drv_bad_target_id) << IdStr;
          C.setContainsError();
          return;
        } else
          OpenMPTargetArch = getCanonicalTargetID(ArchStr.getValue(), Features);

        std::string NormalizedName =
            Twine(TT.normalize() + "-" + OpenMPTargetArch).str();
        
        // Make sure we don't have a duplicate triple.
        auto Duplicate = FoundNormalizedTriples.find(NormalizedName);
        if (Duplicate != FoundNormalizedTriples.end()) {
          Diag(clang::diag::warn_drv_omp_offload_target_duplicate)
              << NormalizedName << Duplicate->second;
          continue;
        }

        // Store the current triple so that we can check for duplicates in the
        // following iterations.
        FoundNormalizedTriples[NormalizedName] = NormalizedName.c_str();

        // If the specified target is invalid, emit a diagnostic.
        if (TT.getArch() == llvm::Triple::UnknownArch) {
          Diag(clang::diag::err_drv_invalid_omp_target) << NormalizedName;
          return;
        }

        const ToolChain *TC;
        // Device toolchains have to be selected differently. They pair host
        // and device in their implementation.
        if (TT.isNVPTX() || TT.isAMDGCN()) {
          const ToolChain *HostTC =
              C.getSingleOffloadToolChain<Action::OFK_Host>();
          assert(HostTC && "Host toolchain should be always defined.");
          auto &DeviceTC = ToolChains[NormalizedName + "/" +
                                      HostTC->getTriple().normalize()];
          if (!DeviceTC) {
            if (TT.isNVPTX())
              DeviceTC = std::make_unique<toolchains::CudaToolChain>(
                  *this, TT, *HostTC, C.getInputArgs(), Action::OFK_OpenMP,
                  OpenMPTargetArch);
            else if (TT.isAMDGCN())
              DeviceTC = std::make_unique<toolchains::AMDGPUOpenMPToolChain>(
                  *this, TT, *HostTC, C.getInputArgs(), Action::OFK_OpenMP,
                  OpenMPTargetArch);
            else
              assert(DeviceTC && "Device toolchain not defined.");
          }
          TC = DeviceTC.get();
        } else {
          TC = &getToolChain(C.getInputArgs(), TT);
        }
        // Each value of -fopenmp-targets gets instance of offload toolchain
        C.addOffloadDeviceToolChain(TC, Action::OFK_OpenMP);
      } // end foreach openmp target
    }   // end has openmp offload targets
  }

  //
  // TODO: Add support for other offloading programming models here.
  //
}

/// Looks the given directories for the specified file.
///
/// \param[out] FilePath File path, if the file was found.
/// \param[in]  Dirs Directories used for the search.
/// \param[in]  FileName Name of the file to search for.
/// \return True if file was found.
///
/// Looks for file specified by FileName sequentially in directories specified
/// by Dirs.
///
static bool searchForFile(SmallVectorImpl<char> &FilePath,
                          ArrayRef<StringRef> Dirs, StringRef FileName) {
  SmallString<128> WPath;
  for (const StringRef &Dir : Dirs) {
    if (Dir.empty())
      continue;
    WPath.clear();
    llvm::sys::path::append(WPath, Dir, FileName);
    llvm::sys::path::native(WPath);
    if (llvm::sys::fs::is_regular_file(WPath)) {
      FilePath = std::move(WPath);
      return true;
    }
  }
  return false;
}

bool Driver::readConfigFile(StringRef FileName) {
  // Try reading the given file.
  SmallVector<const char *, 32> NewCfgArgs;
  if (!llvm::cl::readConfigFile(FileName, Saver, NewCfgArgs)) {
    Diag(diag::err_drv_cannot_read_config_file) << FileName;
    return true;
  }

  // Read options from config file.
  llvm::SmallString<128> CfgFileName(FileName);
  llvm::sys::path::native(CfgFileName);
  ConfigFile = std::string(CfgFileName);
  bool ContainErrors;
  CfgOptions = std::make_unique<InputArgList>(
      ParseArgStrings(NewCfgArgs, IsCLMode(), ContainErrors));
  if (ContainErrors) {
    CfgOptions.reset();
    return true;
  }

  if (CfgOptions->hasArg(options::OPT_config)) {
    CfgOptions.reset();
    Diag(diag::err_drv_nested_config_file);
    return true;
  }

  // Claim all arguments that come from a configuration file so that the driver
  // does not warn on any that is unused.
  for (Arg *A : *CfgOptions)
    A->claim();
  return false;
}

bool Driver::loadConfigFile() {
  std::string CfgFileName;
  bool FileSpecifiedExplicitly = false;

  // Process options that change search path for config files.
  if (CLOptions) {
    if (CLOptions->hasArg(options::OPT_config_system_dir_EQ)) {
      SmallString<128> CfgDir;
      CfgDir.append(
          CLOptions->getLastArgValue(options::OPT_config_system_dir_EQ));
      if (!CfgDir.empty()) {
        if (llvm::sys::fs::make_absolute(CfgDir).value() != 0)
          SystemConfigDir.clear();
        else
          SystemConfigDir = std::string(CfgDir.begin(), CfgDir.end());
      }
    }
    if (CLOptions->hasArg(options::OPT_config_user_dir_EQ)) {
      SmallString<128> CfgDir;
      CfgDir.append(
          CLOptions->getLastArgValue(options::OPT_config_user_dir_EQ));
      if (!CfgDir.empty()) {
        if (llvm::sys::fs::make_absolute(CfgDir).value() != 0)
          UserConfigDir.clear();
        else
          UserConfigDir = std::string(CfgDir.begin(), CfgDir.end());
      }
    }
  }

  // First try to find config file specified in command line.
  if (CLOptions) {
    std::vector<std::string> ConfigFiles =
        CLOptions->getAllArgValues(options::OPT_config);
    if (ConfigFiles.size() > 1) {
      if (!llvm::all_of(ConfigFiles, [ConfigFiles](const std::string &s) {
            return s == ConfigFiles[0];
          })) {
        Diag(diag::err_drv_duplicate_config);
        return true;
      }
    }

    if (!ConfigFiles.empty()) {
      CfgFileName = ConfigFiles.front();
      assert(!CfgFileName.empty());

      // If argument contains directory separator, treat it as a path to
      // configuration file.
      if (llvm::sys::path::has_parent_path(CfgFileName)) {
        SmallString<128> CfgFilePath;
        if (llvm::sys::path::is_relative(CfgFileName))
          llvm::sys::fs::current_path(CfgFilePath);
        llvm::sys::path::append(CfgFilePath, CfgFileName);
        if (!llvm::sys::fs::is_regular_file(CfgFilePath)) {
          Diag(diag::err_drv_config_file_not_exist) << CfgFilePath;
          return true;
        }
        return readConfigFile(CfgFilePath);
      }

      FileSpecifiedExplicitly = true;
    }
  }

  // If config file is not specified explicitly, try to deduce configuration
  // from executable name. For instance, an executable 'armv7l-clang' will
  // search for config file 'armv7l-clang.cfg'.
  if (CfgFileName.empty() && !ClangNameParts.TargetPrefix.empty())
    CfgFileName = ClangNameParts.TargetPrefix + '-' + ClangNameParts.ModeSuffix;

  if (CfgFileName.empty())
    return false;

  // Determine architecture part of the file name, if it is present.
  StringRef CfgFileArch = CfgFileName;
  size_t ArchPrefixLen = CfgFileArch.find('-');
  if (ArchPrefixLen == StringRef::npos)
    ArchPrefixLen = CfgFileArch.size();
  llvm::Triple CfgTriple;
  CfgFileArch = CfgFileArch.take_front(ArchPrefixLen);
  CfgTriple = llvm::Triple(llvm::Triple::normalize(CfgFileArch));
  if (CfgTriple.getArch() == llvm::Triple::ArchType::UnknownArch)
    ArchPrefixLen = 0;

  if (!StringRef(CfgFileName).endswith(".cfg"))
    CfgFileName += ".cfg";

  // If config file starts with architecture name and command line options
  // redefine architecture (with options like -m32 -LE etc), try finding new
  // config file with that architecture.
  SmallString<128> FixedConfigFile;
  size_t FixedArchPrefixLen = 0;
  if (ArchPrefixLen) {
    // Get architecture name from config file name like 'i386.cfg' or
    // 'armv7l-clang.cfg'.
    // Check if command line options changes effective triple.
    llvm::Triple EffectiveTriple = computeTargetTriple(*this,
                                             CfgTriple.getTriple(), *CLOptions);
    if (CfgTriple.getArch() != EffectiveTriple.getArch()) {
      FixedConfigFile = EffectiveTriple.getArchName();
      FixedArchPrefixLen = FixedConfigFile.size();
      // Append the rest of original file name so that file name transforms
      // like: i386-clang.cfg -> x86_64-clang.cfg.
      if (ArchPrefixLen < CfgFileName.size())
        FixedConfigFile += CfgFileName.substr(ArchPrefixLen);
    }
  }

  // Prepare list of directories where config file is searched for.
  StringRef CfgFileSearchDirs[] = {UserConfigDir, SystemConfigDir, Dir};

  // Try to find config file. First try file with corrected architecture.
  llvm::SmallString<128> CfgFilePath;
  if (!FixedConfigFile.empty()) {
    if (searchForFile(CfgFilePath, CfgFileSearchDirs, FixedConfigFile))
      return readConfigFile(CfgFilePath);
    // If 'x86_64-clang.cfg' was not found, try 'x86_64.cfg'.
    FixedConfigFile.resize(FixedArchPrefixLen);
    FixedConfigFile.append(".cfg");
    if (searchForFile(CfgFilePath, CfgFileSearchDirs, FixedConfigFile))
      return readConfigFile(CfgFilePath);
  }

  // Then try original file name.
  if (searchForFile(CfgFilePath, CfgFileSearchDirs, CfgFileName))
    return readConfigFile(CfgFilePath);

  // Finally try removing driver mode part: 'x86_64-clang.cfg' -> 'x86_64.cfg'.
  if (!ClangNameParts.ModeSuffix.empty() &&
      !ClangNameParts.TargetPrefix.empty()) {
    CfgFileName.assign(ClangNameParts.TargetPrefix);
    CfgFileName.append(".cfg");
    if (searchForFile(CfgFilePath, CfgFileSearchDirs, CfgFileName))
      return readConfigFile(CfgFilePath);
  }

  // Report error but only if config file was specified explicitly, by option
  // --config. If it was deduced from executable name, it is not an error.
  if (FileSpecifiedExplicitly) {
    Diag(diag::err_drv_config_file_not_found) << CfgFileName;
    for (const StringRef &SearchDir : CfgFileSearchDirs)
      if (!SearchDir.empty())
        Diag(diag::note_drv_config_file_searched_in) << SearchDir;
    return true;
  }

  return false;
}

Compilation *Driver::BuildCompilation(ArrayRef<const char *> ArgList) {
  llvm::PrettyStackTraceString CrashInfo("Compilation construction");

  // FIXME: Handle environment options which affect driver behavior, somewhere
  // (client?). GCC_EXEC_PREFIX, LPATH, CC_PRINT_OPTIONS.

  // We look for the driver mode option early, because the mode can affect
  // how other options are parsed.

  auto DriverMode = getDriverMode(ClangExecutable, ArgList.slice(1));
  if (!DriverMode.empty())
    setDriverMode(DriverMode);

  // FIXME: What are we going to do with -V and -b?

  // Arguments specified in command line.
  bool ContainsError;
  CLOptions = std::make_unique<InputArgList>(
      ParseArgStrings(ArgList.slice(1), IsCLMode(), ContainsError));

  // Try parsing configuration file.
  if (!ContainsError)
    ContainsError = loadConfigFile();
  bool HasConfigFile = !ContainsError && (CfgOptions.get() != nullptr);

  // All arguments, from both config file and command line.
  InputArgList Args = std::move(HasConfigFile ? std::move(*CfgOptions)
                                              : std::move(*CLOptions));

  // The args for config files or /clang: flags belong to different InputArgList
  // objects than Args. This copies an Arg from one of those other InputArgLists
  // to the ownership of Args.
  auto appendOneArg = [&Args](const Arg *Opt, const Arg *BaseArg) {
    unsigned Index = Args.MakeIndex(Opt->getSpelling());
    Arg *Copy = new llvm::opt::Arg(Opt->getOption(), Args.getArgString(Index),
                                   Index, BaseArg);
    Copy->getValues() = Opt->getValues();
    if (Opt->isClaimed())
      Copy->claim();
    Copy->setOwnsValues(Opt->getOwnsValues());
    Opt->setOwnsValues(false);
    Args.append(Copy);
  };

  if (HasConfigFile)
    for (auto *Opt : *CLOptions) {
      if (Opt->getOption().matches(options::OPT_config))
        continue;
      const Arg *BaseArg = &Opt->getBaseArg();
      if (BaseArg == Opt)
        BaseArg = nullptr;
      appendOneArg(Opt, BaseArg);
    }

  // In CL mode, look for any pass-through arguments
  if (IsCLMode() && !ContainsError) {
    SmallVector<const char *, 16> CLModePassThroughArgList;
    for (const auto *A : Args.filtered(options::OPT__SLASH_clang)) {
      A->claim();
      CLModePassThroughArgList.push_back(A->getValue());
    }

    if (!CLModePassThroughArgList.empty()) {
      // Parse any pass through args using default clang processing rather
      // than clang-cl processing.
      auto CLModePassThroughOptions = std::make_unique<InputArgList>(
          ParseArgStrings(CLModePassThroughArgList, false, ContainsError));

      if (!ContainsError)
        for (auto *Opt : *CLModePassThroughOptions) {
          appendOneArg(Opt, nullptr);
        }
    }
  }

  // Check for working directory option before accessing any files
  if (Arg *WD = Args.getLastArg(options::OPT_working_directory))
    if (VFS->setCurrentWorkingDirectory(WD->getValue()))
      Diag(diag::err_drv_unable_to_set_working_directory) << WD->getValue();

  // FIXME: This stuff needs to go into the Compilation, not the driver.
  bool CCCPrintPhases;

  // Silence driver warnings if requested
  Diags.setIgnoreAllWarnings(Args.hasArg(options::OPT_w));

  // -canonical-prefixes, -no-canonical-prefixes are used very early in main.
  Args.ClaimAllArgs(options::OPT_canonical_prefixes);
  Args.ClaimAllArgs(options::OPT_no_canonical_prefixes);

  // f(no-)integated-cc1 is also used very early in main.
  Args.ClaimAllArgs(options::OPT_fintegrated_cc1);
  Args.ClaimAllArgs(options::OPT_fno_integrated_cc1);

  // Ignore -pipe.
  Args.ClaimAllArgs(options::OPT_pipe);

  // Extract -ccc args.
  //
  // FIXME: We need to figure out where this behavior should live. Most of it
  // should be outside in the client; the parts that aren't should have proper
  // options, either by introducing new ones or by overloading gcc ones like -V
  // or -b.
  CCCPrintPhases = Args.hasArg(options::OPT_ccc_print_phases);
  CCCPrintBindings = Args.hasArg(options::OPT_ccc_print_bindings);
  if (const Arg *A = Args.getLastArg(options::OPT_ccc_gcc_name))
    CCCGenericGCCName = A->getValue();
  GenReproducer = Args.hasFlag(options::OPT_gen_reproducer,
                               options::OPT_fno_crash_diagnostics,
                               !!::getenv("FORCE_CLANG_DIAGNOSTICS_CRASH"));

  // Process -fproc-stat-report options.
  if (const Arg *A = Args.getLastArg(options::OPT_fproc_stat_report_EQ)) {
    CCPrintProcessStats = true;
    CCPrintStatReportFilename = A->getValue();
  }
  if (Args.hasArg(options::OPT_fproc_stat_report))
    CCPrintProcessStats = true;

  // FIXME: TargetTriple is used by the target-prefixed calls to as/ld
  // and getToolChain is const.
  if (IsCLMode()) {
    // clang-cl targets MSVC-style Win32.
    llvm::Triple T(TargetTriple);
    T.setOS(llvm::Triple::Win32);
    T.setVendor(llvm::Triple::PC);
    T.setEnvironment(llvm::Triple::MSVC);
    T.setObjectFormat(llvm::Triple::COFF);
    TargetTriple = T.str();
  } else if (IsDXCMode()) {
    // clang-dxc target is build from target_profile option.
    // Just set OS to shader model to select HLSLToolChain.
    llvm::Triple T(TargetTriple);
    T.setOS(llvm::Triple::ShaderModel);
    TargetTriple = T.str();
  }

  if (const Arg *A = Args.getLastArg(options::OPT_target))
    TargetTriple = A->getValue();
  if (const Arg *A = Args.getLastArg(options::OPT_ccc_install_dir))
    Dir = InstalledDir = A->getValue();
  for (const Arg *A : Args.filtered(options::OPT_B)) {
    A->claim();
    PrefixDirs.push_back(A->getValue(0));
  }
  if (Optional<std::string> CompilerPathValue =
          llvm::sys::Process::GetEnv("COMPILER_PATH")) {
    StringRef CompilerPath = *CompilerPathValue;
    while (!CompilerPath.empty()) {
      std::pair<StringRef, StringRef> Split =
          CompilerPath.split(llvm::sys::EnvPathSeparator);
      PrefixDirs.push_back(std::string(Split.first));
      CompilerPath = Split.second;
    }
  }
  if (const Arg *A = Args.getLastArg(options::OPT__sysroot_EQ))
    SysRoot = A->getValue();
  if (const Arg *A = Args.getLastArg(options::OPT__dyld_prefix_EQ))
    DyldPrefix = A->getValue();

  if (const Arg *A = Args.getLastArg(options::OPT_resource_dir))
    ResourceDir = A->getValue();

  if (const Arg *A = Args.getLastArg(options::OPT_save_temps_EQ)) {
    SaveTemps = llvm::StringSwitch<SaveTempsMode>(A->getValue())
                    .Case("cwd", SaveTempsCwd)
                    .Case("obj", SaveTempsObj)
                    .Default(SaveTempsCwd);
  }

  setLTOMode(Args);

  // Process -fembed-bitcode= flags.
  if (Arg *A = Args.getLastArg(options::OPT_fembed_bitcode_EQ)) {
    StringRef Name = A->getValue();
    unsigned Model = llvm::StringSwitch<unsigned>(Name)
        .Case("off", EmbedNone)
        .Case("all", EmbedBitcode)
        .Case("bitcode", EmbedBitcode)
        .Case("marker", EmbedMarker)
        .Default(~0U);
    if (Model == ~0U) {
      Diags.Report(diag::err_drv_invalid_value) << A->getAsString(Args)
                                                << Name;
    } else
      BitcodeEmbed = static_cast<BitcodeEmbedMode>(Model);
  }

  // Force -parallel-jobs=1 when verbose is set to avoid corrupted output
  if (Args.hasArg(options::OPT_v))
    setNumberOfParallelJobs(1);
  else
    setNumberOfParallelJobs(
        getLastArgIntValue(Args, options::OPT_parallel_jobs_EQ, 1, Diags));

  // Setting up the jobs for some precompile cases depends on whether we are
  // treating them as PCH, implicit modules or C++20 ones.
  // TODO: inferring the mode like this seems fragile (it meets the objective
  // of not requiring anything new for operation, however).
  const Arg *Std = Args.getLastArg(options::OPT_std_EQ);
  ModulesModeCXX20 =
      !Args.hasArg(options::OPT_fmodules) && Std &&
      (Std->containsValue("c++20") || Std->containsValue("c++2b") ||
       Std->containsValue("c++2a") || Std->containsValue("c++latest"));

  // Process -fmodule-header{=} flags.
  if (Arg *A = Args.getLastArg(options::OPT_fmodule_header_EQ,
                               options::OPT_fmodule_header)) {
    // These flags force C++20 handling of headers.
    ModulesModeCXX20 = true;
    if (A->getOption().matches(options::OPT_fmodule_header))
      CXX20HeaderType = HeaderMode_Default;
    else {
      StringRef ArgName = A->getValue();
      unsigned Kind = llvm::StringSwitch<unsigned>(ArgName)
                          .Case("user", HeaderMode_User)
                          .Case("system", HeaderMode_System)
                          .Default(~0U);
      if (Kind == ~0U) {
        Diags.Report(diag::err_drv_invalid_value)
            << A->getAsString(Args) << ArgName;
      } else
        CXX20HeaderType = static_cast<ModuleHeaderMode>(Kind);
    }
  }

  std::unique_ptr<llvm::opt::InputArgList> UArgs =
      std::make_unique<InputArgList>(std::move(Args));

  // Perform the default argument translations.
  DerivedArgList *TranslatedArgs = TranslateInputArgs(*UArgs);

  // Owned by the host.
  const ToolChain &TC = getToolChain(
      *UArgs, computeTargetTriple(*this, TargetTriple, *UArgs));

  // The compilation takes ownership of Args.
  Compilation *C = new Compilation(*this, TC, UArgs.release(), TranslatedArgs,
                                   ContainsError);

  if (!HandleImmediateArgs(*C))
    return C;

  // Construct the list of inputs.
  InputList Inputs;
  BuildInputs(C->getDefaultToolChain(), *TranslatedArgs, Inputs);

  // Populate the tool chains for the offloading devices, if any.
  CreateOffloadingDeviceToolChains(*C, Inputs);

  // Construct the list of abstract actions to perform for this compilation. On
  // MachO targets this uses the driver-driver and universal actions.
  if (TC.getTriple().isOSBinFormatMachO())
    BuildUniversalActions(*C, C->getDefaultToolChain(), Inputs);
  else
    BuildActions(*C, C->getArgs(), Inputs, C->getActions());

  if (CCCPrintPhases) {
    PrintActions(*C);
    return C;
  }

  BuildJobs(*C);

  return C;
}

static void printArgList(raw_ostream &OS, const llvm::opt::ArgList &Args) {
  llvm::opt::ArgStringList ASL;
  for (const auto *A : Args) {
    // Use user's original spelling of flags. For example, use
    // `/source-charset:utf-8` instead of `-finput-charset=utf-8` if the user
    // wrote the former.
    while (A->getAlias())
      A = A->getAlias();
    A->render(Args, ASL);
  }

  for (auto I = ASL.begin(), E = ASL.end(); I != E; ++I) {
    if (I != ASL.begin())
      OS << ' ';
    llvm::sys::printArg(OS, *I, true);
  }
  OS << '\n';
}

bool Driver::getCrashDiagnosticFile(StringRef ReproCrashFilename,
                                    SmallString<128> &CrashDiagDir) {
  using namespace llvm::sys;
  assert(llvm::Triple(llvm::sys::getProcessTriple()).isOSDarwin() &&
         "Only knows about .crash files on Darwin");

  // The .crash file can be found on at ~/Library/Logs/DiagnosticReports/
  // (or /Library/Logs/DiagnosticReports for root) and has the filename pattern
  // clang-<VERSION>_<YYYY-MM-DD-HHMMSS>_<hostname>.crash.
  path::home_directory(CrashDiagDir);
  if (CrashDiagDir.startswith("/var/root"))
    CrashDiagDir = "/";
  path::append(CrashDiagDir, "Library/Logs/DiagnosticReports");
  int PID =
#if LLVM_ON_UNIX
      getpid();
#else
      0;
#endif
  std::error_code EC;
  fs::file_status FileStatus;
  TimePoint<> LastAccessTime;
  SmallString<128> CrashFilePath;
  // Lookup the .crash files and get the one generated by a subprocess spawned
  // by this driver invocation.
  for (fs::directory_iterator File(CrashDiagDir, EC), FileEnd;
       File != FileEnd && !EC; File.increment(EC)) {
    StringRef FileName = path::filename(File->path());
    if (!FileName.startswith(Name))
      continue;
    if (fs::status(File->path(), FileStatus))
      continue;
    llvm::ErrorOr<std::unique_ptr<llvm::MemoryBuffer>> CrashFile =
        llvm::MemoryBuffer::getFile(File->path());
    if (!CrashFile)
      continue;
    // The first line should start with "Process:", otherwise this isn't a real
    // .crash file.
    StringRef Data = CrashFile.get()->getBuffer();
    if (!Data.startswith("Process:"))
      continue;
    // Parse parent process pid line, e.g: "Parent Process: clang-4.0 [79141]"
    size_t ParentProcPos = Data.find("Parent Process:");
    if (ParentProcPos == StringRef::npos)
      continue;
    size_t LineEnd = Data.find_first_of("\n", ParentProcPos);
    if (LineEnd == StringRef::npos)
      continue;
    StringRef ParentProcess = Data.slice(ParentProcPos+15, LineEnd).trim();
    int OpenBracket = -1, CloseBracket = -1;
    for (size_t i = 0, e = ParentProcess.size(); i < e; ++i) {
      if (ParentProcess[i] == '[')
        OpenBracket = i;
      if (ParentProcess[i] == ']')
        CloseBracket = i;
    }
    // Extract the parent process PID from the .crash file and check whether
    // it matches this driver invocation pid.
    int CrashPID;
    if (OpenBracket < 0 || CloseBracket < 0 ||
        ParentProcess.slice(OpenBracket + 1, CloseBracket)
            .getAsInteger(10, CrashPID) || CrashPID != PID) {
      continue;
    }

    // Found a .crash file matching the driver pid. To avoid getting an older
    // and misleading crash file, continue looking for the most recent.
    // FIXME: the driver can dispatch multiple cc1 invocations, leading to
    // multiple crashes poiting to the same parent process. Since the driver
    // does not collect pid information for the dispatched invocation there's
    // currently no way to distinguish among them.
    const auto FileAccessTime = FileStatus.getLastModificationTime();
    if (FileAccessTime > LastAccessTime) {
      CrashFilePath.assign(File->path());
      LastAccessTime = FileAccessTime;
    }
  }

  // If found, copy it over to the location of other reproducer files.
  if (!CrashFilePath.empty()) {
    EC = fs::copy_file(CrashFilePath, ReproCrashFilename);
    if (EC)
      return false;
    return true;
  }

  return false;
}

// When clang crashes, produce diagnostic information including the fully
// preprocessed source file(s).  Request that the developer attach the
// diagnostic information to a bug report.
void Driver::generateCompilationDiagnostics(
    Compilation &C, const Command &FailingCommand,
    StringRef AdditionalInformation, CompilationDiagnosticReport *Report) {
  if (C.getArgs().hasArg(options::OPT_fno_crash_diagnostics))
    return;

  // Don't try to generate diagnostics for link or dsymutil jobs.
  if (FailingCommand.getCreator().isLinkJob() ||
      FailingCommand.getCreator().isDsymutilJob())
    return;

  // Print the version of the compiler.
  PrintVersion(C, llvm::errs());

  // Suppress driver output and emit preprocessor output to temp file.
  CCGenDiagnostics = true;

  // Save the original job command(s).
  Command Cmd = FailingCommand;

  // Keep track of whether we produce any errors while trying to produce
  // preprocessed sources.
  DiagnosticErrorTrap Trap(Diags);

  // Suppress tool output.
  C.initCompilationForDiagnostics();

  // Construct the list of inputs.
  InputList Inputs;
  BuildInputs(C.getDefaultToolChain(), C.getArgs(), Inputs);

  for (InputList::iterator it = Inputs.begin(), ie = Inputs.end(); it != ie;) {
    bool IgnoreInput = false;

    // Ignore input from stdin or any inputs that cannot be preprocessed.
    // Check type first as not all linker inputs have a value.
    if (types::getPreprocessedType(it->first) == types::TY_INVALID) {
      IgnoreInput = true;
    } else if (!strcmp(it->second->getValue(), "-")) {
      Diag(clang::diag::note_drv_command_failed_diag_msg)
          << "Error generating preprocessed source(s) - "
             "ignoring input from stdin.";
      IgnoreInput = true;
    }

    if (IgnoreInput) {
      it = Inputs.erase(it);
      ie = Inputs.end();
    } else {
      ++it;
    }
  }

  if (Inputs.empty()) {
    Diag(clang::diag::note_drv_command_failed_diag_msg)
        << "Error generating preprocessed source(s) - "
           "no preprocessable inputs.";
    return;
  }

  // Don't attempt to generate preprocessed files if multiple -arch options are
  // used, unless they're all duplicates.
  llvm::StringSet<> ArchNames;
  for (const Arg *A : C.getArgs()) {
    if (A->getOption().matches(options::OPT_arch)) {
      StringRef ArchName = A->getValue();
      ArchNames.insert(ArchName);
    }
  }
  if (ArchNames.size() > 1) {
    Diag(clang::diag::note_drv_command_failed_diag_msg)
        << "Error generating preprocessed source(s) - cannot generate "
           "preprocessed source with multiple -arch options.";
    return;
  }

  // Construct the list of abstract actions to perform for this compilation. On
  // Darwin OSes this uses the driver-driver and builds universal actions.
  const ToolChain &TC = C.getDefaultToolChain();
  if (TC.getTriple().isOSBinFormatMachO())
    BuildUniversalActions(C, TC, Inputs);
  else
    BuildActions(C, C.getArgs(), Inputs, C.getActions());

  BuildJobs(C);

  // If there were errors building the compilation, quit now.
  if (Trap.hasErrorOccurred()) {
    Diag(clang::diag::note_drv_command_failed_diag_msg)
        << "Error generating preprocessed source(s).";
    return;
  }

  // Generate preprocessed output.
  SmallVector<std::pair<int, const Command *>, 4> FailingCommands;
  C.ExecuteJobs(C.getJobs(), FailingCommands);

  // If any of the preprocessing commands failed, clean up and exit.
  if (!FailingCommands.empty()) {
    Diag(clang::diag::note_drv_command_failed_diag_msg)
        << "Error generating preprocessed source(s).";
    return;
  }

  const ArgStringList &TempFiles = C.getTempFiles();
  if (TempFiles.empty()) {
    Diag(clang::diag::note_drv_command_failed_diag_msg)
        << "Error generating preprocessed source(s).";
    return;
  }

  Diag(clang::diag::note_drv_command_failed_diag_msg)
      << "\n********************\n\n"
         "PLEASE ATTACH THE FOLLOWING FILES TO THE BUG REPORT:\n"
         "Preprocessed source(s) and associated run script(s) are located at:";

  SmallString<128> VFS;
  SmallString<128> ReproCrashFilename;
  for (const char *TempFile : TempFiles) {
    Diag(clang::diag::note_drv_command_failed_diag_msg) << TempFile;
    if (Report)
      Report->TemporaryFiles.push_back(TempFile);
    if (ReproCrashFilename.empty()) {
      ReproCrashFilename = TempFile;
      llvm::sys::path::replace_extension(ReproCrashFilename, ".crash");
    }
    if (StringRef(TempFile).endswith(".cache")) {
      // In some cases (modules) we'll dump extra data to help with reproducing
      // the crash into a directory next to the output.
      VFS = llvm::sys::path::filename(TempFile);
      llvm::sys::path::append(VFS, "vfs", "vfs.yaml");
    }
  }

  // Assume associated files are based off of the first temporary file.
  CrashReportInfo CrashInfo(TempFiles[0], VFS);

  llvm::SmallString<128> Script(CrashInfo.Filename);
  llvm::sys::path::replace_extension(Script, "sh");
  std::error_code EC;
  llvm::raw_fd_ostream ScriptOS(Script, EC, llvm::sys::fs::CD_CreateNew,
                                llvm::sys::fs::FA_Write,
                                llvm::sys::fs::OF_Text);
  if (EC) {
    Diag(clang::diag::note_drv_command_failed_diag_msg)
        << "Error generating run script: " << Script << " " << EC.message();
  } else {
    ScriptOS << "# Crash reproducer for " << getClangFullVersion() << "\n"
             << "# Driver args: ";
    printArgList(ScriptOS, C.getInputArgs());
    ScriptOS << "# Original command: ";
    Cmd.Print(ScriptOS, "\n", /*Quote=*/true);
    Cmd.Print(ScriptOS, "\n", /*Quote=*/true, &CrashInfo);
    if (!AdditionalInformation.empty())
      ScriptOS << "\n# Additional information: " << AdditionalInformation
               << "\n";
    if (Report)
      Report->TemporaryFiles.push_back(std::string(Script.str()));
    Diag(clang::diag::note_drv_command_failed_diag_msg) << Script;
  }

  // On darwin, provide information about the .crash diagnostic report.
  if (llvm::Triple(llvm::sys::getProcessTriple()).isOSDarwin()) {
    SmallString<128> CrashDiagDir;
    if (getCrashDiagnosticFile(ReproCrashFilename, CrashDiagDir)) {
      Diag(clang::diag::note_drv_command_failed_diag_msg)
          << ReproCrashFilename.str();
    } else { // Suggest a directory for the user to look for .crash files.
      llvm::sys::path::append(CrashDiagDir, Name);
      CrashDiagDir += "_<YYYY-MM-DD-HHMMSS>_<hostname>.crash";
      Diag(clang::diag::note_drv_command_failed_diag_msg)
          << "Crash backtrace is located in";
      Diag(clang::diag::note_drv_command_failed_diag_msg)
          << CrashDiagDir.str();
      Diag(clang::diag::note_drv_command_failed_diag_msg)
          << "(choose the .crash file that corresponds to your crash)";
    }
  }

  for (const auto &A : C.getArgs().filtered(options::OPT_frewrite_map_file_EQ))
    Diag(clang::diag::note_drv_command_failed_diag_msg) << A->getValue();

  Diag(clang::diag::note_drv_command_failed_diag_msg)
      << "\n\n********************";
}

void Driver::setUpResponseFiles(Compilation &C, Command &Cmd) {
  // Since commandLineFitsWithinSystemLimits() may underestimate system's
  // capacity if the tool does not support response files, there is a chance/
  // that things will just work without a response file, so we silently just
  // skip it.
  if (Cmd.getResponseFileSupport().ResponseKind ==
          ResponseFileSupport::RF_None ||
      llvm::sys::commandLineFitsWithinSystemLimits(Cmd.getExecutable(),
                                                   Cmd.getArguments()))
    return;

  std::string TmpName = GetTemporaryPath("response", "txt");
  Cmd.setResponseFile(C.addTempFile(C.getArgs().MakeArgString(TmpName)));
}

int Driver::ExecuteCompilation(
    Compilation &C,
    SmallVectorImpl<std::pair<int, const Command *>> &FailingCommands) {
  // Just print if -### was present.
  if (C.getArgs().hasArg(options::OPT__HASH_HASH_HASH)) {
    C.getJobs().Print(llvm::errs(), "\n", true);
    return 0;
  }

  // If there were errors building the compilation, quit now.
  if (Diags.hasErrorOccurred())
    return 1;

  // Set up response file names for each command, if necessary.
  for (auto &Job : C.getJobs())
    setUpResponseFiles(C, Job);

  C.ExecuteJobs(C.getJobs(), FailingCommands);

  // If the command succeeded, we are done.
  if (FailingCommands.empty())
    return 0;

  // Otherwise, remove result files and print extra information about abnormal
  // failures.
  int Res = 0;
  for (const auto &CmdPair : FailingCommands) {
    int CommandRes = CmdPair.first;
    const Command *FailingCommand = CmdPair.second;

    // Remove result files if we're not saving temps.
    if (!isSaveTempsEnabled()) {
      const JobAction *JA = cast<JobAction>(&FailingCommand->getSource());
      C.CleanupFileMap(C.getResultFiles(), JA, true);

      // Failure result files are valid unless we crashed.
      if (CommandRes < 0)
        C.CleanupFileMap(C.getFailureResultFiles(), JA, true);
    }

#if LLVM_ON_UNIX
    // llvm/lib/Support/Unix/Signals.inc will exit with a special return code
    // for SIGPIPE. Do not print diagnostics for this case.
    if (CommandRes == EX_IOERR) {
      Res = CommandRes;
      continue;
    }
#endif

    // Print extra information about abnormal failures, if possible.
    //
    // This is ad-hoc, but we don't want to be excessively noisy. If the result
    // status was 1, assume the command failed normally. In particular, if it
    // was the compiler then assume it gave a reasonable error code. Failures
    // in other tools are less common, and they generally have worse
    // diagnostics, so always print the diagnostic there.
    const Tool &FailingTool = FailingCommand->getCreator();

    if (!FailingCommand->getCreator().hasGoodDiagnostics() || CommandRes != 1) {
      // FIXME: See FIXME above regarding result code interpretation.
      if (CommandRes < 0)
        Diag(clang::diag::err_drv_command_signalled)
            << FailingTool.getShortName();
      else
        Diag(clang::diag::err_drv_command_failed)
            << FailingTool.getShortName() << CommandRes;
    }
  }
  return Res;
}

void Driver::PrintHelp(bool ShowHidden) const {
  unsigned IncludedFlagsBitmask;
  unsigned ExcludedFlagsBitmask;
  std::tie(IncludedFlagsBitmask, ExcludedFlagsBitmask) =
      getIncludeExcludeOptionFlagMasks(IsCLMode());

  ExcludedFlagsBitmask |= options::NoDriverOption;
  if (!ShowHidden)
    ExcludedFlagsBitmask |= HelpHidden;

  if (IsFlangMode())
    IncludedFlagsBitmask |= options::FlangOption;
  else
    ExcludedFlagsBitmask |= options::FlangOnlyOption;

  std::string Usage = llvm::formatv("{0} [options] file...", Name).str();
  getOpts().printHelp(llvm::outs(), Usage.c_str(), DriverTitle.c_str(),
                      IncludedFlagsBitmask, ExcludedFlagsBitmask,
                      /*ShowAllAliases=*/false);
}

void Driver::PrintVersion(const Compilation &C, raw_ostream &OS) const {
  if (IsFlangMode()) {
    OS << getClangToolFullVersion("flang-new") << '\n';
  } else {
    // FIXME: The following handlers should use a callback mechanism, we don't
    // know what the client would like to do.
    OS << getClangFullVersion() << '\n';
  }
  const ToolChain &TC = C.getDefaultToolChain();
  OS << "Target: " << TC.getTripleString() << '\n';

  // Print the threading model.
  if (Arg *A = C.getArgs().getLastArg(options::OPT_mthread_model)) {
    // Don't print if the ToolChain would have barfed on it already
    if (TC.isThreadModelSupported(A->getValue()))
      OS << "Thread model: " << A->getValue();
  } else
    OS << "Thread model: " << TC.getThreadModel();
  OS << '\n';

  // Print out the install directory.
  OS << "InstalledDir: " << InstalledDir << '\n';

  // If configuration file was used, print its path.
  if (!ConfigFile.empty())
    OS << "Configuration file: " << ConfigFile << '\n';
}

/// PrintDiagnosticCategories - Implement the --print-diagnostic-categories
/// option.
static void PrintDiagnosticCategories(raw_ostream &OS) {
  // Skip the empty category.
  for (unsigned i = 1, max = DiagnosticIDs::getNumberOfCategories(); i != max;
       ++i)
    OS << i << ',' << DiagnosticIDs::getCategoryNameFromID(i) << '\n';
}

void Driver::HandleAutocompletions(StringRef PassedFlags) const {
  if (PassedFlags == "")
    return;
  // Print out all options that start with a given argument. This is used for
  // shell autocompletion.
  std::vector<std::string> SuggestedCompletions;
  std::vector<std::string> Flags;

  unsigned int DisableFlags =
      options::NoDriverOption | options::Unsupported | options::Ignored;

  // Make sure that Flang-only options don't pollute the Clang output
  // TODO: Make sure that Clang-only options don't pollute Flang output
  if (!IsFlangMode())
    DisableFlags |= options::FlangOnlyOption;

  // Distinguish "--autocomplete=-someflag" and "--autocomplete=-someflag,"
  // because the latter indicates that the user put space before pushing tab
  // which should end up in a file completion.
  const bool HasSpace = PassedFlags.endswith(",");

  // Parse PassedFlags by "," as all the command-line flags are passed to this
  // function separated by ","
  StringRef TargetFlags = PassedFlags;
  while (TargetFlags != "") {
    StringRef CurFlag;
    std::tie(CurFlag, TargetFlags) = TargetFlags.split(",");
    Flags.push_back(std::string(CurFlag));
  }

  // We want to show cc1-only options only when clang is invoked with -cc1 or
  // -Xclang.
  if (llvm::is_contained(Flags, "-Xclang") || llvm::is_contained(Flags, "-cc1"))
    DisableFlags &= ~options::NoDriverOption;

  const llvm::opt::OptTable &Opts = getOpts();
  StringRef Cur;
  Cur = Flags.at(Flags.size() - 1);
  StringRef Prev;
  if (Flags.size() >= 2) {
    Prev = Flags.at(Flags.size() - 2);
    SuggestedCompletions = Opts.suggestValueCompletions(Prev, Cur);
  }

  if (SuggestedCompletions.empty())
    SuggestedCompletions = Opts.suggestValueCompletions(Cur, "");

  // If Flags were empty, it means the user typed `clang [tab]` where we should
  // list all possible flags. If there was no value completion and the user
  // pressed tab after a space, we should fall back to a file completion.
  // We're printing a newline to be consistent with what we print at the end of
  // this function.
  if (SuggestedCompletions.empty() && HasSpace && !Flags.empty()) {
    llvm::outs() << '\n';
    return;
  }

  // When flag ends with '=' and there was no value completion, return empty
  // string and fall back to the file autocompletion.
  if (SuggestedCompletions.empty() && !Cur.endswith("=")) {
    // If the flag is in the form of "--autocomplete=-foo",
    // we were requested to print out all option names that start with "-foo".
    // For example, "--autocomplete=-fsyn" is expanded to "-fsyntax-only".
    SuggestedCompletions = Opts.findByPrefix(Cur, DisableFlags);

    // We have to query the -W flags manually as they're not in the OptTable.
    // TODO: Find a good way to add them to OptTable instead and them remove
    // this code.
    for (StringRef S : DiagnosticIDs::getDiagnosticFlags())
      if (S.startswith(Cur))
        SuggestedCompletions.push_back(std::string(S));
  }

  // Sort the autocomplete candidates so that shells print them out in a
  // deterministic order. We could sort in any way, but we chose
  // case-insensitive sorting for consistency with the -help option
  // which prints out options in the case-insensitive alphabetical order.
  llvm::sort(SuggestedCompletions, [](StringRef A, StringRef B) {
    if (int X = A.compare_insensitive(B))
      return X < 0;
    return A.compare(B) > 0;
  });

  llvm::outs() << llvm::join(SuggestedCompletions, "\n") << '\n';
}

bool Driver::HandleImmediateArgs(const Compilation &C) {
  // The order these options are handled in gcc is all over the place, but we
  // don't expect inconsistencies w.r.t. that to matter in practice.

  if (C.getArgs().hasArg(options::OPT_dumpmachine)) {
    llvm::outs() << C.getDefaultToolChain().getTripleString() << '\n';
    return false;
  }

  if (C.getArgs().hasArg(options::OPT_dumpversion)) {
    // Since -dumpversion is only implemented for pedantic GCC compatibility, we
    // return an answer which matches our definition of __VERSION__.
    llvm::outs() << CLANG_VERSION_STRING << "\n";
    return false;
  }

  if (C.getArgs().hasArg(options::OPT__print_diagnostic_categories)) {
    PrintDiagnosticCategories(llvm::outs());
    return false;
  }

  if (C.getArgs().hasArg(options::OPT_help) ||
      C.getArgs().hasArg(options::OPT__help_hidden)) {
    PrintHelp(C.getArgs().hasArg(options::OPT__help_hidden));
    return false;
  }

  if (C.getArgs().hasArg(options::OPT__version)) {
    // Follow gcc behavior and use stdout for --version and stderr for -v.
    PrintVersion(C, llvm::outs());
    return false;
  }

  if (C.getArgs().hasArg(options::OPT_v) ||
      C.getArgs().hasArg(options::OPT__HASH_HASH_HASH) ||
      C.getArgs().hasArg(options::OPT_print_supported_cpus)) {
    PrintVersion(C, llvm::errs());
    SuppressMissingInputWarning = true;
  }

  if (C.getArgs().hasArg(options::OPT_v)) {
    if (!SystemConfigDir.empty())
      llvm::errs() << "System configuration file directory: "
                   << SystemConfigDir << "\n";
    if (!UserConfigDir.empty())
      llvm::errs() << "User configuration file directory: "
                   << UserConfigDir << "\n";
  }

  const ToolChain &TC = C.getDefaultToolChain();

  if (C.getArgs().hasArg(options::OPT_v))
    TC.printVerboseInfo(llvm::errs());

  if (C.getArgs().hasArg(options::OPT_print_resource_dir)) {
    llvm::outs() << ResourceDir << '\n';
    return false;
  }

  if (C.getArgs().hasArg(options::OPT_print_search_dirs)) {
    llvm::outs() << "programs: =";
    bool separator = false;
    // Print -B and COMPILER_PATH.
    for (const std::string &Path : PrefixDirs) {
      if (separator)
        llvm::outs() << llvm::sys::EnvPathSeparator;
      llvm::outs() << Path;
      separator = true;
    }
    for (const std::string &Path : TC.getProgramPaths()) {
      if (separator)
        llvm::outs() << llvm::sys::EnvPathSeparator;
      llvm::outs() << Path;
      separator = true;
    }
    llvm::outs() << "\n";
    llvm::outs() << "libraries: =" << ResourceDir;

    StringRef sysroot = C.getSysRoot();

    for (const std::string &Path : TC.getFilePaths()) {
      // Always print a separator. ResourceDir was the first item shown.
      llvm::outs() << llvm::sys::EnvPathSeparator;
      // Interpretation of leading '=' is needed only for NetBSD.
      if (Path[0] == '=')
        llvm::outs() << sysroot << Path.substr(1);
      else
        llvm::outs() << Path;
    }
    llvm::outs() << "\n";
    return false;
  }

  if (C.getArgs().hasArg(options::OPT_print_runtime_dir)) {
    std::string RuntimePath;
    // Get the first existing path, if any.
    for (auto Path : TC.getRuntimePaths()) {
      if (getVFS().exists(Path)) {
        RuntimePath = Path;
        break;
      }
    }
    if (!RuntimePath.empty())
      llvm::outs() << RuntimePath << '\n';
    else
      llvm::outs() << TC.getCompilerRTPath() << '\n';
    return false;
  }

  // FIXME: The following handlers should use a callback mechanism, we don't
  // know what the client would like to do.
  if (Arg *A = C.getArgs().getLastArg(options::OPT_print_file_name_EQ)) {
    llvm::outs() << GetFilePath(A->getValue(), TC) << "\n";
    return false;
  }

  if (Arg *A = C.getArgs().getLastArg(options::OPT_print_prog_name_EQ)) {
    StringRef ProgName = A->getValue();

    // Null program name cannot have a path.
    if (! ProgName.empty())
      llvm::outs() << GetProgramPath(ProgName, TC);

    llvm::outs() << "\n";
    return false;
  }

  if (Arg *A = C.getArgs().getLastArg(options::OPT_autocomplete)) {
    StringRef PassedFlags = A->getValue();
    HandleAutocompletions(PassedFlags);
    return false;
  }

  if (C.getArgs().hasArg(options::OPT_print_libgcc_file_name)) {
    ToolChain::RuntimeLibType RLT = TC.GetRuntimeLibType(C.getArgs());
    const llvm::Triple Triple(TC.ComputeEffectiveClangTriple(C.getArgs()));
    RegisterEffectiveTriple TripleRAII(TC, Triple);
    switch (RLT) {
    case ToolChain::RLT_CompilerRT:
      llvm::outs() << TC.getCompilerRT(C.getArgs(), "builtins") << "\n";
      break;
    case ToolChain::RLT_Libgcc:
      llvm::outs() << GetFilePath("libgcc.a", TC) << "\n";
      break;
    }
    return false;
  }

  if (C.getArgs().hasArg(options::OPT_print_multi_lib)) {
    for (const Multilib &Multilib : TC.getMultilibs())
      llvm::outs() << Multilib << "\n";
    return false;
  }

  if (C.getArgs().hasArg(options::OPT_print_multi_directory)) {
    const Multilib &Multilib = TC.getMultilib();
    if (Multilib.gccSuffix().empty())
      llvm::outs() << ".\n";
    else {
      StringRef Suffix(Multilib.gccSuffix());
      assert(Suffix.front() == '/');
      llvm::outs() << Suffix.substr(1) << "\n";
    }
    return false;
  }

  if (C.getArgs().hasArg(options::OPT_print_target_triple)) {
    llvm::outs() << TC.getTripleString() << "\n";
    return false;
  }

  if (C.getArgs().hasArg(options::OPT_print_effective_triple)) {
    const llvm::Triple Triple(TC.ComputeEffectiveClangTriple(C.getArgs()));
    llvm::outs() << Triple.getTriple() << "\n";
    return false;
  }

  if (C.getArgs().hasArg(options::OPT_print_multiarch)) {
    llvm::outs() << TC.getMultiarchTriple(*this, TC.getTriple(), SysRoot)
                 << "\n";
    return false;
  }

  if (C.getArgs().hasArg(options::OPT_print_targets)) {
    llvm::TargetRegistry::printRegisteredTargetsForVersion(llvm::outs());
    return false;
  }

  return true;
}

enum {
  TopLevelAction = 0,
  HeadSibAction = 1,
  OtherSibAction = 2,
};

// Display an action graph human-readably.  Action A is the "sink" node
// and latest-occuring action. Traversal is in pre-order, visiting the
// inputs to each action before printing the action itself.
static unsigned PrintActions1(const Compilation &C, Action *A,
                              std::map<Action *, unsigned> &Ids,
                              Twine Indent = {}, int Kind = TopLevelAction) {
  if (Ids.count(A)) // A was already visited.
    return Ids[A];

  std::string str;
  llvm::raw_string_ostream os(str);

  auto getSibIndent = [](int K) -> Twine {
    return (K == HeadSibAction) ? "   " : (K == OtherSibAction) ? "|  " : "";
  };

  Twine SibIndent = Indent + getSibIndent(Kind);
  int SibKind = HeadSibAction;
  os << Action::getClassName(A->getKind()) << ", ";
  if (InputAction *IA = dyn_cast<InputAction>(A)) {
    os << "\"" << IA->getInputArg().getValue() << "\"";
  } else if (BindArchAction *BIA = dyn_cast<BindArchAction>(A)) {
    os << '"' << BIA->getArchName() << '"' << ", {"
       << PrintActions1(C, *BIA->input_begin(), Ids, SibIndent, SibKind) << "}";
  } else if (OffloadAction *OA = dyn_cast<OffloadAction>(A)) {
    bool IsFirst = true;
    OA->doOnEachDependence(
        [&](Action *A, const ToolChain *TC, const char *BoundArch) {
          assert(TC && "Unknown host toolchain");
          // E.g. for two CUDA device dependences whose bound arch is sm_20 and
          // sm_35 this will generate:
          // "cuda-device" (nvptx64-nvidia-cuda:sm_20) {#ID}, "cuda-device"
          // (nvptx64-nvidia-cuda:sm_35) {#ID}
          if (!IsFirst)
            os << ", ";
          os << '"';
          os << A->getOffloadingKindPrefix();
          os << " (";
          os << TC->getTriple().normalize();
          if (BoundArch)
            os << ":" << BoundArch;
          os << ")";
          os << '"';
          os << " {" << PrintActions1(C, A, Ids, SibIndent, SibKind) << "}";
          IsFirst = false;
          SibKind = OtherSibAction;
        });
  } else {
    const ActionList *AL = &A->getInputs();

    if (AL->size()) {
      const char *Prefix = "{";
      for (Action *PreRequisite : *AL) {
        os << Prefix << PrintActions1(C, PreRequisite, Ids, SibIndent, SibKind);
        Prefix = ", ";
        SibKind = OtherSibAction;
      }
      os << "}";
    } else
      os << "{}";
  }

  // Append offload info for all options other than the offloading action
  // itself (e.g. (cuda-device, sm_20) or (cuda-host)).
  std::string offload_str;
  llvm::raw_string_ostream offload_os(offload_str);
  if (!isa<OffloadAction>(A)) {
    auto S = A->getOffloadingKindPrefix();
    if (!S.empty()) {
      offload_os << ", (" << S;
      if (A->getOffloadingArch())
        offload_os << ", " << A->getOffloadingArch();
      offload_os << ")";
    }
  }

  auto getSelfIndent = [](int K) -> Twine {
    return (K == HeadSibAction) ? "+- " : (K == OtherSibAction) ? "|- " : "";
  };

  unsigned Id = Ids.size();
  Ids[A] = Id;
  llvm::errs() << Indent + getSelfIndent(Kind) << Id << ": " << os.str() << ", "
               << types::getTypeName(A->getType()) << offload_os.str() << "\n";

  return Id;
}

// Print the action graphs in a compilation C.
// For example "clang -c file1.c file2.c" is composed of two subgraphs.
void Driver::PrintActions(const Compilation &C) const {
  std::map<Action *, unsigned> Ids;
  for (Action *A : C.getActions())
    PrintActions1(C, A, Ids);
}

/// Check whether the given input tree contains any compilation or
/// assembly actions.
static bool ContainsCompileOrAssembleAction(const Action *A) {
  if (isa<CompileJobAction>(A) || isa<BackendJobAction>(A) ||
      isa<AssembleJobAction>(A))
    return true;

  return llvm::any_of(A->inputs(), ContainsCompileOrAssembleAction);
}

void Driver::BuildUniversalActions(Compilation &C, const ToolChain &TC,
                                   const InputList &BAInputs) const {
  DerivedArgList &Args = C.getArgs();
  ActionList &Actions = C.getActions();
  llvm::PrettyStackTraceString CrashInfo("Building universal build actions");
  // Collect the list of architectures. Duplicates are allowed, but should only
  // be handled once (in the order seen).
  llvm::StringSet<> ArchNames;
  SmallVector<const char *, 4> Archs;
  for (Arg *A : Args) {
    if (A->getOption().matches(options::OPT_arch)) {
      // Validate the option here; we don't save the type here because its
      // particular spelling may participate in other driver choices.
      llvm::Triple::ArchType Arch =
          tools::darwin::getArchTypeForMachOArchName(A->getValue());
      if (Arch == llvm::Triple::UnknownArch) {
        Diag(clang::diag::err_drv_invalid_arch_name) << A->getAsString(Args);
        continue;
      }

      A->claim();
      if (ArchNames.insert(A->getValue()).second)
        Archs.push_back(A->getValue());
    }
  }

  // When there is no explicit arch for this platform, make sure we still bind
  // the architecture (to the default) so that -Xarch_ is handled correctly.
  if (!Archs.size())
    Archs.push_back(Args.MakeArgString(TC.getDefaultUniversalArchName()));

  ActionList SingleActions;
  BuildActions(C, Args, BAInputs, SingleActions);

  // Add in arch bindings for every top level action, as well as lipo and
  // dsymutil steps if needed.
  for (Action* Act : SingleActions) {
    // Make sure we can lipo this kind of output. If not (and it is an actual
    // output) then we disallow, since we can't create an output file with the
    // right name without overwriting it. We could remove this oddity by just
    // changing the output names to include the arch, which would also fix
    // -save-temps. Compatibility wins for now.

    if (Archs.size() > 1 && !types::canLipoType(Act->getType()))
      Diag(clang::diag::err_drv_invalid_output_with_multiple_archs)
          << types::getTypeName(Act->getType());

    ActionList Inputs;
    for (unsigned i = 0, e = Archs.size(); i != e; ++i)
      Inputs.push_back(C.MakeAction<BindArchAction>(Act, Archs[i]));

    // Lipo if necessary, we do it this way because we need to set the arch flag
    // so that -Xarch_ gets overwritten.
    if (Inputs.size() == 1 || Act->getType() == types::TY_Nothing)
      Actions.append(Inputs.begin(), Inputs.end());
    else
      Actions.push_back(C.MakeAction<LipoJobAction>(Inputs, Act->getType()));

    // Handle debug info queries.
    Arg *A = Args.getLastArg(options::OPT_g_Group);
    bool enablesDebugInfo = A && !A->getOption().matches(options::OPT_g0) &&
                            !A->getOption().matches(options::OPT_gstabs);
    if ((enablesDebugInfo || willEmitRemarks(Args)) &&
        ContainsCompileOrAssembleAction(Actions.back())) {

      // Add a 'dsymutil' step if necessary, when debug info is enabled and we
      // have a compile input. We need to run 'dsymutil' ourselves in such cases
      // because the debug info will refer to a temporary object file which
      // will be removed at the end of the compilation process.
      if (Act->getType() == types::TY_Image) {
        ActionList Inputs;
        Inputs.push_back(Actions.back());
        Actions.pop_back();
        Actions.push_back(
            C.MakeAction<DsymutilJobAction>(Inputs, types::TY_dSYM));
      }

      // Verify the debug info output.
      if (Args.hasArg(options::OPT_verify_debug_info)) {
        Action* LastAction = Actions.back();
        Actions.pop_back();
        Actions.push_back(C.MakeAction<VerifyDebugInfoJobAction>(
            LastAction, types::TY_Nothing));
      }
    }
  }
}

bool Driver::DiagnoseInputExistence(const DerivedArgList &Args, StringRef Value,
                                    types::ID Ty, bool TypoCorrect) const {
  if (!getCheckInputsExist())
    return true;

  // stdin always exists.
  if (Value == "-")
    return true;

  // If it's a header to be found in the system or user search path, then defer
  // complaints about its absence until those searches can be done.  When we
  // are definitely processing headers for C++20 header units, extend this to
  // allow the user to put "-fmodule-header -xc++-header vector" for example.
  if (Ty == types::TY_CXXSHeader || Ty == types::TY_CXXUHeader ||
      (ModulesModeCXX20 && Ty == types::TY_CXXHeader))
    return true;

  if (getVFS().exists(Value))
    return true;

  if (TypoCorrect) {
    // Check if the filename is a typo for an option flag. OptTable thinks
    // that all args that are not known options and that start with / are
    // filenames, but e.g. `/diagnostic:caret` is more likely a typo for
    // the option `/diagnostics:caret` than a reference to a file in the root
    // directory.
    unsigned IncludedFlagsBitmask;
    unsigned ExcludedFlagsBitmask;
    std::tie(IncludedFlagsBitmask, ExcludedFlagsBitmask) =
        getIncludeExcludeOptionFlagMasks(IsCLMode());
    std::string Nearest;
    if (getOpts().findNearest(Value, Nearest, IncludedFlagsBitmask,
                              ExcludedFlagsBitmask) <= 1) {
      Diag(clang::diag::err_drv_no_such_file_with_suggestion)
          << Value << Nearest;
      return false;
    }
  }

  // In CL mode, don't error on apparently non-existent linker inputs, because
  // they can be influenced by linker flags the clang driver might not
  // understand.
  // Examples:
  // - `clang-cl main.cc ole32.lib` in a a non-MSVC shell will make the driver
  //   module look for an MSVC installation in the registry. (We could ask
  //   the MSVCToolChain object if it can find `ole32.lib`, but the logic to
  //   look in the registry might move into lld-link in the future so that
  //   lld-link invocations in non-MSVC shells just work too.)
  // - `clang-cl ... /link ...` can pass arbitrary flags to the linker,
  //   including /libpath:, which is used to find .lib and .obj files.
  // So do not diagnose this on the driver level. Rely on the linker diagnosing
  // it. (If we don't end up invoking the linker, this means we'll emit a
  // "'linker' input unused [-Wunused-command-line-argument]" warning instead
  // of an error.)
  //
  // Only do this skip after the typo correction step above. `/Brepo` is treated
  // as TY_Object, but it's clearly a typo for `/Brepro`. It seems fine to emit
  // an error if we have a flag that's within an edit distance of 1 from a
  // flag. (Users can use `-Wl,` or `/linker` to launder the flag past the
  // driver in the unlikely case they run into this.)
  //
  // Don't do this for inputs that start with a '/', else we'd pass options
  // like /libpath: through to the linker silently.
  //
  // Emitting an error for linker inputs can also cause incorrect diagnostics
  // with the gcc driver. The command
  //     clang -fuse-ld=lld -Wl,--chroot,some/dir /file.o
  // will make lld look for some/dir/file.o, while we will diagnose here that
  // `/file.o` does not exist. However, configure scripts check if
  // `clang /GR-` compiles without error to see if the compiler is cl.exe,
  // so we can't downgrade diagnostics for `/GR-` from an error to a warning
  // in cc mode. (We can in cl mode because cl.exe itself only warns on
  // unknown flags.)
  if (IsCLMode() && Ty == types::TY_Object && !Value.startswith("/"))
    return true;

  Diag(clang::diag::err_drv_no_such_file) << Value;
  return false;
}

// Get the C++20 Header Unit type corresponding to the input type.
static types::ID CXXHeaderUnitType(ModuleHeaderMode HM) {
  switch (HM) {
  case HeaderMode_User:
    return types::TY_CXXUHeader;
  case HeaderMode_System:
    return types::TY_CXXSHeader;
  case HeaderMode_Default:
    break;
  case HeaderMode_None:
    llvm_unreachable("should not be called in this case");
  }
  return types::TY_CXXHUHeader;
}

// Construct a the list of inputs and their types.
void Driver::BuildInputs(const ToolChain &TC, DerivedArgList &Args,
                         InputList &Inputs) const {
  const llvm::opt::OptTable &Opts = getOpts();
  // Track the current user specified (-x) input. We also explicitly track the
  // argument used to set the type; we only want to claim the type when we
  // actually use it, so we warn about unused -x arguments.
  types::ID InputType = types::TY_Nothing;
  Arg *InputTypeArg = nullptr;

  // The last /TC or /TP option sets the input type to C or C++ globally.
  if (Arg *TCTP = Args.getLastArgNoClaim(options::OPT__SLASH_TC,
                                         options::OPT__SLASH_TP)) {
    InputTypeArg = TCTP;
    InputType = TCTP->getOption().matches(options::OPT__SLASH_TC)
                    ? types::TY_C
                    : types::TY_CXX;

    Arg *Previous = nullptr;
    bool ShowNote = false;
    for (Arg *A :
         Args.filtered(options::OPT__SLASH_TC, options::OPT__SLASH_TP)) {
      if (Previous) {
        Diag(clang::diag::warn_drv_overriding_flag_option)
          << Previous->getSpelling() << A->getSpelling();
        ShowNote = true;
      }
      Previous = A;
    }
    if (ShowNote)
      Diag(clang::diag::note_drv_t_option_is_global);

    // No driver mode exposes -x and /TC or /TP; we don't support mixing them.
    assert(!Args.hasArg(options::OPT_x) && "-x and /TC or /TP is not allowed");
  }

  // Warn -x after last input file has no effect
  {
    Arg *LastXArg = Args.getLastArgNoClaim(options::OPT_x);
    Arg *LastInputArg = Args.getLastArgNoClaim(options::OPT_INPUT);
    if (LastXArg && LastInputArg && LastInputArg->getIndex() < LastXArg->getIndex())
      Diag(clang::diag::warn_drv_unused_x) << LastXArg->getValue();
  }

  for (Arg *A : Args) {
    if (A->getOption().getKind() == Option::InputClass) {
      const char *Value = A->getValue();
      types::ID Ty = types::TY_INVALID;

      // Infer the input type if necessary.
      if (InputType == types::TY_Nothing) {
        // If there was an explicit arg for this, claim it.
        if (InputTypeArg)
          InputTypeArg->claim();

        // stdin must be handled specially.
        if (memcmp(Value, "-", 2) == 0) {
          if (IsFlangMode()) {
            Ty = types::TY_Fortran;
          } else {
            // If running with -E, treat as a C input (this changes the
            // builtin macros, for example). This may be overridden by -ObjC
            // below.
            //
            // Otherwise emit an error but still use a valid type to avoid
            // spurious errors (e.g., no inputs).
            assert(!CCGenDiagnostics && "stdin produces no crash reproducer");
            if (!Args.hasArgNoClaim(options::OPT_E) && !CCCIsCPP())
              Diag(IsCLMode() ? clang::diag::err_drv_unknown_stdin_type_clang_cl
                              : clang::diag::err_drv_unknown_stdin_type);
            Ty = types::TY_C;
          }
        } else {
          // Otherwise lookup by extension.
          // Fallback is C if invoked as C preprocessor, C++ if invoked with
          // clang-cl /E, or Object otherwise.
          // We use a host hook here because Darwin at least has its own
          // idea of what .s is.
          if (const char *Ext = strrchr(Value, '.'))
            Ty = TC.LookupTypeForExtension(Ext + 1);

          if (Ty == types::TY_INVALID) {
            if (IsCLMode() && (Args.hasArgNoClaim(options::OPT_E) || CCGenDiagnostics))
              Ty = types::TY_CXX;
            else if (CCCIsCPP() || CCGenDiagnostics)
              Ty = types::TY_C;
            else
              Ty = types::TY_Object;
          }

          // If the driver is invoked as C++ compiler (like clang++ or c++) it
          // should autodetect some input files as C++ for g++ compatibility.
          if (CCCIsCXX()) {
            types::ID OldTy = Ty;
            Ty = types::lookupCXXTypeForCType(Ty);

            // Do not complain about foo.h, when we are known to be processing
            // it as a C++20 header unit.
            if (Ty != OldTy && !(OldTy == types::TY_CHeader && hasHeaderMode()))
              Diag(clang::diag::warn_drv_treating_input_as_cxx)
                  << getTypeName(OldTy) << getTypeName(Ty);
          }

          // If running with -fthinlto-index=, extensions that normally identify
          // native object files actually identify LLVM bitcode files.
          if (Args.hasArgNoClaim(options::OPT_fthinlto_index_EQ) &&
              Ty == types::TY_Object)
            Ty = types::TY_LLVM_BC;
        }

        // -ObjC and -ObjC++ override the default language, but only for "source
        // files". We just treat everything that isn't a linker input as a
        // source file.
        //
        // FIXME: Clean this up if we move the phase sequence into the type.
        if (Ty != types::TY_Object) {
          if (Args.hasArg(options::OPT_ObjC))
            Ty = types::TY_ObjC;
          else if (Args.hasArg(options::OPT_ObjCXX))
            Ty = types::TY_ObjCXX;
        }

        // Disambiguate headers that are meant to be header units from those
        // intended to be PCH.  Avoid missing '.h' cases that are counted as
        // C headers by default - we know we are in C++ mode and we do not
        // want to issue a complaint about compiling things in the wrong mode.
        if ((Ty == types::TY_CXXHeader || Ty == types::TY_CHeader) &&
            hasHeaderMode())
          Ty = CXXHeaderUnitType(CXX20HeaderType);
      } else {
        assert(InputTypeArg && "InputType set w/o InputTypeArg");
        if (!InputTypeArg->getOption().matches(options::OPT_x)) {
          // If emulating cl.exe, make sure that /TC and /TP don't affect input
          // object files.
          const char *Ext = strrchr(Value, '.');
          if (Ext && TC.LookupTypeForExtension(Ext + 1) == types::TY_Object)
            Ty = types::TY_Object;
        }
        if (Ty == types::TY_INVALID) {
          Ty = InputType;
          InputTypeArg->claim();
        }
      }

      if (DiagnoseInputExistence(Args, Value, Ty, /*TypoCorrect=*/true))
        Inputs.push_back(std::make_pair(Ty, A));

    } else if (A->getOption().matches(options::OPT__SLASH_Tc)) {
      StringRef Value = A->getValue();
      if (DiagnoseInputExistence(Args, Value, types::TY_C,
                                 /*TypoCorrect=*/false)) {
        Arg *InputArg = MakeInputArg(Args, Opts, A->getValue());
        Inputs.push_back(std::make_pair(types::TY_C, InputArg));
      }
      A->claim();
    } else if (A->getOption().matches(options::OPT__SLASH_Tp)) {
      StringRef Value = A->getValue();
      if (DiagnoseInputExistence(Args, Value, types::TY_CXX,
                                 /*TypoCorrect=*/false)) {
        Arg *InputArg = MakeInputArg(Args, Opts, A->getValue());
        Inputs.push_back(std::make_pair(types::TY_CXX, InputArg));
      }
      A->claim();
    } else if (A->getOption().hasFlag(options::LinkerInput)) {
      // Just treat as object type, we could make a special type for this if
      // necessary.
      Inputs.push_back(std::make_pair(types::TY_Object, A));

    } else if (A->getOption().matches(options::OPT_x)) {
      InputTypeArg = A;
      InputType = types::lookupTypeForTypeSpecifier(A->getValue());
      A->claim();

      // Follow gcc behavior and treat as linker input for invalid -x
      // options. Its not clear why we shouldn't just revert to unknown; but
      // this isn't very important, we might as well be bug compatible.
      if (!InputType) {
        Diag(clang::diag::err_drv_unknown_language) << A->getValue();
        InputType = types::TY_Object;
      }

      // If the user has put -fmodule-header{,=} then we treat C++ headers as
      // header unit inputs.  So we 'promote' -xc++-header appropriately.
      if (InputType == types::TY_CXXHeader && hasHeaderMode())
        InputType = CXXHeaderUnitType(CXX20HeaderType);
    } else if (A->getOption().getID() == options::OPT_U) {
      assert(A->getNumValues() == 1 && "The /U option has one value.");
      StringRef Val = A->getValue(0);
      if (Val.find_first_of("/\\") != StringRef::npos) {
        // Warn about e.g. "/Users/me/myfile.c".
        Diag(diag::warn_slash_u_filename) << Val;
        Diag(diag::note_use_dashdash);
      }
    }
  }
  if (CCCIsCPP() && Inputs.empty()) {
    // If called as standalone preprocessor, stdin is processed
    // if no other input is present.
    Arg *A = MakeInputArg(Args, Opts, "-");
    Inputs.push_back(std::make_pair(types::TY_C, A));
  }
}

namespace {
/// Provides a convenient interface for different programming models to generate
/// the required device actions.
class OffloadingActionBuilder final {
  /// Flag used to trace errors in the builder.
  bool IsValid = false;

  /// The compilation that is using this builder.
  Compilation &C;

  /// Map between an input argument and the offload kinds used to process it.
  std::map<const Arg *, unsigned> InputArgToOffloadKindMap;

  /// Map between a host action and its originating input argument.
  std::map<Action *, const Arg *> HostActionToInputArgMap;

  /// Builder interface. It doesn't build anything or keep any state.
  class DeviceActionBuilder {
  public:
    typedef const llvm::SmallVectorImpl<phases::ID> PhasesTy;

    enum ActionBuilderReturnCode {
      // The builder acted successfully on the current action.
      ABRT_Success,
      // The builder didn't have to act on the current action.
      ABRT_Inactive,
      // The builder was successful and requested the host action to not be
      // generated.
      ABRT_Ignore_Host,
    };

    /// ID to identify each device compilation. For CUDA it is simply the
    /// GPU arch string. For HIP it is either the GPU arch string or GPU
    /// arch string plus feature strings delimited by a plus sign, e.g.
    /// gfx906+xnack.
    struct TargetID {
      /// Target ID string which is persistent throughout the compilation.
      const char *ID;
      TargetID(CudaArch Arch) { ID = CudaArchToString(Arch); }
      TargetID(const char *ID) : ID(ID) {}
      operator const char *() { return ID; }
      operator StringRef() { return StringRef(ID); }
    };

  protected:
    /// Compilation associated with this builder.
    Compilation &C;

    /// Tool chains associated with this builder. The same programming
    /// model may have associated one or more tool chains.
    SmallVector<const ToolChain *, 2> ToolChains;

    /// The derived arguments associated with this builder.
    DerivedArgList &Args;

    /// The inputs associated with this builder.
    const Driver::InputList &Inputs;

    /// The associated offload kind.
    Action::OffloadKind AssociatedOffloadKind = Action::OFK_None;

  public:
    DeviceActionBuilder(Compilation &C, DerivedArgList &Args,
                        const Driver::InputList &Inputs,
                        Action::OffloadKind AssociatedOffloadKind)
        : C(C), Args(Args), Inputs(Inputs),
          AssociatedOffloadKind(AssociatedOffloadKind) {}
    virtual ~DeviceActionBuilder() {}

    /// Fill up the array \a DA with all the device dependences that should be
    /// added to the provided host action \a HostAction. By default it is
    /// inactive.
    virtual ActionBuilderReturnCode
    getDeviceDependences(OffloadAction::DeviceDependences &DA,
                         phases::ID CurPhase, phases::ID FinalPhase,
                         PhasesTy &Phases) {
      return ABRT_Inactive;
    }

    /// Update the state to include the provided host action \a HostAction as a
    /// dependency of the current device action. By default it is inactive.
    virtual ActionBuilderReturnCode addDeviceDepences(Action *HostAction) {
      return ABRT_Inactive;
    }

    /// Append top level actions generated by the builder.
    virtual void appendTopLevelActions(ActionList &AL) {}

    /// Append linker device actions generated by the builder.
    virtual void appendLinkDeviceActions(ActionList &AL) {}

    /// Append linker host action generated by the builder.
    virtual Action* appendLinkHostActions(ActionList &AL) { return nullptr; }

    /// Append linker actions generated by the builder.
    virtual void appendLinkDependences(OffloadAction::DeviceDependences &DA) {}

    /// Initialize the builder. Return true if any initialization errors are
    /// found.
    virtual bool initialize() { return false; }

    /// Return true if the builder can use bundling/unbundling.
    virtual bool canUseBundlerUnbundler() const { return false; }

    /// Return true if this builder is valid. We have a valid builder if we have
    /// associated device tool chains.
    bool isValid() { return !ToolChains.empty(); }

    /// Return the associated offload kind.
    Action::OffloadKind getAssociatedOffloadKind() {
      return AssociatedOffloadKind;
    }
  };

  /// Base class for CUDA/HIP action builder. It injects device code in
  /// the host backend action.
  class CudaActionBuilderBase : public DeviceActionBuilder {
  protected:
    /// Flags to signal if the user requested host-only or device-only
    /// compilation.
    bool CompileHostOnly = false;
    bool CompileDeviceOnly = false;
    bool EmitLLVM = false;
    bool EmitAsm = false;

    /// List of GPU architectures to use in this compilation.
    SmallVector<TargetID, 4> GpuArchList;

    /// The CUDA actions for the current input.
    ActionList CudaDeviceActions;

    /// The CUDA fat binary if it was generated for the current input.
    Action *CudaFatBinary = nullptr;

    /// Flag that is set to true if this builder acted on the current input.
    bool IsActive = false;

    /// Flag for -fgpu-rdc.
    bool Relocatable = false;

    /// Default GPU architecture if there's no one specified.
    CudaArch DefaultCudaArch = CudaArch::UNKNOWN;

    /// Method to generate compilation unit ID specified by option
    /// '-fuse-cuid='.
    enum UseCUIDKind { CUID_Hash, CUID_Random, CUID_None, CUID_Invalid };
    UseCUIDKind UseCUID = CUID_Hash;

    /// Compilation unit ID specified by option '-cuid='.
    StringRef FixedCUID;

  public:
    CudaActionBuilderBase(Compilation &C, DerivedArgList &Args,
                          const Driver::InputList &Inputs,
                          Action::OffloadKind OFKind)
        : DeviceActionBuilder(C, Args, Inputs, OFKind) {}

    ActionBuilderReturnCode addDeviceDepences(Action *HostAction) override {
      // While generating code for CUDA, we only depend on the host input action
      // to trigger the creation of all the CUDA device actions.

      // If we are dealing with an input action, replicate it for each GPU
      // architecture. If we are in host-only mode we return 'success' so that
      // the host uses the CUDA offload kind.
      if (auto *IA = dyn_cast<InputAction>(HostAction)) {
        assert(!GpuArchList.empty() &&
               "We should have at least one GPU architecture.");

        // If the host input is not CUDA or HIP, we don't need to bother about
        // this input.
        if (!(IA->getType() == types::TY_CUDA ||
              IA->getType() == types::TY_HIP ||
              IA->getType() == types::TY_PP_HIP)) {
          // The builder will ignore this input.
          IsActive = false;
          return ABRT_Inactive;
        }

        // Set the flag to true, so that the builder acts on the current input.
        IsActive = true;

        if (CompileHostOnly)
          return ABRT_Success;

        // Replicate inputs for each GPU architecture.
        auto Ty = AssociatedOffloadKind == Action::OFK_HIP
                      ? types::TY_HIP_DEVICE
                      : types::TY_CUDA_DEVICE;
        std::string CUID = FixedCUID.str();
        if (CUID.empty()) {
          if (UseCUID == CUID_Random)
            CUID = llvm::utohexstr(llvm::sys::Process::GetRandomNumber(),
                                   /*LowerCase=*/true);
          else if (UseCUID == CUID_Hash) {
            llvm::MD5 Hasher;
            llvm::MD5::MD5Result Hash;
            SmallString<256> RealPath;
            llvm::sys::fs::real_path(IA->getInputArg().getValue(), RealPath,
                                     /*expand_tilde=*/true);
            Hasher.update(RealPath);
            for (auto *A : Args) {
              if (A->getOption().matches(options::OPT_INPUT))
                continue;
              Hasher.update(A->getAsString(Args));
            }
            Hasher.final(Hash);
            CUID = llvm::utohexstr(Hash.low(), /*LowerCase=*/true);
          }
        }
        IA->setId(CUID);

        for (unsigned I = 0, E = GpuArchList.size(); I != E; ++I) {
          CudaDeviceActions.push_back(
              C.MakeAction<InputAction>(IA->getInputArg(), Ty, IA->getId()));
        }

        return ABRT_Success;
      }

      // If this is an unbundling action use it as is for each CUDA toolchain.
      if (auto *UA = dyn_cast<OffloadUnbundlingJobAction>(HostAction)) {

        // If -fgpu-rdc is disabled, should not unbundle since there is no
        // device code to link.
        if (UA->getType() == types::TY_Object && !Relocatable)
          return ABRT_Inactive;

        CudaDeviceActions.clear();
        auto *IA = cast<InputAction>(UA->getInputs().back());
        std::string FileName = IA->getInputArg().getAsString(Args);
        // Check if the type of the file is the same as the action. Do not
        // unbundle it if it is not. Do not unbundle .so files, for example,
        // which are not object files.
        if (IA->getType() == types::TY_Object &&
            (!llvm::sys::path::has_extension(FileName) ||
             types::lookupTypeForExtension(
                 llvm::sys::path::extension(FileName).drop_front()) !=
                 types::TY_Object))
          return ABRT_Inactive;

        for (auto Arch : GpuArchList) {
          CudaDeviceActions.push_back(UA);
          UA->registerDependentActionInfo(ToolChains[0], Arch,
                                          AssociatedOffloadKind);
        }
        IsActive = true;
        return ABRT_Success;
      }

      return IsActive ? ABRT_Success : ABRT_Inactive;
    }

    void appendTopLevelActions(ActionList &AL) override {
      // Utility to append actions to the top level list.
      auto AddTopLevel = [&](Action *A, TargetID TargetID) {
        OffloadAction::DeviceDependences Dep;
        Dep.add(*A, *ToolChains.front(), TargetID, AssociatedOffloadKind);
        AL.push_back(C.MakeAction<OffloadAction>(Dep, A->getType()));
      };

      // If we have a fat binary, add it to the list.
      if (CudaFatBinary) {
        AddTopLevel(CudaFatBinary, CudaArch::UNUSED);
        CudaDeviceActions.clear();
        CudaFatBinary = nullptr;
        return;
      }

      if (CudaDeviceActions.empty())
        return;

      // If we have CUDA actions at this point, that's because we have a have
      // partial compilation, so we should have an action for each GPU
      // architecture.
      assert(CudaDeviceActions.size() == GpuArchList.size() &&
             "Expecting one action per GPU architecture.");
      assert(ToolChains.size() == 1 &&
             "Expecting to have a single CUDA toolchain.");
      for (unsigned I = 0, E = GpuArchList.size(); I != E; ++I)
        AddTopLevel(CudaDeviceActions[I], GpuArchList[I]);

      CudaDeviceActions.clear();
    }

    /// Get canonicalized offload arch option. \returns empty StringRef if the
    /// option is invalid.
    virtual StringRef getCanonicalOffloadArch(StringRef Arch) = 0;

    virtual llvm::Optional<std::pair<llvm::StringRef, llvm::StringRef>>
    getConflictOffloadArchCombination(const std::set<StringRef> &GpuArchs) = 0;

    bool initialize() override {
      assert(AssociatedOffloadKind == Action::OFK_Cuda ||
             AssociatedOffloadKind == Action::OFK_HIP);

      // We don't need to support CUDA.
      if (AssociatedOffloadKind == Action::OFK_Cuda &&
          !C.hasOffloadToolChain<Action::OFK_Cuda>())
        return false;

      // We don't need to support HIP.
      if (AssociatedOffloadKind == Action::OFK_HIP &&
          !C.hasOffloadToolChain<Action::OFK_HIP>())
        return false;

      Relocatable = Args.hasFlag(options::OPT_fgpu_rdc,
          options::OPT_fno_gpu_rdc, /*Default=*/false);

      const ToolChain *HostTC = C.getSingleOffloadToolChain<Action::OFK_Host>();
      assert(HostTC && "No toolchain for host compilation.");
      if (HostTC->getTriple().isNVPTX() ||
          HostTC->getTriple().getArch() == llvm::Triple::amdgcn) {
        // We do not support targeting NVPTX/AMDGCN for host compilation. Throw
        // an error and abort pipeline construction early so we don't trip
        // asserts that assume device-side compilation.
        C.getDriver().Diag(diag::err_drv_cuda_host_arch)
            << HostTC->getTriple().getArchName();
        return true;
      }

      ToolChains.push_back(
          AssociatedOffloadKind == Action::OFK_Cuda
              ? C.getSingleOffloadToolChain<Action::OFK_Cuda>()
              : C.getSingleOffloadToolChain<Action::OFK_HIP>());

      Arg *PartialCompilationArg = Args.getLastArg(
          options::OPT_offload_host_only, options::OPT_offload_device_only,
          options::OPT_offload_host_device);
      CompileHostOnly =
          PartialCompilationArg && PartialCompilationArg->getOption().matches(
                                       options::OPT_offload_host_only);
      CompileDeviceOnly =
          PartialCompilationArg && PartialCompilationArg->getOption().matches(
                                       options::OPT_offload_device_only);
      EmitLLVM = Args.getLastArg(options::OPT_emit_llvm);
      EmitAsm = Args.getLastArg(options::OPT_S);
      FixedCUID = Args.getLastArgValue(options::OPT_cuid_EQ);
      if (Arg *A = Args.getLastArg(options::OPT_fuse_cuid_EQ)) {
        StringRef UseCUIDStr = A->getValue();
        UseCUID = llvm::StringSwitch<UseCUIDKind>(UseCUIDStr)
                      .Case("hash", CUID_Hash)
                      .Case("random", CUID_Random)
                      .Case("none", CUID_None)
                      .Default(CUID_Invalid);
        if (UseCUID == CUID_Invalid) {
          C.getDriver().Diag(diag::err_drv_invalid_value)
              << A->getAsString(Args) << UseCUIDStr;
          C.setContainsError();
          return true;
        }
      }

      // --offload and --offload-arch options are mutually exclusive.
      if (Args.hasArgNoClaim(options::OPT_offload_EQ) &&
          Args.hasArgNoClaim(options::OPT_offload_arch_EQ,
                             options::OPT_no_offload_arch_EQ)) {
        C.getDriver().Diag(diag::err_opt_not_valid_with_opt) << "--offload-arch"
                                                             << "--offload";
      }

      // Collect all cuda_gpu_arch parameters, removing duplicates.
      std::set<StringRef> GpuArchs;
      bool Error = false;
      for (Arg *A : Args) {
        if (!(A->getOption().matches(options::OPT_offload_arch_EQ) ||
              A->getOption().matches(options::OPT_no_offload_arch_EQ)))
          continue;
        A->claim();

        StringRef ArchStr = A->getValue();
        if (A->getOption().matches(options::OPT_no_offload_arch_EQ) &&
            ArchStr == "all") {
          GpuArchs.clear();
          continue;
        }
        ArchStr = getCanonicalOffloadArch(ArchStr);
        if (ArchStr.empty()) {
          Error = true;
        } else if (A->getOption().matches(options::OPT_offload_arch_EQ))
          GpuArchs.insert(ArchStr);
        else if (A->getOption().matches(options::OPT_no_offload_arch_EQ))
          GpuArchs.erase(ArchStr);
        else
          llvm_unreachable("Unexpected option.");
      }

      auto &&ConflictingArchs = getConflictOffloadArchCombination(GpuArchs);
      if (ConflictingArchs) {
        C.getDriver().Diag(clang::diag::err_drv_bad_offload_arch_combo)
            << ConflictingArchs.getValue().first
            << ConflictingArchs.getValue().second;
        C.setContainsError();
        return true;
      }

      // Collect list of GPUs remaining in the set.
      for (auto Arch : GpuArchs)
        GpuArchList.push_back(Arch.data());

      // Default to sm_20 which is the lowest common denominator for
      // supported GPUs.  sm_20 code should work correctly, if
      // suboptimally, on all newer GPUs.
      if (GpuArchList.empty()) {
        if (ToolChains.front()->getTriple().isSPIRV())
          GpuArchList.push_back(CudaArch::Generic);
        else
          GpuArchList.push_back(DefaultCudaArch);
      }

      return Error;
    }
  };

  /// \brief CUDA action builder. It injects device code in the host backend
  /// action.
  class CudaActionBuilder final : public CudaActionBuilderBase {
  public:
    CudaActionBuilder(Compilation &C, DerivedArgList &Args,
                      const Driver::InputList &Inputs)
        : CudaActionBuilderBase(C, Args, Inputs, Action::OFK_Cuda) {
      DefaultCudaArch = CudaArch::SM_35;
    }

    StringRef getCanonicalOffloadArch(StringRef ArchStr) override {
      CudaArch Arch = StringToCudaArch(ArchStr);
      if (Arch == CudaArch::UNKNOWN || !IsNVIDIAGpuArch(Arch)) {
        C.getDriver().Diag(clang::diag::err_drv_cuda_bad_gpu_arch) << ArchStr;
        return StringRef();
      }
      return CudaArchToString(Arch);
    }

    llvm::Optional<std::pair<llvm::StringRef, llvm::StringRef>>
    getConflictOffloadArchCombination(
        const std::set<StringRef> &GpuArchs) override {
      return llvm::None;
    }

    ActionBuilderReturnCode
    getDeviceDependences(OffloadAction::DeviceDependences &DA,
                         phases::ID CurPhase, phases::ID FinalPhase,
                         PhasesTy &Phases) override {
      if (!IsActive)
        return ABRT_Inactive;

      // If we don't have more CUDA actions, we don't have any dependences to
      // create for the host.
      if (CudaDeviceActions.empty())
        return ABRT_Success;

      assert(CudaDeviceActions.size() == GpuArchList.size() &&
             "Expecting one action per GPU architecture.");
      assert(!CompileHostOnly &&
             "Not expecting CUDA actions in host-only compilation.");

      // If we are generating code for the device or we are in a backend phase,
      // we attempt to generate the fat binary. We compile each arch to ptx and
      // assemble to cubin, then feed the cubin *and* the ptx into a device
      // "link" action, which uses fatbinary to combine these cubins into one
      // fatbin.  The fatbin is then an input to the host action if not in
      // device-only mode.
      if (CompileDeviceOnly || CurPhase == phases::Backend) {
        ActionList DeviceActions;
        for (unsigned I = 0, E = GpuArchList.size(); I != E; ++I) {
          // Produce the device action from the current phase up to the assemble
          // phase.
          for (auto Ph : Phases) {
            // Skip the phases that were already dealt with.
            if (Ph < CurPhase)
              continue;
            // We have to be consistent with the host final phase.
            if (Ph > FinalPhase)
              break;

            CudaDeviceActions[I] = C.getDriver().ConstructPhaseAction(
                C, Args, Ph, CudaDeviceActions[I], Action::OFK_Cuda);

            if (Ph == phases::Assemble)
              break;
          }

          // If we didn't reach the assemble phase, we can't generate the fat
          // binary. We don't need to generate the fat binary if we are not in
          // device-only mode.
          if (!isa<AssembleJobAction>(CudaDeviceActions[I]) ||
              CompileDeviceOnly)
            continue;

          Action *AssembleAction = CudaDeviceActions[I];
          assert(AssembleAction->getType() == types::TY_Object);
          assert(AssembleAction->getInputs().size() == 1);

          Action *BackendAction = AssembleAction->getInputs()[0];
          assert(BackendAction->getType() == types::TY_PP_Asm);

          for (auto &A : {AssembleAction, BackendAction}) {
            OffloadAction::DeviceDependences DDep;
            DDep.add(*A, *ToolChains.front(), GpuArchList[I], Action::OFK_Cuda);
            DeviceActions.push_back(
                C.MakeAction<OffloadAction>(DDep, A->getType()));
          }
        }

        // We generate the fat binary if we have device input actions.
        if (!DeviceActions.empty()) {
          CudaFatBinary =
              C.MakeAction<LinkJobAction>(DeviceActions, types::TY_CUDA_FATBIN);

          if (!CompileDeviceOnly) {
            DA.add(*CudaFatBinary, *ToolChains.front(), /*BoundArch=*/nullptr,
                   Action::OFK_Cuda);
            // Clear the fat binary, it is already a dependence to an host
            // action.
            CudaFatBinary = nullptr;
          }

          // Remove the CUDA actions as they are already connected to an host
          // action or fat binary.
          CudaDeviceActions.clear();
        }

        // We avoid creating host action in device-only mode.
        return CompileDeviceOnly ? ABRT_Ignore_Host : ABRT_Success;
      } else if (CurPhase > phases::Backend) {
        // If we are past the backend phase and still have a device action, we
        // don't have to do anything as this action is already a device
        // top-level action.
        return ABRT_Success;
      }

      assert(CurPhase < phases::Backend && "Generating single CUDA "
                                           "instructions should only occur "
                                           "before the backend phase!");

      // By default, we produce an action for each device arch.
      for (Action *&A : CudaDeviceActions)
        A = C.getDriver().ConstructPhaseAction(C, Args, CurPhase, A);

      return ABRT_Success;
    }
  };
  /// \brief HIP action builder. It injects device code in the host backend
  /// action.
  class HIPActionBuilder final : public CudaActionBuilderBase {
    /// The linker inputs obtained for each device arch.
    SmallVector<ActionList, 8> DeviceLinkerInputs;
    // The default bundling behavior depends on the type of output, therefore
    // BundleOutput needs to be tri-value: None, true, or false.
    // Bundle code objects except --no-gpu-output is specified for device
    // only compilation. Bundle other type of output files only if
    // --gpu-bundle-output is specified for device only compilation.
    Optional<bool> BundleOutput;

  public:
    HIPActionBuilder(Compilation &C, DerivedArgList &Args,
                     const Driver::InputList &Inputs)
        : CudaActionBuilderBase(C, Args, Inputs, Action::OFK_HIP) {
      DefaultCudaArch = CudaArch::GFX803;
      if (Args.hasArg(options::OPT_gpu_bundle_output,
                      options::OPT_no_gpu_bundle_output))
        BundleOutput = Args.hasFlag(options::OPT_gpu_bundle_output,
                                    options::OPT_no_gpu_bundle_output, true);
    }

    bool canUseBundlerUnbundler() const override { return true; }

    StringRef getCanonicalOffloadArch(StringRef IdStr) override {
      llvm::StringMap<bool> Features;
      // getHIPOffloadTargetTriple() is known to return valid value as it has
      // been called successfully in the CreateOffloadingDeviceToolChains().
      auto ArchStr = parseTargetID(
          *getHIPOffloadTargetTriple(C.getDriver(), C.getInputArgs()), IdStr,
          &Features);
      if (!ArchStr) {
        C.getDriver().Diag(clang::diag::err_drv_bad_target_id) << IdStr;
        C.setContainsError();
        return StringRef();
      }
      auto CanId = getCanonicalTargetID(ArchStr.getValue(), Features);
      return Args.MakeArgStringRef(CanId);
    };

    llvm::Optional<std::pair<llvm::StringRef, llvm::StringRef>>
    getConflictOffloadArchCombination(
        const std::set<StringRef> &GpuArchs) override {
      return getConflictTargetIDCombination(GpuArchs);
    }

    ActionBuilderReturnCode
    getDeviceDependences(OffloadAction::DeviceDependences &DA,
                         phases::ID CurPhase, phases::ID FinalPhase,
                         PhasesTy &Phases) override {
      if (!IsActive)
        return ABRT_Inactive;

      // amdgcn does not support linking of object files, therefore we skip
      // backend and assemble phases to output LLVM IR. Except for generating
      // non-relocatable device code, where we generate fat binary for device
      // code and pass to host in Backend phase.
      if (CudaDeviceActions.empty())
        return ABRT_Success;

      assert(((CurPhase == phases::Link && Relocatable) ||
              CudaDeviceActions.size() == GpuArchList.size()) &&
             "Expecting one action per GPU architecture.");
      assert(!CompileHostOnly &&
             "Not expecting HIP actions in host-only compilation.");

      if (!Relocatable && CurPhase == phases::Backend && !EmitLLVM &&
          !EmitAsm) {
        // If we are in backend phase, we attempt to generate the fat binary.
        // We compile each arch to IR and use a link action to generate code
        // object containing ISA. Then we use a special "link" action to create
        // a fat binary containing all the code objects for different GPU's.
        // The fat binary is then an input to the host action.
        for (unsigned I = 0, E = GpuArchList.size(); I != E; ++I) {
          if (C.getDriver().isUsingLTO(/*IsOffload=*/true)) {
            // When LTO is enabled, skip the backend and assemble phases and
            // use lld to link the bitcode.
            ActionList AL;
            AL.push_back(CudaDeviceActions[I]);
            // Create a link action to link device IR with device library
            // and generate ISA.
            CudaDeviceActions[I] =
                C.MakeAction<LinkJobAction>(AL, types::TY_Image);
          } else {
            // When LTO is not enabled, we follow the conventional
            // compiler phases, including backend and assemble phases.
            ActionList AL;
            Action *BackendAction = nullptr;
            if (ToolChains.front()->getTriple().isSPIRV()) {
              // Emit LLVM bitcode for SPIR-V targets. SPIR-V device tool chain
              // (HIPSPVToolChain) runs post-link LLVM IR passes.
              types::ID Output = Args.hasArg(options::OPT_S)
                                     ? types::TY_LLVM_IR
                                     : types::TY_LLVM_BC;
              BackendAction =
                  C.MakeAction<BackendJobAction>(CudaDeviceActions[I], Output);
            } else
              BackendAction = C.getDriver().ConstructPhaseAction(
                  C, Args, phases::Backend, CudaDeviceActions[I],
                  AssociatedOffloadKind);
            auto AssembleAction = C.getDriver().ConstructPhaseAction(
                C, Args, phases::Assemble, BackendAction,
                AssociatedOffloadKind);
            AL.push_back(AssembleAction);
            // Create a link action to link device IR with device library
            // and generate ISA.
            CudaDeviceActions[I] =
                C.MakeAction<LinkJobAction>(AL, types::TY_Image);
          }

          // OffloadingActionBuilder propagates device arch until an offload
          // action. Since the next action for creating fatbin does
          // not have device arch, whereas the above link action and its input
          // have device arch, an offload action is needed to stop the null
          // device arch of the next action being propagated to the above link
          // action.
          OffloadAction::DeviceDependences DDep;
          DDep.add(*CudaDeviceActions[I], *ToolChains.front(), GpuArchList[I],
                   AssociatedOffloadKind);
          CudaDeviceActions[I] = C.MakeAction<OffloadAction>(
              DDep, CudaDeviceActions[I]->getType());
        }

        if (!CompileDeviceOnly || !BundleOutput.hasValue() ||
            BundleOutput.getValue()) {
          // Create HIP fat binary with a special "link" action.
          CudaFatBinary = C.MakeAction<LinkJobAction>(CudaDeviceActions,
                                                      types::TY_HIP_FATBIN);

          if (!CompileDeviceOnly) {
            DA.add(*CudaFatBinary, *ToolChains.front(), /*BoundArch=*/nullptr,
                   AssociatedOffloadKind);
            // Clear the fat binary, it is already a dependence to an host
            // action.
            CudaFatBinary = nullptr;
          }

          // Remove the CUDA actions as they are already connected to an host
          // action or fat binary.
          CudaDeviceActions.clear();
        }

        return CompileDeviceOnly ? ABRT_Ignore_Host : ABRT_Success;
      } else if (CurPhase == phases::Link) {
        // Save CudaDeviceActions to DeviceLinkerInputs for each GPU subarch.
        // This happens to each device action originated from each input file.
        // Later on, device actions in DeviceLinkerInputs are used to create
        // device link actions in appendLinkDependences and the created device
        // link actions are passed to the offload action as device dependence.
        DeviceLinkerInputs.resize(CudaDeviceActions.size());
        auto LI = DeviceLinkerInputs.begin();
        for (auto *A : CudaDeviceActions) {
          LI->push_back(A);
          ++LI;
        }

        // We will pass the device action as a host dependence, so we don't
        // need to do anything else with them.
        CudaDeviceActions.clear();
        return CompileDeviceOnly ? ABRT_Ignore_Host : ABRT_Success;
      }

      // By default, we produce an action for each device arch.
      for (Action *&A : CudaDeviceActions) {
        A = C.getDriver().ConstructPhaseAction(C, Args, CurPhase, A,
                                               AssociatedOffloadKind);
      }

      if (CompileDeviceOnly && CurPhase == FinalPhase &&
          BundleOutput.hasValue() && BundleOutput.getValue()) {
        for (unsigned I = 0, E = GpuArchList.size(); I != E; ++I) {
          OffloadAction::DeviceDependences DDep;
          DDep.add(*CudaDeviceActions[I], *ToolChains.front(), GpuArchList[I],
                   AssociatedOffloadKind);
          CudaDeviceActions[I] = C.MakeAction<OffloadAction>(
              DDep, CudaDeviceActions[I]->getType());
        }
        CudaFatBinary =
            C.MakeAction<OffloadBundlingJobAction>(CudaDeviceActions);
        CudaDeviceActions.clear();
      }

      return (CompileDeviceOnly && CurPhase == FinalPhase) ? ABRT_Ignore_Host
                                                           : ABRT_Success;
    }

    void appendLinkDeviceActions(ActionList &AL) override {
      if (DeviceLinkerInputs.size() == 0)
        return;

      assert(DeviceLinkerInputs.size() == GpuArchList.size() &&
             "Linker inputs and GPU arch list sizes do not match.");

      ActionList Actions;
      unsigned I = 0;
      // Append a new link action for each device.
      // Each entry in DeviceLinkerInputs corresponds to a GPU arch.
      for (auto &LI : DeviceLinkerInputs) {

        types::ID Output = Args.hasArg(options::OPT_emit_llvm)
                                   ? types::TY_LLVM_BC
                                   : types::TY_Image;

        auto *DeviceLinkAction = C.MakeAction<LinkJobAction>(LI, Output);
        // Linking all inputs for the current GPU arch.
        // LI contains all the inputs for the linker.
        OffloadAction::DeviceDependences DeviceLinkDeps;
        DeviceLinkDeps.add(*DeviceLinkAction, *ToolChains[0],
            GpuArchList[I], AssociatedOffloadKind);
        Actions.push_back(C.MakeAction<OffloadAction>(
            DeviceLinkDeps, DeviceLinkAction->getType()));
        ++I;
      }
      DeviceLinkerInputs.clear();

      // If emitting LLVM, do not generate final host/device compilation action
      if (Args.hasArg(options::OPT_emit_llvm)) {
          AL.append(Actions);
          return;
      }

      // Create a host object from all the device images by embedding them
      // in a fat binary for mixed host-device compilation. For device-only
      // compilation, creates a fat binary.
      OffloadAction::DeviceDependences DDeps;
      if (!CompileDeviceOnly || !BundleOutput.hasValue() ||
          BundleOutput.getValue()) {
        auto *TopDeviceLinkAction = C.MakeAction<LinkJobAction>(
            Actions,
            CompileDeviceOnly ? types::TY_HIP_FATBIN : types::TY_Object);
        DDeps.add(*TopDeviceLinkAction, *ToolChains[0], nullptr,
                  AssociatedOffloadKind);
        // Offload the host object to the host linker.
        AL.push_back(
            C.MakeAction<OffloadAction>(DDeps, TopDeviceLinkAction->getType()));
      } else {
        AL.append(Actions);
      }
    }

    Action* appendLinkHostActions(ActionList &AL) override { return AL.back(); }

    void appendLinkDependences(OffloadAction::DeviceDependences &DA) override {}
  };

  /// OpenMP action builder. The host bitcode is passed to the device frontend
  /// and all the device linked images are passed to the host link phase.
  class OpenMPActionBuilder final : public DeviceActionBuilder {
    /// The OpenMP actions for the current input.
    ActionList OpenMPDeviceActions;

    bool CompileHostOnly = false;
    bool CompileDeviceOnly = false;

    /// List of GPU architectures to use in this compilation.
    SmallVector<TargetID, 4> GpuArchList;

    /// The linker inputs obtained for each toolchain.
    SmallVector<ActionList, 8> DeviceLinkerInputs;

  public:
    OpenMPActionBuilder(Compilation &C, DerivedArgList &Args,
                        const Driver::InputList &Inputs)
        : DeviceActionBuilder(C, Args, Inputs, Action::OFK_OpenMP) {}

    ActionBuilderReturnCode
    getDeviceDependences(OffloadAction::DeviceDependences &DA,
                         phases::ID CurPhase, phases::ID FinalPhase,
                         PhasesTy &Phases) override {
      if (OpenMPDeviceActions.empty())
        return ABRT_Inactive;

      // We should always have an action for each input.
      assert(OpenMPDeviceActions.size() == ToolChains.size() &&
             "Number of OpenMP actions and toolchains do not match.");

      // The host only depends on device action in the linking phase, when all
      // the device images have to be embedded in the host image.
      if (CurPhase == phases::Link) {
        assert(ToolChains.size() == DeviceLinkerInputs.size() &&
               "Toolchains and linker inputs sizes do not match.");
        auto LI = DeviceLinkerInputs.begin();
        for (auto *A : OpenMPDeviceActions) {
          LI->push_back(A);
          ++LI;
        }

        // We passed the device action as a host dependence, so we don't need to
        // do anything else with them.
        OpenMPDeviceActions.clear();
        return CompileDeviceOnly ? ABRT_Ignore_Host : ABRT_Success;
      }

      bool LastActionIsCompile = false;
      // By default, we produce an action for each device arch.
      for (unsigned I = 0; I < ToolChains.size(); ++I) {
        Action *&A = OpenMPDeviceActions[I];
        // AMDGPU does not support linking of object files, so we skip
        // assemble and backend actions to produce LLVM IR.
        if (ToolChains[I]->getTriple().isAMDGCN() &&
            (CurPhase == phases::Assemble || CurPhase == phases::Backend))
          continue;
        A = C.getDriver().ConstructPhaseAction(C, Args, CurPhase, A,
                                               Action::OFK_OpenMP);
        LastActionIsCompile =
            (A->getKind() == Action::ActionClass::CompileJobClass);
      }
      return (CompileDeviceOnly && LastActionIsCompile) ? ABRT_Ignore_Host
                                                        : ABRT_Success;
    }

    ActionBuilderReturnCode addDeviceDepences(Action *HostAction) override {

      // If this is an input action replicate it for each OpenMP toolchain.
      if (auto *IA = dyn_cast<InputAction>(HostAction)) {
        OpenMPDeviceActions.clear();
        // Only process input actions for files that have extensions
        std::string FileName = IA->getInputArg().getAsString(Args);
        if (!llvm::sys::path::has_extension(FileName)) {
          return ABRT_Inactive;
        }
        for (unsigned I = 0; I < ToolChains.size(); ++I) {
          OpenMPDeviceActions.push_back(C.MakeAction<InputAction>(
              IA->getInputArg(), IA->getType(), GpuArchList[I].ID));
        }
        return ABRT_Success;
      }

      // If this is an unbundling action use it as is for each OpenMP toolchain.
      if (auto *UA = dyn_cast<OffloadUnbundlingJobAction>(HostAction)) {
        OpenMPDeviceActions.clear();
        auto *IA = cast<InputAction>(UA->getInputs().back());
        std::string FileName = IA->getInputArg().getAsString(Args);
        // Check if the type of the file is the same as the action. Do not
        // unbundle it if it is not. Do not unbundle .so files, for example,
        // which are not object files.

        // TODO(JAN): Create new file type for archive (TY_Archive),
        // but it would likely touch a lot of code (currently 32
        // places in 9 files), because anywhere TY_Object is checked,
        // a check for TY_Archive would have to be added.

        if (IA->getType() == types::TY_Object) {
          if (llvm::sys::path::has_extension(FileName)) {
            StringRef Extension =
                llvm::sys::path::extension(FileName).drop_front();
            if ((types::lookupTypeForExtension(Extension) !=
                 types::TY_Object) &&
                Extension != "a") {
              return ABRT_Inactive;
            }
          } else {
            return ABRT_Inactive;
          }
        }

        for (unsigned I = 0; I < ToolChains.size(); ++I) {
          OpenMPDeviceActions.push_back(UA);
          UA->registerDependentActionInfo(ToolChains[I],
                                          /*BoundArch=*/GpuArchList[I].ID,
                                          Action::OFK_OpenMP);
        }
        return ABRT_Success;
      }

      // When generating code for OpenMP we use the host compile phase result as
      // a dependence to the device compile phase so that it can learn what
      // declarations should be emitted. However, this is not the only use for
      // the host action, so we prevent it from being collapsed.
      if (isa<CompileJobAction>(HostAction)) {
        HostAction->setCannotBeCollapsedWithNextDependentAction();
        assert(ToolChains.size() == OpenMPDeviceActions.size() &&
               "Toolchains and device action sizes do not match.");
        OffloadAction::HostDependence HDep(
            *HostAction, *C.getSingleOffloadToolChain<Action::OFK_Host>(),
            /*BoundArch=*/nullptr, Action::OFK_OpenMP);
        auto TC = ToolChains.begin();
        unsigned arch_count = 0;
        for (Action *&A : OpenMPDeviceActions) {
          assert(isa<CompileJobAction>(A));
          OffloadAction::DeviceDependences DDep;
          DDep.add(*A, **TC, GpuArchList[arch_count++].ID, Action::OFK_OpenMP);
          A = C.MakeAction<OffloadAction>(HDep, DDep);
          ++TC;
        }
      }
      return ABRT_Success;
    }

    void appendTopLevelActions(ActionList &AL) override {
      if (OpenMPDeviceActions.empty())
        return;

      // We should always have an action for each input.
      assert(OpenMPDeviceActions.size() == ToolChains.size() &&
             "Number of OpenMP actions and toolchains do not match.");

      unsigned arch_count = 0;
      // Append all device actions followed by the proper offload action.
      auto TI = ToolChains.begin();
      for (auto *A : OpenMPDeviceActions) {
        OffloadAction::DeviceDependences Dep;
        Dep.add(*A, **TI, /*BoundArch=*/GpuArchList[arch_count++].ID,
                Action::OFK_OpenMP);
        AL.push_back(C.MakeAction<OffloadAction>(Dep, A->getType()));
        ++TI;
      }
      // We no longer need the action stored in this builder.
      OpenMPDeviceActions.clear();
    }

    void appendLinkDeviceActions(ActionList &AL) override {
      assert(ToolChains.size() == DeviceLinkerInputs.size() &&
             "Toolchains and linker inputs sizes do not match.");
      // Append a new link action for each device.
      auto TC = ToolChains.begin();
      unsigned arch_count = 0;
      for (auto &LI : DeviceLinkerInputs) {
        auto *DeviceLinkAction =
            C.MakeAction<LinkJobAction>(LI, types::TY_Image);
        OffloadAction::DeviceDependences DeviceLinkDeps;
        DeviceLinkDeps.add(*DeviceLinkAction, **TC,
                           GpuArchList[arch_count++].ID, Action::OFK_OpenMP);
        AL.push_back(C.MakeAction<OffloadAction>(DeviceLinkDeps,
                                                 DeviceLinkAction->getType()));
        ++TC;
      }
      DeviceLinkerInputs.clear();
    }

    Action* appendLinkHostActions(ActionList &AL) override {
      // Create wrapper bitcode from the result of device link actions and compile
      // it to an object which will be added to the host link command.
      auto *BC = C.MakeAction<OffloadWrapperJobAction>(AL, types::TY_LLVM_BC);
      auto *ASM = C.MakeAction<BackendJobAction>(BC, types::TY_PP_Asm);
      return C.MakeAction<AssembleJobAction>(ASM, types::TY_Object);
    }

    void appendLinkDependences(OffloadAction::DeviceDependences &DA) override {}

    bool initialize() override {
      if (Arg *cu_dev_only =
              C.getInputArgs().getLastArg(options::OPT_offload_device_only)) {
        cu_dev_only->claim();
        CompileDeviceOnly = true;
        // TODO: Check emitting IR for OpenMP when cuda-device-only is set
      }
      // Get the OpenMP toolchains. If we don't get any, the action builder will
      // know there is nothing to do related to OpenMP offloading.
      auto OpenMPTCRange = C.getOffloadToolChains<Action::OFK_OpenMP>();
      for (auto TI = OpenMPTCRange.first, TE = OpenMPTCRange.second; TI != TE;
           ++TI) {
        GpuArchList.push_back(
            TI->second->getTriple().getEnvironmentName().data());
        ToolChains.push_back(TI->second);
      }

      DeviceLinkerInputs.resize(ToolChains.size());
      return false;
    }

    bool canUseBundlerUnbundler() const override {
      // OpenMP should use bundled files whenever possible.
      return true;
    }
  };

  ///
  /// TODO: Add the implementation for other specialized builders here.
  ///

  /// Specialized builders being used by this offloading action builder.
  SmallVector<DeviceActionBuilder *, 4> SpecializedBuilders;

  /// Flag set to true if all valid builders allow file bundling/unbundling.
  bool CanUseBundler;

public:
  OffloadingActionBuilder(Compilation &C, DerivedArgList &Args,
                          const Driver::InputList &Inputs)
      : C(C) {
    // Create a specialized builder for each device toolchain.

    IsValid = true;

    // Create a specialized builder for CUDA.
    SpecializedBuilders.push_back(new CudaActionBuilder(C, Args, Inputs));

    // Create a specialized builder for HIP.
    SpecializedBuilders.push_back(new HIPActionBuilder(C, Args, Inputs));

    // Create a specialized builder for OpenMP.
    SpecializedBuilders.push_back(new OpenMPActionBuilder(C, Args, Inputs));

    //
    // TODO: Build other specialized builders here.
    //

    // Initialize all the builders, keeping track of errors. If all valid
    // builders agree that we can use bundling, set the flag to true.
    unsigned ValidBuilders = 0u;
    unsigned ValidBuildersSupportingBundling = 0u;
    for (auto *SB : SpecializedBuilders) {
      IsValid = IsValid && !SB->initialize();

      // Update the counters if the builder is valid.
      if (SB->isValid()) {
        ++ValidBuilders;
        if (SB->canUseBundlerUnbundler())
          ++ValidBuildersSupportingBundling;
      }
    }
    CanUseBundler =
        ValidBuilders && ValidBuilders == ValidBuildersSupportingBundling;
  }

  ~OffloadingActionBuilder() {
    for (auto *SB : SpecializedBuilders)
      delete SB;
  }

  /// Record a host action and its originating input argument.
  void recordHostAction(Action *HostAction, const Arg *InputArg) {
    assert(HostAction && "Invalid host action");
    assert(InputArg && "Invalid input argument");
    auto Loc = HostActionToInputArgMap.find(HostAction);
    if (Loc == HostActionToInputArgMap.end())
      HostActionToInputArgMap[HostAction] = InputArg;
    assert(HostActionToInputArgMap[HostAction] == InputArg &&
           "host action mapped to multiple input arguments");
  }

  /// Generate an action that adds device dependences (if any) to a host action.
  /// If no device dependence actions exist, just return the host action \a
  /// HostAction. If an error is found or if no builder requires the host action
  /// to be generated, return nullptr.
  Action *
  addDeviceDependencesToHostAction(Action *HostAction, const Arg *InputArg,
                                   phases::ID CurPhase, phases::ID FinalPhase,
                                   DeviceActionBuilder::PhasesTy &Phases) {
    if (!IsValid)
      return nullptr;

    if (SpecializedBuilders.empty())
      return HostAction;

    assert(HostAction && "Invalid host action!");
    recordHostAction(HostAction, InputArg);

    OffloadAction::DeviceDependences DDeps;
    // Check if all the programming models agree we should not emit the host
    // action. Also, keep track of the offloading kinds employed.
    auto &OffloadKind = InputArgToOffloadKindMap[InputArg];
    unsigned InactiveBuilders = 0u;
    unsigned IgnoringBuilders = 0u;
    for (auto *SB : SpecializedBuilders) {
      if (!SB->isValid()) {
        ++InactiveBuilders;
        continue;
      }

      auto RetCode =
          SB->getDeviceDependences(DDeps, CurPhase, FinalPhase, Phases);

      // If the builder explicitly says the host action should be ignored,
      // we need to increment the variable that tracks the builders that request
      // the host object to be ignored.
      if (RetCode == DeviceActionBuilder::ABRT_Ignore_Host)
        ++IgnoringBuilders;

      // Unless the builder was inactive for this action, we have to record the
      // offload kind because the host will have to use it.
      if (RetCode != DeviceActionBuilder::ABRT_Inactive)
        OffloadKind |= SB->getAssociatedOffloadKind();
    }

    // If all builders agree that the host object should be ignored, just return
    // nullptr.
    if (IgnoringBuilders &&
        SpecializedBuilders.size() == (InactiveBuilders + IgnoringBuilders))
      return nullptr;

    if (DDeps.getActions().empty())
      return HostAction;

    // We have dependences we need to bundle together. We use an offload action
    // for that.
    OffloadAction::HostDependence HDep(
        *HostAction, *C.getSingleOffloadToolChain<Action::OFK_Host>(),
        /*BoundArch=*/nullptr, DDeps);
    return C.MakeAction<OffloadAction>(HDep, DDeps);
  }

  /// Generate an action that adds a host dependence to a device action. The
  /// results will be kept in this action builder. Return true if an error was
  /// found.
  bool addHostDependenceToDeviceActions(Action *&HostAction,
                                        const Arg *InputArg) {
    if (!IsValid)
      return true;

    recordHostAction(HostAction, InputArg);

    // If we are supporting bundling/unbundling and the current action is an
    // input action of non-source file, we replace the host action by the
    // unbundling action. The bundler tool has the logic to detect if an input
    // is a bundle or not and if the input is not a bundle it assumes it is a
    // host file. Therefore it is safe to create an unbundling action even if
    // the input is not a bundle.
    if (CanUseBundler && isa<InputAction>(HostAction) &&
        InputArg->getOption().getKind() == llvm::opt::Option::InputClass &&
        (!types::isSrcFile(HostAction->getType()) ||
         HostAction->getType() == types::TY_PP_HIP)) {
      auto UnbundlingHostAction =
          C.MakeAction<OffloadUnbundlingJobAction>(HostAction);
      UnbundlingHostAction->registerDependentActionInfo(
          C.getSingleOffloadToolChain<Action::OFK_Host>(),
          /*BoundArch=*/StringRef(), Action::OFK_Host);
      HostAction = UnbundlingHostAction;
      recordHostAction(HostAction, InputArg);
    }

    assert(HostAction && "Invalid host action!");

    // Register the offload kinds that are used.
    auto &OffloadKind = InputArgToOffloadKindMap[InputArg];
    for (auto *SB : SpecializedBuilders) {
      if (!SB->isValid())
        continue;

      auto RetCode = SB->addDeviceDepences(HostAction);

      // Host dependences for device actions are not compatible with that same
      // action being ignored.
      assert(RetCode != DeviceActionBuilder::ABRT_Ignore_Host &&
             "Host dependence not expected to be ignored.!");

      // Unless the builder was inactive for this action, we have to record the
      // offload kind because the host will have to use it.
      if (RetCode != DeviceActionBuilder::ABRT_Inactive)
        OffloadKind |= SB->getAssociatedOffloadKind();
    }

    // Do not use unbundler if the Host does not depend on device action.
    if (OffloadKind == Action::OFK_None && CanUseBundler)
      if (auto *UA = dyn_cast<OffloadUnbundlingJobAction>(HostAction))
        HostAction = UA->getInputs().back();

    return false;
  }

  /// Add the offloading top level actions to the provided action list. This
  /// function can replace the host action by a bundling action if the
  /// programming models allow it.
  bool appendTopLevelActions(ActionList &AL, Action *HostAction,
                             const Arg *InputArg) {
    if (HostAction)
      recordHostAction(HostAction, InputArg);

    // Get the device actions to be appended.
    ActionList OffloadAL;
    for (auto *SB : SpecializedBuilders) {
      if (!SB->isValid())
        continue;
      SB->appendTopLevelActions(OffloadAL);
    }

    // If we can use the bundler, replace the host action by the bundling one in
    // the resulting list. Otherwise, just append the device actions. For
    // device only compilation, HostAction is a null pointer, therefore only do
    // this when HostAction is not a null pointer.
    if (CanUseBundler && HostAction &&
        HostAction->getType() != types::TY_Nothing && !OffloadAL.empty()) {
      // Add the host action to the list in order to create the bundling action.
      OffloadAL.push_back(HostAction);

      // We expect that the host action was just appended to the action list
      // before this method was called.
      assert(HostAction == AL.back() && "Host action not in the list??");
      HostAction = C.MakeAction<OffloadBundlingJobAction>(OffloadAL);
      recordHostAction(HostAction, InputArg);
      AL.back() = HostAction;
    } else
      AL.append(OffloadAL.begin(), OffloadAL.end());

    // Propagate to the current host action (if any) the offload information
    // associated with the current input.
    if (HostAction)
      HostAction->propagateHostOffloadInfo(InputArgToOffloadKindMap[InputArg],
                                           /*BoundArch=*/nullptr);
    return false;
  }

  void appendDeviceLinkActions(ActionList &AL) {
    for (DeviceActionBuilder *SB : SpecializedBuilders) {
      if (!SB->isValid())
        continue;
      SB->appendLinkDeviceActions(AL);
    }
  }

  Action *makeHostLinkAction() {
    // Build a list of device linking actions.
    ActionList DeviceAL;
    appendDeviceLinkActions(DeviceAL);
    if (DeviceAL.empty())
      return nullptr;

    // Let builders add host linking actions.
    Action* HA = nullptr;
    for (DeviceActionBuilder *SB : SpecializedBuilders) {
      if (!SB->isValid())
        continue;
      HA = SB->appendLinkHostActions(DeviceAL);
      // This created host action has no originating input argument, therefore
      // needs to set its offloading kind directly.
      if (HA)
        HA->propagateHostOffloadInfo(SB->getAssociatedOffloadKind(),
                                     /*BoundArch=*/nullptr);
    }
    return HA;
  }

  /// Processes the host linker action. This currently consists of replacing it
  /// with an offload action if there are device link objects and propagate to
  /// the host action all the offload kinds used in the current compilation. The
  /// resulting action is returned.
  Action *processHostLinkAction(Action *HostAction) {
    // Add all the dependences from the device linking actions.
    OffloadAction::DeviceDependences DDeps;
    for (auto *SB : SpecializedBuilders) {
      if (!SB->isValid())
        continue;

      SB->appendLinkDependences(DDeps);
    }

    // Calculate all the offload kinds used in the current compilation.
    unsigned ActiveOffloadKinds = 0u;
    for (auto &I : InputArgToOffloadKindMap)
      ActiveOffloadKinds |= I.second;

    // If we don't have device dependencies, we don't have to create an offload
    // action.
    if (DDeps.getActions().empty()) {
      // Set all the active offloading kinds to the link action. Given that it
      // is a link action it is assumed to depend on all actions generated so
      // far.
      HostAction->setHostOffloadInfo(ActiveOffloadKinds,
                                     /*BoundArch=*/nullptr);
      // Propagate active offloading kinds for each input to the link action.
      // Each input may have different active offloading kind.
      for (auto A : HostAction->inputs()) {
        auto ArgLoc = HostActionToInputArgMap.find(A);
        if (ArgLoc == HostActionToInputArgMap.end())
          continue;
        auto OFKLoc = InputArgToOffloadKindMap.find(ArgLoc->second);
        if (OFKLoc == InputArgToOffloadKindMap.end())
          continue;
        A->propagateHostOffloadInfo(OFKLoc->second, /*BoundArch=*/nullptr);
      }
      return HostAction;
    }

    // Create the offload action with all dependences. When an offload action
    // is created the kinds are propagated to the host action, so we don't have
    // to do that explicitly here.
    OffloadAction::HostDependence HDep(
        *HostAction, *C.getSingleOffloadToolChain<Action::OFK_Host>(),
        /*BoundArch*/ nullptr, ActiveOffloadKinds);
    return C.MakeAction<OffloadAction>(HDep, DDeps);
  }
};
} // anonymous namespace.

void Driver::handleArguments(Compilation &C, DerivedArgList &Args,
                             const InputList &Inputs,
                             ActionList &Actions) const {

  // Ignore /Yc/Yu if both /Yc and /Yu passed but with different filenames.
  Arg *YcArg = Args.getLastArg(options::OPT__SLASH_Yc);
  Arg *YuArg = Args.getLastArg(options::OPT__SLASH_Yu);
  if (YcArg && YuArg && strcmp(YcArg->getValue(), YuArg->getValue()) != 0) {
    Diag(clang::diag::warn_drv_ycyu_different_arg_clang_cl);
    Args.eraseArg(options::OPT__SLASH_Yc);
    Args.eraseArg(options::OPT__SLASH_Yu);
    YcArg = YuArg = nullptr;
  }
  if (YcArg && Inputs.size() > 1) {
    Diag(clang::diag::warn_drv_yc_multiple_inputs_clang_cl);
    Args.eraseArg(options::OPT__SLASH_Yc);
    YcArg = nullptr;
  }

  Arg *FinalPhaseArg;
  phases::ID FinalPhase = getFinalPhase(Args, &FinalPhaseArg);

  if (FinalPhase == phases::Link) {
    // Emitting LLVM while linking disabled except in HIPAMD Toolchain
    if (Args.hasArg(options::OPT_emit_llvm) && !Args.hasArg(options::OPT_hip_link))
      Diag(clang::diag::err_drv_emit_llvm_link);
    if (IsCLMode() && LTOMode != LTOK_None &&
        !Args.getLastArgValue(options::OPT_fuse_ld_EQ)
             .equals_insensitive("lld"))
      Diag(clang::diag::err_drv_lto_without_lld);
  }

  if (FinalPhase == phases::Preprocess || Args.hasArg(options::OPT__SLASH_Y_)) {
    // If only preprocessing or /Y- is used, all pch handling is disabled.
    // Rather than check for it everywhere, just remove clang-cl pch-related
    // flags here.
    Args.eraseArg(options::OPT__SLASH_Fp);
    Args.eraseArg(options::OPT__SLASH_Yc);
    Args.eraseArg(options::OPT__SLASH_Yu);
    YcArg = YuArg = nullptr;
  }

  unsigned LastPLSize = 0;
  for (auto &I : Inputs) {
    types::ID InputType = I.first;
    const Arg *InputArg = I.second;

    auto PL = types::getCompilationPhases(InputType);
    LastPLSize = PL.size();

    // If the first step comes after the final phase we are doing as part of
    // this compilation, warn the user about it.
    phases::ID InitialPhase = PL[0];
    if (InitialPhase > FinalPhase) {
      if (InputArg->isClaimed())
        continue;

      // Claim here to avoid the more general unused warning.
      InputArg->claim();

      // Suppress all unused style warnings with -Qunused-arguments
      if (Args.hasArg(options::OPT_Qunused_arguments))
        continue;

      // Special case when final phase determined by binary name, rather than
      // by a command-line argument with a corresponding Arg.
      if (CCCIsCPP())
        Diag(clang::diag::warn_drv_input_file_unused_by_cpp)
            << InputArg->getAsString(Args) << getPhaseName(InitialPhase);
      // Special case '-E' warning on a previously preprocessed file to make
      // more sense.
      else if (InitialPhase == phases::Compile &&
               (Args.getLastArg(options::OPT__SLASH_EP,
                                options::OPT__SLASH_P) ||
                Args.getLastArg(options::OPT_E) ||
                Args.getLastArg(options::OPT_M, options::OPT_MM)) &&
               getPreprocessedType(InputType) == types::TY_INVALID)
        Diag(clang::diag::warn_drv_preprocessed_input_file_unused)
            << InputArg->getAsString(Args) << !!FinalPhaseArg
            << (FinalPhaseArg ? FinalPhaseArg->getOption().getName() : "");
      else
        Diag(clang::diag::warn_drv_input_file_unused)
            << InputArg->getAsString(Args) << getPhaseName(InitialPhase)
            << !!FinalPhaseArg
            << (FinalPhaseArg ? FinalPhaseArg->getOption().getName() : "");
      continue;
    }

    if (YcArg) {
      // Add a separate precompile phase for the compile phase.
      if (FinalPhase >= phases::Compile) {
        const types::ID HeaderType = lookupHeaderTypeForSourceType(InputType);
        // Build the pipeline for the pch file.
        Action *ClangClPch = C.MakeAction<InputAction>(*InputArg, HeaderType);
        for (phases::ID Phase : types::getCompilationPhases(HeaderType))
          ClangClPch = ConstructPhaseAction(C, Args, Phase, ClangClPch);
        assert(ClangClPch);
        Actions.push_back(ClangClPch);
        // The driver currently exits after the first failed command.  This
        // relies on that behavior, to make sure if the pch generation fails,
        // the main compilation won't run.
        // FIXME: If the main compilation fails, the PCH generation should
        // probably not be considered successful either.
      }
    }
  }

  // If we are linking, claim any options which are obviously only used for
  // compilation.
  // FIXME: Understand why the last Phase List length is used here.
  if (FinalPhase == phases::Link && LastPLSize == 1) {
    Args.ClaimAllArgs(options::OPT_CompileOnly_Group);
    Args.ClaimAllArgs(options::OPT_cl_compile_Group);
  }
}

void Driver::BuildActions(Compilation &C, DerivedArgList &Args,
                          const InputList &Inputs, ActionList &Actions) const {
  llvm::PrettyStackTraceString CrashInfo("Building compilation actions");

  if (!SuppressMissingInputWarning && Inputs.empty()) {
    Diag(clang::diag::err_drv_no_input_files);
    return;
  }

  Arg *FinalPhaseArg;
  phases::ID FinalPhase = getFinalPhase(Args, &FinalPhaseArg);

  // Reject -Z* at the top level, these options should never have been exposed
  // by gcc.
  if (Arg *A = Args.getLastArg(options::OPT_Z_Joined))
    Diag(clang::diag::err_drv_use_of_Z_option) << A->getAsString(Args);

  // Diagnose misuse of /Fo.
  if (Arg *A = Args.getLastArg(options::OPT__SLASH_Fo)) {
    StringRef V = A->getValue();
    if (Inputs.size() > 1 && !V.empty() &&
        !llvm::sys::path::is_separator(V.back())) {
      // Check whether /Fo tries to name an output file for multiple inputs.
      Diag(clang::diag::err_drv_out_file_argument_with_multiple_sources)
          << A->getSpelling() << V;
      Args.eraseArg(options::OPT__SLASH_Fo);
    }
  }

  // Diagnose misuse of /Fa.
  if (Arg *A = Args.getLastArg(options::OPT__SLASH_Fa)) {
    StringRef V = A->getValue();
    if (Inputs.size() > 1 && !V.empty() &&
        !llvm::sys::path::is_separator(V.back())) {
      // Check whether /Fa tries to name an asm file for multiple inputs.
      Diag(clang::diag::err_drv_out_file_argument_with_multiple_sources)
          << A->getSpelling() << V;
      Args.eraseArg(options::OPT__SLASH_Fa);
    }
  }

  // Diagnose misuse of /o.
  if (Arg *A = Args.getLastArg(options::OPT__SLASH_o)) {
    if (A->getValue()[0] == '\0') {
      // It has to have a value.
      Diag(clang::diag::err_drv_missing_argument) << A->getSpelling() << 1;
      Args.eraseArg(options::OPT__SLASH_o);
    }
  }

  handleArguments(C, Args, Inputs, Actions);

  // Builder to be used to build offloading actions.
  OffloadingActionBuilder OffloadBuilder(C, Args, Inputs);

  bool UseNewOffloadingDriver =
      false &&
      ((C.isOffloadingHostKind(Action::OFK_OpenMP) &&
       Args.hasFlag(options::OPT_fopenmp_new_driver,
                    options::OPT_no_offload_new_driver, true)) ||
      Args.hasFlag(options::OPT_offload_new_driver,
                   options::OPT_no_offload_new_driver, false));

  // Construct the actions to perform.
  HeaderModulePrecompileJobAction *HeaderModuleAction = nullptr;
  ExtractAPIJobAction *ExtractAPIAction = nullptr;
  ActionList LinkerInputs;
  ActionList MergerInputs;

  for (auto &I : Inputs) {
    types::ID InputType = I.first;
    const Arg *InputArg = I.second;

    auto PL = types::getCompilationPhases(*this, Args, InputType);
    if (PL.empty())
      continue;

    auto FullPL = types::getCompilationPhases(InputType);

    // Build the pipeline for this file.
    Action *Current = C.MakeAction<InputAction>(*InputArg, InputType);

    // Use the current host action in any of the offloading actions, if
    // required.
    if (!UseNewOffloadingDriver)
      if (OffloadBuilder.addHostDependenceToDeviceActions(Current, InputArg))
        break;

    for (phases::ID Phase : PL) {

      // We are done if this step is past what the user requested.
      if (Phase > FinalPhase)
        break;

      // Add any offload action the host action depends on.
      if (!UseNewOffloadingDriver)
        Current = OffloadBuilder.addDeviceDependencesToHostAction(
            Current, InputArg, Phase, PL.back(), FullPL);
      if (!Current)
        break;

      // Queue linker inputs.
      if (Phase == phases::Link) {
        assert(Phase == PL.back() && "linking must be final compilation step.");
        // We don't need to generate additional link commands if emitting AMD bitcode
        if (!(C.getInputArgs().hasArg(options::OPT_hip_link) &&
             (C.getInputArgs().hasArg(options::OPT_emit_llvm))))
          LinkerInputs.push_back(Current);
        Current = nullptr;
        break;
      }

      // TODO: Consider removing this because the merged may not end up being
      // the final Phase in the pipeline. Perhaps the merged could just merge
      // and then pass an artifact of some sort to the Link Phase.
      // Queue merger inputs.
      if (Phase == phases::IfsMerge) {
        assert(Phase == PL.back() && "merging must be final compilation step.");
        MergerInputs.push_back(Current);
        Current = nullptr;
        break;
      }

      // Each precompiled header file after a module file action is a module
      // header of that same module file, rather than being compiled to a
      // separate PCH.
      if (Phase == phases::Precompile && HeaderModuleAction &&
          getPrecompiledType(InputType) == types::TY_PCH) {
        HeaderModuleAction->addModuleHeaderInput(Current);
        Current = nullptr;
        break;
      }

      if (Phase == phases::Precompile && ExtractAPIAction) {
        ExtractAPIAction->addHeaderInput(Current);
        Current = nullptr;
        break;
      }

      // FIXME: Should we include any prior module file outputs as inputs of
      // later actions in the same command line?

      // Otherwise construct the appropriate action.
      Action *NewCurrent = ConstructPhaseAction(C, Args, Phase, Current);

      // We didn't create a new action, so we will just move to the next phase.
      if (NewCurrent == Current)
        continue;

      if (auto *HMA = dyn_cast<HeaderModulePrecompileJobAction>(NewCurrent))
        HeaderModuleAction = HMA;
      else if (auto *EAA = dyn_cast<ExtractAPIJobAction>(NewCurrent))
        ExtractAPIAction = EAA;

      Current = NewCurrent;

      // Use the current host action in any of the offloading actions, if
      // required.
      if (!UseNewOffloadingDriver)
        if (OffloadBuilder.addHostDependenceToDeviceActions(Current, InputArg))
          break;

      // Try to build the offloading actions and add the result as a dependency
      // to the host.
      if (UseNewOffloadingDriver)
        Current = BuildOffloadingActions(C, Args, I, Current);

      if (Current->getType() == types::TY_Nothing)
        break;
    }

    // If we ended with something, add to the output list.
    if (Current)
      Actions.push_back(Current);

    // Add any top level actions generated for offloading.
    if (!UseNewOffloadingDriver)
      OffloadBuilder.appendTopLevelActions(Actions, Current, InputArg);
    else if (Current)
      Current->propagateHostOffloadInfo(C.getActiveOffloadKinds(),
                                        /*BoundArch=*/nullptr);
  }

  // Add a link action if necessary.

  if (LinkerInputs.empty()) {
    Arg *FinalPhaseArg;
    if (getFinalPhase(Args, &FinalPhaseArg) == phases::Link)
      if (!UseNewOffloadingDriver)
        if (!UseNewOffloadingDriver)
          OffloadBuilder.appendDeviceLinkActions(Actions);
  }

  if (!LinkerInputs.empty()) {
    if (!UseNewOffloadingDriver)
      if (Action *Wrapper = OffloadBuilder.makeHostLinkAction())
        LinkerInputs.push_back(Wrapper);
    Action *LA;
    // Check if this Linker Job should emit a static library.
    if (ShouldEmitStaticLibrary(Args)) {
      LA = C.MakeAction<StaticLibJobAction>(LinkerInputs, types::TY_Image);
    } else if (UseNewOffloadingDriver) {
      LA = C.MakeAction<LinkerWrapperJobAction>(LinkerInputs, types::TY_Image);
      LA->propagateHostOffloadInfo(C.getActiveOffloadKinds(),
                                   /*BoundArch=*/nullptr);
    } else {
      LA = C.MakeAction<LinkJobAction>(LinkerInputs, types::TY_Image);
    }
    if (!UseNewOffloadingDriver)
      LA = OffloadBuilder.processHostLinkAction(LA);
    Actions.push_back(LA);
  }

  // Add an interface stubs merge action if necessary.
  if (!MergerInputs.empty())
    Actions.push_back(
        C.MakeAction<IfsMergeJobAction>(MergerInputs, types::TY_Image));

  if (Args.hasArg(options::OPT_emit_interface_stubs)) {
    auto PhaseList = types::getCompilationPhases(
        types::TY_IFS_CPP,
        Args.hasArg(options::OPT_c) ? phases::Compile : phases::IfsMerge);

    ActionList MergerInputs;

    for (auto &I : Inputs) {
      types::ID InputType = I.first;
      const Arg *InputArg = I.second;

      // Currently clang and the llvm assembler do not support generating symbol
      // stubs from assembly, so we skip the input on asm files. For ifs files
      // we rely on the normal pipeline setup in the pipeline setup code above.
      if (InputType == types::TY_IFS || InputType == types::TY_PP_Asm ||
          InputType == types::TY_Asm)
        continue;

      Action *Current = C.MakeAction<InputAction>(*InputArg, InputType);

      for (auto Phase : PhaseList) {
        switch (Phase) {
        default:
          llvm_unreachable(
              "IFS Pipeline can only consist of Compile followed by IfsMerge.");
        case phases::Compile: {
          // Only IfsMerge (llvm-ifs) can handle .o files by looking for ifs
          // files where the .o file is located. The compile action can not
          // handle this.
          if (InputType == types::TY_Object)
            break;

          Current = C.MakeAction<CompileJobAction>(Current, types::TY_IFS_CPP);
          break;
        }
        case phases::IfsMerge: {
          assert(Phase == PhaseList.back() &&
                 "merging must be final compilation step.");
          MergerInputs.push_back(Current);
          Current = nullptr;
          break;
        }
        }
      }

      // If we ended with something, add to the output list.
      if (Current)
        Actions.push_back(Current);
    }

    // Add an interface stubs merge action if necessary.
    if (!MergerInputs.empty())
      Actions.push_back(
          C.MakeAction<IfsMergeJobAction>(MergerInputs, types::TY_Image));
  }

  // If --print-supported-cpus, -mcpu=? or -mtune=? is specified, build a custom
  // Compile phase that prints out supported cpu models and quits.
  if (Arg *A = Args.getLastArg(options::OPT_print_supported_cpus)) {
    // Use the -mcpu=? flag as the dummy input to cc1.
    Actions.clear();
    Action *InputAc = C.MakeAction<InputAction>(*A, types::TY_C);
    Actions.push_back(
        C.MakeAction<PrecompileJobAction>(InputAc, types::TY_Nothing));
    for (auto &I : Inputs)
      I.second->claim();
  }

  // Claim ignored clang-cl options.
  Args.ClaimAllArgs(options::OPT_cl_ignored_Group);

  // Claim --offload-host-only and --offload-compile-host-device, which may be
  // passed to non-CUDA compilations and should not trigger warnings there.
  Args.ClaimAllArgs(options::OPT_offload_host_only);
  Args.ClaimAllArgs(options::OPT_offload_host_device);
}

/// Returns the canonical name for the offloading architecture when using HIP or
/// CUDA.
static StringRef getCanonicalArchString(Compilation &C,
                                        llvm::opt::DerivedArgList &Args,
                                        StringRef ArchStr,
                                        Action::OffloadKind Kind) {
  if (Kind == Action::OFK_Cuda) {
    CudaArch Arch = StringToCudaArch(ArchStr);
    if (Arch == CudaArch::UNKNOWN || !IsNVIDIAGpuArch(Arch)) {
      C.getDriver().Diag(clang::diag::err_drv_cuda_bad_gpu_arch) << ArchStr;
      return StringRef();
    }
    return Args.MakeArgStringRef(CudaArchToString(Arch));
  } else if (Kind == Action::OFK_HIP) {
    llvm::StringMap<bool> Features;
    // getHIPOffloadTargetTriple() is known to return valid value as it has
    // been called successfully in the CreateOffloadingDeviceToolChains().
    auto Arch = parseTargetID(
        *getHIPOffloadTargetTriple(C.getDriver(), C.getInputArgs()), ArchStr,
        &Features);
    if (!Arch) {
      C.getDriver().Diag(clang::diag::err_drv_bad_target_id) << ArchStr;
      C.setContainsError();
      return StringRef();
    }
    return Args.MakeArgStringRef(
        getCanonicalTargetID(Arch.getValue(), Features));
  }
  return StringRef();
}

/// Checks if the set offloading architectures does not conflict. Returns the
/// incompatible pair if a conflict occurs.
static llvm::Optional<std::pair<llvm::StringRef, llvm::StringRef>>
getConflictOffloadArchCombination(const llvm::DenseSet<StringRef> &Archs,
                                  Action::OffloadKind Kind) {
  if (Kind != Action::OFK_HIP)
    return None;

  std::set<StringRef> ArchSet;
  llvm::copy(Archs, std::inserter(ArchSet, ArchSet.begin()));
  return getConflictTargetIDCombination(ArchSet);
}

/// Returns the set of bound architectures active for this compilation kind.
/// This function returns a set of bound architectures, if there are no bound
/// architctures we return a set containing only the empty string.
static llvm::DenseSet<StringRef>
getOffloadArchs(Compilation &C, llvm::opt::DerivedArgList &Args,
                Action::OffloadKind Kind) {

  // If this is OpenMP offloading we don't use a bound architecture.
  if (Kind == Action::OFK_OpenMP)
    return llvm::DenseSet<StringRef>{StringRef()};

  // --offload and --offload-arch options are mutually exclusive.
  if (Args.hasArgNoClaim(options::OPT_offload_EQ) &&
      Args.hasArgNoClaim(options::OPT_offload_arch_EQ,
                         options::OPT_no_offload_arch_EQ)) {
    C.getDriver().Diag(diag::err_opt_not_valid_with_opt)
        << "--offload"
        << (Args.hasArgNoClaim(options::OPT_offload_arch_EQ)
                ? "--offload-arch"
                : "--no-offload-arch");
  }

  llvm::DenseSet<StringRef> Archs;
  for (auto &Arg : Args) {
    if (Arg->getOption().matches(options::OPT_offload_arch_EQ)) {
      Archs.insert(getCanonicalArchString(C, Args, Arg->getValue(), Kind));
    } else if (Arg->getOption().matches(options::OPT_no_offload_arch_EQ)) {
      if (Arg->getValue() == StringRef("all"))
        Archs.clear();
      else
        Archs.erase(getCanonicalArchString(C, Args, Arg->getValue(), Kind));
    }
  }

  if (auto ConflictingArchs = getConflictOffloadArchCombination(Archs, Kind)) {
    C.getDriver().Diag(clang::diag::err_drv_bad_offload_arch_combo)
        << ConflictingArchs.getValue().first
        << ConflictingArchs.getValue().second;
    C.setContainsError();
  }

  if (Archs.empty()) {
    if (Kind == Action::OFK_Cuda)
      Archs.insert(CudaArchToString(CudaArch::CudaDefault));
    else if (Kind == Action::OFK_HIP)
      Archs.insert(CudaArchToString(CudaArch::HIPDefault));
  }

  return Archs;
}

Action *Driver::BuildOffloadingActions(Compilation &C,
                                       llvm::opt::DerivedArgList &Args,
                                       const InputTy &Input,
                                       Action *HostAction) const {
  const Arg *Mode = Args.getLastArg(options::OPT_offload_host_only,
                                    options::OPT_offload_device_only,
                                    options::OPT_offload_host_device);
  const bool HostOnly =
      Mode && Mode->getOption().matches(options::OPT_offload_host_only);
  const bool DeviceOnly =
      Mode && Mode->getOption().matches(options::OPT_offload_device_only);

  // Don't build offloading actions if explicitly disabled or we do not have a
  // compile action to embed it in. If preprocessing only ignore embedding.
  if (HostOnly || !(isa<CompileJobAction>(HostAction) ||
                    getFinalPhase(Args) == phases::Preprocess))
    return HostAction;

  OffloadAction::DeviceDependences DDeps;

  const Action::OffloadKind OffloadKinds[] = {
      Action::OFK_OpenMP, Action::OFK_Cuda, Action::OFK_HIP};

  for (Action::OffloadKind Kind : OffloadKinds) {
    SmallVector<const ToolChain *, 2> ToolChains;
    ActionList DeviceActions;

    auto TCRange = C.getOffloadToolChains(Kind);
    for (auto TI = TCRange.first, TE = TCRange.second; TI != TE; ++TI)
      ToolChains.push_back(TI->second);

    if (ToolChains.empty())
      continue;

    types::ID InputType = Input.first;
    const Arg *InputArg = Input.second;

    // Get the product of all bound architectures and toolchains.
    SmallVector<std::pair<const ToolChain *, StringRef>> TCAndArchs;
    for (const ToolChain *TC : ToolChains)
      for (StringRef Arch : getOffloadArchs(C, Args, Kind))
        TCAndArchs.push_back(std::make_pair(TC, Arch));

    for (unsigned I = 0, E = TCAndArchs.size(); I != E; ++I)
      DeviceActions.push_back(C.MakeAction<InputAction>(*InputArg, InputType));

    if (DeviceActions.empty())
      return HostAction;

    auto PL = types::getCompilationPhases(*this, Args, InputType);

    for (phases::ID Phase : PL) {
      if (Phase == phases::Link) {
        assert(Phase == PL.back() && "linking must be final compilation step.");
        break;
      }

      auto TCAndArch = TCAndArchs.begin();
      for (Action *&A : DeviceActions) {
        A = ConstructPhaseAction(C, Args, Phase, A, Kind);

        if (isa<CompileJobAction>(A) && isa<CompileJobAction>(HostAction) &&
            Kind == Action::OFK_OpenMP) {
          // OpenMP offloading has a dependency on the host compile action to
          // identify which declarations need to be emitted. This shouldn't be
          // collapsed with any other actions so we can use it in the device.
          HostAction->setCannotBeCollapsedWithNextDependentAction();
          OffloadAction::HostDependence HDep(
              *HostAction, *C.getSingleOffloadToolChain<Action::OFK_Host>(),
              /*BoundArch=*/nullptr, Kind);
          OffloadAction::DeviceDependences DDep;
          DDep.add(*A, *TCAndArch->first, /*BoundArch=*/nullptr, Kind);
          A = C.MakeAction<OffloadAction>(HDep, DDep);
        } else if (isa<AssembleJobAction>(A) && Kind == Action::OFK_Cuda) {
          // The Cuda toolchain uses fatbinary as the linker phase to bundle the
          // PTX and Cubin output.
          ActionList FatbinActions;
          for (Action *A : {A, A->getInputs()[0]}) {
            OffloadAction::DeviceDependences DDep;
            DDep.add(*A, *TCAndArch->first, TCAndArch->second.data(), Kind);
            FatbinActions.emplace_back(
                C.MakeAction<OffloadAction>(DDep, A->getType()));
          }
          A = C.MakeAction<LinkJobAction>(FatbinActions, types::TY_CUDA_FATBIN);
        }
        ++TCAndArch;
      }
    }

    auto TCAndArch = TCAndArchs.begin();
    for (Action *A : DeviceActions) {
      DDeps.add(*A, *TCAndArch->first, TCAndArch->second.data(), Kind);
      ++TCAndArch;
    }
  }

  if (DeviceOnly)
    return C.MakeAction<OffloadAction>(DDeps, types::TY_Nothing);

  OffloadAction::HostDependence HDep(
      *HostAction, *C.getSingleOffloadToolChain<Action::OFK_Host>(),
      /*BoundArch=*/nullptr, DDeps);
  return C.MakeAction<OffloadAction>(HDep, DDeps);
}

Action *Driver::ConstructPhaseAction(
    Compilation &C, const ArgList &Args, phases::ID Phase, Action *Input,
    Action::OffloadKind TargetDeviceOffloadKind) const {
  llvm::PrettyStackTraceString CrashInfo("Constructing phase actions");

  // Some types skip the assembler phase (e.g., llvm-bc), but we can't
  // encode this in the steps because the intermediate type depends on
  // arguments. Just special case here.
  if (Phase == phases::Assemble && Input->getType() != types::TY_PP_Asm)
    return Input;

  // Build the appropriate action.
  switch (Phase) {
  case phases::Link:
    llvm_unreachable("link action invalid here.");
  case phases::IfsMerge:
    llvm_unreachable("ifsmerge action invalid here.");
  case phases::Preprocess: {
    types::ID OutputTy;
    // -M and -MM specify the dependency file name by altering the output type,
    // -if -MD and -MMD are not specified.
    if (Args.hasArg(options::OPT_M, options::OPT_MM) &&
        !Args.hasArg(options::OPT_MD, options::OPT_MMD)) {
      OutputTy = types::TY_Dependencies;
    } else {
      OutputTy = Input->getType();
      // For these cases, the preprocessor is only translating forms, the Output
      // still needs preprocessing.
      if (!Args.hasFlag(options::OPT_frewrite_includes,
                        options::OPT_fno_rewrite_includes, false) &&
          !Args.hasFlag(options::OPT_frewrite_imports,
                        options::OPT_fno_rewrite_imports, false) &&
          !Args.hasFlag(options::OPT_fdirectives_only,
                        options::OPT_fno_directives_only, false) &&
          !CCGenDiagnostics)
        OutputTy = types::getPreprocessedType(OutputTy);
      assert(OutputTy != types::TY_INVALID &&
             "Cannot preprocess this input type!");
    }
    return C.MakeAction<PreprocessJobAction>(Input, OutputTy);
  }
  case phases::Precompile: {
    // API extraction should not generate an actual precompilation action.
    if (Args.hasArg(options::OPT_extract_api))
      return C.MakeAction<ExtractAPIJobAction>(Input, types::TY_API_INFO);

    types::ID OutputTy = getPrecompiledType(Input->getType());
    assert(OutputTy != types::TY_INVALID &&
           "Cannot precompile this input type!");

    // If we're given a module name, precompile header file inputs as a
    // module, not as a precompiled header.
    const char *ModName = nullptr;
    if (OutputTy == types::TY_PCH) {
      if (Arg *A = Args.getLastArg(options::OPT_fmodule_name_EQ))
        ModName = A->getValue();
      if (ModName)
        OutputTy = types::TY_ModuleFile;
    }

    if (Args.hasArg(options::OPT_fsyntax_only)) {
      // Syntax checks should not emit a PCH file
      OutputTy = types::TY_Nothing;
    }

    if (ModName)
      return C.MakeAction<HeaderModulePrecompileJobAction>(Input, OutputTy,
                                                           ModName);
    return C.MakeAction<PrecompileJobAction>(Input, OutputTy);
  }
  case phases::FortranFrontend: {
    if (Args.hasArg(options::OPT_fsyntax_only))
      return C.MakeAction<FortranFrontendJobAction>(Input, types::TY_Nothing);
    return C.MakeAction<FortranFrontendJobAction>(Input, types::TY_LLVM_IR);
  }
  case phases::Compile: {
    if (Args.hasArg(options::OPT_fsyntax_only))
      return C.MakeAction<CompileJobAction>(Input, types::TY_Nothing);
    if (Args.hasArg(options::OPT_rewrite_objc))
      return C.MakeAction<CompileJobAction>(Input, types::TY_RewrittenObjC);
    if (Args.hasArg(options::OPT_rewrite_legacy_objc))
      return C.MakeAction<CompileJobAction>(Input,
                                            types::TY_RewrittenLegacyObjC);
    if (Args.hasArg(options::OPT__analyze))
      return C.MakeAction<AnalyzeJobAction>(Input, types::TY_Plist);
    if (Args.hasArg(options::OPT__migrate))
      return C.MakeAction<MigrateJobAction>(Input, types::TY_Remap);
    if (Args.hasArg(options::OPT_emit_ast))
      return C.MakeAction<CompileJobAction>(Input, types::TY_AST);
    if (Args.hasArg(options::OPT_module_file_info))
      return C.MakeAction<CompileJobAction>(Input, types::TY_ModuleFile);
    if (Args.hasArg(options::OPT_verify_pch))
      return C.MakeAction<VerifyPCHJobAction>(Input, types::TY_Nothing);
    if (Args.hasArg(options::OPT_extract_api))
      return C.MakeAction<ExtractAPIJobAction>(Input, types::TY_API_INFO);
    return C.MakeAction<CompileJobAction>(Input, types::TY_LLVM_BC);
  }
  case phases::Backend: {
    if (isUsingLTO() && TargetDeviceOffloadKind == Action::OFK_None) {
      types::ID Output =
          Args.hasArg(options::OPT_S) ? types::TY_LTO_IR : types::TY_LTO_BC;
      return C.MakeAction<BackendJobAction>(Input, Output);
    }
    if (isUsingLTO(/* IsOffload */ true) &&
        TargetDeviceOffloadKind != Action::OFK_None) {
      types::ID Output =
          Args.hasArg(options::OPT_S) ? types::TY_LTO_IR : types::TY_LTO_BC;
      return C.MakeAction<BackendJobAction>(Input, Output);
    }
    if (Args.hasArg(options::OPT_emit_llvm) ||
        (TargetDeviceOffloadKind == Action::OFK_HIP &&
         Args.hasFlag(options::OPT_fgpu_rdc, options::OPT_fno_gpu_rdc,
                      false))) {
      types::ID Output =
          Args.hasArg(options::OPT_S) ? types::TY_LLVM_IR : types::TY_LLVM_BC;
      return C.MakeAction<BackendJobAction>(Input, Output);
    }
    return C.MakeAction<BackendJobAction>(Input, types::TY_PP_Asm);
  }
  case phases::Assemble:
    return C.MakeAction<AssembleJobAction>(std::move(Input), types::TY_Object);
  }

  llvm_unreachable("invalid phase in ConstructPhaseAction");
}

void Driver::BuildJobs(Compilation &C) const {
  llvm::PrettyStackTraceString CrashInfo("Building compilation jobs");

  Arg *FinalOutput = C.getArgs().getLastArg(options::OPT_o);

  // It is an error to provide a -o option if we are making multiple output
  // files. There are exceptions:
  //
  // IfsMergeJob: when generating interface stubs enabled we want to be able to
  // generate the stub file at the same time that we generate the real
  // library/a.out. So when a .o, .so, etc are the output, with clang interface
  // stubs there will also be a .ifs and .ifso at the same location.
  //
  // CompileJob of type TY_IFS_CPP: when generating interface stubs is enabled
  // and -c is passed, we still want to be able to generate a .ifs file while
  // we are also generating .o files. So we allow more than one output file in
  // this case as well.
  //
  if (FinalOutput) {
    unsigned NumOutputs = 0;
    unsigned NumIfsOutputs = 0;
    for (const Action *A : C.getActions())
      if (A->getType() != types::TY_Nothing &&
          !(A->getKind() == Action::IfsMergeJobClass ||
            (A->getType() == clang::driver::types::TY_IFS_CPP &&
             A->getKind() == clang::driver::Action::CompileJobClass &&
             0 == NumIfsOutputs++) ||
            (A->getKind() == Action::BindArchClass && A->getInputs().size() &&
             A->getInputs().front()->getKind() == Action::IfsMergeJobClass)))
        ++NumOutputs;

    if (NumOutputs > 1) {
      Diag(clang::diag::err_drv_output_argument_with_multiple_files);
      FinalOutput = nullptr;
    }
  }

  const llvm::Triple &RawTriple = C.getDefaultToolChain().getTriple();
  if (RawTriple.isOSAIX()) {
    if (Arg *A = C.getArgs().getLastArg(options::OPT_G))
      Diag(diag::err_drv_unsupported_opt_for_target)
          << A->getSpelling() << RawTriple.str();
    if (LTOMode == LTOK_Thin)
      Diag(diag::err_drv_clang_unsupported) << "thinLTO on AIX";
  }

  // Collect the list of architectures.
  llvm::StringSet<> ArchNames;
  if (RawTriple.isOSBinFormatMachO())
    for (const Arg *A : C.getArgs())
      if (A->getOption().matches(options::OPT_arch))
        ArchNames.insert(A->getValue());

  // Set of (Action, canonical ToolChain triple) pairs we've built jobs for.
  std::map<std::pair<const Action *, std::string>, InputInfoList> CachedResults;
  for (Action *A : C.getActions()) {
    // If we are linking an image for multiple archs then the linker wants
    // -arch_multiple and -final_output <final image name>. Unfortunately, this
    // doesn't fit in cleanly because we have to pass this information down.
    //
    // FIXME: This is a hack; find a cleaner way to integrate this into the
    // process.
    const char *LinkingOutput = nullptr;
    if (isa<LipoJobAction>(A)) {
      if (FinalOutput)
        LinkingOutput = FinalOutput->getValue();
      else
        LinkingOutput = getDefaultImageName();
    }

    BuildJobsForAction(C, A, &C.getDefaultToolChain(),
                       /*BoundArch*/ StringRef(),
                       /*AtTopLevel*/ true,
                       /*MultipleArchs*/ ArchNames.size() > 1,
                       /*LinkingOutput*/ LinkingOutput, CachedResults,
                       /*TargetDeviceOffloadKind*/ Action::OFK_None);
  }

  // If we have more than one job, then disable integrated-cc1 for now. Do this
  // also when we need to report process execution statistics.
  if (C.getJobs().size() > 1 || CCPrintProcessStats)
    for (auto &J : C.getJobs())
      J.InProcess = false;

  if (CCPrintProcessStats) {
    C.setPostCallback([=](const Command &Cmd, int Res) {
      Optional<llvm::sys::ProcessStatistics> ProcStat =
          Cmd.getProcessStatistics();
      if (!ProcStat)
        return;

      const char *LinkingOutput = nullptr;
      if (FinalOutput)
        LinkingOutput = FinalOutput->getValue();
      else if (!Cmd.getOutputFilenames().empty())
        LinkingOutput = Cmd.getOutputFilenames().front().c_str();
      else
        LinkingOutput = getDefaultImageName();

      if (CCPrintStatReportFilename.empty()) {
        using namespace llvm;
        // Human readable output.
        outs() << sys::path::filename(Cmd.getExecutable()) << ": "
               << "output=" << LinkingOutput;
        outs() << ", total="
               << format("%.3f", ProcStat->TotalTime.count() / 1000.) << " ms"
               << ", user="
               << format("%.3f", ProcStat->UserTime.count() / 1000.) << " ms"
               << ", mem=" << ProcStat->PeakMemory << " Kb\n";
      } else {
        // CSV format.
        std::string Buffer;
        llvm::raw_string_ostream Out(Buffer);
        llvm::sys::printArg(Out, llvm::sys::path::filename(Cmd.getExecutable()),
                            /*Quote*/ true);
        Out << ',';
        llvm::sys::printArg(Out, LinkingOutput, true);
        Out << ',' << ProcStat->TotalTime.count() << ','
            << ProcStat->UserTime.count() << ',' << ProcStat->PeakMemory
            << '\n';
        Out.flush();
        std::error_code EC;
        llvm::raw_fd_ostream OS(CCPrintStatReportFilename, EC,
                                llvm::sys::fs::OF_Append |
                                    llvm::sys::fs::OF_Text);
        if (EC)
          return;
        auto L = OS.lock();
        if (!L) {
          llvm::errs() << "ERROR: Cannot lock file "
                       << CCPrintStatReportFilename << ": "
                       << toString(L.takeError()) << "\n";
          return;
        }
        OS << Buffer;
        OS.flush();
      }
    });
  }

  // If the user passed -Qunused-arguments or there were errors, don't warn
  // about any unused arguments.
  if (Diags.hasErrorOccurred() ||
      C.getArgs().hasArg(options::OPT_Qunused_arguments))
    return;

  // Claim -### here.
  (void)C.getArgs().hasArg(options::OPT__HASH_HASH_HASH);

  // Claim --driver-mode, --rsp-quoting, it was handled earlier.
  (void)C.getArgs().hasArg(options::OPT_driver_mode);
  (void)C.getArgs().hasArg(options::OPT_rsp_quoting);

  for (Arg *A : C.getArgs()) {
    // FIXME: It would be nice to be able to send the argument to the
    // DiagnosticsEngine, so that extra values, position, and so on could be
    // printed.
    if (!A->isClaimed()) {
      if (A->getOption().hasFlag(options::NoArgumentUnused))
        continue;

      // Suppress the warning automatically if this is just a flag, and it is an
      // instance of an argument we already claimed.
      const Option &Opt = A->getOption();
      if (Opt.getKind() == Option::FlagClass) {
        bool DuplicateClaimed = false;

        for (const Arg *AA : C.getArgs().filtered(&Opt)) {
          if (AA->isClaimed()) {
            DuplicateClaimed = true;
            break;
          }
        }

        if (DuplicateClaimed)
          continue;
      }

      // In clang-cl, don't mention unknown arguments here since they have
      // already been warned about.
      if (!IsCLMode() || !A->getOption().matches(options::OPT_UNKNOWN))
        Diag(clang::diag::warn_drv_unused_argument)
            << A->getAsString(C.getArgs());
    }
  }
}

namespace {
/// Utility class to control the collapse of dependent actions and select the
/// tools accordingly.
class ToolSelector final {
  /// The tool chain this selector refers to.
  const ToolChain &TC;

  /// The compilation this selector refers to.
  const Compilation &C;

  /// The base action this selector refers to.
  const JobAction *BaseAction;

  /// Set to true if the current toolchain refers to host actions.
  bool IsHostSelector;

  /// Set to true if save-temps and embed-bitcode functionalities are active.
  bool SaveTemps;
  bool EmbedBitcode;

  /// Get previous dependent action or null if that does not exist. If
  /// \a CanBeCollapsed is false, that action must be legal to collapse or
  /// null will be returned.
  const JobAction *getPrevDependentAction(const ActionList &Inputs,
                                          ActionList &SavedOffloadAction,
                                          bool CanBeCollapsed = true) {
    // An option can be collapsed only if it has a single input.
    if (Inputs.size() != 1)
      return nullptr;

    Action *CurAction = *Inputs.begin();
    if (CanBeCollapsed &&
        !CurAction->isCollapsingWithNextDependentActionLegal())
      return nullptr;

    // If the input action is an offload action. Look through it and save any
    // offload action that can be dropped in the event of a collapse.
    if (auto *OA = dyn_cast<OffloadAction>(CurAction)) {
      // If the dependent action is a device action, we will attempt to collapse
      // only with other device actions. Otherwise, we would do the same but
      // with host actions only.
      if (!IsHostSelector) {
        if (OA->hasSingleDeviceDependence(/*DoNotConsiderHostActions=*/true)) {
          CurAction =
              OA->getSingleDeviceDependence(/*DoNotConsiderHostActions=*/true);
          if (CanBeCollapsed &&
              !CurAction->isCollapsingWithNextDependentActionLegal())
            return nullptr;
          SavedOffloadAction.push_back(OA);
          return dyn_cast<JobAction>(CurAction);
        }
      } else if (OA->hasHostDependence()) {
        CurAction = OA->getHostDependence();
        if (CanBeCollapsed &&
            !CurAction->isCollapsingWithNextDependentActionLegal())
          return nullptr;
        SavedOffloadAction.push_back(OA);
        return dyn_cast<JobAction>(CurAction);
      }
      return nullptr;
    }

    return dyn_cast<JobAction>(CurAction);
  }

  /// Return true if an assemble action can be collapsed.
  bool canCollapseAssembleAction() const {
    return TC.useIntegratedAs() && !SaveTemps &&
           !C.getArgs().hasArg(options::OPT_via_file_asm) &&
           !C.getArgs().hasArg(options::OPT__SLASH_FA) &&
           !C.getArgs().hasArg(options::OPT__SLASH_Fa);
  }

  /// Return true if a preprocessor action can be collapsed.
  bool canCollapsePreprocessorAction() const {
    return !C.getArgs().hasArg(options::OPT_no_integrated_cpp) &&
           !C.getArgs().hasArg(options::OPT_traditional_cpp) && !SaveTemps &&
           !C.getArgs().hasArg(options::OPT_rewrite_objc);
  }

  /// Struct that relates an action with the offload actions that would be
  /// collapsed with it.
  struct JobActionInfo final {
    /// The action this info refers to.
    const JobAction *JA = nullptr;
    /// The offload actions we need to take care off if this action is
    /// collapsed.
    ActionList SavedOffloadAction;
  };

  /// Append collapsed offload actions from the give nnumber of elements in the
  /// action info array.
  static void AppendCollapsedOffloadAction(ActionList &CollapsedOffloadAction,
                                           ArrayRef<JobActionInfo> &ActionInfo,
                                           unsigned ElementNum) {
    assert(ElementNum <= ActionInfo.size() && "Invalid number of elements.");
    for (unsigned I = 0; I < ElementNum; ++I)
      CollapsedOffloadAction.append(ActionInfo[I].SavedOffloadAction.begin(),
                                    ActionInfo[I].SavedOffloadAction.end());
  }

  /// Functions that attempt to perform the combining. They detect if that is
  /// legal, and if so they update the inputs \a Inputs and the offload action
  /// that were collapsed in \a CollapsedOffloadAction. A tool that deals with
  /// the combined action is returned. If the combining is not legal or if the
  /// tool does not exist, null is returned.
  /// Currently three kinds of collapsing are supported:
  ///  - Assemble + Backend + Compile;
  ///  - Assemble + Backend ;
  ///  - Backend + Compile.
  const Tool *
  combineAssembleBackendCompile(ArrayRef<JobActionInfo> ActionInfo,
                                ActionList &Inputs,
                                ActionList &CollapsedOffloadAction) {
    if (ActionInfo.size() < 3 || !canCollapseAssembleAction())
      return nullptr;
    auto *AJ = dyn_cast<AssembleJobAction>(ActionInfo[0].JA);
    auto *BJ = dyn_cast<BackendJobAction>(ActionInfo[1].JA);
    auto *CJ = dyn_cast<CompileJobAction>(ActionInfo[2].JA);
    if (!AJ || !BJ || !CJ)
      return nullptr;

    // Get compiler tool.
    const Tool *T = TC.SelectTool(*CJ);
    if (!T)
      return nullptr;

    // Can't collapse if we don't have codegen support unless we are
    // emitting LLVM IR.
    bool OutputIsLLVM = types::isLLVMIR(ActionInfo[0].JA->getType());
    if (!T->hasIntegratedBackend() && !(OutputIsLLVM && T->canEmitIR()))
      return nullptr;

    // When using -fembed-bitcode, it is required to have the same tool (clang)
    // for both CompilerJA and BackendJA. Otherwise, combine two stages.
    if (EmbedBitcode) {
      const Tool *BT = TC.SelectTool(*BJ);
      if (BT == T)
        return nullptr;
    }

    if (!T->hasIntegratedAssembler())
      return nullptr;

    Inputs = CJ->getInputs();
    AppendCollapsedOffloadAction(CollapsedOffloadAction, ActionInfo,
                                 /*NumElements=*/3);
    return T;
  }
  const Tool *combineAssembleBackend(ArrayRef<JobActionInfo> ActionInfo,
                                     ActionList &Inputs,
                                     ActionList &CollapsedOffloadAction) {
    if (ActionInfo.size() < 2 || !canCollapseAssembleAction())
      return nullptr;
    auto *AJ = dyn_cast<AssembleJobAction>(ActionInfo[0].JA);
    auto *BJ = dyn_cast<BackendJobAction>(ActionInfo[1].JA);
    if (!AJ || !BJ)
      return nullptr;

    // Get backend tool.
    const Tool *T = TC.SelectTool(*BJ);
    if (!T)
      return nullptr;

    if (!T->hasIntegratedAssembler())
      return nullptr;

    Inputs = BJ->getInputs();
    AppendCollapsedOffloadAction(CollapsedOffloadAction, ActionInfo,
                                 /*NumElements=*/2);
    return T;
  }
  const Tool *combineBackendCompile(ArrayRef<JobActionInfo> ActionInfo,
                                    ActionList &Inputs,
                                    ActionList &CollapsedOffloadAction) {
    if (ActionInfo.size() < 2)
      return nullptr;
    auto *BJ = dyn_cast<BackendJobAction>(ActionInfo[0].JA);
    auto *CJ = dyn_cast<CompileJobAction>(ActionInfo[1].JA);
    if (!BJ || !CJ)
      return nullptr;

    // Check if the initial input (to the compile job or its predessor if one
    // exists) is LLVM bitcode. In that case, no preprocessor step is required
    // and we can still collapse the compile and backend jobs when we have
    // -save-temps. I.e. there is no need for a separate compile job just to
    // emit unoptimized bitcode.
    bool InputIsBitcode = true;
    for (size_t i = 1; i < ActionInfo.size(); i++)
      if (ActionInfo[i].JA->getType() != types::TY_LLVM_BC &&
          ActionInfo[i].JA->getType() != types::TY_LTO_BC) {
        InputIsBitcode = false;
        break;
      }
    if (!InputIsBitcode && !canCollapsePreprocessorAction())
      return nullptr;

    // Get compiler tool.
    const Tool *T = TC.SelectTool(*CJ);
    if (!T)
      return nullptr;

    // Can't collapse if we don't have codegen support unless we are
    // emitting LLVM IR.
    bool OutputIsLLVM = types::isLLVMIR(ActionInfo[0].JA->getType());
    if (!T->hasIntegratedBackend() && !(OutputIsLLVM && T->canEmitIR()))
      return nullptr;

    if (T->canEmitIR() && ((SaveTemps && !InputIsBitcode) || EmbedBitcode))
      return nullptr;

    Inputs = CJ->getInputs();
    AppendCollapsedOffloadAction(CollapsedOffloadAction, ActionInfo,
                                 /*NumElements=*/2);
    return T;
  }

  /// Updates the inputs if the obtained tool supports combining with
  /// preprocessor action, and the current input is indeed a preprocessor
  /// action. If combining results in the collapse of offloading actions, those
  /// are appended to \a CollapsedOffloadAction.
  void combineWithPreprocessor(const Tool *T, ActionList &Inputs,
                               ActionList &CollapsedOffloadAction) {
    if (!T || !canCollapsePreprocessorAction() || !T->hasIntegratedCPP())
      return;

    // Attempt to get a preprocessor action dependence.
    ActionList PreprocessJobOffloadActions;
    ActionList NewInputs;
    for (Action *A : Inputs) {
      auto *PJ = getPrevDependentAction({A}, PreprocessJobOffloadActions);
      if (!PJ || !isa<PreprocessJobAction>(PJ)) {
        NewInputs.push_back(A);
        continue;
      }

      // This is legal to combine. Append any offload action we found and add the
      // current input to preprocessor inputs.
      CollapsedOffloadAction.append(PreprocessJobOffloadActions.begin(),
                                    PreprocessJobOffloadActions.end());
      NewInputs.append(PJ->input_begin(), PJ->input_end());
    }
    Inputs = NewInputs;
  }

public:
  ToolSelector(const JobAction *BaseAction, const ToolChain &TC,
               const Compilation &C, bool SaveTemps, bool EmbedBitcode)
      : TC(TC), C(C), BaseAction(BaseAction), SaveTemps(SaveTemps),
        EmbedBitcode(EmbedBitcode) {
    assert(BaseAction && "Invalid base action.");
    IsHostSelector = BaseAction->getOffloadingDeviceKind() == Action::OFK_None;
  }

  /// Check if a chain of actions can be combined and return the tool that can
  /// handle the combination of actions. The pointer to the current inputs \a
  /// Inputs and the list of offload actions \a CollapsedOffloadActions
  /// connected to collapsed actions are updated accordingly. The latter enables
  /// the caller of the selector to process them afterwards instead of just
  /// dropping them. If no suitable tool is found, null will be returned.
  const Tool *getTool(ActionList &Inputs,
                      ActionList &CollapsedOffloadAction) {
    //
    // Get the largest chain of actions that we could combine.
    //

    SmallVector<JobActionInfo, 5> ActionChain(1);
    ActionChain.back().JA = BaseAction;
    while (ActionChain.back().JA) {
      const Action *CurAction = ActionChain.back().JA;

      // Grow the chain by one element.
      ActionChain.resize(ActionChain.size() + 1);
      JobActionInfo &AI = ActionChain.back();

      // Attempt to fill it with the
      AI.JA =
          getPrevDependentAction(CurAction->getInputs(), AI.SavedOffloadAction);
    }

    // Pop the last action info as it could not be filled.
    ActionChain.pop_back();

    //
    // Attempt to combine actions. If all combining attempts failed, just return
    // the tool of the provided action. At the end we attempt to combine the
    // action with any preprocessor action it may depend on.
    //

    const Tool *T = combineAssembleBackendCompile(ActionChain, Inputs,
                                                  CollapsedOffloadAction);
    if (!T)
      T = combineAssembleBackend(ActionChain, Inputs, CollapsedOffloadAction);
    if (!T)
      T = combineBackendCompile(ActionChain, Inputs, CollapsedOffloadAction);
    if (!T) {
      Inputs = BaseAction->getInputs();
      T = TC.SelectTool(*BaseAction);
    }

    combineWithPreprocessor(T, Inputs, CollapsedOffloadAction);
    return T;
  }
};
}

/// Return a string that uniquely identifies the result of a job. The bound arch
/// is not necessarily represented in the toolchain's triple -- for example,
/// armv7 and armv7s both map to the same triple -- so we need both in our map.
/// Also, we need to add the offloading device kind, as the same tool chain can
/// be used for host and device for some programming models, e.g. OpenMP.
static std::string GetTriplePlusArchString(const ToolChain *TC,
                                           StringRef BoundArch,
                                           Action::OffloadKind OffloadKind) {
  std::string TriplePlusArch = TC->getTriple().normalize();
  if (!BoundArch.empty()) {
    TriplePlusArch += "-";
    TriplePlusArch += BoundArch;
  }
  TriplePlusArch += "-";
  TriplePlusArch += Action::GetOffloadKindName(OffloadKind);
  return TriplePlusArch;
}

InputInfoList Driver::BuildJobsForAction(
    Compilation &C, const Action *A, const ToolChain *TC, StringRef BoundArch,
    bool AtTopLevel, bool MultipleArchs, const char *LinkingOutput,
    std::map<std::pair<const Action *, std::string>, InputInfoList>
        &CachedResults,
    Action::OffloadKind TargetDeviceOffloadKind) const {
  std::pair<const Action *, std::string> ActionTC = {
      A, GetTriplePlusArchString(TC, BoundArch, TargetDeviceOffloadKind)};
  auto CachedResult = CachedResults.find(ActionTC);
  if (CachedResult != CachedResults.end()) {
    return CachedResult->second;
  }
  InputInfoList Result = BuildJobsForActionNoCache(
      C, A, TC, BoundArch, AtTopLevel, MultipleArchs, LinkingOutput,
      CachedResults, TargetDeviceOffloadKind);
  CachedResults[ActionTC] = Result;
  return Result;
}

InputInfoList Driver::BuildJobsForActionNoCache(
    Compilation &C, const Action *A, const ToolChain *TC, StringRef BoundArch,
    bool AtTopLevel, bool MultipleArchs, const char *LinkingOutput,
    std::map<std::pair<const Action *, std::string>, InputInfoList>
        &CachedResults,
    Action::OffloadKind TargetDeviceOffloadKind) const {
  llvm::PrettyStackTraceString CrashInfo("Building compilation jobs");

  InputInfoList OffloadDependencesInputInfo;
  bool BuildingForOffloadDevice = TargetDeviceOffloadKind != Action::OFK_None;
  if (const OffloadAction *OA = dyn_cast<OffloadAction>(A)) {
    // The 'Darwin' toolchain is initialized only when its arguments are
    // computed. Get the default arguments for OFK_None to ensure that
    // initialization is performed before processing the offload action.
    // FIXME: Remove when darwin's toolchain is initialized during construction.
    C.getArgsForToolChain(TC, BoundArch, Action::OFK_None);

    // The offload action is expected to be used in four different situations.
    //
    // a) Set a toolchain/architecture/kind for a host action:
    //    Host Action 1 -> OffloadAction -> Host Action 2
    //
    // b) Set a toolchain/architecture/kind for a device action;
    //    Device Action 1 -> OffloadAction -> Device Action 2
    //
    // c) Specify a device dependence to a host action;
    //    Device Action 1  _
    //                      \
    //      Host Action 1  ---> OffloadAction -> Host Action 2
    //
    // d) Specify a host dependence to a device action.
    //      Host Action 1  _
    //                      \
    //    Device Action 1  ---> OffloadAction -> Device Action 2
    //
    // For a) and b), we just return the job generated for the dependence. For
    // c) and d) we override the current action with the host/device dependence
    // if the current toolchain is host/device and set the offload dependences
    // info with the jobs obtained from the device/host dependence(s).

    // If there is a single device option, just generate the job for it.
    if (OA->hasSingleDeviceDependence()) {
      InputInfoList DevA;
      OA->doOnEachDeviceDependence([&](Action *DepA, const ToolChain *DepTC,
                                       const char *DepBoundArch) {
        DevA =
            BuildJobsForAction(C, DepA, DepTC, DepBoundArch, AtTopLevel,
                               /*MultipleArchs*/ !!DepBoundArch, LinkingOutput,
                               CachedResults, DepA->getOffloadingDeviceKind());
      });
      return DevA;
    }

    // If 'Action 2' is host, we generate jobs for the device dependences and
    // override the current action with the host dependence. Otherwise, we
    // generate the host dependences and override the action with the device
    // dependence. The dependences can't therefore be a top-level action.
    OA->doOnEachDependence(
        /*IsHostDependence=*/BuildingForOffloadDevice,
        [&](Action *DepA, const ToolChain *DepTC, const char *DepBoundArch) {
          OffloadDependencesInputInfo.append(BuildJobsForAction(
              C, DepA, DepTC, DepBoundArch, /*AtTopLevel=*/false,
              /*MultipleArchs*/ !!DepBoundArch, LinkingOutput, CachedResults,
              DepA->getOffloadingDeviceKind()));
        });

    A = BuildingForOffloadDevice
            ? OA->getSingleDeviceDependence(/*DoNotConsiderHostActions=*/true)
            : OA->getHostDependence();

    // We may have already built this action as a part of the offloading
    // toolchain, return the cached input if so.
    std::pair<const Action *, std::string> ActionTC = {
        OA->getHostDependence(),
        GetTriplePlusArchString(TC, BoundArch, TargetDeviceOffloadKind)};
    if (CachedResults.find(ActionTC) != CachedResults.end()) {
      InputInfoList Inputs = CachedResults[ActionTC];
      Inputs.append(OffloadDependencesInputInfo);
      return Inputs;
    }
  }

  if (const InputAction *IA = dyn_cast<InputAction>(A)) {
    // FIXME: It would be nice to not claim this here; maybe the old scheme of
    // just using Args was better?
    const Arg &Input = IA->getInputArg();
    Input.claim();
    if (Input.getOption().matches(options::OPT_INPUT)) {
      const char *Name = Input.getValue();
      return {InputInfo(A, Name, /* _BaseInput = */ Name)};
    }
    return {InputInfo(A, &Input, /* _BaseInput = */ "")};
  }

  if (const BindArchAction *BAA = dyn_cast<BindArchAction>(A)) {
    const ToolChain *TC;
    StringRef ArchName = BAA->getArchName();

    if (!ArchName.empty())
      TC = &getToolChain(C.getArgs(),
                         computeTargetTriple(*this, TargetTriple,
                                             C.getArgs(), ArchName));
    else
      TC = &C.getDefaultToolChain();

    return BuildJobsForAction(C, *BAA->input_begin(), TC, ArchName, AtTopLevel,
                              MultipleArchs, LinkingOutput, CachedResults,
                              TargetDeviceOffloadKind);
  }


  ActionList Inputs = A->getInputs();

  const JobAction *JA = cast<JobAction>(A);
  ActionList CollapsedOffloadActions;

  ToolSelector TS(JA, *TC, C, isSaveTempsEnabled(),
                  embedBitcodeInObject() && !isUsingLTO());
  const Tool *T = TS.getTool(Inputs, CollapsedOffloadActions);

  if (!T)
    return {InputInfo()};

  // If we've collapsed action list that contained OffloadAction we
  // need to build jobs for host/device-side inputs it may have held.
  for (const auto *OA : CollapsedOffloadActions)
    cast<OffloadAction>(OA)->doOnEachDependence(
        /*IsHostDependence=*/BuildingForOffloadDevice,
        [&](Action *DepA, const ToolChain *DepTC, const char *DepBoundArch) {
          OffloadDependencesInputInfo.append(BuildJobsForAction(
              C, DepA, DepTC, DepBoundArch, /* AtTopLevel */ false,
              /*MultipleArchs=*/!!DepBoundArch, LinkingOutput, CachedResults,
              DepA->getOffloadingDeviceKind()));
        });

  // Only use pipes when there is exactly one input.
  InputInfoList InputInfos;
  for (const Action *Input : Inputs) {
    // Treat dsymutil and verify sub-jobs as being at the top-level too, they
    // shouldn't get temporary output names.
    // FIXME: Clean this up.
    bool SubJobAtTopLevel =
        AtTopLevel && (isa<DsymutilJobAction>(A) || isa<VerifyJobAction>(A));
    InputInfos.append(BuildJobsForAction(
        C, Input, TC, BoundArch, SubJobAtTopLevel, MultipleArchs, LinkingOutput,
        CachedResults, A->getOffloadingDeviceKind()));
  }

  // Always use the first file input as the base input.
  const char *BaseInput = InputInfos[0].getBaseInput();
  for (auto &Info : InputInfos) {
    if (Info.isFilename()) {
      BaseInput = Info.getBaseInput();
      break;
    }
  }

  // ... except dsymutil actions, which use their actual input as the base
  // input.
  if (JA->getType() == types::TY_dSYM)
    BaseInput = InputInfos[0].getFilename();

  // ... and in header module compilations, which use the module name.
  if (auto *ModuleJA = dyn_cast<HeaderModulePrecompileJobAction>(JA))
    BaseInput = ModuleJA->getModuleName();

  // Append outputs of offload device jobs to the input list
  if (!OffloadDependencesInputInfo.empty())
    InputInfos.append(OffloadDependencesInputInfo.begin(),
                      OffloadDependencesInputInfo.end());

  // Set the effective triple of the toolchain for the duration of this job.
  llvm::Triple EffectiveTriple;
  const ToolChain &ToolTC = T->getToolChain();
  const ArgList &Args =
      C.getArgsForToolChain(TC, BoundArch, A->getOffloadingDeviceKind());
  if (InputInfos.size() != 1) {
    EffectiveTriple = llvm::Triple(ToolTC.ComputeEffectiveClangTriple(Args));
  } else {
    // Pass along the input type if it can be unambiguously determined.
    EffectiveTriple = llvm::Triple(
        ToolTC.ComputeEffectiveClangTriple(Args, InputInfos[0].getType()));
  }
  RegisterEffectiveTriple TripleRAII(ToolTC, EffectiveTriple);

  // Determine the place to write output to, if any.
  InputInfo Result;
  InputInfoList UnbundlingResults;
  if (auto *UA = dyn_cast<OffloadUnbundlingJobAction>(JA)) {
    // If we have an unbundling job, we need to create results for all the
    // outputs. We also update the results cache so that other actions using
    // this unbundling action can get the right results.
    for (auto &UI : UA->getDependentActionsInfo()) {
      assert(UI.DependentOffloadKind != Action::OFK_None &&
             "Unbundling with no offloading??");

      // Unbundling actions are never at the top level. When we generate the
      // offloading prefix, we also do that for the host file because the
      // unbundling action does not change the type of the output which can
      // cause a overwrite.
      std::string OffloadingPrefix = Action::GetOffloadingFileNamePrefix(
          UI.DependentOffloadKind,
          UI.DependentToolChain->getTriple().normalize(),
          /*CreatePrefixForHost=*/true);
      auto CurI = InputInfo(
          UA,
          GetNamedOutputPath(C, *UA, BaseInput, UI.DependentBoundArch,
                             /*AtTopLevel=*/false,
                             MultipleArchs ||
                                 UI.DependentOffloadKind == Action::OFK_HIP,
                             OffloadingPrefix),
          BaseInput);
      if (UI.DependentOffloadKind == Action::OFK_Host &&
          llvm::sys::path::extension(InputInfos[0].getFilename()) == ".a")
        CurI = InputInfos[0];
      // Save the unbundling result.
      UnbundlingResults.push_back(CurI);

      // Get the unique string identifier for this dependence and cache the
      // result.
      StringRef Arch;
      if (TargetDeviceOffloadKind == Action::OFK_HIP ||
          TargetDeviceOffloadKind == Action::OFK_OpenMP) {
        if (UI.DependentOffloadKind == Action::OFK_Host)
          Arch = StringRef();
        else if (TargetDeviceOffloadKind == Action::OFK_HIP)
          Arch = UI.DependentBoundArch;
        else if (TargetDeviceOffloadKind == Action::OFK_OpenMP)
          Arch = UI.DependentToolChain->getTargetID();
      } else
        Arch = BoundArch;

      CachedResults[{A, GetTriplePlusArchString(UI.DependentToolChain, Arch,
                                                UI.DependentOffloadKind)}] = {
          CurI};
    }

    if (BoundArch.equals("gnu")) {
      BoundArch = StringRef("");
    }
    // Now that we have all the results generated, select the one that should be
    // returned for the current depending action.
    std::pair<const Action *, std::string> ActionTC = {
        A, GetTriplePlusArchString(TC, BoundArch, TargetDeviceOffloadKind)};
    assert(CachedResults.find(ActionTC) != CachedResults.end() &&
           "Result does not exist??");
    Result = CachedResults[ActionTC].front();
  } else if (JA->getType() == types::TY_Nothing)
    Result = {InputInfo(A, BaseInput)};
  else {
    // We only have to generate a prefix for the host if this is not a top-level
    // action.
    std::string OffloadingPrefix = Action::GetOffloadingFileNamePrefix(
        A->getOffloadingDeviceKind(), TC->getTriple().normalize(),
        /*CreatePrefixForHost=*/!!A->getOffloadingHostActiveKinds() &&
            !AtTopLevel);
    std::string TargetIDStr = TC->getTargetID();
    if (!TargetIDStr.empty() && BoundArch.empty()) {
      BoundArch = StringRef(TargetIDStr);
      OffloadingPrefix.append("-").append(TargetIDStr);
    }

    if (isa<OffloadWrapperJobAction>(JA)) {
        if (Arg *FinalOutput = C.getArgs().getLastArg(options::OPT_o))
          BaseInput = FinalOutput->getValue();
        else
          BaseInput = getDefaultImageName();
        std::string BaseNm = std::string(BaseInput);
        std::replace(BaseNm.begin(), BaseNm.end(), '.', '_');
        BaseInput = C.getArgs().MakeArgString(BaseNm + "-wrapper");
    }

    Result = InputInfo(A, GetNamedOutputPath(C, *JA, BaseInput, BoundArch,
                                             AtTopLevel, MultipleArchs,
                                             OffloadingPrefix),
                       BaseInput);
  }

  if (CCCPrintBindings && !CCGenDiagnostics) {
    llvm::errs() << "# \"" << T->getToolChain().getTripleString() << '"'
                 << " - \"" << T->getName() << "\", inputs: [";
    for (unsigned i = 0, e = InputInfos.size(); i != e; ++i) {
      llvm::errs() << InputInfos[i].getAsString();
      if (i + 1 != e)
        llvm::errs() << ", ";
    }
    if (UnbundlingResults.empty())
      llvm::errs() << "], output: " << Result.getAsString() << "\n";
    else {
      llvm::errs() << "], outputs: [";
      for (unsigned i = 0, e = UnbundlingResults.size(); i != e; ++i) {
        llvm::errs() << UnbundlingResults[i].getAsString();
        if (i + 1 != e)
          llvm::errs() << ", ";
      }
      llvm::errs() << "] \n";
    }
  } else {
    if (UnbundlingResults.empty())
      T->ConstructJob(
          C, *JA, Result, InputInfos,
          C.getArgsForToolChain(TC, BoundArch, JA->getOffloadingDeviceKind()),
          LinkingOutput);
    else
      T->ConstructJobMultipleOutputs(
          C, *JA, UnbundlingResults, InputInfos,
          C.getArgsForToolChain(TC, BoundArch, JA->getOffloadingDeviceKind()),
          LinkingOutput);
  }
  return {Result};
}

const char *Driver::getDefaultImageName() const {
  llvm::Triple Target(llvm::Triple::normalize(TargetTriple));
  return Target.isOSWindows() ? "a.exe" : "a.out";
}

/// Create output filename based on ArgValue, which could either be a
/// full filename, filename without extension, or a directory. If ArgValue
/// does not provide a filename, then use BaseName, and use the extension
/// suitable for FileType.
static const char *MakeCLOutputFilename(const ArgList &Args, StringRef ArgValue,
                                        StringRef BaseName,
                                        types::ID FileType) {
  SmallString<128> Filename = ArgValue;

  if (ArgValue.empty()) {
    // If the argument is empty, output to BaseName in the current dir.
    Filename = BaseName;
  } else if (llvm::sys::path::is_separator(Filename.back())) {
    // If the argument is a directory, output to BaseName in that dir.
    llvm::sys::path::append(Filename, BaseName);
  }

  if (!llvm::sys::path::has_extension(ArgValue)) {
    // If the argument didn't provide an extension, then set it.
    const char *Extension = types::getTypeTempSuffix(FileType, true);

    if (FileType == types::TY_Image &&
        Args.hasArg(options::OPT__SLASH_LD, options::OPT__SLASH_LDd)) {
      // The output file is a dll.
      Extension = "dll";
    }

    llvm::sys::path::replace_extension(Filename, Extension);
  }

  return Args.MakeArgString(Filename.c_str());
}

static bool HasPreprocessOutput(const Action &JA) {
  if (isa<PreprocessJobAction>(JA))
    return true;
  if (isa<OffloadAction>(JA) && isa<PreprocessJobAction>(JA.getInputs()[0]))
    return true;
  if (isa<OffloadBundlingJobAction>(JA) &&
      HasPreprocessOutput(*(JA.getInputs()[0])))
    return true;
  return false;
}

const char *Driver::GetNamedOutputPath(Compilation &C, const JobAction &JA,
                                       const char *BaseInput,
                                       StringRef OrigBoundArch, bool AtTopLevel,
                                       bool MultipleArchs,
                                       StringRef OffloadingPrefix) const {
  std::string BoundArch = OrigBoundArch.str();
  if (is_style_windows(llvm::sys::path::Style::native)) {
    // BoundArch may contains ':', which is invalid in file names on Windows,
    // therefore replace it with '%'.
    std::replace(BoundArch.begin(), BoundArch.end(), ':', '@');
  }

  llvm::PrettyStackTraceString CrashInfo("Computing output path");
  // Output to a user requested destination?
  if (AtTopLevel && !isa<DsymutilJobAction>(JA) && !isa<VerifyJobAction>(JA)) {
    if (Arg *FinalOutput = C.getArgs().getLastArg(options::OPT_o))
      return C.addResultFile(FinalOutput->getValue(), &JA);
  }

  // For /P, preprocess to file named after BaseInput.
  if (C.getArgs().hasArg(options::OPT__SLASH_P)) {
    assert(AtTopLevel && isa<PreprocessJobAction>(JA));
    StringRef BaseName = llvm::sys::path::filename(BaseInput);
    StringRef NameArg;
    if (Arg *A = C.getArgs().getLastArg(options::OPT__SLASH_Fi))
      NameArg = A->getValue();
    return C.addResultFile(
        MakeCLOutputFilename(C.getArgs(), NameArg, BaseName, types::TY_PP_C),
        &JA);
  }

  // Default to writing to stdout?
  if (AtTopLevel && !CCGenDiagnostics && HasPreprocessOutput(JA)) {
    return "-";
  }

  if (JA.getType() == types::TY_ModuleFile &&
      C.getArgs().getLastArg(options::OPT_module_file_info)) {
    return "-";
  }

  // Is this the assembly listing for /FA?
  if (JA.getType() == types::TY_PP_Asm &&
      (C.getArgs().hasArg(options::OPT__SLASH_FA) ||
       C.getArgs().hasArg(options::OPT__SLASH_Fa))) {
    // Use /Fa and the input filename to determine the asm file name.
    StringRef BaseName = llvm::sys::path::filename(BaseInput);
    StringRef FaValue = C.getArgs().getLastArgValue(options::OPT__SLASH_Fa);
    return C.addResultFile(
        MakeCLOutputFilename(C.getArgs(), FaValue, BaseName, JA.getType()),
        &JA);
  }

  // Output to a temporary file?
  if ((!AtTopLevel && !isSaveTempsEnabled() &&
       !C.getArgs().hasArg(options::OPT__SLASH_Fo)) ||
      CCGenDiagnostics) {
    StringRef Name = llvm::sys::path::filename(BaseInput);
    std::pair<StringRef, StringRef> Split = Name.split('.');
    SmallString<128> fname(Split.first.str().c_str());
    if (!BoundArch.empty()) {
      fname += "-";
      fname.append(BoundArch);
    }
    SmallString<128> TmpName;
    const char *Suffix = nullptr;
    if (Split.second == "a")
      Suffix = "a";
    else
      Suffix = types::getTypeTempSuffix(JA.getType(), IsCLMode());

    Arg *A = C.getArgs().getLastArg(options::OPT_fcrash_diagnostics_dir);
    if (CCGenDiagnostics && A) {
      SmallString<128> CrashDirectory(A->getValue());
      if (!getVFS().exists(CrashDirectory))
        llvm::sys::fs::create_directories(CrashDirectory);
      llvm::sys::path::append(CrashDirectory, fname);
      const char *Middle = Suffix ? "-%%%%%%." : "-%%%%%%";
      std::error_code EC = llvm::sys::fs::createUniqueFile(
          CrashDirectory + Middle + Suffix, TmpName);
      if (EC) {
        Diag(clang::diag::err_unable_to_make_temp) << EC.message();
        return "";
      }
    } else {
      if (MultipleArchs && !BoundArch.empty()) {
        TmpName = GetTemporaryDirectory(Split.first);
        llvm::sys::path::append(TmpName,
                                Split.first + "-" + BoundArch + "." + Suffix);
      } else {
        TmpName = GetTemporaryPath(Split.first, Suffix);
      }
    }
    return C.addTempFile(C.getArgs().MakeArgString(TmpName));
  }

  SmallString<128> BasePath(BaseInput);
  SmallString<128> ExternalPath("");
  StringRef BaseName;

  // Dsymutil actions should use the full path.
  if (isa<DsymutilJobAction>(JA) && C.getArgs().hasArg(options::OPT_dsym_dir)) {
    ExternalPath += C.getArgs().getLastArg(options::OPT_dsym_dir)->getValue();
    // We use posix style here because the tests (specifically
    // darwin-dsymutil.c) demonstrate that posix style paths are acceptable
    // even on Windows and if we don't then the similar test covering this
    // fails.
    llvm::sys::path::append(ExternalPath, llvm::sys::path::Style::posix,
                            llvm::sys::path::filename(BasePath));
    BaseName = ExternalPath;
  } else if (isa<DsymutilJobAction>(JA) || isa<VerifyJobAction>(JA))
    BaseName = BasePath;
  else
    BaseName = llvm::sys::path::filename(BasePath);

  // Determine what the derived output name should be.
  const char *NamedOutput;

  if ((JA.getType() == types::TY_Object || JA.getType() == types::TY_LTO_BC) &&
      C.getArgs().hasArg(options::OPT__SLASH_Fo, options::OPT__SLASH_o)) {
    // The /Fo or /o flag decides the object filename.
    StringRef Val =
        C.getArgs()
            .getLastArg(options::OPT__SLASH_Fo, options::OPT__SLASH_o)
            ->getValue();
    NamedOutput =
        MakeCLOutputFilename(C.getArgs(), Val, BaseName, types::TY_Object);
  } else if (JA.getType() == types::TY_Image &&
             C.getArgs().hasArg(options::OPT__SLASH_Fe,
                                options::OPT__SLASH_o)) {
    // The /Fe or /o flag names the linked file.
    StringRef Val =
        C.getArgs()
            .getLastArg(options::OPT__SLASH_Fe, options::OPT__SLASH_o)
            ->getValue();
    NamedOutput =
        MakeCLOutputFilename(C.getArgs(), Val, BaseName, types::TY_Image);
  } else if (JA.getType() == types::TY_Image) {
    if (IsCLMode()) {
      // clang-cl uses BaseName for the executable name.
      NamedOutput =
          MakeCLOutputFilename(C.getArgs(), "", BaseName, types::TY_Image);
    } else {
      SmallString<128> Output(getDefaultImageName());
      // HIP image for device compilation with -fno-gpu-rdc is per compilation
      // unit.
      bool IsHIPNoRDC = JA.getOffloadingDeviceKind() == Action::OFK_HIP &&
                        !C.getArgs().hasFlag(options::OPT_fgpu_rdc,
                                             options::OPT_fno_gpu_rdc, false);
      if (IsHIPNoRDC) {
        Output = BaseName;
        llvm::sys::path::replace_extension(Output, "");
      }
      Output += OffloadingPrefix;
      if (MultipleArchs && !BoundArch.empty()) {
        Output += "-";
        Output.append(BoundArch);
      }
      if (IsHIPNoRDC)
        Output += ".out";
      NamedOutput = C.getArgs().MakeArgString(Output.c_str());
    }
  } else if (JA.getType() == types::TY_PCH && IsCLMode()) {
    NamedOutput = C.getArgs().MakeArgString(GetClPchPath(C, BaseName));
  } else {
    const char *Suffix = types::getTypeTempSuffix(JA.getType(), IsCLMode());
    assert(Suffix && "All types used for output should have a suffix.");

    std::string::size_type End = std::string::npos;
    if (!types::appendSuffixForType(JA.getType()))
      End = BaseName.rfind('.');
    SmallString<128> Suffixed(BaseName.substr(0, End));
    Suffixed += OffloadingPrefix;
    if (MultipleArchs && !BoundArch.empty()) {
      Suffixed += "-";
      Suffixed.append(BoundArch);
    }
    // When using both -save-temps and -emit-llvm, use a ".tmp.bc" suffix for
    // the unoptimized bitcode so that it does not get overwritten by the ".bc"
    // optimized bitcode output.
    auto IsHIPRDCInCompilePhase = [](const JobAction &JA,
                                     const llvm::opt::DerivedArgList &Args) {
      // The relocatable compilation in HIP implies -emit-llvm. Similarly, use a
      // ".tmp.bc" suffix for the unoptimized bitcode (generated in the compile
      // phase.)
      return isa<CompileJobAction>(JA) &&
             JA.getOffloadingDeviceKind() == Action::OFK_HIP &&
             Args.hasFlag(options::OPT_fgpu_rdc, options::OPT_fno_gpu_rdc,
                          false);
    };
    if (!AtTopLevel && JA.getType() == types::TY_LLVM_BC &&
        (C.getArgs().hasArg(options::OPT_emit_llvm) ||
         IsHIPRDCInCompilePhase(JA, C.getArgs())))
      Suffixed += ".tmp";
    Suffixed += '.';
    Suffixed += Suffix;
    NamedOutput = C.getArgs().MakeArgString(Suffixed.c_str());
  }

  // Prepend object file path if -save-temps=obj
  if (!AtTopLevel && isSaveTempsObj() && C.getArgs().hasArg(options::OPT_o) &&
      JA.getType() != types::TY_PCH) {
    Arg *FinalOutput = C.getArgs().getLastArg(options::OPT_o);
    SmallString<128> TempPath(FinalOutput->getValue());
    llvm::sys::path::remove_filename(TempPath);
    StringRef OutputFileName = llvm::sys::path::filename(NamedOutput);
    llvm::sys::path::append(TempPath, OutputFileName);
    NamedOutput = C.getArgs().MakeArgString(TempPath.c_str());
  }

  // If we're saving temps and the temp file conflicts with the input file,
  // then avoid overwriting input file.
  if (!AtTopLevel && isSaveTempsEnabled() && NamedOutput == BaseName) {
    bool SameFile = false;
    SmallString<256> Result;
    llvm::sys::fs::current_path(Result);
    llvm::sys::path::append(Result, BaseName);
    llvm::sys::fs::equivalent(BaseInput, Result.c_str(), SameFile);
    // Must share the same path to conflict.
    if (SameFile) {
      StringRef Name = llvm::sys::path::filename(BaseInput);
      std::pair<StringRef, StringRef> Split = Name.split('.');
      std::string TmpName = GetTemporaryPath(
          Split.first, types::getTypeTempSuffix(JA.getType(), IsCLMode()));
      return C.addTempFile(C.getArgs().MakeArgString(TmpName));
    }
  }

  // As an annoying special case, PCH generation doesn't strip the pathname.
  if (JA.getType() == types::TY_PCH && !IsCLMode()) {
    llvm::sys::path::remove_filename(BasePath);
    if (BasePath.empty())
      BasePath = NamedOutput;
    else
      llvm::sys::path::append(BasePath, NamedOutput);
    return C.addResultFile(C.getArgs().MakeArgString(BasePath.c_str()), &JA);
  } else {
    return C.addResultFile(NamedOutput, &JA);
  }
}

std::string Driver::GetFilePath(StringRef Name, const ToolChain &TC) const {
  // Search for Name in a list of paths.
  auto SearchPaths = [&](const llvm::SmallVectorImpl<std::string> &P)
      -> llvm::Optional<std::string> {
    // Respect a limited subset of the '-Bprefix' functionality in GCC by
    // attempting to use this prefix when looking for file paths.
    for (const auto &Dir : P) {
      if (Dir.empty())
        continue;
      SmallString<128> P(Dir[0] == '=' ? SysRoot + Dir.substr(1) : Dir);
      llvm::sys::path::append(P, Name);
      if (llvm::sys::fs::exists(Twine(P)))
        return std::string(P);
    }
    return None;
  };

  if (auto P = SearchPaths(PrefixDirs))
    return *P;

  SmallString<128> R(ResourceDir);
  llvm::sys::path::append(R, Name);
  if (llvm::sys::fs::exists(Twine(R)))
    return std::string(R.str());

  SmallString<128> P(TC.getCompilerRTPath());
  llvm::sys::path::append(P, Name);
  if (llvm::sys::fs::exists(Twine(P)))
    return std::string(P.str());

  SmallString<128> D(Dir);
  llvm::sys::path::append(D, "..", Name);
  if (llvm::sys::fs::exists(Twine(D)))
    return std::string(D.str());

  if (auto P = SearchPaths(TC.getLibraryPaths()))
    return *P;

  if (auto P = SearchPaths(TC.getFilePaths()))
    return *P;

  return std::string(Name);
}

void Driver::generatePrefixedToolNames(
    StringRef Tool, const ToolChain &TC,
    SmallVectorImpl<std::string> &Names) const {
  // FIXME: Needs a better variable than TargetTriple
  Names.emplace_back((TargetTriple + "-" + Tool).str());
  Names.emplace_back(Tool);
}

static bool ScanDirForExecutable(SmallString<128> &Dir, StringRef Name) {
  llvm::sys::path::append(Dir, Name);
  if (llvm::sys::fs::can_execute(Twine(Dir)))
    return true;
  llvm::sys::path::remove_filename(Dir);
  return false;
}

std::string Driver::GetProgramPath(StringRef Name, const ToolChain &TC) const {
  SmallVector<std::string, 2> TargetSpecificExecutables;
  generatePrefixedToolNames(Name, TC, TargetSpecificExecutables);

  // Respect a limited subset of the '-Bprefix' functionality in GCC by
  // attempting to use this prefix when looking for program paths.
  for (const auto &PrefixDir : PrefixDirs) {
    if (llvm::sys::fs::is_directory(PrefixDir)) {
      SmallString<128> P(PrefixDir);
      if (ScanDirForExecutable(P, Name))
        return std::string(P.str());
    } else {
      SmallString<128> P((PrefixDir + Name).str());
      if (llvm::sys::fs::can_execute(Twine(P)))
        return std::string(P.str());
    }
  }

  const ToolChain::path_list &List = TC.getProgramPaths();
  for (const auto &TargetSpecificExecutable : TargetSpecificExecutables) {
    // For each possible name of the tool look for it in
    // program paths first, then the path.
    // Higher priority names will be first, meaning that
    // a higher priority name in the path will be found
    // instead of a lower priority name in the program path.
    // E.g. <triple>-gcc on the path will be found instead
    // of gcc in the program path
    for (const auto &Path : List) {
      SmallString<128> P(Path);
      if (ScanDirForExecutable(P, TargetSpecificExecutable))
        return std::string(P.str());
    }

    // Fall back to the path
    if (llvm::ErrorOr<std::string> P =
            llvm::sys::findProgramByName(TargetSpecificExecutable))
      return *P;
  }

  return std::string(Name);
}

std::string Driver::GetTemporaryPath(StringRef Prefix, StringRef Suffix) const {
  SmallString<128> Path;
  std::error_code EC = llvm::sys::fs::createTemporaryFile(Prefix, Suffix, Path);
  if (EC) {
    Diag(clang::diag::err_unable_to_make_temp) << EC.message();
    return "";
  }

  return std::string(Path.str());
}

std::string Driver::GetTemporaryDirectory(StringRef Prefix) const {
  SmallString<128> Path;
  std::error_code EC = llvm::sys::fs::createUniqueDirectory(Prefix, Path);
  if (EC) {
    Diag(clang::diag::err_unable_to_make_temp) << EC.message();
    return "";
  }

  return std::string(Path.str());
}

std::string Driver::GetClPchPath(Compilation &C, StringRef BaseName) const {
  SmallString<128> Output;
  if (Arg *FpArg = C.getArgs().getLastArg(options::OPT__SLASH_Fp)) {
    // FIXME: If anybody needs it, implement this obscure rule:
    // "If you specify a directory without a file name, the default file name
    // is VCx0.pch., where x is the major version of Visual C++ in use."
    Output = FpArg->getValue();

    // "If you do not specify an extension as part of the path name, an
    // extension of .pch is assumed. "
    if (!llvm::sys::path::has_extension(Output))
      Output += ".pch";
  } else {
    if (Arg *YcArg = C.getArgs().getLastArg(options::OPT__SLASH_Yc))
      Output = YcArg->getValue();
    if (Output.empty())
      Output = BaseName;
    llvm::sys::path::replace_extension(Output, ".pch");
  }
  return std::string(Output.str());
}

const ToolChain &Driver::getToolChain(const ArgList &Args,
                                      const llvm::Triple &Target) const {

  auto &TC = ToolChains[Target.str()];
  if (!TC) {
    switch (Target.getOS()) {
    case llvm::Triple::AIX:
      TC = std::make_unique<toolchains::AIX>(*this, Target, Args);
      break;
    case llvm::Triple::Haiku:
      TC = std::make_unique<toolchains::Haiku>(*this, Target, Args);
      break;
    case llvm::Triple::Ananas:
      TC = std::make_unique<toolchains::Ananas>(*this, Target, Args);
      break;
    case llvm::Triple::CloudABI:
      TC = std::make_unique<toolchains::CloudABI>(*this, Target, Args);
      break;
    case llvm::Triple::Darwin:
    case llvm::Triple::MacOSX:
    case llvm::Triple::IOS:
    case llvm::Triple::TvOS:
    case llvm::Triple::WatchOS:
      TC = std::make_unique<toolchains::DarwinClang>(*this, Target, Args);
      break;
    case llvm::Triple::DragonFly:
      TC = std::make_unique<toolchains::DragonFly>(*this, Target, Args);
      break;
    case llvm::Triple::OpenBSD:
      TC = std::make_unique<toolchains::OpenBSD>(*this, Target, Args);
      break;
    case llvm::Triple::NetBSD:
      TC = std::make_unique<toolchains::NetBSD>(*this, Target, Args);
      break;
    case llvm::Triple::FreeBSD:
      if (Target.isPPC())
        TC = std::make_unique<toolchains::PPCFreeBSDToolChain>(*this, Target,
                                                               Args);
      else
        TC = std::make_unique<toolchains::FreeBSD>(*this, Target, Args);
      break;
    case llvm::Triple::Minix:
      TC = std::make_unique<toolchains::Minix>(*this, Target, Args);
      break;
    case llvm::Triple::Linux:
    case llvm::Triple::ELFIAMCU:
      if (Target.getArch() == llvm::Triple::hexagon)
        TC = std::make_unique<toolchains::HexagonToolChain>(*this, Target,
                                                             Args);
      else if ((Target.getVendor() == llvm::Triple::MipsTechnologies) &&
               !Target.hasEnvironment())
        TC = std::make_unique<toolchains::MipsLLVMToolChain>(*this, Target,
                                                              Args);
      else if (Target.isPPC())
        TC = std::make_unique<toolchains::PPCLinuxToolChain>(*this, Target,
                                                              Args);
      else if (Target.getArch() == llvm::Triple::ve)
        TC = std::make_unique<toolchains::VEToolChain>(*this, Target, Args);

      else
        TC = std::make_unique<toolchains::Linux>(*this, Target, Args);
      break;
    case llvm::Triple::NaCl:
      TC = std::make_unique<toolchains::NaClToolChain>(*this, Target, Args);
      break;
    case llvm::Triple::Fuchsia:
      TC = std::make_unique<toolchains::Fuchsia>(*this, Target, Args);
      break;
    case llvm::Triple::Solaris:
      TC = std::make_unique<toolchains::Solaris>(*this, Target, Args);
      break;
    case llvm::Triple::AMDHSA:
      TC = std::make_unique<toolchains::ROCMToolChain>(*this, Target, Args);
      break;
    case llvm::Triple::AMDPAL:
    case llvm::Triple::Mesa3D:
      TC = std::make_unique<toolchains::AMDGPUToolChain>(*this, Target, Args);
      break;
    case llvm::Triple::Win32:
      switch (Target.getEnvironment()) {
      default:
        if (Target.isOSBinFormatELF())
          TC = std::make_unique<toolchains::Generic_ELF>(*this, Target, Args);
        else if (Target.isOSBinFormatMachO())
          TC = std::make_unique<toolchains::MachO>(*this, Target, Args);
        else
          TC = std::make_unique<toolchains::Generic_GCC>(*this, Target, Args);
        break;
      case llvm::Triple::GNU:
        TC = std::make_unique<toolchains::MinGW>(*this, Target, Args);
        break;
      case llvm::Triple::Itanium:
        TC = std::make_unique<toolchains::CrossWindowsToolChain>(*this, Target,
                                                                  Args);
        break;
      case llvm::Triple::MSVC:
      case llvm::Triple::UnknownEnvironment:
        if (Args.getLastArgValue(options::OPT_fuse_ld_EQ)
                .startswith_insensitive("bfd"))
          TC = std::make_unique<toolchains::CrossWindowsToolChain>(
              *this, Target, Args);
        else
          TC =
              std::make_unique<toolchains::MSVCToolChain>(*this, Target, Args);
        break;
      }
      break;
    case llvm::Triple::PS4:
      TC = std::make_unique<toolchains::PS4CPU>(*this, Target, Args);
      break;
    case llvm::Triple::PS5:
      TC = std::make_unique<toolchains::PS5CPU>(*this, Target, Args);
      break;
    case llvm::Triple::Contiki:
      TC = std::make_unique<toolchains::Contiki>(*this, Target, Args);
      break;
    case llvm::Triple::Hurd:
      TC = std::make_unique<toolchains::Hurd>(*this, Target, Args);
      break;
    case llvm::Triple::ZOS:
      TC = std::make_unique<toolchains::ZOS>(*this, Target, Args);
      break;
    case llvm::Triple::ShaderModel:
      TC = std::make_unique<toolchains::HLSLToolChain>(*this, Target, Args);
      break;
    default:
      // Of these targets, Hexagon is the only one that might have
      // an OS of Linux, in which case it got handled above already.
      switch (Target.getArch()) {
      case llvm::Triple::tce:
        TC = std::make_unique<toolchains::TCEToolChain>(*this, Target, Args);
        break;
      case llvm::Triple::tcele:
        TC = std::make_unique<toolchains::TCELEToolChain>(*this, Target, Args);
        break;
      case llvm::Triple::hexagon:
        TC = std::make_unique<toolchains::HexagonToolChain>(*this, Target,
                                                             Args);
        break;
      case llvm::Triple::lanai:
        TC = std::make_unique<toolchains::LanaiToolChain>(*this, Target, Args);
        break;
      case llvm::Triple::xcore:
        TC = std::make_unique<toolchains::XCoreToolChain>(*this, Target, Args);
        break;
      case llvm::Triple::wasm32:
      case llvm::Triple::wasm64:
        TC = std::make_unique<toolchains::WebAssembly>(*this, Target, Args);
        break;
      case llvm::Triple::avr:
        TC = std::make_unique<toolchains::AVRToolChain>(*this, Target, Args);
        break;
      case llvm::Triple::msp430:
        TC =
            std::make_unique<toolchains::MSP430ToolChain>(*this, Target, Args);
        break;
      case llvm::Triple::riscv32:
      case llvm::Triple::riscv64:
        if (toolchains::RISCVToolChain::hasGCCToolchain(*this, Args))
          TC =
              std::make_unique<toolchains::RISCVToolChain>(*this, Target, Args);
        else
          TC = std::make_unique<toolchains::BareMetal>(*this, Target, Args);
        break;
      case llvm::Triple::ve:
        TC = std::make_unique<toolchains::VEToolChain>(*this, Target, Args);
        break;
      case llvm::Triple::spirv32:
      case llvm::Triple::spirv64:
        TC = std::make_unique<toolchains::SPIRVToolChain>(*this, Target, Args);
        break;
      case llvm::Triple::csky:
        TC = std::make_unique<toolchains::CSKYToolChain>(*this, Target, Args);
        break;
      default:
        if (Target.getVendor() == llvm::Triple::Myriad)
          TC = std::make_unique<toolchains::MyriadToolChain>(*this, Target,
                                                              Args);
        else if (toolchains::BareMetal::handlesTarget(Target))
          TC = std::make_unique<toolchains::BareMetal>(*this, Target, Args);
        else if (Target.isOSBinFormatELF())
          TC = std::make_unique<toolchains::Generic_ELF>(*this, Target, Args);
        else if (Target.isOSBinFormatMachO())
          TC = std::make_unique<toolchains::MachO>(*this, Target, Args);
        else
          TC = std::make_unique<toolchains::Generic_GCC>(*this, Target, Args);
      }
    }
  }

  // Intentionally omitted from the switch above: llvm::Triple::CUDA.  CUDA
  // compiles always need two toolchains, the CUDA toolchain and the host
  // toolchain.  So the only valid way to create a CUDA toolchain is via
  // CreateOffloadingDeviceToolChains.

  return *TC;
}

const ToolChain &Driver::getOffloadingDeviceToolChain(
    const ArgList &Args, const llvm::Triple &Target, const ToolChain &HostTC,
    const Action::OffloadKind &TargetDeviceOffloadKind) const {
  // Use device / host triples as the key into the ToolChains map because the
  // device ToolChain we create depends on both.
  auto &TC = ToolChains[Target.str() + "/" + HostTC.getTriple().str()];
  if (!TC) {
    // Categorized by offload kind > arch rather than OS > arch like
    // the normal getToolChain call, as it seems a reasonable way to categorize
    // things.
    switch (TargetDeviceOffloadKind) {
    case Action::OFK_HIP: {
      if (Target.getArch() == llvm::Triple::amdgcn &&
          Target.getVendor() == llvm::Triple::AMD &&
          Target.getOS() == llvm::Triple::AMDHSA)
        TC = std::make_unique<toolchains::HIPAMDToolChain>(*this, Target,
                                                           HostTC, Args);
      else if (Target.getArch() == llvm::Triple::spirv64 &&
               Target.getVendor() == llvm::Triple::UnknownVendor &&
               Target.getOS() == llvm::Triple::UnknownOS)
        TC = std::make_unique<toolchains::HIPSPVToolChain>(*this, Target,
                                                           HostTC, Args);
      break;
    }
    default:
      break;
    }
  }

  return *TC;
}

bool Driver::ShouldUseClangCompiler(const JobAction &JA) const {
  // Say "no" if there is not exactly one input of a type clang understands.
  if (JA.size() != 1 ||
      !types::isAcceptedByClang((*JA.input_begin())->getType()))
    return false;

  // And say "no" if this is not a kind of action clang understands.
  if (!isa<PreprocessJobAction>(JA) && !isa<PrecompileJobAction>(JA) &&
      !isa<CompileJobAction>(JA) && !isa<BackendJobAction>(JA) &&
      !isa<ExtractAPIJobAction>(JA))
    return false;

  return true;
}

bool Driver::ShouldUseFlangCompiler(const JobAction &JA) const {
  // Say "no" if there is not exactly one input of a type flang understands.
  if (JA.size() != 1 ||
      !types::isAcceptedByFlang((*JA.input_begin())->getType()))
    return false;

  // And say "no" if this is not a kind of action flang understands.
  if (!isa<PreprocessJobAction>(JA) && !isa<CompileJobAction>(JA) &&
      !isa<BackendJobAction>(JA))
    return false;

  return true;
}

bool Driver::ShouldEmitStaticLibrary(const ArgList &Args) const {
  // Only emit static library if the flag is set explicitly.
  if (Args.hasArg(options::OPT_emit_static_lib))
    return true;
  return false;
}

/// GetReleaseVersion - Parse (([0-9]+)(.([0-9]+)(.([0-9]+)?))?)? and return the
/// grouped values as integers. Numbers which are not provided are set to 0.
///
/// \return True if the entire string was parsed (9.2), or all groups were
/// parsed (10.3.5extrastuff).
bool Driver::GetReleaseVersion(StringRef Str, unsigned &Major, unsigned &Minor,
                               unsigned &Micro, bool &HadExtra) {
  HadExtra = false;

  Major = Minor = Micro = 0;
  if (Str.empty())
    return false;

  if (Str.consumeInteger(10, Major))
    return false;
  if (Str.empty())
    return true;
  if (Str[0] != '.')
    return false;

  Str = Str.drop_front(1);

  if (Str.consumeInteger(10, Minor))
    return false;
  if (Str.empty())
    return true;
  if (Str[0] != '.')
    return false;
  Str = Str.drop_front(1);

  if (Str.consumeInteger(10, Micro))
    return false;
  if (!Str.empty())
    HadExtra = true;
  return true;
}

/// Parse digits from a string \p Str and fulfill \p Digits with
/// the parsed numbers. This method assumes that the max number of
/// digits to look for is equal to Digits.size().
///
/// \return True if the entire string was parsed and there are
/// no extra characters remaining at the end.
bool Driver::GetReleaseVersion(StringRef Str,
                               MutableArrayRef<unsigned> Digits) {
  if (Str.empty())
    return false;

  unsigned CurDigit = 0;
  while (CurDigit < Digits.size()) {
    unsigned Digit;
    if (Str.consumeInteger(10, Digit))
      return false;
    Digits[CurDigit] = Digit;
    if (Str.empty())
      return true;
    if (Str[0] != '.')
      return false;
    Str = Str.drop_front(1);
    CurDigit++;
  }

  // More digits than requested, bail out...
  return false;
}

std::pair<unsigned, unsigned>
Driver::getIncludeExcludeOptionFlagMasks(bool IsClCompatMode) const {
  unsigned IncludedFlagsBitmask = 0;
  unsigned ExcludedFlagsBitmask = options::NoDriverOption;

  if (IsClCompatMode) {
    // Include CL and Core options.
    IncludedFlagsBitmask |= options::CLOption;
    IncludedFlagsBitmask |= options::CoreOption;
  } else {
    ExcludedFlagsBitmask |= options::CLOption;
  }
  if (IsDXCMode()) {
    // Include DXC and Core options.
    IncludedFlagsBitmask |= options::DXCOption;
    IncludedFlagsBitmask |= options::CoreOption;
  } else {
    ExcludedFlagsBitmask |= options::DXCOption;
  }
  return std::make_pair(IncludedFlagsBitmask, ExcludedFlagsBitmask);
}

bool clang::driver::isOptimizationLevelFast(const ArgList &Args) {
  return Args.hasFlag(options::OPT_Ofast, options::OPT_O_Group, false);
}

bool clang::driver::willEmitRemarks(const ArgList &Args) {
  // -fsave-optimization-record enables it.
  if (Args.hasFlag(options::OPT_fsave_optimization_record,
                   options::OPT_fno_save_optimization_record, false))
    return true;

  // -fsave-optimization-record=<format> enables it as well.
  if (Args.hasFlag(options::OPT_fsave_optimization_record_EQ,
                   options::OPT_fno_save_optimization_record, false))
    return true;

  // -foptimization-record-file alone enables it too.
  if (Args.hasFlag(options::OPT_foptimization_record_file_EQ,
                   options::OPT_fno_save_optimization_record, false))
    return true;

  // -foptimization-record-passes alone enables it too.
  if (Args.hasFlag(options::OPT_foptimization_record_passes_EQ,
                   options::OPT_fno_save_optimization_record, false))
    return true;
  return false;
}

llvm::StringRef clang::driver::getDriverMode(StringRef ProgName,
                                             ArrayRef<const char *> Args) {
  static const std::string OptName =
      getDriverOptTable().getOption(options::OPT_driver_mode).getPrefixedName();
  llvm::StringRef Opt;
  for (StringRef Arg : Args) {
    if (!Arg.startswith(OptName))
      continue;
    Opt = Arg;
  }
  if (Opt.empty())
    Opt = ToolChain::getTargetAndModeFromProgramName(ProgName).DriverMode;
  return Opt.consume_front(OptName) ? Opt : "";
}

bool driver::IsClangCL(StringRef DriverMode) { return DriverMode.equals("cl"); }<|MERGE_RESOLUTION|>--- conflicted
+++ resolved
@@ -200,13 +200,9 @@
       CCPrintOptions(false), CCPrintHeaders(false), CCLogDiagnostics(false),
       CCGenDiagnostics(false), CCPrintProcessStats(false),
       TargetTriple(TargetTriple), Saver(Alloc), CheckInputsExist(true),
-<<<<<<< HEAD
+      ProbePrecompiled(true),
       GenReproducer(false), SuppressMissingInputWarning(false),
       NumParallelJobs(1) {
-=======
-      ProbePrecompiled(true), GenReproducer(false),
-      SuppressMissingInputWarning(false) {
->>>>>>> e2ed3fd7
   // Provide a sane fallback if no VFS is specified.
   if (!this->VFS)
     this->VFS = llvm::vfs::getRealFileSystem();
