--- conflicted
+++ resolved
@@ -3072,13 +3072,7 @@
       OpenMPDeviceActions.clear();
     }
 
-<<<<<<< HEAD
-    // Why does the trunk now use appendLinkActions instead of
-    // appendLinkDependences?
-    void appendLinkActions(ActionList &AL) override {
-=======
     void appendLinkDeviceActions(ActionList &AL) override {
->>>>>>> 29125ddf
       assert(ToolChains.size() == DeviceLinkerInputs.size() &&
              "Toolchains and linker inputs sizes do not match.");
 
