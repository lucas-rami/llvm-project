--- conflicted
+++ resolved
@@ -5128,12 +5128,7 @@
     OA->doOnEachDependence(
         /*IsHostDependence=*/BuildingForOffloadDevice,
         [&](Action *DepA, const ToolChain *DepTC, const char *DepBoundArch) {
-<<<<<<< HEAD
-
-          OffloadDependencesInputInfo.push_back(BuildJobsForAction(
-=======
           OffloadDependencesInputInfo.append(BuildJobsForAction(
->>>>>>> 5b2c3d7b
               C, DepA, DepTC, DepBoundArch, /*AtTopLevel=*/false,
               /*MultipleArchs*/ !!DepBoundArch, LinkingOutput, CachedResults,
               DepA->getOffloadingDeviceKind()));
