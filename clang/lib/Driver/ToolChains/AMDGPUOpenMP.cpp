--- conflicted
+++ resolved
@@ -525,14 +525,13 @@
   if (DriverArgs.hasArg(options::OPT_nogpulib))
     return;
 
-<<<<<<< HEAD
   ArgStringList LibraryPaths;
 
   // Find in --hip-device-lib-path and HIP_LIBRARY_PATH.
   for (auto Path :
        RocmInstallation.getRocmDeviceLibPathArg())
     LibraryPaths.push_back(DriverArgs.MakeArgString(Path));
-=======
+#if 0 //upstream fixme
   // Link the bitcode library late if we're using device LTO.
   if (getDriver().isUsingLTO(/* IsOffload */ true))
     return;
@@ -543,7 +542,7 @@
     BitcodeSuffix = "new-amdgpu-" + GPUArch;
   else
     BitcodeSuffix = "amdgcn-" + GPUArch;
->>>>>>> db01b123
+#endif
 
   addDirectoryList(DriverArgs, LibraryPaths, "", "HIP_DEVICE_LIB_PATH");
 
