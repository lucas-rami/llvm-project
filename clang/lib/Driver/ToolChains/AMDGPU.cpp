//===--- AMDGPU.cpp - AMDGPU ToolChain Implementations ----------*- C++ -*-===//
//
// Part of the LLVM Project, under the Apache License v2.0 with LLVM Exceptions.
// See https://llvm.org/LICENSE.txt for license information.
// SPDX-License-Identifier: Apache-2.0 WITH LLVM-exception
//
//===----------------------------------------------------------------------===//

#include "AMDGPU.h"
#include "CommonArgs.h"
#include "clang/Basic/TargetID.h"
#include "clang/Config/config.h"
#include "clang/Driver/Compilation.h"
#include "clang/Driver/DriverDiagnostic.h"
#include "clang/Driver/InputInfo.h"
#include "clang/Driver/Options.h"
#include "llvm/ADT/StringExtras.h"
#include "llvm/Option/ArgList.h"
#include "llvm/Support/Error.h"
#include "llvm/Support/LineIterator.h"
#include "llvm/Support/Path.h"
#include "llvm/Support/Process.h"
#include "llvm/Support/VirtualFileSystem.h"
#include "llvm/TargetParser/Host.h"
#include <optional>
#include <system_error>

using namespace clang::driver;
using namespace clang::driver::tools;
using namespace clang::driver::toolchains;
using namespace clang;
using namespace llvm::opt;

// Look for sub-directory starts with PackageName under ROCm candidate path.
// If there is one and only one matching sub-directory found, append the
// sub-directory to Path. If there is no matching sub-directory or there are
// more than one matching sub-directories, diagnose them. Returns the full
// path of the package if there is only one matching sub-directory, otherwise
// returns an empty string.
llvm::SmallString<0>
RocmInstallationDetector::findSPACKPackage(const Candidate &Cand,
                                           StringRef PackageName) {
  if (!Cand.isSPACK())
    return {};
  std::error_code EC;
  std::string Prefix = Twine(PackageName + "-" + Cand.SPACKReleaseStr).str();
  llvm::SmallVector<llvm::SmallString<0>> SubDirs;
  for (llvm::vfs::directory_iterator File = D.getVFS().dir_begin(Cand.Path, EC),
                                     FileEnd;
       File != FileEnd && !EC; File.increment(EC)) {
    llvm::StringRef FileName = llvm::sys::path::filename(File->path());
    if (FileName.starts_with(Prefix)) {
      SubDirs.push_back(FileName);
      if (SubDirs.size() > 1)
        break;
    }
  }
  if (SubDirs.size() == 1) {
    auto PackagePath = Cand.Path;
    llvm::sys::path::append(PackagePath, SubDirs[0]);
    return PackagePath;
  }
  if (SubDirs.size() == 0 && Verbose) {
    llvm::errs() << "SPACK package " << Prefix << " not found at " << Cand.Path
                 << '\n';
    return {};
  }

  if (SubDirs.size() > 1 && Verbose) {
    llvm::errs() << "Cannot use SPACK package " << Prefix << " at " << Cand.Path
                 << " due to multiple installations for the same version\n";
  }
  return {};
}

void RocmInstallationDetector::scanLibDevicePath(llvm::StringRef Path) {
  assert(!Path.empty());

  const StringRef Suffix(".bc");
  const StringRef Suffix2(".amdgcn.bc");

  std::error_code EC;
  for (llvm::vfs::directory_iterator LI = D.getVFS().dir_begin(Path, EC), LE;
       !EC && LI != LE; LI = LI.increment(EC)) {
    StringRef FilePath = LI->path();
    StringRef FileName = llvm::sys::path::filename(FilePath);
    if (!FileName.ends_with(Suffix))
      continue;

    StringRef BaseName;
    if (FileName.ends_with(Suffix2))
      BaseName = FileName.drop_back(Suffix2.size());
    else if (FileName.ends_with(Suffix))
      BaseName = FileName.drop_back(Suffix.size());

    const StringRef ABIVersionPrefix = "oclc_abi_version_";
    if (BaseName == "ocml") {
      OCML = FilePath;
    } else if (BaseName == "ockl") {
      OCKL = FilePath;
    } else if (BaseName == "opencl") {
      OpenCL = FilePath;
    } else if (BaseName == "hip") {
      HIP = FilePath;
    } else if (BaseName == "asanrtl") {
      AsanRTL = FilePath;
    } else if (BaseName == "oclc_finite_only_off") {
      FiniteOnly.Off = FilePath;
    } else if (BaseName == "oclc_finite_only_on") {
      FiniteOnly.On = FilePath;
    } else if (BaseName == "oclc_daz_opt_on") {
      DenormalsAreZero.On = FilePath;
    } else if (BaseName == "oclc_daz_opt_off") {
      DenormalsAreZero.Off = FilePath;
    } else if (BaseName == "oclc_correctly_rounded_sqrt_on") {
      CorrectlyRoundedSqrt.On = FilePath;
    } else if (BaseName == "oclc_correctly_rounded_sqrt_off") {
      CorrectlyRoundedSqrt.Off = FilePath;
    } else if (BaseName == "oclc_unsafe_math_on") {
      UnsafeMath.On = FilePath;
    } else if (BaseName == "oclc_unsafe_math_off") {
      UnsafeMath.Off = FilePath;
    } else if (BaseName == "oclc_wavefrontsize64_on") {
      WavefrontSize64.On = FilePath;
    } else if (BaseName == "oclc_wavefrontsize64_off") {
      WavefrontSize64.Off = FilePath;
    } else if (BaseName.starts_with(ABIVersionPrefix)) {
      unsigned ABIVersionNumber;
      if (BaseName.drop_front(ABIVersionPrefix.size())
              .getAsInteger(/*Redex=*/0, ABIVersionNumber))
        continue;
      ABIVersionMap[ABIVersionNumber] = FilePath.str();
    } else {
      // Process all bitcode filenames that look like
      // ocl_isa_version_XXX.amdgcn.bc
      const StringRef DeviceLibPrefix = "oclc_isa_version_";
      if (!BaseName.starts_with(DeviceLibPrefix))
        continue;

      StringRef IsaVersionNumber =
        BaseName.drop_front(DeviceLibPrefix.size());

      llvm::Twine GfxName = Twine("gfx") + IsaVersionNumber;
      SmallString<8> Tmp;
      LibDeviceMap.insert(
        std::make_pair(GfxName.toStringRef(Tmp), FilePath.str()));
    }
  }
}

// Parse and extract version numbers from `.hipVersion`. Return `true` if
// the parsing fails.
bool RocmInstallationDetector::parseHIPVersionFile(llvm::StringRef V) {
  SmallVector<StringRef, 4> VersionParts;
  V.split(VersionParts, '\n');
  unsigned Major = ~0U;
  unsigned Minor = ~0U;
  for (auto Part : VersionParts) {
    auto Splits = Part.rtrim().split('=');
    if (Splits.first == "HIP_VERSION_MAJOR") {
      if (Splits.second.getAsInteger(0, Major))
        return true;
    } else if (Splits.first == "HIP_VERSION_MINOR") {
      if (Splits.second.getAsInteger(0, Minor))
        return true;
    } else if (Splits.first == "HIP_VERSION_PATCH")
      VersionPatch = Splits.second.str();
  }
  if (Major == ~0U || Minor == ~0U)
    return true;
  VersionMajorMinor = llvm::VersionTuple(Major, Minor);
  DetectedVersion =
      (Twine(Major) + "." + Twine(Minor) + "." + VersionPatch).str();
  return false;
}

/// \returns a list of candidate directories for ROCm installation, which is
/// cached and populated only once.
const SmallVectorImpl<RocmInstallationDetector::Candidate> &
RocmInstallationDetector::getInstallationPathCandidates() {

  // Return the cached candidate list if it has already been populated.
  if (!ROCmSearchDirs.empty())
    return ROCmSearchDirs;

  auto DoPrintROCmSearchDirs = [&]() {
    if (PrintROCmSearchDirs)
      for (auto Cand : ROCmSearchDirs) {
        llvm::errs() << "ROCm installation search path";
        if (Cand.isSPACK())
          llvm::errs() << " (Spack " << Cand.SPACKReleaseStr << ")";
        llvm::errs() << ": " << Cand.Path << '\n';
      }
  };

  // For candidate specified by --rocm-path we do not do strict check, i.e.,
  // checking existence of HIP version file and device library files.
  if (!RocmPathArg.empty()) {
    ROCmSearchDirs.emplace_back(RocmPathArg.str());
    DoPrintROCmSearchDirs();
    return ROCmSearchDirs;
  } else if (std::optional<std::string> RocmPathEnv =
                 llvm::sys::Process::GetEnv("ROCM_PATH")) {
    if (!RocmPathEnv->empty()) {
      ROCmSearchDirs.emplace_back(std::move(*RocmPathEnv));
      DoPrintROCmSearchDirs();
      return ROCmSearchDirs;
    }
  }

  // Try to find relative to the compiler binary.
  const char *InstallDir = D.getInstalledDir();

  // Check both a normal Unix prefix position of the clang binary, as well as
  // the Windows-esque layout the ROCm packages use with the host architecture
  // subdirectory of bin.
  auto DeduceROCmPath = [](StringRef ClangPath) {
    // Strip off directory (usually bin)
    StringRef ParentDir = llvm::sys::path::parent_path(ClangPath);
    StringRef ParentName = llvm::sys::path::filename(ParentDir);

    // Some builds use bin/{host arch}, so go up again.
    if (ParentName == "bin") {
      ParentDir = llvm::sys::path::parent_path(ParentDir);
      ParentName = llvm::sys::path::filename(ParentDir);
    }

    // Detect ROCm packages built with SPACK.
    // clang is installed at
    // <rocm_root>/llvm-amdgpu-<rocm_release_string>-<hash>/bin directory.
    // We only consider the parent directory of llvm-amdgpu package as ROCm
    // installation candidate for SPACK.
    if (ParentName.starts_with("llvm-amdgpu-")) {
      auto SPACKPostfix =
          ParentName.drop_front(strlen("llvm-amdgpu-")).split('-');
      auto SPACKReleaseStr = SPACKPostfix.first;
      if (!SPACKReleaseStr.empty()) {
        ParentDir = llvm::sys::path::parent_path(ParentDir);
        return Candidate(ParentDir.str(), /*StrictChecking=*/true,
                         SPACKReleaseStr);
      }
    }

    // Some versions of the rocm llvm package install to /opt/rocm/llvm/bin
<<<<<<< HEAD
    if (ParentName == "llvm")
=======
    // Some versions of the aomp package install to /opt/rocm/aomp/bin
    if (ParentName == "llvm" || ParentName.starts_with("aomp"))
>>>>>>> ddd13b6e
      ParentDir = llvm::sys::path::parent_path(ParentDir);
    // Some versions of the aomp package install to /opt/rocm/aomp/bin
    // and it seems ParentDir is already pointing to correct place.
    return Candidate(ParentDir.str(), /*StrictChecking=*/true);
  };

  // Deduce ROCm path by the path used to invoke clang. Do not resolve symbolic
  // link of clang itself.
  ROCmSearchDirs.emplace_back(DeduceROCmPath(InstallDir));

  // Deduce ROCm path by the real path of the invoked clang, resolving symbolic
  // link of clang itself.
  llvm::SmallString<256> RealClangPath;
  llvm::sys::fs::real_path(D.getClangProgramPath(), RealClangPath);
  auto ParentPath = llvm::sys::path::parent_path(RealClangPath);
  if (ParentPath != InstallDir)
    ROCmSearchDirs.emplace_back(DeduceROCmPath(ParentPath));

  // Device library may be installed in clang or resource directory.
  auto ClangRoot = llvm::sys::path::parent_path(InstallDir);
  auto RealClangRoot = llvm::sys::path::parent_path(ParentPath);
  ROCmSearchDirs.emplace_back(ClangRoot.str(), /*StrictChecking=*/true);
  if (RealClangRoot != ClangRoot)
    ROCmSearchDirs.emplace_back(RealClangRoot.str(), /*StrictChecking=*/true);
  ROCmSearchDirs.emplace_back(D.ResourceDir,
                              /*StrictChecking=*/true);

  ROCmSearchDirs.emplace_back(D.SysRoot + "/opt/rocm",
                              /*StrictChecking=*/true);

  // Find the latest /opt/rocm-{release} directory.
  std::error_code EC;
  std::string LatestROCm;
  llvm::VersionTuple LatestVer;
  // Get ROCm version from ROCm directory name.
  auto GetROCmVersion = [](StringRef DirName) {
    llvm::VersionTuple V;
    std::string VerStr = DirName.drop_front(strlen("rocm-")).str();
    // The ROCm directory name follows the format of
    // rocm-{major}.{minor}.{subMinor}[-{build}]
    std::replace(VerStr.begin(), VerStr.end(), '-', '.');
    V.tryParse(VerStr);
    return V;
  };
  for (llvm::vfs::directory_iterator
           File = D.getVFS().dir_begin(D.SysRoot + "/opt", EC),
           FileEnd;
       File != FileEnd && !EC; File.increment(EC)) {
    llvm::StringRef FileName = llvm::sys::path::filename(File->path());
    if (!FileName.starts_with("rocm-"))
      continue;
    if (LatestROCm.empty()) {
      LatestROCm = FileName.str();
      LatestVer = GetROCmVersion(LatestROCm);
      continue;
    }
    auto Ver = GetROCmVersion(FileName);
    if (LatestVer < Ver) {
      LatestROCm = FileName.str();
      LatestVer = Ver;
    }
  }
  if (!LatestROCm.empty())
    ROCmSearchDirs.emplace_back(D.SysRoot + "/opt/" + LatestROCm,
                                /*StrictChecking=*/true);

  ROCmSearchDirs.emplace_back(D.SysRoot + "/usr/local",
                              /*StrictChecking=*/true);
  ROCmSearchDirs.emplace_back(D.SysRoot + "/usr",
                              /*StrictChecking=*/true);

  DoPrintROCmSearchDirs();
  return ROCmSearchDirs;
}

RocmInstallationDetector::RocmInstallationDetector(
    const Driver &D, const llvm::Triple &HostTriple,
    const llvm::opt::ArgList &Args, bool DetectHIPRuntime, bool DetectDeviceLib)
    : D(D) {
  Verbose = Args.hasArg(options::OPT_v);
  RocmPathArg = Args.getLastArgValue(clang::driver::options::OPT_rocm_path_EQ);
  PrintROCmSearchDirs =
      Args.hasArg(clang::driver::options::OPT_print_rocm_search_dirs);
  RocmDeviceLibPathArg =
      Args.getAllArgValues(clang::driver::options::OPT_rocm_device_lib_path_EQ);
  HIPPathArg = Args.getLastArgValue(clang::driver::options::OPT_hip_path_EQ);
  HIPStdParPathArg =
    Args.getLastArgValue(clang::driver::options::OPT_hipstdpar_path_EQ);
  HasHIPStdParLibrary =
    !HIPStdParPathArg.empty() && D.getVFS().exists(HIPStdParPathArg +
                                                   "/hipstdpar_lib.hpp");
  HIPRocThrustPathArg =
    Args.getLastArgValue(clang::driver::options::OPT_hipstdpar_thrust_path_EQ);
  HasRocThrustLibrary = !HIPRocThrustPathArg.empty() &&
                        D.getVFS().exists(HIPRocThrustPathArg + "/thrust");
  HIPRocPrimPathArg =
    Args.getLastArgValue(clang::driver::options::OPT_hipstdpar_prim_path_EQ);
  HasRocPrimLibrary = !HIPRocPrimPathArg.empty() &&
                      D.getVFS().exists(HIPRocPrimPathArg + "/rocprim");

  if (auto *A = Args.getLastArg(clang::driver::options::OPT_hip_version_EQ)) {
    HIPVersionArg = A->getValue();
    unsigned Major = ~0U;
    unsigned Minor = ~0U;
    SmallVector<StringRef, 3> Parts;
    HIPVersionArg.split(Parts, '.');
    if (Parts.size())
      Parts[0].getAsInteger(0, Major);
    if (Parts.size() > 1)
      Parts[1].getAsInteger(0, Minor);
    if (Parts.size() > 2)
      VersionPatch = Parts[2].str();
    if (VersionPatch.empty())
      VersionPatch = "0";
    if (Major != ~0U && Minor == ~0U)
      Minor = 0;
    if (Major == ~0U || Minor == ~0U)
      D.Diag(diag::err_drv_invalid_value)
          << A->getAsString(Args) << HIPVersionArg;

    VersionMajorMinor = llvm::VersionTuple(Major, Minor);
    DetectedVersion =
        (Twine(Major) + "." + Twine(Minor) + "." + VersionPatch).str();
  } else {
    VersionPatch = DefaultVersionPatch;
    VersionMajorMinor =
        llvm::VersionTuple(DefaultVersionMajor, DefaultVersionMinor);
    DetectedVersion = (Twine(DefaultVersionMajor) + "." +
                       Twine(DefaultVersionMinor) + "." + VersionPatch)
                          .str();
  }

  if (DetectHIPRuntime)
    detectHIPRuntime();
  if (DetectDeviceLib)
    detectDeviceLibrary();
}

void RocmInstallationDetector::detectDeviceLibrary() {
  assert(LibDevicePath.empty());

  if (!RocmDeviceLibPathArg.empty())
    LibDevicePath = RocmDeviceLibPathArg[RocmDeviceLibPathArg.size() - 1];
  else if (std::optional<std::string> LibPathEnv =
               llvm::sys::Process::GetEnv("HIP_DEVICE_LIB_PATH"))
    LibDevicePath = std::move(*LibPathEnv);

  auto &FS = D.getVFS();
  if (!LibDevicePath.empty()) {
    // Maintain compatability with HIP flag/envvar pointing directly at the
    // bitcode library directory. This points directly at the library path instead
    // of the rocm root installation.
    if (!FS.exists(LibDevicePath))
      return;

    scanLibDevicePath(LibDevicePath);
    HasDeviceLibrary = allGenericLibsValid() && !LibDeviceMap.empty();
    return;
  }

  // Check device library exists at the given path.
  auto CheckDeviceLib = [&](StringRef Path, bool StrictChecking) {
    bool CheckLibDevice = (!NoBuiltinLibs || StrictChecking);
    if (CheckLibDevice && !FS.exists(Path))
      return false;

    scanLibDevicePath(Path);

    if (!NoBuiltinLibs) {
      // Check that the required non-target libraries are all available.
      if (!allGenericLibsValid())
        return false;

      // Check that we have found at least one libdevice that we can link in
      // if -nobuiltinlib hasn't been specified.
      if (LibDeviceMap.empty())
        return false;
    }
    return true;
  };

  // Find device libraries in <LLVM_DIR>/lib/clang/<ver>/lib/amdgcn/bitcode
  LibDevicePath = D.ResourceDir;
  llvm::sys::path::append(LibDevicePath, CLANG_INSTALL_LIBDIR_BASENAME,
                          "amdgcn", "bitcode");
  HasDeviceLibrary = CheckDeviceLib(LibDevicePath, true);
  if (HasDeviceLibrary)
    return;

  // Find device libraries in a legacy ROCm directory structure
  // ${ROCM_ROOT}/amdgcn/bitcode/*
  auto &ROCmDirs = getInstallationPathCandidates();
  for (const auto &Candidate : ROCmDirs) {
    LibDevicePath = Candidate.Path;
    llvm::sys::path::append(LibDevicePath, "amdgcn", "bitcode");
    HasDeviceLibrary = CheckDeviceLib(LibDevicePath, Candidate.StrictChecking);
    if (HasDeviceLibrary)
      return;
  }
}

void RocmInstallationDetector::detectHIPRuntime() {
  SmallVector<Candidate, 4> HIPSearchDirs;
  if (!HIPPathArg.empty())
    HIPSearchDirs.emplace_back(HIPPathArg.str());
  else if (std::optional<std::string> HIPPathEnv =
               llvm::sys::Process::GetEnv("HIP_PATH")) {
    if (!HIPPathEnv->empty())
      HIPSearchDirs.emplace_back(std::move(*HIPPathEnv));
  }
  if (HIPSearchDirs.empty())
    HIPSearchDirs.append(getInstallationPathCandidates());
  auto &FS = D.getVFS();

  for (const auto &Candidate : HIPSearchDirs) {
    InstallPath = Candidate.Path;
    if (InstallPath.empty() || !FS.exists(InstallPath))
      continue;
    // HIP runtime built by SPACK is installed to
    // <rocm_root>/hip-<rocm_release_string>-<hash> directory.
    auto SPACKPath = findSPACKPackage(Candidate, "hip");
    InstallPath = SPACKPath.empty() ? InstallPath : SPACKPath;

    BinPath = InstallPath;
    llvm::sys::path::append(BinPath, "bin");
    IncludePath = InstallPath;
    llvm::sys::path::append(IncludePath, "include");
    LibPath = InstallPath;
    llvm::sys::path::append(LibPath, "lib");
    SharePath = InstallPath;
    llvm::sys::path::append(SharePath, "share");

    // Get parent of InstallPath and append "share"
    SmallString<0> ParentSharePath = llvm::sys::path::parent_path(InstallPath);
    llvm::sys::path::append(ParentSharePath, "share");

    auto Append = [](SmallString<0> &path, const Twine &a, const Twine &b = "",
                     const Twine &c = "", const Twine &d = "") {
      SmallString<0> newpath = path;
      llvm::sys::path::append(newpath, a, b, c, d);
      return newpath;
    };
    // If HIP version file can be found and parsed, use HIP version from there.
    for (const auto &VersionFilePath :
         {Append(SharePath, "hip", "version"),
          Append(ParentSharePath, "hip", "version"),
          Append(BinPath, ".hipVersion")}) {
      llvm::ErrorOr<std::unique_ptr<llvm::MemoryBuffer>> VersionFile =
          FS.getBufferForFile(VersionFilePath);
      if (!VersionFile)
        continue;
      if (HIPVersionArg.empty() && VersionFile)
        if (parseHIPVersionFile((*VersionFile)->getBuffer()))
          continue;

      HasHIPRuntime = true;
      return;
    }
    // Otherwise, if -rocm-path is specified (no strict checking), use the
    // default HIP version or specified by --hip-version.
    if (!Candidate.StrictChecking) {
      HasHIPRuntime = true;
      return;
    }
  }
  HasHIPRuntime = false;
}

void RocmInstallationDetector::print(raw_ostream &OS) const {
  if (hasHIPRuntime())
    OS << "Found HIP installation: " << InstallPath << ", version "
       << DetectedVersion << '\n';
}

void RocmInstallationDetector::AddHIPIncludeArgs(const ArgList &DriverArgs,
                                                 ArgStringList &CC1Args) const {
  bool UsesRuntimeWrapper = VersionMajorMinor > llvm::VersionTuple(3, 5) &&
                            !DriverArgs.hasArg(options::OPT_nohipwrapperinc);
  bool HasHipStdPar = DriverArgs.hasArg(options::OPT_hipstdpar);

  if (!DriverArgs.hasArg(options::OPT_nobuiltininc)) {
    // HIP header includes standard library wrapper headers under clang
    // cuda_wrappers directory. Since these wrapper headers include_next
    // standard C++ headers, whereas libc++ headers include_next other clang
    // headers. The include paths have to follow this order:
    // - wrapper include path
    // - standard C++ include path
    // - other clang include path
    // Since standard C++ and other clang include paths are added in other
    // places after this function, here we only need to make sure wrapper
    // include path is added.
    //
    // ROCm 3.5 does not fully support the wrapper headers. Therefore it needs
    // a workaround.
    SmallString<128> P(D.ResourceDir);
    if (UsesRuntimeWrapper)
      llvm::sys::path::append(P, "include", "cuda_wrappers");
    CC1Args.push_back("-internal-isystem");
    CC1Args.push_back(DriverArgs.MakeArgString(P));
  }

  const auto HandleHipStdPar = [=, &DriverArgs, &CC1Args]() {
    if (!hasHIPStdParLibrary()) {
      D.Diag(diag::err_drv_no_hipstdpar_lib);
      return;
    }
    if (!HasRocThrustLibrary &&
        !D.getVFS().exists(getIncludePath() + "/thrust")) {
      D.Diag(diag::err_drv_no_hipstdpar_thrust_lib);
      return;
    }
    if (!HasRocPrimLibrary &&
        !D.getVFS().exists(getIncludePath() + "/rocprim")) {
      D.Diag(diag::err_drv_no_hipstdpar_prim_lib);
      return;
    }

    const char *ThrustPath;
    if (HasRocThrustLibrary)
      ThrustPath = DriverArgs.MakeArgString(HIPRocThrustPathArg);
    else
      ThrustPath = DriverArgs.MakeArgString(getIncludePath() + "/thrust");

    const char *PrimPath;
    if (HasRocPrimLibrary)
      PrimPath = DriverArgs.MakeArgString(HIPRocPrimPathArg);
    else
      PrimPath = DriverArgs.MakeArgString(getIncludePath() + "/rocprim");

    CC1Args.append({"-idirafter", ThrustPath, "-idirafter", PrimPath,
                    "-idirafter", DriverArgs.MakeArgString(HIPStdParPathArg),
                    "-include", "hipstdpar_lib.hpp"});
  };

  if (DriverArgs.hasArg(options::OPT_nogpuinc)) {
    if (HasHipStdPar)
      HandleHipStdPar();

    return;
  }

  if (!hasHIPRuntime()) {
    D.Diag(diag::err_drv_no_hip_runtime);
    return;
  }

  CC1Args.push_back("-idirafter");
  CC1Args.push_back(DriverArgs.MakeArgString(getIncludePath()));
  if (UsesRuntimeWrapper)
    CC1Args.append({"-include", "__clang_hip_runtime_wrapper.h"});
  if (HasHipStdPar)
    HandleHipStdPar();
}

void amdgpu::Linker::ConstructJob(Compilation &C, const JobAction &JA,
                                  const InputInfo &Output,
                                  const InputInfoList &Inputs,
                                  const ArgList &Args,
                                  const char *LinkingOutput) const {

  std::string Linker = getToolChain().GetProgramPath(getShortName());
  ArgStringList CmdArgs;
  CmdArgs.push_back("--no-undefined");
  CmdArgs.push_back("-shared");

  addLinkerCompressDebugSectionsOption(getToolChain(), Args, CmdArgs);
  Args.AddAllArgs(CmdArgs, options::OPT_L);
  AddLinkerInputs(getToolChain(), Inputs, Args, CmdArgs, JA);
  if (C.getDriver().isUsingLTO())
    addLTOOptions(getToolChain(), Args, CmdArgs, Output, Inputs[0],
                  C.getDriver().getLTOMode() == LTOK_Thin);
  else if (Args.hasArg(options::OPT_mcpu_EQ))
    CmdArgs.push_back(Args.MakeArgString(
        "-plugin-opt=mcpu=" + Args.getLastArgValue(options::OPT_mcpu_EQ)));
  CmdArgs.push_back("-o");
  CmdArgs.push_back(Output.getFilename());
  C.addCommand(std::make_unique<Command>(
      JA, *this, ResponseFileSupport::AtFileCurCP(), Args.MakeArgString(Linker),
      CmdArgs, Inputs, Output));
}

void amdgpu::getAMDGPUTargetFeatures(const Driver &D,
                                     const llvm::Triple &Triple,
                                     const llvm::opt::ArgList &Args,
                                     std::vector<StringRef> &Features,
                                     StringRef TcTargetID) {
  // Add target ID features to -target-feature options. No diagnostics should
  // be emitted here since invalid target ID is diagnosed at other places.
  StringRef TargetID = Args.getLastArgValue(options::OPT_mcpu_EQ);

  // Use this toolchain's TargetID if mcpu is not defined
  if (TargetID.empty() && !TcTargetID.empty())
    TargetID = TcTargetID;
  if (!TargetID.empty()) {
    llvm::StringMap<bool> FeatureMap;
    auto OptionalGpuArch = parseTargetID(Triple, TargetID, &FeatureMap);
    if (OptionalGpuArch) {
      StringRef GpuArch = *OptionalGpuArch;
      // Iterate through all possible target ID features for the given GPU.
      // If it is mapped to true, add +feature.
      // If it is mapped to false, add -feature.
      // If it is not in the map (default), do not add it
      for (auto &&Feature : getAllPossibleTargetIDFeatures(Triple, GpuArch)) {
        auto Pos = FeatureMap.find(Feature);
        if (Pos == FeatureMap.end())
          continue;
        Features.push_back(Args.MakeArgStringRef(
            (Twine(Pos->second ? "+" : "-") + Feature).str()));
      }
    }
  }

  if (Args.hasFlag(options::OPT_mwavefrontsize64,
                   options::OPT_mno_wavefrontsize64, false))
    Features.push_back("+wavefrontsize64");

  // TODO: Remove during upstreaming target id.
  if (Args.getLastArg(options::OPT_msram_ecc_legacy)) {
    Features.push_back("+sramecc");
  }
  if (Args.getLastArg(options::OPT_mno_sram_ecc_legacy)) {
    Features.push_back("-sramecc");
  }

  handleTargetFeaturesGroup(D, Triple, Args, Features,
                            options::OPT_m_amdgpu_Features_Group);
}

llvm::SmallVector<std::string, 12> amdgpu::dlr::getCommonDeviceLibNames(
    const llvm::opt::ArgList &DriverArgs, const Driver &D,
    const std::string &GPUArch, bool isOpenMP,
    const RocmInstallationDetector &RocmInstallation) {
  auto Kind = llvm::AMDGPU::parseArchAMDGCN(GPUArch);
  const StringRef CanonArch = llvm::AMDGPU::getArchNameAMDGCN(Kind);

  StringRef LibDeviceFile = RocmInstallation.getLibDeviceFile(CanonArch);
  auto ABIVer = DeviceLibABIVersion::fromCodeObjectVersion(
      getAMDGPUCodeObjectVersion(D, DriverArgs));
  bool noGPULib = DriverArgs.hasArg(options::OPT_nogpulib);
  if (!RocmInstallation.checkCommonBitcodeLibs(CanonArch, LibDeviceFile,
                                               ABIVer, noGPULib))
    return {};

  // If --hip-device-lib is not set, add the default bitcode libraries.
  // TODO: There are way too many flags that change this. Do we need to check
  // them all?
  bool DAZ = DriverArgs.hasFlag(
      options::OPT_fgpu_flush_denormals_to_zero,
      options::OPT_fno_gpu_flush_denormals_to_zero,
      toolchains::AMDGPUToolChain::getDefaultDenormsAreZeroForTarget(Kind));
  bool FiniteOnly = DriverArgs.hasFlag(
      options::OPT_ffinite_math_only, options::OPT_fno_finite_math_only, false);
  bool UnsafeMathOpt =
      DriverArgs.hasFlag(options::OPT_funsafe_math_optimizations,
                         options::OPT_fno_unsafe_math_optimizations, false);
  bool FastRelaxedMath = DriverArgs.hasFlag(options::OPT_ffast_math,
                                            options::OPT_fno_fast_math, false);
  bool CorrectSqrt = DriverArgs.hasFlag(
      options::OPT_fhip_fp32_correctly_rounded_divide_sqrt,
      options::OPT_fno_hip_fp32_correctly_rounded_divide_sqrt, true);
  bool Wave64 = toolchains::AMDGPUToolChain::isWave64(DriverArgs, Kind);

  return RocmInstallation.getCommonBitcodeLibs(
      DriverArgs, LibDeviceFile, Wave64, DAZ, FiniteOnly, UnsafeMathOpt,
      FastRelaxedMath, CorrectSqrt, ABIVer, isOpenMP);
}

/// AMDGPU Toolchain
AMDGPUToolChain::AMDGPUToolChain(const Driver &D, const llvm::Triple &Triple,
                                 const ArgList &Args)
    : Generic_ELF(D, Triple, Args),
      OptionsDefault(
          {{options::OPT_O, "3"}, {options::OPT_cl_std_EQ, "CL1.2"}}) {
  // Check code object version options. Emit warnings for legacy options
  // and errors for the last invalid code object version options.
  // It is done here to avoid repeated warning or error messages for
  // each tool invocation.
  checkAMDGPUCodeObjectVersion(D, Args);
}

Tool *AMDGPUToolChain::buildLinker() const {
  return new tools::amdgpu::Linker(*this);
}

DerivedArgList *
AMDGPUToolChain::TranslateArgs(const DerivedArgList &Args, StringRef BoundArch,
                               Action::OffloadKind DeviceOffloadKind) const {

  DerivedArgList *DAL =
      Generic_ELF::TranslateArgs(Args, BoundArch, DeviceOffloadKind);

  const OptTable &Opts = getDriver().getOpts();

  if (!DAL)
    DAL = new DerivedArgList(Args.getBaseArgs());

  for (Arg *A : Args)
    DAL->append(A);

  // Replace -mcpu=native with detected GPU.
  Arg *LastMCPUArg = DAL->getLastArg(options::OPT_mcpu_EQ);
  if (LastMCPUArg && StringRef(LastMCPUArg->getValue()) == "native") {
    DAL->eraseArg(options::OPT_mcpu_EQ);
    auto GPUsOrErr = getSystemGPUArchs(Args);
    if (!GPUsOrErr) {
      getDriver().Diag(diag::err_drv_undetermined_gpu_arch)
          << llvm::Triple::getArchTypeName(getArch())
          << llvm::toString(GPUsOrErr.takeError()) << "-mcpu";
    } else {
      auto &GPUs = *GPUsOrErr;
      if (GPUs.size() > 1) {
        getDriver().Diag(diag::warn_drv_multi_gpu_arch)
            << llvm::Triple::getArchTypeName(getArch())
            << llvm::join(GPUs, ", ") << "-mcpu";
      }
      DAL->AddJoinedArg(nullptr, Opts.getOption(options::OPT_mcpu_EQ),
                        Args.MakeArgString(GPUs.front()));
    }
  }

  checkTargetID(*DAL);

  if (!Args.getLastArgValue(options::OPT_x).equals("cl"))
    return DAL;

  // Phase 1 (.cl -> .bc)
  if (Args.hasArg(options::OPT_c) && Args.hasArg(options::OPT_emit_llvm)) {
    DAL->AddFlagArg(nullptr, Opts.getOption(getTriple().isArch64Bit()
                                                ? options::OPT_m64
                                                : options::OPT_m32));

    // Have to check OPT_O4, OPT_O0 & OPT_Ofast separately
    // as they defined that way in Options.td
    if (!Args.hasArg(options::OPT_O, options::OPT_O0, options::OPT_O4,
                     options::OPT_Ofast))
      DAL->AddJoinedArg(nullptr, Opts.getOption(options::OPT_O),
                        getOptionDefault(options::OPT_O));
  }

  return DAL;
}

bool AMDGPUToolChain::getDefaultDenormsAreZeroForTarget(
    llvm::AMDGPU::GPUKind Kind) {

  // Assume nothing without a specific target.
  if (Kind == llvm::AMDGPU::GK_NONE)
    return false;

  const unsigned ArchAttr = llvm::AMDGPU::getArchAttrAMDGCN(Kind);

  // Default to enabling f32 denormals by default on subtargets where fma is
  // fast with denormals
  const bool BothDenormAndFMAFast =
      (ArchAttr & llvm::AMDGPU::FEATURE_FAST_FMA_F32) &&
      (ArchAttr & llvm::AMDGPU::FEATURE_FAST_DENORMAL_F32);
  return !BothDenormAndFMAFast;
}

llvm::DenormalMode AMDGPUToolChain::getDefaultDenormalModeForType(
    const llvm::opt::ArgList &DriverArgs, const JobAction &JA,
    const llvm::fltSemantics *FPType) const {
  // Denormals should always be enabled for f16 and f64.
  if (!FPType || FPType != &llvm::APFloat::IEEEsingle())
    return llvm::DenormalMode::getIEEE();

  if (JA.getOffloadingDeviceKind() == Action::OFK_HIP ||
      JA.getOffloadingDeviceKind() == Action::OFK_Cuda) {
    auto Arch = getProcessorFromTargetID(getTriple(), JA.getOffloadingArch());
    auto Kind = llvm::AMDGPU::parseArchAMDGCN(Arch);
    if (FPType && FPType == &llvm::APFloat::IEEEsingle() &&
        DriverArgs.hasFlag(options::OPT_fgpu_flush_denormals_to_zero,
                           options::OPT_fno_gpu_flush_denormals_to_zero,
                           getDefaultDenormsAreZeroForTarget(Kind)))
      return llvm::DenormalMode::getPreserveSign();

    return llvm::DenormalMode::getIEEE();
  }

  const StringRef GpuArch = getGPUArch(DriverArgs);
  auto Kind = llvm::AMDGPU::parseArchAMDGCN(GpuArch);

  // TODO: There are way too many flags that change this. Do we need to check
  // them all?
  bool DAZ = DriverArgs.hasArg(options::OPT_cl_denorms_are_zero) ||
             getDefaultDenormsAreZeroForTarget(Kind);

  // Outputs are flushed to zero (FTZ), preserving sign. Denormal inputs are
  // also implicit treated as zero (DAZ).
  return DAZ ? llvm::DenormalMode::getPreserveSign() :
               llvm::DenormalMode::getIEEE();
}

bool AMDGPUToolChain::isWave64(const llvm::opt::ArgList &DriverArgs,
                               llvm::AMDGPU::GPUKind Kind) {
  const unsigned ArchAttr = llvm::AMDGPU::getArchAttrAMDGCN(Kind);
  bool HasWave32 = (ArchAttr & llvm::AMDGPU::FEATURE_WAVE32);

  return !HasWave32 || DriverArgs.hasFlag(
    options::OPT_mwavefrontsize64, options::OPT_mno_wavefrontsize64, false);
}


/// ROCM Toolchain
ROCMToolChain::ROCMToolChain(const Driver &D, const llvm::Triple &Triple,
                             const ArgList &Args)
    : AMDGPUToolChain(D, Triple, Args) {
  RocmInstallation->detectDeviceLibrary();
}

void AMDGPUToolChain::addClangTargetOptions(
    const llvm::opt::ArgList &DriverArgs,
    llvm::opt::ArgStringList &CC1Args,
    Action::OffloadKind DeviceOffloadingKind) const {
  // Default to "hidden" visibility, as object level linking will not be
  // supported for the foreseeable future.
  if (!DriverArgs.hasArg(options::OPT_fvisibility_EQ,
                         options::OPT_fvisibility_ms_compat)) {
    CC1Args.push_back("-fvisibility=hidden");
    CC1Args.push_back("-fapply-global-visibility-to-externs");
  }
}

StringRef
AMDGPUToolChain::getGPUArch(const llvm::opt::ArgList &DriverArgs) const {
  return getProcessorFromTargetID(
      getTriple(), DriverArgs.getLastArgValue(options::OPT_mcpu_EQ));
}

AMDGPUToolChain::ParsedTargetIDType
AMDGPUToolChain::getParsedTargetID(const llvm::opt::ArgList &DriverArgs) const {
  StringRef TargetID = DriverArgs.getLastArgValue(options::OPT_mcpu_EQ);
  if (TargetID.empty())
    return {std::nullopt, std::nullopt, std::nullopt};

  llvm::StringMap<bool> FeatureMap;
  auto OptionalGpuArch = parseTargetID(getTriple(), TargetID, &FeatureMap);
  if (!OptionalGpuArch)
    return {TargetID.str(), std::nullopt, std::nullopt};

  return {TargetID.str(), OptionalGpuArch->str(), FeatureMap};
}

void AMDGPUToolChain::checkTargetID(
    const llvm::opt::ArgList &DriverArgs) const {
  auto PTID = getParsedTargetID(DriverArgs);
  if (PTID.OptionalTargetID && !PTID.OptionalGPUArch) {
    getDriver().Diag(clang::diag::err_drv_bad_target_id)
        << *PTID.OptionalTargetID;
  }
}

Expected<SmallVector<std::string>>
AMDGPUToolChain::getSystemGPUArchs(const ArgList &Args) const {
  // Detect AMD GPUs availible on the system.
  std::string Program;
  if (Arg *A = Args.getLastArg(options::OPT_amdgpu_arch_tool_EQ))
    Program = A->getValue();
  else
    Program = GetProgramPath("amdgpu-arch");

  auto StdoutOrErr = executeToolChainProgram(Program);
  if (!StdoutOrErr)
    return StdoutOrErr.takeError();

  SmallVector<std::string, 1> GPUArchs;
  for (StringRef Arch : llvm::split((*StdoutOrErr)->getBuffer(), "\n"))
    if (!Arch.empty())
      GPUArchs.push_back(Arch.str());

  if (GPUArchs.empty())
    return llvm::createStringError(std::error_code(),
                                   "No AMD GPU detected in the system");

  return std::move(GPUArchs);
}

void ROCMToolChain::addClangTargetOptions(
    const llvm::opt::ArgList &DriverArgs, llvm::opt::ArgStringList &CC1Args,
    Action::OffloadKind DeviceOffloadingKind) const {
  AMDGPUToolChain::addClangTargetOptions(DriverArgs, CC1Args,
                                         DeviceOffloadingKind);

  // For the OpenCL case where there is no offload target, accept -nostdlib to
  // disable bitcode linking.
  if (DeviceOffloadingKind == Action::OFK_None &&
      DriverArgs.hasArg(options::OPT_nostdlib))
    return;

  if (DriverArgs.hasArg(options::OPT_nogpulib))
    return;

  // Get the device name and canonicalize it
  const StringRef GpuArch = getGPUArch(DriverArgs);
  auto Kind = llvm::AMDGPU::parseArchAMDGCN(GpuArch);
  const StringRef CanonArch = llvm::AMDGPU::getArchNameAMDGCN(Kind);
  StringRef LibDeviceFile = RocmInstallation->getLibDeviceFile(CanonArch);
  auto ABIVer = DeviceLibABIVersion::fromCodeObjectVersion(
      getAMDGPUCodeObjectVersion(getDriver(), DriverArgs));
  bool noGPULib = DriverArgs.hasArg(options::OPT_nogpulib);
  if (!RocmInstallation->checkCommonBitcodeLibs(CanonArch, LibDeviceFile,
                                                ABIVer, noGPULib))
    return;

  bool Wave64 = isWave64(DriverArgs, Kind);

  // TODO: There are way too many flags that change this. Do we need to check
  // them all?
  bool DAZ = DriverArgs.hasArg(options::OPT_cl_denorms_are_zero) ||
             getDefaultDenormsAreZeroForTarget(Kind);
  bool FiniteOnly = DriverArgs.hasArg(options::OPT_cl_finite_math_only);

  bool UnsafeMathOpt =
      DriverArgs.hasArg(options::OPT_cl_unsafe_math_optimizations);
  bool FastRelaxedMath = DriverArgs.hasArg(options::OPT_cl_fast_relaxed_math);
  bool CorrectSqrt =
      DriverArgs.hasArg(options::OPT_cl_fp32_correctly_rounded_divide_sqrt);

  // Add the OpenCL specific bitcode library.
  llvm::SmallVector<std::string, 12> BCLibs;
  BCLibs.push_back(RocmInstallation->getOpenCLPath().str());

  // Add the generic set of libraries.
  BCLibs.append(RocmInstallation->getCommonBitcodeLibs(
      DriverArgs, LibDeviceFile, Wave64, DAZ, FiniteOnly, UnsafeMathOpt,
      FastRelaxedMath, CorrectSqrt, ABIVer, false));

  for (StringRef BCFile : BCLibs) {
    CC1Args.push_back("-mlink-builtin-bitcode");
    CC1Args.push_back(DriverArgs.MakeArgString(BCFile));
  }
}

bool RocmInstallationDetector::checkCommonBitcodeLibs(
    StringRef GPUArch, StringRef LibDeviceFile,
    DeviceLibABIVersion ABIVer, bool noGPULib) const {
  if (!hasDeviceLibrary()) {
    if (!noGPULib)
      D.Diag(diag::err_drv_no_rocm_device_lib) << 0;
    return false;
  }
  if (LibDeviceFile.empty()) {
    if (!noGPULib)
      D.Diag(diag::err_drv_no_rocm_device_lib) << 1 << GPUArch;
    return false;
  }
  if (ABIVer.requiresLibrary() && getABIVersionPath(ABIVer).empty()) {
    if (!noGPULib)
      D.Diag(diag::err_drv_no_rocm_device_lib) << 2 << ABIVer.toString();
    return false;
  }
  return true;
}

llvm::SmallVector<std::string, 12>
RocmInstallationDetector::getCommonBitcodeLibs(
    const llvm::opt::ArgList &DriverArgs, StringRef LibDeviceFile, bool Wave64,
    bool DAZ, bool FiniteOnly, bool UnsafeMathOpt, bool FastRelaxedMath,
    bool CorrectSqrt, DeviceLibABIVersion ABIVer, bool isOpenMP = false) const {
  llvm::SmallVector<std::string, 12> BCLibs;

  auto AddBCLib = [&](StringRef BCFile) { BCLibs.push_back(BCFile.str()); };

  AddBCLib(getOCMLPath());
  // FIXME: OpenMP has ockl and ocml contained in libomptarget.bc. However,
  // we cannot exclude ocml here because of the crazy always-compile clang
  // headers for cuda, hip, and openmp. A more sane approach is to use libm
  // offload-arch-specific bitcode files as is done for FORTRAN. Currently,
  // libomptarget-<offload-arch>.bc files is built by compiling headers with
  // __BUILD_MATH_BUILTINS_LIB__ turning static libm functions to extern.
  if (!isOpenMP)
    AddBCLib(getOCKLPath());
  AddBCLib(getDenormalsAreZeroPath(DAZ));
  AddBCLib(getUnsafeMathPath(UnsafeMathOpt || FastRelaxedMath));
  AddBCLib(getFiniteOnlyPath(FiniteOnly || FastRelaxedMath));
  AddBCLib(getCorrectlyRoundedSqrtPath(CorrectSqrt));
  AddBCLib(getWavefrontSize64Path(Wave64));
  AddBCLib(LibDeviceFile);
  auto ABIVerPath = getABIVersionPath(ABIVer);
  if (!ABIVerPath.empty())
    AddBCLib(ABIVerPath);

  return BCLibs;
}

bool AMDGPUToolChain::shouldSkipSanitizeOption(
    const ToolChain &TC, const llvm::opt::ArgList &DriverArgs,
    StringRef TargetID, const llvm::opt::Arg *A) const {
  // For actions without targetID, do nothing.
  if (TargetID.empty())
    return false;
  Option O = A->getOption();
  if (!O.matches(options::OPT_fsanitize_EQ))
    return false;

  if (!DriverArgs.hasFlag(options::OPT_fgpu_sanitize,
                          options::OPT_fno_gpu_sanitize, true))
    return true;

  auto &Diags = TC.getDriver().getDiags();

  // For simplicity, we only allow -fsanitize=address
  SanitizerMask K = parseSanitizerValue(A->getValue(), /*AllowGroups=*/false);
  if (K != SanitizerKind::Address)
    return true;

  llvm::StringMap<bool> FeatureMap;
  auto OptionalGpuArch = parseTargetID(TC.getTriple(), TargetID, &FeatureMap);

  assert(OptionalGpuArch && "Invalid Target ID");
  (void)OptionalGpuArch;
  auto Loc = FeatureMap.find("xnack");
  if (Loc == FeatureMap.end() || !Loc->second) {
    Diags.Report(
        clang::diag::warn_drv_unsupported_option_for_offload_arch_req_feature)
        << A->getAsString(DriverArgs) << TargetID << "xnack+";
    return true;
  }
  return false;
}

bool AMDGPUToolChain::shouldSkipArgument(const llvm::opt::Arg *A) const {
  Option O = A->getOption();
  if (O.matches(options::OPT_fPIE) || O.matches(options::OPT_fpie))
    return true;
  return false;
}

llvm::SmallVector<std::string, 12>
ROCMToolChain::getCommonDeviceLibNames(const llvm::opt::ArgList &DriverArgs,
                                       const std::string &GPUArch,
                                       bool isOpenMP) const {
  RocmInstallationDetector RocmInstallation(getDriver(), getTriple(),
                                            DriverArgs, true, true);
  return amdgpu::dlr::getCommonDeviceLibNames(DriverArgs, getDriver(), GPUArch,
                                              isOpenMP, RocmInstallation);
}<|MERGE_RESOLUTION|>--- conflicted
+++ resolved
@@ -242,12 +242,8 @@
     }
 
     // Some versions of the rocm llvm package install to /opt/rocm/llvm/bin
-<<<<<<< HEAD
-    if (ParentName == "llvm")
-=======
     // Some versions of the aomp package install to /opt/rocm/aomp/bin
     if (ParentName == "llvm" || ParentName.starts_with("aomp"))
->>>>>>> ddd13b6e
       ParentDir = llvm::sys::path::parent_path(ParentDir);
     // Some versions of the aomp package install to /opt/rocm/aomp/bin
     // and it seems ParentDir is already pointing to correct place.
