//===--- HIP.cpp - HIP Tool and ToolChain Implementations -------*- C++ -*-===//
//
// Part of the LLVM Project, under the Apache License v2.0 with LLVM Exceptions.
// See https://llvm.org/LICENSE.txt for license information.
// SPDX-License-Identifier: Apache-2.0 WITH LLVM-exception
//
//===----------------------------------------------------------------------===//

#include "HIP.h"
#include "CommonArgs.h"
#include "InputInfo.h"
#include "clang/Basic/Cuda.h"
#include "clang/Driver/Compilation.h"
#include "clang/Driver/Driver.h"
#include "clang/Driver/DriverDiagnostic.h"
#include "clang/Driver/Options.h"
#include "llvm/Support/FileSystem.h"
#include "llvm/Support/Path.h"

using namespace clang::driver;
using namespace clang::driver::toolchains;
using namespace clang::driver::tools;
using namespace clang;
using namespace llvm::opt;

#if _WIN32 || _WIN64
#define NULL_FILE "nul"
#else
#define NULL_FILE "/dev/null"
#endif

namespace {

static void addBCLib(Compilation &C, const ArgList &Args,
                     ArgStringList &CmdArgs, ArgStringList LibraryPaths,
                     StringRef BCName) {
  StringRef FullName;
  for (std::string LibraryPath : LibraryPaths) {
    SmallString<128> Path(LibraryPath);
    llvm::sys::path::append(Path, BCName);
    FullName = Path;
    if (llvm::sys::fs::exists(FullName)) {
      CmdArgs.push_back(Args.MakeArgString(FullName));
      return;
    }
  }
  C.getDriver().Diag(diag::err_drv_no_such_file) << BCName;
}

} // namespace

const char *AMDGCN::Linker::constructLLVMLinkCommand(
    Compilation &C, const JobAction &JA, const InputInfoList &Inputs,
    const ArgList &Args, StringRef SubArchName,
    StringRef OutputFilePrefix) const {
  ArgStringList CmdArgs;
  // Add the input bc's created by compile step.
  for (const auto &II : Inputs)
    CmdArgs.push_back(II.getFilename());

  ArgStringList LibraryPaths;

  // Find in --hip-device-lib-path and HIP_LIBRARY_PATH.
  for (auto Path : Args.getAllArgValues(options::OPT_hip_device_lib_path_EQ))
    LibraryPaths.push_back(Args.MakeArgString(Path));

  addDirectoryList(Args, LibraryPaths, "-L", "HIP_DEVICE_LIB_PATH");

  llvm::SmallVector<std::string, 10> BCLibs;

  // Add bitcode library in --hip-device-lib.
  for (auto Lib : Args.getAllArgValues(options::OPT_hip_device_lib_EQ)) {
    BCLibs.push_back(Args.MakeArgString(Lib));
  }

  // If --hip-device-lib is not set, add the default bitcode libraries.
  if (BCLibs.empty()) {
    // Get the bc lib file name for ISA version. For example,
    // gfx803 => oclc_isa_version_803.amdgcn.bc.
    std::string ISAVerBC =
        "oclc_isa_version_" + SubArchName.drop_front(3).str() + ".amdgcn.bc";

    llvm::StringRef FlushDenormalControlBC;
    if (Args.hasArg(options::OPT_fcuda_flush_denormals_to_zero))
      FlushDenormalControlBC = "oclc_daz_opt_on.amdgcn.bc";
    else
      FlushDenormalControlBC = "oclc_daz_opt_off.amdgcn.bc";

    BCLibs.append({"hip.amdgcn.bc", "opencl.amdgcn.bc",
                   "ocml.amdgcn.bc", "ockl.amdgcn.bc",
                   "oclc_finite_only_off.amdgcn.bc",
                   FlushDenormalControlBC,
                   "oclc_correctly_rounded_sqrt_on.amdgcn.bc",
                   "oclc_unsafe_math_off.amdgcn.bc", ISAVerBC});
  }
  for (auto Lib : BCLibs)
    addBCLib(C, Args, CmdArgs, LibraryPaths, Lib);

  // Add an intermediate output file.
  CmdArgs.push_back("-o");
  std::string TmpName =
      C.getDriver().GetTemporaryPath(OutputFilePrefix.str() + "-linked", "bc");
  const char *OutputFileName =
      C.addTempFile(C.getArgs().MakeArgString(TmpName));
  CmdArgs.push_back(OutputFileName);
  SmallString<128> ExecPath(C.getDriver().Dir);
  llvm::sys::path::append(ExecPath, "llvm-link");
  const char *Exec = Args.MakeArgString(ExecPath);
  C.addCommand(llvm::make_unique<Command>(JA, *this, Exec, CmdArgs, Inputs));
  return OutputFileName;
}

const char *AMDGCN::Linker::constructOptCommand(
    Compilation &C, const JobAction &JA, const InputInfoList &Inputs,
    const llvm::opt::ArgList &Args, llvm::StringRef SubArchName,
    llvm::StringRef OutputFilePrefix, const char *InputFileName) const {
  // Construct opt command.
  ArgStringList OptArgs;
  // The input to opt is the output from llvm-link.
  OptArgs.push_back(InputFileName);
  // Pass optimization arg to opt.
  if (Arg *A = Args.getLastArg(options::OPT_O_Group)) {
    StringRef OOpt = "3";
    if (A->getOption().matches(options::OPT_O4) ||
        A->getOption().matches(options::OPT_Ofast))
      OOpt = "3";
    else if (A->getOption().matches(options::OPT_O0))
      OOpt = "0";
    else if (A->getOption().matches(options::OPT_O)) {
      // -Os, -Oz, and -O(anything else) map to -O2
      OOpt = llvm::StringSwitch<const char *>(A->getValue())
                 .Case("1", "1")
                 .Case("2", "2")
                 .Case("3", "3")
                 .Case("s", "2")
                 .Case("z", "2")
                 .Default("2");
    }
    OptArgs.push_back(Args.MakeArgString("-O" + OOpt));
  }
  OptArgs.push_back("-mtriple=amdgcn-amd-amdhsa");
  OptArgs.push_back(Args.MakeArgString("-mcpu=" + SubArchName));
  OptArgs.push_back("-o");
  std::string TmpFileName = C.getDriver().GetTemporaryPath(
      OutputFilePrefix.str() + "-optimized", "bc");
  const char *OutputFileName =
      C.addTempFile(C.getArgs().MakeArgString(TmpFileName));
  OptArgs.push_back(OutputFileName);
  SmallString<128> OptPath(C.getDriver().Dir);
  llvm::sys::path::append(OptPath, "opt");
  const char *OptExec = Args.MakeArgString(OptPath);
  C.addCommand(llvm::make_unique<Command>(JA, *this, OptExec, OptArgs, Inputs));
  return OutputFileName;
}

const char *AMDGCN::Linker::constructLlcCommand(
    Compilation &C, const JobAction &JA, const InputInfoList &Inputs,
    const llvm::opt::ArgList &Args, llvm::StringRef SubArchName,
    llvm::StringRef OutputFilePrefix, const char *InputFileName) const {
  // Construct llc command.
  // FIXME: -disable-promote-alloca-to-lds is a workaround for issues in
  // AMDGPUPromoteAlloca pass which cause invalid memory access in PyTorch.
  // Remove this once the issue is fixed.
  ArgStringList LlcArgs{InputFileName, "-mtriple=amdgcn-amd-amdhsa",
<<<<<<< HEAD
                        "-filetype=obj",
                        "-disable-promote-alloca-to-lds",
=======
                        "-filetype=obj", "-mattr=-code-object-v3",
>>>>>>> fd2c5c05
                        Args.MakeArgString("-mcpu=" + SubArchName)};

  // Extract all the -m options
  std::vector<llvm::StringRef> Features;
  handleTargetFeaturesGroup(
    Args, Features, options::OPT_m_amdgpu_Features_Group);

  // Add features to mattr such as xnack
  std::string MAttrString = "-mattr=";
  for(auto OneFeature : Features) {
    MAttrString.append(Args.MakeArgString(OneFeature));
    if (OneFeature != Features.back())
      MAttrString.append(",");
  }
  if(!Features.empty())
    LlcArgs.push_back(Args.MakeArgString(MAttrString));

  // Add output filename
  LlcArgs.push_back("-o");
  std::string LlcOutputFileName =
      C.getDriver().GetTemporaryPath(OutputFilePrefix, "o");
  const char *LlcOutputFile =
      C.addTempFile(C.getArgs().MakeArgString(LlcOutputFileName));
  LlcArgs.push_back(LlcOutputFile);
  SmallString<128> LlcPath(C.getDriver().Dir);
  llvm::sys::path::append(LlcPath, "llc");
  const char *Llc = Args.MakeArgString(LlcPath);
  C.addCommand(llvm::make_unique<Command>(JA, *this, Llc, LlcArgs, Inputs));
  return LlcOutputFile;
}

void AMDGCN::Linker::constructLldCommand(Compilation &C, const JobAction &JA,
                                          const InputInfoList &Inputs,
                                          const InputInfo &Output,
                                          const llvm::opt::ArgList &Args,
                                          const char *InputFileName) const {
  // Construct lld command.
  // The output from ld.lld is an HSA code object file.
  ArgStringList LldArgs{"-flavor",    "gnu", "--no-undefined",
                        "-shared",    "-o",  Output.getFilename(),
                        InputFileName};
  SmallString<128> LldPath(C.getDriver().Dir);
  llvm::sys::path::append(LldPath, "lld");
  const char *Lld = Args.MakeArgString(LldPath);
  C.addCommand(llvm::make_unique<Command>(JA, *this, Lld, LldArgs, Inputs));
}

// Construct a clang-offload-bundler command to bundle code objects for
// different GPU's into a HIP fat binary.
void AMDGCN::constructHIPFatbinCommand(Compilation &C, const JobAction &JA,
                  StringRef OutputFileName, const InputInfoList &Inputs,
                  const llvm::opt::ArgList &Args, const Tool& T) {
  // Construct clang-offload-bundler command to bundle object files for
  // for different GPU archs.
  ArgStringList BundlerArgs;
  BundlerArgs.push_back(Args.MakeArgString("-type=o"));

  // ToDo: Remove the dummy host binary entry which is required by
  // clang-offload-bundler.
  std::string BundlerTargetArg = "-targets=host-x86_64-unknown-linux";
  std::string BundlerInputArg = "-inputs=" NULL_FILE;

  for (const auto &II : Inputs) {
    const auto* A = II.getAction();
    BundlerTargetArg = BundlerTargetArg + ",hip-amdgcn-amd-amdhsa-" +
                       StringRef(A->getOffloadingArch()).str();
    BundlerInputArg = BundlerInputArg + "," + II.getFilename();
  }
  BundlerArgs.push_back(Args.MakeArgString(BundlerTargetArg));
  BundlerArgs.push_back(Args.MakeArgString(BundlerInputArg));

  auto BundlerOutputArg =
      Args.MakeArgString(std::string("-outputs=").append(OutputFileName));
  BundlerArgs.push_back(BundlerOutputArg);

  SmallString<128> BundlerPath(C.getDriver().Dir);
  llvm::sys::path::append(BundlerPath, "clang-offload-bundler");
  const char *Bundler = Args.MakeArgString(BundlerPath);
  C.addCommand(llvm::make_unique<Command>(JA, T, Bundler, BundlerArgs, Inputs));
}

// For amdgcn the inputs of the linker job are device bitcode and output is
// object file. It calls llvm-link, opt, llc, then lld steps.
void AMDGCN::Linker::ConstructJob(Compilation &C, const JobAction &JA,
                                   const InputInfo &Output,
                                   const InputInfoList &Inputs,
                                   const ArgList &Args,
                                   const char *LinkingOutput) const {

  if (JA.getType() == types::TY_HIP_FATBIN)
    return constructHIPFatbinCommand(C, JA, Output.getFilename(), Inputs, Args, *this);

  assert(getToolChain().getTriple().getArch() == llvm::Triple::amdgcn &&
         "Unsupported target");

  std::string SubArchName = JA.getOffloadingArch();
  assert(StringRef(SubArchName).startswith("gfx") && "Unsupported sub arch");

  // Prefix for temporary file name.
  std::string Prefix =
      llvm::sys::path::stem(Inputs[0].getFilename()).str() + "-" + SubArchName;

  // Each command outputs different files.
  const char *LLVMLinkCommand =
      constructLLVMLinkCommand(C, JA, Inputs, Args, SubArchName, Prefix);
  const char *OptCommand = constructOptCommand(C, JA, Inputs, Args, SubArchName,
                                               Prefix, LLVMLinkCommand);
  const char *LlcCommand =
      constructLlcCommand(C, JA, Inputs, Args, SubArchName, Prefix, OptCommand);
  constructLldCommand(C, JA, Inputs, Output, Args, LlcCommand);
}

HIPToolChain::HIPToolChain(const Driver &D, const llvm::Triple &Triple,
                             const ToolChain &HostTC, const ArgList &Args)
    : ToolChain(D, Triple, Args), HostTC(HostTC) {
  // Lookup binaries into the driver directory, this is used to
  // discover the clang-offload-bundler executable.
  getProgramPaths().push_back(getDriver().Dir);
}

void HIPToolChain::addClangTargetOptions(
    const llvm::opt::ArgList &DriverArgs,
    llvm::opt::ArgStringList &CC1Args,
    Action::OffloadKind DeviceOffloadingKind) const {
  HostTC.addClangTargetOptions(DriverArgs, CC1Args, DeviceOffloadingKind);

  StringRef GpuArch = DriverArgs.getLastArgValue(options::OPT_march_EQ);
  assert(!GpuArch.empty() && "Must have an explicit GPU arch.");
  (void) GpuArch;
  assert(DeviceOffloadingKind == Action::OFK_HIP &&
         "Only HIP offloading kinds are supported for GPUs.");

  CC1Args.push_back("-target-cpu");
  CC1Args.push_back(DriverArgs.MakeArgStringRef(GpuArch));
  CC1Args.push_back("-fcuda-is-device");

  if (DriverArgs.hasFlag(options::OPT_fcuda_flush_denormals_to_zero,
                         options::OPT_fno_cuda_flush_denormals_to_zero, false))
    CC1Args.push_back("-fcuda-flush-denormals-to-zero");

  if (DriverArgs.hasFlag(options::OPT_fcuda_approx_transcendentals,
                         options::OPT_fno_cuda_approx_transcendentals, false))
    CC1Args.push_back("-fcuda-approx-transcendentals");

  if (DriverArgs.hasFlag(options::OPT_fgpu_rdc, options::OPT_fno_gpu_rdc,
                         false))
    CC1Args.push_back("-fgpu-rdc");

  // Default to "hidden" visibility, as object level linking will not be
  // supported for the foreseeable future.
  if (!DriverArgs.hasArg(options::OPT_fvisibility_EQ,
                         options::OPT_fvisibility_ms_compat)) {
    CC1Args.append({"-fvisibility", "hidden"});
    CC1Args.push_back("-fapply-global-visibility-to-externs");
  }

  // Workaround for PyTorch sort index and put_accumulate issue.
  // pre-linking optimization causes sort index to fail. see JIRA ticket
  // SWDEV-176929. As a workaround, disable pre-linking optimization.
  // This should not cause performance degradation since opt is done
  // after linking.
  CC1Args.push_back("-disable-llvm-passes");
}

llvm::opt::DerivedArgList *
HIPToolChain::TranslateArgs(const llvm::opt::DerivedArgList &Args,
                             StringRef BoundArch,
                             Action::OffloadKind DeviceOffloadKind) const {
  DerivedArgList *DAL =
      HostTC.TranslateArgs(Args, BoundArch, DeviceOffloadKind);
  if (!DAL)
    DAL = new DerivedArgList(Args.getBaseArgs());

  const OptTable &Opts = getDriver().getOpts();

  for (Arg *A : Args) {
    if (A->getOption().matches(options::OPT_Xarch__)) {
      // Skip this argument unless the architecture matches BoundArch.
      if (BoundArch.empty() || A->getValue(0) != BoundArch)
        continue;

      unsigned Index = Args.getBaseArgs().MakeIndex(A->getValue(1));
      unsigned Prev = Index;
      std::unique_ptr<Arg> XarchArg(Opts.ParseOneArg(Args, Index));

      // If the argument parsing failed or more than one argument was
      // consumed, the -Xarch_ argument's parameter tried to consume
      // extra arguments. Emit an error and ignore.
      //
      // We also want to disallow any options which would alter the
      // driver behavior; that isn't going to work in our model. We
      // use isDriverOption() as an approximation, although things
      // like -O4 are going to slip through.
      if (!XarchArg || Index > Prev + 1) {
        getDriver().Diag(diag::err_drv_invalid_Xarch_argument_with_args)
            << A->getAsString(Args);
        continue;
      } else if (XarchArg->getOption().hasFlag(options::DriverOption)) {
        getDriver().Diag(diag::err_drv_invalid_Xarch_argument_isdriver)
            << A->getAsString(Args);
        continue;
      }
      XarchArg->setBaseArg(A);
      A = XarchArg.release();
      DAL->AddSynthesizedArg(A);
    }
    DAL->append(A);
  }

  if (!BoundArch.empty()) {
    DAL->eraseArg(options::OPT_march_EQ);
    DAL->AddJoinedArg(nullptr, Opts.getOption(options::OPT_march_EQ), BoundArch);
  }

  return DAL;
}

Tool *HIPToolChain::buildLinker() const {
  assert(getTriple().getArch() == llvm::Triple::amdgcn);
  return new tools::AMDGCN::Linker(*this);
}

void HIPToolChain::addClangWarningOptions(ArgStringList &CC1Args) const {
  HostTC.addClangWarningOptions(CC1Args);
}

ToolChain::CXXStdlibType
HIPToolChain::GetCXXStdlibType(const ArgList &Args) const {
  return HostTC.GetCXXStdlibType(Args);
}

void HIPToolChain::AddClangSystemIncludeArgs(const ArgList &DriverArgs,
                                              ArgStringList &CC1Args) const {
  HostTC.AddClangSystemIncludeArgs(DriverArgs, CC1Args);
}

void HIPToolChain::AddClangCXXStdlibIncludeArgs(const ArgList &Args,
                                                 ArgStringList &CC1Args) const {
  HostTC.AddClangCXXStdlibIncludeArgs(Args, CC1Args);
}

void HIPToolChain::AddIAMCUIncludeArgs(const ArgList &Args,
                                        ArgStringList &CC1Args) const {
  HostTC.AddIAMCUIncludeArgs(Args, CC1Args);
}

SanitizerMask HIPToolChain::getSupportedSanitizers() const {
  // The HIPToolChain only supports sanitizers in the sense that it allows
  // sanitizer arguments on the command line if they are supported by the host
  // toolchain. The HIPToolChain will actually ignore any command line
  // arguments for any of these "supported" sanitizers. That means that no
  // sanitization of device code is actually supported at this time.
  //
  // This behavior is necessary because the host and device toolchains
  // invocations often share the command line, so the device toolchain must
  // tolerate flags meant only for the host toolchain.
  return HostTC.getSupportedSanitizers();
}

VersionTuple HIPToolChain::computeMSVCVersion(const Driver *D,
                                               const ArgList &Args) const {
  return HostTC.computeMSVCVersion(D, Args);
}<|MERGE_RESOLUTION|>--- conflicted
+++ resolved
@@ -162,12 +162,8 @@
   // AMDGPUPromoteAlloca pass which cause invalid memory access in PyTorch.
   // Remove this once the issue is fixed.
   ArgStringList LlcArgs{InputFileName, "-mtriple=amdgcn-amd-amdhsa",
-<<<<<<< HEAD
-                        "-filetype=obj",
+                        "-filetype=obj", "-mattr=-code-object-v3",
                         "-disable-promote-alloca-to-lds",
-=======
-                        "-filetype=obj", "-mattr=-code-object-v3",
->>>>>>> fd2c5c05
                         Args.MakeArgString("-mcpu=" + SubArchName)};
 
   // Extract all the -m options
