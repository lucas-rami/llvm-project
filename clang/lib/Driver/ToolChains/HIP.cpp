--- conflicted
+++ resolved
@@ -299,7 +299,8 @@
   if (!DriverArgs.hasArg(options::OPT_fvisibility_EQ,
                          options::OPT_fvisibility_ms_compat)) {
     CC1Args.append({"-fvisibility", "hidden"});
-<<<<<<< HEAD
+    CC1Args.push_back("-fapply-global-visibility-to-externs");
+  }
 
   // Workaround for PyTorch sort index and put_accumulate issue.
   // pre-linking optimization causes sort index to fail. see JIRA ticket
@@ -307,11 +308,6 @@
   // This should not cause performance degradation since opt is done
   // after linking.
   CC1Args.push_back("-disable-llvm-passes");
-
-=======
-    CC1Args.push_back("-fapply-global-visibility-to-externs");
-  }
->>>>>>> bef26637
 }
 
 llvm::opt::DerivedArgList *
