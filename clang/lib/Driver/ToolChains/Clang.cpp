//===-- Clang.cpp - Clang+LLVM ToolChain Implementations --------*- C++ -*-===//
//
// Part of the LLVM Project, under the Apache License v2.0 with LLVM Exceptions.
// See https://llvm.org/LICENSE.txt for license information.
// SPDX-License-Identifier: Apache-2.0 WITH LLVM-exception
//
//===----------------------------------------------------------------------===//
#include "Clang.h"
#include "AMDGPU.h"
#include "AMDGPUOpenMP.h"
#include "Arch/AArch64.h"
#include "Arch/ARM.h"
#include "Arch/CSKY.h"
#include "Arch/LoongArch.h"
#include "Arch/M68k.h"
#include "Arch/Mips.h"
#include "Arch/PPC.h"
#include "Arch/RISCV.h"
#include "Arch/Sparc.h"
#include "Arch/SystemZ.h"
#include "Arch/VE.h"
#include "Arch/X86.h"
#include "CommonArgs.h"
#include "Hexagon.h"
#include "MSP430.h"
#include "PS4CPU.h"
#include "clang/Basic/CLWarnings.h"
#include "clang/Basic/CharInfo.h"
#include "clang/Basic/CodeGenOptions.h"
#include "clang/Basic/HeaderInclude.h"
#include "clang/Basic/LangOptions.h"
#include "clang/Basic/MakeSupport.h"
#include "clang/Basic/ObjCRuntime.h"
#include "clang/Basic/TargetID.h"
#include "clang/Basic/Version.h"
#include "clang/Config/config.h"
#include "clang/Driver/Action.h"
#include "clang/Driver/Distro.h"
#include "clang/Driver/DriverDiagnostic.h"
#include "clang/Driver/InputInfo.h"
#include "clang/Driver/Options.h"
#include "clang/Driver/SanitizerArgs.h"
#include "clang/Driver/Types.h"
#include "clang/Driver/XRayArgs.h"
#include "llvm/ADT/SmallSet.h"
#include "llvm/ADT/StringExtras.h"
#include "llvm/BinaryFormat/Magic.h"
#include "llvm/Config/llvm-config.h"
#include "llvm/Object/ObjectFile.h"
#include "llvm/Option/ArgList.h"
#include "llvm/Support/CodeGen.h"
#include "llvm/Support/Compiler.h"
#include "llvm/Support/Compression.h"
#include "llvm/Support/Error.h"
#include "llvm/Support/FileSystem.h"
#include "llvm/Support/Path.h"
#include "llvm/Support/Process.h"
#include "llvm/Support/RISCVISAInfo.h"
#include "llvm/Support/YAMLParser.h"
#include "llvm/TargetParser/ARMTargetParserCommon.h"
#include "llvm/TargetParser/Host.h"
#include "llvm/TargetParser/LoongArchTargetParser.h"
#include "llvm/TargetParser/RISCVTargetParser.h"
#include <cctype>

using namespace clang::driver;
using namespace clang::driver::tools;
using namespace clang;
using namespace llvm::opt;

static void CheckPreprocessingOptions(const Driver &D, const ArgList &Args) {
  if (Arg *A = Args.getLastArg(clang::driver::options::OPT_C, options::OPT_CC,
                               options::OPT_fminimize_whitespace,
                               options::OPT_fno_minimize_whitespace,
                               options::OPT_fkeep_system_includes,
                               options::OPT_fno_keep_system_includes)) {
    if (!Args.hasArg(options::OPT_E) && !Args.hasArg(options::OPT__SLASH_P) &&
        !Args.hasArg(options::OPT__SLASH_EP) && !D.CCCIsCPP()) {
      D.Diag(clang::diag::err_drv_argument_only_allowed_with)
          << A->getBaseArg().getAsString(Args)
          << (D.IsCLMode() ? "/E, /P or /EP" : "-E");
    }
  }
}

static void CheckCodeGenerationOptions(const Driver &D, const ArgList &Args) {
  // In gcc, only ARM checks this, but it seems reasonable to check universally.
  if (Args.hasArg(options::OPT_static))
    if (const Arg *A =
            Args.getLastArg(options::OPT_dynamic, options::OPT_mdynamic_no_pic))
      D.Diag(diag::err_drv_argument_not_allowed_with) << A->getAsString(Args)
                                                      << "-static";
}

// Add backslashes to escape spaces and other backslashes.
// This is used for the space-separated argument list specified with
// the -dwarf-debug-flags option.
static void EscapeSpacesAndBackslashes(const char *Arg,
                                       SmallVectorImpl<char> &Res) {
  for (; *Arg; ++Arg) {
    switch (*Arg) {
    default:
      break;
    case ' ':
    case '\\':
      Res.push_back('\\');
      break;
    }
    Res.push_back(*Arg);
  }
}

/// Apply \a Work on the current tool chain \a RegularToolChain and any other
/// offloading tool chain that is associated with the current action \a JA.
static void
forAllAssociatedToolChains(Compilation &C, const JobAction &JA,
                           const ToolChain &RegularToolChain,
                           llvm::function_ref<void(const ToolChain &)> Work) {
  // Apply Work on the current/regular tool chain.
  Work(RegularToolChain);

  // Apply Work on all the offloading tool chains associated with the current
  // action.
  if (JA.isHostOffloading(Action::OFK_Cuda))
    Work(*C.getSingleOffloadToolChain<Action::OFK_Cuda>());
  else if (JA.isDeviceOffloading(Action::OFK_Cuda))
    Work(*C.getSingleOffloadToolChain<Action::OFK_Host>());
  else if (JA.isHostOffloading(Action::OFK_HIP))
    Work(*C.getSingleOffloadToolChain<Action::OFK_HIP>());
  else if (JA.isDeviceOffloading(Action::OFK_HIP))
    Work(*C.getSingleOffloadToolChain<Action::OFK_Host>());

  if (JA.isHostOffloading(Action::OFK_OpenMP)) {
    auto TCs = C.getOffloadToolChains<Action::OFK_OpenMP>();
    for (auto II = TCs.first, IE = TCs.second; II != IE; ++II)
      Work(*II->second);
  } else if (JA.isDeviceOffloading(Action::OFK_OpenMP))
    Work(*C.getSingleOffloadToolChain<Action::OFK_Host>());

  //
  // TODO: Add support for other offloading programming models here.
  //
}

/// This is a helper function for validating the optional refinement step
/// parameter in reciprocal argument strings. Return false if there is an error
/// parsing the refinement step. Otherwise, return true and set the Position
/// of the refinement step in the input string.
static bool getRefinementStep(StringRef In, const Driver &D,
                              const Arg &A, size_t &Position) {
  const char RefinementStepToken = ':';
  Position = In.find(RefinementStepToken);
  if (Position != StringRef::npos) {
    StringRef Option = A.getOption().getName();
    StringRef RefStep = In.substr(Position + 1);
    // Allow exactly one numeric character for the additional refinement
    // step parameter. This is reasonable for all currently-supported
    // operations and architectures because we would expect that a larger value
    // of refinement steps would cause the estimate "optimization" to
    // under-perform the native operation. Also, if the estimate does not
    // converge quickly, it probably will not ever converge, so further
    // refinement steps will not produce a better answer.
    if (RefStep.size() != 1) {
      D.Diag(diag::err_drv_invalid_value) << Option << RefStep;
      return false;
    }
    char RefStepChar = RefStep[0];
    if (RefStepChar < '0' || RefStepChar > '9') {
      D.Diag(diag::err_drv_invalid_value) << Option << RefStep;
      return false;
    }
  }
  return true;
}

/// The -mrecip flag requires processing of many optional parameters.
static void ParseMRecip(const Driver &D, const ArgList &Args,
                        ArgStringList &OutStrings) {
  StringRef DisabledPrefixIn = "!";
  StringRef DisabledPrefixOut = "!";
  StringRef EnabledPrefixOut = "";
  StringRef Out = "-mrecip=";

  Arg *A = Args.getLastArg(options::OPT_mrecip, options::OPT_mrecip_EQ);
  if (!A)
    return;

  unsigned NumOptions = A->getNumValues();
  if (NumOptions == 0) {
    // No option is the same as "all".
    OutStrings.push_back(Args.MakeArgString(Out + "all"));
    return;
  }

  // Pass through "all", "none", or "default" with an optional refinement step.
  if (NumOptions == 1) {
    StringRef Val = A->getValue(0);
    size_t RefStepLoc;
    if (!getRefinementStep(Val, D, *A, RefStepLoc))
      return;
    StringRef ValBase = Val.slice(0, RefStepLoc);
    if (ValBase == "all" || ValBase == "none" || ValBase == "default") {
      OutStrings.push_back(Args.MakeArgString(Out + Val));
      return;
    }
  }

  // Each reciprocal type may be enabled or disabled individually.
  // Check each input value for validity, concatenate them all back together,
  // and pass through.

  llvm::StringMap<bool> OptionStrings;
  OptionStrings.insert(std::make_pair("divd", false));
  OptionStrings.insert(std::make_pair("divf", false));
  OptionStrings.insert(std::make_pair("divh", false));
  OptionStrings.insert(std::make_pair("vec-divd", false));
  OptionStrings.insert(std::make_pair("vec-divf", false));
  OptionStrings.insert(std::make_pair("vec-divh", false));
  OptionStrings.insert(std::make_pair("sqrtd", false));
  OptionStrings.insert(std::make_pair("sqrtf", false));
  OptionStrings.insert(std::make_pair("sqrth", false));
  OptionStrings.insert(std::make_pair("vec-sqrtd", false));
  OptionStrings.insert(std::make_pair("vec-sqrtf", false));
  OptionStrings.insert(std::make_pair("vec-sqrth", false));

  for (unsigned i = 0; i != NumOptions; ++i) {
    StringRef Val = A->getValue(i);

    bool IsDisabled = Val.starts_with(DisabledPrefixIn);
    // Ignore the disablement token for string matching.
    if (IsDisabled)
      Val = Val.substr(1);

    size_t RefStep;
    if (!getRefinementStep(Val, D, *A, RefStep))
      return;

    StringRef ValBase = Val.slice(0, RefStep);
    llvm::StringMap<bool>::iterator OptionIter = OptionStrings.find(ValBase);
    if (OptionIter == OptionStrings.end()) {
      // Try again specifying float suffix.
      OptionIter = OptionStrings.find(ValBase.str() + 'f');
      if (OptionIter == OptionStrings.end()) {
        // The input name did not match any known option string.
        D.Diag(diag::err_drv_unknown_argument) << Val;
        return;
      }
      // The option was specified without a half or float or double suffix.
      // Make sure that the double or half entry was not already specified.
      // The float entry will be checked below.
      if (OptionStrings[ValBase.str() + 'd'] ||
          OptionStrings[ValBase.str() + 'h']) {
        D.Diag(diag::err_drv_invalid_value) << A->getOption().getName() << Val;
        return;
      }
    }

    if (OptionIter->second == true) {
      // Duplicate option specified.
      D.Diag(diag::err_drv_invalid_value) << A->getOption().getName() << Val;
      return;
    }

    // Mark the matched option as found. Do not allow duplicate specifiers.
    OptionIter->second = true;

    // If the precision was not specified, also mark the double and half entry
    // as found.
    if (ValBase.back() != 'f' && ValBase.back() != 'd' && ValBase.back() != 'h') {
      OptionStrings[ValBase.str() + 'd'] = true;
      OptionStrings[ValBase.str() + 'h'] = true;
    }

    // Build the output string.
    StringRef Prefix = IsDisabled ? DisabledPrefixOut : EnabledPrefixOut;
    Out = Args.MakeArgString(Out + Prefix + Val);
    if (i != NumOptions - 1)
      Out = Args.MakeArgString(Out + ",");
  }

  OutStrings.push_back(Args.MakeArgString(Out));
}

/// The -mprefer-vector-width option accepts either a positive integer
/// or the string "none".
static void ParseMPreferVectorWidth(const Driver &D, const ArgList &Args,
                                    ArgStringList &CmdArgs) {
  Arg *A = Args.getLastArg(options::OPT_mprefer_vector_width_EQ);
  if (!A)
    return;

  StringRef Value = A->getValue();
  if (Value == "none") {
    CmdArgs.push_back("-mprefer-vector-width=none");
  } else {
    unsigned Width;
    if (Value.getAsInteger(10, Width)) {
      D.Diag(diag::err_drv_invalid_value) << A->getOption().getName() << Value;
      return;
    }
    CmdArgs.push_back(Args.MakeArgString("-mprefer-vector-width=" + Value));
  }
}

static bool
shouldUseExceptionTablesForObjCExceptions(const ObjCRuntime &runtime,
                                          const llvm::Triple &Triple) {
  // We use the zero-cost exception tables for Objective-C if the non-fragile
  // ABI is enabled or when compiling for x86_64 and ARM on Snow Leopard and
  // later.
  if (runtime.isNonFragile())
    return true;

  if (!Triple.isMacOSX())
    return false;

  return (!Triple.isMacOSXVersionLT(10, 5) &&
          (Triple.getArch() == llvm::Triple::x86_64 ||
           Triple.getArch() == llvm::Triple::arm));
}

/// Adds exception related arguments to the driver command arguments. There's a
/// main flag, -fexceptions and also language specific flags to enable/disable
/// C++ and Objective-C exceptions. This makes it possible to for example
/// disable C++ exceptions but enable Objective-C exceptions.
static bool addExceptionArgs(const ArgList &Args, types::ID InputType,
                             const ToolChain &TC, bool KernelOrKext,
                             const ObjCRuntime &objcRuntime,
                             ArgStringList &CmdArgs) {
  const llvm::Triple &Triple = TC.getTriple();

  if (KernelOrKext) {
    // -mkernel and -fapple-kext imply no exceptions, so claim exception related
    // arguments now to avoid warnings about unused arguments.
    Args.ClaimAllArgs(options::OPT_fexceptions);
    Args.ClaimAllArgs(options::OPT_fno_exceptions);
    Args.ClaimAllArgs(options::OPT_fobjc_exceptions);
    Args.ClaimAllArgs(options::OPT_fno_objc_exceptions);
    Args.ClaimAllArgs(options::OPT_fcxx_exceptions);
    Args.ClaimAllArgs(options::OPT_fno_cxx_exceptions);
    Args.ClaimAllArgs(options::OPT_fasync_exceptions);
    Args.ClaimAllArgs(options::OPT_fno_async_exceptions);
    return false;
  }

  // See if the user explicitly enabled exceptions.
  bool EH = Args.hasFlag(options::OPT_fexceptions, options::OPT_fno_exceptions,
                         false);

  bool EHa = Args.hasFlag(options::OPT_fasync_exceptions,
                          options::OPT_fno_async_exceptions, false);
  if (EHa) {
    CmdArgs.push_back("-fasync-exceptions");
    EH = true;
  }

  // Obj-C exceptions are enabled by default, regardless of -fexceptions. This
  // is not necessarily sensible, but follows GCC.
  if (types::isObjC(InputType) &&
      Args.hasFlag(options::OPT_fobjc_exceptions,
                   options::OPT_fno_objc_exceptions, true)) {
    CmdArgs.push_back("-fobjc-exceptions");

    EH |= shouldUseExceptionTablesForObjCExceptions(objcRuntime, Triple);
  }

  if (types::isCXX(InputType)) {
    // Disable C++ EH by default on XCore and PS4/PS5.
    bool CXXExceptionsEnabled = Triple.getArch() != llvm::Triple::xcore &&
                                !Triple.isPS() && !Triple.isDriverKit();
    Arg *ExceptionArg = Args.getLastArg(
        options::OPT_fcxx_exceptions, options::OPT_fno_cxx_exceptions,
        options::OPT_fexceptions, options::OPT_fno_exceptions);
    if (ExceptionArg)
      CXXExceptionsEnabled =
          ExceptionArg->getOption().matches(options::OPT_fcxx_exceptions) ||
          ExceptionArg->getOption().matches(options::OPT_fexceptions);

    if (CXXExceptionsEnabled) {
      CmdArgs.push_back("-fcxx-exceptions");

      EH = true;
    }
  }

  // OPT_fignore_exceptions means exception could still be thrown,
  // but no clean up or catch would happen in current module.
  // So we do not set EH to false.
  Args.AddLastArg(CmdArgs, options::OPT_fignore_exceptions);

  Args.addOptInFlag(CmdArgs, options::OPT_fassume_nothrow_exception_dtor,
                    options::OPT_fno_assume_nothrow_exception_dtor);

  if (EH)
    CmdArgs.push_back("-fexceptions");
  return EH;
}

static bool ShouldEnableAutolink(const ArgList &Args, const ToolChain &TC,
                                 const JobAction &JA) {
  bool Default = true;
  if (TC.getTriple().isOSDarwin()) {
    // The native darwin assembler doesn't support the linker_option directives,
    // so we disable them if we think the .s file will be passed to it.
    Default = TC.useIntegratedAs();
  }
  // The linker_option directives are intended for host compilation.
  if (JA.isDeviceOffloading(Action::OFK_Cuda) ||
      JA.isDeviceOffloading(Action::OFK_HIP))
    Default = false;
  return Args.hasFlag(options::OPT_fautolink, options::OPT_fno_autolink,
                      Default);
}

/// Add a CC1 option to specify the debug compilation directory.
static const char *addDebugCompDirArg(const ArgList &Args,
                                      ArgStringList &CmdArgs,
                                      const llvm::vfs::FileSystem &VFS) {
  if (Arg *A = Args.getLastArg(options::OPT_ffile_compilation_dir_EQ,
                               options::OPT_fdebug_compilation_dir_EQ)) {
    if (A->getOption().matches(options::OPT_ffile_compilation_dir_EQ))
      CmdArgs.push_back(Args.MakeArgString(Twine("-fdebug-compilation-dir=") +
                                           A->getValue()));
    else
      A->render(Args, CmdArgs);
  } else if (llvm::ErrorOr<std::string> CWD =
                 VFS.getCurrentWorkingDirectory()) {
    CmdArgs.push_back(Args.MakeArgString("-fdebug-compilation-dir=" + *CWD));
  }
  StringRef Path(CmdArgs.back());
  return Path.substr(Path.find('=') + 1).data();
}

static void addDebugObjectName(const ArgList &Args, ArgStringList &CmdArgs,
                               const char *DebugCompilationDir,
                               const char *OutputFileName) {
  // No need to generate a value for -object-file-name if it was provided.
  for (auto *Arg : Args.filtered(options::OPT_Xclang))
    if (StringRef(Arg->getValue()).starts_with("-object-file-name"))
      return;

  if (Args.hasArg(options::OPT_object_file_name_EQ))
    return;

  SmallString<128> ObjFileNameForDebug(OutputFileName);
  if (ObjFileNameForDebug != "-" &&
      !llvm::sys::path::is_absolute(ObjFileNameForDebug) &&
      (!DebugCompilationDir ||
       llvm::sys::path::is_absolute(DebugCompilationDir))) {
    // Make the path absolute in the debug infos like MSVC does.
    llvm::sys::fs::make_absolute(ObjFileNameForDebug);
  }
  // If the object file name is a relative path, then always use Windows
  // backslash style as -object-file-name is used for embedding object file path
  // in codeview and it can only be generated when targeting on Windows.
  // Otherwise, just use native absolute path.
  llvm::sys::path::Style Style =
      llvm::sys::path::is_absolute(ObjFileNameForDebug)
          ? llvm::sys::path::Style::native
          : llvm::sys::path::Style::windows_backslash;
  llvm::sys::path::remove_dots(ObjFileNameForDebug, /*remove_dot_dot=*/true,
                               Style);
  CmdArgs.push_back(
      Args.MakeArgString(Twine("-object-file-name=") + ObjFileNameForDebug));
}

/// Add a CC1 and CC1AS option to specify the debug file path prefix map.
static void addDebugPrefixMapArg(const Driver &D, const ToolChain &TC,
                                 const ArgList &Args, ArgStringList &CmdArgs) {
  auto AddOneArg = [&](StringRef Map, StringRef Name) {
    if (!Map.contains('='))
      D.Diag(diag::err_drv_invalid_argument_to_option) << Map << Name;
    else
      CmdArgs.push_back(Args.MakeArgString("-fdebug-prefix-map=" + Map));
  };

  for (const Arg *A : Args.filtered(options::OPT_ffile_prefix_map_EQ,
                                    options::OPT_fdebug_prefix_map_EQ)) {
    AddOneArg(A->getValue(), A->getOption().getName());
    A->claim();
  }
  std::string GlobalRemapEntry = TC.GetGlobalDebugPathRemapping();
  if (GlobalRemapEntry.empty())
    return;
  AddOneArg(GlobalRemapEntry, "environment");
}

/// Add a CC1 and CC1AS option to specify the macro file path prefix map.
static void addMacroPrefixMapArg(const Driver &D, const ArgList &Args,
                                 ArgStringList &CmdArgs) {
  for (const Arg *A : Args.filtered(options::OPT_ffile_prefix_map_EQ,
                                    options::OPT_fmacro_prefix_map_EQ)) {
    StringRef Map = A->getValue();
    if (!Map.contains('='))
      D.Diag(diag::err_drv_invalid_argument_to_option)
          << Map << A->getOption().getName();
    else
      CmdArgs.push_back(Args.MakeArgString("-fmacro-prefix-map=" + Map));
    A->claim();
  }
}

/// Add a CC1 and CC1AS option to specify the coverage file path prefix map.
static void addCoveragePrefixMapArg(const Driver &D, const ArgList &Args,
                                   ArgStringList &CmdArgs) {
  for (const Arg *A : Args.filtered(options::OPT_ffile_prefix_map_EQ,
                                    options::OPT_fcoverage_prefix_map_EQ)) {
    StringRef Map = A->getValue();
    if (!Map.contains('='))
      D.Diag(diag::err_drv_invalid_argument_to_option)
          << Map << A->getOption().getName();
    else
      CmdArgs.push_back(Args.MakeArgString("-fcoverage-prefix-map=" + Map));
    A->claim();
  }
}

/// Vectorize at all optimization levels greater than 1 except for -Oz.
/// For -Oz the loop vectorizer is disabled, while the slp vectorizer is
/// enabled.
static bool shouldEnableVectorizerAtOLevel(const ArgList &Args, bool isSlpVec) {
  if (Arg *A = Args.getLastArg(options::OPT_O_Group)) {
    if (A->getOption().matches(options::OPT_O4) ||
        A->getOption().matches(options::OPT_Ofast))
      return true;

    if (A->getOption().matches(options::OPT_O0))
      return false;

    assert(A->getOption().matches(options::OPT_O) && "Must have a -O flag");

    // Vectorize -Os.
    StringRef S(A->getValue());
    if (S == "s")
      return true;

    // Don't vectorize -Oz, unless it's the slp vectorizer.
    if (S == "z")
      return isSlpVec;

    unsigned OptLevel = 0;
    if (S.getAsInteger(10, OptLevel))
      return false;

    return OptLevel > 1;
  }

  return false;
}

/// Is -Ofast used?
bool clang::driver::isOFastUsed(const ArgList &Args) {
  if (Arg *A = Args.getLastArg(options::OPT_O_Group))
    if (A->getOption().matches(options::OPT_Ofast))
      return true;
  return false;
}

/// Is -fopenmp-target-fast or -Ofast used
bool clang::driver::isTargetFastUsed(const ArgList &Args) {
  return Args.hasFlag(options::OPT_fopenmp_target_fast,
                      options::OPT_fno_openmp_target_fast, isOFastUsed(Args));
}

/// Ignore possibility of environment variables if either
/// -fopenmp-target-fast or -Ofast is used.
bool clang::driver::shouldIgnoreEnvVars(const ArgList &Args) {
  if (Args.hasFlag(options::OPT_fno_openmp_target_fast,
                   options::OPT_fopenmp_target_fast, false))
    return false;

  if (isTargetFastUsed(Args))
    return true;

  return false;
}

/// Add -x lang to \p CmdArgs for \p Input.
static void addDashXForInput(const ArgList &Args, const InputInfo &Input,
                             ArgStringList &CmdArgs) {
  // When using -verify-pch, we don't want to provide the type
  // 'precompiled-header' if it was inferred from the file extension
  if (Args.hasArg(options::OPT_verify_pch) && Input.getType() == types::TY_PCH)
    return;

  CmdArgs.push_back("-x");
  if (Args.hasArg(options::OPT_rewrite_objc))
    CmdArgs.push_back(types::getTypeName(types::TY_PP_ObjCXX));
  else {
    // Map the driver type to the frontend type. This is mostly an identity
    // mapping, except that the distinction between module interface units
    // and other source files does not exist at the frontend layer.
    const char *ClangType;
    switch (Input.getType()) {
    case types::TY_CXXModule:
      ClangType = "c++";
      break;
    case types::TY_PP_CXXModule:
      ClangType = "c++-cpp-output";
      break;
    default:
      ClangType = types::getTypeName(Input.getType());
      break;
    }
    CmdArgs.push_back(ClangType);
  }
}

static void addPGOAndCoverageFlags(const ToolChain &TC, Compilation &C,
                                   const JobAction &JA, const InputInfo &Output,
                                   const ArgList &Args, SanitizerArgs &SanArgs,
                                   ArgStringList &CmdArgs) {
  const Driver &D = TC.getDriver();
  auto *PGOGenerateArg = Args.getLastArg(options::OPT_fprofile_generate,
                                         options::OPT_fprofile_generate_EQ,
                                         options::OPT_fno_profile_generate);
  if (PGOGenerateArg &&
      PGOGenerateArg->getOption().matches(options::OPT_fno_profile_generate))
    PGOGenerateArg = nullptr;

  auto *CSPGOGenerateArg = getLastCSProfileGenerateArg(Args);

  auto *ProfileGenerateArg = Args.getLastArg(
      options::OPT_fprofile_instr_generate,
      options::OPT_fprofile_instr_generate_EQ,
      options::OPT_fno_profile_instr_generate);
  if (ProfileGenerateArg &&
      ProfileGenerateArg->getOption().matches(
          options::OPT_fno_profile_instr_generate))
    ProfileGenerateArg = nullptr;

  if (PGOGenerateArg && ProfileGenerateArg)
    D.Diag(diag::err_drv_argument_not_allowed_with)
        << PGOGenerateArg->getSpelling() << ProfileGenerateArg->getSpelling();

  auto *ProfileUseArg = getLastProfileUseArg(Args);

  if (PGOGenerateArg && ProfileUseArg)
    D.Diag(diag::err_drv_argument_not_allowed_with)
        << ProfileUseArg->getSpelling() << PGOGenerateArg->getSpelling();

  if (ProfileGenerateArg && ProfileUseArg)
    D.Diag(diag::err_drv_argument_not_allowed_with)
        << ProfileGenerateArg->getSpelling() << ProfileUseArg->getSpelling();

  if (CSPGOGenerateArg && PGOGenerateArg) {
    D.Diag(diag::err_drv_argument_not_allowed_with)
        << CSPGOGenerateArg->getSpelling() << PGOGenerateArg->getSpelling();
    PGOGenerateArg = nullptr;
  }

  if (TC.getTriple().isOSAIX()) {
    if (Arg *ProfileSampleUseArg = getLastProfileSampleUseArg(Args))
      D.Diag(diag::err_drv_unsupported_opt_for_target)
          << ProfileSampleUseArg->getSpelling() << TC.getTriple().str();
  }

  if (ProfileGenerateArg) {
    if (ProfileGenerateArg->getOption().matches(
            options::OPT_fprofile_instr_generate_EQ))
      CmdArgs.push_back(Args.MakeArgString(Twine("-fprofile-instrument-path=") +
                                           ProfileGenerateArg->getValue()));
    // The default is to use Clang Instrumentation.
    CmdArgs.push_back("-fprofile-instrument=clang");
    if (TC.getTriple().isWindowsMSVCEnvironment()) {
      // Add dependent lib for clang_rt.profile
      CmdArgs.push_back(Args.MakeArgString(
          "--dependent-lib=" + TC.getCompilerRTBasename(Args, "profile")));
    }
  }

  Arg *PGOGenArg = nullptr;
  if (PGOGenerateArg) {
    assert(!CSPGOGenerateArg);
    PGOGenArg = PGOGenerateArg;
    CmdArgs.push_back("-fprofile-instrument=llvm");
  }
  if (CSPGOGenerateArg) {
    assert(!PGOGenerateArg);
    PGOGenArg = CSPGOGenerateArg;
    CmdArgs.push_back("-fprofile-instrument=csllvm");
  }
  if (PGOGenArg) {
    if (TC.getTriple().isWindowsMSVCEnvironment()) {
      // Add dependent lib for clang_rt.profile
      CmdArgs.push_back(Args.MakeArgString(
          "--dependent-lib=" + TC.getCompilerRTBasename(Args, "profile")));
    }
    if (PGOGenArg->getOption().matches(
            PGOGenerateArg ? options::OPT_fprofile_generate_EQ
                           : options::OPT_fcs_profile_generate_EQ)) {
      SmallString<128> Path(PGOGenArg->getValue());
      llvm::sys::path::append(Path, "default_%m.profraw");
      CmdArgs.push_back(
          Args.MakeArgString(Twine("-fprofile-instrument-path=") + Path));
    }
  }

  if (ProfileUseArg) {
    if (ProfileUseArg->getOption().matches(options::OPT_fprofile_instr_use_EQ))
      CmdArgs.push_back(Args.MakeArgString(
          Twine("-fprofile-instrument-use-path=") + ProfileUseArg->getValue()));
    else if ((ProfileUseArg->getOption().matches(
                  options::OPT_fprofile_use_EQ) ||
              ProfileUseArg->getOption().matches(
                  options::OPT_fprofile_instr_use))) {
      SmallString<128> Path(
          ProfileUseArg->getNumValues() == 0 ? "" : ProfileUseArg->getValue());
      if (Path.empty() || llvm::sys::fs::is_directory(Path))
        llvm::sys::path::append(Path, "default.profdata");
      CmdArgs.push_back(
          Args.MakeArgString(Twine("-fprofile-instrument-use-path=") + Path));
    }
  }

  bool EmitCovNotes = Args.hasFlag(options::OPT_ftest_coverage,
                                   options::OPT_fno_test_coverage, false) ||
                      Args.hasArg(options::OPT_coverage);
  bool EmitCovData = TC.needsGCovInstrumentation(Args);

  if (Args.hasFlag(options::OPT_fcoverage_mapping,
                   options::OPT_fno_coverage_mapping, false)) {
    if (!ProfileGenerateArg)
      D.Diag(clang::diag::err_drv_argument_only_allowed_with)
          << "-fcoverage-mapping"
          << "-fprofile-instr-generate";

    CmdArgs.push_back("-fcoverage-mapping");
  }

  if (Args.hasFlag(options::OPT_fmcdc_coverage, options::OPT_fno_mcdc_coverage,
                   false)) {
    if (!Args.hasFlag(options::OPT_fcoverage_mapping,
                      options::OPT_fno_coverage_mapping, false))
      D.Diag(clang::diag::err_drv_argument_only_allowed_with)
          << "-fcoverage-mcdc"
          << "-fcoverage-mapping";

    CmdArgs.push_back("-fcoverage-mcdc");
  }

  if (Arg *A = Args.getLastArg(options::OPT_ffile_compilation_dir_EQ,
                               options::OPT_fcoverage_compilation_dir_EQ)) {
    if (A->getOption().matches(options::OPT_ffile_compilation_dir_EQ))
      CmdArgs.push_back(Args.MakeArgString(
          Twine("-fcoverage-compilation-dir=") + A->getValue()));
    else
      A->render(Args, CmdArgs);
  } else if (llvm::ErrorOr<std::string> CWD =
                 D.getVFS().getCurrentWorkingDirectory()) {
    CmdArgs.push_back(Args.MakeArgString("-fcoverage-compilation-dir=" + *CWD));
  }

  if (Args.hasArg(options::OPT_fprofile_exclude_files_EQ)) {
    auto *Arg = Args.getLastArg(options::OPT_fprofile_exclude_files_EQ);
    if (!Args.hasArg(options::OPT_coverage))
      D.Diag(clang::diag::err_drv_argument_only_allowed_with)
          << "-fprofile-exclude-files="
          << "--coverage";

    StringRef v = Arg->getValue();
    CmdArgs.push_back(
        Args.MakeArgString(Twine("-fprofile-exclude-files=" + v)));
  }

  if (Args.hasArg(options::OPT_fprofile_filter_files_EQ)) {
    auto *Arg = Args.getLastArg(options::OPT_fprofile_filter_files_EQ);
    if (!Args.hasArg(options::OPT_coverage))
      D.Diag(clang::diag::err_drv_argument_only_allowed_with)
          << "-fprofile-filter-files="
          << "--coverage";

    StringRef v = Arg->getValue();
    CmdArgs.push_back(Args.MakeArgString(Twine("-fprofile-filter-files=" + v)));
  }

  if (const auto *A = Args.getLastArg(options::OPT_fprofile_update_EQ)) {
    StringRef Val = A->getValue();
    if (Val == "atomic" || Val == "prefer-atomic")
      CmdArgs.push_back("-fprofile-update=atomic");
    else if (Val != "single")
      D.Diag(diag::err_drv_unsupported_option_argument)
          << A->getSpelling() << Val;
  }

  int FunctionGroups = 1;
  int SelectedFunctionGroup = 0;
  if (const auto *A = Args.getLastArg(options::OPT_fprofile_function_groups)) {
    StringRef Val = A->getValue();
    if (Val.getAsInteger(0, FunctionGroups) || FunctionGroups < 1)
      D.Diag(diag::err_drv_invalid_int_value) << A->getAsString(Args) << Val;
  }
  if (const auto *A =
          Args.getLastArg(options::OPT_fprofile_selected_function_group)) {
    StringRef Val = A->getValue();
    if (Val.getAsInteger(0, SelectedFunctionGroup) ||
        SelectedFunctionGroup < 0 || SelectedFunctionGroup >= FunctionGroups)
      D.Diag(diag::err_drv_invalid_int_value) << A->getAsString(Args) << Val;
  }
  if (FunctionGroups != 1)
    CmdArgs.push_back(Args.MakeArgString("-fprofile-function-groups=" +
                                         Twine(FunctionGroups)));
  if (SelectedFunctionGroup != 0)
    CmdArgs.push_back(Args.MakeArgString("-fprofile-selected-function-group=" +
                                         Twine(SelectedFunctionGroup)));

  // Leave -fprofile-dir= an unused argument unless .gcda emission is
  // enabled. To be polite, with '-fprofile-arcs -fno-profile-arcs' consider
  // the flag used. There is no -fno-profile-dir, so the user has no
  // targeted way to suppress the warning.
  Arg *FProfileDir = nullptr;
  if (Args.hasArg(options::OPT_fprofile_arcs) ||
      Args.hasArg(options::OPT_coverage))
    FProfileDir = Args.getLastArg(options::OPT_fprofile_dir);

  // TODO: Don't claim -c/-S to warn about -fsyntax-only -c/-S, -E -c/-S,
  // like we warn about -fsyntax-only -E.
  (void)(Args.hasArg(options::OPT_c) || Args.hasArg(options::OPT_S));

  // Put the .gcno and .gcda files (if needed) next to the primary output file,
  // or fall back to a file in the current directory for `clang -c --coverage
  // d/a.c` in the absence of -o.
  if (EmitCovNotes || EmitCovData) {
    SmallString<128> CoverageFilename;
    if (Arg *DumpDir = Args.getLastArgNoClaim(options::OPT_dumpdir)) {
      // Form ${dumpdir}${basename}.gcno. Note that dumpdir may not end with a
      // path separator.
      CoverageFilename = DumpDir->getValue();
      CoverageFilename += llvm::sys::path::filename(Output.getBaseInput());
    } else if (Arg *FinalOutput =
                   C.getArgs().getLastArg(options::OPT__SLASH_Fo)) {
      CoverageFilename = FinalOutput->getValue();
    } else if (Arg *FinalOutput = C.getArgs().getLastArg(options::OPT_o)) {
      CoverageFilename = FinalOutput->getValue();
    } else {
      CoverageFilename = llvm::sys::path::filename(Output.getBaseInput());
    }
    if (llvm::sys::path::is_relative(CoverageFilename))
      (void)D.getVFS().makeAbsolute(CoverageFilename);
    llvm::sys::path::replace_extension(CoverageFilename, "gcno");
    if (EmitCovNotes) {
      CmdArgs.push_back(
          Args.MakeArgString("-coverage-notes-file=" + CoverageFilename));
    }

    if (EmitCovData) {
      if (FProfileDir) {
        SmallString<128> Gcno = std::move(CoverageFilename);
        CoverageFilename = FProfileDir->getValue();
        llvm::sys::path::append(CoverageFilename, Gcno);
      }
      llvm::sys::path::replace_extension(CoverageFilename, "gcda");
      CmdArgs.push_back(
          Args.MakeArgString("-coverage-data-file=" + CoverageFilename));
    }
  }
}

/// Check whether the given input tree contains any compilation actions.
static bool ContainsCompileAction(const Action *A) {
  if (isa<CompileJobAction>(A) || isa<BackendJobAction>(A))
    return true;

  return llvm::any_of(A->inputs(), ContainsCompileAction);
}

/// Check if -relax-all should be passed to the internal assembler.
/// This is done by default when compiling non-assembler source with -O0.
static bool UseRelaxAll(Compilation &C, const ArgList &Args) {
  bool RelaxDefault = true;

  if (Arg *A = Args.getLastArg(options::OPT_O_Group))
    RelaxDefault = A->getOption().matches(options::OPT_O0);

  if (RelaxDefault) {
    RelaxDefault = false;
    for (const auto &Act : C.getActions()) {
      if (ContainsCompileAction(Act)) {
        RelaxDefault = true;
        break;
      }
    }
  }

  return Args.hasFlag(options::OPT_mrelax_all, options::OPT_mno_relax_all,
                      RelaxDefault);
}

static void
RenderDebugEnablingArgs(const ArgList &Args, ArgStringList &CmdArgs,
                        llvm::codegenoptions::DebugInfoKind DebugInfoKind,
                        unsigned DwarfVersion,
                        llvm::DebuggerKind DebuggerTuning) {
  addDebugInfoKind(CmdArgs, DebugInfoKind);
  if (DwarfVersion > 0)
    CmdArgs.push_back(
        Args.MakeArgString("-dwarf-version=" + Twine(DwarfVersion)));
  switch (DebuggerTuning) {
  case llvm::DebuggerKind::GDB:
    CmdArgs.push_back("-debugger-tuning=gdb");
    break;
  case llvm::DebuggerKind::LLDB:
    CmdArgs.push_back("-debugger-tuning=lldb");
    break;
  case llvm::DebuggerKind::SCE:
    CmdArgs.push_back("-debugger-tuning=sce");
    break;
  case llvm::DebuggerKind::DBX:
    CmdArgs.push_back("-debugger-tuning=dbx");
    break;
  default:
    break;
  }
}

static bool checkDebugInfoOption(const Arg *A, const ArgList &Args,
                                 const Driver &D, const ToolChain &TC) {
  assert(A && "Expected non-nullptr argument.");
  if (TC.supportsDebugInfoOption(A))
    return true;
  D.Diag(diag::warn_drv_unsupported_debug_info_opt_for_target)
      << A->getAsString(Args) << TC.getTripleString();
  return false;
}

static void RenderDebugInfoCompressionArgs(const ArgList &Args,
                                           ArgStringList &CmdArgs,
                                           const Driver &D,
                                           const ToolChain &TC) {
  const Arg *A = Args.getLastArg(options::OPT_gz_EQ);
  if (!A)
    return;
  if (checkDebugInfoOption(A, Args, D, TC)) {
    StringRef Value = A->getValue();
    if (Value == "none") {
      CmdArgs.push_back("--compress-debug-sections=none");
    } else if (Value == "zlib") {
      if (llvm::compression::zlib::isAvailable()) {
        CmdArgs.push_back(
            Args.MakeArgString("--compress-debug-sections=" + Twine(Value)));
      } else {
        D.Diag(diag::warn_debug_compression_unavailable) << "zlib";
      }
    } else if (Value == "zstd") {
      if (llvm::compression::zstd::isAvailable()) {
        CmdArgs.push_back(
            Args.MakeArgString("--compress-debug-sections=" + Twine(Value)));
      } else {
        D.Diag(diag::warn_debug_compression_unavailable) << "zstd";
      }
    } else {
      D.Diag(diag::err_drv_unsupported_option_argument)
          << A->getSpelling() << Value;
    }
  }
}

static void handleAMDGPUCodeObjectVersionOptions(const Driver &D,
                                                 const ArgList &Args,
                                                 ArgStringList &CmdArgs,
                                                 bool IsCC1As = false) {
  // If no version was requested by the user, use the default value from the
  // back end. This is consistent with the value returned from
  // getAMDGPUCodeObjectVersion. This lets clang emit IR for amdgpu without
  // requiring the corresponding llvm to have the AMDGPU target enabled,
  // provided the user (e.g. front end tests) can use the default.
  if (haveAMDGPUCodeObjectVersionArgument(D, Args)) {
    unsigned CodeObjVer = getAMDGPUCodeObjectVersion(D, Args);
    CmdArgs.insert(CmdArgs.begin() + 1,
                   Args.MakeArgString(Twine("--amdhsa-code-object-version=") +
                                      Twine(CodeObjVer)));
    CmdArgs.insert(CmdArgs.begin() + 1, "-mllvm");
    // -cc1as does not accept -mcode-object-version option.
    if (!IsCC1As)
      CmdArgs.insert(CmdArgs.begin() + 1,
                     Args.MakeArgString(Twine("-mcode-object-version=") +
                                        Twine(CodeObjVer)));
  }
}

static bool maybeHasClangPchSignature(const Driver &D, StringRef Path) {
  llvm::ErrorOr<std::unique_ptr<llvm::MemoryBuffer>> MemBuf =
      D.getVFS().getBufferForFile(Path);
  if (!MemBuf)
    return false;
  llvm::file_magic Magic = llvm::identify_magic((*MemBuf)->getBuffer());
  if (Magic == llvm::file_magic::unknown)
    return false;
  // Return true for both raw Clang AST files and object files which may
  // contain a __clangast section.
  if (Magic == llvm::file_magic::clang_ast)
    return true;
  Expected<std::unique_ptr<llvm::object::ObjectFile>> Obj =
      llvm::object::ObjectFile::createObjectFile(**MemBuf, Magic);
  return !Obj.takeError();
}

static bool gchProbe(const Driver &D, StringRef Path) {
  llvm::ErrorOr<llvm::vfs::Status> Status = D.getVFS().status(Path);
  if (!Status)
    return false;

  if (Status->isDirectory()) {
    std::error_code EC;
    for (llvm::vfs::directory_iterator DI = D.getVFS().dir_begin(Path, EC), DE;
         !EC && DI != DE; DI = DI.increment(EC)) {
      if (maybeHasClangPchSignature(D, DI->path()))
        return true;
    }
    D.Diag(diag::warn_drv_pch_ignoring_gch_dir) << Path;
    return false;
  }

  if (maybeHasClangPchSignature(D, Path))
    return true;
  D.Diag(diag::warn_drv_pch_ignoring_gch_file) << Path;
  return false;
}

void Clang::AddPreprocessingOptions(Compilation &C, const JobAction &JA,
                                    const Driver &D, const ArgList &Args,
                                    ArgStringList &CmdArgs,
                                    const InputInfo &Output,
                                    const InputInfoList &Inputs) const {
  const bool IsIAMCU = getToolChain().getTriple().isOSIAMCU();

  CheckPreprocessingOptions(D, Args);

  Args.AddLastArg(CmdArgs, options::OPT_C);
  Args.AddLastArg(CmdArgs, options::OPT_CC);

  // Handle dependency file generation.
  Arg *ArgM = Args.getLastArg(options::OPT_MM);
  if (!ArgM)
    ArgM = Args.getLastArg(options::OPT_M);
  Arg *ArgMD = Args.getLastArg(options::OPT_MMD);
  if (!ArgMD)
    ArgMD = Args.getLastArg(options::OPT_MD);

  // -M and -MM imply -w.
  if (ArgM)
    CmdArgs.push_back("-w");
  else
    ArgM = ArgMD;

  if (ArgM) {
    // Determine the output location.
    const char *DepFile;
    if (Arg *MF = Args.getLastArg(options::OPT_MF)) {
      DepFile = MF->getValue();
      C.addFailureResultFile(DepFile, &JA);
    } else if (Output.getType() == types::TY_Dependencies) {
      DepFile = Output.getFilename();
    } else if (!ArgMD) {
      DepFile = "-";
    } else {
      DepFile = getDependencyFileName(Args, Inputs);
      C.addFailureResultFile(DepFile, &JA);
    }
    CmdArgs.push_back("-dependency-file");
    CmdArgs.push_back(DepFile);

    bool HasTarget = false;
    for (const Arg *A : Args.filtered(options::OPT_MT, options::OPT_MQ)) {
      HasTarget = true;
      A->claim();
      if (A->getOption().matches(options::OPT_MT)) {
        A->render(Args, CmdArgs);
      } else {
        CmdArgs.push_back("-MT");
        SmallString<128> Quoted;
        quoteMakeTarget(A->getValue(), Quoted);
        CmdArgs.push_back(Args.MakeArgString(Quoted));
      }
    }

    // Add a default target if one wasn't specified.
    if (!HasTarget) {
      const char *DepTarget;

      // If user provided -o, that is the dependency target, except
      // when we are only generating a dependency file.
      Arg *OutputOpt = Args.getLastArg(options::OPT_o);
      if (OutputOpt && Output.getType() != types::TY_Dependencies) {
        DepTarget = OutputOpt->getValue();
      } else {
        // Otherwise derive from the base input.
        //
        // FIXME: This should use the computed output file location.
        SmallString<128> P(Inputs[0].getBaseInput());
        llvm::sys::path::replace_extension(P, "o");
        DepTarget = Args.MakeArgString(llvm::sys::path::filename(P));
      }

      CmdArgs.push_back("-MT");
      SmallString<128> Quoted;
      quoteMakeTarget(DepTarget, Quoted);
      CmdArgs.push_back(Args.MakeArgString(Quoted));
    }

    if (ArgM->getOption().matches(options::OPT_M) ||
        ArgM->getOption().matches(options::OPT_MD))
      CmdArgs.push_back("-sys-header-deps");
    if ((isa<PrecompileJobAction>(JA) &&
         !Args.hasArg(options::OPT_fno_module_file_deps)) ||
        Args.hasArg(options::OPT_fmodule_file_deps))
      CmdArgs.push_back("-module-file-deps");
  }

  if (Args.hasArg(options::OPT_MG)) {
    if (!ArgM || ArgM->getOption().matches(options::OPT_MD) ||
        ArgM->getOption().matches(options::OPT_MMD))
      D.Diag(diag::err_drv_mg_requires_m_or_mm);
    CmdArgs.push_back("-MG");
  }

  Args.AddLastArg(CmdArgs, options::OPT_MP);
  Args.AddLastArg(CmdArgs, options::OPT_MV);

  // Add offload include arguments specific for CUDA/HIP.  This must happen
  // before we -I or -include anything else, because we must pick up the
  // CUDA/HIP headers from the particular CUDA/ROCm installation, rather than
  // from e.g. /usr/local/include.
  if (JA.isOffloading(Action::OFK_Cuda))
    getToolChain().AddCudaIncludeArgs(Args, CmdArgs);
  if (JA.isOffloading(Action::OFK_HIP))
    getToolChain().AddHIPIncludeArgs(Args, CmdArgs);

  // If we are compiling for a GPU target we want to override the system headers
  // with ones created by the 'libc' project if present.
  if (!Args.hasArg(options::OPT_nostdinc) &&
      !Args.hasArg(options::OPT_nogpuinc) &&
      !Args.hasArg(options::OPT_nobuiltininc) &&
      (getToolChain().getTriple().isNVPTX() ||
       getToolChain().getTriple().isAMDGCN())) {

    // Without an offloading language we will include these headers directly.
    // Offloading languages will instead only use the declarations stored in
    // the resource directory at clang/lib/Headers/llvm_libc_wrappers.
<<<<<<< HEAD
    if (C.getActiveOffloadKinds() == Action::OFK_None) {
      SmallString<128> P(llvm::sys::path::parent_path(D.InstalledDir));
=======
    if ((getToolChain().getTriple().isNVPTX() ||
         getToolChain().getTriple().isAMDGCN()) &&
        C.getActiveOffloadKinds() == Action::OFK_None) {
      SmallString<128> P(llvm::sys::path::parent_path(D.Dir));
>>>>>>> ff72c83b
      llvm::sys::path::append(P, "include");
      llvm::sys::path::append(P, getToolChain().getTripleString());
      CmdArgs.push_back("-internal-isystem");
      CmdArgs.push_back(Args.MakeArgString(P));
    } else if (C.getActiveOffloadKinds() == Action::OFK_OpenMP) {
      // TODO: CUDA / HIP include their own headers for some common functions
      // implemented here. We'll need to clean those up so they do not conflict.
      SmallString<128> P(D.ResourceDir);
      llvm::sys::path::append(P, "include");
      llvm::sys::path::append(P, "llvm_libc_wrappers");
      CmdArgs.push_back("-internal-isystem");
      CmdArgs.push_back(Args.MakeArgString(P));
    }
  }


  // If we are offloading to a target via OpenMP we need to include the
  // openmp_wrappers folder which contains alternative system headers.
  if (JA.isDeviceOffloading(Action::OFK_OpenMP) &&
      !Args.hasArg(options::OPT_nostdinc) &&
      !Args.hasArg(options::OPT_nogpuinc) &&
      (getToolChain().getTriple().isNVPTX() ||
       getToolChain().getTriple().isAMDGCN())) {
    if (!Args.hasArg(options::OPT_nobuiltininc)) {
      // Add openmp_wrappers/* to our system include path.  This lets us wrap
      // standard library headers.
      SmallString<128> P(D.ResourceDir);
      llvm::sys::path::append(P, "include");
      llvm::sys::path::append(P, "openmp_wrappers");
      CmdArgs.push_back("-internal-isystem");
      CmdArgs.push_back(Args.MakeArgString(P));
    }

    CmdArgs.push_back("-include");
    CmdArgs.push_back("__clang_openmp_device_functions.h");
  }

  // Add include for either -fopenmp= or -fopenmp
  if (Args.hasFlag(options::OPT_fopenmp, options::OPT_fopenmp_EQ,
                   options::OPT_fno_openmp, false)){
    if (D.getOpenMPRuntime(Args) == Driver::OMPRT_BOLT) {
      CmdArgs.push_back("-I");
      CmdArgs.push_back(Args.MakeArgString(D.Dir + "/../include/bolt"));
    }
    CmdArgs.push_back("-I");
    CmdArgs.push_back(Args.MakeArgString(D.Dir + "/../include"));
  }

  // Add -i* options, and automatically translate to
  // -include-pch/-include-pth for transparent PCH support. It's
  // wonky, but we include looking for .gch so we can support seamless
  // replacement into a build system already set up to be generating
  // .gch files.

  if (getToolChain().getDriver().IsCLMode()) {
    const Arg *YcArg = Args.getLastArg(options::OPT__SLASH_Yc);
    const Arg *YuArg = Args.getLastArg(options::OPT__SLASH_Yu);
    if (YcArg && JA.getKind() >= Action::PrecompileJobClass &&
        JA.getKind() <= Action::AssembleJobClass) {
      CmdArgs.push_back(Args.MakeArgString("-building-pch-with-obj"));
      // -fpch-instantiate-templates is the default when creating
      // precomp using /Yc
      if (Args.hasFlag(options::OPT_fpch_instantiate_templates,
                       options::OPT_fno_pch_instantiate_templates, true))
        CmdArgs.push_back(Args.MakeArgString("-fpch-instantiate-templates"));
    }
    if (YcArg || YuArg) {
      StringRef ThroughHeader = YcArg ? YcArg->getValue() : YuArg->getValue();
      if (!isa<PrecompileJobAction>(JA)) {
        CmdArgs.push_back("-include-pch");
        CmdArgs.push_back(Args.MakeArgString(D.GetClPchPath(
            C, !ThroughHeader.empty()
                   ? ThroughHeader
                   : llvm::sys::path::filename(Inputs[0].getBaseInput()))));
      }

      if (ThroughHeader.empty()) {
        CmdArgs.push_back(Args.MakeArgString(
            Twine("-pch-through-hdrstop-") + (YcArg ? "create" : "use")));
      } else {
        CmdArgs.push_back(
            Args.MakeArgString(Twine("-pch-through-header=") + ThroughHeader));
      }
    }
  }

  bool RenderedImplicitInclude = false;
  for (const Arg *A : Args.filtered(options::OPT_clang_i_Group)) {
    if (A->getOption().matches(options::OPT_include) &&
        D.getProbePrecompiled()) {
      // Handling of gcc-style gch precompiled headers.
      bool IsFirstImplicitInclude = !RenderedImplicitInclude;
      RenderedImplicitInclude = true;

      bool FoundPCH = false;
      SmallString<128> P(A->getValue());
      // We want the files to have a name like foo.h.pch. Add a dummy extension
      // so that replace_extension does the right thing.
      P += ".dummy";
      llvm::sys::path::replace_extension(P, "pch");
      if (D.getVFS().exists(P))
        FoundPCH = true;

      if (!FoundPCH) {
        // For GCC compat, probe for a file or directory ending in .gch instead.
        llvm::sys::path::replace_extension(P, "gch");
        FoundPCH = gchProbe(D, P.str());
      }

      if (FoundPCH) {
        if (IsFirstImplicitInclude) {
          A->claim();
          CmdArgs.push_back("-include-pch");
          CmdArgs.push_back(Args.MakeArgString(P));
          continue;
        } else {
          // Ignore the PCH if not first on command line and emit warning.
          D.Diag(diag::warn_drv_pch_not_first_include) << P
                                                       << A->getAsString(Args);
        }
      }
    } else if (A->getOption().matches(options::OPT_isystem_after)) {
      // Handling of paths which must come late.  These entries are handled by
      // the toolchain itself after the resource dir is inserted in the right
      // search order.
      // Do not claim the argument so that the use of the argument does not
      // silently go unnoticed on toolchains which do not honour the option.
      continue;
    } else if (A->getOption().matches(options::OPT_stdlibxx_isystem)) {
      // Translated to -internal-isystem by the driver, no need to pass to cc1.
      continue;
    } else if (A->getOption().matches(options::OPT_ibuiltininc)) {
      // This is used only by the driver. No need to pass to cc1.
      continue;
    }

    // Not translated, render as usual.
    A->claim();
    A->render(Args, CmdArgs);
  }

  Args.addAllArgs(CmdArgs,
                  {options::OPT_D, options::OPT_U, options::OPT_I_Group,
                   options::OPT_F, options::OPT_index_header_map});

  // Add -Wp, and -Xpreprocessor if using the preprocessor.

  // FIXME: There is a very unfortunate problem here, some troubled
  // souls abuse -Wp, to pass preprocessor options in gcc syntax. To
  // really support that we would have to parse and then translate
  // those options. :(
  Args.AddAllArgValues(CmdArgs, options::OPT_Wp_COMMA,
                       options::OPT_Xpreprocessor);

  // -I- is a deprecated GCC feature, reject it.
  if (Arg *A = Args.getLastArg(options::OPT_I_))
    D.Diag(diag::err_drv_I_dash_not_supported) << A->getAsString(Args);

  // If we have a --sysroot, and don't have an explicit -isysroot flag, add an
  // -isysroot to the CC1 invocation.
  StringRef sysroot = C.getSysRoot();
  if (sysroot != "") {
    if (!Args.hasArg(options::OPT_isysroot)) {
      CmdArgs.push_back("-isysroot");
      CmdArgs.push_back(C.getArgs().MakeArgString(sysroot));
    }
  }

  // Parse additional include paths from environment variables.
  // FIXME: We should probably sink the logic for handling these from the
  // frontend into the driver. It will allow deleting 4 otherwise unused flags.
  // CPATH - included following the user specified includes (but prior to
  // builtin and standard includes).
  addDirectoryList(Args, CmdArgs, "-I", "CPATH");
  // C_INCLUDE_PATH - system includes enabled when compiling C.
  addDirectoryList(Args, CmdArgs, "-c-isystem", "C_INCLUDE_PATH");
  // CPLUS_INCLUDE_PATH - system includes enabled when compiling C++.
  addDirectoryList(Args, CmdArgs, "-cxx-isystem", "CPLUS_INCLUDE_PATH");
  // OBJC_INCLUDE_PATH - system includes enabled when compiling ObjC.
  addDirectoryList(Args, CmdArgs, "-objc-isystem", "OBJC_INCLUDE_PATH");
  // OBJCPLUS_INCLUDE_PATH - system includes enabled when compiling ObjC++.
  addDirectoryList(Args, CmdArgs, "-objcxx-isystem", "OBJCPLUS_INCLUDE_PATH");

  // While adding the include arguments, we also attempt to retrieve the
  // arguments of related offloading toolchains or arguments that are specific
  // of an offloading programming model.

  // Add C++ include arguments, if needed.
  if (types::isCXX(Inputs[0].getType())) {
    bool HasStdlibxxIsystem = Args.hasArg(options::OPT_stdlibxx_isystem);
    forAllAssociatedToolChains(
        C, JA, getToolChain(),
        [&Args, &CmdArgs, HasStdlibxxIsystem](const ToolChain &TC) {
          HasStdlibxxIsystem ? TC.AddClangCXXStdlibIsystemArgs(Args, CmdArgs)
                             : TC.AddClangCXXStdlibIncludeArgs(Args, CmdArgs);
        });
  }

  // Add system include arguments for all targets but IAMCU.
  if (!IsIAMCU)
    forAllAssociatedToolChains(C, JA, getToolChain(),
                               [&Args, &CmdArgs](const ToolChain &TC) {
                                 TC.AddClangSystemIncludeArgs(Args, CmdArgs);
                               });
  else {
    // For IAMCU add special include arguments.
    getToolChain().AddIAMCUIncludeArgs(Args, CmdArgs);
  }

  addMacroPrefixMapArg(D, Args, CmdArgs);
  addCoveragePrefixMapArg(D, Args, CmdArgs);

  Args.AddLastArg(CmdArgs, options::OPT_ffile_reproducible,
                  options::OPT_fno_file_reproducible);

  if (const char *Epoch = std::getenv("SOURCE_DATE_EPOCH")) {
    CmdArgs.push_back("-source-date-epoch");
    CmdArgs.push_back(Args.MakeArgString(Epoch));
  }

  Args.addOptInFlag(CmdArgs, options::OPT_fdefine_target_os_macros,
                    options::OPT_fno_define_target_os_macros);
}

// FIXME: Move to target hook.
static bool isSignedCharDefault(const llvm::Triple &Triple) {
  switch (Triple.getArch()) {
  default:
    return true;

  case llvm::Triple::aarch64:
  case llvm::Triple::aarch64_32:
  case llvm::Triple::aarch64_be:
  case llvm::Triple::arm:
  case llvm::Triple::armeb:
  case llvm::Triple::thumb:
  case llvm::Triple::thumbeb:
    if (Triple.isOSDarwin() || Triple.isOSWindows())
      return true;
    return false;

  case llvm::Triple::ppc:
  case llvm::Triple::ppc64:
    if (Triple.isOSDarwin())
      return true;
    return false;

  case llvm::Triple::hexagon:
  case llvm::Triple::ppcle:
  case llvm::Triple::ppc64le:
  case llvm::Triple::riscv32:
  case llvm::Triple::riscv64:
  case llvm::Triple::systemz:
  case llvm::Triple::xcore:
    return false;
  }
}

static bool hasMultipleInvocations(const llvm::Triple &Triple,
                                   const ArgList &Args) {
  // Supported only on Darwin where we invoke the compiler multiple times
  // followed by an invocation to lipo.
  if (!Triple.isOSDarwin())
    return false;
  // If more than one "-arch <arch>" is specified, we're targeting multiple
  // architectures resulting in a fat binary.
  return Args.getAllArgValues(options::OPT_arch).size() > 1;
}

static bool checkRemarksOptions(const Driver &D, const ArgList &Args,
                                const llvm::Triple &Triple) {
  // When enabling remarks, we need to error if:
  // * The remark file is specified but we're targeting multiple architectures,
  // which means more than one remark file is being generated.
  bool hasMultipleInvocations = ::hasMultipleInvocations(Triple, Args);
  bool hasExplicitOutputFile =
      Args.getLastArg(options::OPT_foptimization_record_file_EQ);
  if (hasMultipleInvocations && hasExplicitOutputFile) {
    D.Diag(diag::err_drv_invalid_output_with_multiple_archs)
        << "-foptimization-record-file";
    return false;
  }
  return true;
}

static void renderRemarksOptions(const ArgList &Args, ArgStringList &CmdArgs,
                                 const llvm::Triple &Triple,
                                 const InputInfo &Input,
                                 const InputInfo &Output, const JobAction &JA) {
  StringRef Format = "yaml";
  if (const Arg *A = Args.getLastArg(options::OPT_fsave_optimization_record_EQ))
    Format = A->getValue();

  CmdArgs.push_back("-opt-record-file");

  const Arg *A = Args.getLastArg(options::OPT_foptimization_record_file_EQ);
  if (A) {
    CmdArgs.push_back(A->getValue());
  } else {
    bool hasMultipleArchs =
        Triple.isOSDarwin() && // Only supported on Darwin platforms.
        Args.getAllArgValues(options::OPT_arch).size() > 1;

    SmallString<128> F;

    if (Args.hasArg(options::OPT_c) || Args.hasArg(options::OPT_S)) {
      if (Arg *FinalOutput = Args.getLastArg(options::OPT_o))
        F = FinalOutput->getValue();
    } else {
      if (Format != "yaml" && // For YAML, keep the original behavior.
          Triple.isOSDarwin() && // Enable this only on darwin, since it's the only platform supporting .dSYM bundles.
          Output.isFilename())
        F = Output.getFilename();
    }

    if (F.empty()) {
      // Use the input filename.
      F = llvm::sys::path::stem(Input.getBaseInput());

      // If we're compiling for an offload architecture (i.e. a CUDA device),
      // we need to make the file name for the device compilation different
      // from the host compilation.
      if (!JA.isDeviceOffloading(Action::OFK_None) &&
          !JA.isDeviceOffloading(Action::OFK_Host)) {
        llvm::sys::path::replace_extension(F, "");
        F += Action::GetOffloadingFileNamePrefix(JA.getOffloadingDeviceKind(),
                                                 Triple.normalize());
        F += "-";
        F += JA.getOffloadingArch();
      }
    }

    // If we're having more than one "-arch", we should name the files
    // differently so that every cc1 invocation writes to a different file.
    // We're doing that by appending "-<arch>" with "<arch>" being the arch
    // name from the triple.
    if (hasMultipleArchs) {
      // First, remember the extension.
      SmallString<64> OldExtension = llvm::sys::path::extension(F);
      // then, remove it.
      llvm::sys::path::replace_extension(F, "");
      // attach -<arch> to it.
      F += "-";
      F += Triple.getArchName();
      // put back the extension.
      llvm::sys::path::replace_extension(F, OldExtension);
    }

    SmallString<32> Extension;
    Extension += "opt.";
    Extension += Format;

    llvm::sys::path::replace_extension(F, Extension);
    CmdArgs.push_back(Args.MakeArgString(F));
  }

  if (const Arg *A =
          Args.getLastArg(options::OPT_foptimization_record_passes_EQ)) {
    CmdArgs.push_back("-opt-record-passes");
    CmdArgs.push_back(A->getValue());
  }

  if (!Format.empty()) {
    CmdArgs.push_back("-opt-record-format");
    CmdArgs.push_back(Format.data());
  }
}

void AddAAPCSVolatileBitfieldArgs(const ArgList &Args, ArgStringList &CmdArgs) {
  if (!Args.hasFlag(options::OPT_faapcs_bitfield_width,
                    options::OPT_fno_aapcs_bitfield_width, true))
    CmdArgs.push_back("-fno-aapcs-bitfield-width");

  if (Args.getLastArg(options::OPT_ForceAAPCSBitfieldLoad))
    CmdArgs.push_back("-faapcs-bitfield-load");
}

namespace {
void RenderARMABI(const Driver &D, const llvm::Triple &Triple,
                  const ArgList &Args, ArgStringList &CmdArgs) {
  // Select the ABI to use.
  // FIXME: Support -meabi.
  // FIXME: Parts of this are duplicated in the backend, unify this somehow.
  const char *ABIName = nullptr;
  if (Arg *A = Args.getLastArg(options::OPT_mabi_EQ)) {
    ABIName = A->getValue();
  } else {
    std::string CPU = getCPUName(D, Args, Triple, /*FromAs*/ false);
    ABIName = llvm::ARM::computeDefaultTargetABI(Triple, CPU).data();
  }

  CmdArgs.push_back("-target-abi");
  CmdArgs.push_back(ABIName);
}

void AddUnalignedAccessWarning(ArgStringList &CmdArgs) {
  auto StrictAlignIter =
      llvm::find_if(llvm::reverse(CmdArgs), [](StringRef Arg) {
        return Arg == "+strict-align" || Arg == "-strict-align";
      });
  if (StrictAlignIter != CmdArgs.rend() &&
      StringRef(*StrictAlignIter) == "+strict-align")
    CmdArgs.push_back("-Wunaligned-access");
}
}

static void CollectARMPACBTIOptions(const ToolChain &TC, const ArgList &Args,
                                    ArgStringList &CmdArgs, bool isAArch64) {
  const Arg *A = isAArch64
                     ? Args.getLastArg(options::OPT_msign_return_address_EQ,
                                       options::OPT_mbranch_protection_EQ)
                     : Args.getLastArg(options::OPT_mbranch_protection_EQ);
  if (!A)
    return;

  const Driver &D = TC.getDriver();
  const llvm::Triple &Triple = TC.getEffectiveTriple();
  if (!(isAArch64 || (Triple.isArmT32() && Triple.isArmMClass())))
    D.Diag(diag::warn_incompatible_branch_protection_option)
        << Triple.getArchName();

  StringRef Scope, Key;
  bool IndirectBranches, BranchProtectionPAuthLR, GuardedControlStack;

  if (A->getOption().matches(options::OPT_msign_return_address_EQ)) {
    Scope = A->getValue();
    if (Scope != "none" && Scope != "non-leaf" && Scope != "all")
      D.Diag(diag::err_drv_unsupported_option_argument)
          << A->getSpelling() << Scope;
    Key = "a_key";
    IndirectBranches = false;
    BranchProtectionPAuthLR = false;
    GuardedControlStack = false;
  } else {
    StringRef DiagMsg;
    llvm::ARM::ParsedBranchProtection PBP;
    if (!llvm::ARM::parseBranchProtection(A->getValue(), PBP, DiagMsg))
      D.Diag(diag::err_drv_unsupported_option_argument)
          << A->getSpelling() << DiagMsg;
    if (!isAArch64 && PBP.Key == "b_key")
      D.Diag(diag::warn_unsupported_branch_protection)
          << "b-key" << A->getAsString(Args);
    Scope = PBP.Scope;
    Key = PBP.Key;
    BranchProtectionPAuthLR = PBP.BranchProtectionPAuthLR;
    IndirectBranches = PBP.BranchTargetEnforcement;
    GuardedControlStack = PBP.GuardedControlStack;
  }

  CmdArgs.push_back(
      Args.MakeArgString(Twine("-msign-return-address=") + Scope));
  if (!Scope.equals("none"))
    CmdArgs.push_back(
        Args.MakeArgString(Twine("-msign-return-address-key=") + Key));
  if (BranchProtectionPAuthLR)
    CmdArgs.push_back(
        Args.MakeArgString(Twine("-mbranch-protection-pauth-lr")));
  if (IndirectBranches)
    CmdArgs.push_back("-mbranch-target-enforce");
  if (GuardedControlStack)
    CmdArgs.push_back("-mguarded-control-stack");
}

void Clang::AddARMTargetArgs(const llvm::Triple &Triple, const ArgList &Args,
                             ArgStringList &CmdArgs, bool KernelOrKext) const {
  RenderARMABI(getToolChain().getDriver(), Triple, Args, CmdArgs);

  // Determine floating point ABI from the options & target defaults.
  arm::FloatABI ABI = arm::getARMFloatABI(getToolChain(), Args);
  if (ABI == arm::FloatABI::Soft) {
    // Floating point operations and argument passing are soft.
    // FIXME: This changes CPP defines, we need -target-soft-float.
    CmdArgs.push_back("-msoft-float");
    CmdArgs.push_back("-mfloat-abi");
    CmdArgs.push_back("soft");
  } else if (ABI == arm::FloatABI::SoftFP) {
    // Floating point operations are hard, but argument passing is soft.
    CmdArgs.push_back("-mfloat-abi");
    CmdArgs.push_back("soft");
  } else {
    // Floating point operations and argument passing are hard.
    assert(ABI == arm::FloatABI::Hard && "Invalid float abi!");
    CmdArgs.push_back("-mfloat-abi");
    CmdArgs.push_back("hard");
  }

  // Forward the -mglobal-merge option for explicit control over the pass.
  if (Arg *A = Args.getLastArg(options::OPT_mglobal_merge,
                               options::OPT_mno_global_merge)) {
    CmdArgs.push_back("-mllvm");
    if (A->getOption().matches(options::OPT_mno_global_merge))
      CmdArgs.push_back("-arm-global-merge=false");
    else
      CmdArgs.push_back("-arm-global-merge=true");
  }

  if (!Args.hasFlag(options::OPT_mimplicit_float,
                    options::OPT_mno_implicit_float, true))
    CmdArgs.push_back("-no-implicit-float");

  if (Args.getLastArg(options::OPT_mcmse))
    CmdArgs.push_back("-mcmse");

  AddAAPCSVolatileBitfieldArgs(Args, CmdArgs);

  // Enable/disable return address signing and indirect branch targets.
  CollectARMPACBTIOptions(getToolChain(), Args, CmdArgs, false /*isAArch64*/);

  AddUnalignedAccessWarning(CmdArgs);
}

void Clang::RenderTargetOptions(const llvm::Triple &EffectiveTriple,
                                const ArgList &Args, bool KernelOrKext,
                                ArgStringList &CmdArgs) const {
  const ToolChain &TC = getToolChain();

  // Add the target features
  getTargetFeatures(TC.getDriver(), EffectiveTriple, Args, CmdArgs, false);

  // Add target specific flags.
  switch (TC.getArch()) {
  default:
    break;

  case llvm::Triple::arm:
  case llvm::Triple::armeb:
  case llvm::Triple::thumb:
  case llvm::Triple::thumbeb:
    // Use the effective triple, which takes into account the deployment target.
    AddARMTargetArgs(EffectiveTriple, Args, CmdArgs, KernelOrKext);
    CmdArgs.push_back("-fallow-half-arguments-and-returns");
    break;

  case llvm::Triple::aarch64:
  case llvm::Triple::aarch64_32:
  case llvm::Triple::aarch64_be:
    AddAArch64TargetArgs(Args, CmdArgs);
    CmdArgs.push_back("-fallow-half-arguments-and-returns");
    break;

  case llvm::Triple::loongarch32:
  case llvm::Triple::loongarch64:
    AddLoongArchTargetArgs(Args, CmdArgs);
    break;

  case llvm::Triple::mips:
  case llvm::Triple::mipsel:
  case llvm::Triple::mips64:
  case llvm::Triple::mips64el:
    AddMIPSTargetArgs(Args, CmdArgs);
    break;

  case llvm::Triple::ppc:
  case llvm::Triple::ppcle:
  case llvm::Triple::ppc64:
  case llvm::Triple::ppc64le:
    AddPPCTargetArgs(Args, CmdArgs);
    break;

  case llvm::Triple::riscv32:
  case llvm::Triple::riscv64:
    AddRISCVTargetArgs(Args, CmdArgs);
    break;

  case llvm::Triple::sparc:
  case llvm::Triple::sparcel:
  case llvm::Triple::sparcv9:
    AddSparcTargetArgs(Args, CmdArgs);
    break;

  case llvm::Triple::systemz:
    AddSystemZTargetArgs(Args, CmdArgs);
    break;

  case llvm::Triple::x86:
  case llvm::Triple::x86_64:
    AddX86TargetArgs(Args, CmdArgs);
    break;

  case llvm::Triple::lanai:
    AddLanaiTargetArgs(Args, CmdArgs);
    break;

  case llvm::Triple::hexagon:
    AddHexagonTargetArgs(Args, CmdArgs);
    break;

  case llvm::Triple::wasm32:
  case llvm::Triple::wasm64:
    AddWebAssemblyTargetArgs(Args, CmdArgs);
    break;

  case llvm::Triple::ve:
    AddVETargetArgs(Args, CmdArgs);
    break;
  }
}

namespace {
void RenderAArch64ABI(const llvm::Triple &Triple, const ArgList &Args,
                      ArgStringList &CmdArgs) {
  const char *ABIName = nullptr;
  if (Arg *A = Args.getLastArg(options::OPT_mabi_EQ))
    ABIName = A->getValue();
  else if (Triple.isOSDarwin())
    ABIName = "darwinpcs";
  else
    ABIName = "aapcs";

  CmdArgs.push_back("-target-abi");
  CmdArgs.push_back(ABIName);
}
}

void Clang::AddAArch64TargetArgs(const ArgList &Args,
                                 ArgStringList &CmdArgs) const {
  const llvm::Triple &Triple = getToolChain().getEffectiveTriple();

  if (!Args.hasFlag(options::OPT_mred_zone, options::OPT_mno_red_zone, true) ||
      Args.hasArg(options::OPT_mkernel) ||
      Args.hasArg(options::OPT_fapple_kext))
    CmdArgs.push_back("-disable-red-zone");

  if (!Args.hasFlag(options::OPT_mimplicit_float,
                    options::OPT_mno_implicit_float, true))
    CmdArgs.push_back("-no-implicit-float");

  RenderAArch64ABI(Triple, Args, CmdArgs);

  // Forward the -mglobal-merge option for explicit control over the pass.
  if (Arg *A = Args.getLastArg(options::OPT_mglobal_merge,
                               options::OPT_mno_global_merge)) {
    CmdArgs.push_back("-mllvm");
    if (A->getOption().matches(options::OPT_mno_global_merge))
      CmdArgs.push_back("-aarch64-enable-global-merge=false");
    else
      CmdArgs.push_back("-aarch64-enable-global-merge=true");
  }

  // Enable/disable return address signing and indirect branch targets.
  CollectARMPACBTIOptions(getToolChain(), Args, CmdArgs, true /*isAArch64*/);

  // Handle -msve_vector_bits=<bits>
  if (Arg *A = Args.getLastArg(options::OPT_msve_vector_bits_EQ)) {
    StringRef Val = A->getValue();
    const Driver &D = getToolChain().getDriver();
    if (Val.equals("128") || Val.equals("256") || Val.equals("512") ||
        Val.equals("1024") || Val.equals("2048") || Val.equals("128+") ||
        Val.equals("256+") || Val.equals("512+") || Val.equals("1024+") ||
        Val.equals("2048+")) {
      unsigned Bits = 0;
      if (!Val.consume_back("+")) {
        bool Invalid = Val.getAsInteger(10, Bits); (void)Invalid;
        assert(!Invalid && "Failed to parse value");
        CmdArgs.push_back(
            Args.MakeArgString("-mvscale-max=" + llvm::Twine(Bits / 128)));
      }

      bool Invalid = Val.getAsInteger(10, Bits); (void)Invalid;
      assert(!Invalid && "Failed to parse value");
      CmdArgs.push_back(
          Args.MakeArgString("-mvscale-min=" + llvm::Twine(Bits / 128)));
    // Silently drop requests for vector-length agnostic code as it's implied.
    } else if (!Val.equals("scalable"))
      // Handle the unsupported values passed to msve-vector-bits.
      D.Diag(diag::err_drv_unsupported_option_argument)
          << A->getSpelling() << Val;
  }

  AddAAPCSVolatileBitfieldArgs(Args, CmdArgs);

  if (const Arg *A = Args.getLastArg(clang::driver::options::OPT_mtune_EQ)) {
    CmdArgs.push_back("-tune-cpu");
    if (strcmp(A->getValue(), "native") == 0)
      CmdArgs.push_back(Args.MakeArgString(llvm::sys::getHostCPUName()));
    else
      CmdArgs.push_back(A->getValue());
  }

  AddUnalignedAccessWarning(CmdArgs);
}

void Clang::AddLoongArchTargetArgs(const ArgList &Args,
                                   ArgStringList &CmdArgs) const {
  const llvm::Triple &Triple = getToolChain().getTriple();

  CmdArgs.push_back("-target-abi");
  CmdArgs.push_back(
      loongarch::getLoongArchABI(getToolChain().getDriver(), Args, Triple)
          .data());

  // Handle -mtune.
  if (const Arg *A = Args.getLastArg(options::OPT_mtune_EQ)) {
    std::string TuneCPU = A->getValue();
    TuneCPU = loongarch::postProcessTargetCPUString(TuneCPU, Triple);
    CmdArgs.push_back("-tune-cpu");
    CmdArgs.push_back(Args.MakeArgString(TuneCPU));
  }
}

void Clang::AddMIPSTargetArgs(const ArgList &Args,
                              ArgStringList &CmdArgs) const {
  const Driver &D = getToolChain().getDriver();
  StringRef CPUName;
  StringRef ABIName;
  const llvm::Triple &Triple = getToolChain().getTriple();
  mips::getMipsCPUAndABI(Args, Triple, CPUName, ABIName);

  CmdArgs.push_back("-target-abi");
  CmdArgs.push_back(ABIName.data());

  mips::FloatABI ABI = mips::getMipsFloatABI(D, Args, Triple);
  if (ABI == mips::FloatABI::Soft) {
    // Floating point operations and argument passing are soft.
    CmdArgs.push_back("-msoft-float");
    CmdArgs.push_back("-mfloat-abi");
    CmdArgs.push_back("soft");
  } else {
    // Floating point operations and argument passing are hard.
    assert(ABI == mips::FloatABI::Hard && "Invalid float abi!");
    CmdArgs.push_back("-mfloat-abi");
    CmdArgs.push_back("hard");
  }

  if (Arg *A = Args.getLastArg(options::OPT_mldc1_sdc1,
                               options::OPT_mno_ldc1_sdc1)) {
    if (A->getOption().matches(options::OPT_mno_ldc1_sdc1)) {
      CmdArgs.push_back("-mllvm");
      CmdArgs.push_back("-mno-ldc1-sdc1");
    }
  }

  if (Arg *A = Args.getLastArg(options::OPT_mcheck_zero_division,
                               options::OPT_mno_check_zero_division)) {
    if (A->getOption().matches(options::OPT_mno_check_zero_division)) {
      CmdArgs.push_back("-mllvm");
      CmdArgs.push_back("-mno-check-zero-division");
    }
  }

  if (Args.getLastArg(options::OPT_mfix4300)) {
    CmdArgs.push_back("-mllvm");
    CmdArgs.push_back("-mfix4300");
  }

  if (Arg *A = Args.getLastArg(options::OPT_G)) {
    StringRef v = A->getValue();
    CmdArgs.push_back("-mllvm");
    CmdArgs.push_back(Args.MakeArgString("-mips-ssection-threshold=" + v));
    A->claim();
  }

  Arg *GPOpt = Args.getLastArg(options::OPT_mgpopt, options::OPT_mno_gpopt);
  Arg *ABICalls =
      Args.getLastArg(options::OPT_mabicalls, options::OPT_mno_abicalls);

  // -mabicalls is the default for many MIPS environments, even with -fno-pic.
  // -mgpopt is the default for static, -fno-pic environments but these two
  // options conflict. We want to be certain that -mno-abicalls -mgpopt is
  // the only case where -mllvm -mgpopt is passed.
  // NOTE: We need a warning here or in the backend to warn when -mgpopt is
  //       passed explicitly when compiling something with -mabicalls
  //       (implictly) in affect. Currently the warning is in the backend.
  //
  // When the ABI in use is  N64, we also need to determine the PIC mode that
  // is in use, as -fno-pic for N64 implies -mno-abicalls.
  bool NoABICalls =
      ABICalls && ABICalls->getOption().matches(options::OPT_mno_abicalls);

  llvm::Reloc::Model RelocationModel;
  unsigned PICLevel;
  bool IsPIE;
  std::tie(RelocationModel, PICLevel, IsPIE) =
      ParsePICArgs(getToolChain(), Args);

  NoABICalls = NoABICalls ||
               (RelocationModel == llvm::Reloc::Static && ABIName == "n64");

  bool WantGPOpt = GPOpt && GPOpt->getOption().matches(options::OPT_mgpopt);
  // We quietly ignore -mno-gpopt as the backend defaults to -mno-gpopt.
  if (NoABICalls && (!GPOpt || WantGPOpt)) {
    CmdArgs.push_back("-mllvm");
    CmdArgs.push_back("-mgpopt");

    Arg *LocalSData = Args.getLastArg(options::OPT_mlocal_sdata,
                                      options::OPT_mno_local_sdata);
    Arg *ExternSData = Args.getLastArg(options::OPT_mextern_sdata,
                                       options::OPT_mno_extern_sdata);
    Arg *EmbeddedData = Args.getLastArg(options::OPT_membedded_data,
                                        options::OPT_mno_embedded_data);
    if (LocalSData) {
      CmdArgs.push_back("-mllvm");
      if (LocalSData->getOption().matches(options::OPT_mlocal_sdata)) {
        CmdArgs.push_back("-mlocal-sdata=1");
      } else {
        CmdArgs.push_back("-mlocal-sdata=0");
      }
      LocalSData->claim();
    }

    if (ExternSData) {
      CmdArgs.push_back("-mllvm");
      if (ExternSData->getOption().matches(options::OPT_mextern_sdata)) {
        CmdArgs.push_back("-mextern-sdata=1");
      } else {
        CmdArgs.push_back("-mextern-sdata=0");
      }
      ExternSData->claim();
    }

    if (EmbeddedData) {
      CmdArgs.push_back("-mllvm");
      if (EmbeddedData->getOption().matches(options::OPT_membedded_data)) {
        CmdArgs.push_back("-membedded-data=1");
      } else {
        CmdArgs.push_back("-membedded-data=0");
      }
      EmbeddedData->claim();
    }

  } else if ((!ABICalls || (!NoABICalls && ABICalls)) && WantGPOpt)
    D.Diag(diag::warn_drv_unsupported_gpopt) << (ABICalls ? 0 : 1);

  if (GPOpt)
    GPOpt->claim();

  if (Arg *A = Args.getLastArg(options::OPT_mcompact_branches_EQ)) {
    StringRef Val = StringRef(A->getValue());
    if (mips::hasCompactBranches(CPUName)) {
      if (Val == "never" || Val == "always" || Val == "optimal") {
        CmdArgs.push_back("-mllvm");
        CmdArgs.push_back(Args.MakeArgString("-mips-compact-branches=" + Val));
      } else
        D.Diag(diag::err_drv_unsupported_option_argument)
            << A->getSpelling() << Val;
    } else
      D.Diag(diag::warn_target_unsupported_compact_branches) << CPUName;
  }

  if (Arg *A = Args.getLastArg(options::OPT_mrelax_pic_calls,
                               options::OPT_mno_relax_pic_calls)) {
    if (A->getOption().matches(options::OPT_mno_relax_pic_calls)) {
      CmdArgs.push_back("-mllvm");
      CmdArgs.push_back("-mips-jalr-reloc=0");
    }
  }
}

void Clang::AddPPCTargetArgs(const ArgList &Args,
                             ArgStringList &CmdArgs) const {
  const Driver &D = getToolChain().getDriver();
  const llvm::Triple &T = getToolChain().getTriple();
  if (Args.getLastArg(options::OPT_mtune_EQ)) {
    CmdArgs.push_back("-tune-cpu");
    std::string CPU = ppc::getPPCTuneCPU(Args, T);
    CmdArgs.push_back(Args.MakeArgString(CPU));
  }

  // Select the ABI to use.
  const char *ABIName = nullptr;
  if (T.isOSBinFormatELF()) {
    switch (getToolChain().getArch()) {
    case llvm::Triple::ppc64: {
      if (T.isPPC64ELFv2ABI())
        ABIName = "elfv2";
      else
        ABIName = "elfv1";
      break;
    }
    case llvm::Triple::ppc64le:
      ABIName = "elfv2";
      break;
    default:
      break;
    }
  }

  bool IEEELongDouble = getToolChain().defaultToIEEELongDouble();
  bool VecExtabi = false;
  for (const Arg *A : Args.filtered(options::OPT_mabi_EQ)) {
    StringRef V = A->getValue();
    if (V == "ieeelongdouble") {
      IEEELongDouble = true;
      A->claim();
    } else if (V == "ibmlongdouble") {
      IEEELongDouble = false;
      A->claim();
    } else if (V == "vec-default") {
      VecExtabi = false;
      A->claim();
    } else if (V == "vec-extabi") {
      VecExtabi = true;
      A->claim();
    } else if (V == "elfv1") {
      ABIName = "elfv1";
      A->claim();
    } else if (V == "elfv2") {
      ABIName = "elfv2";
      A->claim();
    } else if (V != "altivec")
      // The ppc64 linux abis are all "altivec" abis by default. Accept and ignore
      // the option if given as we don't have backend support for any targets
      // that don't use the altivec abi.
      ABIName = A->getValue();
  }
  if (IEEELongDouble)
    CmdArgs.push_back("-mabi=ieeelongdouble");
  if (VecExtabi) {
    if (!T.isOSAIX())
      D.Diag(diag::err_drv_unsupported_opt_for_target)
          << "-mabi=vec-extabi" << T.str();
    CmdArgs.push_back("-mabi=vec-extabi");
  }

  ppc::FloatABI FloatABI = ppc::getPPCFloatABI(D, Args);
  if (FloatABI == ppc::FloatABI::Soft) {
    // Floating point operations and argument passing are soft.
    CmdArgs.push_back("-msoft-float");
    CmdArgs.push_back("-mfloat-abi");
    CmdArgs.push_back("soft");
  } else {
    // Floating point operations and argument passing are hard.
    assert(FloatABI == ppc::FloatABI::Hard && "Invalid float abi!");
    CmdArgs.push_back("-mfloat-abi");
    CmdArgs.push_back("hard");
  }

  if (ABIName) {
    CmdArgs.push_back("-target-abi");
    CmdArgs.push_back(ABIName);
  }
}

static void SetRISCVSmallDataLimit(const ToolChain &TC, const ArgList &Args,
                                   ArgStringList &CmdArgs) {
  const Driver &D = TC.getDriver();
  const llvm::Triple &Triple = TC.getTriple();
  // Default small data limitation is eight.
  const char *SmallDataLimit = "8";
  // Get small data limitation.
  if (Args.getLastArg(options::OPT_shared, options::OPT_fpic,
                      options::OPT_fPIC)) {
    // Not support linker relaxation for PIC.
    SmallDataLimit = "0";
    if (Args.hasArg(options::OPT_G)) {
      D.Diag(diag::warn_drv_unsupported_sdata);
    }
  } else if (Args.getLastArgValue(options::OPT_mcmodel_EQ)
                 .equals_insensitive("large") &&
             (Triple.getArch() == llvm::Triple::riscv64)) {
    // Not support linker relaxation for RV64 with large code model.
    SmallDataLimit = "0";
    if (Args.hasArg(options::OPT_G)) {
      D.Diag(diag::warn_drv_unsupported_sdata);
    }
  } else if (Triple.isAndroid()) {
    // GP relaxation is not supported on Android.
    SmallDataLimit = "0";
    if (Args.hasArg(options::OPT_G)) {
      D.Diag(diag::warn_drv_unsupported_sdata);
    }
  } else if (Arg *A = Args.getLastArg(options::OPT_G)) {
    SmallDataLimit = A->getValue();
  }
  // Forward the -msmall-data-limit= option.
  CmdArgs.push_back("-msmall-data-limit");
  CmdArgs.push_back(SmallDataLimit);
}

void Clang::AddRISCVTargetArgs(const ArgList &Args,
                               ArgStringList &CmdArgs) const {
  const llvm::Triple &Triple = getToolChain().getTriple();
  StringRef ABIName = riscv::getRISCVABI(Args, Triple);

  CmdArgs.push_back("-target-abi");
  CmdArgs.push_back(ABIName.data());

  SetRISCVSmallDataLimit(getToolChain(), Args, CmdArgs);

  if (!Args.hasFlag(options::OPT_mimplicit_float,
                    options::OPT_mno_implicit_float, true))
    CmdArgs.push_back("-no-implicit-float");

  if (const Arg *A = Args.getLastArg(options::OPT_mtune_EQ)) {
    CmdArgs.push_back("-tune-cpu");
    if (strcmp(A->getValue(), "native") == 0)
      CmdArgs.push_back(Args.MakeArgString(llvm::sys::getHostCPUName()));
    else
      CmdArgs.push_back(A->getValue());
  }

  // Handle -mrvv-vector-bits=<bits>
  if (Arg *A = Args.getLastArg(options::OPT_mrvv_vector_bits_EQ)) {
    StringRef Val = A->getValue();
    const Driver &D = getToolChain().getDriver();

    // Get minimum VLen from march.
    unsigned MinVLen = 0;
    StringRef Arch = riscv::getRISCVArch(Args, Triple);
    auto ISAInfo = llvm::RISCVISAInfo::parseArchString(
        Arch, /*EnableExperimentalExtensions*/ true);
    // Ignore parsing error.
    if (!errorToBool(ISAInfo.takeError()))
      MinVLen = (*ISAInfo)->getMinVLen();

    // If the value is "zvl", use MinVLen from march. Otherwise, try to parse
    // as integer as long as we have a MinVLen.
    unsigned Bits = 0;
    if (Val.equals("zvl") && MinVLen >= llvm::RISCV::RVVBitsPerBlock) {
      Bits = MinVLen;
    } else if (!Val.getAsInteger(10, Bits)) {
      // Only accept power of 2 values beteen RVVBitsPerBlock and 65536 that
      // at least MinVLen.
      if (Bits < MinVLen || Bits < llvm::RISCV::RVVBitsPerBlock ||
          Bits > 65536 || !llvm::isPowerOf2_32(Bits))
        Bits = 0;
    }

    // If we got a valid value try to use it.
    if (Bits != 0) {
      unsigned VScaleMin = Bits / llvm::RISCV::RVVBitsPerBlock;
      CmdArgs.push_back(
          Args.MakeArgString("-mvscale-max=" + llvm::Twine(VScaleMin)));
      CmdArgs.push_back(
          Args.MakeArgString("-mvscale-min=" + llvm::Twine(VScaleMin)));
    } else if (!Val.equals("scalable")) {
      // Handle the unsupported values passed to mrvv-vector-bits.
      D.Diag(diag::err_drv_unsupported_option_argument)
          << A->getSpelling() << Val;
    }
  }
}

void Clang::AddSparcTargetArgs(const ArgList &Args,
                               ArgStringList &CmdArgs) const {
  sparc::FloatABI FloatABI =
      sparc::getSparcFloatABI(getToolChain().getDriver(), Args);

  if (FloatABI == sparc::FloatABI::Soft) {
    // Floating point operations and argument passing are soft.
    CmdArgs.push_back("-msoft-float");
    CmdArgs.push_back("-mfloat-abi");
    CmdArgs.push_back("soft");
  } else {
    // Floating point operations and argument passing are hard.
    assert(FloatABI == sparc::FloatABI::Hard && "Invalid float abi!");
    CmdArgs.push_back("-mfloat-abi");
    CmdArgs.push_back("hard");
  }

  if (const Arg *A = Args.getLastArg(clang::driver::options::OPT_mtune_EQ)) {
    StringRef Name = A->getValue();
    std::string TuneCPU;
    if (Name == "native")
      TuneCPU = std::string(llvm::sys::getHostCPUName());
    else
      TuneCPU = std::string(Name);

    CmdArgs.push_back("-tune-cpu");
    CmdArgs.push_back(Args.MakeArgString(TuneCPU));
  }
}

void Clang::AddSystemZTargetArgs(const ArgList &Args,
                                 ArgStringList &CmdArgs) const {
  if (const Arg *A = Args.getLastArg(options::OPT_mtune_EQ)) {
    CmdArgs.push_back("-tune-cpu");
    if (strcmp(A->getValue(), "native") == 0)
      CmdArgs.push_back(Args.MakeArgString(llvm::sys::getHostCPUName()));
    else
      CmdArgs.push_back(A->getValue());
  }

  bool HasBackchain =
      Args.hasFlag(options::OPT_mbackchain, options::OPT_mno_backchain, false);
  bool HasPackedStack = Args.hasFlag(options::OPT_mpacked_stack,
                                     options::OPT_mno_packed_stack, false);
  systemz::FloatABI FloatABI =
      systemz::getSystemZFloatABI(getToolChain().getDriver(), Args);
  bool HasSoftFloat = (FloatABI == systemz::FloatABI::Soft);
  if (HasBackchain && HasPackedStack && !HasSoftFloat) {
    const Driver &D = getToolChain().getDriver();
    D.Diag(diag::err_drv_unsupported_opt)
      << "-mpacked-stack -mbackchain -mhard-float";
  }
  if (HasBackchain)
    CmdArgs.push_back("-mbackchain");
  if (HasPackedStack)
    CmdArgs.push_back("-mpacked-stack");
  if (HasSoftFloat) {
    // Floating point operations and argument passing are soft.
    CmdArgs.push_back("-msoft-float");
    CmdArgs.push_back("-mfloat-abi");
    CmdArgs.push_back("soft");
  }
}

void Clang::AddX86TargetArgs(const ArgList &Args,
                             ArgStringList &CmdArgs) const {
  const Driver &D = getToolChain().getDriver();
  addX86AlignBranchArgs(D, Args, CmdArgs, /*IsLTO=*/false);

  if (!Args.hasFlag(options::OPT_mred_zone, options::OPT_mno_red_zone, true) ||
      Args.hasArg(options::OPT_mkernel) ||
      Args.hasArg(options::OPT_fapple_kext))
    CmdArgs.push_back("-disable-red-zone");

  if (!Args.hasFlag(options::OPT_mtls_direct_seg_refs,
                    options::OPT_mno_tls_direct_seg_refs, true))
    CmdArgs.push_back("-mno-tls-direct-seg-refs");

  // Default to avoid implicit floating-point for kernel/kext code, but allow
  // that to be overridden with -mno-soft-float.
  bool NoImplicitFloat = (Args.hasArg(options::OPT_mkernel) ||
                          Args.hasArg(options::OPT_fapple_kext));
  if (Arg *A = Args.getLastArg(
          options::OPT_msoft_float, options::OPT_mno_soft_float,
          options::OPT_mimplicit_float, options::OPT_mno_implicit_float)) {
    const Option &O = A->getOption();
    NoImplicitFloat = (O.matches(options::OPT_mno_implicit_float) ||
                       O.matches(options::OPT_msoft_float));
  }
  if (NoImplicitFloat)
    CmdArgs.push_back("-no-implicit-float");

  if (Arg *A = Args.getLastArg(options::OPT_masm_EQ)) {
    StringRef Value = A->getValue();
    if (Value == "intel" || Value == "att") {
      CmdArgs.push_back("-mllvm");
      CmdArgs.push_back(Args.MakeArgString("-x86-asm-syntax=" + Value));
      CmdArgs.push_back(Args.MakeArgString("-inline-asm=" + Value));
    } else {
      D.Diag(diag::err_drv_unsupported_option_argument)
          << A->getSpelling() << Value;
    }
  } else if (D.IsCLMode()) {
    CmdArgs.push_back("-mllvm");
    CmdArgs.push_back("-x86-asm-syntax=intel");
  }

  if (Arg *A = Args.getLastArg(options::OPT_mskip_rax_setup,
                               options::OPT_mno_skip_rax_setup))
    if (A->getOption().matches(options::OPT_mskip_rax_setup))
      CmdArgs.push_back(Args.MakeArgString("-mskip-rax-setup"));

  // Set flags to support MCU ABI.
  if (Args.hasFlag(options::OPT_miamcu, options::OPT_mno_iamcu, false)) {
    CmdArgs.push_back("-mfloat-abi");
    CmdArgs.push_back("soft");
    CmdArgs.push_back("-mstack-alignment=4");
  }

  // Handle -mtune.

  // Default to "generic" unless -march is present or targetting the PS4/PS5.
  std::string TuneCPU;
  if (!Args.hasArg(clang::driver::options::OPT_march_EQ) &&
      !getToolChain().getTriple().isPS())
    TuneCPU = "generic";

  // Override based on -mtune.
  if (const Arg *A = Args.getLastArg(clang::driver::options::OPT_mtune_EQ)) {
    StringRef Name = A->getValue();

    if (Name == "native") {
      Name = llvm::sys::getHostCPUName();
      if (!Name.empty())
        TuneCPU = std::string(Name);
    } else
      TuneCPU = std::string(Name);
  }

  if (!TuneCPU.empty()) {
    CmdArgs.push_back("-tune-cpu");
    CmdArgs.push_back(Args.MakeArgString(TuneCPU));
  }
}

void Clang::AddHexagonTargetArgs(const ArgList &Args,
                                 ArgStringList &CmdArgs) const {
  CmdArgs.push_back("-mqdsp6-compat");
  CmdArgs.push_back("-Wreturn-type");

  if (auto G = toolchains::HexagonToolChain::getSmallDataThreshold(Args)) {
    CmdArgs.push_back("-mllvm");
    CmdArgs.push_back(
        Args.MakeArgString("-hexagon-small-data-threshold=" + Twine(*G)));
  }

  if (!Args.hasArg(options::OPT_fno_short_enums))
    CmdArgs.push_back("-fshort-enums");
  if (Args.getLastArg(options::OPT_mieee_rnd_near)) {
    CmdArgs.push_back("-mllvm");
    CmdArgs.push_back("-enable-hexagon-ieee-rnd-near");
  }
  CmdArgs.push_back("-mllvm");
  CmdArgs.push_back("-machine-sink-split=0");
}

void Clang::AddLanaiTargetArgs(const ArgList &Args,
                               ArgStringList &CmdArgs) const {
  if (Arg *A = Args.getLastArg(options::OPT_mcpu_EQ)) {
    StringRef CPUName = A->getValue();

    CmdArgs.push_back("-target-cpu");
    CmdArgs.push_back(Args.MakeArgString(CPUName));
  }
  if (Arg *A = Args.getLastArg(options::OPT_mregparm_EQ)) {
    StringRef Value = A->getValue();
    // Only support mregparm=4 to support old usage. Report error for all other
    // cases.
    int Mregparm;
    if (Value.getAsInteger(10, Mregparm)) {
      if (Mregparm != 4) {
        getToolChain().getDriver().Diag(
            diag::err_drv_unsupported_option_argument)
            << A->getSpelling() << Value;
      }
    }
  }
}

void Clang::AddWebAssemblyTargetArgs(const ArgList &Args,
                                     ArgStringList &CmdArgs) const {
  // Default to "hidden" visibility.
  if (!Args.hasArg(options::OPT_fvisibility_EQ,
                   options::OPT_fvisibility_ms_compat))
    CmdArgs.push_back("-fvisibility=hidden");
}

void Clang::AddVETargetArgs(const ArgList &Args, ArgStringList &CmdArgs) const {
  // Floating point operations and argument passing are hard.
  CmdArgs.push_back("-mfloat-abi");
  CmdArgs.push_back("hard");
}

void Clang::DumpCompilationDatabase(Compilation &C, StringRef Filename,
                                    StringRef Target, const InputInfo &Output,
                                    const InputInfo &Input, const ArgList &Args) const {
  // If this is a dry run, do not create the compilation database file.
  if (C.getArgs().hasArg(options::OPT__HASH_HASH_HASH))
    return;

  using llvm::yaml::escape;
  const Driver &D = getToolChain().getDriver();

  if (!CompilationDatabase) {
    std::error_code EC;
    auto File = std::make_unique<llvm::raw_fd_ostream>(
        Filename, EC,
        llvm::sys::fs::OF_TextWithCRLF | llvm::sys::fs::OF_Append);
    if (EC) {
      D.Diag(clang::diag::err_drv_compilationdatabase) << Filename
                                                       << EC.message();
      return;
    }
    CompilationDatabase = std::move(File);
  }
  auto &CDB = *CompilationDatabase;
  auto CWD = D.getVFS().getCurrentWorkingDirectory();
  if (!CWD)
    CWD = ".";
  CDB << "{ \"directory\": \"" << escape(*CWD) << "\"";
  CDB << ", \"file\": \"" << escape(Input.getFilename()) << "\"";
  if (Output.isFilename())
    CDB << ", \"output\": \"" << escape(Output.getFilename()) << "\"";
  CDB << ", \"arguments\": [\"" << escape(D.ClangExecutable) << "\"";
  SmallString<128> Buf;
  Buf = "-x";
  Buf += types::getTypeName(Input.getType());
  CDB << ", \"" << escape(Buf) << "\"";
  if (!D.SysRoot.empty() && !Args.hasArg(options::OPT__sysroot_EQ)) {
    Buf = "--sysroot=";
    Buf += D.SysRoot;
    CDB << ", \"" << escape(Buf) << "\"";
  }
  CDB << ", \"" << escape(Input.getFilename()) << "\"";
  if (Output.isFilename())
    CDB << ", \"-o\", \"" << escape(Output.getFilename()) << "\"";
  for (auto &A: Args) {
    auto &O = A->getOption();
    // Skip language selection, which is positional.
    if (O.getID() == options::OPT_x)
      continue;
    // Skip writing dependency output and the compilation database itself.
    if (O.getGroup().isValid() && O.getGroup().getID() == options::OPT_M_Group)
      continue;
    if (O.getID() == options::OPT_gen_cdb_fragment_path)
      continue;
    // Skip inputs.
    if (O.getKind() == Option::InputClass)
      continue;
    // Skip output.
    if (O.getID() == options::OPT_o)
      continue;
    // All other arguments are quoted and appended.
    ArgStringList ASL;
    A->render(Args, ASL);
    for (auto &it: ASL)
      CDB << ", \"" << escape(it) << "\"";
  }
  Buf = "--target=";
  Buf += Target;
  CDB << ", \"" << escape(Buf) << "\"]},\n";
}

void Clang::DumpCompilationDatabaseFragmentToDir(
    StringRef Dir, Compilation &C, StringRef Target, const InputInfo &Output,
    const InputInfo &Input, const llvm::opt::ArgList &Args) const {
  // If this is a dry run, do not create the compilation database file.
  if (C.getArgs().hasArg(options::OPT__HASH_HASH_HASH))
    return;

  if (CompilationDatabase)
    DumpCompilationDatabase(C, "", Target, Output, Input, Args);

  SmallString<256> Path = Dir;
  const auto &Driver = C.getDriver();
  Driver.getVFS().makeAbsolute(Path);
  auto Err = llvm::sys::fs::create_directory(Path, /*IgnoreExisting=*/true);
  if (Err) {
    Driver.Diag(diag::err_drv_compilationdatabase) << Dir << Err.message();
    return;
  }

  llvm::sys::path::append(
      Path,
      Twine(llvm::sys::path::filename(Input.getFilename())) + ".%%%%.json");
  int FD;
  SmallString<256> TempPath;
  Err = llvm::sys::fs::createUniqueFile(Path, FD, TempPath,
                                        llvm::sys::fs::OF_Text);
  if (Err) {
    Driver.Diag(diag::err_drv_compilationdatabase) << Path << Err.message();
    return;
  }
  CompilationDatabase =
      std::make_unique<llvm::raw_fd_ostream>(FD, /*shouldClose=*/true);
  DumpCompilationDatabase(C, "", Target, Output, Input, Args);
}

static bool CheckARMImplicitITArg(StringRef Value) {
  return Value == "always" || Value == "never" || Value == "arm" ||
         Value == "thumb";
}

static void AddARMImplicitITArgs(const ArgList &Args, ArgStringList &CmdArgs,
                                 StringRef Value) {
  CmdArgs.push_back("-mllvm");
  CmdArgs.push_back(Args.MakeArgString("-arm-implicit-it=" + Value));
}

static void CollectArgsForIntegratedAssembler(Compilation &C,
                                              const ArgList &Args,
                                              ArgStringList &CmdArgs,
                                              const Driver &D) {
  if (UseRelaxAll(C, Args))
    CmdArgs.push_back("-mrelax-all");

  // Only default to -mincremental-linker-compatible if we think we are
  // targeting the MSVC linker.
  bool DefaultIncrementalLinkerCompatible =
      C.getDefaultToolChain().getTriple().isWindowsMSVCEnvironment();
  if (Args.hasFlag(options::OPT_mincremental_linker_compatible,
                   options::OPT_mno_incremental_linker_compatible,
                   DefaultIncrementalLinkerCompatible))
    CmdArgs.push_back("-mincremental-linker-compatible");

  Args.AddLastArg(CmdArgs, options::OPT_femit_dwarf_unwind_EQ);

  Args.addOptInFlag(CmdArgs, options::OPT_femit_compact_unwind_non_canonical,
                    options::OPT_fno_emit_compact_unwind_non_canonical);

  // If you add more args here, also add them to the block below that
  // starts with "// If CollectArgsForIntegratedAssembler() isn't called below".

  // When passing -I arguments to the assembler we sometimes need to
  // unconditionally take the next argument.  For example, when parsing
  // '-Wa,-I -Wa,foo' we need to accept the -Wa,foo arg after seeing the
  // -Wa,-I arg and when parsing '-Wa,-I,foo' we need to accept the 'foo'
  // arg after parsing the '-I' arg.
  bool TakeNextArg = false;

  bool UseRelaxRelocations = C.getDefaultToolChain().useRelaxRelocations();
  bool UseNoExecStack = false;
  const char *MipsTargetFeature = nullptr;
  StringRef ImplicitIt;
  for (const Arg *A :
       Args.filtered(options::OPT_Wa_COMMA, options::OPT_Xassembler,
                     options::OPT_mimplicit_it_EQ)) {
    A->claim();

    if (A->getOption().getID() == options::OPT_mimplicit_it_EQ) {
      switch (C.getDefaultToolChain().getArch()) {
      case llvm::Triple::arm:
      case llvm::Triple::armeb:
      case llvm::Triple::thumb:
      case llvm::Triple::thumbeb:
        // Only store the value; the last value set takes effect.
        ImplicitIt = A->getValue();
        if (!CheckARMImplicitITArg(ImplicitIt))
          D.Diag(diag::err_drv_unsupported_option_argument)
              << A->getSpelling() << ImplicitIt;
        continue;
      default:
        break;
      }
    }

    for (StringRef Value : A->getValues()) {
      if (TakeNextArg) {
        CmdArgs.push_back(Value.data());
        TakeNextArg = false;
        continue;
      }

      if (C.getDefaultToolChain().getTriple().isOSBinFormatCOFF() &&
          Value == "-mbig-obj")
        continue; // LLVM handles bigobj automatically

      switch (C.getDefaultToolChain().getArch()) {
      default:
        break;
      case llvm::Triple::wasm32:
      case llvm::Triple::wasm64:
        if (Value == "--no-type-check") {
          CmdArgs.push_back("-mno-type-check");
          continue;
        }
        break;
      case llvm::Triple::thumb:
      case llvm::Triple::thumbeb:
      case llvm::Triple::arm:
      case llvm::Triple::armeb:
        if (Value.starts_with("-mimplicit-it=")) {
          // Only store the value; the last value set takes effect.
          ImplicitIt = Value.split("=").second;
          if (CheckARMImplicitITArg(ImplicitIt))
            continue;
        }
        if (Value == "-mthumb")
          // -mthumb has already been processed in ComputeLLVMTriple()
          // recognize but skip over here.
          continue;
        break;
      case llvm::Triple::mips:
      case llvm::Triple::mipsel:
      case llvm::Triple::mips64:
      case llvm::Triple::mips64el:
        if (Value == "--trap") {
          CmdArgs.push_back("-target-feature");
          CmdArgs.push_back("+use-tcc-in-div");
          continue;
        }
        if (Value == "--break") {
          CmdArgs.push_back("-target-feature");
          CmdArgs.push_back("-use-tcc-in-div");
          continue;
        }
        if (Value.starts_with("-msoft-float")) {
          CmdArgs.push_back("-target-feature");
          CmdArgs.push_back("+soft-float");
          continue;
        }
        if (Value.starts_with("-mhard-float")) {
          CmdArgs.push_back("-target-feature");
          CmdArgs.push_back("-soft-float");
          continue;
        }

        MipsTargetFeature = llvm::StringSwitch<const char *>(Value)
                                .Case("-mips1", "+mips1")
                                .Case("-mips2", "+mips2")
                                .Case("-mips3", "+mips3")
                                .Case("-mips4", "+mips4")
                                .Case("-mips5", "+mips5")
                                .Case("-mips32", "+mips32")
                                .Case("-mips32r2", "+mips32r2")
                                .Case("-mips32r3", "+mips32r3")
                                .Case("-mips32r5", "+mips32r5")
                                .Case("-mips32r6", "+mips32r6")
                                .Case("-mips64", "+mips64")
                                .Case("-mips64r2", "+mips64r2")
                                .Case("-mips64r3", "+mips64r3")
                                .Case("-mips64r5", "+mips64r5")
                                .Case("-mips64r6", "+mips64r6")
                                .Default(nullptr);
        if (MipsTargetFeature)
          continue;
      }

      if (Value == "-force_cpusubtype_ALL") {
        // Do nothing, this is the default and we don't support anything else.
      } else if (Value == "-L") {
        CmdArgs.push_back("-msave-temp-labels");
      } else if (Value == "--fatal-warnings") {
        CmdArgs.push_back("-massembler-fatal-warnings");
      } else if (Value == "--no-warn" || Value == "-W") {
        CmdArgs.push_back("-massembler-no-warn");
      } else if (Value == "--noexecstack") {
        UseNoExecStack = true;
      } else if (Value.starts_with("-compress-debug-sections") ||
                 Value.starts_with("--compress-debug-sections") ||
                 Value == "-nocompress-debug-sections" ||
                 Value == "--nocompress-debug-sections") {
        CmdArgs.push_back(Value.data());
      } else if (Value == "-mrelax-relocations=yes" ||
                 Value == "--mrelax-relocations=yes") {
        UseRelaxRelocations = true;
      } else if (Value == "-mrelax-relocations=no" ||
                 Value == "--mrelax-relocations=no") {
        UseRelaxRelocations = false;
      } else if (Value.starts_with("-I")) {
        CmdArgs.push_back(Value.data());
        // We need to consume the next argument if the current arg is a plain
        // -I. The next arg will be the include directory.
        if (Value == "-I")
          TakeNextArg = true;
      } else if (Value.starts_with("-gdwarf-")) {
        // "-gdwarf-N" options are not cc1as options.
        unsigned DwarfVersion = DwarfVersionNum(Value);
        if (DwarfVersion == 0) { // Send it onward, and let cc1as complain.
          CmdArgs.push_back(Value.data());
        } else {
          RenderDebugEnablingArgs(Args, CmdArgs,
                                  llvm::codegenoptions::DebugInfoConstructor,
                                  DwarfVersion, llvm::DebuggerKind::Default);
        }
      } else if (Value.starts_with("-mcpu") || Value.starts_with("-mfpu") ||
                 Value.starts_with("-mhwdiv") || Value.starts_with("-march")) {
        // Do nothing, we'll validate it later.
      } else if (Value == "-defsym") {
        if (A->getNumValues() != 2) {
          D.Diag(diag::err_drv_defsym_invalid_format) << Value;
          break;
        }
        const char *S = A->getValue(1);
        auto Pair = StringRef(S).split('=');
        auto Sym = Pair.first;
        auto SVal = Pair.second;

        if (Sym.empty() || SVal.empty()) {
          D.Diag(diag::err_drv_defsym_invalid_format) << S;
          break;
        }
        int64_t IVal;
        if (SVal.getAsInteger(0, IVal)) {
          D.Diag(diag::err_drv_defsym_invalid_symval) << SVal;
          break;
        }
        CmdArgs.push_back(Value.data());
        TakeNextArg = true;
      } else if (Value == "-fdebug-compilation-dir") {
        CmdArgs.push_back("-fdebug-compilation-dir");
        TakeNextArg = true;
      } else if (Value.consume_front("-fdebug-compilation-dir=")) {
        // The flag is a -Wa / -Xassembler argument and Options doesn't
        // parse the argument, so this isn't automatically aliased to
        // -fdebug-compilation-dir (without '=') here.
        CmdArgs.push_back("-fdebug-compilation-dir");
        CmdArgs.push_back(Value.data());
      } else if (Value == "--version") {
        D.PrintVersion(C, llvm::outs());
      } else {
        D.Diag(diag::err_drv_unsupported_option_argument)
            << A->getSpelling() << Value;
      }
    }
  }
  if (ImplicitIt.size())
    AddARMImplicitITArgs(Args, CmdArgs, ImplicitIt);
  if (!UseRelaxRelocations)
    CmdArgs.push_back("-mrelax-relocations=no");
  if (UseNoExecStack)
    CmdArgs.push_back("-mnoexecstack");
  if (MipsTargetFeature != nullptr) {
    CmdArgs.push_back("-target-feature");
    CmdArgs.push_back(MipsTargetFeature);
  }

  // forward -fembed-bitcode to assmebler
  if (C.getDriver().embedBitcodeEnabled() ||
      C.getDriver().embedBitcodeMarkerOnly())
    Args.AddLastArg(CmdArgs, options::OPT_fembed_bitcode_EQ);

  if (const char *AsSecureLogFile = getenv("AS_SECURE_LOG_FILE")) {
    CmdArgs.push_back("-as-secure-log-file");
    CmdArgs.push_back(Args.MakeArgString(AsSecureLogFile));
  }
}

static StringRef EnumComplexRangeToStr(LangOptions::ComplexRangeKind Range) {
  StringRef RangeStr = "";
  switch (Range) {
  case LangOptions::ComplexRangeKind::CX_Limited:
    return "-fcx-limited-range";
    break;
  case LangOptions::ComplexRangeKind::CX_Fortran:
    return "-fcx-fortran-rules";
    break;
  default:
    return RangeStr;
    break;
  }
}

static void EmitComplexRangeDiag(const Driver &D,
                                 LangOptions::ComplexRangeKind Range1,
                                 LangOptions::ComplexRangeKind Range2) {
  if (Range1 != Range2 && Range1 != LangOptions::ComplexRangeKind::CX_None)
    D.Diag(clang::diag::warn_drv_overriding_option)
        << EnumComplexRangeToStr(Range1) << EnumComplexRangeToStr(Range2);
}

static std::string
RenderComplexRangeOption(LangOptions::ComplexRangeKind Range) {
  std::string ComplexRangeStr = "-complex-range=";
  switch (Range) {
  case LangOptions::ComplexRangeKind::CX_Full:
    ComplexRangeStr += "full";
    break;
  case LangOptions::ComplexRangeKind::CX_Limited:
    ComplexRangeStr += "limited";
    break;
  case LangOptions::ComplexRangeKind::CX_Fortran:
    ComplexRangeStr += "fortran";
    break;
  default:
    assert(0 && "Unexpected range option");
  }
  return ComplexRangeStr;
}

static void RenderFloatingPointOptions(const ToolChain &TC, const Driver &D,
                                       bool OFastEnabled, const ArgList &Args,
                                       ArgStringList &CmdArgs,
                                       const JobAction &JA) {
  // Handle various floating point optimization flags, mapping them to the
  // appropriate LLVM code generation flags. This is complicated by several
  // "umbrella" flags, so we do this by stepping through the flags incrementally
  // adjusting what we think is enabled/disabled, then at the end setting the
  // LLVM flags based on the final state.
  bool HonorINFs = true;
  bool HonorNaNs = true;
  bool ApproxFunc = false;
  // -fmath-errno is the default on some platforms, e.g. BSD-derived OSes.
  bool MathErrno = TC.IsMathErrnoDefault();
  bool AssociativeMath = false;
  bool ReciprocalMath = false;
  bool SignedZeros = true;
  bool TrappingMath = false; // Implemented via -ffp-exception-behavior
  bool TrappingMathPresent = false; // Is trapping-math in args, and not
                                    // overriden by ffp-exception-behavior?
  bool RoundingFPMath = false;
  bool RoundingMathPresent = false; // Is rounding-math in args?
  // -ffp-model values: strict, fast, precise
  StringRef FPModel = "";
  // -ffp-exception-behavior options: strict, maytrap, ignore
  StringRef FPExceptionBehavior = "";
  // -ffp-eval-method options: double, extended, source
  StringRef FPEvalMethod = "";
  const llvm::DenormalMode DefaultDenormalFPMath =
      TC.getDefaultDenormalModeForType(Args, JA);
  const llvm::DenormalMode DefaultDenormalFP32Math =
      TC.getDefaultDenormalModeForType(Args, JA, &llvm::APFloat::IEEEsingle());

  llvm::DenormalMode DenormalFPMath = DefaultDenormalFPMath;
  llvm::DenormalMode DenormalFP32Math = DefaultDenormalFP32Math;
  // CUDA and HIP don't rely on the frontend to pass an ffp-contract option.
  // If one wasn't given by the user, don't pass it here.
  StringRef FPContract;
  StringRef LastSeenFfpContractOption;
  bool SeenUnsafeMathModeOption = false;
  if (!JA.isDeviceOffloading(Action::OFK_Cuda) &&
      !JA.isOffloading(Action::OFK_HIP))
    FPContract = "on";
  bool StrictFPModel = false;
  StringRef Float16ExcessPrecision = "";
  StringRef BFloat16ExcessPrecision = "";
  LangOptions::ComplexRangeKind Range = LangOptions::ComplexRangeKind::CX_None;
  std::string ComplexRangeStr = "";

  // Lambda to set fast-math options. This is also used by -ffp-model=fast
  auto applyFastMath = [&]() {
    HonorINFs = false;
    HonorNaNs = false;
    MathErrno = false;
    AssociativeMath = true;
    ReciprocalMath = true;
    ApproxFunc = true;
    SignedZeros = false;
    TrappingMath = false;
    RoundingFPMath = false;
    FPExceptionBehavior = "";
    // If fast-math is set then set the fp-contract mode to fast.
    FPContract = "fast";
    // ffast-math enables limited range rules for complex multiplication and
    // division.
    Range = LangOptions::ComplexRangeKind::CX_Limited;
    SeenUnsafeMathModeOption = true;
  };

  if (const Arg *A = Args.getLastArg(options::OPT_flimited_precision_EQ)) {
    CmdArgs.push_back("-mlimit-float-precision");
    CmdArgs.push_back(A->getValue());
  }

  for (const Arg *A : Args) {
    auto optID = A->getOption().getID();
    bool PreciseFPModel = false;
    switch (optID) {
    default:
      break;
    case options::OPT_fcx_limited_range: {
      EmitComplexRangeDiag(D, Range, LangOptions::ComplexRangeKind::CX_Limited);
      Range = LangOptions::ComplexRangeKind::CX_Limited;
      break;
    }
    case options::OPT_fno_cx_limited_range:
      EmitComplexRangeDiag(D, Range, LangOptions::ComplexRangeKind::CX_Full);
      Range = LangOptions::ComplexRangeKind::CX_Full;
      break;
    case options::OPT_fcx_fortran_rules: {
      EmitComplexRangeDiag(D, Range, LangOptions::ComplexRangeKind::CX_Fortran);
      Range = LangOptions::ComplexRangeKind::CX_Fortran;
      break;
    }
    case options::OPT_fno_cx_fortran_rules:
      EmitComplexRangeDiag(D, Range, LangOptions::ComplexRangeKind::CX_Full);
      Range = LangOptions::ComplexRangeKind::CX_Full;
      break;
    case options::OPT_ffp_model_EQ: {
      // If -ffp-model= is seen, reset to fno-fast-math
      HonorINFs = true;
      HonorNaNs = true;
      ApproxFunc = false;
      // Turning *off* -ffast-math restores the toolchain default.
      MathErrno = TC.IsMathErrnoDefault();
      AssociativeMath = false;
      ReciprocalMath = false;
      SignedZeros = true;
      // -fno_fast_math restores default denormal and fpcontract handling
      FPContract = "on";
      DenormalFPMath = llvm::DenormalMode::getIEEE();

      // FIXME: The target may have picked a non-IEEE default mode here based on
      // -cl-denorms-are-zero. Should the target consider -fp-model interaction?
      DenormalFP32Math = llvm::DenormalMode::getIEEE();

      StringRef Val = A->getValue();
      if (OFastEnabled && !Val.equals("fast")) {
          // Only -ffp-model=fast is compatible with OFast, ignore.
        D.Diag(clang::diag::warn_drv_overriding_option)
            << Args.MakeArgString("-ffp-model=" + Val) << "-Ofast";
        break;
      }
      StrictFPModel = false;
      PreciseFPModel = true;
      // ffp-model= is a Driver option, it is entirely rewritten into more
      // granular options before being passed into cc1.
      // Use the gcc option in the switch below.
      if (!FPModel.empty() && !FPModel.equals(Val))
        D.Diag(clang::diag::warn_drv_overriding_option)
            << Args.MakeArgString("-ffp-model=" + FPModel)
            << Args.MakeArgString("-ffp-model=" + Val);
      if (Val.equals("fast")) {
        FPModel = Val;
        applyFastMath();
      } else if (Val.equals("precise")) {
        optID = options::OPT_ffp_contract;
        FPModel = Val;
        FPContract = "on";
        PreciseFPModel = true;
      } else if (Val.equals("strict")) {
        StrictFPModel = true;
        optID = options::OPT_frounding_math;
        FPExceptionBehavior = "strict";
        FPModel = Val;
        FPContract = "off";
        TrappingMath = true;
      } else
        D.Diag(diag::err_drv_unsupported_option_argument)
            << A->getSpelling() << Val;
      break;
    }
    }

    switch (optID) {
    // If this isn't an FP option skip the claim below
    default: continue;

    // Options controlling individual features
    case options::OPT_fhonor_infinities:    HonorINFs = true;         break;
    case options::OPT_fno_honor_infinities: HonorINFs = false;        break;
    case options::OPT_fhonor_nans:          HonorNaNs = true;         break;
    case options::OPT_fno_honor_nans:       HonorNaNs = false;        break;
    case options::OPT_fapprox_func:         ApproxFunc = true;        break;
    case options::OPT_fno_approx_func:      ApproxFunc = false;       break;
    case options::OPT_fmath_errno:          MathErrno = true;         break;
    case options::OPT_fno_math_errno:       MathErrno = false;        break;
    case options::OPT_fassociative_math:    AssociativeMath = true;   break;
    case options::OPT_fno_associative_math: AssociativeMath = false;  break;
    case options::OPT_freciprocal_math:     ReciprocalMath = true;    break;
    case options::OPT_fno_reciprocal_math:  ReciprocalMath = false;   break;
    case options::OPT_fsigned_zeros:        SignedZeros = true;       break;
    case options::OPT_fno_signed_zeros:     SignedZeros = false;      break;
    case options::OPT_ftrapping_math:
      if (!TrappingMathPresent && !FPExceptionBehavior.empty() &&
          !FPExceptionBehavior.equals("strict"))
        // Warn that previous value of option is overridden.
        D.Diag(clang::diag::warn_drv_overriding_option)
            << Args.MakeArgString("-ffp-exception-behavior=" +
                                  FPExceptionBehavior)
            << "-ftrapping-math";
      TrappingMath = true;
      TrappingMathPresent = true;
      FPExceptionBehavior = "strict";
      break;
    case options::OPT_fno_trapping_math:
      if (!TrappingMathPresent && !FPExceptionBehavior.empty() &&
          !FPExceptionBehavior.equals("ignore"))
        // Warn that previous value of option is overridden.
        D.Diag(clang::diag::warn_drv_overriding_option)
            << Args.MakeArgString("-ffp-exception-behavior=" +
                                  FPExceptionBehavior)
            << "-fno-trapping-math";
      TrappingMath = false;
      TrappingMathPresent = true;
      FPExceptionBehavior = "ignore";
      break;

    case options::OPT_frounding_math:
      RoundingFPMath = true;
      RoundingMathPresent = true;
      break;

    case options::OPT_fno_rounding_math:
      RoundingFPMath = false;
      RoundingMathPresent = false;
      break;

    case options::OPT_fdenormal_fp_math_EQ:
      DenormalFPMath = llvm::parseDenormalFPAttribute(A->getValue());
      DenormalFP32Math = DenormalFPMath;
      if (!DenormalFPMath.isValid()) {
        D.Diag(diag::err_drv_invalid_value)
            << A->getAsString(Args) << A->getValue();
      }
      break;

    case options::OPT_fdenormal_fp_math_f32_EQ:
      DenormalFP32Math = llvm::parseDenormalFPAttribute(A->getValue());
      if (!DenormalFP32Math.isValid()) {
        D.Diag(diag::err_drv_invalid_value)
            << A->getAsString(Args) << A->getValue();
      }
      break;

    // Validate and pass through -ffp-contract option.
    case options::OPT_ffp_contract: {
      StringRef Val = A->getValue();
      if (PreciseFPModel) {
        // -ffp-model=precise enables ffp-contract=on.
        // -ffp-model=precise sets PreciseFPModel to on and Val to
        // "precise". FPContract is set.
        ;
      } else if (Val.equals("fast") || Val.equals("on") || Val.equals("off") ||
                 Val.equals("fast-honor-pragmas")) {
        FPContract = Val;
        LastSeenFfpContractOption = Val;
      } else
        D.Diag(diag::err_drv_unsupported_option_argument)
            << A->getSpelling() << Val;
      break;
    }

    // Validate and pass through -ffp-model option.
    case options::OPT_ffp_model_EQ:
      // This should only occur in the error case
      // since the optID has been replaced by a more granular
      // floating point option.
      break;

    // Validate and pass through -ffp-exception-behavior option.
    case options::OPT_ffp_exception_behavior_EQ: {
      StringRef Val = A->getValue();
      if (!TrappingMathPresent && !FPExceptionBehavior.empty() &&
          !FPExceptionBehavior.equals(Val))
        // Warn that previous value of option is overridden.
        D.Diag(clang::diag::warn_drv_overriding_option)
            << Args.MakeArgString("-ffp-exception-behavior=" +
                                  FPExceptionBehavior)
            << Args.MakeArgString("-ffp-exception-behavior=" + Val);
      TrappingMath = TrappingMathPresent = false;
      if (Val.equals("ignore") || Val.equals("maytrap")) {
        FPExceptionBehavior = Val;
        // AOCC Begin
        if (Val.equals("maytrap")) {
	  ;
        }
        // AOCC End
      } else if (Val.equals("strict")) {
        FPExceptionBehavior = Val;
        TrappingMath = TrappingMathPresent = true;
      } else
        D.Diag(diag::err_drv_unsupported_option_argument)
            << A->getSpelling() << Val;
      break;
    }

    // Validate and pass through -ffp-eval-method option.
    case options::OPT_ffp_eval_method_EQ: {
      StringRef Val = A->getValue();
      if (Val.equals("double") || Val.equals("extended") ||
          Val.equals("source"))
        FPEvalMethod = Val;
      else
        D.Diag(diag::err_drv_unsupported_option_argument)
            << A->getSpelling() << Val;
      break;
    }

    case options::OPT_fexcess_precision_EQ: {
      StringRef Val = A->getValue();
      const llvm::Triple::ArchType Arch = TC.getArch();
      if (Arch == llvm::Triple::x86 || Arch == llvm::Triple::x86_64) {
        if (Val.equals("standard") || Val.equals("fast"))
          Float16ExcessPrecision = Val;
        // To make it GCC compatible, allow the value of "16" which
        // means disable excess precision, the same meaning than clang's
        // equivalent value "none".
        else if (Val.equals("16"))
          Float16ExcessPrecision = "none";
        else
          D.Diag(diag::err_drv_unsupported_option_argument)
              << A->getSpelling() << Val;
      } else {
        if (!(Val.equals("standard") || Val.equals("fast")))
          D.Diag(diag::err_drv_unsupported_option_argument)
              << A->getSpelling() << Val;
      }
      BFloat16ExcessPrecision = Float16ExcessPrecision;
      break;
    }
    case options::OPT_ffinite_math_only:
      HonorINFs = false;
      HonorNaNs = false;
      break;
    case options::OPT_fno_finite_math_only:
      HonorINFs = true;
      HonorNaNs = true;
      break;

    case options::OPT_funsafe_math_optimizations:
      AssociativeMath = true;
      ReciprocalMath = true;
      SignedZeros = false;
      ApproxFunc = true;
      TrappingMath = false;
      FPExceptionBehavior = "";
      FPContract = "fast";
      SeenUnsafeMathModeOption = true;
      break;
    case options::OPT_fno_unsafe_math_optimizations:
      AssociativeMath = false;
      ReciprocalMath = false;
      SignedZeros = true;
      ApproxFunc = false;
      TrappingMath = true;
      FPExceptionBehavior = "strict";

      // The target may have opted to flush by default, so force IEEE.
      DenormalFPMath = llvm::DenormalMode::getIEEE();
      DenormalFP32Math = llvm::DenormalMode::getIEEE();
      if (!JA.isDeviceOffloading(Action::OFK_Cuda) &&
          !JA.isOffloading(Action::OFK_HIP)) {
        if (LastSeenFfpContractOption != "") {
          FPContract = LastSeenFfpContractOption;
        } else if (SeenUnsafeMathModeOption)
          FPContract = "on";
      }
      break;

    case options::OPT_Ofast:
      // If -Ofast is the optimization level, then -ffast-math should be enabled
      if (!OFastEnabled)
        continue;
      [[fallthrough]];
    case options::OPT_ffast_math: {
      applyFastMath();
      break;
    }
    case options::OPT_fno_fast_math:
      HonorINFs = true;
      HonorNaNs = true;
      // Turning on -ffast-math (with either flag) removes the need for
      // MathErrno. However, turning *off* -ffast-math merely restores the
      // toolchain default (which may be false).
      MathErrno = TC.IsMathErrnoDefault();
      AssociativeMath = false;
      ReciprocalMath = false;
      ApproxFunc = false;
      SignedZeros = true;
      // -fno_fast_math restores default denormal and fpcontract handling
      DenormalFPMath = DefaultDenormalFPMath;
      DenormalFP32Math = llvm::DenormalMode::getIEEE();
      if (!JA.isDeviceOffloading(Action::OFK_Cuda) &&
          !JA.isOffloading(Action::OFK_HIP)) {
        if (LastSeenFfpContractOption != "") {
          FPContract = LastSeenFfpContractOption;
        } else if (SeenUnsafeMathModeOption)
          FPContract = "on";
      }
      break;
    }
    if (StrictFPModel) {
      // If -ffp-model=strict has been specified on command line but
      // subsequent options conflict then emit warning diagnostic.
      if (HonorINFs && HonorNaNs && !AssociativeMath && !ReciprocalMath &&
          SignedZeros && TrappingMath && RoundingFPMath && !ApproxFunc &&
          DenormalFPMath == llvm::DenormalMode::getIEEE() &&
          DenormalFP32Math == llvm::DenormalMode::getIEEE() &&
          FPContract.equals("off"))
        // OK: Current Arg doesn't conflict with -ffp-model=strict
        ;
      else {
        StrictFPModel = false;
        FPModel = "";
        auto RHS = (A->getNumValues() == 0)
                       ? A->getSpelling()
                       : Args.MakeArgString(A->getSpelling() + A->getValue());
        if (RHS != "-ffp-model=strict")
          D.Diag(clang::diag::warn_drv_overriding_option)
              << "-ffp-model=strict" << RHS;
      }
    }

    // If we handled this option claim it
    A->claim();
  }

  if (!HonorINFs)
    CmdArgs.push_back("-menable-no-infs");

  if (!HonorNaNs)
    CmdArgs.push_back("-menable-no-nans");

  if (ApproxFunc)
    CmdArgs.push_back("-fapprox-func");

  if (MathErrno)
    CmdArgs.push_back("-fmath-errno");

 if (AssociativeMath && ReciprocalMath && !SignedZeros && ApproxFunc &&
     !TrappingMath)
    CmdArgs.push_back("-funsafe-math-optimizations");

  if (!SignedZeros)
    CmdArgs.push_back("-fno-signed-zeros");

  if (AssociativeMath && !SignedZeros && !TrappingMath)
    CmdArgs.push_back("-mreassociate");

  if (ReciprocalMath)
    CmdArgs.push_back("-freciprocal-math");

  if (TrappingMath) {
    // FP Exception Behavior is also set to strict
    assert(FPExceptionBehavior.equals("strict"));
  }

  // The default is IEEE.
  if (DenormalFPMath != llvm::DenormalMode::getIEEE()) {
    llvm::SmallString<64> DenormFlag;
    llvm::raw_svector_ostream ArgStr(DenormFlag);
    ArgStr << "-fdenormal-fp-math=" << DenormalFPMath;
    CmdArgs.push_back(Args.MakeArgString(ArgStr.str()));
  }

  // Add f32 specific denormal mode flag if it's different.
  if (DenormalFP32Math != DenormalFPMath) {
    llvm::SmallString<64> DenormFlag;
    llvm::raw_svector_ostream ArgStr(DenormFlag);
    ArgStr << "-fdenormal-fp-math-f32=" << DenormalFP32Math;
    CmdArgs.push_back(Args.MakeArgString(ArgStr.str()));
  }

  if (!FPContract.empty())
    CmdArgs.push_back(Args.MakeArgString("-ffp-contract=" + FPContract));

  if (!RoundingFPMath)
    CmdArgs.push_back(Args.MakeArgString("-fno-rounding-math"));

  if (RoundingFPMath && RoundingMathPresent)
    CmdArgs.push_back(Args.MakeArgString("-frounding-math"));

  if (!FPExceptionBehavior.empty())
    CmdArgs.push_back(Args.MakeArgString("-ffp-exception-behavior=" +
                      FPExceptionBehavior));

  if (!FPEvalMethod.empty())
    CmdArgs.push_back(Args.MakeArgString("-ffp-eval-method=" + FPEvalMethod));

  if (!Float16ExcessPrecision.empty())
    CmdArgs.push_back(Args.MakeArgString("-ffloat16-excess-precision=" +
                                         Float16ExcessPrecision));
  if (!BFloat16ExcessPrecision.empty())
    CmdArgs.push_back(Args.MakeArgString("-fbfloat16-excess-precision=" +
                                         BFloat16ExcessPrecision));

  ParseMRecip(D, Args, CmdArgs);

  // -ffast-math enables the __FAST_MATH__ preprocessor macro, but check for the
  // individual features enabled by -ffast-math instead of the option itself as
  // that's consistent with gcc's behaviour.
  if (!HonorINFs && !HonorNaNs && !MathErrno && AssociativeMath && ApproxFunc &&
      ReciprocalMath && !SignedZeros && !TrappingMath && !RoundingFPMath) {
    CmdArgs.push_back("-ffast-math");
    if (FPModel.equals("fast")) {
      if (FPContract.equals("fast"))
        // All set, do nothing.
        ;
      else if (FPContract.empty())
        // Enable -ffp-contract=fast
        CmdArgs.push_back(Args.MakeArgString("-ffp-contract=fast"));
      else
        D.Diag(clang::diag::warn_drv_overriding_option)
            << "-ffp-model=fast"
            << Args.MakeArgString("-ffp-contract=" + FPContract);
    }
  }

  // Handle __FINITE_MATH_ONLY__ similarly.
  if (!HonorINFs && !HonorNaNs)
    CmdArgs.push_back("-ffinite-math-only");

  if (const Arg *A = Args.getLastArg(options::OPT_mfpmath_EQ)) {
    CmdArgs.push_back("-mfpmath");
    CmdArgs.push_back(A->getValue());
  }

  // Disable a codegen optimization for floating-point casts.
  if (Args.hasFlag(options::OPT_fno_strict_float_cast_overflow,
                   options::OPT_fstrict_float_cast_overflow, false))
    CmdArgs.push_back("-fno-strict-float-cast-overflow");

  if (Range != LangOptions::ComplexRangeKind::CX_None)
    ComplexRangeStr = RenderComplexRangeOption(Range);
  if (!ComplexRangeStr.empty())
    CmdArgs.push_back(Args.MakeArgString(ComplexRangeStr));
  if (Args.hasArg(options::OPT_fcx_limited_range))
    CmdArgs.push_back("-fcx-limited-range");
  if (Args.hasArg(options::OPT_fcx_fortran_rules))
    CmdArgs.push_back("-fcx-fortran-rules");
  if (Args.hasArg(options::OPT_fno_cx_limited_range))
    CmdArgs.push_back("-fno-cx-limited-range");
  if (Args.hasArg(options::OPT_fno_cx_fortran_rules))
    CmdArgs.push_back("-fno-cx-fortran-rules");
}

static void RenderAnalyzerOptions(const ArgList &Args, ArgStringList &CmdArgs,
                                  const llvm::Triple &Triple,
                                  const InputInfo &Input) {
  // Add default argument set.
  if (!Args.hasArg(options::OPT__analyzer_no_default_checks)) {
    CmdArgs.push_back("-analyzer-checker=core");
    CmdArgs.push_back("-analyzer-checker=apiModeling");

    if (!Triple.isWindowsMSVCEnvironment()) {
      CmdArgs.push_back("-analyzer-checker=unix");
    } else {
      // Enable "unix" checkers that also work on Windows.
      CmdArgs.push_back("-analyzer-checker=unix.API");
      CmdArgs.push_back("-analyzer-checker=unix.Malloc");
      CmdArgs.push_back("-analyzer-checker=unix.MallocSizeof");
      CmdArgs.push_back("-analyzer-checker=unix.MismatchedDeallocator");
      CmdArgs.push_back("-analyzer-checker=unix.cstring.BadSizeArg");
      CmdArgs.push_back("-analyzer-checker=unix.cstring.NullArg");
    }

    // Disable some unix checkers for PS4/PS5.
    if (Triple.isPS()) {
      CmdArgs.push_back("-analyzer-disable-checker=unix.API");
      CmdArgs.push_back("-analyzer-disable-checker=unix.Vfork");
    }

    if (Triple.isOSDarwin()) {
      CmdArgs.push_back("-analyzer-checker=osx");
      CmdArgs.push_back(
          "-analyzer-checker=security.insecureAPI.decodeValueOfObjCType");
    }
    else if (Triple.isOSFuchsia())
      CmdArgs.push_back("-analyzer-checker=fuchsia");

    CmdArgs.push_back("-analyzer-checker=deadcode");

    if (types::isCXX(Input.getType()))
      CmdArgs.push_back("-analyzer-checker=cplusplus");

    if (!Triple.isPS()) {
      CmdArgs.push_back("-analyzer-checker=security.insecureAPI.UncheckedReturn");
      CmdArgs.push_back("-analyzer-checker=security.insecureAPI.getpw");
      CmdArgs.push_back("-analyzer-checker=security.insecureAPI.gets");
      CmdArgs.push_back("-analyzer-checker=security.insecureAPI.mktemp");
      CmdArgs.push_back("-analyzer-checker=security.insecureAPI.mkstemp");
      CmdArgs.push_back("-analyzer-checker=security.insecureAPI.vfork");
    }

    // Default nullability checks.
    CmdArgs.push_back("-analyzer-checker=nullability.NullPassedToNonnull");
    CmdArgs.push_back("-analyzer-checker=nullability.NullReturnedFromNonnull");
  }

  // Set the output format. The default is plist, for (lame) historical reasons.
  CmdArgs.push_back("-analyzer-output");
  if (Arg *A = Args.getLastArg(options::OPT__analyzer_output))
    CmdArgs.push_back(A->getValue());
  else
    CmdArgs.push_back("plist");

  // Disable the presentation of standard compiler warnings when using
  // --analyze.  We only want to show static analyzer diagnostics or frontend
  // errors.
  CmdArgs.push_back("-w");

  // Add -Xanalyzer arguments when running as analyzer.
  Args.AddAllArgValues(CmdArgs, options::OPT_Xanalyzer);
}

static bool isValidSymbolName(StringRef S) {
  if (S.empty())
    return false;

  if (std::isdigit(S[0]))
    return false;

  return llvm::all_of(S, [](char C) { return std::isalnum(C) || C == '_'; });
}

static void RenderSSPOptions(const Driver &D, const ToolChain &TC,
                             const ArgList &Args, ArgStringList &CmdArgs,
                             bool KernelOrKext) {
  const llvm::Triple &EffectiveTriple = TC.getEffectiveTriple();

  // NVPTX doesn't support stack protectors; from the compiler's perspective, it
  // doesn't even have a stack!
  if (EffectiveTriple.isNVPTX())
    return;

  // -stack-protector=0 is default.
  LangOptions::StackProtectorMode StackProtectorLevel = LangOptions::SSPOff;
  LangOptions::StackProtectorMode DefaultStackProtectorLevel =
      TC.GetDefaultStackProtectorLevel(KernelOrKext);

  if (Arg *A = Args.getLastArg(options::OPT_fno_stack_protector,
                               options::OPT_fstack_protector_all,
                               options::OPT_fstack_protector_strong,
                               options::OPT_fstack_protector)) {
    if (A->getOption().matches(options::OPT_fstack_protector))
      StackProtectorLevel =
          std::max<>(LangOptions::SSPOn, DefaultStackProtectorLevel);
    else if (A->getOption().matches(options::OPT_fstack_protector_strong))
      StackProtectorLevel = LangOptions::SSPStrong;
    else if (A->getOption().matches(options::OPT_fstack_protector_all))
      StackProtectorLevel = LangOptions::SSPReq;

    if (EffectiveTriple.isBPF() && StackProtectorLevel != LangOptions::SSPOff) {
      D.Diag(diag::warn_drv_unsupported_option_for_target)
          << A->getSpelling() << EffectiveTriple.getTriple();
      StackProtectorLevel = DefaultStackProtectorLevel;
    }
  } else {
    StackProtectorLevel = DefaultStackProtectorLevel;
  }

  if (StackProtectorLevel) {
    CmdArgs.push_back("-stack-protector");
    CmdArgs.push_back(Args.MakeArgString(Twine(StackProtectorLevel)));
  }

  // --param ssp-buffer-size=
  for (const Arg *A : Args.filtered(options::OPT__param)) {
    StringRef Str(A->getValue());
    if (Str.starts_with("ssp-buffer-size=")) {
      if (StackProtectorLevel) {
        CmdArgs.push_back("-stack-protector-buffer-size");
        // FIXME: Verify the argument is a valid integer.
        CmdArgs.push_back(Args.MakeArgString(Str.drop_front(16)));
      }
      A->claim();
    }
  }

  const std::string &TripleStr = EffectiveTriple.getTriple();
  if (Arg *A = Args.getLastArg(options::OPT_mstack_protector_guard_EQ)) {
    StringRef Value = A->getValue();
    if (!EffectiveTriple.isX86() && !EffectiveTriple.isAArch64() &&
        !EffectiveTriple.isARM() && !EffectiveTriple.isThumb())
      D.Diag(diag::err_drv_unsupported_opt_for_target)
          << A->getAsString(Args) << TripleStr;
    if ((EffectiveTriple.isX86() || EffectiveTriple.isARM() ||
         EffectiveTriple.isThumb()) &&
        Value != "tls" && Value != "global") {
      D.Diag(diag::err_drv_invalid_value_with_suggestion)
          << A->getOption().getName() << Value << "tls global";
      return;
    }
    if ((EffectiveTriple.isARM() || EffectiveTriple.isThumb()) &&
        Value == "tls") {
      if (!Args.hasArg(options::OPT_mstack_protector_guard_offset_EQ)) {
        D.Diag(diag::err_drv_ssp_missing_offset_argument)
            << A->getAsString(Args);
        return;
      }
      // Check whether the target subarch supports the hardware TLS register
      if (!arm::isHardTPSupported(EffectiveTriple)) {
        D.Diag(diag::err_target_unsupported_tp_hard)
            << EffectiveTriple.getArchName();
        return;
      }
      // Check whether the user asked for something other than -mtp=cp15
      if (Arg *A = Args.getLastArg(options::OPT_mtp_mode_EQ)) {
        StringRef Value = A->getValue();
        if (Value != "cp15") {
          D.Diag(diag::err_drv_argument_not_allowed_with)
              << A->getAsString(Args) << "-mstack-protector-guard=tls";
          return;
        }
      }
      CmdArgs.push_back("-target-feature");
      CmdArgs.push_back("+read-tp-tpidruro");
    }
    if (EffectiveTriple.isAArch64() && Value != "sysreg" && Value != "global") {
      D.Diag(diag::err_drv_invalid_value_with_suggestion)
          << A->getOption().getName() << Value << "sysreg global";
      return;
    }
    A->render(Args, CmdArgs);
  }

  if (Arg *A = Args.getLastArg(options::OPT_mstack_protector_guard_offset_EQ)) {
    StringRef Value = A->getValue();
    if (!EffectiveTriple.isX86() && !EffectiveTriple.isAArch64() &&
        !EffectiveTriple.isARM() && !EffectiveTriple.isThumb())
      D.Diag(diag::err_drv_unsupported_opt_for_target)
          << A->getAsString(Args) << TripleStr;
    int Offset;
    if (Value.getAsInteger(10, Offset)) {
      D.Diag(diag::err_drv_invalid_value) << A->getOption().getName() << Value;
      return;
    }
    if ((EffectiveTriple.isARM() || EffectiveTriple.isThumb()) &&
        (Offset < 0 || Offset > 0xfffff)) {
      D.Diag(diag::err_drv_invalid_int_value)
          << A->getOption().getName() << Value;
      return;
    }
    A->render(Args, CmdArgs);
  }

  if (Arg *A = Args.getLastArg(options::OPT_mstack_protector_guard_reg_EQ)) {
    StringRef Value = A->getValue();
    if (!EffectiveTriple.isX86() && !EffectiveTriple.isAArch64())
      D.Diag(diag::err_drv_unsupported_opt_for_target)
          << A->getAsString(Args) << TripleStr;
    if (EffectiveTriple.isX86() && (Value != "fs" && Value != "gs")) {
      D.Diag(diag::err_drv_invalid_value_with_suggestion)
          << A->getOption().getName() << Value << "fs gs";
      return;
    }
    if (EffectiveTriple.isAArch64() && Value != "sp_el0") {
      D.Diag(diag::err_drv_invalid_value) << A->getOption().getName() << Value;
      return;
    }
    A->render(Args, CmdArgs);
  }

  if (Arg *A = Args.getLastArg(options::OPT_mstack_protector_guard_symbol_EQ)) {
    StringRef Value = A->getValue();
    if (!isValidSymbolName(Value)) {
      D.Diag(diag::err_drv_argument_only_allowed_with)
          << A->getOption().getName() << "legal symbol name";
      return;
    }
    A->render(Args, CmdArgs);
  }
}

static void RenderSCPOptions(const ToolChain &TC, const ArgList &Args,
                             ArgStringList &CmdArgs) {
  const llvm::Triple &EffectiveTriple = TC.getEffectiveTriple();

  if (!EffectiveTriple.isOSFreeBSD() && !EffectiveTriple.isOSLinux())
    return;

  if (!EffectiveTriple.isX86() && !EffectiveTriple.isSystemZ() &&
      !EffectiveTriple.isPPC64() && !EffectiveTriple.isAArch64())
    return;

  Args.addOptInFlag(CmdArgs, options::OPT_fstack_clash_protection,
                    options::OPT_fno_stack_clash_protection);
}

static void RenderTrivialAutoVarInitOptions(const Driver &D,
                                            const ToolChain &TC,
                                            const ArgList &Args,
                                            ArgStringList &CmdArgs) {
  auto DefaultTrivialAutoVarInit = TC.GetDefaultTrivialAutoVarInit();
  StringRef TrivialAutoVarInit = "";

  for (const Arg *A : Args) {
    switch (A->getOption().getID()) {
    default:
      continue;
    case options::OPT_ftrivial_auto_var_init: {
      A->claim();
      StringRef Val = A->getValue();
      if (Val == "uninitialized" || Val == "zero" || Val == "pattern")
        TrivialAutoVarInit = Val;
      else
        D.Diag(diag::err_drv_unsupported_option_argument)
            << A->getSpelling() << Val;
      break;
    }
    }
  }

  if (TrivialAutoVarInit.empty())
    switch (DefaultTrivialAutoVarInit) {
    case LangOptions::TrivialAutoVarInitKind::Uninitialized:
      break;
    case LangOptions::TrivialAutoVarInitKind::Pattern:
      TrivialAutoVarInit = "pattern";
      break;
    case LangOptions::TrivialAutoVarInitKind::Zero:
      TrivialAutoVarInit = "zero";
      break;
    }

  if (!TrivialAutoVarInit.empty()) {
    CmdArgs.push_back(
        Args.MakeArgString("-ftrivial-auto-var-init=" + TrivialAutoVarInit));
  }

  if (Arg *A =
          Args.getLastArg(options::OPT_ftrivial_auto_var_init_stop_after)) {
    if (!Args.hasArg(options::OPT_ftrivial_auto_var_init) ||
        StringRef(
            Args.getLastArg(options::OPT_ftrivial_auto_var_init)->getValue()) ==
            "uninitialized")
      D.Diag(diag::err_drv_trivial_auto_var_init_stop_after_missing_dependency);
    A->claim();
    StringRef Val = A->getValue();
    if (std::stoi(Val.str()) <= 0)
      D.Diag(diag::err_drv_trivial_auto_var_init_stop_after_invalid_value);
    CmdArgs.push_back(
        Args.MakeArgString("-ftrivial-auto-var-init-stop-after=" + Val));
  }

  if (Arg *A = Args.getLastArg(options::OPT_ftrivial_auto_var_init_max_size)) {
    if (!Args.hasArg(options::OPT_ftrivial_auto_var_init) ||
        StringRef(
            Args.getLastArg(options::OPT_ftrivial_auto_var_init)->getValue()) ==
            "uninitialized")
      D.Diag(diag::err_drv_trivial_auto_var_init_max_size_missing_dependency);
    A->claim();
    StringRef Val = A->getValue();
    if (std::stoi(Val.str()) <= 0)
      D.Diag(diag::err_drv_trivial_auto_var_init_max_size_invalid_value);
    CmdArgs.push_back(
        Args.MakeArgString("-ftrivial-auto-var-init-max-size=" + Val));
  }
}

static void RenderOpenCLOptions(const ArgList &Args, ArgStringList &CmdArgs,
                                types::ID InputType) {
  // cl-denorms-are-zero is not forwarded. It is translated into a generic flag
  // for denormal flushing handling based on the target.
  const unsigned ForwardedArguments[] = {
      options::OPT_cl_opt_disable,
      options::OPT_cl_strict_aliasing,
      options::OPT_cl_single_precision_constant,
      options::OPT_cl_finite_math_only,
      options::OPT_cl_kernel_arg_info,
      options::OPT_cl_unsafe_math_optimizations,
      options::OPT_cl_fast_relaxed_math,
      options::OPT_cl_mad_enable,
      options::OPT_cl_no_signed_zeros,
      options::OPT_cl_fp32_correctly_rounded_divide_sqrt,
      options::OPT_cl_uniform_work_group_size
  };

  if (Arg *A = Args.getLastArg(options::OPT_cl_std_EQ)) {
    std::string CLStdStr = std::string("-cl-std=") + A->getValue();
    CmdArgs.push_back(Args.MakeArgString(CLStdStr));
  } else if (Arg *A = Args.getLastArg(options::OPT_cl_ext_EQ)) {
    std::string CLExtStr = std::string("-cl-ext=") + A->getValue();
    CmdArgs.push_back(Args.MakeArgString(CLExtStr));
  }

  for (const auto &Arg : ForwardedArguments)
    if (const auto *A = Args.getLastArg(Arg))
      CmdArgs.push_back(Args.MakeArgString(A->getOption().getPrefixedName()));

  // Only add the default headers if we are compiling OpenCL sources.
  if ((types::isOpenCL(InputType) ||
       (Args.hasArg(options::OPT_cl_std_EQ) && types::isSrcFile(InputType))) &&
      !Args.hasArg(options::OPT_cl_no_stdinc)) {
    CmdArgs.push_back("-finclude-default-header");
    CmdArgs.push_back("-fdeclare-opencl-builtins");
  }
}

static void RenderHLSLOptions(const ArgList &Args, ArgStringList &CmdArgs,
                              types::ID InputType) {
  const unsigned ForwardedArguments[] = {options::OPT_dxil_validator_version,
                                         options::OPT_D,
                                         options::OPT_I,
                                         options::OPT_S,
                                         options::OPT_O,
                                         options::OPT_emit_llvm,
                                         options::OPT_emit_obj,
                                         options::OPT_disable_llvm_passes,
                                         options::OPT_fnative_half_type,
                                         options::OPT_hlsl_entrypoint};
  if (!types::isHLSL(InputType))
    return;
  for (const auto &Arg : ForwardedArguments)
    if (const auto *A = Args.getLastArg(Arg))
      A->renderAsInput(Args, CmdArgs);
  // Add the default headers if dxc_no_stdinc is not set.
  if (!Args.hasArg(options::OPT_dxc_no_stdinc) &&
      !Args.hasArg(options::OPT_nostdinc))
    CmdArgs.push_back("-finclude-default-header");
}

static void RenderOpenACCOptions(const Driver &D, const ArgList &Args,
                                 ArgStringList &CmdArgs, types::ID InputType) {
  if (!Args.hasArg(options::OPT_fopenacc))
    return;

  CmdArgs.push_back("-fopenacc");

  if (Arg *A = Args.getLastArg(options::OPT_openacc_macro_override)) {
    StringRef Value = A->getValue();
    int Version;
    if (!Value.getAsInteger(10, Version))
      A->renderAsInput(Args, CmdArgs);
    else
      D.Diag(diag::err_drv_clang_unsupported) << Value;
  }
}

static void RenderARCMigrateToolOptions(const Driver &D, const ArgList &Args,
                                        ArgStringList &CmdArgs) {
  bool ARCMTEnabled = false;
  if (!Args.hasArg(options::OPT_fno_objc_arc, options::OPT_fobjc_arc)) {
    if (const Arg *A = Args.getLastArg(options::OPT_ccc_arcmt_check,
                                       options::OPT_ccc_arcmt_modify,
                                       options::OPT_ccc_arcmt_migrate)) {
      ARCMTEnabled = true;
      switch (A->getOption().getID()) {
      default: llvm_unreachable("missed a case");
      case options::OPT_ccc_arcmt_check:
        CmdArgs.push_back("-arcmt-action=check");
        break;
      case options::OPT_ccc_arcmt_modify:
        CmdArgs.push_back("-arcmt-action=modify");
        break;
      case options::OPT_ccc_arcmt_migrate:
        CmdArgs.push_back("-arcmt-action=migrate");
        CmdArgs.push_back("-mt-migrate-directory");
        CmdArgs.push_back(A->getValue());

        Args.AddLastArg(CmdArgs, options::OPT_arcmt_migrate_report_output);
        Args.AddLastArg(CmdArgs, options::OPT_arcmt_migrate_emit_arc_errors);
        break;
      }
    }
  } else {
    Args.ClaimAllArgs(options::OPT_ccc_arcmt_check);
    Args.ClaimAllArgs(options::OPT_ccc_arcmt_modify);
    Args.ClaimAllArgs(options::OPT_ccc_arcmt_migrate);
  }

  if (const Arg *A = Args.getLastArg(options::OPT_ccc_objcmt_migrate)) {
    if (ARCMTEnabled)
      D.Diag(diag::err_drv_argument_not_allowed_with)
          << A->getAsString(Args) << "-ccc-arcmt-migrate";

    CmdArgs.push_back("-mt-migrate-directory");
    CmdArgs.push_back(A->getValue());

    if (!Args.hasArg(options::OPT_objcmt_migrate_literals,
                     options::OPT_objcmt_migrate_subscripting,
                     options::OPT_objcmt_migrate_property)) {
      // None specified, means enable them all.
      CmdArgs.push_back("-objcmt-migrate-literals");
      CmdArgs.push_back("-objcmt-migrate-subscripting");
      CmdArgs.push_back("-objcmt-migrate-property");
    } else {
      Args.AddLastArg(CmdArgs, options::OPT_objcmt_migrate_literals);
      Args.AddLastArg(CmdArgs, options::OPT_objcmt_migrate_subscripting);
      Args.AddLastArg(CmdArgs, options::OPT_objcmt_migrate_property);
    }
  } else {
    Args.AddLastArg(CmdArgs, options::OPT_objcmt_migrate_literals);
    Args.AddLastArg(CmdArgs, options::OPT_objcmt_migrate_subscripting);
    Args.AddLastArg(CmdArgs, options::OPT_objcmt_migrate_property);
    Args.AddLastArg(CmdArgs, options::OPT_objcmt_migrate_all);
    Args.AddLastArg(CmdArgs, options::OPT_objcmt_migrate_readonly_property);
    Args.AddLastArg(CmdArgs, options::OPT_objcmt_migrate_readwrite_property);
    Args.AddLastArg(CmdArgs, options::OPT_objcmt_migrate_property_dot_syntax);
    Args.AddLastArg(CmdArgs, options::OPT_objcmt_migrate_annotation);
    Args.AddLastArg(CmdArgs, options::OPT_objcmt_migrate_instancetype);
    Args.AddLastArg(CmdArgs, options::OPT_objcmt_migrate_nsmacros);
    Args.AddLastArg(CmdArgs, options::OPT_objcmt_migrate_protocol_conformance);
    Args.AddLastArg(CmdArgs, options::OPT_objcmt_atomic_property);
    Args.AddLastArg(CmdArgs, options::OPT_objcmt_returns_innerpointer_property);
    Args.AddLastArg(CmdArgs, options::OPT_objcmt_ns_nonatomic_iosonly);
    Args.AddLastArg(CmdArgs, options::OPT_objcmt_migrate_designated_init);
    Args.AddLastArg(CmdArgs, options::OPT_objcmt_allowlist_dir_path);
  }
}

static void RenderBuiltinOptions(const ToolChain &TC, const llvm::Triple &T,
                                 const ArgList &Args, ArgStringList &CmdArgs) {
  // -fbuiltin is default unless -mkernel is used.
  bool UseBuiltins =
      Args.hasFlag(options::OPT_fbuiltin, options::OPT_fno_builtin,
                   !Args.hasArg(options::OPT_mkernel));
  if (!UseBuiltins)
    CmdArgs.push_back("-fno-builtin");

  // -ffreestanding implies -fno-builtin.
  if (Args.hasArg(options::OPT_ffreestanding))
    UseBuiltins = false;

  // Process the -fno-builtin-* options.
  for (const Arg *A : Args.filtered(options::OPT_fno_builtin_)) {
    A->claim();

    // If -fno-builtin is specified, then there's no need to pass the option to
    // the frontend.
    if (UseBuiltins)
      A->render(Args, CmdArgs);
  }

  // le32-specific flags:
  //  -fno-math-builtin: clang should not convert math builtins to intrinsics
  //                     by default.
  if (TC.getArch() == llvm::Triple::le32)
    CmdArgs.push_back("-fno-math-builtin");
}

bool Driver::getDefaultModuleCachePath(SmallVectorImpl<char> &Result) {
  if (const char *Str = std::getenv("CLANG_MODULE_CACHE_PATH")) {
    Twine Path{Str};
    Path.toVector(Result);
    return Path.getSingleStringRef() != "";
  }
  if (llvm::sys::path::cache_directory(Result)) {
    llvm::sys::path::append(Result, "clang");
    llvm::sys::path::append(Result, "ModuleCache");
    return true;
  }
  return false;
}

static bool RenderModulesOptions(Compilation &C, const Driver &D,
                                 const ArgList &Args, const InputInfo &Input,
                                 const InputInfo &Output, bool HaveStd20,
                                 ArgStringList &CmdArgs) {
  bool IsCXX = types::isCXX(Input.getType());
  bool HaveStdCXXModules = IsCXX && HaveStd20;
  bool HaveModules = HaveStdCXXModules;

  // -fmodules enables the use of precompiled modules (off by default).
  // Users can pass -fno-cxx-modules to turn off modules support for
  // C++/Objective-C++ programs.
  bool HaveClangModules = false;
  if (Args.hasFlag(options::OPT_fmodules, options::OPT_fno_modules, false)) {
    bool AllowedInCXX = Args.hasFlag(options::OPT_fcxx_modules,
                                     options::OPT_fno_cxx_modules, true);
    if (AllowedInCXX || !IsCXX) {
      CmdArgs.push_back("-fmodules");
      HaveClangModules = true;
    }
  }

  HaveModules |= HaveClangModules;

  // -fmodule-maps enables implicit reading of module map files. By default,
  // this is enabled if we are using Clang's flavor of precompiled modules.
  if (Args.hasFlag(options::OPT_fimplicit_module_maps,
                   options::OPT_fno_implicit_module_maps, HaveClangModules))
    CmdArgs.push_back("-fimplicit-module-maps");

  // -fmodules-decluse checks that modules used are declared so (off by default)
  Args.addOptInFlag(CmdArgs, options::OPT_fmodules_decluse,
                    options::OPT_fno_modules_decluse);

  // -fmodules-strict-decluse is like -fmodule-decluse, but also checks that
  // all #included headers are part of modules.
  if (Args.hasFlag(options::OPT_fmodules_strict_decluse,
                   options::OPT_fno_modules_strict_decluse, false))
    CmdArgs.push_back("-fmodules-strict-decluse");

  // -fno-implicit-modules turns off implicitly compiling modules on demand.
  bool ImplicitModules = false;
  if (!Args.hasFlag(options::OPT_fimplicit_modules,
                    options::OPT_fno_implicit_modules, HaveClangModules)) {
    if (HaveModules)
      CmdArgs.push_back("-fno-implicit-modules");
  } else if (HaveModules) {
    ImplicitModules = true;
    // -fmodule-cache-path specifies where our implicitly-built module files
    // should be written.
    SmallString<128> Path;
    if (Arg *A = Args.getLastArg(options::OPT_fmodules_cache_path))
      Path = A->getValue();

    bool HasPath = true;
    if (C.isForDiagnostics()) {
      // When generating crash reports, we want to emit the modules along with
      // the reproduction sources, so we ignore any provided module path.
      Path = Output.getFilename();
      llvm::sys::path::replace_extension(Path, ".cache");
      llvm::sys::path::append(Path, "modules");
    } else if (Path.empty()) {
      // No module path was provided: use the default.
      HasPath = Driver::getDefaultModuleCachePath(Path);
    }

    // `HasPath` will only be false if getDefaultModuleCachePath() fails.
    // That being said, that failure is unlikely and not caching is harmless.
    if (HasPath) {
      const char Arg[] = "-fmodules-cache-path=";
      Path.insert(Path.begin(), Arg, Arg + strlen(Arg));
      CmdArgs.push_back(Args.MakeArgString(Path));
    }
  }

  if (HaveModules) {
    if (Args.hasFlag(options::OPT_fprebuilt_implicit_modules,
                     options::OPT_fno_prebuilt_implicit_modules, false))
      CmdArgs.push_back("-fprebuilt-implicit-modules");
    if (Args.hasFlag(options::OPT_fmodules_validate_input_files_content,
                     options::OPT_fno_modules_validate_input_files_content,
                     false))
      CmdArgs.push_back("-fvalidate-ast-input-files-content");
  }

  // -fmodule-name specifies the module that is currently being built (or
  // used for header checking by -fmodule-maps).
  Args.AddLastArg(CmdArgs, options::OPT_fmodule_name_EQ);

  // -fmodule-map-file can be used to specify files containing module
  // definitions.
  Args.AddAllArgs(CmdArgs, options::OPT_fmodule_map_file);

  // -fbuiltin-module-map can be used to load the clang
  // builtin headers modulemap file.
  if (Args.hasArg(options::OPT_fbuiltin_module_map)) {
    SmallString<128> BuiltinModuleMap(D.ResourceDir);
    llvm::sys::path::append(BuiltinModuleMap, "include");
    llvm::sys::path::append(BuiltinModuleMap, "module.modulemap");
    if (llvm::sys::fs::exists(BuiltinModuleMap))
      CmdArgs.push_back(
          Args.MakeArgString("-fmodule-map-file=" + BuiltinModuleMap));
  }

  // The -fmodule-file=<name>=<file> form specifies the mapping of module
  // names to precompiled module files (the module is loaded only if used).
  // The -fmodule-file=<file> form can be used to unconditionally load
  // precompiled module files (whether used or not).
  if (HaveModules || Input.getType() == clang::driver::types::TY_ModuleFile) {
    Args.AddAllArgs(CmdArgs, options::OPT_fmodule_file);

    // -fprebuilt-module-path specifies where to load the prebuilt module files.
    for (const Arg *A : Args.filtered(options::OPT_fprebuilt_module_path)) {
      CmdArgs.push_back(Args.MakeArgString(
          std::string("-fprebuilt-module-path=") + A->getValue()));
      A->claim();
    }
  } else
    Args.ClaimAllArgs(options::OPT_fmodule_file);

  // When building modules and generating crashdumps, we need to dump a module
  // dependency VFS alongside the output.
  if (HaveClangModules && C.isForDiagnostics()) {
    SmallString<128> VFSDir(Output.getFilename());
    llvm::sys::path::replace_extension(VFSDir, ".cache");
    // Add the cache directory as a temp so the crash diagnostics pick it up.
    C.addTempFile(Args.MakeArgString(VFSDir));

    llvm::sys::path::append(VFSDir, "vfs");
    CmdArgs.push_back("-module-dependency-dir");
    CmdArgs.push_back(Args.MakeArgString(VFSDir));
  }

  if (HaveClangModules)
    Args.AddLastArg(CmdArgs, options::OPT_fmodules_user_build_path);

  // Pass through all -fmodules-ignore-macro arguments.
  Args.AddAllArgs(CmdArgs, options::OPT_fmodules_ignore_macro);
  Args.AddLastArg(CmdArgs, options::OPT_fmodules_prune_interval);
  Args.AddLastArg(CmdArgs, options::OPT_fmodules_prune_after);

  if (HaveClangModules) {
    Args.AddLastArg(CmdArgs, options::OPT_fbuild_session_timestamp);

    if (Arg *A = Args.getLastArg(options::OPT_fbuild_session_file)) {
      if (Args.hasArg(options::OPT_fbuild_session_timestamp))
        D.Diag(diag::err_drv_argument_not_allowed_with)
            << A->getAsString(Args) << "-fbuild-session-timestamp";

      llvm::sys::fs::file_status Status;
      if (llvm::sys::fs::status(A->getValue(), Status))
        D.Diag(diag::err_drv_no_such_file) << A->getValue();
      CmdArgs.push_back(Args.MakeArgString(
          "-fbuild-session-timestamp=" +
          Twine((uint64_t)std::chrono::duration_cast<std::chrono::seconds>(
                    Status.getLastModificationTime().time_since_epoch())
                    .count())));
    }

    if (Args.getLastArg(
            options::OPT_fmodules_validate_once_per_build_session)) {
      if (!Args.getLastArg(options::OPT_fbuild_session_timestamp,
                           options::OPT_fbuild_session_file))
        D.Diag(diag::err_drv_modules_validate_once_requires_timestamp);

      Args.AddLastArg(CmdArgs,
                      options::OPT_fmodules_validate_once_per_build_session);
    }

    if (Args.hasFlag(options::OPT_fmodules_validate_system_headers,
                     options::OPT_fno_modules_validate_system_headers,
                     ImplicitModules))
      CmdArgs.push_back("-fmodules-validate-system-headers");

    Args.AddLastArg(CmdArgs,
                    options::OPT_fmodules_disable_diagnostic_validation);
  } else {
    Args.ClaimAllArgs(options::OPT_fbuild_session_timestamp);
    Args.ClaimAllArgs(options::OPT_fbuild_session_file);
    Args.ClaimAllArgs(options::OPT_fmodules_validate_once_per_build_session);
    Args.ClaimAllArgs(options::OPT_fmodules_validate_system_headers);
    Args.ClaimAllArgs(options::OPT_fno_modules_validate_system_headers);
    Args.ClaimAllArgs(options::OPT_fmodules_disable_diagnostic_validation);
  }

  // FIXME: We provisionally don't check ODR violations for decls in the global
  // module fragment.
  CmdArgs.push_back("-fskip-odr-check-in-gmf");

  // Claim `-fmodule-output` and `-fmodule-output=` to avoid unused warnings.
  Args.ClaimAllArgs(options::OPT_fmodule_output);
  Args.ClaimAllArgs(options::OPT_fmodule_output_EQ);

  return HaveModules;
}

static void RenderCharacterOptions(const ArgList &Args, const llvm::Triple &T,
                                   ArgStringList &CmdArgs) {
  // -fsigned-char is default.
  if (const Arg *A = Args.getLastArg(options::OPT_fsigned_char,
                                     options::OPT_fno_signed_char,
                                     options::OPT_funsigned_char,
                                     options::OPT_fno_unsigned_char)) {
    if (A->getOption().matches(options::OPT_funsigned_char) ||
        A->getOption().matches(options::OPT_fno_signed_char)) {
      CmdArgs.push_back("-fno-signed-char");
    }
  } else if (!isSignedCharDefault(T)) {
    CmdArgs.push_back("-fno-signed-char");
  }

  // The default depends on the language standard.
  Args.AddLastArg(CmdArgs, options::OPT_fchar8__t, options::OPT_fno_char8__t);

  if (const Arg *A = Args.getLastArg(options::OPT_fshort_wchar,
                                     options::OPT_fno_short_wchar)) {
    if (A->getOption().matches(options::OPT_fshort_wchar)) {
      CmdArgs.push_back("-fwchar-type=short");
      CmdArgs.push_back("-fno-signed-wchar");
    } else {
      bool IsARM = T.isARM() || T.isThumb() || T.isAArch64();
      CmdArgs.push_back("-fwchar-type=int");
      if (T.isOSzOS() ||
          (IsARM && !(T.isOSWindows() || T.isOSNetBSD() || T.isOSOpenBSD())))
        CmdArgs.push_back("-fno-signed-wchar");
      else
        CmdArgs.push_back("-fsigned-wchar");
    }
  } else if (T.isOSzOS())
    CmdArgs.push_back("-fno-signed-wchar");
}

static void RenderObjCOptions(const ToolChain &TC, const Driver &D,
                              const llvm::Triple &T, const ArgList &Args,
                              ObjCRuntime &Runtime, bool InferCovariantReturns,
                              const InputInfo &Input, ArgStringList &CmdArgs) {
  const llvm::Triple::ArchType Arch = TC.getArch();

  // -fobjc-dispatch-method is only relevant with the nonfragile-abi, and legacy
  // is the default. Except for deployment target of 10.5, next runtime is
  // always legacy dispatch and -fno-objc-legacy-dispatch gets ignored silently.
  if (Runtime.isNonFragile()) {
    if (!Args.hasFlag(options::OPT_fobjc_legacy_dispatch,
                      options::OPT_fno_objc_legacy_dispatch,
                      Runtime.isLegacyDispatchDefaultForArch(Arch))) {
      if (TC.UseObjCMixedDispatch())
        CmdArgs.push_back("-fobjc-dispatch-method=mixed");
      else
        CmdArgs.push_back("-fobjc-dispatch-method=non-legacy");
    }
  }

  // When ObjectiveC legacy runtime is in effect on MacOSX, turn on the option
  // to do Array/Dictionary subscripting by default.
  if (Arch == llvm::Triple::x86 && T.isMacOSX() &&
      Runtime.getKind() == ObjCRuntime::FragileMacOSX && Runtime.isNeXTFamily())
    CmdArgs.push_back("-fobjc-subscripting-legacy-runtime");

  // Allow -fno-objc-arr to trump -fobjc-arr/-fobjc-arc.
  // NOTE: This logic is duplicated in ToolChains.cpp.
  if (isObjCAutoRefCount(Args)) {
    TC.CheckObjCARC();

    CmdArgs.push_back("-fobjc-arc");

    // FIXME: It seems like this entire block, and several around it should be
    // wrapped in isObjC, but for now we just use it here as this is where it
    // was being used previously.
    if (types::isCXX(Input.getType()) && types::isObjC(Input.getType())) {
      if (TC.GetCXXStdlibType(Args) == ToolChain::CST_Libcxx)
        CmdArgs.push_back("-fobjc-arc-cxxlib=libc++");
      else
        CmdArgs.push_back("-fobjc-arc-cxxlib=libstdc++");
    }

    // Allow the user to enable full exceptions code emission.
    // We default off for Objective-C, on for Objective-C++.
    if (Args.hasFlag(options::OPT_fobjc_arc_exceptions,
                     options::OPT_fno_objc_arc_exceptions,
                     /*Default=*/types::isCXX(Input.getType())))
      CmdArgs.push_back("-fobjc-arc-exceptions");
  }

  // Silence warning for full exception code emission options when explicitly
  // set to use no ARC.
  if (Args.hasArg(options::OPT_fno_objc_arc)) {
    Args.ClaimAllArgs(options::OPT_fobjc_arc_exceptions);
    Args.ClaimAllArgs(options::OPT_fno_objc_arc_exceptions);
  }

  // Allow the user to control whether messages can be converted to runtime
  // functions.
  if (types::isObjC(Input.getType())) {
    auto *Arg = Args.getLastArg(
        options::OPT_fobjc_convert_messages_to_runtime_calls,
        options::OPT_fno_objc_convert_messages_to_runtime_calls);
    if (Arg &&
        Arg->getOption().matches(
            options::OPT_fno_objc_convert_messages_to_runtime_calls))
      CmdArgs.push_back("-fno-objc-convert-messages-to-runtime-calls");
  }

  // -fobjc-infer-related-result-type is the default, except in the Objective-C
  // rewriter.
  if (InferCovariantReturns)
    CmdArgs.push_back("-fno-objc-infer-related-result-type");

  // Pass down -fobjc-weak or -fno-objc-weak if present.
  if (types::isObjC(Input.getType())) {
    auto WeakArg =
        Args.getLastArg(options::OPT_fobjc_weak, options::OPT_fno_objc_weak);
    if (!WeakArg) {
      // nothing to do
    } else if (!Runtime.allowsWeak()) {
      if (WeakArg->getOption().matches(options::OPT_fobjc_weak))
        D.Diag(diag::err_objc_weak_unsupported);
    } else {
      WeakArg->render(Args, CmdArgs);
    }
  }

  if (Args.hasArg(options::OPT_fobjc_disable_direct_methods_for_testing))
    CmdArgs.push_back("-fobjc-disable-direct-methods-for-testing");
}

static void RenderDiagnosticsOptions(const Driver &D, const ArgList &Args,
                                     ArgStringList &CmdArgs) {
  bool CaretDefault = true;
  bool ColumnDefault = true;

  if (const Arg *A = Args.getLastArg(options::OPT__SLASH_diagnostics_classic,
                                     options::OPT__SLASH_diagnostics_column,
                                     options::OPT__SLASH_diagnostics_caret)) {
    switch (A->getOption().getID()) {
    case options::OPT__SLASH_diagnostics_caret:
      CaretDefault = true;
      ColumnDefault = true;
      break;
    case options::OPT__SLASH_diagnostics_column:
      CaretDefault = false;
      ColumnDefault = true;
      break;
    case options::OPT__SLASH_diagnostics_classic:
      CaretDefault = false;
      ColumnDefault = false;
      break;
    }
  }

  // -fcaret-diagnostics is default.
  if (!Args.hasFlag(options::OPT_fcaret_diagnostics,
                    options::OPT_fno_caret_diagnostics, CaretDefault))
    CmdArgs.push_back("-fno-caret-diagnostics");

  Args.addOptOutFlag(CmdArgs, options::OPT_fdiagnostics_fixit_info,
                     options::OPT_fno_diagnostics_fixit_info);
  Args.addOptOutFlag(CmdArgs, options::OPT_fdiagnostics_show_option,
                     options::OPT_fno_diagnostics_show_option);

  if (const Arg *A =
          Args.getLastArg(options::OPT_fdiagnostics_show_category_EQ)) {
    CmdArgs.push_back("-fdiagnostics-show-category");
    CmdArgs.push_back(A->getValue());
  }

  Args.addOptInFlag(CmdArgs, options::OPT_fdiagnostics_show_hotness,
                    options::OPT_fno_diagnostics_show_hotness);

  if (const Arg *A =
          Args.getLastArg(options::OPT_fdiagnostics_hotness_threshold_EQ)) {
    std::string Opt =
        std::string("-fdiagnostics-hotness-threshold=") + A->getValue();
    CmdArgs.push_back(Args.MakeArgString(Opt));
  }

  if (const Arg *A =
          Args.getLastArg(options::OPT_fdiagnostics_misexpect_tolerance_EQ)) {
    std::string Opt =
        std::string("-fdiagnostics-misexpect-tolerance=") + A->getValue();
    CmdArgs.push_back(Args.MakeArgString(Opt));
  }

  if (const Arg *A = Args.getLastArg(options::OPT_fdiagnostics_format_EQ)) {
    CmdArgs.push_back("-fdiagnostics-format");
    CmdArgs.push_back(A->getValue());
    if (StringRef(A->getValue()) == "sarif" ||
        StringRef(A->getValue()) == "SARIF")
      D.Diag(diag::warn_drv_sarif_format_unstable);
  }

  if (const Arg *A = Args.getLastArg(
          options::OPT_fdiagnostics_show_note_include_stack,
          options::OPT_fno_diagnostics_show_note_include_stack)) {
    const Option &O = A->getOption();
    if (O.matches(options::OPT_fdiagnostics_show_note_include_stack))
      CmdArgs.push_back("-fdiagnostics-show-note-include-stack");
    else
      CmdArgs.push_back("-fno-diagnostics-show-note-include-stack");
  }

  // Color diagnostics are parsed by the driver directly from argv and later
  // re-parsed to construct this job; claim any possible color diagnostic here
  // to avoid warn_drv_unused_argument and diagnose bad
  // OPT_fdiagnostics_color_EQ values.
  Args.getLastArg(options::OPT_fcolor_diagnostics,
                  options::OPT_fno_color_diagnostics);
  if (const Arg *A = Args.getLastArg(options::OPT_fdiagnostics_color_EQ)) {
    StringRef Value(A->getValue());
    if (Value != "always" && Value != "never" && Value != "auto")
      D.Diag(diag::err_drv_invalid_argument_to_option)
          << Value << A->getOption().getName();
  }

  if (D.getDiags().getDiagnosticOptions().ShowColors)
    CmdArgs.push_back("-fcolor-diagnostics");

  if (Args.hasArg(options::OPT_fansi_escape_codes))
    CmdArgs.push_back("-fansi-escape-codes");

  Args.addOptOutFlag(CmdArgs, options::OPT_fshow_source_location,
                     options::OPT_fno_show_source_location);

  Args.addOptOutFlag(CmdArgs, options::OPT_fdiagnostics_show_line_numbers,
                     options::OPT_fno_diagnostics_show_line_numbers);

  if (Args.hasArg(options::OPT_fdiagnostics_absolute_paths))
    CmdArgs.push_back("-fdiagnostics-absolute-paths");

  if (!Args.hasFlag(options::OPT_fshow_column, options::OPT_fno_show_column,
                    ColumnDefault))
    CmdArgs.push_back("-fno-show-column");

  Args.addOptOutFlag(CmdArgs, options::OPT_fspell_checking,
                     options::OPT_fno_spell_checking);
}

DwarfFissionKind tools::getDebugFissionKind(const Driver &D,
                                            const ArgList &Args, Arg *&Arg) {
  Arg = Args.getLastArg(options::OPT_gsplit_dwarf, options::OPT_gsplit_dwarf_EQ,
                        options::OPT_gno_split_dwarf);
  if (!Arg || Arg->getOption().matches(options::OPT_gno_split_dwarf))
    return DwarfFissionKind::None;

  if (Arg->getOption().matches(options::OPT_gsplit_dwarf))
    return DwarfFissionKind::Split;

  StringRef Value = Arg->getValue();
  if (Value == "split")
    return DwarfFissionKind::Split;
  if (Value == "single")
    return DwarfFissionKind::Single;

  D.Diag(diag::err_drv_unsupported_option_argument)
      << Arg->getSpelling() << Arg->getValue();
  return DwarfFissionKind::None;
}

static void renderDwarfFormat(const Driver &D, const llvm::Triple &T,
                              const ArgList &Args, ArgStringList &CmdArgs,
                              unsigned DwarfVersion) {
  auto *DwarfFormatArg =
      Args.getLastArg(options::OPT_gdwarf64, options::OPT_gdwarf32);
  if (!DwarfFormatArg)
    return;

  if (DwarfFormatArg->getOption().matches(options::OPT_gdwarf64)) {
    if (DwarfVersion < 3)
      D.Diag(diag::err_drv_argument_only_allowed_with)
          << DwarfFormatArg->getAsString(Args) << "DWARFv3 or greater";
    else if (!T.isArch64Bit())
      D.Diag(diag::err_drv_argument_only_allowed_with)
          << DwarfFormatArg->getAsString(Args) << "64 bit architecture";
    else if (!T.isOSBinFormatELF())
      D.Diag(diag::err_drv_argument_only_allowed_with)
          << DwarfFormatArg->getAsString(Args) << "ELF platforms";
  }

  DwarfFormatArg->render(Args, CmdArgs);
}

static void
renderDebugOptions(const ToolChain &TC, const Driver &D, const llvm::Triple &T,
                   const ArgList &Args, bool IRInput, ArgStringList &CmdArgs,
                   const InputInfo &Output,
                   llvm::codegenoptions::DebugInfoKind &DebugInfoKind,
                   DwarfFissionKind &DwarfFission) {
  if (Args.hasFlag(options::OPT_fdebug_info_for_profiling,
                   options::OPT_fno_debug_info_for_profiling, false) &&
      checkDebugInfoOption(
          Args.getLastArg(options::OPT_fdebug_info_for_profiling), Args, D, TC))
    CmdArgs.push_back("-fdebug-info-for-profiling");

  // The 'g' groups options involve a somewhat intricate sequence of decisions
  // about what to pass from the driver to the frontend, but by the time they
  // reach cc1 they've been factored into three well-defined orthogonal choices:
  //  * what level of debug info to generate
  //  * what dwarf version to write
  //  * what debugger tuning to use
  // This avoids having to monkey around further in cc1 other than to disable
  // codeview if not running in a Windows environment. Perhaps even that
  // decision should be made in the driver as well though.
  llvm::DebuggerKind DebuggerTuning = TC.getDefaultDebuggerTuning();

  bool SplitDWARFInlining =
      Args.hasFlag(options::OPT_fsplit_dwarf_inlining,
                   options::OPT_fno_split_dwarf_inlining, false);

  // Normally -gsplit-dwarf is only useful with -gN. For IR input, Clang does
  // object file generation and no IR generation, -gN should not be needed. So
  // allow -gsplit-dwarf with either -gN or IR input.
  if (IRInput || Args.hasArg(options::OPT_g_Group)) {
    Arg *SplitDWARFArg;
    DwarfFission = getDebugFissionKind(D, Args, SplitDWARFArg);
    if (DwarfFission != DwarfFissionKind::None &&
        !checkDebugInfoOption(SplitDWARFArg, Args, D, TC)) {
      DwarfFission = DwarfFissionKind::None;
      SplitDWARFInlining = false;
    }
  }
  if (const Arg *A = Args.getLastArg(options::OPT_g_Group)) {
    DebugInfoKind = llvm::codegenoptions::DebugInfoConstructor;

    // If the last option explicitly specified a debug-info level, use it.
    if (checkDebugInfoOption(A, Args, D, TC) &&
        A->getOption().matches(options::OPT_gN_Group)) {
      DebugInfoKind = debugLevelToInfoKind(*A);
      // For -g0 or -gline-tables-only, drop -gsplit-dwarf. This gets a bit more
      // complicated if you've disabled inline info in the skeleton CUs
      // (SplitDWARFInlining) - then there's value in composing split-dwarf and
      // line-tables-only, so let those compose naturally in that case.
      if (DebugInfoKind == llvm::codegenoptions::NoDebugInfo ||
          DebugInfoKind == llvm::codegenoptions::DebugDirectivesOnly ||
          (DebugInfoKind == llvm::codegenoptions::DebugLineTablesOnly &&
           SplitDWARFInlining))
        DwarfFission = DwarfFissionKind::None;
    }
  }

  // If a debugger tuning argument appeared, remember it.
  bool HasDebuggerTuning = false;
  if (const Arg *A =
          Args.getLastArg(options::OPT_gTune_Group, options::OPT_ggdbN_Group)) {
    HasDebuggerTuning = true;
    if (checkDebugInfoOption(A, Args, D, TC)) {
      if (A->getOption().matches(options::OPT_glldb))
        DebuggerTuning = llvm::DebuggerKind::LLDB;
      else if (A->getOption().matches(options::OPT_gsce))
        DebuggerTuning = llvm::DebuggerKind::SCE;
      else if (A->getOption().matches(options::OPT_gdbx))
        DebuggerTuning = llvm::DebuggerKind::DBX;
      else
        DebuggerTuning = llvm::DebuggerKind::GDB;
    }
  }

  // If a -gdwarf argument appeared, remember it.
  bool EmitDwarf = false;
  if (const Arg *A = getDwarfNArg(Args))
    EmitDwarf = checkDebugInfoOption(A, Args, D, TC);

  bool EmitCodeView = false;
  if (const Arg *A = Args.getLastArg(options::OPT_gcodeview))
    EmitCodeView = checkDebugInfoOption(A, Args, D, TC);

  // If the user asked for debug info but did not explicitly specify -gcodeview
  // or -gdwarf, ask the toolchain for the default format.
  if (!EmitCodeView && !EmitDwarf &&
      DebugInfoKind != llvm::codegenoptions::NoDebugInfo) {
    switch (TC.getDefaultDebugFormat()) {
    case llvm::codegenoptions::DIF_CodeView:
      EmitCodeView = true;
      break;
    case llvm::codegenoptions::DIF_DWARF:
      EmitDwarf = true;
      break;
    }
  }

  unsigned RequestedDWARFVersion = 0; // DWARF version requested by the user
  unsigned EffectiveDWARFVersion = 0; // DWARF version TC can generate. It may
                                      // be lower than what the user wanted.
  if (EmitDwarf) {
    RequestedDWARFVersion = getDwarfVersion(TC, Args);
    // Clamp effective DWARF version to the max supported by the toolchain.
    EffectiveDWARFVersion =
        std::min(RequestedDWARFVersion, TC.getMaxDwarfVersion());
  } else {
    Args.ClaimAllArgs(options::OPT_fdebug_default_version);
  }

  // -gline-directives-only supported only for the DWARF debug info.
  if (RequestedDWARFVersion == 0 &&
      DebugInfoKind == llvm::codegenoptions::DebugDirectivesOnly)
    DebugInfoKind = llvm::codegenoptions::NoDebugInfo;

  // strict DWARF is set to false by default. But for DBX, we need it to be set
  // as true by default.
  if (const Arg *A = Args.getLastArg(options::OPT_gstrict_dwarf))
    (void)checkDebugInfoOption(A, Args, D, TC);
  if (Args.hasFlag(options::OPT_gstrict_dwarf, options::OPT_gno_strict_dwarf,
                   DebuggerTuning == llvm::DebuggerKind::DBX))
    CmdArgs.push_back("-gstrict-dwarf");

  // And we handle flag -grecord-gcc-switches later with DWARFDebugFlags.
  Args.ClaimAllArgs(options::OPT_g_flags_Group);

  // Column info is included by default for everything except SCE and
  // CodeView. Clang doesn't track end columns, just starting columns, which,
  // in theory, is fine for CodeView (and PDB).  In practice, however, the
  // Microsoft debuggers don't handle missing end columns well, and the AIX
  // debugger DBX also doesn't handle the columns well, so it's better not to
  // include any column info.
  if (const Arg *A = Args.getLastArg(options::OPT_gcolumn_info))
    (void)checkDebugInfoOption(A, Args, D, TC);
  if (!Args.hasFlag(options::OPT_gcolumn_info, options::OPT_gno_column_info,
                    !EmitCodeView &&
                        (DebuggerTuning != llvm::DebuggerKind::SCE &&
                         DebuggerTuning != llvm::DebuggerKind::DBX)))
    CmdArgs.push_back("-gno-column-info");

  // FIXME: Move backend command line options to the module.
  if (Args.hasFlag(options::OPT_gmodules, options::OPT_gno_modules, false)) {
    // If -gline-tables-only or -gline-directives-only is the last option it
    // wins.
    if (checkDebugInfoOption(Args.getLastArg(options::OPT_gmodules), Args, D,
                             TC)) {
      if (DebugInfoKind != llvm::codegenoptions::DebugLineTablesOnly &&
          DebugInfoKind != llvm::codegenoptions::DebugDirectivesOnly) {
        DebugInfoKind = llvm::codegenoptions::DebugInfoConstructor;
        CmdArgs.push_back("-dwarf-ext-refs");
        CmdArgs.push_back("-fmodule-format=obj");
      }
    }
  }

  if (T.isOSBinFormatELF() && SplitDWARFInlining)
    CmdArgs.push_back("-fsplit-dwarf-inlining");

  // After we've dealt with all combinations of things that could
  // make DebugInfoKind be other than None or DebugLineTablesOnly,
  // figure out if we need to "upgrade" it to standalone debug info.
  // We parse these two '-f' options whether or not they will be used,
  // to claim them even if you wrote "-fstandalone-debug -gline-tables-only"
  bool NeedFullDebug = Args.hasFlag(
      options::OPT_fstandalone_debug, options::OPT_fno_standalone_debug,
      DebuggerTuning == llvm::DebuggerKind::LLDB ||
          TC.GetDefaultStandaloneDebug());
  if (const Arg *A = Args.getLastArg(options::OPT_fstandalone_debug))
    (void)checkDebugInfoOption(A, Args, D, TC);

  if (DebugInfoKind == llvm::codegenoptions::LimitedDebugInfo ||
      DebugInfoKind == llvm::codegenoptions::DebugInfoConstructor) {
    if (Args.hasFlag(options::OPT_fno_eliminate_unused_debug_types,
                     options::OPT_feliminate_unused_debug_types, false))
      DebugInfoKind = llvm::codegenoptions::UnusedTypeInfo;
    else if (NeedFullDebug)
      DebugInfoKind = llvm::codegenoptions::FullDebugInfo;
  }

  if (Args.hasFlag(options::OPT_gembed_source, options::OPT_gno_embed_source,
                   false)) {
    // Source embedding is a vendor extension to DWARF v5. By now we have
    // checked if a DWARF version was stated explicitly, and have otherwise
    // fallen back to the target default, so if this is still not at least 5
    // we emit an error.
    const Arg *A = Args.getLastArg(options::OPT_gembed_source);
    if (RequestedDWARFVersion < 5)
      D.Diag(diag::err_drv_argument_only_allowed_with)
          << A->getAsString(Args) << "-gdwarf-5";
    else if (EffectiveDWARFVersion < 5)
      // The toolchain has reduced allowed dwarf version, so we can't enable
      // -gembed-source.
      D.Diag(diag::warn_drv_dwarf_version_limited_by_target)
          << A->getAsString(Args) << TC.getTripleString() << 5
          << EffectiveDWARFVersion;
    else if (checkDebugInfoOption(A, Args, D, TC))
      CmdArgs.push_back("-gembed-source");
  }

  if (EmitCodeView) {
    CmdArgs.push_back("-gcodeview");

    Args.addOptInFlag(CmdArgs, options::OPT_gcodeview_ghash,
                      options::OPT_gno_codeview_ghash);

    Args.addOptOutFlag(CmdArgs, options::OPT_gcodeview_command_line,
                       options::OPT_gno_codeview_command_line);
  }

  Args.addOptOutFlag(CmdArgs, options::OPT_ginline_line_tables,
                     options::OPT_gno_inline_line_tables);

  // When emitting remarks, we need at least debug lines in the output.
  if (willEmitRemarks(Args) &&
      DebugInfoKind <= llvm::codegenoptions::DebugDirectivesOnly)
    DebugInfoKind = llvm::codegenoptions::DebugLineTablesOnly;

  // Adjust the debug info kind for the given toolchain.
  TC.adjustDebugInfoKind(DebugInfoKind, Args);

  // On AIX, the debugger tuning option can be omitted if it is not explicitly
  // set.
  RenderDebugEnablingArgs(Args, CmdArgs, DebugInfoKind, EffectiveDWARFVersion,
                          T.isOSAIX() && !HasDebuggerTuning
                              ? llvm::DebuggerKind::Default
                              : DebuggerTuning);

  // -fdebug-macro turns on macro debug info generation.
  if (Args.hasFlag(options::OPT_fdebug_macro, options::OPT_fno_debug_macro,
                   false))
    if (checkDebugInfoOption(Args.getLastArg(options::OPT_fdebug_macro), Args,
                             D, TC))
      CmdArgs.push_back("-debug-info-macro");

  // -ggnu-pubnames turns on gnu style pubnames in the backend.
  const auto *PubnamesArg =
      Args.getLastArg(options::OPT_ggnu_pubnames, options::OPT_gno_gnu_pubnames,
                      options::OPT_gpubnames, options::OPT_gno_pubnames);
  if (DwarfFission != DwarfFissionKind::None ||
      (PubnamesArg && checkDebugInfoOption(PubnamesArg, Args, D, TC)))
    if (!PubnamesArg ||
        (!PubnamesArg->getOption().matches(options::OPT_gno_gnu_pubnames) &&
         !PubnamesArg->getOption().matches(options::OPT_gno_pubnames)))
      CmdArgs.push_back(PubnamesArg && PubnamesArg->getOption().matches(
                                           options::OPT_gpubnames)
                            ? "-gpubnames"
                            : "-ggnu-pubnames");
  const auto *SimpleTemplateNamesArg =
      Args.getLastArg(options::OPT_gsimple_template_names,
                      options::OPT_gno_simple_template_names);
  bool ForwardTemplateParams = DebuggerTuning == llvm::DebuggerKind::SCE;
  if (SimpleTemplateNamesArg &&
      checkDebugInfoOption(SimpleTemplateNamesArg, Args, D, TC)) {
    const auto &Opt = SimpleTemplateNamesArg->getOption();
    if (Opt.matches(options::OPT_gsimple_template_names)) {
      ForwardTemplateParams = true;
      CmdArgs.push_back("-gsimple-template-names=simple");
    }
  }

  if (const Arg *A = Args.getLastArg(options::OPT_gsrc_hash_EQ)) {
    StringRef v = A->getValue();
    CmdArgs.push_back(Args.MakeArgString("-gsrc-hash=" + v));
  }

  Args.addOptInFlag(CmdArgs, options::OPT_fdebug_ranges_base_address,
                    options::OPT_fno_debug_ranges_base_address);

  // -gdwarf-aranges turns on the emission of the aranges section in the
  // backend.
  // Always enabled for SCE tuning.
  bool NeedAranges = DebuggerTuning == llvm::DebuggerKind::SCE;
  if (const Arg *A = Args.getLastArg(options::OPT_gdwarf_aranges))
    NeedAranges = checkDebugInfoOption(A, Args, D, TC) || NeedAranges;
  if (NeedAranges) {
    CmdArgs.push_back("-mllvm");
    CmdArgs.push_back("-generate-arange-section");
  }

  Args.addOptInFlag(CmdArgs, options::OPT_fforce_dwarf_frame,
                    options::OPT_fno_force_dwarf_frame);

  if (Args.hasFlag(options::OPT_fdebug_types_section,
                   options::OPT_fno_debug_types_section, false)) {
    if (!(T.isOSBinFormatELF() || T.isOSBinFormatWasm())) {
      D.Diag(diag::err_drv_unsupported_opt_for_target)
          << Args.getLastArg(options::OPT_fdebug_types_section)
                 ->getAsString(Args)
          << T.getTriple();
    } else if (checkDebugInfoOption(
                   Args.getLastArg(options::OPT_fdebug_types_section), Args, D,
                   TC)) {
      CmdArgs.push_back("-mllvm");
      CmdArgs.push_back("-generate-type-units");
    }
  }

  // To avoid join/split of directory+filename, the integrated assembler prefers
  // the directory form of .file on all DWARF versions. GNU as doesn't allow the
  // form before DWARF v5.
  if (!Args.hasFlag(options::OPT_fdwarf_directory_asm,
                    options::OPT_fno_dwarf_directory_asm,
                    TC.useIntegratedAs() || EffectiveDWARFVersion >= 5))
    CmdArgs.push_back("-fno-dwarf-directory-asm");

  // Decide how to render forward declarations of template instantiations.
  // SCE wants full descriptions, others just get them in the name.
  if (ForwardTemplateParams)
    CmdArgs.push_back("-debug-forward-template-params");

  // Do we need to explicitly import anonymous namespaces into the parent
  // scope?
  if (DebuggerTuning == llvm::DebuggerKind::SCE)
    CmdArgs.push_back("-dwarf-explicit-import");

  renderDwarfFormat(D, T, Args, CmdArgs, EffectiveDWARFVersion);
  RenderDebugInfoCompressionArgs(Args, CmdArgs, D, TC);

  bool EmitDwarfForAMDGCN = EmitDwarf && T.isAMDGCN();
  if (EmitDwarfForAMDGCN)
    CmdArgs.append({"-mllvm", "-amdgpu-spill-cfi-saved-regs"});
  if (Args.hasFlag(options::OPT_gheterogeneous_dwarf,
                   options::OPT_gno_heterogeneous_dwarf, EmitDwarfForAMDGCN))
    CmdArgs.push_back("-gheterogeneous-dwarf");

  // This controls whether or not we perform JustMyCode instrumentation.
  if (Args.hasFlag(options::OPT_fjmc, options::OPT_fno_jmc, false)) {
    if (TC.getTriple().isOSBinFormatELF() || D.IsCLMode()) {
      if (DebugInfoKind >= llvm::codegenoptions::DebugInfoConstructor)
        CmdArgs.push_back("-fjmc");
      else if (D.IsCLMode())
        D.Diag(clang::diag::warn_drv_jmc_requires_debuginfo) << "/JMC"
                                                             << "'/Zi', '/Z7'";
      else
        D.Diag(clang::diag::warn_drv_jmc_requires_debuginfo) << "-fjmc"
                                                             << "-g";
    } else {
      D.Diag(clang::diag::warn_drv_fjmc_for_elf_only);
    }
  }

  // Add in -fdebug-compilation-dir if necessary.
  const char *DebugCompilationDir =
      addDebugCompDirArg(Args, CmdArgs, D.getVFS());

  addDebugPrefixMapArg(D, TC, Args, CmdArgs);

  // Add the output path to the object file for CodeView debug infos.
  if (EmitCodeView && Output.isFilename())
    addDebugObjectName(Args, CmdArgs, DebugCompilationDir,
                       Output.getFilename());
}

static void ProcessVSRuntimeLibrary(const ArgList &Args,
                                    ArgStringList &CmdArgs) {
  unsigned RTOptionID = options::OPT__SLASH_MT;

  if (Args.hasArg(options::OPT__SLASH_LDd))
    // The /LDd option implies /MTd. The dependent lib part can be overridden,
    // but defining _DEBUG is sticky.
    RTOptionID = options::OPT__SLASH_MTd;

  if (Arg *A = Args.getLastArg(options::OPT__SLASH_M_Group))
    RTOptionID = A->getOption().getID();

  if (Arg *A = Args.getLastArg(options::OPT_fms_runtime_lib_EQ)) {
    RTOptionID = llvm::StringSwitch<unsigned>(A->getValue())
                     .Case("static", options::OPT__SLASH_MT)
                     .Case("static_dbg", options::OPT__SLASH_MTd)
                     .Case("dll", options::OPT__SLASH_MD)
                     .Case("dll_dbg", options::OPT__SLASH_MDd)
                     .Default(options::OPT__SLASH_MT);
  }

  StringRef FlagForCRT;
  switch (RTOptionID) {
  case options::OPT__SLASH_MD:
    if (Args.hasArg(options::OPT__SLASH_LDd))
      CmdArgs.push_back("-D_DEBUG");
    CmdArgs.push_back("-D_MT");
    CmdArgs.push_back("-D_DLL");
    FlagForCRT = "--dependent-lib=msvcrt";
    break;
  case options::OPT__SLASH_MDd:
    CmdArgs.push_back("-D_DEBUG");
    CmdArgs.push_back("-D_MT");
    CmdArgs.push_back("-D_DLL");
    FlagForCRT = "--dependent-lib=msvcrtd";
    break;
  case options::OPT__SLASH_MT:
    if (Args.hasArg(options::OPT__SLASH_LDd))
      CmdArgs.push_back("-D_DEBUG");
    CmdArgs.push_back("-D_MT");
    CmdArgs.push_back("-flto-visibility-public-std");
    FlagForCRT = "--dependent-lib=libcmt";
    break;
  case options::OPT__SLASH_MTd:
    CmdArgs.push_back("-D_DEBUG");
    CmdArgs.push_back("-D_MT");
    CmdArgs.push_back("-flto-visibility-public-std");
    FlagForCRT = "--dependent-lib=libcmtd";
    break;
  default:
    llvm_unreachable("Unexpected option ID.");
  }

  if (Args.hasArg(options::OPT_fms_omit_default_lib)) {
    CmdArgs.push_back("-D_VC_NODEFAULTLIB");
  } else {
    CmdArgs.push_back(FlagForCRT.data());

    // This provides POSIX compatibility (maps 'open' to '_open'), which most
    // users want.  The /Za flag to cl.exe turns this off, but it's not
    // implemented in clang.
    CmdArgs.push_back("--dependent-lib=oldnames");
  }
}

void Clang::ConstructJob(Compilation &C, const JobAction &JA,
                         const InputInfo &Output, const InputInfoList &Inputs,
                         const ArgList &Args, const char *LinkingOutput) const {
  const auto &TC = getToolChain();
  const llvm::Triple &RawTriple = TC.getTriple();
  const llvm::Triple &Triple = TC.getEffectiveTriple();
  const std::string &TripleStr = Triple.getTriple();

  bool KernelOrKext =
      Args.hasArg(options::OPT_mkernel, options::OPT_fapple_kext);
  const Driver &D = TC.getDriver();
  ArgStringList CmdArgs;

  assert(Inputs.size() >= 1 && "Must have at least one input.");
  // CUDA/HIP compilation may have multiple inputs (source file + results of
  // device-side compilations). OpenMP device jobs also take the host IR as a
  // second input. Module precompilation accepts a list of header files to
  // include as part of the module. API extraction accepts a list of header
  // files whose API information is emitted in the output. All other jobs are
  // expected to have exactly one input.
  bool IsCuda = JA.isOffloading(Action::OFK_Cuda);
  bool IsCudaDevice = JA.isDeviceOffloading(Action::OFK_Cuda);
  bool IsHIP = JA.isOffloading(Action::OFK_HIP);
  bool IsHIPDevice = JA.isDeviceOffloading(Action::OFK_HIP);
  bool IsOpenMPDevice = JA.isDeviceOffloading(Action::OFK_OpenMP);
  bool IsExtractAPI = isa<ExtractAPIJobAction>(JA);
  bool IsDeviceOffloadAction = !(JA.isDeviceOffloading(Action::OFK_None) ||
                                 JA.isDeviceOffloading(Action::OFK_Host));
  bool IsHostOffloadingAction =
      JA.isHostOffloading(C.getActiveOffloadKinds()) &&
      (JA.isHostOffloading(Action::OFK_OpenMP) ||
       Args.hasFlag(options::OPT_offload_new_driver,
                    options::OPT_no_offload_new_driver, false));

  bool IsRDCMode =
      Args.hasFlag(options::OPT_fgpu_rdc, options::OPT_fno_gpu_rdc, false);
  bool IsUsingLTO = D.isUsingLTO(IsDeviceOffloadAction);
  auto LTOMode = D.getLTOMode(IsDeviceOffloadAction);

  // Extract API doesn't have a main input file, so invent a fake one as a
  // placeholder.
  InputInfo ExtractAPIPlaceholderInput(Inputs[0].getType(), "extract-api",
                                       "extract-api");

  const InputInfo &Input =
      IsExtractAPI ? ExtractAPIPlaceholderInput : Inputs[0];

  InputInfoList ExtractAPIInputs;
  InputInfoList HostOffloadingInputs;
  const InputInfo *CudaDeviceInput = nullptr;
  const InputInfo *OpenMPDeviceInput = nullptr;
  for (const InputInfo &I : Inputs) {
    if (&I == &Input || I.getType() == types::TY_Nothing) {
      // This is the primary input or contains nothing.
    } else if (IsExtractAPI) {
      auto ExpectedInputType = ExtractAPIPlaceholderInput.getType();
      if (I.getType() != ExpectedInputType) {
        D.Diag(diag::err_drv_extract_api_wrong_kind)
            << I.getFilename() << types::getTypeName(I.getType())
            << types::getTypeName(ExpectedInputType);
      }
      ExtractAPIInputs.push_back(I);
    } else if (IsHostOffloadingAction) {
      HostOffloadingInputs.push_back(I);
    } else if ((IsCuda || IsHIP) && !CudaDeviceInput) {
      CudaDeviceInput = &I;
    } else if (IsOpenMPDevice && !OpenMPDeviceInput) {
      OpenMPDeviceInput = &I;
    } else {
      llvm_unreachable("unexpectedly given multiple inputs");
    }
  }

  const llvm::Triple *AuxTriple =
      (IsCuda || IsHIP) ? TC.getAuxTriple() : nullptr;
  bool IsWindowsMSVC = RawTriple.isWindowsMSVCEnvironment();
  bool IsIAMCU = RawTriple.isOSIAMCU();

  // Adjust IsWindowsXYZ for CUDA/HIP compilations.  Even when compiling in
  // device mode (i.e., getToolchain().getTriple() is NVPTX/AMDGCN, not
  // Windows), we need to pass Windows-specific flags to cc1.
  if (IsCuda || IsHIP)
    IsWindowsMSVC |= AuxTriple && AuxTriple->isWindowsMSVCEnvironment();

  // C++ is not supported for IAMCU.
  if (IsIAMCU && types::isCXX(Input.getType()))
    D.Diag(diag::err_drv_clang_unsupported) << "C++ for IAMCU";

  // Invoke ourselves in -cc1 mode.
  //
  // FIXME: Implement custom jobs for internal actions.
  CmdArgs.push_back("-cc1");

  // Add the "effective" target triple.
  CmdArgs.push_back("-triple");
  CmdArgs.push_back(Args.MakeArgString(TripleStr));

  if (const Arg *MJ = Args.getLastArg(options::OPT_MJ)) {
    DumpCompilationDatabase(C, MJ->getValue(), TripleStr, Output, Input, Args);
    Args.ClaimAllArgs(options::OPT_MJ);
  } else if (const Arg *GenCDBFragment =
                 Args.getLastArg(options::OPT_gen_cdb_fragment_path)) {
    DumpCompilationDatabaseFragmentToDir(GenCDBFragment->getValue(), C,
                                         TripleStr, Output, Input, Args);
    Args.ClaimAllArgs(options::OPT_gen_cdb_fragment_path);
  }

  if (IsCuda || IsHIP) {
    // We have to pass the triple of the host if compiling for a CUDA/HIP device
    // and vice-versa.
    std::string NormalizedTriple;
    if (JA.isDeviceOffloading(Action::OFK_Cuda) ||
        JA.isDeviceOffloading(Action::OFK_HIP))
      NormalizedTriple = C.getSingleOffloadToolChain<Action::OFK_Host>()
                             ->getTriple()
                             .normalize();
    else {
      // Host-side compilation.
      NormalizedTriple =
          (IsCuda ? C.getSingleOffloadToolChain<Action::OFK_Cuda>()
                  : C.getSingleOffloadToolChain<Action::OFK_HIP>())
              ->getTriple()
              .normalize();
      if (IsCuda) {
        // We need to figure out which CUDA version we're compiling for, as that
        // determines how we load and launch GPU kernels.
        auto *CTC = static_cast<const toolchains::CudaToolChain *>(
            C.getSingleOffloadToolChain<Action::OFK_Cuda>());
        assert(CTC && "Expected valid CUDA Toolchain.");
        if (CTC && CTC->CudaInstallation.version() != CudaVersion::UNKNOWN)
          CmdArgs.push_back(Args.MakeArgString(
              Twine("-target-sdk-version=") +
              CudaVersionToString(CTC->CudaInstallation.version())));
        // Unsized function arguments used for variadics were introduced in
        // CUDA-9.0. We still do not support generating code that actually uses
        // variadic arguments yet, but we do need to allow parsing them as
        // recent CUDA headers rely on that.
        // https://github.com/llvm/llvm-project/issues/58410
        if (CTC->CudaInstallation.version() >= CudaVersion::CUDA_90)
          CmdArgs.push_back("-fcuda-allow-variadic-functions");
      }
    }
    CmdArgs.push_back("-aux-triple");
    CmdArgs.push_back(Args.MakeArgString(NormalizedTriple));

    if (JA.isDeviceOffloading(Action::OFK_HIP) &&
        getToolChain().getTriple().isAMDGPU()) {
      // Device side compilation printf
      if (Args.getLastArg(options::OPT_mprintf_kind_EQ)) {
        CmdArgs.push_back(Args.MakeArgString(
            "-mprintf-kind=" +
            Args.getLastArgValue(options::OPT_mprintf_kind_EQ)));
        // Force compiler error on invalid conversion specifiers
        CmdArgs.push_back(
            Args.MakeArgString("-Werror=format-invalid-specifier"));
      }
    }
  }

  // Unconditionally claim the printf option now to avoid unused diagnostic.
  if (const Arg *PF = Args.getLastArg(options::OPT_mprintf_kind_EQ))
    PF->claim();

  if (Args.hasFlag(options::OPT_fsycl, options::OPT_fno_sycl, false)) {
    CmdArgs.push_back("-fsycl-is-device");

    if (Arg *A = Args.getLastArg(options::OPT_sycl_std_EQ)) {
      A->render(Args, CmdArgs);
    } else {
      // Ensure the default version in SYCL mode is 2020.
      CmdArgs.push_back("-sycl-std=2020");
    }
  }

  if (IsOpenMPDevice) {
    // We have to pass the triple of the host if compiling for an OpenMP device.
    std::string NormalizedTriple =
        C.getSingleOffloadToolChain<Action::OFK_Host>()
            ->getTriple()
            .normalize();
    CmdArgs.push_back("-aux-triple");
    CmdArgs.push_back(Args.MakeArgString(NormalizedTriple));
  }

  if (Triple.isOSWindows() && (Triple.getArch() == llvm::Triple::arm ||
                               Triple.getArch() == llvm::Triple::thumb)) {
    unsigned Offset = Triple.getArch() == llvm::Triple::arm ? 4 : 6;
    unsigned Version = 0;
    bool Failure =
        Triple.getArchName().substr(Offset).consumeInteger(10, Version);
    if (Failure || Version < 7)
      D.Diag(diag::err_target_unsupported_arch) << Triple.getArchName()
                                                << TripleStr;
  }

  // Push all default warning arguments that are specific to
  // the given target.  These come before user provided warning options
  // are provided.
  TC.addClangWarningOptions(CmdArgs);

  // FIXME: Subclass ToolChain for SPIR and move this to addClangWarningOptions.
  if (Triple.isSPIR() || Triple.isSPIRV())
    CmdArgs.push_back("-Wspir-compat");

  // Select the appropriate action.
  RewriteKind rewriteKind = RK_None;

  bool UnifiedLTO = false;
  if (IsUsingLTO) {
    UnifiedLTO = Args.hasFlag(options::OPT_funified_lto,
                              options::OPT_fno_unified_lto, Triple.isPS());
    if (UnifiedLTO)
      CmdArgs.push_back("-funified-lto");
  }

  // If CollectArgsForIntegratedAssembler() isn't called below, claim the args
  // it claims when not running an assembler. Otherwise, clang would emit
  // "argument unused" warnings for assembler flags when e.g. adding "-E" to
  // flags while debugging something. That'd be somewhat inconvenient, and it's
  // also inconsistent with most other flags -- we don't warn on
  // -ffunction-sections not being used in -E mode either for example, even
  // though it's not really used either.
  if (!isa<AssembleJobAction>(JA)) {
    // The args claimed here should match the args used in
    // CollectArgsForIntegratedAssembler().
    if (TC.useIntegratedAs()) {
      Args.ClaimAllArgs(options::OPT_mrelax_all);
      Args.ClaimAllArgs(options::OPT_mno_relax_all);
      Args.ClaimAllArgs(options::OPT_mincremental_linker_compatible);
      Args.ClaimAllArgs(options::OPT_mno_incremental_linker_compatible);
      switch (C.getDefaultToolChain().getArch()) {
      case llvm::Triple::arm:
      case llvm::Triple::armeb:
      case llvm::Triple::thumb:
      case llvm::Triple::thumbeb:
        Args.ClaimAllArgs(options::OPT_mimplicit_it_EQ);
        break;
      default:
        break;
      }
    }
    Args.ClaimAllArgs(options::OPT_Wa_COMMA);
    Args.ClaimAllArgs(options::OPT_Xassembler);
    Args.ClaimAllArgs(options::OPT_femit_dwarf_unwind_EQ);
  }

  if (isa<AnalyzeJobAction>(JA)) {
    assert(JA.getType() == types::TY_Plist && "Invalid output type.");
    CmdArgs.push_back("-analyze");
  } else if (isa<MigrateJobAction>(JA)) {
    CmdArgs.push_back("-migrate");
  } else if (isa<PreprocessJobAction>(JA)) {
    if (Output.getType() == types::TY_Dependencies)
      CmdArgs.push_back("-Eonly");
    else {
      CmdArgs.push_back("-E");
      if (Args.hasArg(options::OPT_rewrite_objc) &&
          !Args.hasArg(options::OPT_g_Group))
        CmdArgs.push_back("-P");
      else if (JA.getType() == types::TY_PP_CXXHeaderUnit)
        CmdArgs.push_back("-fdirectives-only");
    }
  } else if (isa<AssembleJobAction>(JA)) {
    CmdArgs.push_back("-emit-obj");

    CollectArgsForIntegratedAssembler(C, Args, CmdArgs, D);

    // Also ignore explicit -force_cpusubtype_ALL option.
    (void)Args.hasArg(options::OPT_force__cpusubtype__ALL);
  } else if (isa<PrecompileJobAction>(JA)) {
    if (JA.getType() == types::TY_Nothing)
      CmdArgs.push_back("-fsyntax-only");
    else if (JA.getType() == types::TY_ModuleFile)
      CmdArgs.push_back("-emit-module-interface");
    else if (JA.getType() == types::TY_HeaderUnit)
      CmdArgs.push_back("-emit-header-unit");
    else
      CmdArgs.push_back("-emit-pch");
  } else if (isa<VerifyPCHJobAction>(JA)) {
    CmdArgs.push_back("-verify-pch");
  } else if (isa<ExtractAPIJobAction>(JA)) {
    assert(JA.getType() == types::TY_API_INFO &&
           "Extract API actions must generate a API information.");
    CmdArgs.push_back("-extract-api");
    if (Arg *ProductNameArg = Args.getLastArg(options::OPT_product_name_EQ))
      ProductNameArg->render(Args, CmdArgs);
    if (Arg *ExtractAPIIgnoresFileArg =
            Args.getLastArg(options::OPT_extract_api_ignores_EQ))
      ExtractAPIIgnoresFileArg->render(Args, CmdArgs);
  } else {
    assert((isa<CompileJobAction>(JA) || isa<BackendJobAction>(JA)) &&
           "Invalid action for clang tool.");
    if (JA.getType() == types::TY_Nothing) {
      CmdArgs.push_back("-fsyntax-only");
    } else if (JA.getType() == types::TY_LLVM_IR ||
               JA.getType() == types::TY_LTO_IR) {
      CmdArgs.push_back("-emit-llvm");
    } else if (JA.getType() == types::TY_LLVM_BC ||
               JA.getType() == types::TY_LTO_BC) {
      // Emit textual llvm IR for AMDGPU offloading for -emit-llvm -S
      if (Triple.isAMDGCN() && IsOpenMPDevice && Args.hasArg(options::OPT_S) &&
          Args.hasArg(options::OPT_emit_llvm)) {
        CmdArgs.push_back("-emit-llvm");
      } else if (Triple.isAMDGCN() && IsOpenMPDevice &&
                 Args.hasArg(options::OPT_S)) {
        CmdArgs.push_back("-S");
      } else {
        CmdArgs.push_back("-emit-llvm-bc");
      }
    } else if (JA.getType() == types::TY_IFS ||
               JA.getType() == types::TY_IFS_CPP) {
      StringRef ArgStr =
          Args.hasArg(options::OPT_interface_stub_version_EQ)
              ? Args.getLastArgValue(options::OPT_interface_stub_version_EQ)
              : "ifs-v1";
      CmdArgs.push_back("-emit-interface-stubs");
      CmdArgs.push_back(
          Args.MakeArgString(Twine("-interface-stub-version=") + ArgStr.str()));
    } else if (JA.getType() == types::TY_PP_Asm) {
      CmdArgs.push_back("-S");
    } else if (JA.getType() == types::TY_AST) {
      CmdArgs.push_back("-emit-pch");
    } else if (JA.getType() == types::TY_ModuleFile) {
      CmdArgs.push_back("-module-file-info");
    } else if (JA.getType() == types::TY_RewrittenObjC) {
      CmdArgs.push_back("-rewrite-objc");
      rewriteKind = RK_NonFragile;
    } else if (JA.getType() == types::TY_RewrittenLegacyObjC) {
      CmdArgs.push_back("-rewrite-objc");
      rewriteKind = RK_Fragile;
    } else {
      assert(JA.getType() == types::TY_PP_Asm && "Unexpected output type!");
    }

    // Preserve use-list order by default when emitting bitcode, so that
    // loading the bitcode up in 'opt' or 'llc' and running passes gives the
    // same result as running passes here.  For LTO, we don't need to preserve
    // the use-list order, since serialization to bitcode is part of the flow.
    if (JA.getType() == types::TY_LLVM_BC)
      CmdArgs.push_back("-emit-llvm-uselists");

    if (IsUsingLTO) {
      if (IsDeviceOffloadAction && !JA.isDeviceOffloading(Action::OFK_OpenMP) && !Triple.isAMDGPU()) {
        D.Diag(diag::err_drv_unsupported_opt_for_target)
            << Args.getLastArg(options::OPT_foffload_lto,
                               options::OPT_foffload_lto_EQ)
                   ->getAsString(Args)
            << Triple.getTriple();
      } else if (Triple.isNVPTX() && !IsRDCMode &&
                 JA.isDeviceOffloading(Action::OFK_Cuda)) {
        D.Diag(diag::err_drv_unsupported_opt_for_language_mode)
            << Args.getLastArg(options::OPT_foffload_lto,
                               options::OPT_foffload_lto_EQ)
                   ->getAsString(Args)
            << "-fno-gpu-rdc";
      } else {
        assert(LTOMode == LTOK_Full || LTOMode == LTOK_Thin);
        CmdArgs.push_back(Args.MakeArgString(
            Twine("-flto=") + (LTOMode == LTOK_Thin ? "thin" : "full")));
        // PS4 uses the legacy LTO API, which does not support some of the
        // features enabled by -flto-unit.
        if (!RawTriple.isPS4() ||
            (D.getLTOMode() == LTOK_Full) || !UnifiedLTO)
          CmdArgs.push_back("-flto-unit");
      }
    }
  }

  Args.AddLastArg(CmdArgs, options::OPT_dumpdir);

  if (const Arg *A = Args.getLastArg(options::OPT_fthinlto_index_EQ)) {
    if (!types::isLLVMIR(Input.getType()))
      D.Diag(diag::err_drv_arg_requires_bitcode_input) << A->getAsString(Args);
    Args.AddLastArg(CmdArgs, options::OPT_fthinlto_index_EQ);
  }

  if (Triple.isPPC())
    Args.addOptInFlag(CmdArgs, options::OPT_mregnames,
                      options::OPT_mno_regnames);

  if (Args.getLastArg(options::OPT_fthin_link_bitcode_EQ))
    Args.AddLastArg(CmdArgs, options::OPT_fthin_link_bitcode_EQ);

  if (Args.getLastArg(options::OPT_save_temps_EQ))
    Args.AddLastArg(CmdArgs, options::OPT_save_temps_EQ);

  auto *MemProfArg = Args.getLastArg(options::OPT_fmemory_profile,
                                     options::OPT_fmemory_profile_EQ,
                                     options::OPT_fno_memory_profile);
  if (MemProfArg &&
      !MemProfArg->getOption().matches(options::OPT_fno_memory_profile))
    MemProfArg->render(Args, CmdArgs);

  if (auto *MemProfUseArg =
          Args.getLastArg(options::OPT_fmemory_profile_use_EQ)) {
    if (MemProfArg)
      D.Diag(diag::err_drv_argument_not_allowed_with)
          << MemProfUseArg->getAsString(Args) << MemProfArg->getAsString(Args);
    if (auto *PGOInstrArg = Args.getLastArg(options::OPT_fprofile_generate,
                                            options::OPT_fprofile_generate_EQ))
      D.Diag(diag::err_drv_argument_not_allowed_with)
          << MemProfUseArg->getAsString(Args) << PGOInstrArg->getAsString(Args);
    MemProfUseArg->render(Args, CmdArgs);
  }

  // Embed-bitcode option.
  // Only white-listed flags below are allowed to be embedded.
  if (C.getDriver().embedBitcodeInObject() && !IsUsingLTO &&
      (isa<BackendJobAction>(JA) || isa<AssembleJobAction>(JA))) {
    // Add flags implied by -fembed-bitcode.
    Args.AddLastArg(CmdArgs, options::OPT_fembed_bitcode_EQ);
    // Disable all llvm IR level optimizations.
    CmdArgs.push_back("-disable-llvm-passes");

    // Render target options.
    TC.addActionsFromClangTargetOptions(Args, CmdArgs, JA, C, Inputs);
    TC.addClangTargetOptions(Args, CmdArgs, JA.getOffloadingDeviceKind());

    // reject options that shouldn't be supported in bitcode
    // also reject kernel/kext
    static const constexpr unsigned kBitcodeOptionIgnorelist[] = {
        options::OPT_mkernel,
        options::OPT_fapple_kext,
        options::OPT_ffunction_sections,
        options::OPT_fno_function_sections,
        options::OPT_fdata_sections,
        options::OPT_fno_data_sections,
        options::OPT_fbasic_block_sections_EQ,
        options::OPT_funique_internal_linkage_names,
        options::OPT_fno_unique_internal_linkage_names,
        options::OPT_funique_section_names,
        options::OPT_fno_unique_section_names,
        options::OPT_funique_basic_block_section_names,
        options::OPT_fno_unique_basic_block_section_names,
        options::OPT_mrestrict_it,
        options::OPT_mno_restrict_it,
        options::OPT_mstackrealign,
        options::OPT_mno_stackrealign,
        options::OPT_mstack_alignment,
        options::OPT_mcmodel_EQ,
        options::OPT_mlong_calls,
        options::OPT_mno_long_calls,
        options::OPT_ggnu_pubnames,
        options::OPT_gdwarf_aranges,
        options::OPT_fdebug_types_section,
        options::OPT_fno_debug_types_section,
        options::OPT_fdwarf_directory_asm,
        options::OPT_fno_dwarf_directory_asm,
        options::OPT_mrelax_all,
        options::OPT_mno_relax_all,
        options::OPT_ftrap_function_EQ,
        options::OPT_ffixed_r9,
        options::OPT_mfix_cortex_a53_835769,
        options::OPT_mno_fix_cortex_a53_835769,
        options::OPT_ffixed_x18,
        options::OPT_mglobal_merge,
        options::OPT_mno_global_merge,
        options::OPT_mred_zone,
        options::OPT_mno_red_zone,
        options::OPT_Wa_COMMA,
        options::OPT_Xassembler,
        options::OPT_mllvm,
    };
    for (const auto &A : Args)
      if (llvm::is_contained(kBitcodeOptionIgnorelist, A->getOption().getID()))
        D.Diag(diag::err_drv_unsupported_embed_bitcode) << A->getSpelling();

    // Render the CodeGen options that need to be passed.
    Args.addOptOutFlag(CmdArgs, options::OPT_foptimize_sibling_calls,
                       options::OPT_fno_optimize_sibling_calls);

    RenderFloatingPointOptions(TC, D, isOptimizationLevelFast(Args), Args,
                               CmdArgs, JA);

    // Render ABI arguments
    switch (TC.getArch()) {
    default: break;
    case llvm::Triple::arm:
    case llvm::Triple::armeb:
    case llvm::Triple::thumbeb:
      RenderARMABI(D, Triple, Args, CmdArgs);
      break;
    case llvm::Triple::aarch64:
    case llvm::Triple::aarch64_32:
    case llvm::Triple::aarch64_be:
      RenderAArch64ABI(Triple, Args, CmdArgs);
      break;
    }

    // Optimization level for CodeGen.
    if (const Arg *A = Args.getLastArg(options::OPT_O_Group)) {
      if (A->getOption().matches(options::OPT_O4)) {
        CmdArgs.push_back("-O3");
        D.Diag(diag::warn_O4_is_O3);
      } else {
        A->render(Args, CmdArgs);
      }
    }

    // Input/Output file.
    if (Output.getType() == types::TY_Dependencies) {
      // Handled with other dependency code.
    } else if (Output.isFilename()) {
      CmdArgs.push_back("-o");
      CmdArgs.push_back(Output.getFilename());
    } else {
      assert(Output.isNothing() && "Input output.");
    }

    for (const auto &II : Inputs) {
      addDashXForInput(Args, II, CmdArgs);
      if (II.isFilename())
        CmdArgs.push_back(II.getFilename());
      else
        II.getInputArg().renderAsInput(Args, CmdArgs);
    }

    C.addCommand(std::make_unique<Command>(
        JA, *this, ResponseFileSupport::AtFileUTF8(), D.getClangProgramPath(),
        CmdArgs, Inputs, Output, D.getPrependArg()));
    return;
  }

  if (C.getDriver().embedBitcodeMarkerOnly() && !IsUsingLTO)
    CmdArgs.push_back("-fembed-bitcode=marker");

  // We normally speed up the clang process a bit by skipping destructors at
  // exit, but when we're generating diagnostics we can rely on some of the
  // cleanup.
  if (!C.isForDiagnostics())
    CmdArgs.push_back("-disable-free");
  CmdArgs.push_back("-clear-ast-before-backend");

#ifdef NDEBUG
  const bool IsAssertBuild = false;
#else
  const bool IsAssertBuild = true;
#endif

  // Disable the verification pass in asserts builds unless otherwise specified.
  if (Args.hasFlag(options::OPT_fno_verify_intermediate_code,
                   options::OPT_fverify_intermediate_code, !IsAssertBuild)) {
    CmdArgs.push_back("-disable-llvm-verifier");
  }

  // Discard value names in assert builds unless otherwise specified.
  if (Args.hasFlag(options::OPT_fdiscard_value_names,
                   options::OPT_fno_discard_value_names, !IsAssertBuild)) {
    if (Args.hasArg(options::OPT_fdiscard_value_names) &&
        llvm::any_of(Inputs, [](const clang::driver::InputInfo &II) {
          return types::isLLVMIR(II.getType());
        })) {
      D.Diag(diag::warn_ignoring_fdiscard_for_bitcode);
    }
    CmdArgs.push_back("-discard-value-names");
  }

  // Set the main file name, so that debug info works even with
  // -save-temps.
  CmdArgs.push_back("-main-file-name");
  CmdArgs.push_back(getBaseInputName(Args, Input));

  // Some flags which affect the language (via preprocessor
  // defines).
  if (Args.hasArg(options::OPT_static))
    CmdArgs.push_back("-static-define");

  if (Args.hasArg(options::OPT_municode))
    CmdArgs.push_back("-DUNICODE");

  if (isa<AnalyzeJobAction>(JA))
    RenderAnalyzerOptions(Args, CmdArgs, Triple, Input);

  if (isa<AnalyzeJobAction>(JA) ||
      (isa<PreprocessJobAction>(JA) && Args.hasArg(options::OPT__analyze)))
    CmdArgs.push_back("-setup-static-analyzer");

  // Enable compatilibily mode to avoid analyzer-config related errors.
  // Since we can't access frontend flags through hasArg, let's manually iterate
  // through them.
  bool FoundAnalyzerConfig = false;
  for (auto *Arg : Args.filtered(options::OPT_Xclang))
    if (StringRef(Arg->getValue()) == "-analyzer-config") {
      FoundAnalyzerConfig = true;
      break;
    }
  if (!FoundAnalyzerConfig)
    for (auto *Arg : Args.filtered(options::OPT_Xanalyzer))
      if (StringRef(Arg->getValue()) == "-analyzer-config") {
        FoundAnalyzerConfig = true;
        break;
      }
  if (FoundAnalyzerConfig)
    CmdArgs.push_back("-analyzer-config-compatibility-mode=true");

  CheckCodeGenerationOptions(D, Args);

  unsigned FunctionAlignment = ParseFunctionAlignment(TC, Args);
  assert(FunctionAlignment <= 31 && "function alignment will be truncated!");
  if (FunctionAlignment) {
    CmdArgs.push_back("-function-alignment");
    CmdArgs.push_back(Args.MakeArgString(std::to_string(FunctionAlignment)));
  }

  // We support -falign-loops=N where N is a power of 2. GCC supports more
  // forms.
  if (const Arg *A = Args.getLastArg(options::OPT_falign_loops_EQ)) {
    unsigned Value = 0;
    if (StringRef(A->getValue()).getAsInteger(10, Value) || Value > 65536)
      TC.getDriver().Diag(diag::err_drv_invalid_int_value)
          << A->getAsString(Args) << A->getValue();
    else if (Value & (Value - 1))
      TC.getDriver().Diag(diag::err_drv_alignment_not_power_of_two)
          << A->getAsString(Args) << A->getValue();
    // Treat =0 as unspecified (use the target preference).
    if (Value)
      CmdArgs.push_back(Args.MakeArgString("-falign-loops=" +
                                           Twine(std::min(Value, 65536u))));
  }

  if (Triple.isOSzOS()) {
    // On z/OS some of the system header feature macros need to
    // be defined to enable most cross platform projects to build
    // successfully.  Ths include the libc++ library.  A
    // complicating factor is that users can define these
    // macros to the same or different values.  We need to add
    // the definition for these macros to the compilation command
    // if the user hasn't already defined them.

    auto findMacroDefinition = [&](const std::string &Macro) {
      auto MacroDefs = Args.getAllArgValues(options::OPT_D);
      return llvm::any_of(MacroDefs, [&](const std::string &M) {
        return M == Macro || M.find(Macro + '=') != std::string::npos;
      });
    };

    // _UNIX03_WITHDRAWN is required for libcxx & porting.
    if (!findMacroDefinition("_UNIX03_WITHDRAWN"))
      CmdArgs.push_back("-D_UNIX03_WITHDRAWN");
    // _OPEN_DEFAULT is required for XL compat
    if (!findMacroDefinition("_OPEN_DEFAULT"))
      CmdArgs.push_back("-D_OPEN_DEFAULT");
    if (D.CCCIsCXX() || types::isCXX(Input.getType())) {
      // _XOPEN_SOURCE=600 is required for libcxx.
      if (!findMacroDefinition("_XOPEN_SOURCE"))
        CmdArgs.push_back("-D_XOPEN_SOURCE=600");
    }
  }

  llvm::Reloc::Model RelocationModel;
  unsigned PICLevel;
  bool IsPIE;
  std::tie(RelocationModel, PICLevel, IsPIE) = ParsePICArgs(TC, Args);
  Arg *LastPICDataRelArg =
      Args.getLastArg(options::OPT_mno_pic_data_is_text_relative,
                      options::OPT_mpic_data_is_text_relative);
  bool NoPICDataIsTextRelative = false;
  if (LastPICDataRelArg) {
    if (LastPICDataRelArg->getOption().matches(
            options::OPT_mno_pic_data_is_text_relative)) {
      NoPICDataIsTextRelative = true;
      if (!PICLevel)
        D.Diag(diag::err_drv_argument_only_allowed_with)
            << "-mno-pic-data-is-text-relative"
            << "-fpic/-fpie";
    }
    if (!Triple.isSystemZ())
      D.Diag(diag::err_drv_unsupported_opt_for_target)
          << (NoPICDataIsTextRelative ? "-mno-pic-data-is-text-relative"
                                      : "-mpic-data-is-text-relative")
          << RawTriple.str();
  }

  bool IsROPI = RelocationModel == llvm::Reloc::ROPI ||
                RelocationModel == llvm::Reloc::ROPI_RWPI;
  bool IsRWPI = RelocationModel == llvm::Reloc::RWPI ||
                RelocationModel == llvm::Reloc::ROPI_RWPI;

  if (Args.hasArg(options::OPT_mcmse) &&
      !Args.hasArg(options::OPT_fallow_unsupported)) {
    if (IsROPI)
      D.Diag(diag::err_cmse_pi_are_incompatible) << IsROPI;
    if (IsRWPI)
      D.Diag(diag::err_cmse_pi_are_incompatible) << !IsRWPI;
  }

  if (IsROPI && types::isCXX(Input.getType()) &&
      !Args.hasArg(options::OPT_fallow_unsupported))
    D.Diag(diag::err_drv_ropi_incompatible_with_cxx);

  const char *RMName = RelocationModelName(RelocationModel);
  if (RMName) {
    CmdArgs.push_back("-mrelocation-model");
    CmdArgs.push_back(RMName);
  }
  if (PICLevel > 0) {
    CmdArgs.push_back("-pic-level");
    CmdArgs.push_back(PICLevel == 1 ? "1" : "2");
    if (IsPIE)
      CmdArgs.push_back("-pic-is-pie");
    if (NoPICDataIsTextRelative)
      CmdArgs.push_back("-mcmodel=medium");
  }

  if (RelocationModel == llvm::Reloc::ROPI ||
      RelocationModel == llvm::Reloc::ROPI_RWPI)
    CmdArgs.push_back("-fropi");
  if (RelocationModel == llvm::Reloc::RWPI ||
      RelocationModel == llvm::Reloc::ROPI_RWPI)
    CmdArgs.push_back("-frwpi");

  if (Arg *A = Args.getLastArg(options::OPT_meabi)) {
    CmdArgs.push_back("-meabi");
    CmdArgs.push_back(A->getValue());
  }

  // -fsemantic-interposition is forwarded to CC1: set the
  // "SemanticInterposition" metadata to 1 (make some linkages interposable) and
  // make default visibility external linkage definitions dso_preemptable.
  //
  // -fno-semantic-interposition: if the target supports .Lfoo$local local
  // aliases (make default visibility external linkage definitions dso_local).
  // This is the CC1 default for ELF to match COFF/Mach-O.
  //
  // Otherwise use Clang's traditional behavior: like
  // -fno-semantic-interposition but local aliases are not used. So references
  // can be interposed if not optimized out.
  if (Triple.isOSBinFormatELF()) {
    Arg *A = Args.getLastArg(options::OPT_fsemantic_interposition,
                             options::OPT_fno_semantic_interposition);
    if (RelocationModel != llvm::Reloc::Static && !IsPIE) {
      // The supported targets need to call AsmPrinter::getSymbolPreferLocal.
      bool SupportsLocalAlias =
          Triple.isAArch64() || Triple.isRISCV() || Triple.isX86();
      if (!A)
        CmdArgs.push_back("-fhalf-no-semantic-interposition");
      else if (A->getOption().matches(options::OPT_fsemantic_interposition))
        A->render(Args, CmdArgs);
      else if (!SupportsLocalAlias)
        CmdArgs.push_back("-fhalf-no-semantic-interposition");
    }
  }

  {
    std::string Model;
    if (Arg *A = Args.getLastArg(options::OPT_mthread_model)) {
      if (!TC.isThreadModelSupported(A->getValue()))
        D.Diag(diag::err_drv_invalid_thread_model_for_target)
            << A->getValue() << A->getAsString(Args);
      Model = A->getValue();
    } else
      Model = TC.getThreadModel();
    if (Model != "posix") {
      CmdArgs.push_back("-mthread-model");
      CmdArgs.push_back(Args.MakeArgString(Model));
    }
  }

  if (Arg *A = Args.getLastArg(options::OPT_fveclib)) {
    StringRef Name = A->getValue();
    if (Name == "SVML") {
      if (Triple.getArch() != llvm::Triple::x86 &&
          Triple.getArch() != llvm::Triple::x86_64)
        D.Diag(diag::err_drv_unsupported_opt_for_target)
            << Name << Triple.getArchName();
    } else if (Name == "LIBMVEC-X86") {
      if (Triple.getArch() != llvm::Triple::x86 &&
          Triple.getArch() != llvm::Triple::x86_64)
        D.Diag(diag::err_drv_unsupported_opt_for_target)
            << Name << Triple.getArchName();
    } else if (Name == "SLEEF" || Name == "ArmPL") {
      if (Triple.getArch() != llvm::Triple::aarch64 &&
          Triple.getArch() != llvm::Triple::aarch64_be)
        D.Diag(diag::err_drv_unsupported_opt_for_target)
            << Name << Triple.getArchName();
    }
    A->render(Args, CmdArgs);
  }

  if (Args.hasFlag(options::OPT_fmerge_all_constants,
                   options::OPT_fno_merge_all_constants, false))
    CmdArgs.push_back("-fmerge-all-constants");

  Args.addOptOutFlag(CmdArgs, options::OPT_fdelete_null_pointer_checks,
                     options::OPT_fno_delete_null_pointer_checks);

  // LLVM Code Generator Options.

  if (Arg *A = Args.getLastArg(options::OPT_mabi_EQ_quadword_atomics)) {
    if (!Triple.isOSAIX() || Triple.isPPC32())
      D.Diag(diag::err_drv_unsupported_opt_for_target)
        << A->getSpelling() << RawTriple.str();
    CmdArgs.push_back("-mabi=quadword-atomics");
  }

  if (Arg *A = Args.getLastArg(options::OPT_mlong_double_128)) {
    // Emit the unsupported option error until the Clang's library integration
    // support for 128-bit long double is available for AIX.
    if (Triple.isOSAIX())
      D.Diag(diag::err_drv_unsupported_opt_for_target)
          << A->getSpelling() << RawTriple.str();
  }

  if (Arg *A = Args.getLastArg(options::OPT_Wframe_larger_than_EQ)) {
    StringRef V = A->getValue(), V1 = V;
    unsigned Size;
    if (V1.consumeInteger(10, Size) || !V1.empty())
      D.Diag(diag::err_drv_invalid_argument_to_option)
          << V << A->getOption().getName();
    else
      CmdArgs.push_back(Args.MakeArgString("-fwarn-stack-size=" + V));
  }

  Args.addOptOutFlag(CmdArgs, options::OPT_fjump_tables,
                     options::OPT_fno_jump_tables);
  Args.addOptInFlag(CmdArgs, options::OPT_fprofile_sample_accurate,
                    options::OPT_fno_profile_sample_accurate);
  Args.addOptOutFlag(CmdArgs, options::OPT_fpreserve_as_comments,
                     options::OPT_fno_preserve_as_comments);

  if (Arg *A = Args.getLastArg(options::OPT_mregparm_EQ)) {
    CmdArgs.push_back("-mregparm");
    CmdArgs.push_back(A->getValue());
  }

  if (Arg *A = Args.getLastArg(options::OPT_maix_struct_return,
                               options::OPT_msvr4_struct_return)) {
    if (!TC.getTriple().isPPC32()) {
      D.Diag(diag::err_drv_unsupported_opt_for_target)
          << A->getSpelling() << RawTriple.str();
    } else if (A->getOption().matches(options::OPT_maix_struct_return)) {
      CmdArgs.push_back("-maix-struct-return");
    } else {
      assert(A->getOption().matches(options::OPT_msvr4_struct_return));
      CmdArgs.push_back("-msvr4-struct-return");
    }
  }

  if (Arg *A = Args.getLastArg(options::OPT_fpcc_struct_return,
                               options::OPT_freg_struct_return)) {
    if (TC.getArch() != llvm::Triple::x86) {
      D.Diag(diag::err_drv_unsupported_opt_for_target)
          << A->getSpelling() << RawTriple.str();
    } else if (A->getOption().matches(options::OPT_fpcc_struct_return)) {
      CmdArgs.push_back("-fpcc-struct-return");
    } else {
      assert(A->getOption().matches(options::OPT_freg_struct_return));
      CmdArgs.push_back("-freg-struct-return");
    }
  }

  if (Args.hasFlag(options::OPT_mrtd, options::OPT_mno_rtd, false)) {
    if (Triple.getArch() == llvm::Triple::m68k)
      CmdArgs.push_back("-fdefault-calling-conv=rtdcall");
    else
      CmdArgs.push_back("-fdefault-calling-conv=stdcall");
  }

  if (Args.hasArg(options::OPT_fenable_matrix)) {
    // enable-matrix is needed by both the LangOpts and by LLVM.
    CmdArgs.push_back("-fenable-matrix");
    CmdArgs.push_back("-mllvm");
    CmdArgs.push_back("-enable-matrix");
  }

  CodeGenOptions::FramePointerKind FPKeepKind =
                  getFramePointerKind(Args, RawTriple);
  const char *FPKeepKindStr = nullptr;
  switch (FPKeepKind) {
  case CodeGenOptions::FramePointerKind::None:
    FPKeepKindStr = "-mframe-pointer=none";
    break;
  case CodeGenOptions::FramePointerKind::NonLeaf:
    FPKeepKindStr = "-mframe-pointer=non-leaf";
    break;
  case CodeGenOptions::FramePointerKind::All:
    FPKeepKindStr = "-mframe-pointer=all";
    break;
  }
  assert(FPKeepKindStr && "unknown FramePointerKind");
  CmdArgs.push_back(FPKeepKindStr);

  Args.addOptOutFlag(CmdArgs, options::OPT_fzero_initialized_in_bss,
                     options::OPT_fno_zero_initialized_in_bss);

  bool OFastEnabled = isOptimizationLevelFast(Args);
  // If -Ofast is the optimization level, then -fstrict-aliasing should be
  // enabled.  This alias option is being used to simplify the hasFlag logic.
  OptSpecifier StrictAliasingAliasOption =
      OFastEnabled ? options::OPT_Ofast : options::OPT_fstrict_aliasing;
  // We turn strict aliasing off by default if we're in CL mode, since MSVC
  // doesn't do any TBAA.
  bool TBAAOnByDefault = !D.IsCLMode();
  if (!Args.hasFlag(options::OPT_fstrict_aliasing, StrictAliasingAliasOption,
                    options::OPT_fno_strict_aliasing, TBAAOnByDefault))
    CmdArgs.push_back("-relaxed-aliasing");
  if (!Args.hasFlag(options::OPT_fstruct_path_tbaa,
                    options::OPT_fno_struct_path_tbaa, true))
    CmdArgs.push_back("-no-struct-path-tbaa");
  Args.addOptInFlag(CmdArgs, options::OPT_fstrict_enums,
                    options::OPT_fno_strict_enums);
  Args.addOptOutFlag(CmdArgs, options::OPT_fstrict_return,
                     options::OPT_fno_strict_return);
  Args.addOptInFlag(CmdArgs, options::OPT_fallow_editor_placeholders,
                    options::OPT_fno_allow_editor_placeholders);
  Args.addOptInFlag(CmdArgs, options::OPT_fstrict_vtable_pointers,
                    options::OPT_fno_strict_vtable_pointers);
  Args.addOptInFlag(CmdArgs, options::OPT_fforce_emit_vtables,
                    options::OPT_fno_force_emit_vtables);
  Args.addOptOutFlag(CmdArgs, options::OPT_foptimize_sibling_calls,
                     options::OPT_fno_optimize_sibling_calls);
  Args.addOptOutFlag(CmdArgs, options::OPT_fescaping_block_tail_calls,
                     options::OPT_fno_escaping_block_tail_calls);

  Args.AddLastArg(CmdArgs, options::OPT_ffine_grained_bitfield_accesses,
                  options::OPT_fno_fine_grained_bitfield_accesses);

  Args.AddLastArg(CmdArgs, options::OPT_fexperimental_relative_cxx_abi_vtables,
                  options::OPT_fno_experimental_relative_cxx_abi_vtables);

  Args.AddLastArg(CmdArgs, options::OPT_fexperimental_omit_vtable_rtti,
                  options::OPT_fno_experimental_omit_vtable_rtti);

  // Handle segmented stacks.
  Args.addOptInFlag(CmdArgs, options::OPT_fsplit_stack,
                    options::OPT_fno_split_stack);

  // -fprotect-parens=0 is default.
  if (Args.hasFlag(options::OPT_fprotect_parens,
                   options::OPT_fno_protect_parens, false))
    CmdArgs.push_back("-fprotect-parens");

  RenderFloatingPointOptions(TC, D, OFastEnabled, Args, CmdArgs, JA);

  if (Arg *A = Args.getLastArg(options::OPT_fextend_args_EQ)) {
    const llvm::Triple::ArchType Arch = TC.getArch();
    if (Arch == llvm::Triple::x86 || Arch == llvm::Triple::x86_64) {
      StringRef V = A->getValue();
      if (V == "64")
        CmdArgs.push_back("-fextend-arguments=64");
      else if (V != "32")
        D.Diag(diag::err_drv_invalid_argument_to_option)
            << A->getValue() << A->getOption().getName();
    } else
      D.Diag(diag::err_drv_unsupported_opt_for_target)
          << A->getOption().getName() << TripleStr;
  }

  if (Arg *A = Args.getLastArg(options::OPT_mdouble_EQ)) {
    if (TC.getArch() == llvm::Triple::avr)
      A->render(Args, CmdArgs);
    else
      D.Diag(diag::err_drv_unsupported_opt_for_target)
          << A->getAsString(Args) << TripleStr;
  }

  if (Arg *A = Args.getLastArg(options::OPT_LongDouble_Group)) {
    if (TC.getTriple().isX86())
      A->render(Args, CmdArgs);
    else if (TC.getTriple().isPPC() &&
             (A->getOption().getID() != options::OPT_mlong_double_80))
      A->render(Args, CmdArgs);
    else
      D.Diag(diag::err_drv_unsupported_opt_for_target)
          << A->getAsString(Args) << TripleStr;
  }

  // Decide whether to use verbose asm. Verbose assembly is the default on
  // toolchains which have the integrated assembler on by default.
  bool IsIntegratedAssemblerDefault = TC.IsIntegratedAssemblerDefault();
  if (!Args.hasFlag(options::OPT_fverbose_asm, options::OPT_fno_verbose_asm,
                    IsIntegratedAssemblerDefault))
    CmdArgs.push_back("-fno-verbose-asm");

  // Parse 'none' or '$major.$minor'. Disallow -fbinutils-version=0 because we
  // use that to indicate the MC default in the backend.
  if (Arg *A = Args.getLastArg(options::OPT_fbinutils_version_EQ)) {
    StringRef V = A->getValue();
    unsigned Num;
    if (V == "none")
      A->render(Args, CmdArgs);
    else if (!V.consumeInteger(10, Num) && Num > 0 &&
             (V.empty() || (V.consume_front(".") &&
                            !V.consumeInteger(10, Num) && V.empty())))
      A->render(Args, CmdArgs);
    else
      D.Diag(diag::err_drv_invalid_argument_to_option)
          << A->getValue() << A->getOption().getName();
  }

  // If toolchain choose to use MCAsmParser for inline asm don't pass the
  // option to disable integrated-as explictly.
  if (!TC.useIntegratedAs() && !TC.parseInlineAsmUsingAsmParser())
    CmdArgs.push_back("-no-integrated-as");

  if (Args.hasArg(options::OPT_fdebug_pass_structure)) {
    CmdArgs.push_back("-mdebug-pass");
    CmdArgs.push_back("Structure");
  }
  if (Args.hasArg(options::OPT_fdebug_pass_arguments)) {
    CmdArgs.push_back("-mdebug-pass");
    CmdArgs.push_back("Arguments");
  }

  // Enable -mconstructor-aliases except on darwin, where we have to work around
  // a linker bug (see https://openradar.appspot.com/7198997), and CUDA device
  // code, where aliases aren't supported.
  if (!RawTriple.isOSDarwin() && !RawTriple.isNVPTX())
    CmdArgs.push_back("-mconstructor-aliases");

  // Darwin's kernel doesn't support guard variables; just die if we
  // try to use them.
  if (KernelOrKext && RawTriple.isOSDarwin())
    CmdArgs.push_back("-fforbid-guard-variables");

  if (Args.hasFlag(options::OPT_mms_bitfields, options::OPT_mno_ms_bitfields,
                   Triple.isWindowsGNUEnvironment())) {
    CmdArgs.push_back("-mms-bitfields");
  }

  if (Triple.isWindowsGNUEnvironment()) {
    Args.addOptOutFlag(CmdArgs, options::OPT_fauto_import,
                       options::OPT_fno_auto_import);
  }

  if (Args.hasFlag(options::OPT_fms_volatile, options::OPT_fno_ms_volatile,
                   Triple.isX86() && D.IsCLMode()))
    CmdArgs.push_back("-fms-volatile");

  // Non-PIC code defaults to -fdirect-access-external-data while PIC code
  // defaults to -fno-direct-access-external-data. Pass the option if different
  // from the default.
  if (Arg *A = Args.getLastArg(options::OPT_fdirect_access_external_data,
                               options::OPT_fno_direct_access_external_data)) {
    if (A->getOption().matches(options::OPT_fdirect_access_external_data) !=
        (PICLevel == 0))
      A->render(Args, CmdArgs);
  } else if (PICLevel == 0 && Triple.isLoongArch()) {
    // Some targets default to -fno-direct-access-external-data even for
    // -fno-pic.
    CmdArgs.push_back("-fno-direct-access-external-data");
  }

  if (Args.hasFlag(options::OPT_fno_plt, options::OPT_fplt, false)) {
    CmdArgs.push_back("-fno-plt");
  }

  // -fhosted is default.
  // TODO: Audit uses of KernelOrKext and see where it'd be more appropriate to
  // use Freestanding.
  bool Freestanding =
      Args.hasFlag(options::OPT_ffreestanding, options::OPT_fhosted, false) ||
      KernelOrKext;
  if (Freestanding)
    CmdArgs.push_back("-ffreestanding");

  Args.AddLastArg(CmdArgs, options::OPT_fno_knr_functions);

  // This is a coarse approximation of what llvm-gcc actually does, both
  // -fasynchronous-unwind-tables and -fnon-call-exceptions interact in more
  // complicated ways.
  auto SanitizeArgs = TC.getSanitizerArgs(Args);

  bool IsAsyncUnwindTablesDefault =
      TC.getDefaultUnwindTableLevel(Args) == ToolChain::UnwindTableLevel::Asynchronous;
  bool IsSyncUnwindTablesDefault =
      TC.getDefaultUnwindTableLevel(Args) == ToolChain::UnwindTableLevel::Synchronous;

  bool AsyncUnwindTables = Args.hasFlag(
      options::OPT_fasynchronous_unwind_tables,
      options::OPT_fno_asynchronous_unwind_tables,
      (IsAsyncUnwindTablesDefault || SanitizeArgs.needsUnwindTables()) &&
          !Freestanding);
  bool UnwindTables =
      Args.hasFlag(options::OPT_funwind_tables, options::OPT_fno_unwind_tables,
                   IsSyncUnwindTablesDefault && !Freestanding);
  if (AsyncUnwindTables)
    CmdArgs.push_back("-funwind-tables=2");
  else if (UnwindTables)
     CmdArgs.push_back("-funwind-tables=1");

  // Prepare `-aux-target-cpu` and `-aux-target-feature` unless
  // `--gpu-use-aux-triple-only` is specified.
  if (!Args.getLastArg(options::OPT_gpu_use_aux_triple_only) &&
      (IsCudaDevice || IsHIPDevice)) {
    const ArgList &HostArgs =
        C.getArgsForToolChain(nullptr, StringRef(), Action::OFK_None);
    std::string HostCPU =
        getCPUName(D, HostArgs, *TC.getAuxTriple(), /*FromAs*/ false);
    if (!HostCPU.empty()) {
      CmdArgs.push_back("-aux-target-cpu");
      CmdArgs.push_back(Args.MakeArgString(HostCPU));
    }
    getTargetFeatures(D, *TC.getAuxTriple(), HostArgs, CmdArgs,
                      /*ForAS*/ false, /*IsAux*/ true);
  }

  TC.addActionsFromClangTargetOptions(Args, CmdArgs, JA, C, Inputs);
  TC.addClangTargetOptions(Args, CmdArgs, JA.getOffloadingDeviceKind());

  if (Arg *A = Args.getLastArg(options::OPT_mcmodel_EQ)) {
    StringRef CM = A->getValue();
    bool Ok = false;
    if (Triple.isOSAIX() && CM == "medium")
      CM = "large";
    if (Triple.isAArch64(64)) {
      Ok = CM == "tiny" || CM == "small" || CM == "large";
      if (CM == "large" && RelocationModel != llvm::Reloc::Static)
        D.Diag(diag::err_drv_argument_only_allowed_with)
            << A->getAsString(Args) << "-fno-pic";
    } else if (Triple.isLoongArch()) {
      if (CM == "extreme" &&
          Args.hasFlagNoClaim(options::OPT_fplt, options::OPT_fno_plt, false))
        D.Diag(diag::err_drv_argument_not_allowed_with)
            << A->getAsString(Args) << "-fplt";
      Ok = CM == "normal" || CM == "medium" || CM == "extreme";
      // Convert to LLVM recognizable names.
      if (Ok)
        CM = llvm::StringSwitch<StringRef>(CM)
                 .Case("normal", "small")
                 .Case("extreme", "large")
                 .Default(CM);
    } else if (Triple.isPPC64() || Triple.isOSAIX()) {
      Ok = CM == "small" || CM == "medium" || CM == "large";
    } else if (Triple.isRISCV()) {
      if (CM == "medlow")
        CM = "small";
      else if (CM == "medany")
        CM = "medium";
      Ok = CM == "small" || CM == "medium";
    } else if (Triple.getArch() == llvm::Triple::x86_64) {
      Ok = llvm::is_contained({"small", "kernel", "medium", "large", "tiny"},
                              CM);
    } else if (Triple.isNVPTX() || Triple.isAMDGPU()) {
      // NVPTX/AMDGPU does not care about the code model and will accept
      // whatever works for the host.
      Ok = true;
    } else if (Triple.isSPARC64()) {
      if (CM == "medlow")
        CM = "small";
      else if (CM == "medmid")
        CM = "medium";
      else if (CM == "medany")
        CM = "large";
      Ok = CM == "small" || CM == "medium" || CM == "large";
    }
    if (Ok) {
      CmdArgs.push_back(Args.MakeArgString("-mcmodel=" + CM));
    } else {
      D.Diag(diag::err_drv_unsupported_option_argument_for_target)
          << A->getSpelling() << CM << TripleStr;
    }
  }

  if (Triple.getArch() == llvm::Triple::x86_64) {
    bool IsMediumCM = false;
    bool IsLargeCM = false;
    if (Arg *A = Args.getLastArg(options::OPT_mcmodel_EQ)) {
      IsMediumCM = StringRef(A->getValue()) == "medium";
      IsLargeCM = StringRef(A->getValue()) == "large";
    }
    if (Arg *A = Args.getLastArg(options::OPT_mlarge_data_threshold_EQ)) {
      if (!IsMediumCM && !IsLargeCM) {
        D.Diag(diag::warn_drv_large_data_threshold_invalid_code_model)
            << A->getOption().getRenderName();
      } else {
        A->render(Args, CmdArgs);
      }
    } else if (IsMediumCM) {
      CmdArgs.push_back("-mlarge-data-threshold=65536");
    } else if (IsLargeCM) {
      CmdArgs.push_back("-mlarge-data-threshold=0");
    }
  }

  if (Arg *A = Args.getLastArg(options::OPT_mtls_size_EQ)) {
    StringRef Value = A->getValue();
    unsigned TLSSize = 0;
    Value.getAsInteger(10, TLSSize);
    if (!Triple.isAArch64() || !Triple.isOSBinFormatELF())
      D.Diag(diag::err_drv_unsupported_opt_for_target)
          << A->getOption().getName() << TripleStr;
    if (TLSSize != 12 && TLSSize != 24 && TLSSize != 32 && TLSSize != 48)
      D.Diag(diag::err_drv_invalid_int_value)
          << A->getOption().getName() << Value;
    Args.AddLastArg(CmdArgs, options::OPT_mtls_size_EQ);
  }

  if (isTLSDESCEnabled(TC, Args))
    CmdArgs.push_back("-enable-tlsdesc");

  // Add the target cpu
  std::string CPU = getCPUName(D, Args, Triple, /*FromAs*/ false);
  // In case args have been translated and -march deleted, get GPU from TC
  if (CPU.empty())
    CPU = TC.getTargetID().str();
  if (!CPU.empty()) {
    CmdArgs.push_back("-target-cpu");
    CmdArgs.push_back(Args.MakeArgString(CPU));
  }

  RenderTargetOptions(Triple, Args, KernelOrKext, CmdArgs);

  // Add clang-cl arguments.
  types::ID InputType = Input.getType();
  if (D.IsCLMode())
    AddClangCLArgs(Args, InputType, CmdArgs);

  llvm::codegenoptions::DebugInfoKind DebugInfoKind =
      llvm::codegenoptions::NoDebugInfo;
  DwarfFissionKind DwarfFission = DwarfFissionKind::None;
  renderDebugOptions(TC, D, RawTriple, Args, types::isLLVMIR(InputType),
                     CmdArgs, Output, DebugInfoKind, DwarfFission);

  // Add the split debug info name to the command lines here so we
  // can propagate it to the backend.
  bool SplitDWARF = (DwarfFission != DwarfFissionKind::None) &&
                    (TC.getTriple().isOSBinFormatELF() ||
                     TC.getTriple().isOSBinFormatWasm() ||
                     TC.getTriple().isOSBinFormatCOFF()) &&
                    (isa<AssembleJobAction>(JA) || isa<CompileJobAction>(JA) ||
                     isa<BackendJobAction>(JA));
  if (SplitDWARF) {
    const char *SplitDWARFOut = SplitDebugName(JA, Args, Input, Output);
    CmdArgs.push_back("-split-dwarf-file");
    CmdArgs.push_back(SplitDWARFOut);
    if (DwarfFission == DwarfFissionKind::Split) {
      CmdArgs.push_back("-split-dwarf-output");
      CmdArgs.push_back(SplitDWARFOut);
    }
  }

  // Pass the linker version in use.
  if (Arg *A = Args.getLastArg(options::OPT_mlinker_version_EQ)) {
    CmdArgs.push_back("-target-linker-version");
    CmdArgs.push_back(A->getValue());
  }

  // Explicitly error on some things we know we don't support and can't just
  // ignore.
  if (!Args.hasArg(options::OPT_fallow_unsupported)) {
    Arg *Unsupported;
    if (types::isCXX(InputType) && RawTriple.isOSDarwin() &&
        TC.getArch() == llvm::Triple::x86) {
      if ((Unsupported = Args.getLastArg(options::OPT_fapple_kext)) ||
          (Unsupported = Args.getLastArg(options::OPT_mkernel)))
        D.Diag(diag::err_drv_clang_unsupported_opt_cxx_darwin_i386)
            << Unsupported->getOption().getName();
    }
    // The faltivec option has been superseded by the maltivec option.
    if ((Unsupported = Args.getLastArg(options::OPT_faltivec)))
      D.Diag(diag::err_drv_clang_unsupported_opt_faltivec)
          << Unsupported->getOption().getName()
          << "please use -maltivec and include altivec.h explicitly";
    if ((Unsupported = Args.getLastArg(options::OPT_fno_altivec)))
      D.Diag(diag::err_drv_clang_unsupported_opt_faltivec)
          << Unsupported->getOption().getName() << "please use -mno-altivec";
  }

  Args.AddAllArgs(CmdArgs, options::OPT_v);

  if (Args.getLastArg(options::OPT_H)) {
    CmdArgs.push_back("-H");
    CmdArgs.push_back("-sys-header-deps");
  }
  Args.AddAllArgs(CmdArgs, options::OPT_fshow_skipped_includes);

  if (D.CCPrintHeadersFormat && !D.CCGenDiagnostics) {
    CmdArgs.push_back("-header-include-file");
    CmdArgs.push_back(!D.CCPrintHeadersFilename.empty()
                          ? D.CCPrintHeadersFilename.c_str()
                          : "-");
    CmdArgs.push_back("-sys-header-deps");
    CmdArgs.push_back(Args.MakeArgString(
        "-header-include-format=" +
        std::string(headerIncludeFormatKindToString(D.CCPrintHeadersFormat))));
    CmdArgs.push_back(
        Args.MakeArgString("-header-include-filtering=" +
                           std::string(headerIncludeFilteringKindToString(
                               D.CCPrintHeadersFiltering))));
  }
  Args.AddLastArg(CmdArgs, options::OPT_P);
  Args.AddLastArg(CmdArgs, options::OPT_print_ivar_layout);

  if (D.CCLogDiagnostics && !D.CCGenDiagnostics) {
    CmdArgs.push_back("-diagnostic-log-file");
    CmdArgs.push_back(!D.CCLogDiagnosticsFilename.empty()
                          ? D.CCLogDiagnosticsFilename.c_str()
                          : "-");
  }

  // Give the gen diagnostics more chances to succeed, by avoiding intentional
  // crashes.
  if (D.CCGenDiagnostics)
    CmdArgs.push_back("-disable-pragma-debug-crash");

  // Allow backend to put its diagnostic files in the same place as frontend
  // crash diagnostics files.
  if (Args.hasArg(options::OPT_fcrash_diagnostics_dir)) {
    StringRef Dir = Args.getLastArgValue(options::OPT_fcrash_diagnostics_dir);
    CmdArgs.push_back("-mllvm");
    CmdArgs.push_back(Args.MakeArgString("-crash-diagnostics-dir=" + Dir));
  }

  bool UseSeparateSections = isUseSeparateSections(Triple);

  if (Args.hasFlag(options::OPT_ffunction_sections,
                   options::OPT_fno_function_sections, UseSeparateSections)) {
    CmdArgs.push_back("-ffunction-sections");
  }

  if (Arg *A = Args.getLastArg(options::OPT_fbasic_block_address_map,
                               options::OPT_fno_basic_block_address_map)) {
    if ((Triple.isX86() || Triple.isAArch64()) && Triple.isOSBinFormatELF()) {
      if (A->getOption().matches(options::OPT_fbasic_block_address_map))
        A->render(Args, CmdArgs);
    } else {
      D.Diag(diag::err_drv_unsupported_opt_for_target)
          << A->getAsString(Args) << TripleStr;
    }
  }

  if (Arg *A = Args.getLastArg(options::OPT_fbasic_block_sections_EQ)) {
    StringRef Val = A->getValue();
    if (Triple.isX86() && Triple.isOSBinFormatELF()) {
      if (Val != "all" && Val != "labels" && Val != "none" &&
          !Val.starts_with("list="))
        D.Diag(diag::err_drv_invalid_value)
            << A->getAsString(Args) << A->getValue();
      else
        A->render(Args, CmdArgs);
    } else if (Triple.isAArch64() && Triple.isOSBinFormatELF()) {
      // "all" is not supported on AArch64 since branch relaxation creates new
      // basic blocks for some cross-section branches.
      if (Val != "labels" && Val != "none" && !Val.starts_with("list="))
        D.Diag(diag::err_drv_invalid_value)
            << A->getAsString(Args) << A->getValue();
      else
        A->render(Args, CmdArgs);
    } else if (Triple.isNVPTX()) {
      // Do not pass the option to the GPU compilation. We still want it enabled
      // for the host-side compilation, so seeing it here is not an error.
    } else if (Val != "none") {
      // =none is allowed everywhere. It's useful for overriding the option
      // and is the same as not specifying the option.
      D.Diag(diag::err_drv_unsupported_opt_for_target)
          << A->getAsString(Args) << TripleStr;
    }
  }

  bool HasDefaultDataSections = Triple.isOSBinFormatXCOFF();
  if (Args.hasFlag(options::OPT_fdata_sections, options::OPT_fno_data_sections,
                   UseSeparateSections || HasDefaultDataSections)) {
    CmdArgs.push_back("-fdata-sections");
  }

  Args.addOptOutFlag(CmdArgs, options::OPT_funique_section_names,
                     options::OPT_fno_unique_section_names);
  Args.addOptInFlag(CmdArgs, options::OPT_funique_internal_linkage_names,
                    options::OPT_fno_unique_internal_linkage_names);
  Args.addOptInFlag(CmdArgs, options::OPT_funique_basic_block_section_names,
                    options::OPT_fno_unique_basic_block_section_names);
  Args.addOptInFlag(CmdArgs, options::OPT_fconvergent_functions,
                    options::OPT_fno_convergent_functions);

  if (Arg *A = Args.getLastArg(options::OPT_fsplit_machine_functions,
                               options::OPT_fno_split_machine_functions)) {
    if (!A->getOption().matches(options::OPT_fno_split_machine_functions)) {
      // This codegen pass is only available on x86 and AArch64 ELF targets.
      if ((Triple.isX86() || Triple.isAArch64()) && Triple.isOSBinFormatELF())
        A->render(Args, CmdArgs);
      else
        D.Diag(diag::err_drv_unsupported_opt_for_target)
            << A->getAsString(Args) << TripleStr;
    }
  }

  Args.AddLastArg(CmdArgs, options::OPT_finstrument_functions,
                  options::OPT_finstrument_functions_after_inlining,
                  options::OPT_finstrument_function_entry_bare);

  // NVPTX/AMDGCN doesn't support PGO or coverage. There's no runtime support
  // for sampling, overhead of call arc collection is way too high and there's
  // no way to collect the output.
  if (!Triple.isNVPTX() && !Triple.isAMDGCN())
    addPGOAndCoverageFlags(TC, C, JA, Output, Args, SanitizeArgs, CmdArgs);

  Args.AddLastArg(CmdArgs, options::OPT_fclang_abi_compat_EQ);

  if (getLastProfileSampleUseArg(Args) &&
      Args.hasArg(options::OPT_fsample_profile_use_profi)) {
    CmdArgs.push_back("-mllvm");
    CmdArgs.push_back("-sample-profile-use-profi");
  }

  // Add runtime flag for PS4/PS5 when PGO, coverage, or sanitizers are enabled.
  if (RawTriple.isPS() &&
      !Args.hasArg(options::OPT_nostdlib, options::OPT_nodefaultlibs)) {
    PScpu::addProfileRTArgs(TC, Args, CmdArgs);
    PScpu::addSanitizerArgs(TC, Args, CmdArgs);
  }

  // Pass options for controlling the default header search paths.
  if (Args.hasArg(options::OPT_nostdinc)) {
    CmdArgs.push_back("-nostdsysteminc");
    CmdArgs.push_back("-nobuiltininc");
  } else {
    if (Args.hasArg(options::OPT_nostdlibinc))
      CmdArgs.push_back("-nostdsysteminc");
    Args.AddLastArg(CmdArgs, options::OPT_nostdincxx);
    Args.AddLastArg(CmdArgs, options::OPT_nobuiltininc);
  }

  // Pass the path to compiler resource files.
  CmdArgs.push_back("-resource-dir");
  CmdArgs.push_back(D.ResourceDir.c_str());

  Args.AddLastArg(CmdArgs, options::OPT_working_directory);

  RenderARCMigrateToolOptions(D, Args, CmdArgs);

  // Add preprocessing options like -I, -D, etc. if we are using the
  // preprocessor.
  //
  // FIXME: Support -fpreprocessed
  if (types::getPreprocessedType(InputType) != types::TY_INVALID)
    AddPreprocessingOptions(C, JA, D, Args, CmdArgs, Output, Inputs);

  // Don't warn about "clang -c -DPIC -fPIC test.i" because libtool.m4 assumes
  // that "The compiler can only warn and ignore the option if not recognized".
  // When building with ccache, it will pass -D options to clang even on
  // preprocessed inputs and configure concludes that -fPIC is not supported.
  Args.ClaimAllArgs(options::OPT_D);

  // Manually translate -O4 to -O3; let clang reject others.
  if (Arg *A = Args.getLastArg(options::OPT_O_Group)) {
    if (A->getOption().matches(options::OPT_O4)) {
      CmdArgs.push_back("-O3");
      D.Diag(diag::warn_O4_is_O3);
    } else {
      A->render(Args, CmdArgs);
    }
  }

  // Warn about ignored options to clang.
  for (const Arg *A :
       Args.filtered(options::OPT_clang_ignored_gcc_optimization_f_Group)) {
    D.Diag(diag::warn_ignored_gcc_optimization) << A->getAsString(Args);
    A->claim();
  }

  for (const Arg *A :
       Args.filtered(options::OPT_clang_ignored_legacy_options_Group)) {
    D.Diag(diag::warn_ignored_clang_option) << A->getAsString(Args);
    A->claim();
  }

  claimNoWarnArgs(Args);

  Args.AddAllArgs(CmdArgs, options::OPT_R_Group);

  for (const Arg *A :
       Args.filtered(options::OPT_W_Group, options::OPT__SLASH_wd)) {
    A->claim();
    if (A->getOption().getID() == options::OPT__SLASH_wd) {
      unsigned WarningNumber;
      if (StringRef(A->getValue()).getAsInteger(10, WarningNumber)) {
        D.Diag(diag::err_drv_invalid_int_value)
            << A->getAsString(Args) << A->getValue();
        continue;
      }

      if (auto Group = diagGroupFromCLWarningID(WarningNumber)) {
        CmdArgs.push_back(Args.MakeArgString(
            "-Wno-" + DiagnosticIDs::getWarningOptionForGroup(*Group)));
      }
      continue;
    }
    A->render(Args, CmdArgs);
  }

  Args.AddAllArgs(CmdArgs, options::OPT_Wsystem_headers_in_module_EQ);

  if (Args.hasFlag(options::OPT_pedantic, options::OPT_no_pedantic, false))
    CmdArgs.push_back("-pedantic");
  Args.AddLastArg(CmdArgs, options::OPT_pedantic_errors);
  Args.AddLastArg(CmdArgs, options::OPT_w);

  Args.addOptInFlag(CmdArgs, options::OPT_ffixed_point,
                    options::OPT_fno_fixed_point);

  if (Arg *A = Args.getLastArg(options::OPT_fcxx_abi_EQ))
    A->render(Args, CmdArgs);

  Args.AddLastArg(CmdArgs, options::OPT_fexperimental_relative_cxx_abi_vtables,
                  options::OPT_fno_experimental_relative_cxx_abi_vtables);

  Args.AddLastArg(CmdArgs, options::OPT_fexperimental_omit_vtable_rtti,
                  options::OPT_fno_experimental_omit_vtable_rtti);

  if (Arg *A = Args.getLastArg(options::OPT_ffuchsia_api_level_EQ))
    A->render(Args, CmdArgs);

  // Handle -{std, ansi, trigraphs} -- take the last of -{std, ansi}
  // (-ansi is equivalent to -std=c89 or -std=c++98).
  //
  // If a std is supplied, only add -trigraphs if it follows the
  // option.
  bool ImplyVCPPCVer = false;
  bool ImplyVCPPCXXVer = false;
  const Arg *Std = Args.getLastArg(options::OPT_std_EQ, options::OPT_ansi);
  if (Std) {
    if (Std->getOption().matches(options::OPT_ansi))
      if (types::isCXX(InputType))
        CmdArgs.push_back("-std=c++98");
      else
        CmdArgs.push_back("-std=c89");
    else
      Std->render(Args, CmdArgs);

    // If -f(no-)trigraphs appears after the language standard flag, honor it.
    if (Arg *A = Args.getLastArg(options::OPT_std_EQ, options::OPT_ansi,
                                 options::OPT_ftrigraphs,
                                 options::OPT_fno_trigraphs))
      if (A != Std)
        A->render(Args, CmdArgs);
  } else {
    // Honor -std-default.
    //
    // FIXME: Clang doesn't correctly handle -std= when the input language
    // doesn't match. For the time being just ignore this for C++ inputs;
    // eventually we want to do all the standard defaulting here instead of
    // splitting it between the driver and clang -cc1.
    if (!types::isCXX(InputType)) {
      if (!Args.hasArg(options::OPT__SLASH_std)) {
        Args.AddAllArgsTranslated(CmdArgs, options::OPT_std_default_EQ, "-std=",
                                  /*Joined=*/true);
      } else
        ImplyVCPPCVer = true;
    }
    else if (IsWindowsMSVC)
      ImplyVCPPCXXVer = true;

    Args.AddLastArg(CmdArgs, options::OPT_ftrigraphs,
                    options::OPT_fno_trigraphs);
  }

  // GCC's behavior for -Wwrite-strings is a bit strange:
  //  * In C, this "warning flag" changes the types of string literals from
  //    'char[N]' to 'const char[N]', and thus triggers an unrelated warning
  //    for the discarded qualifier.
  //  * In C++, this is just a normal warning flag.
  //
  // Implementing this warning correctly in C is hard, so we follow GCC's
  // behavior for now. FIXME: Directly diagnose uses of a string literal as
  // a non-const char* in C, rather than using this crude hack.
  if (!types::isCXX(InputType)) {
    // FIXME: This should behave just like a warning flag, and thus should also
    // respect -Weverything, -Wno-everything, -Werror=write-strings, and so on.
    Arg *WriteStrings =
        Args.getLastArg(options::OPT_Wwrite_strings,
                        options::OPT_Wno_write_strings, options::OPT_w);
    if (WriteStrings &&
        WriteStrings->getOption().matches(options::OPT_Wwrite_strings))
      CmdArgs.push_back("-fconst-strings");
  }

  // GCC provides a macro definition '__DEPRECATED' when -Wdeprecated is active
  // during C++ compilation, which it is by default. GCC keeps this define even
  // in the presence of '-w', match this behavior bug-for-bug.
  if (types::isCXX(InputType) &&
      Args.hasFlag(options::OPT_Wdeprecated, options::OPT_Wno_deprecated,
                   true)) {
    CmdArgs.push_back("-fdeprecated-macro");
  }

  // Translate GCC's misnamer '-fasm' arguments to '-fgnu-keywords'.
  if (Arg *Asm = Args.getLastArg(options::OPT_fasm, options::OPT_fno_asm)) {
    if (Asm->getOption().matches(options::OPT_fasm))
      CmdArgs.push_back("-fgnu-keywords");
    else
      CmdArgs.push_back("-fno-gnu-keywords");
  }

  if (!ShouldEnableAutolink(Args, TC, JA))
    CmdArgs.push_back("-fno-autolink");

  Args.AddLastArg(CmdArgs, options::OPT_ftemplate_depth_EQ);
  Args.AddLastArg(CmdArgs, options::OPT_foperator_arrow_depth_EQ);
  Args.AddLastArg(CmdArgs, options::OPT_fconstexpr_depth_EQ);
  Args.AddLastArg(CmdArgs, options::OPT_fconstexpr_steps_EQ);

  Args.AddLastArg(CmdArgs, options::OPT_fexperimental_library);

  if (Args.hasArg(options::OPT_fexperimental_new_constant_interpreter))
    CmdArgs.push_back("-fexperimental-new-constant-interpreter");

  if (Arg *A = Args.getLastArg(options::OPT_fbracket_depth_EQ)) {
    CmdArgs.push_back("-fbracket-depth");
    CmdArgs.push_back(A->getValue());
  }

  if (Arg *A = Args.getLastArg(options::OPT_Wlarge_by_value_copy_EQ,
                               options::OPT_Wlarge_by_value_copy_def)) {
    if (A->getNumValues()) {
      StringRef bytes = A->getValue();
      CmdArgs.push_back(Args.MakeArgString("-Wlarge-by-value-copy=" + bytes));
    } else
      CmdArgs.push_back("-Wlarge-by-value-copy=64"); // default value
  }

  if (Args.hasArg(options::OPT_relocatable_pch))
    CmdArgs.push_back("-relocatable-pch");

  if (const Arg *A = Args.getLastArg(options::OPT_fcf_runtime_abi_EQ)) {
    static const char *kCFABIs[] = {
      "standalone", "objc", "swift", "swift-5.0", "swift-4.2", "swift-4.1",
    };

    if (!llvm::is_contained(kCFABIs, StringRef(A->getValue())))
      D.Diag(diag::err_drv_invalid_cf_runtime_abi) << A->getValue();
    else
      A->render(Args, CmdArgs);
  }

  if (Arg *A = Args.getLastArg(options::OPT_fconstant_string_class_EQ)) {
    CmdArgs.push_back("-fconstant-string-class");
    CmdArgs.push_back(A->getValue());
  }

  if (Arg *A = Args.getLastArg(options::OPT_ftabstop_EQ)) {
    CmdArgs.push_back("-ftabstop");
    CmdArgs.push_back(A->getValue());
  }

  Args.addOptInFlag(CmdArgs, options::OPT_fstack_size_section,
                    options::OPT_fno_stack_size_section);

  if (Args.hasArg(options::OPT_fstack_usage)) {
    CmdArgs.push_back("-stack-usage-file");

    if (Arg *OutputOpt = Args.getLastArg(options::OPT_o)) {
      SmallString<128> OutputFilename(OutputOpt->getValue());
      llvm::sys::path::replace_extension(OutputFilename, "su");
      CmdArgs.push_back(Args.MakeArgString(OutputFilename));
    } else
      CmdArgs.push_back(
          Args.MakeArgString(Twine(getBaseInputStem(Args, Inputs)) + ".su"));
  }

  CmdArgs.push_back("-ferror-limit");
  if (Arg *A = Args.getLastArg(options::OPT_ferror_limit_EQ))
    CmdArgs.push_back(A->getValue());
  else
    CmdArgs.push_back("19");

  Args.AddLastArg(CmdArgs, options::OPT_fconstexpr_backtrace_limit_EQ);
  Args.AddLastArg(CmdArgs, options::OPT_fmacro_backtrace_limit_EQ);
  Args.AddLastArg(CmdArgs, options::OPT_ftemplate_backtrace_limit_EQ);
  Args.AddLastArg(CmdArgs, options::OPT_fspell_checking_limit_EQ);
  Args.AddLastArg(CmdArgs, options::OPT_fcaret_diagnostics_max_lines_EQ);

  // Pass -fmessage-length=.
  unsigned MessageLength = 0;
  if (Arg *A = Args.getLastArg(options::OPT_fmessage_length_EQ)) {
    StringRef V(A->getValue());
    if (V.getAsInteger(0, MessageLength))
      D.Diag(diag::err_drv_invalid_argument_to_option)
          << V << A->getOption().getName();
  } else {
    // If -fmessage-length=N was not specified, determine whether this is a
    // terminal and, if so, implicitly define -fmessage-length appropriately.
    MessageLength = llvm::sys::Process::StandardErrColumns();
  }
  if (MessageLength != 0)
    CmdArgs.push_back(
        Args.MakeArgString("-fmessage-length=" + Twine(MessageLength)));

  if (Arg *A = Args.getLastArg(options::OPT_frandomize_layout_seed_EQ))
    CmdArgs.push_back(
        Args.MakeArgString("-frandomize-layout-seed=" + Twine(A->getValue(0))));

  if (Arg *A = Args.getLastArg(options::OPT_frandomize_layout_seed_file_EQ))
    CmdArgs.push_back(Args.MakeArgString("-frandomize-layout-seed-file=" +
                                         Twine(A->getValue(0))));

  // -fvisibility= and -fvisibility-ms-compat are of a piece.
  if (const Arg *A = Args.getLastArg(options::OPT_fvisibility_EQ,
                                     options::OPT_fvisibility_ms_compat)) {
    if (A->getOption().matches(options::OPT_fvisibility_EQ)) {
      A->render(Args, CmdArgs);
    } else {
      assert(A->getOption().matches(options::OPT_fvisibility_ms_compat));
      CmdArgs.push_back("-fvisibility=hidden");
      CmdArgs.push_back("-ftype-visibility=default");
    }
  } else if (IsOpenMPDevice) {
    // When compiling for the OpenMP device we want protected visibility by
    // default. This prevents the device from accidentally preempting code on
    // the host, makes the system more robust, and improves performance.
    CmdArgs.push_back("-fvisibility=protected");
  }

  // PS4/PS5 process these options in addClangTargetOptions.
  if (!RawTriple.isPS()) {
    if (const Arg *A =
            Args.getLastArg(options::OPT_fvisibility_from_dllstorageclass,
                            options::OPT_fno_visibility_from_dllstorageclass)) {
      if (A->getOption().matches(
              options::OPT_fvisibility_from_dllstorageclass)) {
        CmdArgs.push_back("-fvisibility-from-dllstorageclass");
        Args.AddLastArg(CmdArgs, options::OPT_fvisibility_dllexport_EQ);
        Args.AddLastArg(CmdArgs, options::OPT_fvisibility_nodllstorageclass_EQ);
        Args.AddLastArg(CmdArgs, options::OPT_fvisibility_externs_dllimport_EQ);
        Args.AddLastArg(CmdArgs,
                        options::OPT_fvisibility_externs_nodllstorageclass_EQ);
      }
    }
  }

  if (Args.hasFlag(options::OPT_fvisibility_inlines_hidden,
                    options::OPT_fno_visibility_inlines_hidden, false))
    CmdArgs.push_back("-fvisibility-inlines-hidden");

  Args.AddLastArg(CmdArgs, options::OPT_fvisibility_inlines_hidden_static_local_var,
                           options::OPT_fno_visibility_inlines_hidden_static_local_var);

  // -fvisibility-global-new-delete-hidden is a deprecated spelling of
  // -fvisibility-global-new-delete=force-hidden.
  if (const Arg *A =
          Args.getLastArg(options::OPT_fvisibility_global_new_delete_hidden)) {
    D.Diag(diag::warn_drv_deprecated_arg)
        << A->getAsString(Args)
        << "-fvisibility-global-new-delete=force-hidden";
  }

  if (const Arg *A =
          Args.getLastArg(options::OPT_fvisibility_global_new_delete_EQ,
                          options::OPT_fvisibility_global_new_delete_hidden)) {
    if (A->getOption().matches(options::OPT_fvisibility_global_new_delete_EQ)) {
      A->render(Args, CmdArgs);
    } else {
      assert(A->getOption().matches(
          options::OPT_fvisibility_global_new_delete_hidden));
      CmdArgs.push_back("-fvisibility-global-new-delete=force-hidden");
    }
  }

  Args.AddLastArg(CmdArgs, options::OPT_ftlsmodel_EQ);

  if (Args.hasFlag(options::OPT_fnew_infallible,
                   options::OPT_fno_new_infallible, false))
    CmdArgs.push_back("-fnew-infallible");

  if (Args.hasFlag(options::OPT_fno_operator_names,
                   options::OPT_foperator_names, false))
    CmdArgs.push_back("-fno-operator-names");

  // Forward -f (flag) options which we can pass directly.
  Args.AddLastArg(CmdArgs, options::OPT_femit_all_decls);
  Args.AddLastArg(CmdArgs, options::OPT_fheinous_gnu_extensions);
  Args.AddLastArg(CmdArgs, options::OPT_fdigraphs, options::OPT_fno_digraphs);
  Args.AddLastArg(CmdArgs, options::OPT_fzero_call_used_regs_EQ);

  if (Args.hasFlag(options::OPT_femulated_tls, options::OPT_fno_emulated_tls,
                   Triple.hasDefaultEmulatedTLS()))
    CmdArgs.push_back("-femulated-tls");

  Args.addOptInFlag(CmdArgs, options::OPT_fcheck_new,
                    options::OPT_fno_check_new);

  if (Arg *A = Args.getLastArg(options::OPT_fzero_call_used_regs_EQ)) {
    // FIXME: There's no reason for this to be restricted to X86. The backend
    // code needs to be changed to include the appropriate function calls
    // automatically.
    if (!Triple.isX86() && !Triple.isAArch64())
      D.Diag(diag::err_drv_unsupported_opt_for_target)
          << A->getAsString(Args) << TripleStr;
  }

  // AltiVec-like language extensions aren't relevant for assembling.
  if (!isa<PreprocessJobAction>(JA) || Output.getType() != types::TY_PP_Asm)
    Args.AddLastArg(CmdArgs, options::OPT_fzvector);

  Args.AddLastArg(CmdArgs, options::OPT_fdiagnostics_show_template_tree);
  Args.AddLastArg(CmdArgs, options::OPT_fno_elide_type);

  // Forward flags for OpenMP. We don't do this if the current action is an
  // device offloading action other than OpenMP.
  if (Args.hasFlag(options::OPT_fopenmp, options::OPT_fopenmp_EQ,
                   options::OPT_fno_openmp, false) &&
      (JA.isDeviceOffloading(Action::OFK_None) ||
       JA.isDeviceOffloading(Action::OFK_OpenMP))) {
    switch (D.getOpenMPRuntime(Args)) {
    case Driver::OMPRT_OMP:
    case Driver::OMPRT_IOMP5:
    case Driver::OMPRT_BOLT:
      // Clang can generate useful OpenMP code for these two runtime libraries.
      CmdArgs.push_back("-fopenmp");

      // If no option regarding the use of TLS in OpenMP codegeneration is
      // given, decide a default based on the target. Otherwise rely on the
      // options and pass the right information to the frontend.
      if (!Args.hasFlag(options::OPT_fopenmp_use_tls,
                        options::OPT_fnoopenmp_use_tls, /*Default=*/true))
        CmdArgs.push_back("-fnoopenmp-use-tls");
      Args.AddLastArg(CmdArgs, options::OPT_fopenmp_simd,
                      options::OPT_fno_openmp_simd);
      Args.AddAllArgs(CmdArgs, options::OPT_fopenmp_enable_irbuilder);
      Args.AddAllArgs(CmdArgs, options::OPT_fopenmp_version_EQ);
      if (!Args.hasFlag(options::OPT_fopenmp_extensions,
                        options::OPT_fno_openmp_extensions, /*Default=*/true))
        CmdArgs.push_back("-fno-openmp-extensions");
      Args.AddAllArgs(CmdArgs, options::OPT_fopenmp_cuda_number_of_sm_EQ);
      Args.AddAllArgs(CmdArgs, options::OPT_fopenmp_cuda_blocks_per_sm_EQ);
      Args.AddAllArgs(CmdArgs,
                      options::OPT_fopenmp_cuda_teams_reduction_recs_num_EQ);
      Args.AddAllArgs(CmdArgs, options::OPT_fopenmp_gpu_threads_per_team_EQ);
      Args.AddAllArgs(CmdArgs,
                      options::OPT_fopenmp_target_xteam_reduction_blocksize_EQ);
      if (Args.hasFlag(options::OPT_fopenmp_optimistic_collapse,
                       options::OPT_fno_openmp_optimistic_collapse,
                       /*Default=*/false))
        CmdArgs.push_back("-fopenmp-optimistic-collapse");

      if (isTargetFastUsed(Args)) {
        if (!Args.hasArg(options::OPT_O_Group))
          CmdArgs.push_back("-O3");

        CmdArgs.push_back("-fopenmp-target-fast");
      } else
        CmdArgs.push_back("-fno-openmp-target-fast");

      if (Args.hasFlag(options::OPT_fopenmp_target_ignore_env_vars,
                       options::OPT_fno_openmp_target_ignore_env_vars,
                       shouldIgnoreEnvVars(Args)))
        CmdArgs.push_back("-fopenmp-target-ignore-env-vars");
      else
        CmdArgs.push_back("-fno-openmp-target-ignore-env-vars");

      if (Args.hasFlag(options::OPT_fopenmp_target_big_jump_loop,
                       options::OPT_fno_openmp_target_big_jump_loop, true))
        CmdArgs.push_back("-fopenmp-target-big-jump-loop");
      else
        CmdArgs.push_back("-fno-openmp-target-big-jump-loop");

      if (Args.hasFlag(options::OPT_fopenmp_target_no_loop,
                       options::OPT_fno_openmp_target_no_loop, true))
        CmdArgs.push_back("-fopenmp-target-no-loop");
      else
        CmdArgs.push_back("-fno-openmp-target-no-loop");

      if (Args.hasFlag(options::OPT_fopenmp_target_xteam_reduction,
                       options::OPT_fno_openmp_target_xteam_reduction, true))
        CmdArgs.push_back("-fopenmp-target-xteam-reduction");
      else
        CmdArgs.push_back("-fno-openmp-target-xteam-reduction");

      if (Args.hasFlag(options::OPT_fopenmp_target_fast_reduction,
                       options::OPT_fno_openmp_target_fast_reduction, false))
        CmdArgs.push_back("-fopenmp-target-fast-reduction");
      else
        CmdArgs.push_back("-fno-openmp-target-fast-reduction");

      // When in OpenMP offloading mode with NVPTX target, forward
      // cuda-mode flag
      if (Args.hasFlag(options::OPT_fopenmp_cuda_mode,
                       options::OPT_fno_openmp_cuda_mode, /*Default=*/false))
        CmdArgs.push_back("-fopenmp-cuda-mode");

      // When in OpenMP offloading mode, enable or disable the new device
      // runtime.
      CmdArgs.push_back("-fopenmp-target-new-runtime");

      // When in OpenMP offloading mode, enable debugging on the device.
      Args.AddAllArgs(CmdArgs, options::OPT_fopenmp_target_debug_EQ);
      if (Args.hasFlag(options::OPT_fopenmp_target_debug,
                       options::OPT_fno_openmp_target_debug, /*Default=*/false))
        CmdArgs.push_back("-fopenmp-target-debug");

      // When in OpenMP offloading mode, forward assumptions information about
      // thread and team counts in the device.
      if (Args.hasFlag(options::OPT_fopenmp_assume_teams_oversubscription,
                       options::OPT_fno_openmp_assume_teams_oversubscription,
                       /*Default=*/false))
        CmdArgs.push_back("-fopenmp-assume-teams-oversubscription");
      if (Args.hasFlag(options::OPT_fopenmp_assume_threads_oversubscription,
                       options::OPT_fno_openmp_assume_threads_oversubscription,
                       /*Default=*/false))
        CmdArgs.push_back("-fopenmp-assume-threads-oversubscription");

      if (Args.hasFlag(options::OPT_fopenmp_assume_no_thread_state,
                       options::OPT_fno_openmp_assume_no_thread_state,
                       isTargetFastUsed(Args)))
        CmdArgs.push_back("-fopenmp-assume-no-thread-state");
      else
        CmdArgs.push_back("-fno-openmp-assume-no-thread-state");

      if (Args.hasFlag(options::OPT_fopenmp_assume_no_nested_parallelism,
                       options::OPT_fno_openmp_assume_no_nested_parallelism,
                       isTargetFastUsed(Args)))
        CmdArgs.push_back("-fopenmp-assume-no-nested-parallelism");
      else
        CmdArgs.push_back("-fno-openmp-assume-no-nested-parallelism");

      if (Args.hasArg(options::OPT_fopenmp_offload_mandatory))
        CmdArgs.push_back("-fopenmp-offload-mandatory");
      if (Args.hasArg(options::OPT_fopenmp_force_usm))
        CmdArgs.push_back("-fopenmp-force-usm");

      if (Args.hasFlag(options::OPT_fno_openmp_allow_kernel_io,
                       options::OPT_fopenmp_allow_kernel_io,
                       isTargetFastUsed(Args)))
        CmdArgs.push_back("-fno-openmp-allow-kernel-io");
      else
        CmdArgs.push_back("-fopenmp-allow-kernel-io");

      break;
    default:
      // By default, if Clang doesn't know how to generate useful OpenMP code
      // for a specific runtime library, we just don't pass the '-fopenmp' flag
      // down to the actual compilation.
      // FIXME: It would be better to have a mode which *only* omits IR
      // generation based on the OpenMP support so that we get consistent
      // semantic analysis, etc.
      break;
    }
  } else {
    Args.AddLastArg(CmdArgs, options::OPT_fopenmp_simd,
                    options::OPT_fno_openmp_simd);
    Args.AddAllArgs(CmdArgs, options::OPT_fopenmp_version_EQ);
    Args.addOptOutFlag(CmdArgs, options::OPT_fopenmp_extensions,
                       options::OPT_fno_openmp_extensions);
  }

  // Forward the new driver to change offloading code generation.
  if (Args.hasFlag(options::OPT_offload_new_driver,
                   options::OPT_no_offload_new_driver,
                   JA.isHostOffloading(Action::OFK_OpenMP)))
    CmdArgs.push_back("--offload-new-driver");

  SanitizeArgs.addArgs(TC, Args, CmdArgs, InputType);

  const XRayArgs &XRay = TC.getXRayArgs();
  XRay.addArgs(TC, Args, CmdArgs, InputType);

  for (const auto &Filename :
       Args.getAllArgValues(options::OPT_fprofile_list_EQ)) {
    if (D.getVFS().exists(Filename))
      CmdArgs.push_back(Args.MakeArgString("-fprofile-list=" + Filename));
    else
      D.Diag(clang::diag::err_drv_no_such_file) << Filename;
  }

  if (Arg *A = Args.getLastArg(options::OPT_fpatchable_function_entry_EQ)) {
    StringRef S0 = A->getValue(), S = S0;
    unsigned Size, Offset = 0;
    if (!Triple.isAArch64() && !Triple.isLoongArch() && !Triple.isRISCV() &&
        !Triple.isX86())
      D.Diag(diag::err_drv_unsupported_opt_for_target)
          << A->getAsString(Args) << TripleStr;
    else if (S.consumeInteger(10, Size) ||
             (!S.empty() && (!S.consume_front(",") ||
                             S.consumeInteger(10, Offset) || !S.empty())))
      D.Diag(diag::err_drv_invalid_argument_to_option)
          << S0 << A->getOption().getName();
    else if (Size < Offset)
      D.Diag(diag::err_drv_unsupported_fpatchable_function_entry_argument);
    else {
      CmdArgs.push_back(Args.MakeArgString(A->getSpelling() + Twine(Size)));
      CmdArgs.push_back(Args.MakeArgString(
          "-fpatchable-function-entry-offset=" + Twine(Offset)));
    }
  }

  Args.AddLastArg(CmdArgs, options::OPT_fms_hotpatch);

  if (TC.SupportsProfiling()) {
    Args.AddLastArg(CmdArgs, options::OPT_pg);

    llvm::Triple::ArchType Arch = TC.getArch();
    if (Arg *A = Args.getLastArg(options::OPT_mfentry)) {
      if (Arch == llvm::Triple::systemz || TC.getTriple().isX86())
        A->render(Args, CmdArgs);
      else
        D.Diag(diag::err_drv_unsupported_opt_for_target)
            << A->getAsString(Args) << TripleStr;
    }
    if (Arg *A = Args.getLastArg(options::OPT_mnop_mcount)) {
      if (Arch == llvm::Triple::systemz)
        A->render(Args, CmdArgs);
      else
        D.Diag(diag::err_drv_unsupported_opt_for_target)
            << A->getAsString(Args) << TripleStr;
    }
    if (Arg *A = Args.getLastArg(options::OPT_mrecord_mcount)) {
      if (Arch == llvm::Triple::systemz)
        A->render(Args, CmdArgs);
      else
        D.Diag(diag::err_drv_unsupported_opt_for_target)
            << A->getAsString(Args) << TripleStr;
    }
  }

  if (Arg *A = Args.getLastArgNoClaim(options::OPT_pg)) {
    if (TC.getTriple().isOSzOS()) {
      D.Diag(diag::err_drv_unsupported_opt_for_target)
          << A->getAsString(Args) << TripleStr;
    }
  }
  if (Arg *A = Args.getLastArgNoClaim(options::OPT_p)) {
    if (!(TC.getTriple().isOSAIX() || TC.getTriple().isOSOpenBSD())) {
      D.Diag(diag::err_drv_unsupported_opt_for_target)
          << A->getAsString(Args) << TripleStr;
    }
  }
  if (Arg *A = Args.getLastArgNoClaim(options::OPT_p, options::OPT_pg)) {
    if (A->getOption().matches(options::OPT_p)) {
      A->claim();
      if (TC.getTriple().isOSAIX() && !Args.hasArgNoClaim(options::OPT_pg))
        CmdArgs.push_back("-pg");
    }
  }

  // Reject AIX-specific link options on other targets.
  if (!TC.getTriple().isOSAIX()) {
    for (const Arg *A : Args.filtered(options::OPT_b, options::OPT_K,
                                      options::OPT_mxcoff_build_id_EQ)) {
      D.Diag(diag::err_drv_unsupported_opt_for_target)
          << A->getSpelling() << TripleStr;
    }
  }

  if (Args.getLastArg(options::OPT_fapple_kext) ||
      (Args.hasArg(options::OPT_mkernel) && types::isCXX(InputType)))
    CmdArgs.push_back("-fapple-kext");

  Args.AddLastArg(CmdArgs, options::OPT_altivec_src_compat);
  Args.AddLastArg(CmdArgs, options::OPT_flax_vector_conversions_EQ);
  Args.AddLastArg(CmdArgs, options::OPT_fobjc_sender_dependent_dispatch);
  Args.AddLastArg(CmdArgs, options::OPT_fdiagnostics_print_source_range_info);
  Args.AddLastArg(CmdArgs, options::OPT_fdiagnostics_parseable_fixits);
  Args.AddLastArg(CmdArgs, options::OPT_ftime_report);
  Args.AddLastArg(CmdArgs, options::OPT_ftime_report_EQ);
  Args.AddLastArg(CmdArgs, options::OPT_ftrapv);
  Args.AddLastArg(CmdArgs, options::OPT_malign_double);
  Args.AddLastArg(CmdArgs, options::OPT_fno_temp_file);

  if (const char *Name = C.getTimeTraceFile(&JA)) {
    CmdArgs.push_back(Args.MakeArgString("-ftime-trace=" + Twine(Name)));
    Args.AddLastArg(CmdArgs, options::OPT_ftime_trace_granularity_EQ);
  }

  if (Arg *A = Args.getLastArg(options::OPT_ftrapv_handler_EQ)) {
    CmdArgs.push_back("-ftrapv-handler");
    CmdArgs.push_back(A->getValue());
  }

  Args.AddLastArg(CmdArgs, options::OPT_ftrap_function_EQ);

  // -fno-strict-overflow implies -fwrapv if it isn't disabled, but
  // -fstrict-overflow won't turn off an explicitly enabled -fwrapv.
  if (Arg *A = Args.getLastArg(options::OPT_fwrapv, options::OPT_fno_wrapv)) {
    if (A->getOption().matches(options::OPT_fwrapv))
      CmdArgs.push_back("-fwrapv");
  } else if (Arg *A = Args.getLastArg(options::OPT_fstrict_overflow,
                                      options::OPT_fno_strict_overflow)) {
    if (A->getOption().matches(options::OPT_fno_strict_overflow))
      CmdArgs.push_back("-fwrapv");
  }

  Args.AddLastArg(CmdArgs, options::OPT_ffinite_loops,
                  options::OPT_fno_finite_loops);

  Args.AddLastArg(CmdArgs, options::OPT_fwritable_strings);
  Args.AddLastArg(CmdArgs, options::OPT_funroll_loops,
                  options::OPT_fno_unroll_loops);

  Args.AddLastArg(CmdArgs, options::OPT_fstrict_flex_arrays_EQ);

  Args.AddLastArg(CmdArgs, options::OPT_pthread);

  Args.addOptInFlag(CmdArgs, options::OPT_mspeculative_load_hardening,
                    options::OPT_mno_speculative_load_hardening);

  RenderSSPOptions(D, TC, Args, CmdArgs, KernelOrKext);
  RenderSCPOptions(TC, Args, CmdArgs);
  RenderTrivialAutoVarInitOptions(D, TC, Args, CmdArgs);

  Args.AddLastArg(CmdArgs, options::OPT_fswift_async_fp_EQ);

  Args.addOptInFlag(CmdArgs, options::OPT_mstackrealign,
                    options::OPT_mno_stackrealign);

  if (Args.hasArg(options::OPT_mstack_alignment)) {
    StringRef alignment = Args.getLastArgValue(options::OPT_mstack_alignment);
    CmdArgs.push_back(Args.MakeArgString("-mstack-alignment=" + alignment));
  }

  if (Args.hasArg(options::OPT_mstack_probe_size)) {
    StringRef Size = Args.getLastArgValue(options::OPT_mstack_probe_size);

    if (!Size.empty())
      CmdArgs.push_back(Args.MakeArgString("-mstack-probe-size=" + Size));
    else
      CmdArgs.push_back("-mstack-probe-size=0");
  }

  Args.addOptOutFlag(CmdArgs, options::OPT_mstack_arg_probe,
                     options::OPT_mno_stack_arg_probe);

  if (Arg *A = Args.getLastArg(options::OPT_mrestrict_it,
                               options::OPT_mno_restrict_it)) {
    if (A->getOption().matches(options::OPT_mrestrict_it)) {
      CmdArgs.push_back("-mllvm");
      CmdArgs.push_back("-arm-restrict-it");
    } else {
      CmdArgs.push_back("-mllvm");
      CmdArgs.push_back("-arm-default-it");
    }
  }

  // Forward -cl options to -cc1
  RenderOpenCLOptions(Args, CmdArgs, InputType);

  // Forward hlsl options to -cc1
  RenderHLSLOptions(Args, CmdArgs, InputType);

  // Forward OpenACC options to -cc1
  RenderOpenACCOptions(D, Args, CmdArgs, InputType);

  if (IsHIP) {
    if (Args.hasFlag(options::OPT_fhip_new_launch_api,
                     options::OPT_fno_hip_new_launch_api, true))
      CmdArgs.push_back("-fhip-new-launch-api");
    Args.addOptInFlag(CmdArgs, options::OPT_fgpu_allow_device_init,
                      options::OPT_fno_gpu_allow_device_init);
    Args.AddLastArg(CmdArgs, options::OPT_hipstdpar);
    Args.AddLastArg(CmdArgs, options::OPT_hipstdpar_interpose_alloc);
    Args.addOptInFlag(CmdArgs, options::OPT_fhip_kernel_arg_name,
                      options::OPT_fno_hip_kernel_arg_name);
  }

  if (IsCuda || IsHIP) {
    if (IsRDCMode)
      CmdArgs.push_back("-fgpu-rdc");
    Args.addOptInFlag(CmdArgs, options::OPT_fgpu_defer_diag,
                      options::OPT_fno_gpu_defer_diag);
    if (Args.hasFlag(options::OPT_fgpu_exclude_wrong_side_overloads,
                     options::OPT_fno_gpu_exclude_wrong_side_overloads,
                     false)) {
      CmdArgs.push_back("-fgpu-exclude-wrong-side-overloads");
      CmdArgs.push_back("-fgpu-defer-diag");
    }
  }

  // Forward -nogpulib to -cc1.
  if (Args.hasArg(options::OPT_nogpulib))
    CmdArgs.push_back("-nogpulib");

  if (Arg *A = Args.getLastArg(options::OPT_fcf_protection_EQ)) {
    CmdArgs.push_back(
        Args.MakeArgString(Twine("-fcf-protection=") + A->getValue()));
  }

  if (Arg *A = Args.getLastArg(options::OPT_mfunction_return_EQ))
    CmdArgs.push_back(
        Args.MakeArgString(Twine("-mfunction-return=") + A->getValue()));

  Args.AddLastArg(CmdArgs, options::OPT_mindirect_branch_cs_prefix);

  // Forward -f options with positive and negative forms; we translate these by
  // hand.  Do not propagate PGO options to the GPU-side compilations as the
  // profile info is for the host-side compilation only.
  if (!(IsCudaDevice || IsHIPDevice)) {
    if (Arg *A = getLastProfileSampleUseArg(Args)) {
      auto *PGOArg = Args.getLastArg(
          options::OPT_fprofile_generate, options::OPT_fprofile_generate_EQ,
          options::OPT_fcs_profile_generate,
          options::OPT_fcs_profile_generate_EQ, options::OPT_fprofile_use,
          options::OPT_fprofile_use_EQ);
      if (PGOArg)
        D.Diag(diag::err_drv_argument_not_allowed_with)
            << "SampleUse with PGO options";

      StringRef fname = A->getValue();
      if (!llvm::sys::fs::exists(fname))
        D.Diag(diag::err_drv_no_such_file) << fname;
      else
        A->render(Args, CmdArgs);
    }
    Args.AddLastArg(CmdArgs, options::OPT_fprofile_remapping_file_EQ);

    if (Args.hasFlag(options::OPT_fpseudo_probe_for_profiling,
                     options::OPT_fno_pseudo_probe_for_profiling, false)) {
      CmdArgs.push_back("-fpseudo-probe-for-profiling");
      // Enforce -funique-internal-linkage-names if it's not explicitly turned
      // off.
      if (Args.hasFlag(options::OPT_funique_internal_linkage_names,
                       options::OPT_fno_unique_internal_linkage_names, true))
        CmdArgs.push_back("-funique-internal-linkage-names");
    }
  }
  RenderBuiltinOptions(TC, RawTriple, Args, CmdArgs);

  Args.addOptOutFlag(CmdArgs, options::OPT_fassume_sane_operator_new,
                     options::OPT_fno_assume_sane_operator_new);

  if (Args.hasFlag(options::OPT_fapinotes, options::OPT_fno_apinotes, false))
    CmdArgs.push_back("-fapinotes");
  if (Args.hasFlag(options::OPT_fapinotes_modules,
                   options::OPT_fno_apinotes_modules, false))
    CmdArgs.push_back("-fapinotes-modules");
  Args.AddLastArg(CmdArgs, options::OPT_fapinotes_swift_version);

  // -fblocks=0 is default.
  if (Args.hasFlag(options::OPT_fblocks, options::OPT_fno_blocks,
                   TC.IsBlocksDefault()) ||
      (Args.hasArg(options::OPT_fgnu_runtime) &&
       Args.hasArg(options::OPT_fobjc_nonfragile_abi) &&
       !Args.hasArg(options::OPT_fno_blocks))) {
    CmdArgs.push_back("-fblocks");

    if (!Args.hasArg(options::OPT_fgnu_runtime) && !TC.hasBlocksRuntime())
      CmdArgs.push_back("-fblocks-runtime-optional");
  }

  // -fencode-extended-block-signature=1 is default.
  if (TC.IsEncodeExtendedBlockSignatureDefault())
    CmdArgs.push_back("-fencode-extended-block-signature");

  if (Args.hasFlag(options::OPT_fcoro_aligned_allocation,
                   options::OPT_fno_coro_aligned_allocation, false) &&
      types::isCXX(InputType))
    CmdArgs.push_back("-fcoro-aligned-allocation");

  Args.AddLastArg(CmdArgs, options::OPT_fdouble_square_bracket_attributes,
                  options::OPT_fno_double_square_bracket_attributes);

  Args.addOptOutFlag(CmdArgs, options::OPT_faccess_control,
                     options::OPT_fno_access_control);
  Args.addOptOutFlag(CmdArgs, options::OPT_felide_constructors,
                     options::OPT_fno_elide_constructors);

  ToolChain::RTTIMode RTTIMode = TC.getRTTIMode();

  if (KernelOrKext || (types::isCXX(InputType) &&
                       (RTTIMode == ToolChain::RM_Disabled)))
    CmdArgs.push_back("-fno-rtti");

  // -fshort-enums=0 is default for all architectures except Hexagon and z/OS.
  if (Args.hasFlag(options::OPT_fshort_enums, options::OPT_fno_short_enums,
                   TC.getArch() == llvm::Triple::hexagon || Triple.isOSzOS()))
    CmdArgs.push_back("-fshort-enums");

  RenderCharacterOptions(Args, AuxTriple ? *AuxTriple : RawTriple, CmdArgs);

  // -fuse-cxa-atexit is default.
  if (!Args.hasFlag(
          options::OPT_fuse_cxa_atexit, options::OPT_fno_use_cxa_atexit,
          !RawTriple.isOSAIX() && !RawTriple.isOSWindows() &&
              ((RawTriple.getVendor() != llvm::Triple::MipsTechnologies) ||
               RawTriple.hasEnvironment())) ||
      KernelOrKext)
    CmdArgs.push_back("-fno-use-cxa-atexit");

  if (Args.hasFlag(options::OPT_fregister_global_dtors_with_atexit,
                   options::OPT_fno_register_global_dtors_with_atexit,
                   RawTriple.isOSDarwin() && !KernelOrKext))
    CmdArgs.push_back("-fregister-global-dtors-with-atexit");

  Args.addOptInFlag(CmdArgs, options::OPT_fuse_line_directives,
                    options::OPT_fno_use_line_directives);

  // -fno-minimize-whitespace is default.
  if (Args.hasFlag(options::OPT_fminimize_whitespace,
                   options::OPT_fno_minimize_whitespace, false)) {
    types::ID InputType = Inputs[0].getType();
    if (!isDerivedFromC(InputType))
      D.Diag(diag::err_drv_opt_unsupported_input_type)
          << "-fminimize-whitespace" << types::getTypeName(InputType);
    CmdArgs.push_back("-fminimize-whitespace");
  }

  // -fno-keep-system-includes is default.
  if (Args.hasFlag(options::OPT_fkeep_system_includes,
                   options::OPT_fno_keep_system_includes, false)) {
    types::ID InputType = Inputs[0].getType();
    if (!isDerivedFromC(InputType))
      D.Diag(diag::err_drv_opt_unsupported_input_type)
          << "-fkeep-system-includes" << types::getTypeName(InputType);
    CmdArgs.push_back("-fkeep-system-includes");
  }

  // -fms-extensions=0 is default.
  if (Args.hasFlag(options::OPT_fms_extensions, options::OPT_fno_ms_extensions,
                   IsWindowsMSVC))
    CmdArgs.push_back("-fms-extensions");

  // -fms-compatibility=0 is default.
  bool IsMSVCCompat = Args.hasFlag(
      options::OPT_fms_compatibility, options::OPT_fno_ms_compatibility,
      (IsWindowsMSVC && Args.hasFlag(options::OPT_fms_extensions,
                                     options::OPT_fno_ms_extensions, true)));
  if (IsMSVCCompat)
    CmdArgs.push_back("-fms-compatibility");

  if (Triple.isWindowsMSVCEnvironment() && !D.IsCLMode() &&
      Args.hasArg(options::OPT_fms_runtime_lib_EQ))
    ProcessVSRuntimeLibrary(Args, CmdArgs);

  // Handle -fgcc-version, if present.
  VersionTuple GNUCVer;
  if (Arg *A = Args.getLastArg(options::OPT_fgnuc_version_EQ)) {
    // Check that the version has 1 to 3 components and the minor and patch
    // versions fit in two decimal digits.
    StringRef Val = A->getValue();
    Val = Val.empty() ? "0" : Val; // Treat "" as 0 or disable.
    bool Invalid = GNUCVer.tryParse(Val);
    unsigned Minor = GNUCVer.getMinor().value_or(0);
    unsigned Patch = GNUCVer.getSubminor().value_or(0);
    if (Invalid || GNUCVer.getBuild() || Minor >= 100 || Patch >= 100) {
      D.Diag(diag::err_drv_invalid_value)
          << A->getAsString(Args) << A->getValue();
    }
  } else if (!IsMSVCCompat) {
    // Imitate GCC 4.2.1 by default if -fms-compatibility is not in effect.
    GNUCVer = VersionTuple(4, 2, 1);
  }
  if (C.getDefaultToolChain().getArch() != llvm::Triple::amdgcn &&
      !GNUCVer.empty()) {
    CmdArgs.push_back(
        Args.MakeArgString("-fgnuc-version=" + GNUCVer.getAsString()));
  }

  VersionTuple MSVT = TC.computeMSVCVersion(&D, Args);
  if (!MSVT.empty())
    CmdArgs.push_back(
        Args.MakeArgString("-fms-compatibility-version=" + MSVT.getAsString()));

  bool IsMSVC2015Compatible = MSVT.getMajor() >= 19;
  if (ImplyVCPPCVer) {
    StringRef LanguageStandard;
    if (const Arg *StdArg = Args.getLastArg(options::OPT__SLASH_std)) {
      Std = StdArg;
      LanguageStandard = llvm::StringSwitch<StringRef>(StdArg->getValue())
                             .Case("c11", "-std=c11")
                             .Case("c17", "-std=c17")
                             .Default("");
      if (LanguageStandard.empty())
        D.Diag(clang::diag::warn_drv_unused_argument)
            << StdArg->getAsString(Args);
    }
    CmdArgs.push_back(LanguageStandard.data());
  }
  if (ImplyVCPPCXXVer) {
    StringRef LanguageStandard;
    if (const Arg *StdArg = Args.getLastArg(options::OPT__SLASH_std)) {
      Std = StdArg;
      LanguageStandard = llvm::StringSwitch<StringRef>(StdArg->getValue())
                             .Case("c++14", "-std=c++14")
                             .Case("c++17", "-std=c++17")
                             .Case("c++20", "-std=c++20")
                             .Case("c++latest", "-std=c++2b")
                             .Default("");
      if (LanguageStandard.empty())
        D.Diag(clang::diag::warn_drv_unused_argument)
            << StdArg->getAsString(Args);
    }

    if (LanguageStandard.empty()) {
      if (IsMSVC2015Compatible)
        LanguageStandard = "-std=c++14";
      else
        LanguageStandard = "-std=c++11";
    }

    CmdArgs.push_back(LanguageStandard.data());
  }

  Args.addOptInFlag(CmdArgs, options::OPT_fborland_extensions,
                    options::OPT_fno_borland_extensions);

  // -fno-declspec is default, except for PS4/PS5.
  if (Args.hasFlag(options::OPT_fdeclspec, options::OPT_fno_declspec,
                   RawTriple.isPS()))
    CmdArgs.push_back("-fdeclspec");
  else if (Args.hasArg(options::OPT_fno_declspec))
    CmdArgs.push_back("-fno-declspec"); // Explicitly disabling __declspec.

  // -fthreadsafe-static is default, except for MSVC compatibility versions less
  // than 19.
  if (!Args.hasFlag(options::OPT_fthreadsafe_statics,
                    options::OPT_fno_threadsafe_statics,
                    !types::isOpenCL(InputType) &&
                        (!IsWindowsMSVC || IsMSVC2015Compatible)))
    CmdArgs.push_back("-fno-threadsafe-statics");

  // -fgnu-keywords default varies depending on language; only pass if
  // specified.
  Args.AddLastArg(CmdArgs, options::OPT_fgnu_keywords,
                  options::OPT_fno_gnu_keywords);

  Args.addOptInFlag(CmdArgs, options::OPT_fgnu89_inline,
                    options::OPT_fno_gnu89_inline);

  const Arg *InlineArg = Args.getLastArg(options::OPT_finline_functions,
                                         options::OPT_finline_hint_functions,
                                         options::OPT_fno_inline_functions);
  if (Arg *A = Args.getLastArg(options::OPT_finline, options::OPT_fno_inline)) {
    if (A->getOption().matches(options::OPT_fno_inline))
      A->render(Args, CmdArgs);
  } else if (InlineArg) {
    InlineArg->render(Args, CmdArgs);
  }

  Args.AddLastArg(CmdArgs, options::OPT_finline_max_stacksize_EQ);

  // FIXME: Find a better way to determine whether we are in C++20.
  bool HaveCxx20 =
      Std &&
      (Std->containsValue("c++2a") || Std->containsValue("gnu++2a") ||
       Std->containsValue("c++20") || Std->containsValue("gnu++20") ||
       Std->containsValue("c++2b") || Std->containsValue("gnu++2b") ||
       Std->containsValue("c++23") || Std->containsValue("gnu++23") ||
       Std->containsValue("c++2c") || Std->containsValue("gnu++2c") ||
       Std->containsValue("c++26") || Std->containsValue("gnu++26") ||
       Std->containsValue("c++latest") || Std->containsValue("gnu++latest"));
  bool HaveModules =
      RenderModulesOptions(C, D, Args, Input, Output, HaveCxx20, CmdArgs);

  // -fdelayed-template-parsing is default when targeting MSVC.
  // Many old Windows SDK versions require this to parse.
  //
  // According to
  // https://learn.microsoft.com/en-us/cpp/build/reference/permissive-standards-conformance?view=msvc-170,
  // MSVC actually defaults to -fno-delayed-template-parsing (/Zc:twoPhase-
  // with MSVC CLI) if using C++20. So we match the behavior with MSVC here to
  // not enable -fdelayed-template-parsing by default after C++20.
  //
  // FIXME: Given -fdelayed-template-parsing is a source of bugs, we should be
  // able to disable this by default at some point.
  if (Args.hasFlag(options::OPT_fdelayed_template_parsing,
                   options::OPT_fno_delayed_template_parsing,
                   IsWindowsMSVC && !HaveCxx20)) {
    if (HaveCxx20)
      D.Diag(clang::diag::warn_drv_delayed_template_parsing_after_cxx20);

    CmdArgs.push_back("-fdelayed-template-parsing");
  }

  if (Args.hasFlag(options::OPT_fpch_validate_input_files_content,
                   options::OPT_fno_pch_validate_input_files_content, false))
    CmdArgs.push_back("-fvalidate-ast-input-files-content");
  if (Args.hasFlag(options::OPT_fpch_instantiate_templates,
                   options::OPT_fno_pch_instantiate_templates, false))
    CmdArgs.push_back("-fpch-instantiate-templates");
  if (Args.hasFlag(options::OPT_fpch_codegen, options::OPT_fno_pch_codegen,
                   false))
    CmdArgs.push_back("-fmodules-codegen");
  if (Args.hasFlag(options::OPT_fpch_debuginfo, options::OPT_fno_pch_debuginfo,
                   false))
    CmdArgs.push_back("-fmodules-debuginfo");

  ObjCRuntime Runtime = AddObjCRuntimeArgs(Args, Inputs, CmdArgs, rewriteKind);
  RenderObjCOptions(TC, D, RawTriple, Args, Runtime, rewriteKind != RK_None,
                    Input, CmdArgs);

  if (types::isObjC(Input.getType()) &&
      Args.hasFlag(options::OPT_fobjc_encode_cxx_class_template_spec,
                   options::OPT_fno_objc_encode_cxx_class_template_spec,
                   !Runtime.isNeXTFamily()))
    CmdArgs.push_back("-fobjc-encode-cxx-class-template-spec");

  if (Args.hasFlag(options::OPT_fapplication_extension,
                   options::OPT_fno_application_extension, false))
    CmdArgs.push_back("-fapplication-extension");

  // Handle GCC-style exception args.
  bool EH = false;
  if (!C.getDriver().IsCLMode())
    EH = addExceptionArgs(Args, InputType, TC, KernelOrKext, Runtime, CmdArgs);

  // Handle exception personalities
  Arg *A = Args.getLastArg(
      options::OPT_fsjlj_exceptions, options::OPT_fseh_exceptions,
      options::OPT_fdwarf_exceptions, options::OPT_fwasm_exceptions);
  if (A) {
    const Option &Opt = A->getOption();
    if (Opt.matches(options::OPT_fsjlj_exceptions))
      CmdArgs.push_back("-exception-model=sjlj");
    if (Opt.matches(options::OPT_fseh_exceptions))
      CmdArgs.push_back("-exception-model=seh");
    if (Opt.matches(options::OPT_fdwarf_exceptions))
      CmdArgs.push_back("-exception-model=dwarf");
    if (Opt.matches(options::OPT_fwasm_exceptions))
      CmdArgs.push_back("-exception-model=wasm");
  } else {
    switch (TC.GetExceptionModel(Args)) {
    default:
      break;
    case llvm::ExceptionHandling::DwarfCFI:
      CmdArgs.push_back("-exception-model=dwarf");
      break;
    case llvm::ExceptionHandling::SjLj:
      CmdArgs.push_back("-exception-model=sjlj");
      break;
    case llvm::ExceptionHandling::WinEH:
      CmdArgs.push_back("-exception-model=seh");
      break;
    }
  }

  // C++ "sane" operator new.
  Args.addOptOutFlag(CmdArgs, options::OPT_fassume_sane_operator_new,
                     options::OPT_fno_assume_sane_operator_new);

  // -fassume-unique-vtables is on by default.
  Args.addOptOutFlag(CmdArgs, options::OPT_fassume_unique_vtables,
                     options::OPT_fno_assume_unique_vtables);

  // -frelaxed-template-template-args is off by default, as it is a severe
  // breaking change until a corresponding change to template partial ordering
  // is provided.
  Args.addOptInFlag(CmdArgs, options::OPT_frelaxed_template_template_args,
                    options::OPT_fno_relaxed_template_template_args);

  // -fsized-deallocation is off by default, as it is an ABI-breaking change for
  // most platforms.
  Args.addOptInFlag(CmdArgs, options::OPT_fsized_deallocation,
                    options::OPT_fno_sized_deallocation);

  // -faligned-allocation is on by default in C++17 onwards and otherwise off
  // by default.
  if (Arg *A = Args.getLastArg(options::OPT_faligned_allocation,
                               options::OPT_fno_aligned_allocation,
                               options::OPT_faligned_new_EQ)) {
    if (A->getOption().matches(options::OPT_fno_aligned_allocation))
      CmdArgs.push_back("-fno-aligned-allocation");
    else
      CmdArgs.push_back("-faligned-allocation");
  }

  // The default new alignment can be specified using a dedicated option or via
  // a GCC-compatible option that also turns on aligned allocation.
  if (Arg *A = Args.getLastArg(options::OPT_fnew_alignment_EQ,
                               options::OPT_faligned_new_EQ))
    CmdArgs.push_back(
        Args.MakeArgString(Twine("-fnew-alignment=") + A->getValue()));

  // -fconstant-cfstrings is default, and may be subject to argument translation
  // on Darwin.
  if (!Args.hasFlag(options::OPT_fconstant_cfstrings,
                    options::OPT_fno_constant_cfstrings, true) ||
      !Args.hasFlag(options::OPT_mconstant_cfstrings,
                    options::OPT_mno_constant_cfstrings, true))
    CmdArgs.push_back("-fno-constant-cfstrings");

  Args.addOptInFlag(CmdArgs, options::OPT_fpascal_strings,
                    options::OPT_fno_pascal_strings);

  // Honor -fpack-struct= and -fpack-struct, if given. Note that
  // -fno-pack-struct doesn't apply to -fpack-struct=.
  if (Arg *A = Args.getLastArg(options::OPT_fpack_struct_EQ)) {
    std::string PackStructStr = "-fpack-struct=";
    PackStructStr += A->getValue();
    CmdArgs.push_back(Args.MakeArgString(PackStructStr));
  } else if (Args.hasFlag(options::OPT_fpack_struct,
                          options::OPT_fno_pack_struct, false)) {
    CmdArgs.push_back("-fpack-struct=1");
  }

  // Handle -fmax-type-align=N and -fno-type-align
  bool SkipMaxTypeAlign = Args.hasArg(options::OPT_fno_max_type_align);
  if (Arg *A = Args.getLastArg(options::OPT_fmax_type_align_EQ)) {
    if (!SkipMaxTypeAlign) {
      std::string MaxTypeAlignStr = "-fmax-type-align=";
      MaxTypeAlignStr += A->getValue();
      CmdArgs.push_back(Args.MakeArgString(MaxTypeAlignStr));
    }
  } else if (RawTriple.isOSDarwin()) {
    if (!SkipMaxTypeAlign) {
      std::string MaxTypeAlignStr = "-fmax-type-align=16";
      CmdArgs.push_back(Args.MakeArgString(MaxTypeAlignStr));
    }
  }

  if (!Args.hasFlag(options::OPT_Qy, options::OPT_Qn, true))
    CmdArgs.push_back("-Qn");

  // -fno-common is the default, set -fcommon only when that flag is set.
  Args.addOptInFlag(CmdArgs, options::OPT_fcommon, options::OPT_fno_common);

  // -fsigned-bitfields is default, and clang doesn't yet support
  // -funsigned-bitfields.
  if (!Args.hasFlag(options::OPT_fsigned_bitfields,
                    options::OPT_funsigned_bitfields, true))
    D.Diag(diag::warn_drv_clang_unsupported)
        << Args.getLastArg(options::OPT_funsigned_bitfields)->getAsString(Args);

  // -fsigned-bitfields is default, and clang doesn't support -fno-for-scope.
  if (!Args.hasFlag(options::OPT_ffor_scope, options::OPT_fno_for_scope, true))
    D.Diag(diag::err_drv_clang_unsupported)
        << Args.getLastArg(options::OPT_fno_for_scope)->getAsString(Args);

  // -finput_charset=UTF-8 is default. Reject others
  if (Arg *inputCharset = Args.getLastArg(options::OPT_finput_charset_EQ)) {
    StringRef value = inputCharset->getValue();
    if (!value.equals_insensitive("utf-8"))
      D.Diag(diag::err_drv_invalid_value) << inputCharset->getAsString(Args)
                                          << value;
  }

  // -fexec_charset=UTF-8 is default. Reject others
  if (Arg *execCharset = Args.getLastArg(options::OPT_fexec_charset_EQ)) {
    StringRef value = execCharset->getValue();
    if (!value.equals_insensitive("utf-8"))
      D.Diag(diag::err_drv_invalid_value) << execCharset->getAsString(Args)
                                          << value;
  }

  RenderDiagnosticsOptions(D, Args, CmdArgs);

  Args.addOptInFlag(CmdArgs, options::OPT_fasm_blocks,
                    options::OPT_fno_asm_blocks);

  Args.addOptOutFlag(CmdArgs, options::OPT_fgnu_inline_asm,
                     options::OPT_fno_gnu_inline_asm);

  // Enable vectorization per default according to the optimization level
  // selected. For optimization levels that want vectorization we use the alias
  // option to simplify the hasFlag logic.
  bool EnableVec = shouldEnableVectorizerAtOLevel(Args, false);
  OptSpecifier VectorizeAliasOption =
      EnableVec ? options::OPT_O_Group : options::OPT_fvectorize;
  if (Args.hasFlag(options::OPT_fvectorize, VectorizeAliasOption,
                   options::OPT_fno_vectorize, EnableVec))
    CmdArgs.push_back("-vectorize-loops");

  // -fslp-vectorize is enabled based on the optimization level selected.
  bool EnableSLPVec = shouldEnableVectorizerAtOLevel(Args, true);
  OptSpecifier SLPVectAliasOption =
      EnableSLPVec ? options::OPT_O_Group : options::OPT_fslp_vectorize;
  if (Args.hasFlag(options::OPT_fslp_vectorize, SLPVectAliasOption,
                   options::OPT_fno_slp_vectorize, EnableSLPVec))
    CmdArgs.push_back("-vectorize-slp");

  bool ProprietaryToolChainNeeded =
    checkForAMDProprietaryOptOptions(TC, D, Args, CmdArgs, false /*isLLD*/);
  ParseMPreferVectorWidth(D, Args, CmdArgs);

  Args.AddLastArg(CmdArgs, options::OPT_fshow_overloads_EQ);
  Args.AddLastArg(CmdArgs,
                  options::OPT_fsanitize_undefined_strip_path_components_EQ);

  // -fdollars-in-identifiers default varies depending on platform and
  // language; only pass if specified.
  if (Arg *A = Args.getLastArg(options::OPT_fdollars_in_identifiers,
                               options::OPT_fno_dollars_in_identifiers)) {
    if (A->getOption().matches(options::OPT_fdollars_in_identifiers))
      CmdArgs.push_back("-fdollars-in-identifiers");
    else
      CmdArgs.push_back("-fno-dollars-in-identifiers");
  }

  Args.addOptInFlag(CmdArgs, options::OPT_fapple_pragma_pack,
                    options::OPT_fno_apple_pragma_pack);

  // Remarks can be enabled with any of the `-f.*optimization-record.*` flags.
  if (willEmitRemarks(Args) && checkRemarksOptions(D, Args, Triple))
    renderRemarksOptions(Args, CmdArgs, Triple, Input, Output, JA);

  bool RewriteImports = Args.hasFlag(options::OPT_frewrite_imports,
                                     options::OPT_fno_rewrite_imports, false);
  if (RewriteImports)
    CmdArgs.push_back("-frewrite-imports");

  Args.addOptInFlag(CmdArgs, options::OPT_fdirectives_only,
                    options::OPT_fno_directives_only);

  // Enable rewrite includes if the user's asked for it or if we're generating
  // diagnostics.
  // TODO: Once -module-dependency-dir works with -frewrite-includes it'd be
  // nice to enable this when doing a crashdump for modules as well.
  if (Args.hasFlag(options::OPT_frewrite_includes,
                   options::OPT_fno_rewrite_includes, false) ||
      (C.isForDiagnostics() && !HaveModules))
    CmdArgs.push_back("-frewrite-includes");

  // Only allow -traditional or -traditional-cpp outside in preprocessing modes.
  if (Arg *A = Args.getLastArg(options::OPT_traditional,
                               options::OPT_traditional_cpp)) {
    if (isa<PreprocessJobAction>(JA))
      CmdArgs.push_back("-traditional-cpp");
    else
      D.Diag(diag::err_drv_clang_unsupported) << A->getAsString(Args);
  }

  Args.AddLastArg(CmdArgs, options::OPT_dM);
  Args.AddLastArg(CmdArgs, options::OPT_dD);
  Args.AddLastArg(CmdArgs, options::OPT_dI);

  Args.AddLastArg(CmdArgs, options::OPT_fmax_tokens_EQ);

  // Handle serialized diagnostics.
  if (Arg *A = Args.getLastArg(options::OPT__serialize_diags)) {
    CmdArgs.push_back("-serialize-diagnostic-file");
    CmdArgs.push_back(Args.MakeArgString(A->getValue()));
  }

  if (Args.hasArg(options::OPT_fretain_comments_from_system_headers))
    CmdArgs.push_back("-fretain-comments-from-system-headers");

  // Forward -fcomment-block-commands to -cc1.
  Args.AddAllArgs(CmdArgs, options::OPT_fcomment_block_commands);
  // Forward -fparse-all-comments to -cc1.
  Args.AddAllArgs(CmdArgs, options::OPT_fparse_all_comments);

  // Turn -fplugin=name.so into -load name.so
  for (const Arg *A : Args.filtered(options::OPT_fplugin_EQ)) {
    CmdArgs.push_back("-load");
    CmdArgs.push_back(A->getValue());
    A->claim();
  }

  // Turn -fplugin-arg-pluginname-key=value into
  // -plugin-arg-pluginname key=value
  // GCC has an actual plugin_argument struct with key/value pairs that it
  // passes to its plugins, but we don't, so just pass it on as-is.
  //
  // The syntax for -fplugin-arg- is ambiguous if both plugin name and
  // argument key are allowed to contain dashes. GCC therefore only
  // allows dashes in the key. We do the same.
  for (const Arg *A : Args.filtered(options::OPT_fplugin_arg)) {
    auto ArgValue = StringRef(A->getValue());
    auto FirstDashIndex = ArgValue.find('-');
    StringRef PluginName = ArgValue.substr(0, FirstDashIndex);
    StringRef Arg = ArgValue.substr(FirstDashIndex + 1);

    A->claim();
    if (FirstDashIndex == StringRef::npos || Arg.empty()) {
      if (PluginName.empty()) {
        D.Diag(diag::warn_drv_missing_plugin_name) << A->getAsString(Args);
      } else {
        D.Diag(diag::warn_drv_missing_plugin_arg)
            << PluginName << A->getAsString(Args);
      }
      continue;
    }

    CmdArgs.push_back(Args.MakeArgString(Twine("-plugin-arg-") + PluginName));
    CmdArgs.push_back(Args.MakeArgString(Arg));
  }

  // Forward -fpass-plugin=name.so to -cc1.
  for (const Arg *A : Args.filtered(options::OPT_fpass_plugin_EQ)) {
    CmdArgs.push_back(
        Args.MakeArgString(Twine("-fpass-plugin=") + A->getValue()));
    A->claim();
  }

  // Forward --vfsoverlay to -cc1.
  for (const Arg *A : Args.filtered(options::OPT_vfsoverlay)) {
    CmdArgs.push_back("--vfsoverlay");
    CmdArgs.push_back(A->getValue());
    A->claim();
  }

  Args.addOptInFlag(CmdArgs, options::OPT_fsafe_buffer_usage_suggestions,
                    options::OPT_fno_safe_buffer_usage_suggestions);

  // Setup statistics file output.
  SmallString<128> StatsFile = getStatsFileName(Args, Output, Input, D);
  if (!StatsFile.empty()) {
    CmdArgs.push_back(Args.MakeArgString(Twine("-stats-file=") + StatsFile));
    if (D.CCPrintInternalStats)
      CmdArgs.push_back("-stats-file-append");
  }

  // Forward -Xclang arguments to -cc1, and -mllvm arguments to the LLVM option
  // parser.
  for (auto Arg : Args.filtered(options::OPT_Xclang)) {
    Arg->claim();
    // -finclude-default-header flag is for preprocessor,
    // do not pass it to other cc1 commands when save-temps is enabled
    if (C.getDriver().isSaveTempsEnabled() &&
        !isa<PreprocessJobAction>(JA)) {
      if (StringRef(Arg->getValue()) == "-finclude-default-header")
        continue;
    }
    CmdArgs.push_back(Arg->getValue());
  }
  for (const Arg *A : Args.filtered(options::OPT_mllvm)) {
    A->claim();

    // We translate this by hand to the -cc1 argument, since nightly test uses
    // it and developers have been trained to spell it with -mllvm. Both
    // spellings are now deprecated and should be removed.
    if (StringRef(A->getValue(0)) == "-disable-llvm-optzns") {
      CmdArgs.push_back("-disable-llvm-optzns");
    } else {
      A->render(Args, CmdArgs);
    }
  }

  // With -save-temps, we want to save the unoptimized bitcode output from the
  // CompileJobAction, use -disable-llvm-passes to get pristine IR generated
  // by the frontend.
  // When -fembed-bitcode is enabled, optimized bitcode is emitted because it
  // has slightly different breakdown between stages.
  // FIXME: -fembed-bitcode -save-temps will save optimized bitcode instead of
  // pristine IR generated by the frontend. Ideally, a new compile action should
  // be added so both IR can be captured.
  if ((C.getDriver().isSaveTempsEnabled() ||
       JA.isHostOffloading(Action::OFK_OpenMP)) &&
      !(C.getDriver().embedBitcodeInObject() && !C.getDriver().isUsingLTO()) &&
      isa<CompileJobAction>(JA)) {
    // We do not want to disable llvm opt passes if we are offloading
    // amdgpu openmp code, and -save-temps is specified.
    // We want the same opt passes run regardless of setting -save-temps.
    if (!(Triple.isAMDGCN() && C.getDriver().isSaveTempsEnabled() &&
          JA.getOffloadingDeviceKind() == Action::OFK_OpenMP))
      CmdArgs.push_back("-disable-llvm-passes");
  }

  Args.AddAllArgs(CmdArgs, options::OPT_undef);

  std::string AltPath = D.getInstalledDir();
  AltPath += "/../alt/bin/clang-" + std::to_string(LLVM_VERSION_MAJOR);

  const char *Exec = ProprietaryToolChainNeeded
         ? C.getArgs().MakeArgString(AltPath.c_str())
	 : D.getClangProgramPath();
  // Optionally embed the -cc1 level arguments into the debug info or a
  // section, for build analysis.
  // Also record command line arguments into the debug info if
  // -grecord-gcc-switches options is set on.
  // By default, -gno-record-gcc-switches is set on and no recording.
  auto GRecordSwitches =
      Args.hasFlag(options::OPT_grecord_command_line,
                   options::OPT_gno_record_command_line, false);
  auto FRecordSwitches =
      Args.hasFlag(options::OPT_frecord_command_line,
                   options::OPT_fno_record_command_line, false);
  if (FRecordSwitches && !Triple.isOSBinFormatELF() &&
      !Triple.isOSBinFormatXCOFF() && !Triple.isOSBinFormatMachO())
    D.Diag(diag::err_drv_unsupported_opt_for_target)
        << Args.getLastArg(options::OPT_frecord_command_line)->getAsString(Args)
        << TripleStr;
  if (TC.UseDwarfDebugFlags() || GRecordSwitches || FRecordSwitches) {
    ArgStringList OriginalArgs;
    for (const auto &Arg : Args)
      Arg->render(Args, OriginalArgs);

    SmallString<256> Flags;
    EscapeSpacesAndBackslashes(Exec, Flags);
    for (const char *OriginalArg : OriginalArgs) {
      SmallString<128> EscapedArg;
      EscapeSpacesAndBackslashes(OriginalArg, EscapedArg);
      Flags += " ";
      Flags += EscapedArg;
    }
    auto FlagsArgString = Args.MakeArgString(Flags);
    if (TC.UseDwarfDebugFlags() || GRecordSwitches) {
      CmdArgs.push_back("-dwarf-debug-flags");
      CmdArgs.push_back(FlagsArgString);
    }
    if (FRecordSwitches) {
      CmdArgs.push_back("-record-command-line");
      CmdArgs.push_back(FlagsArgString);
    }
  }

  // Host-side offloading compilation receives all device-side outputs. Include
  // them in the host compilation depending on the target. If the host inputs
  // are not empty we use the new-driver scheme, otherwise use the old scheme.
  if ((IsCuda || IsHIP) && CudaDeviceInput) {
    CmdArgs.push_back("-fcuda-include-gpubinary");
    CmdArgs.push_back(CudaDeviceInput->getFilename());
  } else if (!HostOffloadingInputs.empty()) {
    if ((IsCuda || IsHIP) && !IsRDCMode) {
      assert(HostOffloadingInputs.size() == 1 && "Only one input expected");
      CmdArgs.push_back("-fcuda-include-gpubinary");
      CmdArgs.push_back(HostOffloadingInputs.front().getFilename());
    } else {
      for (const InputInfo Input : HostOffloadingInputs)
        CmdArgs.push_back(Args.MakeArgString("-fembed-offload-object=" +
                                             TC.getInputFilename(Input)));
    }
  }

  if (IsCuda) {
    if (Args.hasFlag(options::OPT_fcuda_short_ptr,
                     options::OPT_fno_cuda_short_ptr, false))
      CmdArgs.push_back("-fcuda-short-ptr");
  }

  if (IsCuda || IsHIP) {
    // Determine the original source input.
    const Action *SourceAction = &JA;
    while (SourceAction->getKind() != Action::InputClass) {
      assert(!SourceAction->getInputs().empty() && "unexpected root action!");
      SourceAction = SourceAction->getInputs()[0];
    }
    auto CUID = cast<InputAction>(SourceAction)->getId();
    if (!CUID.empty())
      CmdArgs.push_back(Args.MakeArgString(Twine("-cuid=") + Twine(CUID)));

    // -ffast-math turns on -fgpu-approx-transcendentals implicitly, but will
    // be overriden by -fno-gpu-approx-transcendentals.
    bool UseApproxTranscendentals = Args.hasFlag(
        options::OPT_ffast_math, options::OPT_fno_fast_math, false);
    if (Args.hasFlag(options::OPT_fgpu_approx_transcendentals,
                     options::OPT_fno_gpu_approx_transcendentals,
                     UseApproxTranscendentals))
      CmdArgs.push_back("-fgpu-approx-transcendentals");
  } else {
    Args.claimAllArgs(options::OPT_fgpu_approx_transcendentals,
                      options::OPT_fno_gpu_approx_transcendentals);
  }

  if (IsHIP) {
    CmdArgs.push_back("-fcuda-allow-variadic-functions");
    Args.AddLastArg(CmdArgs, options::OPT_fgpu_default_stream_EQ);
  }

  Args.AddLastArg(CmdArgs, options::OPT_foffload_uniform_block,
                  options::OPT_fno_offload_uniform_block);

  Args.AddLastArg(CmdArgs, options::OPT_foffload_implicit_host_device_templates,
                  options::OPT_fno_offload_implicit_host_device_templates);

  if (IsCudaDevice || IsHIPDevice) {
    StringRef InlineThresh =
        Args.getLastArgValue(options::OPT_fgpu_inline_threshold_EQ);
    if (!InlineThresh.empty()) {
      std::string ArgStr =
          std::string("-inline-threshold=") + InlineThresh.str();
      CmdArgs.append({"-mllvm", Args.MakeArgStringRef(ArgStr)});
    }
  }

  if (IsHIPDevice)
    Args.addOptOutFlag(CmdArgs,
                       options::OPT_fhip_fp32_correctly_rounded_divide_sqrt,
                       options::OPT_fno_hip_fp32_correctly_rounded_divide_sqrt);

  // OpenMP offloading device jobs take the argument -fopenmp-host-ir-file-path
  // to specify the result of the compile phase on the host, so the meaningful
  // device declarations can be identified. Also, -fopenmp-is-target-device is
  // passed along to tell the frontend that it is generating code for a device,
  // so that only the relevant declarations are emitted.
  if (IsOpenMPDevice) {
    CmdArgs.push_back("-fopenmp-is-target-device");
    if (OpenMPDeviceInput) {
      CmdArgs.push_back("-fopenmp-host-ir-file-path");
      CmdArgs.push_back(Args.MakeArgString(OpenMPDeviceInput->getFilename()));
    }
  }

  if (Triple.isAMDGPU()) {
    handleAMDGPUCodeObjectVersionOptions(D, Args, CmdArgs);

    Args.addOptInFlag(CmdArgs, options::OPT_munsafe_fp_atomics,
                      options::OPT_mno_unsafe_fp_atomics);
    Args.addOptOutFlag(CmdArgs, options::OPT_mamdgpu_ieee,
                       options::OPT_mno_amdgpu_ieee);
  }

  // For all the host OpenMP offloading compile jobs we need to pass the targets
  // information using `-fopenmp-targets=` option.
  if (JA.isHostOffloading(Action::OFK_OpenMP)) {
    SmallString<128> TargetInfo("-fopenmp-targets=");

    Arg *Tgts = Args.getLastArg(options::OPT_fopenmp_targets_EQ);

    // Get list of device Toolchains
    auto OpenMPTCRange = C.getOffloadToolChains<Action::OFK_OpenMP>();

    if (Tgts && Tgts->getNumValues()) {
      for (unsigned i = 0; i < Tgts->getNumValues(); ++i) {
        if (i)
          TargetInfo += ',';
        // We need to get the string from the triple because it may be not
        // exactly the same as the one we get directly from the arguments.
        llvm::Triple T(Tgts->getValue(i));
        TargetInfo += T.getTriple();
      }
    } else if (OpenMPTCRange.first != OpenMPTCRange.second) {
      for (auto TI = OpenMPTCRange.first, TE = OpenMPTCRange.second; TI != TE;
           ++TI) {
        auto *deviceTC = TI->second;
        TargetInfo += deviceTC->getTriple().str();
      }
    } else {
      assert("OpenMP offloading requires target devices, use either \
              `-fopenmp-targets=` format, or `--offload-arch=` flag");
    }
    CmdArgs.push_back(Args.MakeArgString(TargetInfo.str()));
  }

  bool VirtualFunctionElimination =
      Args.hasFlag(options::OPT_fvirtual_function_elimination,
                   options::OPT_fno_virtual_function_elimination, false);
  if (VirtualFunctionElimination) {
    // VFE requires full LTO (currently, this might be relaxed to allow ThinLTO
    // in the future).
    if (LTOMode != LTOK_Full)
      D.Diag(diag::err_drv_argument_only_allowed_with)
          << "-fvirtual-function-elimination"
          << "-flto=full";

    CmdArgs.push_back("-fvirtual-function-elimination");
  }

  // VFE requires whole-program-vtables, and enables it by default.
  bool WholeProgramVTables = Args.hasFlag(
      options::OPT_fwhole_program_vtables,
      options::OPT_fno_whole_program_vtables, VirtualFunctionElimination);
  if (VirtualFunctionElimination && !WholeProgramVTables) {
    D.Diag(diag::err_drv_argument_not_allowed_with)
        << "-fno-whole-program-vtables"
        << "-fvirtual-function-elimination";
  }

  if (WholeProgramVTables) {
    // PS4 uses the legacy LTO API, which does not support this feature in
    // ThinLTO mode.
    bool IsPS4 = getToolChain().getTriple().isPS4();

    // Check if we passed LTO options but they were suppressed because this is a
    // device offloading action, or we passed device offload LTO options which
    // were suppressed because this is not the device offload action.
    // Check if we are using PS4 in regular LTO mode.
    // Otherwise, issue an error.
    if ((!IsUsingLTO && !D.isUsingLTO(!IsDeviceOffloadAction)) ||
        (IsPS4 && !UnifiedLTO && (D.getLTOMode() != LTOK_Full)))
      D.Diag(diag::err_drv_argument_only_allowed_with)
          << "-fwhole-program-vtables"
          << ((IsPS4 && !UnifiedLTO) ? "-flto=full" : "-flto");

    // Propagate -fwhole-program-vtables if this is an LTO compile.
    if (IsUsingLTO)
      CmdArgs.push_back("-fwhole-program-vtables");
  }

  bool DefaultsSplitLTOUnit =
      ((WholeProgramVTables || SanitizeArgs.needsLTO()) &&
          (LTOMode == LTOK_Full || TC.canSplitThinLTOUnit())) ||
      (!Triple.isPS4() && UnifiedLTO);
  bool SplitLTOUnit =
      Args.hasFlag(options::OPT_fsplit_lto_unit,
                   options::OPT_fno_split_lto_unit, DefaultsSplitLTOUnit);
  if (SanitizeArgs.needsLTO() && !SplitLTOUnit)
    D.Diag(diag::err_drv_argument_not_allowed_with) << "-fno-split-lto-unit"
                                                    << "-fsanitize=cfi";
  if (SplitLTOUnit)
    CmdArgs.push_back("-fsplit-lto-unit");

  if (Arg *A = Args.getLastArg(options::OPT_ffat_lto_objects,
                               options::OPT_fno_fat_lto_objects)) {
    if (IsUsingLTO && A->getOption().matches(options::OPT_ffat_lto_objects)) {
      assert(LTOMode == LTOK_Full || LTOMode == LTOK_Thin);
      if (!Triple.isOSBinFormatELF()) {
        D.Diag(diag::err_drv_unsupported_opt_for_target)
            << A->getAsString(Args) << TC.getTripleString();
      }
      CmdArgs.push_back(Args.MakeArgString(
          Twine("-flto=") + (LTOMode == LTOK_Thin ? "thin" : "full")));
      CmdArgs.push_back("-flto-unit");
      CmdArgs.push_back("-ffat-lto-objects");
      A->render(Args, CmdArgs);
    }
  }

  if (Arg *A = Args.getLastArg(options::OPT_fglobal_isel,
                               options::OPT_fno_global_isel)) {
    CmdArgs.push_back("-mllvm");
    if (A->getOption().matches(options::OPT_fglobal_isel)) {
      CmdArgs.push_back("-global-isel=1");

      // GISel is on by default on AArch64 -O0, so don't bother adding
      // the fallback remarks for it. Other combinations will add a warning of
      // some kind.
      bool IsArchSupported = Triple.getArch() == llvm::Triple::aarch64;
      bool IsOptLevelSupported = false;

      Arg *A = Args.getLastArg(options::OPT_O_Group);
      if (Triple.getArch() == llvm::Triple::aarch64) {
        if (!A || A->getOption().matches(options::OPT_O0))
          IsOptLevelSupported = true;
      }
      if (!IsArchSupported || !IsOptLevelSupported) {
        CmdArgs.push_back("-mllvm");
        CmdArgs.push_back("-global-isel-abort=2");

        if (!IsArchSupported)
          D.Diag(diag::warn_drv_global_isel_incomplete) << Triple.getArchName();
        else
          D.Diag(diag::warn_drv_global_isel_incomplete_opt);
      }
    } else {
      CmdArgs.push_back("-global-isel=0");
    }
  }

  if (Args.hasArg(options::OPT_forder_file_instrumentation)) {
     CmdArgs.push_back("-forder-file-instrumentation");
     // Enable order file instrumentation when ThinLTO is not on. When ThinLTO is
     // on, we need to pass these flags as linker flags and that will be handled
     // outside of the compiler.
     if (!IsUsingLTO) {
       CmdArgs.push_back("-mllvm");
       CmdArgs.push_back("-enable-order-file-instrumentation");
     }
  }

  if (Arg *A = Args.getLastArg(options::OPT_fforce_enable_int128,
                               options::OPT_fno_force_enable_int128)) {
    if (A->getOption().matches(options::OPT_fforce_enable_int128))
      CmdArgs.push_back("-fforce-enable-int128");
  }

  Args.addOptInFlag(CmdArgs, options::OPT_fkeep_static_consts,
                    options::OPT_fno_keep_static_consts);
  Args.addOptInFlag(CmdArgs, options::OPT_fkeep_persistent_storage_variables,
                    options::OPT_fno_keep_persistent_storage_variables);
  Args.addOptInFlag(CmdArgs, options::OPT_fcomplete_member_pointers,
                    options::OPT_fno_complete_member_pointers);
  Args.addOptOutFlag(CmdArgs, options::OPT_fcxx_static_destructors,
                     options::OPT_fno_cxx_static_destructors);

  addMachineOutlinerArgs(D, Args, CmdArgs, Triple, /*IsLTO=*/false);

  addOutlineAtomicsArgs(D, getToolChain(), Args, CmdArgs, Triple);

  if (Triple.isAArch64() &&
      (Args.hasArg(options::OPT_mno_fmv) ||
       (Triple.isAndroid() && Triple.isAndroidVersionLT(23)) ||
       getToolChain().GetRuntimeLibType(Args) != ToolChain::RLT_CompilerRT)) {
    // Disable Function Multiversioning on AArch64 target.
    CmdArgs.push_back("-target-feature");
    CmdArgs.push_back("-fmv");
  }

  if (Args.hasFlag(options::OPT_faddrsig, options::OPT_fno_addrsig,
                   (TC.getTriple().isOSBinFormatELF() ||
                    TC.getTriple().isOSBinFormatCOFF()) &&
                       !TC.getTriple().isPS4() && !TC.getTriple().isVE() &&
                       !TC.getTriple().isOSNetBSD() &&
                       !Distro(D.getVFS(), TC.getTriple()).IsGentoo() &&
                       !TC.getTriple().isAndroid() && TC.useIntegratedAs()))
    CmdArgs.push_back("-faddrsig");

  if ((Triple.isOSBinFormatELF() || Triple.isOSBinFormatMachO()) &&
      (EH || UnwindTables || AsyncUnwindTables ||
       DebugInfoKind != llvm::codegenoptions::NoDebugInfo))
    CmdArgs.push_back("-D__GCC_HAVE_DWARF2_CFI_ASM=1");

  if (Arg *A = Args.getLastArg(options::OPT_fsymbol_partition_EQ)) {
    std::string Str = A->getAsString(Args);
    if (!TC.getTriple().isOSBinFormatELF())
      D.Diag(diag::err_drv_unsupported_opt_for_target)
          << Str << TC.getTripleString();
    CmdArgs.push_back(Args.MakeArgString(Str));
  }

  // Add the "-o out -x type src.c" flags last. This is done primarily to make
  // the -cc1 command easier to edit when reproducing compiler crashes.
  if (Output.getType() == types::TY_Dependencies) {
    // Handled with other dependency code.
  } else if (Output.isFilename()) {
    if (Output.getType() == clang::driver::types::TY_IFS_CPP ||
        Output.getType() == clang::driver::types::TY_IFS) {
      SmallString<128> OutputFilename(Output.getFilename());
      llvm::sys::path::replace_extension(OutputFilename, "ifs");
      CmdArgs.push_back("-o");
      CmdArgs.push_back(Args.MakeArgString(OutputFilename));
    } else {
      CmdArgs.push_back("-o");
      CmdArgs.push_back(Output.getFilename());
    }
  } else {
    assert(Output.isNothing() && "Invalid output.");
  }

  addDashXForInput(Args, Input, CmdArgs);

  ArrayRef<InputInfo> FrontendInputs = Input;
  if (IsExtractAPI)
    FrontendInputs = ExtractAPIInputs;
  else if (Input.isNothing())
    FrontendInputs = {};

  for (const InputInfo &Input : FrontendInputs) {
    if (Input.isFilename())
      CmdArgs.push_back(Input.getFilename());
    else
      Input.getInputArg().renderAsInput(Args, CmdArgs);
  }

  if (D.CC1Main && !D.CCGenDiagnostics && !ProprietaryToolChainNeeded) {
    // Invoke the CC1 directly in this process
    C.addCommand(std::make_unique<CC1Command>(
        JA, *this, ResponseFileSupport::AtFileUTF8(), Exec, CmdArgs, Inputs,
        Output, D.getPrependArg()));
  } else {
    C.addCommand(std::make_unique<Command>(
        JA, *this, ResponseFileSupport::AtFileUTF8(), Exec, CmdArgs, Inputs,
        Output, D.getPrependArg()));
  }

  // Make the compile command echo its inputs for /showFilenames.
  if (Output.getType() == types::TY_Object &&
      Args.hasFlag(options::OPT__SLASH_showFilenames,
                   options::OPT__SLASH_showFilenames_, false)) {
    C.getJobs().getJobs().back()->PrintInputFilenames = true;
  }

  if (Arg *A = Args.getLastArg(options::OPT_pg))
    if (FPKeepKind == CodeGenOptions::FramePointerKind::None &&
        !Args.hasArg(options::OPT_mfentry))
      D.Diag(diag::err_drv_argument_not_allowed_with) << "-fomit-frame-pointer"
                                                      << A->getAsString(Args);

  // Claim some arguments which clang supports automatically.

  // -fpch-preprocess is used with gcc to add a special marker in the output to
  // include the PCH file.
  Args.ClaimAllArgs(options::OPT_fpch_preprocess);

  // Claim some arguments which clang doesn't support, but we don't
  // care to warn the user about.
  Args.ClaimAllArgs(options::OPT_clang_ignored_f_Group);
  Args.ClaimAllArgs(options::OPT_clang_ignored_m_Group);

  // Disable warnings for clang -E -emit-llvm foo.c
  Args.ClaimAllArgs(options::OPT_emit_llvm);
}

Clang::Clang(const ToolChain &TC, bool HasIntegratedBackend)
    // CAUTION! The first constructor argument ("clang") is not arbitrary,
    // as it is for other tools. Some operations on a Tool actually test
    // whether that tool is Clang based on the Tool's Name as a string.
    : Tool("clang", "clang frontend", TC), HasBackend(HasIntegratedBackend) {}

Clang::~Clang() {}

/// Add options related to the Objective-C runtime/ABI.
///
/// Returns true if the runtime is non-fragile.
ObjCRuntime Clang::AddObjCRuntimeArgs(const ArgList &args,
                                      const InputInfoList &inputs,
                                      ArgStringList &cmdArgs,
                                      RewriteKind rewriteKind) const {
  // Look for the controlling runtime option.
  Arg *runtimeArg =
      args.getLastArg(options::OPT_fnext_runtime, options::OPT_fgnu_runtime,
                      options::OPT_fobjc_runtime_EQ);

  // Just forward -fobjc-runtime= to the frontend.  This supercedes
  // options about fragility.
  if (runtimeArg &&
      runtimeArg->getOption().matches(options::OPT_fobjc_runtime_EQ)) {
    ObjCRuntime runtime;
    StringRef value = runtimeArg->getValue();
    if (runtime.tryParse(value)) {
      getToolChain().getDriver().Diag(diag::err_drv_unknown_objc_runtime)
          << value;
    }
    if ((runtime.getKind() == ObjCRuntime::GNUstep) &&
        (runtime.getVersion() >= VersionTuple(2, 0)))
      if (!getToolChain().getTriple().isOSBinFormatELF() &&
          !getToolChain().getTriple().isOSBinFormatCOFF()) {
        getToolChain().getDriver().Diag(
            diag::err_drv_gnustep_objc_runtime_incompatible_binary)
          << runtime.getVersion().getMajor();
      }

    runtimeArg->render(args, cmdArgs);
    return runtime;
  }

  // Otherwise, we'll need the ABI "version".  Version numbers are
  // slightly confusing for historical reasons:
  //   1 - Traditional "fragile" ABI
  //   2 - Non-fragile ABI, version 1
  //   3 - Non-fragile ABI, version 2
  unsigned objcABIVersion = 1;
  // If -fobjc-abi-version= is present, use that to set the version.
  if (Arg *abiArg = args.getLastArg(options::OPT_fobjc_abi_version_EQ)) {
    StringRef value = abiArg->getValue();
    if (value == "1")
      objcABIVersion = 1;
    else if (value == "2")
      objcABIVersion = 2;
    else if (value == "3")
      objcABIVersion = 3;
    else
      getToolChain().getDriver().Diag(diag::err_drv_clang_unsupported) << value;
  } else {
    // Otherwise, determine if we are using the non-fragile ABI.
    bool nonFragileABIIsDefault =
        (rewriteKind == RK_NonFragile ||
         (rewriteKind == RK_None &&
          getToolChain().IsObjCNonFragileABIDefault()));
    if (args.hasFlag(options::OPT_fobjc_nonfragile_abi,
                     options::OPT_fno_objc_nonfragile_abi,
                     nonFragileABIIsDefault)) {
// Determine the non-fragile ABI version to use.
#ifdef DISABLE_DEFAULT_NONFRAGILEABI_TWO
      unsigned nonFragileABIVersion = 1;
#else
      unsigned nonFragileABIVersion = 2;
#endif

      if (Arg *abiArg =
              args.getLastArg(options::OPT_fobjc_nonfragile_abi_version_EQ)) {
        StringRef value = abiArg->getValue();
        if (value == "1")
          nonFragileABIVersion = 1;
        else if (value == "2")
          nonFragileABIVersion = 2;
        else
          getToolChain().getDriver().Diag(diag::err_drv_clang_unsupported)
              << value;
      }

      objcABIVersion = 1 + nonFragileABIVersion;
    } else {
      objcABIVersion = 1;
    }
  }

  // We don't actually care about the ABI version other than whether
  // it's non-fragile.
  bool isNonFragile = objcABIVersion != 1;

  // If we have no runtime argument, ask the toolchain for its default runtime.
  // However, the rewriter only really supports the Mac runtime, so assume that.
  ObjCRuntime runtime;
  if (!runtimeArg) {
    switch (rewriteKind) {
    case RK_None:
      runtime = getToolChain().getDefaultObjCRuntime(isNonFragile);
      break;
    case RK_Fragile:
      runtime = ObjCRuntime(ObjCRuntime::FragileMacOSX, VersionTuple());
      break;
    case RK_NonFragile:
      runtime = ObjCRuntime(ObjCRuntime::MacOSX, VersionTuple());
      break;
    }

    // -fnext-runtime
  } else if (runtimeArg->getOption().matches(options::OPT_fnext_runtime)) {
    // On Darwin, make this use the default behavior for the toolchain.
    if (getToolChain().getTriple().isOSDarwin()) {
      runtime = getToolChain().getDefaultObjCRuntime(isNonFragile);

      // Otherwise, build for a generic macosx port.
    } else {
      runtime = ObjCRuntime(ObjCRuntime::MacOSX, VersionTuple());
    }

    // -fgnu-runtime
  } else {
    assert(runtimeArg->getOption().matches(options::OPT_fgnu_runtime));
    // Legacy behaviour is to target the gnustep runtime if we are in
    // non-fragile mode or the GCC runtime in fragile mode.
    if (isNonFragile)
      runtime = ObjCRuntime(ObjCRuntime::GNUstep, VersionTuple(2, 0));
    else
      runtime = ObjCRuntime(ObjCRuntime::GCC, VersionTuple());
  }

  if (llvm::any_of(inputs, [](const InputInfo &input) {
        return types::isObjC(input.getType());
      }))
    cmdArgs.push_back(
        args.MakeArgString("-fobjc-runtime=" + runtime.getAsString()));
  return runtime;
}

static bool maybeConsumeDash(const std::string &EH, size_t &I) {
  bool HaveDash = (I + 1 < EH.size() && EH[I + 1] == '-');
  I += HaveDash;
  return !HaveDash;
}

namespace {
struct EHFlags {
  bool Synch = false;
  bool Asynch = false;
  bool NoUnwindC = false;
};
} // end anonymous namespace

/// /EH controls whether to run destructor cleanups when exceptions are
/// thrown.  There are three modifiers:
/// - s: Cleanup after "synchronous" exceptions, aka C++ exceptions.
/// - a: Cleanup after "asynchronous" exceptions, aka structured exceptions.
///      The 'a' modifier is unimplemented and fundamentally hard in LLVM IR.
/// - c: Assume that extern "C" functions are implicitly nounwind.
/// The default is /EHs-c-, meaning cleanups are disabled.
static EHFlags parseClangCLEHFlags(const Driver &D, const ArgList &Args) {
  EHFlags EH;

  std::vector<std::string> EHArgs =
      Args.getAllArgValues(options::OPT__SLASH_EH);
  for (auto EHVal : EHArgs) {
    for (size_t I = 0, E = EHVal.size(); I != E; ++I) {
      switch (EHVal[I]) {
      case 'a':
        EH.Asynch = maybeConsumeDash(EHVal, I);
        if (EH.Asynch)
          EH.Synch = false;
        continue;
      case 'c':
        EH.NoUnwindC = maybeConsumeDash(EHVal, I);
        continue;
      case 's':
        EH.Synch = maybeConsumeDash(EHVal, I);
        if (EH.Synch)
          EH.Asynch = false;
        continue;
      default:
        break;
      }
      D.Diag(clang::diag::err_drv_invalid_value) << "/EH" << EHVal;
      break;
    }
  }
  // The /GX, /GX- flags are only processed if there are not /EH flags.
  // The default is that /GX is not specified.
  if (EHArgs.empty() &&
      Args.hasFlag(options::OPT__SLASH_GX, options::OPT__SLASH_GX_,
                   /*Default=*/false)) {
    EH.Synch = true;
    EH.NoUnwindC = true;
  }

  if (Args.hasArg(options::OPT__SLASH_kernel)) {
    EH.Synch = false;
    EH.NoUnwindC = false;
    EH.Asynch = false;
  }

  return EH;
}

void Clang::AddClangCLArgs(const ArgList &Args, types::ID InputType,
                           ArgStringList &CmdArgs) const {
  bool isNVPTX = getToolChain().getTriple().isNVPTX();

  ProcessVSRuntimeLibrary(Args, CmdArgs);

  if (Arg *ShowIncludes =
          Args.getLastArg(options::OPT__SLASH_showIncludes,
                          options::OPT__SLASH_showIncludes_user)) {
    CmdArgs.push_back("--show-includes");
    if (ShowIncludes->getOption().matches(options::OPT__SLASH_showIncludes))
      CmdArgs.push_back("-sys-header-deps");
  }

  // This controls whether or not we emit RTTI data for polymorphic types.
  if (Args.hasFlag(options::OPT__SLASH_GR_, options::OPT__SLASH_GR,
                   /*Default=*/false))
    CmdArgs.push_back("-fno-rtti-data");

  // This controls whether or not we emit stack-protector instrumentation.
  // In MSVC, Buffer Security Check (/GS) is on by default.
  if (!isNVPTX && Args.hasFlag(options::OPT__SLASH_GS, options::OPT__SLASH_GS_,
                               /*Default=*/true)) {
    CmdArgs.push_back("-stack-protector");
    CmdArgs.push_back(Args.MakeArgString(Twine(LangOptions::SSPStrong)));
  }

  const Driver &D = getToolChain().getDriver();

  EHFlags EH = parseClangCLEHFlags(D, Args);
  if (!isNVPTX && (EH.Synch || EH.Asynch)) {
    if (types::isCXX(InputType))
      CmdArgs.push_back("-fcxx-exceptions");
    CmdArgs.push_back("-fexceptions");
    if (EH.Asynch)
      CmdArgs.push_back("-fasync-exceptions");
  }
  if (types::isCXX(InputType) && EH.Synch && EH.NoUnwindC)
    CmdArgs.push_back("-fexternc-nounwind");

  // /EP should expand to -E -P.
  if (Args.hasArg(options::OPT__SLASH_EP)) {
    CmdArgs.push_back("-E");
    CmdArgs.push_back("-P");
  }

 if (Args.hasFlag(options::OPT__SLASH_Zc_dllexportInlines_,
                  options::OPT__SLASH_Zc_dllexportInlines,
                  false)) {
  CmdArgs.push_back("-fno-dllexport-inlines");
 }

 if (Args.hasFlag(options::OPT__SLASH_Zc_wchar_t_,
                  options::OPT__SLASH_Zc_wchar_t, false)) {
   CmdArgs.push_back("-fno-wchar");
 }

 if (Args.hasArg(options::OPT__SLASH_kernel)) {
   llvm::Triple::ArchType Arch = getToolChain().getArch();
   std::vector<std::string> Values =
       Args.getAllArgValues(options::OPT__SLASH_arch);
   if (!Values.empty()) {
     llvm::SmallSet<std::string, 4> SupportedArches;
     if (Arch == llvm::Triple::x86)
       SupportedArches.insert("IA32");

     for (auto &V : Values)
       if (!SupportedArches.contains(V))
         D.Diag(diag::err_drv_argument_not_allowed_with)
             << std::string("/arch:").append(V) << "/kernel";
   }

   CmdArgs.push_back("-fno-rtti");
   if (Args.hasFlag(options::OPT__SLASH_GR, options::OPT__SLASH_GR_, false))
     D.Diag(diag::err_drv_argument_not_allowed_with) << "/GR"
                                                     << "/kernel";
 }

  Arg *MostGeneralArg = Args.getLastArg(options::OPT__SLASH_vmg);
  Arg *BestCaseArg = Args.getLastArg(options::OPT__SLASH_vmb);
  if (MostGeneralArg && BestCaseArg)
    D.Diag(clang::diag::err_drv_argument_not_allowed_with)
        << MostGeneralArg->getAsString(Args) << BestCaseArg->getAsString(Args);

  if (MostGeneralArg) {
    Arg *SingleArg = Args.getLastArg(options::OPT__SLASH_vms);
    Arg *MultipleArg = Args.getLastArg(options::OPT__SLASH_vmm);
    Arg *VirtualArg = Args.getLastArg(options::OPT__SLASH_vmv);

    Arg *FirstConflict = SingleArg ? SingleArg : MultipleArg;
    Arg *SecondConflict = VirtualArg ? VirtualArg : MultipleArg;
    if (FirstConflict && SecondConflict && FirstConflict != SecondConflict)
      D.Diag(clang::diag::err_drv_argument_not_allowed_with)
          << FirstConflict->getAsString(Args)
          << SecondConflict->getAsString(Args);

    if (SingleArg)
      CmdArgs.push_back("-fms-memptr-rep=single");
    else if (MultipleArg)
      CmdArgs.push_back("-fms-memptr-rep=multiple");
    else
      CmdArgs.push_back("-fms-memptr-rep=virtual");
  }

  if (Args.hasArg(options::OPT_regcall4))
    CmdArgs.push_back("-regcall4");

  // Parse the default calling convention options.
  if (Arg *CCArg =
          Args.getLastArg(options::OPT__SLASH_Gd, options::OPT__SLASH_Gr,
                          options::OPT__SLASH_Gz, options::OPT__SLASH_Gv,
                          options::OPT__SLASH_Gregcall)) {
    unsigned DCCOptId = CCArg->getOption().getID();
    const char *DCCFlag = nullptr;
    bool ArchSupported = !isNVPTX;
    llvm::Triple::ArchType Arch = getToolChain().getArch();
    switch (DCCOptId) {
    case options::OPT__SLASH_Gd:
      DCCFlag = "-fdefault-calling-conv=cdecl";
      break;
    case options::OPT__SLASH_Gr:
      ArchSupported = Arch == llvm::Triple::x86;
      DCCFlag = "-fdefault-calling-conv=fastcall";
      break;
    case options::OPT__SLASH_Gz:
      ArchSupported = Arch == llvm::Triple::x86;
      DCCFlag = "-fdefault-calling-conv=stdcall";
      break;
    case options::OPT__SLASH_Gv:
      ArchSupported = Arch == llvm::Triple::x86 || Arch == llvm::Triple::x86_64;
      DCCFlag = "-fdefault-calling-conv=vectorcall";
      break;
    case options::OPT__SLASH_Gregcall:
      ArchSupported = Arch == llvm::Triple::x86 || Arch == llvm::Triple::x86_64;
      DCCFlag = "-fdefault-calling-conv=regcall";
      break;
    }

    // MSVC doesn't warn if /Gr or /Gz is used on x64, so we don't either.
    if (ArchSupported && DCCFlag)
      CmdArgs.push_back(DCCFlag);
  }

  if (Args.hasArg(options::OPT__SLASH_Gregcall4))
    CmdArgs.push_back("-regcall4");

  Args.AddLastArg(CmdArgs, options::OPT_vtordisp_mode_EQ);

  if (!Args.hasArg(options::OPT_fdiagnostics_format_EQ)) {
    CmdArgs.push_back("-fdiagnostics-format");
    CmdArgs.push_back("msvc");
  }

  if (Args.hasArg(options::OPT__SLASH_kernel))
    CmdArgs.push_back("-fms-kernel");

  for (const Arg *A : Args.filtered(options::OPT__SLASH_guard)) {
    StringRef GuardArgs = A->getValue();
    // The only valid options are "cf", "cf,nochecks", "cf-", "ehcont" and
    // "ehcont-".
    if (GuardArgs.equals_insensitive("cf")) {
      // Emit CFG instrumentation and the table of address-taken functions.
      CmdArgs.push_back("-cfguard");
    } else if (GuardArgs.equals_insensitive("cf,nochecks")) {
      // Emit only the table of address-taken functions.
      CmdArgs.push_back("-cfguard-no-checks");
    } else if (GuardArgs.equals_insensitive("ehcont")) {
      // Emit EH continuation table.
      CmdArgs.push_back("-ehcontguard");
    } else if (GuardArgs.equals_insensitive("cf-") ||
               GuardArgs.equals_insensitive("ehcont-")) {
      // Do nothing, but we might want to emit a security warning in future.
    } else {
      D.Diag(diag::err_drv_invalid_value) << A->getSpelling() << GuardArgs;
    }
    A->claim();
  }
}

const char *Clang::getBaseInputName(const ArgList &Args,
                                    const InputInfo &Input) {
  return Args.MakeArgString(llvm::sys::path::filename(Input.getBaseInput()));
}

const char *Clang::getBaseInputStem(const ArgList &Args,
                                    const InputInfoList &Inputs) {
  const char *Str = getBaseInputName(Args, Inputs[0]);

  if (const char *End = strrchr(Str, '.'))
    return Args.MakeArgString(std::string(Str, End));

  return Str;
}

const char *Clang::getDependencyFileName(const ArgList &Args,
                                         const InputInfoList &Inputs) {
  // FIXME: Think about this more.

  if (Arg *OutputOpt = Args.getLastArg(options::OPT_o)) {
    SmallString<128> OutputFilename(OutputOpt->getValue());
    llvm::sys::path::replace_extension(OutputFilename, llvm::Twine('d'));
    return Args.MakeArgString(OutputFilename);
  }

  return Args.MakeArgString(Twine(getBaseInputStem(Args, Inputs)) + ".d");
}

// Begin ClangAs

void ClangAs::AddMIPSTargetArgs(const ArgList &Args,
                                ArgStringList &CmdArgs) const {
  StringRef CPUName;
  StringRef ABIName;
  const llvm::Triple &Triple = getToolChain().getTriple();
  mips::getMipsCPUAndABI(Args, Triple, CPUName, ABIName);

  CmdArgs.push_back("-target-abi");
  CmdArgs.push_back(ABIName.data());
}

void ClangAs::AddX86TargetArgs(const ArgList &Args,
                               ArgStringList &CmdArgs) const {
  addX86AlignBranchArgs(getToolChain().getDriver(), Args, CmdArgs,
                        /*IsLTO=*/false);

  if (Arg *A = Args.getLastArg(options::OPT_masm_EQ)) {
    StringRef Value = A->getValue();
    if (Value == "intel" || Value == "att") {
      CmdArgs.push_back("-mllvm");
      CmdArgs.push_back(Args.MakeArgString("-x86-asm-syntax=" + Value));
    } else {
      getToolChain().getDriver().Diag(diag::err_drv_unsupported_option_argument)
          << A->getSpelling() << Value;
    }
  }
}

void ClangAs::AddLoongArchTargetArgs(const ArgList &Args,
                                     ArgStringList &CmdArgs) const {
  CmdArgs.push_back("-target-abi");
  CmdArgs.push_back(loongarch::getLoongArchABI(getToolChain().getDriver(), Args,
                                               getToolChain().getTriple())
                        .data());
}

void ClangAs::AddRISCVTargetArgs(const ArgList &Args,
                               ArgStringList &CmdArgs) const {
  const llvm::Triple &Triple = getToolChain().getTriple();
  StringRef ABIName = riscv::getRISCVABI(Args, Triple);

  CmdArgs.push_back("-target-abi");
  CmdArgs.push_back(ABIName.data());

  if (Args.hasFlag(options::OPT_mdefault_build_attributes,
                   options::OPT_mno_default_build_attributes, true)) {
      CmdArgs.push_back("-mllvm");
      CmdArgs.push_back("-riscv-add-build-attributes");
  }
}

void ClangAs::ConstructJob(Compilation &C, const JobAction &JA,
                           const InputInfo &Output, const InputInfoList &Inputs,
                           const ArgList &Args,
                           const char *LinkingOutput) const {
  ArgStringList CmdArgs;

  assert(Inputs.size() == 1 && "Unexpected number of inputs.");
  const InputInfo &Input = Inputs[0];

  const llvm::Triple &Triple = getToolChain().getEffectiveTriple();
  const std::string &TripleStr = Triple.getTriple();
  const auto &D = getToolChain().getDriver();

  // Don't warn about "clang -w -c foo.s"
  Args.ClaimAllArgs(options::OPT_w);
  // and "clang -emit-llvm -c foo.s"
  Args.ClaimAllArgs(options::OPT_emit_llvm);

  claimNoWarnArgs(Args);

  // Invoke ourselves in -cc1as mode.
  //
  // FIXME: Implement custom jobs for internal actions.
  CmdArgs.push_back("-cc1as");

  // Add the "effective" target triple.
  CmdArgs.push_back("-triple");
  CmdArgs.push_back(Args.MakeArgString(TripleStr));

  getToolChain().addClangCC1ASTargetOptions(Args, CmdArgs);

  // Set the output mode, we currently only expect to be used as a real
  // assembler.
  CmdArgs.push_back("-filetype");
  CmdArgs.push_back("obj");

  // Set the main file name, so that debug info works even with
  // -save-temps or preprocessed assembly.
  CmdArgs.push_back("-main-file-name");
  CmdArgs.push_back(Clang::getBaseInputName(Args, Input));

  // Add the target cpu
  std::string CPU = getCPUName(D, Args, Triple, /*FromAs*/ true);
  if (!CPU.empty()) {
    CmdArgs.push_back("-target-cpu");
    CmdArgs.push_back(Args.MakeArgString(CPU));
  }

  // Add the target features
  getTargetFeatures(D, Triple, Args, CmdArgs, true);

  // Ignore explicit -force_cpusubtype_ALL option.
  (void)Args.hasArg(options::OPT_force__cpusubtype__ALL);

  // Pass along any -I options so we get proper .include search paths.
  Args.AddAllArgs(CmdArgs, options::OPT_I_Group);

  // Determine the original source input.
  auto FindSource = [](const Action *S) -> const Action * {
    while (S->getKind() != Action::InputClass) {
      assert(!S->getInputs().empty() && "unexpected root action!");
      S = S->getInputs()[0];
    }
    return S;
  };
  const Action *SourceAction = FindSource(&JA);

  // Forward -g and handle debug info related flags, assuming we are dealing
  // with an actual assembly file.
  bool WantDebug = false;
  Args.ClaimAllArgs(options::OPT_g_Group);
  if (Arg *A = Args.getLastArg(options::OPT_g_Group))
    WantDebug = !A->getOption().matches(options::OPT_g0) &&
                !A->getOption().matches(options::OPT_ggdb0);

  llvm::codegenoptions::DebugInfoKind DebugInfoKind =
      llvm::codegenoptions::NoDebugInfo;

  // Add the -fdebug-compilation-dir flag if needed.
  const char *DebugCompilationDir =
      addDebugCompDirArg(Args, CmdArgs, C.getDriver().getVFS());

  if (SourceAction->getType() == types::TY_Asm ||
      SourceAction->getType() == types::TY_PP_Asm) {
    // You might think that it would be ok to set DebugInfoKind outside of
    // the guard for source type, however there is a test which asserts
    // that some assembler invocation receives no -debug-info-kind,
    // and it's not clear whether that test is just overly restrictive.
    DebugInfoKind = (WantDebug ? llvm::codegenoptions::DebugInfoConstructor
                               : llvm::codegenoptions::NoDebugInfo);

    addDebugPrefixMapArg(getToolChain().getDriver(), getToolChain(), Args,
                         CmdArgs);

    // Set the AT_producer to the clang version when using the integrated
    // assembler on assembly source files.
    CmdArgs.push_back("-dwarf-debug-producer");
    CmdArgs.push_back(Args.MakeArgString(getClangFullVersion()));

    // And pass along -I options
    Args.AddAllArgs(CmdArgs, options::OPT_I);
  }
  const unsigned DwarfVersion = getDwarfVersion(getToolChain(), Args);
  RenderDebugEnablingArgs(Args, CmdArgs, DebugInfoKind, DwarfVersion,
                          llvm::DebuggerKind::Default);
  renderDwarfFormat(D, Triple, Args, CmdArgs, DwarfVersion);
  RenderDebugInfoCompressionArgs(Args, CmdArgs, D, getToolChain());

  // Handle -fPIC et al -- the relocation-model affects the assembler
  // for some targets.
  llvm::Reloc::Model RelocationModel;
  unsigned PICLevel;
  bool IsPIE;
  std::tie(RelocationModel, PICLevel, IsPIE) =
      ParsePICArgs(getToolChain(), Args);

  const char *RMName = RelocationModelName(RelocationModel);
  if (RMName) {
    CmdArgs.push_back("-mrelocation-model");
    CmdArgs.push_back(RMName);
  }

  // Optionally embed the -cc1as level arguments into the debug info, for build
  // analysis.
  if (getToolChain().UseDwarfDebugFlags()) {
    ArgStringList OriginalArgs;
    for (const auto &Arg : Args)
      Arg->render(Args, OriginalArgs);

    SmallString<256> Flags;
    const char *Exec = getToolChain().getDriver().getClangProgramPath();
    EscapeSpacesAndBackslashes(Exec, Flags);
    for (const char *OriginalArg : OriginalArgs) {
      SmallString<128> EscapedArg;
      EscapeSpacesAndBackslashes(OriginalArg, EscapedArg);
      Flags += " ";
      Flags += EscapedArg;
    }
    CmdArgs.push_back("-dwarf-debug-flags");
    CmdArgs.push_back(Args.MakeArgString(Flags));
  }

  // FIXME: Add -static support, once we have it.

  // Add target specific flags.
  switch (getToolChain().getArch()) {
  default:
    break;

  case llvm::Triple::mips:
  case llvm::Triple::mipsel:
  case llvm::Triple::mips64:
  case llvm::Triple::mips64el:
    AddMIPSTargetArgs(Args, CmdArgs);
    break;

  case llvm::Triple::x86:
  case llvm::Triple::x86_64:
    AddX86TargetArgs(Args, CmdArgs);
    break;

  case llvm::Triple::arm:
  case llvm::Triple::armeb:
  case llvm::Triple::thumb:
  case llvm::Triple::thumbeb:
    // This isn't in AddARMTargetArgs because we want to do this for assembly
    // only, not C/C++.
    if (Args.hasFlag(options::OPT_mdefault_build_attributes,
                     options::OPT_mno_default_build_attributes, true)) {
        CmdArgs.push_back("-mllvm");
        CmdArgs.push_back("-arm-add-build-attributes");
    }
    break;

  case llvm::Triple::aarch64:
  case llvm::Triple::aarch64_32:
  case llvm::Triple::aarch64_be:
    if (Args.hasArg(options::OPT_mmark_bti_property)) {
      CmdArgs.push_back("-mllvm");
      CmdArgs.push_back("-aarch64-mark-bti-property");
    }
    break;

  case llvm::Triple::loongarch32:
  case llvm::Triple::loongarch64:
    AddLoongArchTargetArgs(Args, CmdArgs);
    break;

  case llvm::Triple::riscv32:
  case llvm::Triple::riscv64:
    AddRISCVTargetArgs(Args, CmdArgs);
    break;
  }

  // Consume all the warning flags. Usually this would be handled more
  // gracefully by -cc1 (warning about unknown warning flags, etc) but -cc1as
  // doesn't handle that so rather than warning about unused flags that are
  // actually used, we'll lie by omission instead.
  // FIXME: Stop lying and consume only the appropriate driver flags
  Args.ClaimAllArgs(options::OPT_W_Group);

  CollectArgsForIntegratedAssembler(C, Args, CmdArgs,
                                    getToolChain().getDriver());

  Args.AddAllArgs(CmdArgs, options::OPT_mllvm);

  if (DebugInfoKind > llvm::codegenoptions::NoDebugInfo && Output.isFilename())
    addDebugObjectName(Args, CmdArgs, DebugCompilationDir,
                       Output.getFilename());

  // Fixup any previous commands that use -object-file-name because when we
  // generated them, the final .obj name wasn't yet known.
  for (Command &J : C.getJobs()) {
    if (SourceAction != FindSource(&J.getSource()))
      continue;
    auto &JArgs = J.getArguments();
    for (unsigned I = 0; I < JArgs.size(); ++I) {
      if (StringRef(JArgs[I]).starts_with("-object-file-name=") &&
          Output.isFilename()) {
       ArgStringList NewArgs(JArgs.begin(), JArgs.begin() + I);
       addDebugObjectName(Args, NewArgs, DebugCompilationDir,
                          Output.getFilename());
       NewArgs.append(JArgs.begin() + I + 1, JArgs.end());
       J.replaceArguments(NewArgs);
       break;
      }
    }
  }

  assert(Output.isFilename() && "Unexpected lipo output.");
  CmdArgs.push_back("-o");
  CmdArgs.push_back(Output.getFilename());

  const llvm::Triple &T = getToolChain().getTriple();
  Arg *A;
  if (getDebugFissionKind(D, Args, A) == DwarfFissionKind::Split &&
      T.isOSBinFormatELF()) {
    CmdArgs.push_back("-split-dwarf-output");
    CmdArgs.push_back(SplitDebugName(JA, Args, Input, Output));
  }

  if (Triple.isAMDGPU())
    handleAMDGPUCodeObjectVersionOptions(D, C.getArgs(), CmdArgs,
                                         /*IsCC1As=*/true);

  assert(Input.isFilename() && "Invalid input.");
  CmdArgs.push_back(Input.getFilename());

  const char *Exec = getToolChain().getDriver().getClangProgramPath();
  if (D.CC1Main && !D.CCGenDiagnostics) {
    // Invoke cc1as directly in this process.
    C.addCommand(std::make_unique<CC1Command>(
        JA, *this, ResponseFileSupport::AtFileUTF8(), Exec, CmdArgs, Inputs,
        Output, D.getPrependArg()));
  } else {
    C.addCommand(std::make_unique<Command>(
        JA, *this, ResponseFileSupport::AtFileUTF8(), Exec, CmdArgs, Inputs,
        Output, D.getPrependArg()));
  }
}

// Begin OffloadBundler

void OffloadBundler::ConstructJob(Compilation &C, const JobAction &JA,
                                  const InputInfo &Output,
                                  const InputInfoList &Inputs,
                                  const llvm::opt::ArgList &TCArgs,
                                  const char *LinkingOutput) const {
  // The version with only one output is expected to refer to a bundling job.
  assert(isa<OffloadBundlingJobAction>(JA) && "Expecting bundling job!");

  // The bundling command looks like this:
  // clang-offload-bundler -type=bc
  //   -targets=host-triple,openmp-triple1,openmp-triple2
  //   -output=output_file
  //   -input=unbundle_file_host
  //   -input=unbundle_file_tgt1
  //   -input=unbundle_file_tgt2

  ArgStringList CmdArgs;

  // Get the type.
  CmdArgs.push_back(TCArgs.MakeArgString(
      Twine("-type=") + types::getTypeTempSuffix(Output.getType())));

  assert(JA.getInputs().size() == Inputs.size() &&
         "Not have inputs for all dependence actions??");

  // Get the targets.
  SmallString<128> Triples;
  Triples += "-targets=";
  for (unsigned I = 0; I < Inputs.size(); ++I) {
    if (I)
      Triples += ',';

    // Find ToolChain for this input.
    Action::OffloadKind CurKind = Action::OFK_Host;
    const ToolChain *CurTC = &getToolChain();
    const Action *CurDep = JA.getInputs()[I];

    if (const auto *OA = dyn_cast<OffloadAction>(CurDep)) {
      CurTC = nullptr;
      OA->doOnEachDependence([&](Action *A, const ToolChain *TC, const char *) {
        assert(CurTC == nullptr && "Expected one dependence!");
        CurKind = A->getOffloadingDeviceKind();
        CurTC = TC;
      });
    }
    Triples += Action::GetOffloadKindName(CurKind);
    Triples += '-';
    Triples += CurTC->getTriple().normalize();
    if ((CurKind == Action::OFK_HIP || CurKind == Action::OFK_Cuda) &&
        !StringRef(CurDep->getOffloadingArch()).empty()) {
      Triples += '-';
      Triples += CurDep->getOffloadingArch();
    }
    if (CurKind == Action::OFK_OpenMP && !CurTC->getTargetID().empty()) {
      Triples += '-';
      Triples += CurTC->getTargetID();
    }
  }
  CmdArgs.push_back(TCArgs.MakeArgString(Triples));

  // Get bundled file command.
  CmdArgs.push_back(
      TCArgs.MakeArgString(Twine("-output=") + Output.getFilename()));

  // Get unbundled files command.
  for (unsigned I = 0; I < Inputs.size(); ++I) {
    SmallString<128> UB;
    UB += "-input=";

    // Find ToolChain for this input.
    const ToolChain *CurTC = &getToolChain();
    if (const auto *OA = dyn_cast<OffloadAction>(JA.getInputs()[I])) {
      CurTC = nullptr;
      OA->doOnEachDependence([&](Action *, const ToolChain *TC, const char *) {
        assert(CurTC == nullptr && "Expected one dependence!");
        CurTC = TC;
      });
      UB += C.addTempFile(
          C.getArgs().MakeArgString(CurTC->getInputFilename(Inputs[I])));
    } else {
      UB += CurTC->getInputFilename(Inputs[I]);
    }
    CmdArgs.push_back(TCArgs.MakeArgString(UB));
  }
  if (TCArgs.hasFlag(options::OPT_offload_compress,
                     options::OPT_no_offload_compress, false))
    CmdArgs.push_back("-compress");
  if (TCArgs.hasArg(options::OPT_v))
    CmdArgs.push_back("-verbose");
  // All the inputs are encoded as commands.
  C.addCommand(std::make_unique<Command>(
      JA, *this, ResponseFileSupport::None(),
      TCArgs.MakeArgString(getToolChain().GetProgramPath(getShortName())),
      CmdArgs, Inputs, Output));
}

static bool isArchiveOfBundlesFileName(StringRef FilePath) {
  StringRef FileName = llvm::sys::path::filename(FilePath);
  if (!FileName.endswith(".a"))
    return false;


  if (FileName.startswith("lib")) {
    if (FileName.contains("amdgcn") && FileName.contains("gfx"))
      return false;
    if (FileName.contains("nvptx") && FileName.contains("sm_"))
      return false;
  }

  return true;
}

void OffloadBundler::ConstructJobMultipleOutputs(
    Compilation &C, const JobAction &JA, const InputInfoList &Outputs,
    const InputInfoList &Inputs, const llvm::opt::ArgList &TCArgs,
    const char *LinkingOutput) const {
  // The version with multiple outputs is expected to refer to a unbundling job.
  auto &UA = cast<OffloadUnbundlingJobAction>(JA);

  // The unbundling command looks like this:
  // clang-offload-bundler -type=bc
  //   -targets=host-triple,openmp-triple1,openmp-triple2
  //   -input=input_file
  //   -output=unbundle_file_host
  //   -output=unbundle_file_tgt1
  //   -output=unbundle_file_tgt2
  //   -unbundle

  ArgStringList CmdArgs;

  assert(Inputs.size() == 1 && "Expecting to unbundle a single file!");
  InputInfo Input = Inputs.front();
  StringRef FileName = Input.getFilename();

  if (isArchiveOfBundlesFileName(FileName)) {
    return;
  }

  // Get the type.
  CmdArgs.push_back(TCArgs.MakeArgString(
      Twine("-type=") + types::getTypeTempSuffix(Input.getType())));

  // Get the targets.
  SmallString<128> Triples;
  Triples += "-targets=";
  auto DepInfo = UA.getDependentActionsInfo();
  for (unsigned I = 0; I < DepInfo.size(); ++I) {
    if (I)
      Triples += ',';

    auto &Dep = DepInfo[I];
    auto OffloadKind = Dep.DependentOffloadKind;
    Triples += Action::GetOffloadKindName(OffloadKind);
    Triples += '-';
    Triples += Dep.DependentToolChain->getTriple().normalize();
    if ((Dep.DependentOffloadKind == Action::OFK_HIP ||
         Dep.DependentOffloadKind == Action::OFK_Cuda) &&
        !Dep.DependentBoundArch.empty()) {
      Triples += '-';
      Triples += Dep.DependentBoundArch;
    }
    if (OffloadKind == Action::OFK_OpenMP &&
        !Dep.DependentToolChain->getTargetID().empty()) {
      Triples += '-';
      Triples += Dep.DependentToolChain->getTargetID();
    }
  }

  CmdArgs.push_back(TCArgs.MakeArgString(Triples));

  // Get bundled file command.
  CmdArgs.push_back(
      TCArgs.MakeArgString(Twine("-input=") + Input.getFilename()));

  // Get unbundled files command.
  for (unsigned I = 0; I < Outputs.size(); ++I) {
    SmallString<128> UB;
    UB += "-output=";
    UB += DepInfo[I].DependentToolChain->getInputFilename(Outputs[I]);
    CmdArgs.push_back(TCArgs.MakeArgString(UB));
  }
  CmdArgs.push_back("-unbundle");
  CmdArgs.push_back("-allow-missing-bundles");
  if (TCArgs.hasArg(options::OPT_v))
    CmdArgs.push_back("-verbose");

  // All the inputs are encoded as commands.
  C.addCommand(std::make_unique<Command>(
      JA, *this, ResponseFileSupport::None(),
      TCArgs.MakeArgString(getToolChain().GetProgramPath(getShortName())),
      CmdArgs, Inputs, Outputs));
}

void OffloadWrapper::ConstructJob(Compilation &C, const JobAction &JA,
                                  const InputInfo &Output,
                                  const InputInfoList &Inputs,
                                  const ArgList &Args,
                                  const char *LinkingOutput) const {
  ArgStringList CmdArgs;

  const llvm::Triple &Triple = getToolChain().getEffectiveTriple();

  // Add the "effective" target triple.
  CmdArgs.push_back("-target");
  CmdArgs.push_back(Args.MakeArgString(Triple.getTriple()));

  // Add the output file name.
  assert(Output.isFilename() && "Invalid output.");
  CmdArgs.push_back("-o");
  CmdArgs.push_back(Output.getFilename());

  auto TCs = C.getOffloadToolChains<Action::OFK_OpenMP>();

  // Add target id of each image
  auto II = TCs.first;
  for (const InputInfo &I : Inputs) {
    assert(I.isFilename() && "Invalid input.");
    if (I.getAction()) {
      auto TC = II->second;
      auto TargetID = TC->getTargetID();
      II++;
      if(TargetID.empty()) {
        CmdArgs.push_back(I.getFilename());
        continue;
      }

      // FIXME: Add other architecture target ids here
      CmdArgs.push_back(
          Args.MakeArgString(Twine("--offload-arch=") + TargetID));
      CmdArgs.push_back(I.getFilename());
    }
  }

  C.addCommand(std::make_unique<Command>(
      JA, *this, ResponseFileSupport::None(),
      Args.MakeArgString(getToolChain().GetProgramPath(getShortName())),
      CmdArgs, Inputs, Output));
}

void OffloadPackager::ConstructJob(Compilation &C, const JobAction &JA,
                                   const InputInfo &Output,
                                   const InputInfoList &Inputs,
                                   const llvm::opt::ArgList &Args,
                                   const char *LinkingOutput) const {
  ArgStringList CmdArgs;

  // Add the output file name.
  assert(Output.isFilename() && "Invalid output.");
  CmdArgs.push_back("-o");
  CmdArgs.push_back(Output.getFilename());

  // Create the inputs to bundle the needed metadata.
  for (const InputInfo &Input : Inputs) {
    const Action *OffloadAction = Input.getAction();
    const ToolChain *TC = OffloadAction->getOffloadingToolChain();
    const ArgList &TCArgs =
        C.getArgsForToolChain(TC, OffloadAction->getOffloadingArch(),
                              OffloadAction->getOffloadingDeviceKind());
    StringRef File = C.getArgs().MakeArgString(TC->getInputFilename(Input));
    StringRef Arch = OffloadAction->getOffloadingArch()
                         ? OffloadAction->getOffloadingArch()
                         : TCArgs.getLastArgValue(options::OPT_march_EQ);
    StringRef Kind =
      Action::GetOffloadKindName(OffloadAction->getOffloadingDeviceKind());

    ArgStringList Features;
    SmallVector<StringRef> FeatureArgs;
    getTargetFeatures(TC->getDriver(), TC->getTriple(), TCArgs, Features, false,
                      false, Arch);
    llvm::copy_if(Features, std::back_inserter(FeatureArgs),
                  [](StringRef Arg) { return !Arg.starts_with("-target"); });

    // TODO: We need to pass in the full target-id and handle it properly in the
    // linker wrapper.
    SmallVector<std::string> Parts{
        "file=" + File.str(),
        "triple=" + TC->getTripleString(),
        "arch=" + Arch.str(),
        "kind=" + Kind.str(),
    };

    if (TC->getDriver().isUsingLTO(/* IsOffload */ true) ||
        TC->getTriple().isAMDGPU())
      for (StringRef Feature : FeatureArgs)
        Parts.emplace_back("feature=" + Feature.str());

    CmdArgs.push_back(Args.MakeArgString("--image=" + llvm::join(Parts, ",")));
  }

  C.addCommand(std::make_unique<Command>(
      JA, *this, ResponseFileSupport::None(),
      Args.MakeArgString(getToolChain().GetProgramPath(getShortName())),
      CmdArgs, Inputs, Output));
}

static const char *getOutputFileName(Compilation &C, StringRef Base,
                                     const char *Postfix,
                                     const char *Extension) {
  const char *OutputFileName;
  if (C.getDriver().isSaveTempsEnabled()) {
    OutputFileName =
        C.getArgs().MakeArgString(Base.str() + Postfix + "." + Extension);
  } else {
    std::string TmpName =
        C.getDriver().GetTemporaryPath(Base.str() + Postfix, Extension);
    OutputFileName = C.addTempFile(C.getArgs().MakeArgString(TmpName));
  }
  return OutputFileName;
}

static void addSubArchsWithTargetID(Compilation &C, const ArgList &Args,
                                    const llvm::Triple &Triple,
                                    SmallVectorImpl<std::string> &subarchs) {
  // process OPT_offload_arch_EQ subarch specification
  for (auto itr : C.getDriver().getOffloadArchs(
           C, C.getArgs(), Action::OFK_OpenMP, nullptr, true))
    subarchs.push_back(itr.str());

  // process OPT_Xopenmp_target_EQ subarch specification with march
  for (auto itr : Args.getAllArgValues(options::OPT_Xopenmp_target_EQ)) {
    SmallVector<StringRef> marchs;
    StringRef vstr = StringRef(itr);
    if (vstr.startswith("-march=") || vstr.startswith("--march=")) {
      vstr.split('=').second.split(marchs, ',');
      for (auto &march : marchs)
        subarchs.push_back(march.str());
    }
  }
}

/// This is an alternative to LinkerWrapper::ConstructJob.
/// This is called when driver option --opaque-offload-linker is specified.

/// opaque-offload-linker requires heterogeneous objects have bitcode
/// because offload LTO is implemented by merging all offloaded bitcodes
/// and then linking in system bitcode libraries followed by opt and then
/// the GPU backend is called only once for each TargetID.

/// foreach(TargetID) {
///   foreach(input) {
///     1 "unpackage" each .o input to create targetID specific bitcode
///   }
///   2 build-select-link to create a merged bc with corrected attributes.
///   3 llvm-link with -internalize -as-needed with system bitcode libraries.
///   4 opt
///   5 llc
///   6 lld
/// }
/// 7 clang-offload-wrapper to output x.img
/// 8 clang (host) -cc1 -embed x.img -x host.bc -o x.o
/// 9 ld.lld  x.o ... -o linkerwrapper ouput
///
void LinkerWrapper::ConstructOpaqueJob(Compilation &C, const JobAction &JA,
                                       const InputInfo &Output,
                                       const InputInfoList &Inputs,
                                       const ArgList &Args,
                                       const llvm::Triple &TheTriple,
                                       const char *LinkingOutput) const {
  const ToolChain &TC = getToolChain();
  const Driver &D = getToolChain().getDriver();
  RocmInstallationDetector RocmInstallation(D, TheTriple, Args, true, true);
  std::string OutputFilePrefix, OutputFile;

  SmallVector<std::string> subarchs;
  llvm::SmallVector<std::pair<StringRef, const char *>, 4> TargetIDLLDMap;

  addSubArchsWithTargetID(C, Args, TheTriple, subarchs);

  for (auto &subArchWithTargetID : subarchs) {
    StringRef TargetID(subArchWithTargetID);
    // ---------- Step 1 unpackage each input -----------
    const char *UnpackageExec = Args.MakeArgString(
        getToolChain().GetProgramPath("clang-offload-packager"));

    SmallVector<std::string> UnpackagedFiles;

    for (const auto &II : Inputs) {
      if (II.isFilename()) {
        OutputFile = llvm::sys::path::stem(II.getFilename()).str();
        OutputFilePrefix = llvm::sys::path::stem(II.getBaseInput()).str() +
                           "-openmp-" + TheTriple.str();

        // generate command to unpackage each II.getFilename()
        auto UnpackagedFileName =
            getOutputFileName(C, OutputFilePrefix, "-unpackaged", "bc");
        // push unpacked file names to argument list for clang-build-select
        UnpackagedFiles.push_back(UnpackagedFileName);
        ArgStringList UnpackageCmdArgs;
        UnpackageCmdArgs.push_back(II.getFilename());

        ArgStringList Features;
        SmallVector<StringRef> FeatureArgs;
        getTargetFeatures(TC.getDriver(), TheTriple, Args, Features, false,
                          false, TargetID);

        llvm::copy_if(Features, std::back_inserter(FeatureArgs),
                      [](StringRef Arg) { return !Arg.startswith("-target"); });

        SmallVector<std::string> Parts{
            "file=" + std::string(UnpackagedFileName),
            "triple=" + TheTriple.str(),
            "arch=" + TargetID.str(),
            "kind=openmp",
        };

        for (StringRef Feature : FeatureArgs)
          Parts.emplace_back("feature=" + Feature.str());

        UnpackageCmdArgs.push_back(
            Args.MakeArgString("--image=" + llvm::join(Parts, ",")));

        UnpackageCmdArgs.push_back("--allow-missing-packages");

        C.addCommand(std::make_unique<Command>(
            JA, *this, ResponseFileSupport::AtFileCurCP(), UnpackageExec,
            UnpackageCmdArgs, Inputs,
            InputInfo(&JA, Args.MakeArgString(UnpackagedFileName))));
      }
    }

    // ---------- Step 2 clang-build-select-link -----------
    // Look for Static Device Libs (SDLs) in args, and add temp files for
    // the extracted Device-specific Archive Libs (DAL) to inputs
    ArgStringList CbslArgs;
    AddStaticDeviceLibsLinking(C, *this, JA, Inputs, Args, CbslArgs, "amdgcn",
                               TargetID,
                               /* bitcode SDL?*/ true,
                               /* PostClang Link? */ false,
                               /* Unpackage? */ true);

    auto PreLinkFileName = amdgpu::dlr::getCbslCommandArgs(
        C, Args, CbslArgs, UnpackagedFiles, OutputFilePrefix);

    const char *CbslExec = Args.MakeArgString(
        getToolChain().GetProgramPath("clang-build-select-link"));
    C.addCommand(std::make_unique<Command>(
        JA, *this, ResponseFileSupport::AtFileCurCP(), CbslExec, CbslArgs,
        Inputs, InputInfo(&JA, Args.MakeArgString(PreLinkFileName))));

    // ---------- Step 3 llvm-link internalize as-needed -----------
    ArgStringList LastLinkArgs;
    auto LinkOutputFileName = amdgpu::dlr::getLinkCommandArgs(
        C, Args, LastLinkArgs, TC, TheTriple, TargetID, OutputFilePrefix,
        PreLinkFileName, RocmInstallation);

    const char *LinkExec =
        Args.MakeArgString(getToolChain().GetProgramPath("llvm-link"));
    C.addCommand(std::make_unique<Command>(
        JA, *this, ResponseFileSupport::AtFileCurCP(), LinkExec, LastLinkArgs,
        Inputs, InputInfo(&JA, Args.MakeArgString(LinkOutputFileName))));

    // ---------- Step 4 opt  -----------
    ArgStringList OptArgs;
    auto OptOutputFileName = amdgpu::dlr::getOptCommandArgs(
        C, Args, OptArgs, TheTriple, TargetID, OutputFilePrefix,
        LinkOutputFileName);

    const char *OptExec =
        Args.MakeArgString(getToolChain().GetProgramPath("opt"));
    C.addCommand(std::make_unique<Command>(
        JA, *this, ResponseFileSupport::AtFileCurCP(), OptExec, OptArgs, Inputs,
        InputInfo(&JA, Args.MakeArgString(OptOutputFileName))));

    // ---------- Step 5 llc  -----------
    ArgStringList LlcArgs;
    auto LlcOutputFileName = amdgpu::dlr::getLlcCommandArgs(
        C, Args, LlcArgs, TheTriple, TargetID, OutputFilePrefix,
        OptOutputFileName);

    const char *LlcExec =
        Args.MakeArgString(getToolChain().GetProgramPath("llc"));

    // produce assembly temp output file if --save-temps is specified
    if (C.getDriver().isSaveTempsEnabled()) {
      ArgStringList LlcAsmArgs;
      auto LlcAsmOutputFileName = amdgpu::dlr::getLlcCommandArgs(
          C, Args, LlcAsmArgs, TheTriple, TargetID, OutputFilePrefix,
          OptOutputFileName, /*OutputIsAsm*/ true);

      C.addCommand(std::make_unique<Command>(
          JA, *this, ResponseFileSupport::AtFileCurCP(), LlcExec, LlcAsmArgs,
          Inputs, InputInfo(&JA, Args.MakeArgString(LlcAsmOutputFileName))));
    }

    C.addCommand(std::make_unique<Command>(
        JA, *this, ResponseFileSupport::AtFileCurCP(), LlcExec, LlcArgs, Inputs,
        InputInfo(&JA, Args.MakeArgString(LlcOutputFileName))));

    // ---------- Step 6 lld  -----------
    ArgStringList LldArgs;
    auto LldOutputFileName = amdgpu::dlr::getLldCommandArgs(
        C, Output, Args, LldArgs, TheTriple, TargetID, LlcOutputFileName,
        OutputFilePrefix);

    // create vector of pairs of TargetID,lldname for step 7 inputs.
    TargetIDLLDMap.push_back(
        std::pair<StringRef, const char *>(TargetID, LldOutputFileName));

    const char *LldExec =
        Args.MakeArgString(getToolChain().GetProgramPath("lld"));
    C.addCommand(std::make_unique<Command>(
        JA, *this, ResponseFileSupport::AtFileCurCP(), LldExec, LldArgs, Inputs,
        InputInfo(&JA, Args.MakeArgString(LldOutputFileName))));

  } //  End loop for each subarch

  // -------- Step 7 clang-offload-wrapper to build device image
  auto CowOutputFileName = getOutputFileName(C, OutputFile, "-wrapped", "bc");
  ArgStringList CowArgs;
  const char *CowExec = Args.MakeArgString(
      getToolChain().GetProgramPath("clang-offload-wrapper"));

  const llvm::Triple &Triple = getToolChain().getEffectiveTriple();

  // Add the "effective" target triple.
  CowArgs.push_back("-target");
  CowArgs.push_back(Args.MakeArgString(Triple.getTriple()));

  // Add the output file name.
  assert(CowOutputFileName != nullptr && "Invalid output.");
  CowArgs.push_back("-o");
  CowArgs.push_back(CowOutputFileName);

  // a vector of pairs of TargetID,lldName
  for (auto &TM : TargetIDLLDMap) {
    CowArgs.push_back(Args.MakeArgString(Twine("--offload-arch=") + TM.first));
    CowArgs.push_back(TM.second);
  }

  C.addCommand(std::make_unique<Command>(
      JA, *this, ResponseFileSupport::AtFileCurCP(), CowExec, CowArgs, Inputs,
      InputInfo(&JA, Args.MakeArgString(CowOutputFileName))));

  // ---------- Step 8 clang -cc1 host backend -----------
  ArgStringList HbeArgs;
  const char *HbeOutputFileName =
      getOutputFileName(C, OutputFilePrefix, "-hbe", "o");
  const char *HbeExec =
      Args.MakeArgString(getToolChain().GetProgramPath("clang"));

  HbeArgs.push_back("-cc1");
  HbeArgs.push_back("-triple");
  HbeArgs.push_back(Args.MakeArgString(getToolChain().getTripleString()));
  HbeArgs.push_back("-emit-obj");
  HbeArgs.push_back("-o");
  HbeArgs.push_back(Args.MakeArgString(HbeOutputFileName));
  HbeArgs.push_back("-x");
  HbeArgs.push_back("ir");
  HbeArgs.push_back(Args.MakeArgString(CowOutputFileName));

  C.addCommand(std::make_unique<Command>(
      JA, *this, ResponseFileSupport::AtFileCurCP(), HbeExec, HbeArgs, Inputs,
      InputInfo(&JA, Args.MakeArgString(HbeOutputFileName))));

  // ---------- Step 9 final host link  -----------
  InputInfoList LinkInputs;
  for (const auto &II : Inputs)
    LinkInputs.push_back(II);

  LinkInputs.push_back(
      InputInfo(types::TY_Object, HbeOutputFileName, HbeOutputFileName));

  Linker->ConstructJob(C, JA, Output, LinkInputs, Args, LinkingOutput);
}

void LinkerWrapper::ConstructJob(Compilation &C, const JobAction &JA,
                                 const InputInfo &Output,
                                 const InputInfoList &Inputs,
                                 const ArgList &Args,
                                 const char *LinkingOutput) const {
  bool isAMDGPU = false;
  auto offloadTC = C.getOffloadToolChains(Action::OFK_OpenMP);
  const auto OpenMPTCs = llvm::make_range(offloadTC.first, offloadTC.second);
  const ToolChain *TC;
  for (auto &I : OpenMPTCs) {
    TC = I.second;
    if (TC->getTriple().isAMDGPU()) {
      isAMDGPU = true;
      break;
    }
  }

  if (!OpenMPTCs.empty() &&
      Args.hasFlag(options::OPT_opaque_offload_linker,
                   options::OPT_no_opaque_offload_linker, isAMDGPU)) {
    ConstructOpaqueJob(C, JA, Output, Inputs, Args, TC->getTriple(),
                       LinkingOutput);
    return;
  }
  // This following is the upstream LinkerWrapper ConstructJob

  const Driver &D = getToolChain().getDriver();
  const llvm::Triple TheTriple = getToolChain().getTriple();
  ArgStringList CmdArgs;

  // Pass the CUDA path to the linker wrapper tool.
  for (Action::OffloadKind Kind : {Action::OFK_Cuda, Action::OFK_OpenMP}) {
    auto TCRange = C.getOffloadToolChains(Kind);
    for (auto &I : llvm::make_range(TCRange.first, TCRange.second)) {
      const ToolChain *TC = I.second;
      if (TC->getTriple().isNVPTX()) {
        CudaInstallationDetector CudaInstallation(D, TheTriple, Args);
        if (CudaInstallation.isValid())
          CmdArgs.push_back(Args.MakeArgString(
              "--cuda-path=" + CudaInstallation.getInstallPath()));
        break;
      }
    }
  }

  // Pass in the optimization level to use for LTO.
  if (const Arg *A = Args.getLastArg(options::OPT_O_Group)) {
    StringRef OOpt;
    if (A->getOption().matches(options::OPT_O4) ||
        A->getOption().matches(options::OPT_Ofast))
      OOpt = "3";
    else if (A->getOption().matches(options::OPT_O)) {
      OOpt = A->getValue();
      if (OOpt == "g")
        OOpt = "1";
      else if (OOpt == "s" || OOpt == "z")
        OOpt = "2";
    } else if (A->getOption().matches(options::OPT_O0))
      OOpt = "0";
    if (!OOpt.empty())
      CmdArgs.push_back(Args.MakeArgString(Twine("--opt-level=O") + OOpt));
  }

  CmdArgs.push_back(
      Args.MakeArgString("--host-triple=" + TheTriple.getTriple()));
  if (Args.hasArg(options::OPT_v))
    CmdArgs.push_back("--wrapper-verbose");

  if (const Arg *A = Args.getLastArg(options::OPT_g_Group)) {
    if (!A->getOption().matches(options::OPT_g0))
      CmdArgs.push_back("--device-debug");
  }

  // code-object-version=X needs to be passed to clang-linker-wrapper to ensure
  // that it is used by lld.
  if (const Arg *A = Args.getLastArg(options::OPT_mcode_object_version_EQ)) {
    CmdArgs.push_back(Args.MakeArgString("-mllvm"));
    CmdArgs.push_back(Args.MakeArgString(
        Twine("--amdhsa-code-object-version=") + A->getValue()));
  }

  for (const auto &A : Args.getAllArgValues(options::OPT_Xcuda_ptxas))
    CmdArgs.push_back(Args.MakeArgString("--ptxas-arg=" + A));

  // Forward remarks passes to the LLVM backend in the wrapper.
  if (const Arg *A = Args.getLastArg(options::OPT_Rpass_EQ))
    CmdArgs.push_back(Args.MakeArgString(Twine("--offload-opt=-pass-remarks=") +
                                         A->getValue()));
  if (const Arg *A = Args.getLastArg(options::OPT_Rpass_missed_EQ))
    CmdArgs.push_back(Args.MakeArgString(
        Twine("--offload-opt=-pass-remarks-missed=") + A->getValue()));
  if (const Arg *A = Args.getLastArg(options::OPT_Rpass_analysis_EQ))
    CmdArgs.push_back(Args.MakeArgString(
        Twine("--offload-opt=-pass-remarks-analysis=") + A->getValue()));
  if (Args.getLastArg(options::OPT_save_temps_EQ))
    CmdArgs.push_back("--save-temps");

  // Construct the link job so we can wrap around it.
  Linker->ConstructJob(C, JA, Output, Inputs, Args, LinkingOutput);
  const auto &LinkCommand = C.getJobs().getJobs().back();

  // Forward -Xoffload-linker<-triple> arguments to the device link job.
  for (Arg *A : Args.filtered(options::OPT_Xoffload_linker)) {
    StringRef Val = A->getValue(0);
    if (Val.empty())
      CmdArgs.push_back(
          Args.MakeArgString(Twine("--device-linker=") + A->getValue(1)));
    else
      CmdArgs.push_back(Args.MakeArgString(
          "--device-linker=" +
          ToolChain::getOpenMPTriple(Val.drop_front()).getTriple() + "=" +
          A->getValue(1)));
  }
  Args.ClaimAllArgs(options::OPT_Xoffload_linker);

  // Embed bitcode instead of an object in JIT mode.
  if (Args.hasFlag(options::OPT_fopenmp_target_jit,
                   options::OPT_fno_openmp_target_jit, false))
    CmdArgs.push_back("--embed-bitcode");

  // Forward `-mllvm` arguments to the LLVM invocations if present.
  for (Arg *A : Args.filtered(options::OPT_mllvm)) {
    CmdArgs.push_back("-mllvm");
    CmdArgs.push_back(A->getValue());
    A->claim();
  }

  // Add the linker arguments to be forwarded by the wrapper.
  CmdArgs.push_back(Args.MakeArgString(Twine("--linker-path=") +
                                       LinkCommand->getExecutable()));
  CmdArgs.push_back("--");
  for (const char *LinkArg : LinkCommand->getArguments())
    CmdArgs.push_back(LinkArg);

  const char *Exec =
      Args.MakeArgString(getToolChain().GetProgramPath("clang-linker-wrapper"));

  // Replace the executable and arguments of the link job with the
  // wrapper.
  LinkCommand->replaceExecutable(Exec);
  LinkCommand->replaceArguments(CmdArgs);
}<|MERGE_RESOLUTION|>--- conflicted
+++ resolved
@@ -1137,15 +1137,8 @@
     // Without an offloading language we will include these headers directly.
     // Offloading languages will instead only use the declarations stored in
     // the resource directory at clang/lib/Headers/llvm_libc_wrappers.
-<<<<<<< HEAD
     if (C.getActiveOffloadKinds() == Action::OFK_None) {
-      SmallString<128> P(llvm::sys::path::parent_path(D.InstalledDir));
-=======
-    if ((getToolChain().getTriple().isNVPTX() ||
-         getToolChain().getTriple().isAMDGCN()) &&
-        C.getActiveOffloadKinds() == Action::OFK_None) {
       SmallString<128> P(llvm::sys::path::parent_path(D.Dir));
->>>>>>> ff72c83b
       llvm::sys::path::append(P, "include");
       llvm::sys::path::append(P, getToolChain().getTripleString());
       CmdArgs.push_back("-internal-isystem");
