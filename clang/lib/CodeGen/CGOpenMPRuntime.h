//===----- CGOpenMPRuntime.h - Interface to OpenMP Runtimes -----*- C++ -*-===//
//
// Part of the LLVM Project, under the Apache License v2.0 with LLVM Exceptions.
// See https://llvm.org/LICENSE.txt for license information.
// SPDX-License-Identifier: Apache-2.0 WITH LLVM-exception
//
//===----------------------------------------------------------------------===//
//
// This provides a class for OpenMP runtime code generation.
//
//===----------------------------------------------------------------------===//

#ifndef LLVM_CLANG_LIB_CODEGEN_CGOPENMPRUNTIME_H
#define LLVM_CLANG_LIB_CODEGEN_CGOPENMPRUNTIME_H

#include "CGValue.h"
#include "clang/AST/DeclOpenMP.h"
#include "clang/AST/GlobalDecl.h"
#include "clang/AST/Type.h"
#include "clang/Basic/OpenMPKinds.h"
#include "clang/Basic/SourceLocation.h"
#include "llvm/ADT/DenseMap.h"
#include "llvm/ADT/PointerIntPair.h"
#include "llvm/ADT/SmallPtrSet.h"
#include "llvm/ADT/StringMap.h"
#include "llvm/ADT/StringSet.h"
#include "llvm/Frontend/OpenMP/OMPConstants.h"
#include "llvm/Frontend/OpenMP/OMPIRBuilder.h"
#include "llvm/IR/Function.h"
#include "llvm/IR/ValueHandle.h"
#include "llvm/Support/AtomicOrdering.h"

namespace llvm {
class ArrayType;
class Constant;
class FunctionType;
class GlobalVariable;
class Type;
class Value;
class OpenMPIRBuilder;
} // namespace llvm

namespace clang {
class Expr;
class OMPDependClause;
class OMPExecutableDirective;
class OMPLoopDirective;
class VarDecl;
class OMPDeclareReductionDecl;

namespace CodeGen {
class Address;
class CodeGenFunction;
class CodeGenModule;

/// A basic class for pre|post-action for advanced codegen sequence for OpenMP
/// region.
class PrePostActionTy {
public:
  explicit PrePostActionTy() {}
  virtual void Enter(CodeGenFunction &CGF) {}
  virtual void Exit(CodeGenFunction &CGF) {}
  virtual ~PrePostActionTy() {}
};

/// Class provides a way to call simple version of codegen for OpenMP region, or
/// an advanced with possible pre|post-actions in codegen.
class RegionCodeGenTy final {
  intptr_t CodeGen;
  typedef void (*CodeGenTy)(intptr_t, CodeGenFunction &, PrePostActionTy &);
  CodeGenTy Callback;
  mutable PrePostActionTy *PrePostAction;
  RegionCodeGenTy() = delete;
  template <typename Callable>
  static void CallbackFn(intptr_t CodeGen, CodeGenFunction &CGF,
                         PrePostActionTy &Action) {
    return (*reinterpret_cast<Callable *>(CodeGen))(CGF, Action);
  }

public:
  template <typename Callable>
  RegionCodeGenTy(
      Callable &&CodeGen,
      std::enable_if_t<!std::is_same<std::remove_reference_t<Callable>,
                                     RegionCodeGenTy>::value> * = nullptr)
      : CodeGen(reinterpret_cast<intptr_t>(&CodeGen)),
        Callback(CallbackFn<std::remove_reference_t<Callable>>),
        PrePostAction(nullptr) {}
  void setAction(PrePostActionTy &Action) const { PrePostAction = &Action; }
  void operator()(CodeGenFunction &CGF) const;
};

struct OMPTaskDataTy final {
  SmallVector<const Expr *, 4> PrivateVars;
  SmallVector<const Expr *, 4> PrivateCopies;
  SmallVector<const Expr *, 4> FirstprivateVars;
  SmallVector<const Expr *, 4> FirstprivateCopies;
  SmallVector<const Expr *, 4> FirstprivateInits;
  SmallVector<const Expr *, 4> LastprivateVars;
  SmallVector<const Expr *, 4> LastprivateCopies;
  SmallVector<const Expr *, 4> ReductionVars;
  SmallVector<const Expr *, 4> ReductionOrigs;
  SmallVector<const Expr *, 4> ReductionCopies;
  SmallVector<const Expr *, 4> ReductionOps;
  SmallVector<CanonicalDeclPtr<const VarDecl>, 4> PrivateLocals;
  struct DependData {
    OpenMPDependClauseKind DepKind = OMPC_DEPEND_unknown;
    const Expr *IteratorExpr = nullptr;
    SmallVector<const Expr *, 4> DepExprs;
    explicit DependData() = default;
    DependData(OpenMPDependClauseKind DepKind, const Expr *IteratorExpr)
        : DepKind(DepKind), IteratorExpr(IteratorExpr) {}
  };
  SmallVector<DependData, 4> Dependences;
  llvm::PointerIntPair<llvm::Value *, 1, bool> Final;
  llvm::PointerIntPair<llvm::Value *, 1, bool> Schedule;
  llvm::PointerIntPair<llvm::Value *, 1, bool> Priority;
  llvm::Value *Reductions = nullptr;
  unsigned NumberOfParts = 0;
  bool Tied = true;
  bool Nogroup = false;
  bool IsReductionWithTaskMod = false;
  bool IsWorksharingReduction = false;
};

/// Class intended to support codegen of all kind of the reduction clauses.
class ReductionCodeGen {
private:
  /// Data required for codegen of reduction clauses.
  struct ReductionData {
    /// Reference to the item shared between tasks to reduce into.
    const Expr *Shared = nullptr;
    /// Reference to the original item.
    const Expr *Ref = nullptr;
    /// Helper expression for generation of private copy.
    const Expr *Private = nullptr;
    /// Helper expression for generation reduction operation.
    const Expr *ReductionOp = nullptr;
    ReductionData(const Expr *Shared, const Expr *Ref, const Expr *Private,
                  const Expr *ReductionOp)
        : Shared(Shared), Ref(Ref), Private(Private), ReductionOp(ReductionOp) {
    }
  };
  /// List of reduction-based clauses.
  SmallVector<ReductionData, 4> ClausesData;

  /// List of addresses of shared variables/expressions.
  SmallVector<std::pair<LValue, LValue>, 4> SharedAddresses;
  /// List of addresses of original variables/expressions.
  SmallVector<std::pair<LValue, LValue>, 4> OrigAddresses;
  /// Sizes of the reduction items in chars.
  SmallVector<std::pair<llvm::Value *, llvm::Value *>, 4> Sizes;
  /// Base declarations for the reduction items.
  SmallVector<const VarDecl *, 4> BaseDecls;

  /// Emits lvalue for shared expression.
  LValue emitSharedLValue(CodeGenFunction &CGF, const Expr *E);
  /// Emits upper bound for shared expression (if array section).
  LValue emitSharedLValueUB(CodeGenFunction &CGF, const Expr *E);
  /// Performs aggregate initialization.
  /// \param N Number of reduction item in the common list.
  /// \param PrivateAddr Address of the corresponding private item.
  /// \param SharedAddr Address of the original shared variable.
  /// \param DRD Declare reduction construct used for reduction item.
  void emitAggregateInitialization(CodeGenFunction &CGF, unsigned N,
                                   Address PrivateAddr, Address SharedAddr,
                                   const OMPDeclareReductionDecl *DRD);

public:
  ReductionCodeGen(ArrayRef<const Expr *> Shareds, ArrayRef<const Expr *> Origs,
                   ArrayRef<const Expr *> Privates,
                   ArrayRef<const Expr *> ReductionOps);
  /// Emits lvalue for the shared and original reduction item.
  /// \param N Number of the reduction item.
  void emitSharedOrigLValue(CodeGenFunction &CGF, unsigned N);
  /// Emits the code for the variable-modified type, if required.
  /// \param N Number of the reduction item.
  void emitAggregateType(CodeGenFunction &CGF, unsigned N);
  /// Emits the code for the variable-modified type, if required.
  /// \param N Number of the reduction item.
  /// \param Size Size of the type in chars.
  void emitAggregateType(CodeGenFunction &CGF, unsigned N, llvm::Value *Size);
  /// Performs initialization of the private copy for the reduction item.
  /// \param N Number of the reduction item.
  /// \param PrivateAddr Address of the corresponding private item.
  /// \param DefaultInit Default initialization sequence that should be
  /// performed if no reduction specific initialization is found.
  /// \param SharedAddr Address of the original shared variable.
  void
  emitInitialization(CodeGenFunction &CGF, unsigned N, Address PrivateAddr,
                     Address SharedAddr,
                     llvm::function_ref<bool(CodeGenFunction &)> DefaultInit);
  /// Returns true if the private copy requires cleanups.
  bool needCleanups(unsigned N);
  /// Emits cleanup code for the reduction item.
  /// \param N Number of the reduction item.
  /// \param PrivateAddr Address of the corresponding private item.
  void emitCleanups(CodeGenFunction &CGF, unsigned N, Address PrivateAddr);
  /// Adjusts \p PrivatedAddr for using instead of the original variable
  /// address in normal operations.
  /// \param N Number of the reduction item.
  /// \param PrivateAddr Address of the corresponding private item.
  Address adjustPrivateAddress(CodeGenFunction &CGF, unsigned N,
                               Address PrivateAddr);
  /// Returns LValue for the reduction item.
  LValue getSharedLValue(unsigned N) const { return SharedAddresses[N].first; }
  /// Returns LValue for the original reduction item.
  LValue getOrigLValue(unsigned N) const { return OrigAddresses[N].first; }
  /// Returns the size of the reduction item (in chars and total number of
  /// elements in the item), or nullptr, if the size is a constant.
  std::pair<llvm::Value *, llvm::Value *> getSizes(unsigned N) const {
    return Sizes[N];
  }
  /// Returns the base declaration of the reduction item.
  const VarDecl *getBaseDecl(unsigned N) const { return BaseDecls[N]; }
  /// Returns the base declaration of the reduction item.
  const Expr *getRefExpr(unsigned N) const { return ClausesData[N].Ref; }
  /// Returns true if the initialization of the reduction item uses initializer
  /// from declare reduction construct.
  bool usesReductionInitializer(unsigned N) const;
  /// Return the type of the private item.
  QualType getPrivateType(unsigned N) const {
    return cast<VarDecl>(cast<DeclRefExpr>(ClausesData[N].Private)->getDecl())
        ->getType();
  }
};

class CGOpenMPRuntime {
public:
  /// Allows to disable automatic handling of functions used in target regions
  /// as those marked as `omp declare target`.
  class DisableAutoDeclareTargetRAII {
    CodeGenModule &CGM;
    bool SavedShouldMarkAsGlobal;

  public:
    DisableAutoDeclareTargetRAII(CodeGenModule &CGM);
    ~DisableAutoDeclareTargetRAII();
  };

  /// Manages list of nontemporal decls for the specified directive.
  class NontemporalDeclsRAII {
    CodeGenModule &CGM;
    const bool NeedToPush;

  public:
    NontemporalDeclsRAII(CodeGenModule &CGM, const OMPLoopDirective &S);
    ~NontemporalDeclsRAII();
  };

  /// Manages list of nontemporal decls for the specified directive.
  class UntiedTaskLocalDeclsRAII {
    CodeGenModule &CGM;
    const bool NeedToPush;

  public:
    UntiedTaskLocalDeclsRAII(
        CodeGenFunction &CGF,
        const llvm::MapVector<CanonicalDeclPtr<const VarDecl>,
                              std::pair<Address, Address>> &LocalVars);
    ~UntiedTaskLocalDeclsRAII();
  };

  /// Maps the expression for the lastprivate variable to the global copy used
  /// to store new value because original variables are not mapped in inner
  /// parallel regions. Only private copies are captured but we need also to
  /// store private copy in shared address.
  /// Also, stores the expression for the private loop counter and it
  /// threaprivate name.
  struct LastprivateConditionalData {
    llvm::MapVector<CanonicalDeclPtr<const Decl>, SmallString<16>>
        DeclToUniqueName;
    LValue IVLVal;
    llvm::Function *Fn = nullptr;
    bool Disabled = false;
  };
  /// Manages list of lastprivate conditional decls for the specified directive.
  class LastprivateConditionalRAII {
    enum class ActionToDo {
      DoNotPush,
      PushAsLastprivateConditional,
      DisableLastprivateConditional,
    };
    CodeGenModule &CGM;
    ActionToDo Action = ActionToDo::DoNotPush;

    /// Check and try to disable analysis of inner regions for changes in
    /// lastprivate conditional.
    void tryToDisableInnerAnalysis(const OMPExecutableDirective &S,
                                   llvm::DenseSet<CanonicalDeclPtr<const Decl>>
                                       &NeedToAddForLPCsAsDisabled) const;

    LastprivateConditionalRAII(CodeGenFunction &CGF,
                               const OMPExecutableDirective &S);

  public:
    explicit LastprivateConditionalRAII(CodeGenFunction &CGF,
                                        const OMPExecutableDirective &S,
                                        LValue IVLVal);
    static LastprivateConditionalRAII disable(CodeGenFunction &CGF,
                                              const OMPExecutableDirective &S);
    ~LastprivateConditionalRAII();
  };

  llvm::OpenMPIRBuilder &getOMPBuilder() { return OMPBuilder; }

protected:
  CodeGenModule &CGM;
  StringRef FirstSeparator, Separator;

  /// An OpenMP-IR-Builder instance.
  llvm::OpenMPIRBuilder OMPBuilder;

  /// Constructor allowing to redefine the name separator for the variables.
  explicit CGOpenMPRuntime(CodeGenModule &CGM, StringRef FirstSeparator,
                           StringRef Separator);

  /// Creates offloading entry for the provided entry ID \a ID,
  /// address \a Addr, size \a Size, and flags \a Flags.
  virtual void createOffloadEntry(llvm::Constant *ID, llvm::Constant *Addr,
                                  uint64_t Size, int32_t Flags,
                                  llvm::GlobalValue::LinkageTypes Linkage);

  /// Helper to emit outlined function for 'target' directive.
  /// \param D Directive to emit.
  /// \param ParentName Name of the function that encloses the target region.
  /// \param OutlinedFn Outlined function value to be defined by this call.
  /// \param OutlinedFnID Outlined function ID value to be defined by this call.
  /// \param IsOffloadEntry True if the outlined function is an offload entry.
  /// \param CodeGen Lambda codegen specific to an accelerator device.
  /// An outlined function may not be an entry if, e.g. the if clause always
  /// evaluates to false.
  virtual void emitTargetOutlinedFunctionHelper(const OMPExecutableDirective &D,
                                                StringRef ParentName,
                                                llvm::Function *&OutlinedFn,
                                                llvm::Constant *&OutlinedFnID,
                                                bool IsOffloadEntry,
                                                const RegionCodeGenTy &CodeGen);

  /// Emits object of ident_t type with info for source location.
  /// \param Flags Flags for OpenMP location.
  ///
  llvm::Value *emitUpdateLocation(CodeGenFunction &CGF, SourceLocation Loc,
                                  unsigned Flags = 0);

  /// Emit the number of teams for a target directive.  Inspect the num_teams
  /// clause associated with a teams construct combined or closely nested
  /// with the target directive.
  ///
  /// Emit a team of size one for directives such as 'target parallel' that
  /// have no associated teams construct.
  ///
  /// Otherwise, return nullptr.
  const Expr *getNumTeamsExprForTargetDirective(CodeGenFunction &CGF,
                                                const OMPExecutableDirective &D,
                                                int32_t &DefaultVal);
  llvm::Value *emitNumTeamsForTargetDirective(CodeGenFunction &CGF,
                                              const OMPExecutableDirective &D);
  /// Emit the number of threads for a target directive.  Inspect the
  /// thread_limit clause associated with a teams construct combined or closely
  /// nested with the target directive.
  ///
  /// Emit the num_threads clause for directives such as 'target parallel' that
  /// have no associated teams construct.
  ///
  /// Otherwise, return nullptr.
  const Expr *
  getNumThreadsExprForTargetDirective(CodeGenFunction &CGF,
                                      const OMPExecutableDirective &D,
                                      int32_t &DefaultVal);
  llvm::Value *
  emitNumThreadsForTargetDirective(CodeGenFunction &CGF,
                                   const OMPExecutableDirective &D);

  /// Returns pointer to ident_t type.
  llvm::Type *getIdentTyPointerTy();

  /// Gets thread id value for the current thread.
  ///
  llvm::Value *getThreadID(CodeGenFunction &CGF, SourceLocation Loc);

  /// Get the function name of an outlined region.
  //  The name can be customized depending on the target.
  //
  virtual StringRef getOutlinedHelperName() const { return ".omp_outlined."; }

  /// Emits \p Callee function call with arguments \p Args with location \p Loc.
  void emitCall(CodeGenFunction &CGF, SourceLocation Loc,
                llvm::FunctionCallee Callee,
                ArrayRef<llvm::Value *> Args = llvm::None) const;

  /// Emits address of the word in a memory where current thread id is
  /// stored.
  virtual Address emitThreadIDAddress(CodeGenFunction &CGF, SourceLocation Loc);

  void setLocThreadIdInsertPt(CodeGenFunction &CGF,
                              bool AtCurrentPoint = false);
  void clearLocThreadIdInsertPt(CodeGenFunction &CGF);

  /// Check if the default location must be constant.
  /// Default is false to support OMPT/OMPD.
  virtual bool isDefaultLocationConstant() const { return false; }

  /// Returns additional flags that can be stored in reserved_2 field of the
  /// default location.
  virtual unsigned getDefaultLocationReserved2Flags() const { return 0; }

  /// Returns default flags for the barriers depending on the directive, for
  /// which this barier is going to be emitted.
  static unsigned getDefaultFlagsForBarriers(OpenMPDirectiveKind Kind);

  /// Get the LLVM type for the critical name.
  llvm::ArrayType *getKmpCriticalNameTy() const {return KmpCriticalNameTy;}

  /// Returns corresponding lock object for the specified critical region
  /// name. If the lock object does not exist it is created, otherwise the
  /// reference to the existing copy is returned.
  /// \param CriticalName Name of the critical region.
  ///
  llvm::Value *getCriticalRegionLock(StringRef CriticalName);

private:

  /// Map for SourceLocation and OpenMP runtime library debug locations.
  typedef llvm::DenseMap<SourceLocation, llvm::Value *> OpenMPDebugLocMapTy;
  OpenMPDebugLocMapTy OpenMPDebugLocMap;
  /// The type for a microtask which gets passed to __kmpc_fork_call().
  /// Original representation is:
  /// typedef void (kmpc_micro)(kmp_int32 global_tid, kmp_int32 bound_tid,...);
  llvm::FunctionType *Kmpc_MicroTy = nullptr;
  /// Stores debug location and ThreadID for the function.
  struct DebugLocThreadIdTy {
    llvm::Value *DebugLoc;
    llvm::Value *ThreadID;
    /// Insert point for the service instructions.
    llvm::AssertingVH<llvm::Instruction> ServiceInsertPt = nullptr;
  };
  /// Map of local debug location, ThreadId and functions.
  typedef llvm::DenseMap<llvm::Function *, DebugLocThreadIdTy>
      OpenMPLocThreadIDMapTy;
  OpenMPLocThreadIDMapTy OpenMPLocThreadIDMap;
  /// Map of UDRs and corresponding combiner/initializer.
  typedef llvm::DenseMap<const OMPDeclareReductionDecl *,
                         std::pair<llvm::Function *, llvm::Function *>>
      UDRMapTy;
  UDRMapTy UDRMap;
  /// Map of functions and locally defined UDRs.
  typedef llvm::DenseMap<llvm::Function *,
                         SmallVector<const OMPDeclareReductionDecl *, 4>>
      FunctionUDRMapTy;
  FunctionUDRMapTy FunctionUDRMap;
  /// Map from the user-defined mapper declaration to its corresponding
  /// functions.
  llvm::DenseMap<const OMPDeclareMapperDecl *, llvm::Function *> UDMMap;
  /// Map of functions and their local user-defined mappers.
  using FunctionUDMMapTy =
      llvm::DenseMap<llvm::Function *,
                     SmallVector<const OMPDeclareMapperDecl *, 4>>;
  FunctionUDMMapTy FunctionUDMMap;
  /// Maps local variables marked as lastprivate conditional to their internal
  /// types.
  llvm::DenseMap<llvm::Function *,
                 llvm::DenseMap<CanonicalDeclPtr<const Decl>,
                                std::tuple<QualType, const FieldDecl *,
                                           const FieldDecl *, LValue>>>
      LastprivateConditionalToTypes;
  /// Maps function to the position of the untied task locals stack.
  llvm::DenseMap<llvm::Function *, unsigned> FunctionToUntiedTaskStackMap;
  /// Type kmp_critical_name, originally defined as typedef kmp_int32
  /// kmp_critical_name[8];
  llvm::ArrayType *KmpCriticalNameTy;
  /// An ordered map of auto-generated variables to their unique names.
  /// It stores variables with the following names: 1) ".gomp_critical_user_" +
  /// <critical_section_name> + ".var" for "omp critical" directives; 2)
  /// <mangled_name_for_global_var> + ".cache." for cache for threadprivate
  /// variables.
  llvm::StringMap<llvm::AssertingVH<llvm::GlobalVariable>,
                  llvm::BumpPtrAllocator> InternalVars;
  /// Type typedef kmp_int32 (* kmp_routine_entry_t)(kmp_int32, void *);
  llvm::Type *KmpRoutineEntryPtrTy = nullptr;
  QualType KmpRoutineEntryPtrQTy;
  /// Type typedef struct kmp_task {
  ///    void *              shareds; /**< pointer to block of pointers to
  ///    shared vars   */
  ///    kmp_routine_entry_t routine; /**< pointer to routine to call for
  ///    executing task */
  ///    kmp_int32           part_id; /**< part id for the task */
  ///    kmp_routine_entry_t destructors; /* pointer to function to invoke
  ///    deconstructors of firstprivate C++ objects */
  /// } kmp_task_t;
  QualType KmpTaskTQTy;
  /// Saved kmp_task_t for task directive.
  QualType SavedKmpTaskTQTy;
  /// Saved kmp_task_t for taskloop-based directive.
  QualType SavedKmpTaskloopTQTy;
  /// Type typedef struct kmp_depend_info {
  ///    kmp_intptr_t               base_addr;
  ///    size_t                     len;
  ///    struct {
  ///             bool                   in:1;
  ///             bool                   out:1;
  ///    } flags;
  /// } kmp_depend_info_t;
  QualType KmpDependInfoTy;
  /// Type typedef struct kmp_task_affinity_info {
  ///    kmp_intptr_t base_addr;
  ///    size_t len;
  ///    struct {
  ///      bool flag1 : 1;
  ///      bool flag2 : 1;
  ///      kmp_int32 reserved : 30;
  ///   } flags;
  /// } kmp_task_affinity_info_t;
  QualType KmpTaskAffinityInfoTy;
  /// struct kmp_dim {  // loop bounds info casted to kmp_int64
  ///  kmp_int64 lo; // lower
  ///  kmp_int64 up; // upper
  ///  kmp_int64 st; // stride
  /// };
  QualType KmpDimTy;
<<<<<<< HEAD
  /// Type struct __tgt_offload_entry{
  ///   void      *addr;       // Pointer to the offload entry info.
  ///                          // (function or global)
  ///   char      *name;       // Name of the function or global.
  ///   size_t     size;       // Size of the entry info (0 if it a function).
  ///   int32_t flags;
  ///   int32_t reserved;
  /// };
  //
  QualType TgtAttributeStructQTy;

  QualType TgtOffloadEntryQTy;
=======
>>>>>>> 371412e0
  /// Entity that registers the offloading constants that were emitted so
  /// far.
  class OffloadEntriesInfoManagerTy {
    CodeGenModule &CGM;

    /// Number of entries registered so far.
    unsigned OffloadingEntriesNum = 0;

  public:
    /// Base class of the entries info.
    class OffloadEntryInfo {
    public:
      /// Kind of a given entry.
      enum OffloadingEntryInfoKinds : unsigned {
        /// Entry is a target region.
        OffloadingEntryInfoTargetRegion = 0,
        /// Entry is a declare target variable.
        OffloadingEntryInfoDeviceGlobalVar = 1,
        /// Invalid entry info.
        OffloadingEntryInfoInvalid = ~0u
      };

    protected:
      OffloadEntryInfo() = delete;
      explicit OffloadEntryInfo(OffloadingEntryInfoKinds Kind) : Kind(Kind) {}
      explicit OffloadEntryInfo(OffloadingEntryInfoKinds Kind, unsigned Order,
                                uint32_t Flags)
          : Flags(Flags), Order(Order), Kind(Kind) {}
      ~OffloadEntryInfo() = default;

    public:
      bool isValid() const { return Order != ~0u; }
      unsigned getOrder() const { return Order; }
      OffloadingEntryInfoKinds getKind() const { return Kind; }
      uint32_t getFlags() const { return Flags; }
      void setFlags(uint32_t NewFlags) { Flags = NewFlags; }
      llvm::Constant *getAddress() const {
        return cast_or_null<llvm::Constant>(Addr);
      }
      void setAddress(llvm::Constant *V) {
        assert(!Addr.pointsToAliveValue() && "Address has been set before!");
        Addr = V;
      }
      static bool classof(const OffloadEntryInfo *Info) { return true; }

    private:
      /// Address of the entity that has to be mapped for offloading.
      llvm::WeakTrackingVH Addr;

      /// Flags associated with the device global.
      uint32_t Flags = 0u;

      /// Order this entry was emitted.
      unsigned Order = ~0u;

      OffloadingEntryInfoKinds Kind = OffloadingEntryInfoInvalid;
    };

    /// Return true if a there are no entries defined.
    bool empty() const;
    /// Return number of entries defined so far.
    unsigned size() const { return OffloadingEntriesNum; }
    OffloadEntriesInfoManagerTy(CodeGenModule &CGM) : CGM(CGM) {}

    //
    // Target region entries related.
    //

    /// Kind of the target registry entry.
    enum OMPTargetRegionEntryKind : uint32_t {
      /// Mark the entry as target region.
      OMPTargetRegionEntryTargetRegion = 0x0,
      /// Mark the entry as a global constructor.
      OMPTargetRegionEntryCtor = 0x02,
      /// Mark the entry as a global destructor.
      OMPTargetRegionEntryDtor = 0x04,
    };

    /// Target region entries info.
    class OffloadEntryInfoTargetRegion final : public OffloadEntryInfo {
      /// Address that can be used as the ID of the entry.
      llvm::Constant *ID = nullptr;

    public:
      OffloadEntryInfoTargetRegion()
          : OffloadEntryInfo(OffloadingEntryInfoTargetRegion) {}
      explicit OffloadEntryInfoTargetRegion(unsigned Order,
                                            llvm::Constant *Addr,
                                            llvm::Constant *ID,
                                            OMPTargetRegionEntryKind Flags)
          : OffloadEntryInfo(OffloadingEntryInfoTargetRegion, Order, Flags),
            ID(ID) {
        setAddress(Addr);
      }

      llvm::Constant *getID() const { return ID; }
      void setID(llvm::Constant *V) {
        assert(!ID && "ID has been set before!");
        ID = V;
      }
      static bool classof(const OffloadEntryInfo *Info) {
        return Info->getKind() == OffloadingEntryInfoTargetRegion;
      }
    };

    /// Initialize target region entry.
    void initializeTargetRegionEntryInfo(unsigned DeviceID, unsigned FileID,
                                         StringRef ParentName, unsigned LineNum,
                                         unsigned Order);
    /// Register target region entry.
    void registerTargetRegionEntryInfo(unsigned DeviceID, unsigned FileID,
                                       StringRef ParentName, unsigned LineNum,
                                       llvm::Constant *Addr, llvm::Constant *ID,
                                       OMPTargetRegionEntryKind Flags);
    /// Return true if a target region entry with the provided information
    /// exists.
    bool hasTargetRegionEntryInfo(unsigned DeviceID, unsigned FileID,
                                  StringRef ParentName, unsigned LineNum,
                                  bool IgnoreAddressId = false) const;
    /// brief Applies action \a Action on all registered entries.
    typedef llvm::function_ref<void(unsigned, unsigned, StringRef, unsigned,
                                    const OffloadEntryInfoTargetRegion &)>
        OffloadTargetRegionEntryInfoActTy;
    void actOnTargetRegionEntriesInfo(
        const OffloadTargetRegionEntryInfoActTy &Action);

    //
    // Device global variable entries related.
    //

    /// Kind of the global variable entry..
    enum OMPTargetGlobalVarEntryKind : uint32_t {
      /// Mark the entry as a to declare target.
      OMPTargetGlobalVarEntryTo = 0x0,
      /// Mark the entry as a to declare target link.
      OMPTargetGlobalVarEntryLink = 0x1,
    };

    /// Device global variable entries info.
    class OffloadEntryInfoDeviceGlobalVar final : public OffloadEntryInfo {
      /// Type of the global variable.
     CharUnits VarSize;
     llvm::GlobalValue::LinkageTypes Linkage;

   public:
     OffloadEntryInfoDeviceGlobalVar()
         : OffloadEntryInfo(OffloadingEntryInfoDeviceGlobalVar) {}
     explicit OffloadEntryInfoDeviceGlobalVar(unsigned Order,
                                              OMPTargetGlobalVarEntryKind Flags)
         : OffloadEntryInfo(OffloadingEntryInfoDeviceGlobalVar, Order, Flags) {}
     explicit OffloadEntryInfoDeviceGlobalVar(
         unsigned Order, llvm::Constant *Addr, CharUnits VarSize,
         OMPTargetGlobalVarEntryKind Flags,
         llvm::GlobalValue::LinkageTypes Linkage)
         : OffloadEntryInfo(OffloadingEntryInfoDeviceGlobalVar, Order, Flags),
           VarSize(VarSize), Linkage(Linkage) {
       setAddress(Addr);
      }

      CharUnits getVarSize() const { return VarSize; }
      void setVarSize(CharUnits Size) { VarSize = Size; }
      llvm::GlobalValue::LinkageTypes getLinkage() const { return Linkage; }
      void setLinkage(llvm::GlobalValue::LinkageTypes LT) { Linkage = LT; }
      static bool classof(const OffloadEntryInfo *Info) {
        return Info->getKind() == OffloadingEntryInfoDeviceGlobalVar;
      }
    };

    /// Initialize device global variable entry.
    void initializeDeviceGlobalVarEntryInfo(StringRef Name,
                                            OMPTargetGlobalVarEntryKind Flags,
                                            unsigned Order);

    /// Register device global variable entry.
    void
    registerDeviceGlobalVarEntryInfo(StringRef VarName, llvm::Constant *Addr,
                                     CharUnits VarSize,
                                     OMPTargetGlobalVarEntryKind Flags,
                                     llvm::GlobalValue::LinkageTypes Linkage);
    /// Checks if the variable with the given name has been registered already.
    bool hasDeviceGlobalVarEntryInfo(StringRef VarName) const {
      return OffloadEntriesDeviceGlobalVar.count(VarName) > 0;
    }
    /// Applies action \a Action on all registered entries.
    typedef llvm::function_ref<void(StringRef,
                                    const OffloadEntryInfoDeviceGlobalVar &)>
        OffloadDeviceGlobalVarEntryInfoActTy;
    void actOnDeviceGlobalVarEntriesInfo(
        const OffloadDeviceGlobalVarEntryInfoActTy &Action);

  private:
    // Storage for target region entries kind. The storage is to be indexed by
    // file ID, device ID, parent function name and line number.
    typedef llvm::DenseMap<unsigned, OffloadEntryInfoTargetRegion>
        OffloadEntriesTargetRegionPerLine;
    typedef llvm::StringMap<OffloadEntriesTargetRegionPerLine>
        OffloadEntriesTargetRegionPerParentName;
    typedef llvm::DenseMap<unsigned, OffloadEntriesTargetRegionPerParentName>
        OffloadEntriesTargetRegionPerFile;
    typedef llvm::DenseMap<unsigned, OffloadEntriesTargetRegionPerFile>
        OffloadEntriesTargetRegionPerDevice;
    typedef OffloadEntriesTargetRegionPerDevice OffloadEntriesTargetRegionTy;
    OffloadEntriesTargetRegionTy OffloadEntriesTargetRegion;
    /// Storage for device global variable entries kind. The storage is to be
    /// indexed by mangled name.
    typedef llvm::StringMap<OffloadEntryInfoDeviceGlobalVar>
        OffloadEntriesDeviceGlobalVarTy;
    OffloadEntriesDeviceGlobalVarTy OffloadEntriesDeviceGlobalVar;
  };
  OffloadEntriesInfoManagerTy OffloadEntriesInfoManager;

  bool ShouldMarkAsGlobal = true;
  /// List of the emitted declarations.
  llvm::DenseSet<CanonicalDeclPtr<const Decl>> AlreadyEmittedTargetDecls;
  /// List of the global variables with their addresses that should not be
  /// emitted for the target.
  llvm::StringMap<llvm::WeakTrackingVH> EmittedNonTargetVariables;

  /// List of variables that can become declare target implicitly and, thus,
  /// must be emitted.
  llvm::SmallDenseSet<const VarDecl *> DeferredGlobalVariables;

  using NontemporalDeclsSet = llvm::SmallDenseSet<CanonicalDeclPtr<const Decl>>;
  /// Stack for list of declarations in current context marked as nontemporal.
  /// The set is the union of all current stack elements.
  llvm::SmallVector<NontemporalDeclsSet, 4> NontemporalDeclsStack;

  using UntiedLocalVarsAddressesMap =
      llvm::MapVector<CanonicalDeclPtr<const VarDecl>,
                      std::pair<Address, Address>>;
  llvm::SmallVector<UntiedLocalVarsAddressesMap, 4> UntiedLocalVarsStack;

  /// Stack for list of addresses of declarations in current context marked as
  /// lastprivate conditional. The set is the union of all current stack
  /// elements.
  llvm::SmallVector<LastprivateConditionalData, 4> LastprivateConditionalStack;

  /// Flag for keeping track of weather a requires unified_shared_memory
  /// directive is present.
  bool HasRequiresUnifiedSharedMemory = false;

  /// Atomic ordering from the omp requires directive.
  llvm::AtomicOrdering RequiresAtomicOrdering = llvm::AtomicOrdering::Monotonic;

  /// Flag for keeping track of weather a target region has been emitted.
  bool HasEmittedTargetRegion = false;

  /// Flag for keeping track of weather a device routine has been emitted.
  /// Device routines are specific to the
  bool HasEmittedDeclareTargetRegion = false;

  /// Loads all the offload entries information from the host IR
  /// metadata.
  void loadOffloadInfoMetadata();

  /// Start scanning from statement \a S and and emit all target regions
  /// found along the way.
  /// \param S Starting statement.
  /// \param ParentName Name of the function declaration that is being scanned.
  void scanForTargetRegionsFunctions(const Stmt *S, StringRef ParentName);

  /// Build type kmp_routine_entry_t (if not built yet).
  void emitKmpRoutineEntryT(QualType KmpInt32Ty);

  /// Returns pointer to kmpc_micro type.
  llvm::Type *getKmpc_MicroPointerTy();

  /// Returns __kmpc_for_static_init_* runtime function for the specified
  /// size \a IVSize and sign \a IVSigned. Will create a distribute call
  /// __kmpc_distribute_static_init* if \a IsGPUDistribute is set.
  llvm::FunctionCallee createForStaticInitFunction(unsigned IVSize,
                                                   bool IVSigned,
                                                   bool IsGPUDistribute);

  /// Returns __kmpc_dispatch_init_* runtime function for the specified
  /// size \a IVSize and sign \a IVSigned.
  llvm::FunctionCallee createDispatchInitFunction(unsigned IVSize,
                                                  bool IVSigned);

  /// Returns __kmpc_dispatch_next_* runtime function for the specified
  /// size \a IVSize and sign \a IVSigned.
  llvm::FunctionCallee createDispatchNextFunction(unsigned IVSize,
                                                  bool IVSigned);

  /// Returns __kmpc_dispatch_fini_* runtime function for the specified
  /// size \a IVSize and sign \a IVSigned.
  llvm::FunctionCallee createDispatchFiniFunction(unsigned IVSize,
                                                  bool IVSigned);

  /// If the specified mangled name is not in the module, create and
  /// return threadprivate cache object. This object is a pointer's worth of
  /// storage that's reserved for use by the OpenMP runtime.
  /// \param VD Threadprivate variable.
  /// \return Cache variable for the specified threadprivate.
  llvm::Constant *getOrCreateThreadPrivateCache(const VarDecl *VD);

  /// Gets (if variable with the given name already exist) or creates
  /// internal global variable with the specified Name. The created variable has
  /// linkage CommonLinkage by default and is initialized by null value.
  /// \param Ty Type of the global variable. If it is exist already the type
  /// must be the same.
  /// \param Name Name of the variable.
  llvm::GlobalVariable *getOrCreateInternalVariable(llvm::Type *Ty,
                                                    const llvm::Twine &Name,
                                                    unsigned AddressSpace = 0);

  /// Set of threadprivate variables with the generated initializer.
  llvm::StringSet<> ThreadPrivateWithDefinition;

  /// Set of declare target variables with the generated initializer.
  llvm::StringSet<> DeclareTargetWithDefinition;

  /// Emits initialization code for the threadprivate variables.
  /// \param VDAddr Address of the global variable \a VD.
  /// \param Ctor Pointer to a global init function for \a VD.
  /// \param CopyCtor Pointer to a global copy function for \a VD.
  /// \param Dtor Pointer to a global destructor function for \a VD.
  /// \param Loc Location of threadprivate declaration.
  void emitThreadPrivateVarInit(CodeGenFunction &CGF, Address VDAddr,
                                llvm::Value *Ctor, llvm::Value *CopyCtor,
                                llvm::Value *Dtor, SourceLocation Loc);

  /// Emit the array initialization or deletion portion for user-defined mapper
  /// code generation.
  void emitUDMapperArrayInitOrDel(CodeGenFunction &MapperCGF,
                                  llvm::Value *Handle, llvm::Value *BasePtr,
                                  llvm::Value *Ptr, llvm::Value *Size,
                                  llvm::Value *MapType, llvm::Value *MapName,
                                  CharUnits ElementSize,
                                  llvm::BasicBlock *ExitBB, bool IsInit);

  struct TaskResultTy {
    llvm::Value *NewTask = nullptr;
    llvm::Function *TaskEntry = nullptr;
    llvm::Value *NewTaskNewTaskTTy = nullptr;
    LValue TDBase;
    const RecordDecl *KmpTaskTQTyRD = nullptr;
    llvm::Value *TaskDupFn = nullptr;
  };
  /// Emit task region for the task directive. The task region is emitted in
  /// several steps:
  /// 1. Emit a call to kmp_task_t *__kmpc_omp_task_alloc(ident_t *, kmp_int32
  /// gtid, kmp_int32 flags, size_t sizeof_kmp_task_t, size_t sizeof_shareds,
  /// kmp_routine_entry_t *task_entry). Here task_entry is a pointer to the
  /// function:
  /// kmp_int32 .omp_task_entry.(kmp_int32 gtid, kmp_task_t *tt) {
  ///   TaskFunction(gtid, tt->part_id, tt->shareds);
  ///   return 0;
  /// }
  /// 2. Copy a list of shared variables to field shareds of the resulting
  /// structure kmp_task_t returned by the previous call (if any).
  /// 3. Copy a pointer to destructions function to field destructions of the
  /// resulting structure kmp_task_t.
  /// \param D Current task directive.
  /// \param TaskFunction An LLVM function with type void (*)(i32 /*gtid*/, i32
  /// /*part_id*/, captured_struct */*__context*/);
  /// \param SharedsTy A type which contains references the shared variables.
  /// \param Shareds Context with the list of shared variables from the \p
  /// TaskFunction.
  /// \param Data Additional data for task generation like tiednsee, final
  /// state, list of privates etc.
  TaskResultTy emitTaskInit(CodeGenFunction &CGF, SourceLocation Loc,
                            const OMPExecutableDirective &D,
                            llvm::Function *TaskFunction, QualType SharedsTy,
                            Address Shareds, const OMPTaskDataTy &Data);

  /// Emit code that pushes the trip count of loops associated with constructs
  /// 'target teams distribute' and 'teams distribute parallel for'.
  /// \param SizeEmitter Emits the int64 value for the number of iterations of
  /// the associated loop.
  void emitTargetNumIterationsCall(
      CodeGenFunction &CGF, const OMPExecutableDirective &D,
      llvm::Value *DeviceID,
      llvm::function_ref<llvm::Value *(CodeGenFunction &CGF,
                                       const OMPLoopDirective &D)>
          SizeEmitter);

  /// Emit update for lastprivate conditional data.
  void emitLastprivateConditionalUpdate(CodeGenFunction &CGF, LValue IVLVal,
                                        StringRef UniqueDeclName, LValue LVal,
                                        SourceLocation Loc);

  /// Returns the number of the elements and the address of the depobj
  /// dependency array.
  /// \return Number of elements in depobj array and the pointer to the array of
  /// dependencies.
  std::pair<llvm::Value *, LValue> getDepobjElements(CodeGenFunction &CGF,
                                                     LValue DepobjLVal,
                                                     SourceLocation Loc);

  SmallVector<llvm::Value *, 4>
  emitDepobjElementsSizes(CodeGenFunction &CGF, QualType &KmpDependInfoTy,
                          const OMPTaskDataTy::DependData &Data);

  void emitDepobjElements(CodeGenFunction &CGF, QualType &KmpDependInfoTy,
                          LValue PosLVal, const OMPTaskDataTy::DependData &Data,
                          Address DependenciesArray);

public:
  explicit CGOpenMPRuntime(CodeGenModule &CGM)
      : CGOpenMPRuntime(CGM, ".", ".") {}
  virtual ~CGOpenMPRuntime() {}
  virtual void clear();

  /// Emits code for OpenMP 'if' clause using specified \a CodeGen
  /// function. Here is the logic:
  /// if (Cond) {
  ///   ThenGen();
  /// } else {
  ///   ElseGen();
  /// }
  void emitIfClause(CodeGenFunction &CGF, const Expr *Cond,
                    const RegionCodeGenTy &ThenGen,
                    const RegionCodeGenTy &ElseGen);

  /// Checks if the \p Body is the \a CompoundStmt and returns its child
  /// statement iff there is only one that is not evaluatable at the compile
  /// time.
  static const Stmt *getSingleCompoundChild(ASTContext &Ctx, const Stmt *Body);

  /// Get the platform-specific name separator.
  std::string getName(ArrayRef<StringRef> Parts) const;

  /// Emit code for the specified user defined reduction construct.
  virtual void emitUserDefinedReduction(CodeGenFunction *CGF,
                                        const OMPDeclareReductionDecl *D);
  /// Get combiner/initializer for the specified user-defined reduction, if any.
  virtual std::pair<llvm::Function *, llvm::Function *>
  getUserDefinedReduction(const OMPDeclareReductionDecl *D);

  /// Emit the function for the user defined mapper construct.
  void emitUserDefinedMapper(const OMPDeclareMapperDecl *D,
                             CodeGenFunction *CGF = nullptr);
  /// Get the function for the specified user-defined mapper. If it does not
  /// exist, create one.
  llvm::Function *
  getOrCreateUserDefinedMapperFunc(const OMPDeclareMapperDecl *D);

  /// Emits outlined function for the specified OpenMP parallel directive
  /// \a D. This outlined function has type void(*)(kmp_int32 *ThreadID,
  /// kmp_int32 BoundID, struct context_vars*).
  /// \param D OpenMP directive.
  /// \param ThreadIDVar Variable for thread id in the current OpenMP region.
  /// \param InnermostKind Kind of innermost directive (for simple directives it
  /// is a directive itself, for combined - its innermost directive).
  /// \param CodeGen Code generation sequence for the \a D directive.
  virtual llvm::Function *emitParallelOutlinedFunction(
      const OMPExecutableDirective &D, const VarDecl *ThreadIDVar,
      OpenMPDirectiveKind InnermostKind, const RegionCodeGenTy &CodeGen);

  /// Emits outlined function for the specified OpenMP teams directive
  /// \a D. This outlined function has type void(*)(kmp_int32 *ThreadID,
  /// kmp_int32 BoundID, struct context_vars*).
  /// \param D OpenMP directive.
  /// \param ThreadIDVar Variable for thread id in the current OpenMP region.
  /// \param InnermostKind Kind of innermost directive (for simple directives it
  /// is a directive itself, for combined - its innermost directive).
  /// \param CodeGen Code generation sequence for the \a D directive.
  virtual llvm::Function *emitTeamsOutlinedFunction(
      const OMPExecutableDirective &D, const VarDecl *ThreadIDVar,
      OpenMPDirectiveKind InnermostKind, const RegionCodeGenTy &CodeGen);

  /// Emits outlined function for the OpenMP task directive \a D. This
  /// outlined function has type void(*)(kmp_int32 ThreadID, struct task_t*
  /// TaskT).
  /// \param D OpenMP directive.
  /// \param ThreadIDVar Variable for thread id in the current OpenMP region.
  /// \param PartIDVar Variable for partition id in the current OpenMP untied
  /// task region.
  /// \param TaskTVar Variable for task_t argument.
  /// \param InnermostKind Kind of innermost directive (for simple directives it
  /// is a directive itself, for combined - its innermost directive).
  /// \param CodeGen Code generation sequence for the \a D directive.
  /// \param Tied true if task is generated for tied task, false otherwise.
  /// \param NumberOfParts Number of parts in untied task. Ignored for tied
  /// tasks.
  ///
  virtual llvm::Function *emitTaskOutlinedFunction(
      const OMPExecutableDirective &D, const VarDecl *ThreadIDVar,
      const VarDecl *PartIDVar, const VarDecl *TaskTVar,
      OpenMPDirectiveKind InnermostKind, const RegionCodeGenTy &CodeGen,
      bool Tied, unsigned &NumberOfParts);

  /// Cleans up references to the objects in finished function.
  ///
  virtual void functionFinished(CodeGenFunction &CGF);

  /// Emits code for parallel or serial call of the \a OutlinedFn with
  /// variables captured in a record which address is stored in \a
  /// CapturedStruct.
  /// \param OutlinedFn Outlined function to be run in parallel threads. Type of
  /// this function is void(*)(kmp_int32 *, kmp_int32, struct context_vars*).
  /// \param CapturedVars A pointer to the record with the references to
  /// variables used in \a OutlinedFn function.
  /// \param IfCond Condition in the associated 'if' clause, if it was
  /// specified, nullptr otherwise.
  /// \param NumThreads The value corresponding to the num_threads clause, if
  /// any, or nullptr.
  ///
  virtual void emitParallelCall(CodeGenFunction &CGF, SourceLocation Loc,
                                llvm::Function *OutlinedFn,
                                ArrayRef<llvm::Value *> CapturedVars,
                                const Expr *IfCond, llvm::Value *NumThreads);

  /// Emits a critical region.
  /// \param CriticalName Name of the critical region.
  /// \param CriticalOpGen Generator for the statement associated with the given
  /// critical region.
  /// \param Hint Value of the 'hint' clause (optional).
  virtual void emitCriticalRegion(CodeGenFunction &CGF, StringRef CriticalName,
                                  const RegionCodeGenTy &CriticalOpGen,
                                  SourceLocation Loc,
                                  const Expr *Hint = nullptr);

  /// Emits a master region.
  /// \param MasterOpGen Generator for the statement associated with the given
  /// master region.
  virtual void emitMasterRegion(CodeGenFunction &CGF,
                                const RegionCodeGenTy &MasterOpGen,
                                SourceLocation Loc);

  /// Emits a masked region.
  /// \param MaskedOpGen Generator for the statement associated with the given
  /// masked region.
  virtual void emitMaskedRegion(CodeGenFunction &CGF,
                                const RegionCodeGenTy &MaskedOpGen,
                                SourceLocation Loc,
                                const Expr *Filter = nullptr);

  /// Emits code for a taskyield directive.
  virtual void emitTaskyieldCall(CodeGenFunction &CGF, SourceLocation Loc);

  /// Emit a taskgroup region.
  /// \param TaskgroupOpGen Generator for the statement associated with the
  /// given taskgroup region.
  virtual void emitTaskgroupRegion(CodeGenFunction &CGF,
                                   const RegionCodeGenTy &TaskgroupOpGen,
                                   SourceLocation Loc);

  /// Emits a single region.
  /// \param SingleOpGen Generator for the statement associated with the given
  /// single region.
  virtual void emitSingleRegion(CodeGenFunction &CGF,
                                const RegionCodeGenTy &SingleOpGen,
                                SourceLocation Loc,
                                ArrayRef<const Expr *> CopyprivateVars,
                                ArrayRef<const Expr *> DestExprs,
                                ArrayRef<const Expr *> SrcExprs,
                                ArrayRef<const Expr *> AssignmentOps);

  /// Emit an ordered region.
  /// \param OrderedOpGen Generator for the statement associated with the given
  /// ordered region.
  virtual void emitOrderedRegion(CodeGenFunction &CGF,
                                 const RegionCodeGenTy &OrderedOpGen,
                                 SourceLocation Loc, bool IsThreads);

  /// Emit an implicit/explicit barrier for OpenMP threads.
  /// \param Kind Directive for which this implicit barrier call must be
  /// generated. Must be OMPD_barrier for explicit barrier generation.
  /// \param EmitChecks true if need to emit checks for cancellation barriers.
  /// \param ForceSimpleCall true simple barrier call must be emitted, false if
  /// runtime class decides which one to emit (simple or with cancellation
  /// checks).
  ///
  virtual void emitBarrierCall(CodeGenFunction &CGF, SourceLocation Loc,
                               OpenMPDirectiveKind Kind,
                               bool EmitChecks = true,
                               bool ForceSimpleCall = false);

  /// Check if the specified \a ScheduleKind is static non-chunked.
  /// This kind of worksharing directive is emitted without outer loop.
  /// \param ScheduleKind Schedule kind specified in the 'schedule' clause.
  /// \param Chunked True if chunk is specified in the clause.
  ///
  virtual bool isStaticNonchunked(OpenMPScheduleClauseKind ScheduleKind,
                                  bool Chunked) const;

  /// Check if the specified \a ScheduleKind is static non-chunked.
  /// This kind of distribute directive is emitted without outer loop.
  /// \param ScheduleKind Schedule kind specified in the 'dist_schedule' clause.
  /// \param Chunked True if chunk is specified in the clause.
  ///
  virtual bool isStaticNonchunked(OpenMPDistScheduleClauseKind ScheduleKind,
                                  bool Chunked) const;

  /// Check if the specified \a ScheduleKind is static chunked.
  /// \param ScheduleKind Schedule kind specified in the 'schedule' clause.
  /// \param Chunked True if chunk is specified in the clause.
  ///
  virtual bool isStaticChunked(OpenMPScheduleClauseKind ScheduleKind,
                               bool Chunked) const;

  /// Check if the specified \a ScheduleKind is static non-chunked.
  /// \param ScheduleKind Schedule kind specified in the 'dist_schedule' clause.
  /// \param Chunked True if chunk is specified in the clause.
  ///
  virtual bool isStaticChunked(OpenMPDistScheduleClauseKind ScheduleKind,
                               bool Chunked) const;

  /// Check if the specified \a ScheduleKind is dynamic.
  /// This kind of worksharing directive is emitted without outer loop.
  /// \param ScheduleKind Schedule Kind specified in the 'schedule' clause.
  ///
  virtual bool isDynamic(OpenMPScheduleClauseKind ScheduleKind) const;

  /// struct with the values to be passed to the dispatch runtime function
  struct DispatchRTInput {
    /// Loop lower bound
    llvm::Value *LB = nullptr;
    /// Loop upper bound
    llvm::Value *UB = nullptr;
    /// Chunk size specified using 'schedule' clause (nullptr if chunk
    /// was not specified)
    llvm::Value *Chunk = nullptr;
    DispatchRTInput() = default;
    DispatchRTInput(llvm::Value *LB, llvm::Value *UB, llvm::Value *Chunk)
        : LB(LB), UB(UB), Chunk(Chunk) {}
  };

  /// Call the appropriate runtime routine to initialize it before start
  /// of loop.

  /// This is used for non static scheduled types and when the ordered
  /// clause is present on the loop construct.
  /// Depending on the loop schedule, it is necessary to call some runtime
  /// routine before start of the OpenMP loop to get the loop upper / lower
  /// bounds \a LB and \a UB and stride \a ST.
  ///
  /// \param CGF Reference to current CodeGenFunction.
  /// \param Loc Clang source location.
  /// \param ScheduleKind Schedule kind, specified by the 'schedule' clause.
  /// \param IVSize Size of the iteration variable in bits.
  /// \param IVSigned Sign of the iteration variable.
  /// \param Ordered true if loop is ordered, false otherwise.
  /// \param DispatchValues struct containing llvm values for lower bound, upper
  /// bound, and chunk expression.
  /// For the default (nullptr) value, the chunk 1 will be used.
  ///
  virtual void emitForDispatchInit(CodeGenFunction &CGF, SourceLocation Loc,
                                   const OpenMPScheduleTy &ScheduleKind,
                                   unsigned IVSize, bool IVSigned, bool Ordered,
                                   const DispatchRTInput &DispatchValues);

  /// Struct with the values to be passed to the static runtime function
  struct StaticRTInput {
    /// Size of the iteration variable in bits.
    unsigned IVSize = 0;
    /// Sign of the iteration variable.
    bool IVSigned = false;
    /// true if loop is ordered, false otherwise.
    bool Ordered = false;
    /// Address of the output variable in which the flag of the last iteration
    /// is returned.
    Address IL = Address::invalid();
    /// Address of the output variable in which the lower iteration number is
    /// returned.
    Address LB = Address::invalid();
    /// Address of the output variable in which the upper iteration number is
    /// returned.
    Address UB = Address::invalid();
    /// Address of the output variable in which the stride value is returned
    /// necessary to generated the static_chunked scheduled loop.
    Address ST = Address::invalid();
    /// Value of the chunk for the static_chunked scheduled loop. For the
    /// default (nullptr) value, the chunk 1 will be used.
    llvm::Value *Chunk = nullptr;
    StaticRTInput(unsigned IVSize, bool IVSigned, bool Ordered, Address IL,
                  Address LB, Address UB, Address ST,
                  llvm::Value *Chunk = nullptr)
        : IVSize(IVSize), IVSigned(IVSigned), Ordered(Ordered), IL(IL), LB(LB),
          UB(UB), ST(ST), Chunk(Chunk) {}
  };
  /// Call the appropriate runtime routine to initialize it before start
  /// of loop.
  ///
  /// This is used only in case of static schedule, when the user did not
  /// specify a ordered clause on the loop construct.
  /// Depending on the loop schedule, it is necessary to call some runtime
  /// routine before start of the OpenMP loop to get the loop upper / lower
  /// bounds LB and UB and stride ST.
  ///
  /// \param CGF Reference to current CodeGenFunction.
  /// \param Loc Clang source location.
  /// \param DKind Kind of the directive.
  /// \param ScheduleKind Schedule kind, specified by the 'schedule' clause.
  /// \param Values Input arguments for the construct.
  ///
  virtual void emitForStaticInit(CodeGenFunction &CGF, SourceLocation Loc,
                                 OpenMPDirectiveKind DKind,
                                 const OpenMPScheduleTy &ScheduleKind,
                                 const StaticRTInput &Values);

  ///
  /// \param CGF Reference to current CodeGenFunction.
  /// \param Loc Clang source location.
  /// \param SchedKind Schedule kind, specified by the 'dist_schedule' clause.
  /// \param Values Input arguments for the construct.
  ///
  virtual void emitDistributeStaticInit(CodeGenFunction &CGF,
                                        SourceLocation Loc,
                                        OpenMPDistScheduleClauseKind SchedKind,
                                        const StaticRTInput &Values);

  /// Call the appropriate runtime routine to notify that we finished
  /// iteration of the ordered loop with the dynamic scheduling.
  ///
  /// \param CGF Reference to current CodeGenFunction.
  /// \param Loc Clang source location.
  /// \param IVSize Size of the iteration variable in bits.
  /// \param IVSigned Sign of the iteration variable.
  ///
  virtual void emitForOrderedIterationEnd(CodeGenFunction &CGF,
                                          SourceLocation Loc, unsigned IVSize,
                                          bool IVSigned);

  /// Call the appropriate runtime routine to notify that we finished
  /// all the work with current loop.
  ///
  /// \param CGF Reference to current CodeGenFunction.
  /// \param Loc Clang source location.
  /// \param DKind Kind of the directive for which the static finish is emitted.
  ///
  virtual void emitForStaticFinish(CodeGenFunction &CGF, SourceLocation Loc,
                                   OpenMPDirectiveKind DKind);

  /// Call __kmpc_dispatch_next(
  ///          ident_t *loc, kmp_int32 tid, kmp_int32 *p_lastiter,
  ///          kmp_int[32|64] *p_lower, kmp_int[32|64] *p_upper,
  ///          kmp_int[32|64] *p_stride);
  /// \param IVSize Size of the iteration variable in bits.
  /// \param IVSigned Sign of the iteration variable.
  /// \param IL Address of the output variable in which the flag of the
  /// last iteration is returned.
  /// \param LB Address of the output variable in which the lower iteration
  /// number is returned.
  /// \param UB Address of the output variable in which the upper iteration
  /// number is returned.
  /// \param ST Address of the output variable in which the stride value is
  /// returned.
  virtual llvm::Value *emitForNext(CodeGenFunction &CGF, SourceLocation Loc,
                                   unsigned IVSize, bool IVSigned,
                                   Address IL, Address LB,
                                   Address UB, Address ST);

  /// Emits call to void __kmpc_push_num_threads(ident_t *loc, kmp_int32
  /// global_tid, kmp_int32 num_threads) to generate code for 'num_threads'
  /// clause.
  /// \param NumThreads An integer value of threads.
  virtual void emitNumThreadsClause(CodeGenFunction &CGF,
                                    llvm::Value *NumThreads,
                                    SourceLocation Loc);

  /// Emit call to void __kmpc_push_proc_bind(ident_t *loc, kmp_int32
  /// global_tid, int proc_bind) to generate code for 'proc_bind' clause.
  virtual void emitProcBindClause(CodeGenFunction &CGF,
                                  llvm::omp::ProcBindKind ProcBind,
                                  SourceLocation Loc);

  /// Returns address of the threadprivate variable for the current
  /// thread.
  /// \param VD Threadprivate variable.
  /// \param VDAddr Address of the global variable \a VD.
  /// \param Loc Location of the reference to threadprivate var.
  /// \return Address of the threadprivate variable for the current thread.
  virtual Address getAddrOfThreadPrivate(CodeGenFunction &CGF,
                                         const VarDecl *VD,
                                         Address VDAddr,
                                         SourceLocation Loc);

  /// Returns the address of the variable marked as declare target with link
  /// clause OR as declare target with to clause and unified memory.
  virtual Address getAddrOfDeclareTargetVar(const VarDecl *VD);

  /// Emit a code for initialization of threadprivate variable. It emits
  /// a call to runtime library which adds initial value to the newly created
  /// threadprivate variable (if it is not constant) and registers destructor
  /// for the variable (if any).
  /// \param VD Threadprivate variable.
  /// \param VDAddr Address of the global variable \a VD.
  /// \param Loc Location of threadprivate declaration.
  /// \param PerformInit true if initialization expression is not constant.
  virtual llvm::Function *
  emitThreadPrivateVarDefinition(const VarDecl *VD, Address VDAddr,
                                 SourceLocation Loc, bool PerformInit,
                                 CodeGenFunction *CGF = nullptr);

  /// Emit a code for initialization of declare target variable.
  /// \param VD Declare target variable.
  /// \param Addr Address of the global variable \a VD.
  /// \param PerformInit true if initialization expression is not constant.
  virtual bool emitDeclareTargetVarDefinition(const VarDecl *VD,
                                              llvm::GlobalVariable *Addr,
                                              bool PerformInit);

  /// Creates artificial threadprivate variable with name \p Name and type \p
  /// VarType.
  /// \param VarType Type of the artificial threadprivate variable.
  /// \param Name Name of the artificial threadprivate variable.
  virtual Address getAddrOfArtificialThreadPrivate(CodeGenFunction &CGF,
                                                   QualType VarType,
                                                   StringRef Name);

  /// Emit flush of the variables specified in 'omp flush' directive.
  /// \param Vars List of variables to flush.
  virtual void emitFlush(CodeGenFunction &CGF, ArrayRef<const Expr *> Vars,
                         SourceLocation Loc, llvm::AtomicOrdering AO);

  /// Emit task region for the task directive. The task region is
  /// emitted in several steps:
  /// 1. Emit a call to kmp_task_t *__kmpc_omp_task_alloc(ident_t *, kmp_int32
  /// gtid, kmp_int32 flags, size_t sizeof_kmp_task_t, size_t sizeof_shareds,
  /// kmp_routine_entry_t *task_entry). Here task_entry is a pointer to the
  /// function:
  /// kmp_int32 .omp_task_entry.(kmp_int32 gtid, kmp_task_t *tt) {
  ///   TaskFunction(gtid, tt->part_id, tt->shareds);
  ///   return 0;
  /// }
  /// 2. Copy a list of shared variables to field shareds of the resulting
  /// structure kmp_task_t returned by the previous call (if any).
  /// 3. Copy a pointer to destructions function to field destructions of the
  /// resulting structure kmp_task_t.
  /// 4. Emit a call to kmp_int32 __kmpc_omp_task(ident_t *, kmp_int32 gtid,
  /// kmp_task_t *new_task), where new_task is a resulting structure from
  /// previous items.
  /// \param D Current task directive.
  /// \param TaskFunction An LLVM function with type void (*)(i32 /*gtid*/, i32
  /// /*part_id*/, captured_struct */*__context*/);
  /// \param SharedsTy A type which contains references the shared variables.
  /// \param Shareds Context with the list of shared variables from the \p
  /// TaskFunction.
  /// \param IfCond Not a nullptr if 'if' clause was specified, nullptr
  /// otherwise.
  /// \param Data Additional data for task generation like tiednsee, final
  /// state, list of privates etc.
  virtual void emitTaskCall(CodeGenFunction &CGF, SourceLocation Loc,
                            const OMPExecutableDirective &D,
                            llvm::Function *TaskFunction, QualType SharedsTy,
                            Address Shareds, const Expr *IfCond,
                            const OMPTaskDataTy &Data);

  /// Emit task region for the taskloop directive. The taskloop region is
  /// emitted in several steps:
  /// 1. Emit a call to kmp_task_t *__kmpc_omp_task_alloc(ident_t *, kmp_int32
  /// gtid, kmp_int32 flags, size_t sizeof_kmp_task_t, size_t sizeof_shareds,
  /// kmp_routine_entry_t *task_entry). Here task_entry is a pointer to the
  /// function:
  /// kmp_int32 .omp_task_entry.(kmp_int32 gtid, kmp_task_t *tt) {
  ///   TaskFunction(gtid, tt->part_id, tt->shareds);
  ///   return 0;
  /// }
  /// 2. Copy a list of shared variables to field shareds of the resulting
  /// structure kmp_task_t returned by the previous call (if any).
  /// 3. Copy a pointer to destructions function to field destructions of the
  /// resulting structure kmp_task_t.
  /// 4. Emit a call to void __kmpc_taskloop(ident_t *loc, int gtid, kmp_task_t
  /// *task, int if_val, kmp_uint64 *lb, kmp_uint64 *ub, kmp_int64 st, int
  /// nogroup, int sched, kmp_uint64 grainsize, void *task_dup ), where new_task
  /// is a resulting structure from
  /// previous items.
  /// \param D Current task directive.
  /// \param TaskFunction An LLVM function with type void (*)(i32 /*gtid*/, i32
  /// /*part_id*/, captured_struct */*__context*/);
  /// \param SharedsTy A type which contains references the shared variables.
  /// \param Shareds Context with the list of shared variables from the \p
  /// TaskFunction.
  /// \param IfCond Not a nullptr if 'if' clause was specified, nullptr
  /// otherwise.
  /// \param Data Additional data for task generation like tiednsee, final
  /// state, list of privates etc.
  virtual void emitTaskLoopCall(CodeGenFunction &CGF, SourceLocation Loc,
                                const OMPLoopDirective &D,
                                llvm::Function *TaskFunction,
                                QualType SharedsTy, Address Shareds,
                                const Expr *IfCond, const OMPTaskDataTy &Data);

  /// Emit code for the directive that does not require outlining.
  ///
  /// \param InnermostKind Kind of innermost directive (for simple directives it
  /// is a directive itself, for combined - its innermost directive).
  /// \param CodeGen Code generation sequence for the \a D directive.
  /// \param HasCancel true if region has inner cancel directive, false
  /// otherwise.
  virtual void emitInlinedDirective(CodeGenFunction &CGF,
                                    OpenMPDirectiveKind InnermostKind,
                                    const RegionCodeGenTy &CodeGen,
                                    bool HasCancel = false);

  /// Emits reduction function.
  /// \param ArgsElemType Array type containing pointers to reduction variables.
  /// \param Privates List of private copies for original reduction arguments.
  /// \param LHSExprs List of LHS in \a ReductionOps reduction operations.
  /// \param RHSExprs List of RHS in \a ReductionOps reduction operations.
  /// \param ReductionOps List of reduction operations in form 'LHS binop RHS'
  /// or 'operator binop(LHS, RHS)'.
  llvm::Function *emitReductionFunction(SourceLocation Loc,
                                        llvm::Type *ArgsElemType,
                                        ArrayRef<const Expr *> Privates,
                                        ArrayRef<const Expr *> LHSExprs,
                                        ArrayRef<const Expr *> RHSExprs,
                                        ArrayRef<const Expr *> ReductionOps);

  /// Emits single reduction combiner
  void emitSingleReductionCombiner(CodeGenFunction &CGF,
                                   const Expr *ReductionOp,
                                   const Expr *PrivateRef,
                                   const DeclRefExpr *LHS,
                                   const DeclRefExpr *RHS);

  struct ReductionOptionsTy {
    bool WithNowait;
    bool SimpleReduction;
    OpenMPDirectiveKind ReductionKind;
  };
  /// Emit a code for reduction clause. Next code should be emitted for
  /// reduction:
  /// \code
  ///
  /// static kmp_critical_name lock = { 0 };
  ///
  /// void reduce_func(void *lhs[<n>], void *rhs[<n>]) {
  ///  ...
  ///  *(Type<i>*)lhs[i] = RedOp<i>(*(Type<i>*)lhs[i], *(Type<i>*)rhs[i]);
  ///  ...
  /// }
  ///
  /// ...
  /// void *RedList[<n>] = {&<RHSExprs>[0], ..., &<RHSExprs>[<n>-1]};
  /// switch (__kmpc_reduce{_nowait}(<loc>, <gtid>, <n>, sizeof(RedList),
  /// RedList, reduce_func, &<lock>)) {
  /// case 1:
  ///  ...
  ///  <LHSExprs>[i] = RedOp<i>(*<LHSExprs>[i], *<RHSExprs>[i]);
  ///  ...
  /// __kmpc_end_reduce{_nowait}(<loc>, <gtid>, &<lock>);
  /// break;
  /// case 2:
  ///  ...
  ///  Atomic(<LHSExprs>[i] = RedOp<i>(*<LHSExprs>[i], *<RHSExprs>[i]));
  ///  ...
  /// break;
  /// default:;
  /// }
  /// \endcode
  ///
  /// \param Privates List of private copies for original reduction arguments.
  /// \param LHSExprs List of LHS in \a ReductionOps reduction operations.
  /// \param RHSExprs List of RHS in \a ReductionOps reduction operations.
  /// \param ReductionOps List of reduction operations in form 'LHS binop RHS'
  /// or 'operator binop(LHS, RHS)'.
  /// \param Options List of options for reduction codegen:
  ///     WithNowait true if parent directive has also nowait clause, false
  ///     otherwise.
  ///     SimpleReduction Emit reduction operation only. Used for omp simd
  ///     directive on the host.
  ///     ReductionKind The kind of reduction to perform.
  virtual void emitReduction(CodeGenFunction &CGF, SourceLocation Loc,
                             ArrayRef<const Expr *> Privates,
                             ArrayRef<const Expr *> LHSExprs,
                             ArrayRef<const Expr *> RHSExprs,
                             ArrayRef<const Expr *> ReductionOps,
                             ReductionOptionsTy Options);

  /// Emit a code for initialization of task reduction clause. Next code
  /// should be emitted for reduction:
  /// \code
  ///
  /// _taskred_item_t red_data[n];
  /// ...
  /// red_data[i].shar = &shareds[i];
  /// red_data[i].orig = &origs[i];
  /// red_data[i].size = sizeof(origs[i]);
  /// red_data[i].f_init = (void*)RedInit<i>;
  /// red_data[i].f_fini = (void*)RedDest<i>;
  /// red_data[i].f_comb = (void*)RedOp<i>;
  /// red_data[i].flags = <Flag_i>;
  /// ...
  /// void* tg1 = __kmpc_taskred_init(gtid, n, red_data);
  /// \endcode
  /// For reduction clause with task modifier it emits the next call:
  /// \code
  ///
  /// _taskred_item_t red_data[n];
  /// ...
  /// red_data[i].shar = &shareds[i];
  /// red_data[i].orig = &origs[i];
  /// red_data[i].size = sizeof(origs[i]);
  /// red_data[i].f_init = (void*)RedInit<i>;
  /// red_data[i].f_fini = (void*)RedDest<i>;
  /// red_data[i].f_comb = (void*)RedOp<i>;
  /// red_data[i].flags = <Flag_i>;
  /// ...
  /// void* tg1 = __kmpc_taskred_modifier_init(loc, gtid, is_worksharing, n,
  /// red_data);
  /// \endcode
  /// \param LHSExprs List of LHS in \a Data.ReductionOps reduction operations.
  /// \param RHSExprs List of RHS in \a Data.ReductionOps reduction operations.
  /// \param Data Additional data for task generation like tiedness, final
  /// state, list of privates, reductions etc.
  virtual llvm::Value *emitTaskReductionInit(CodeGenFunction &CGF,
                                             SourceLocation Loc,
                                             ArrayRef<const Expr *> LHSExprs,
                                             ArrayRef<const Expr *> RHSExprs,
                                             const OMPTaskDataTy &Data);

  /// Emits the following code for reduction clause with task modifier:
  /// \code
  /// __kmpc_task_reduction_modifier_fini(loc, gtid, is_worksharing);
  /// \endcode
  virtual void emitTaskReductionFini(CodeGenFunction &CGF, SourceLocation Loc,
                                     bool IsWorksharingReduction);

  /// Required to resolve existing problems in the runtime. Emits threadprivate
  /// variables to store the size of the VLAs/array sections for
  /// initializer/combiner/finalizer functions.
  /// \param RCG Allows to reuse an existing data for the reductions.
  /// \param N Reduction item for which fixups must be emitted.
  virtual void emitTaskReductionFixups(CodeGenFunction &CGF, SourceLocation Loc,
                                       ReductionCodeGen &RCG, unsigned N);

  /// Get the address of `void *` type of the privatue copy of the reduction
  /// item specified by the \p SharedLVal.
  /// \param ReductionsPtr Pointer to the reduction data returned by the
  /// emitTaskReductionInit function.
  /// \param SharedLVal Address of the original reduction item.
  virtual Address getTaskReductionItem(CodeGenFunction &CGF, SourceLocation Loc,
                                       llvm::Value *ReductionsPtr,
                                       LValue SharedLVal);

  /// Emit code for 'taskwait' directive.
  virtual void emitTaskwaitCall(CodeGenFunction &CGF, SourceLocation Loc,
                                const OMPTaskDataTy &Data);

  /// Emit code for 'cancellation point' construct.
  /// \param CancelRegion Region kind for which the cancellation point must be
  /// emitted.
  ///
  virtual void emitCancellationPointCall(CodeGenFunction &CGF,
                                         SourceLocation Loc,
                                         OpenMPDirectiveKind CancelRegion);

  /// Emit code for 'cancel' construct.
  /// \param IfCond Condition in the associated 'if' clause, if it was
  /// specified, nullptr otherwise.
  /// \param CancelRegion Region kind for which the cancel must be emitted.
  ///
  virtual void emitCancelCall(CodeGenFunction &CGF, SourceLocation Loc,
                              const Expr *IfCond,
                              OpenMPDirectiveKind CancelRegion);

  /// Emit outilined function for 'target' directive.
  /// \param D Directive to emit.
  /// \param ParentName Name of the function that encloses the target region.
  /// \param OutlinedFn Outlined function value to be defined by this call.
  /// \param OutlinedFnID Outlined function ID value to be defined by this call.
  /// \param IsOffloadEntry True if the outlined function is an offload entry.
  /// \param CodeGen Code generation sequence for the \a D directive.
  /// An outlined function may not be an entry if, e.g. the if clause always
  /// evaluates to false.
  virtual void emitTargetOutlinedFunction(const OMPExecutableDirective &D,
                                          StringRef ParentName,
                                          llvm::Function *&OutlinedFn,
                                          llvm::Constant *&OutlinedFnID,
                                          bool IsOffloadEntry,
                                          const RegionCodeGenTy &CodeGen);

  /// Emit the target offloading code associated with \a D. The emitted
  /// code attempts offloading the execution to the device, an the event of
  /// a failure it executes the host version outlined in \a OutlinedFn.
  /// \param D Directive to emit.
  /// \param OutlinedFn Host version of the code to be offloaded.
  /// \param OutlinedFnID ID of host version of the code to be offloaded.
  /// \param IfCond Expression evaluated in if clause associated with the target
  /// directive, or null if no if clause is used.
  /// \param Device Expression evaluated in device clause associated with the
  /// target directive, or null if no device clause is used and device modifier.
  /// \param SizeEmitter Callback to emit number of iterations for loop-based
  /// directives.
  virtual void emitTargetCall(
      CodeGenFunction &CGF, const OMPExecutableDirective &D,
      llvm::Function *OutlinedFn, llvm::Value *OutlinedFnID, const Expr *IfCond,
      llvm::PointerIntPair<const Expr *, 2, OpenMPDeviceClauseModifier> Device,
      llvm::function_ref<llvm::Value *(CodeGenFunction &CGF,
                                       const OMPLoopDirective &D)>
          SizeEmitter);

  /// Emit the target regions enclosed in \a GD function definition or
  /// the function itself in case it is a valid device function. Returns true if
  /// \a GD was dealt with successfully.
  /// \param GD Function to scan.
  virtual bool emitTargetFunctions(GlobalDecl GD);

  /// Emit the global variable if it is a valid device global variable.
  /// Returns true if \a GD was dealt with successfully.
  /// \param GD Variable declaration to emit.
  virtual bool emitTargetGlobalVariable(GlobalDecl GD);

  /// Checks if the provided global decl \a GD is a declare target variable and
  /// registers it when emitting code for the host.
  virtual void registerTargetGlobalVariable(const VarDecl *VD,
                                            llvm::Constant *Addr);

  /// Emit the global \a GD if it is meaningful for the target. Returns
  /// if it was emitted successfully.
  /// \param GD Global to scan.
  virtual bool emitTargetGlobal(GlobalDecl GD);

  /// Creates and returns a registration function for when at least one
  /// requires directives was used in the current module.
  llvm::Function *emitRequiresDirectiveRegFun();

  /// Creates all the offload entries in the current compilation unit
  /// along with the associated metadata.
  void createOffloadEntriesAndInfoMetadata();

  /// Emits code for teams call of the \a OutlinedFn with
  /// variables captured in a record which address is stored in \a
  /// CapturedStruct.
  /// \param OutlinedFn Outlined function to be run by team masters. Type of
  /// this function is void(*)(kmp_int32 *, kmp_int32, struct context_vars*).
  /// \param CapturedVars A pointer to the record with the references to
  /// variables used in \a OutlinedFn function.
  ///
  virtual void emitTeamsCall(CodeGenFunction &CGF,
                             const OMPExecutableDirective &D,
                             SourceLocation Loc, llvm::Function *OutlinedFn,
                             ArrayRef<llvm::Value *> CapturedVars);

  /// Emits call to void __kmpc_push_num_teams(ident_t *loc, kmp_int32
  /// global_tid, kmp_int32 num_teams, kmp_int32 thread_limit) to generate code
  /// for num_teams clause.
  /// \param NumTeams An integer expression of teams.
  /// \param ThreadLimit An integer expression of threads.
  virtual void emitNumTeamsClause(CodeGenFunction &CGF, const Expr *NumTeams,
                                  const Expr *ThreadLimit, SourceLocation Loc);

  /// Struct that keeps all the relevant information that should be kept
  /// throughout a 'target data' region.
  class TargetDataInfo {
    /// Set to true if device pointer information have to be obtained.
    bool RequiresDevicePointerInfo = false;
    /// Set to true if Clang emits separate runtime calls for the beginning and
    /// end of the region.  These calls might have separate map type arrays.
    bool SeparateBeginEndCalls = false;

  public:
    /// The array of base pointer passed to the runtime library.
    llvm::Value *BasePointersArray = nullptr;
    /// The array of section pointers passed to the runtime library.
    llvm::Value *PointersArray = nullptr;
    /// The array of sizes passed to the runtime library.
    llvm::Value *SizesArray = nullptr;
    /// The array of map types passed to the runtime library for the beginning
    /// of the region or for the entire region if there are no separate map
    /// types for the region end.
    llvm::Value *MapTypesArray = nullptr;
    /// The array of map types passed to the runtime library for the end of the
    /// region, or nullptr if there are no separate map types for the region
    /// end.
    llvm::Value *MapTypesArrayEnd = nullptr;
    /// The array of user-defined mappers passed to the runtime library.
    llvm::Value *MappersArray = nullptr;
    /// The array of original declaration names of mapped pointers sent to the
    /// runtime library for debugging
    llvm::Value *MapNamesArray = nullptr;
    /// Indicate whether any user-defined mapper exists.
    bool HasMapper = false;
    /// The total number of pointers passed to the runtime library.
    unsigned NumberOfPtrs = 0u;
    /// Map between the a declaration of a capture and the corresponding base
    /// pointer address where the runtime returns the device pointers.
    llvm::DenseMap<const ValueDecl *, Address> CaptureDeviceAddrMap;

    explicit TargetDataInfo() {}
    explicit TargetDataInfo(bool RequiresDevicePointerInfo,
                            bool SeparateBeginEndCalls)
        : RequiresDevicePointerInfo(RequiresDevicePointerInfo),
          SeparateBeginEndCalls(SeparateBeginEndCalls) {}
    /// Clear information about the data arrays.
    void clearArrayInfo() {
      BasePointersArray = nullptr;
      PointersArray = nullptr;
      SizesArray = nullptr;
      MapTypesArray = nullptr;
      MapTypesArrayEnd = nullptr;
      MapNamesArray = nullptr;
      MappersArray = nullptr;
      HasMapper = false;
      NumberOfPtrs = 0u;
    }
    /// Return true if the current target data information has valid arrays.
    bool isValid() {
      return BasePointersArray && PointersArray && SizesArray &&
             MapTypesArray && (!HasMapper || MappersArray) && NumberOfPtrs;
    }
    bool requiresDevicePointerInfo() { return RequiresDevicePointerInfo; }
    bool separateBeginEndCalls() { return SeparateBeginEndCalls; }
  };

  /// Emit the target data mapping code associated with \a D.
  /// \param D Directive to emit.
  /// \param IfCond Expression evaluated in if clause associated with the
  /// target directive, or null if no device clause is used.
  /// \param Device Expression evaluated in device clause associated with the
  /// target directive, or null if no device clause is used.
  /// \param Info A record used to store information that needs to be preserved
  /// until the region is closed.
  virtual void emitTargetDataCalls(CodeGenFunction &CGF,
                                   const OMPExecutableDirective &D,
                                   const Expr *IfCond, const Expr *Device,
                                   const RegionCodeGenTy &CodeGen,
                                   TargetDataInfo &Info);

  /// Emit the data mapping/movement code associated with the directive
  /// \a D that should be of the form 'target [{enter|exit} data | update]'.
  /// \param D Directive to emit.
  /// \param IfCond Expression evaluated in if clause associated with the target
  /// directive, or null if no if clause is used.
  /// \param Device Expression evaluated in device clause associated with the
  /// target directive, or null if no device clause is used.
  virtual void emitTargetDataStandAloneCall(CodeGenFunction &CGF,
                                            const OMPExecutableDirective &D,
                                            const Expr *IfCond,
                                            const Expr *Device);

  /// Marks function \a Fn with properly mangled versions of vector functions.
  /// \param FD Function marked as 'declare simd'.
  /// \param Fn LLVM function that must be marked with 'declare simd'
  /// attributes.
  virtual void emitDeclareSimdFunction(const FunctionDecl *FD,
                                       llvm::Function *Fn);

  /// Emit initialization for doacross loop nesting support.
  /// \param D Loop-based construct used in doacross nesting construct.
  virtual void emitDoacrossInit(CodeGenFunction &CGF, const OMPLoopDirective &D,
                                ArrayRef<Expr *> NumIterations);

  /// Emit code for doacross ordered directive with 'depend' clause.
  /// \param C 'depend' clause with 'sink|source' dependency kind.
  virtual void emitDoacrossOrdered(CodeGenFunction &CGF,
                                   const OMPDependClause *C);

  /// Translates the native parameter of outlined function if this is required
  /// for target.
  /// \param FD Field decl from captured record for the parameter.
  /// \param NativeParam Parameter itself.
  virtual const VarDecl *translateParameter(const FieldDecl *FD,
                                            const VarDecl *NativeParam) const {
    return NativeParam;
  }

  /// Gets the address of the native argument basing on the address of the
  /// target-specific parameter.
  /// \param NativeParam Parameter itself.
  /// \param TargetParam Corresponding target-specific parameter.
  virtual Address getParameterAddress(CodeGenFunction &CGF,
                                      const VarDecl *NativeParam,
                                      const VarDecl *TargetParam) const;

  /// Choose default schedule type and chunk value for the
  /// dist_schedule clause.
  virtual void getDefaultDistScheduleAndChunk(CodeGenFunction &CGF,
      const OMPLoopDirective &S, OpenMPDistScheduleClauseKind &ScheduleKind,
      llvm::Value *&Chunk) const {}

  /// Choose default schedule type and chunk value for the
  /// schedule clause.
  virtual void getDefaultScheduleAndChunk(CodeGenFunction &CGF,
      const OMPLoopDirective &S, OpenMPScheduleClauseKind &ScheduleKind,
      const Expr *&ChunkExpr) const;

  /// Emits call of the outlined function with the provided arguments,
  /// translating these arguments to correct target-specific arguments.
  virtual void
  emitOutlinedFunctionCall(CodeGenFunction &CGF, SourceLocation Loc,
                           llvm::FunctionCallee OutlinedFn,
                           ArrayRef<llvm::Value *> Args = llvm::None) const;

  /// Emits OpenMP-specific function prolog.
  /// Required for device constructs.
  virtual void emitFunctionProlog(CodeGenFunction &CGF, const Decl *D);

  /// Gets the OpenMP-specific address of the local variable.
  virtual Address getAddressOfLocalVariable(CodeGenFunction &CGF,
                                            const VarDecl *VD);

  /// Marks the declaration as already emitted for the device code and returns
  /// true, if it was marked already, and false, otherwise.
  bool markAsGlobalTarget(GlobalDecl GD);

  /// Emit deferred declare target variables marked for deferred emission.
  void emitDeferredTargetDecls() const;

  /// Adjust some parameters for the target-based directives, like addresses of
  /// the variables captured by reference in lambdas.
  virtual void
  adjustTargetSpecificDataForLambdas(CodeGenFunction &CGF,
                                     const OMPExecutableDirective &D) const;

  /// Perform check on requires decl to ensure that target architecture
  /// supports unified addressing
  virtual void processRequiresDirective(const OMPRequiresDecl *D);

  /// Gets default memory ordering as specified in requires directive.
  llvm::AtomicOrdering getDefaultMemoryOrdering() const;

  /// Checks if the variable has associated OMPAllocateDeclAttr attribute with
  /// the predefined allocator and translates it into the corresponding address
  /// space.
  virtual bool hasAllocateAttributeForGlobalVar(const VarDecl *VD, LangAS &AS);

  /// Return whether the unified_shared_memory has been specified.
  bool hasRequiresUnifiedSharedMemory() const;

  /// Checks if the \p VD variable is marked as nontemporal declaration in
  /// current context.
  bool isNontemporalDecl(const ValueDecl *VD) const;

  /// Create specialized alloca to handle lastprivate conditionals.
  Address emitLastprivateConditionalInit(CodeGenFunction &CGF,
                                         const VarDecl *VD);

  /// Checks if the provided \p LVal is lastprivate conditional and emits the
  /// code to update the value of the original variable.
  /// \code
  /// lastprivate(conditional: a)
  /// ...
  /// <type> a;
  /// lp_a = ...;
  /// #pragma omp critical(a)
  /// if (last_iv_a <= iv) {
  ///   last_iv_a = iv;
  ///   global_a = lp_a;
  /// }
  /// \endcode
  virtual void checkAndEmitLastprivateConditional(CodeGenFunction &CGF,
                                                  const Expr *LHS);

  /// Checks if the lastprivate conditional was updated in inner region and
  /// writes the value.
  /// \code
  /// lastprivate(conditional: a)
  /// ...
  /// <type> a;bool Fired = false;
  /// #pragma omp ... shared(a)
  /// {
  ///   lp_a = ...;
  ///   Fired = true;
  /// }
  /// if (Fired) {
  ///   #pragma omp critical(a)
  ///   if (last_iv_a <= iv) {
  ///     last_iv_a = iv;
  ///     global_a = lp_a;
  ///   }
  ///   Fired = false;
  /// }
  /// \endcode
  virtual void checkAndEmitSharedLastprivateConditional(
      CodeGenFunction &CGF, const OMPExecutableDirective &D,
      const llvm::DenseSet<CanonicalDeclPtr<const VarDecl>> &IgnoredDecls);

  /// Gets the address of the global copy used for lastprivate conditional
  /// update, if any.
  /// \param PrivLVal LValue for the private copy.
  /// \param VD Original lastprivate declaration.
  virtual void emitLastprivateConditionalFinalUpdate(CodeGenFunction &CGF,
                                                     LValue PrivLVal,
                                                     const VarDecl *VD,
                                                     SourceLocation Loc);

  /// Emits list of dependecies based on the provided data (array of
  /// dependence/expression pairs).
  /// \returns Pointer to the first element of the array casted to VoidPtr type.
  std::pair<llvm::Value *, Address>
  emitDependClause(CodeGenFunction &CGF,
                   ArrayRef<OMPTaskDataTy::DependData> Dependencies,
                   SourceLocation Loc);

  /// Emits list of dependecies based on the provided data (array of
  /// dependence/expression pairs) for depobj construct. In this case, the
  /// variable is allocated in dynamically. \returns Pointer to the first
  /// element of the array casted to VoidPtr type.
  Address emitDepobjDependClause(CodeGenFunction &CGF,
                                 const OMPTaskDataTy::DependData &Dependencies,
                                 SourceLocation Loc);

  /// Emits the code to destroy the dependency object provided in depobj
  /// directive.
  void emitDestroyClause(CodeGenFunction &CGF, LValue DepobjLVal,
                         SourceLocation Loc);

  /// Updates the dependency kind in the specified depobj object.
  /// \param DepobjLVal LValue for the main depobj object.
  /// \param NewDepKind New dependency kind.
  void emitUpdateClause(CodeGenFunction &CGF, LValue DepobjLVal,
                        OpenMPDependClauseKind NewDepKind, SourceLocation Loc);

  /// Initializes user defined allocators specified in the uses_allocators
  /// clauses.
  void emitUsesAllocatorsInit(CodeGenFunction &CGF, const Expr *Allocator,
                              const Expr *AllocatorTraits);

  /// Destroys user defined allocators specified in the uses_allocators clause.
  void emitUsesAllocatorsFini(CodeGenFunction &CGF, const Expr *Allocator);

  /// Returns true if the variable is a local variable in untied task.
  bool isLocalVarInUntiedTask(CodeGenFunction &CGF, const VarDecl *VD) const;

  /// Returns whether the current architecture supports fast FP atomics
  virtual bool supportFastFPAtomics() { return false; }

  /// Used for AMDGPU architectures where certain fast FP atomics are defined as
  /// instrinsic functions
  virtual std::pair<bool, RValue> emitFastFPAtomicCall(CodeGenFunction &CGF,
                                                       LValue X, RValue Update,
                                                       BinaryOperatorKind BO) {
    return std::make_pair(false, RValue::get(nullptr));
  }
};

/// Class supports emissionof SIMD-only code.
class CGOpenMPSIMDRuntime final : public CGOpenMPRuntime {
public:
  explicit CGOpenMPSIMDRuntime(CodeGenModule &CGM) : CGOpenMPRuntime(CGM) {}
  ~CGOpenMPSIMDRuntime() override {}

  /// Emits outlined function for the specified OpenMP parallel directive
  /// \a D. This outlined function has type void(*)(kmp_int32 *ThreadID,
  /// kmp_int32 BoundID, struct context_vars*).
  /// \param D OpenMP directive.
  /// \param ThreadIDVar Variable for thread id in the current OpenMP region.
  /// \param InnermostKind Kind of innermost directive (for simple directives it
  /// is a directive itself, for combined - its innermost directive).
  /// \param CodeGen Code generation sequence for the \a D directive.
  llvm::Function *
  emitParallelOutlinedFunction(const OMPExecutableDirective &D,
                               const VarDecl *ThreadIDVar,
                               OpenMPDirectiveKind InnermostKind,
                               const RegionCodeGenTy &CodeGen) override;

  /// Emits outlined function for the specified OpenMP teams directive
  /// \a D. This outlined function has type void(*)(kmp_int32 *ThreadID,
  /// kmp_int32 BoundID, struct context_vars*).
  /// \param D OpenMP directive.
  /// \param ThreadIDVar Variable for thread id in the current OpenMP region.
  /// \param InnermostKind Kind of innermost directive (for simple directives it
  /// is a directive itself, for combined - its innermost directive).
  /// \param CodeGen Code generation sequence for the \a D directive.
  llvm::Function *
  emitTeamsOutlinedFunction(const OMPExecutableDirective &D,
                            const VarDecl *ThreadIDVar,
                            OpenMPDirectiveKind InnermostKind,
                            const RegionCodeGenTy &CodeGen) override;

  /// Emits outlined function for the OpenMP task directive \a D. This
  /// outlined function has type void(*)(kmp_int32 ThreadID, struct task_t*
  /// TaskT).
  /// \param D OpenMP directive.
  /// \param ThreadIDVar Variable for thread id in the current OpenMP region.
  /// \param PartIDVar Variable for partition id in the current OpenMP untied
  /// task region.
  /// \param TaskTVar Variable for task_t argument.
  /// \param InnermostKind Kind of innermost directive (for simple directives it
  /// is a directive itself, for combined - its innermost directive).
  /// \param CodeGen Code generation sequence for the \a D directive.
  /// \param Tied true if task is generated for tied task, false otherwise.
  /// \param NumberOfParts Number of parts in untied task. Ignored for tied
  /// tasks.
  ///
  llvm::Function *emitTaskOutlinedFunction(
      const OMPExecutableDirective &D, const VarDecl *ThreadIDVar,
      const VarDecl *PartIDVar, const VarDecl *TaskTVar,
      OpenMPDirectiveKind InnermostKind, const RegionCodeGenTy &CodeGen,
      bool Tied, unsigned &NumberOfParts) override;

  /// Emits code for parallel or serial call of the \a OutlinedFn with
  /// variables captured in a record which address is stored in \a
  /// CapturedStruct.
  /// \param OutlinedFn Outlined function to be run in parallel threads. Type of
  /// this function is void(*)(kmp_int32 *, kmp_int32, struct context_vars*).
  /// \param CapturedVars A pointer to the record with the references to
  /// variables used in \a OutlinedFn function.
  /// \param IfCond Condition in the associated 'if' clause, if it was
  /// specified, nullptr otherwise.
  /// \param NumThreads The value corresponding to the num_threads clause, if
  /// any, or nullptr.
  ///
  void emitParallelCall(CodeGenFunction &CGF, SourceLocation Loc,
                        llvm::Function *OutlinedFn,
                        ArrayRef<llvm::Value *> CapturedVars,
                        const Expr *IfCond, llvm::Value *NumThreads) override;

  /// Emits a critical region.
  /// \param CriticalName Name of the critical region.
  /// \param CriticalOpGen Generator for the statement associated with the given
  /// critical region.
  /// \param Hint Value of the 'hint' clause (optional).
  void emitCriticalRegion(CodeGenFunction &CGF, StringRef CriticalName,
                          const RegionCodeGenTy &CriticalOpGen,
                          SourceLocation Loc,
                          const Expr *Hint = nullptr) override;

  /// Emits a master region.
  /// \param MasterOpGen Generator for the statement associated with the given
  /// master region.
  void emitMasterRegion(CodeGenFunction &CGF,
                        const RegionCodeGenTy &MasterOpGen,
                        SourceLocation Loc) override;

  /// Emits a masked region.
  /// \param MaskedOpGen Generator for the statement associated with the given
  /// masked region.
  void emitMaskedRegion(CodeGenFunction &CGF,
                        const RegionCodeGenTy &MaskedOpGen, SourceLocation Loc,
                        const Expr *Filter = nullptr) override;

  /// Emits a masked region.
  /// \param MaskedOpGen Generator for the statement associated with the given
  /// masked region.

  /// Emits code for a taskyield directive.
  void emitTaskyieldCall(CodeGenFunction &CGF, SourceLocation Loc) override;

  /// Emit a taskgroup region.
  /// \param TaskgroupOpGen Generator for the statement associated with the
  /// given taskgroup region.
  void emitTaskgroupRegion(CodeGenFunction &CGF,
                           const RegionCodeGenTy &TaskgroupOpGen,
                           SourceLocation Loc) override;

  /// Emits a single region.
  /// \param SingleOpGen Generator for the statement associated with the given
  /// single region.
  void emitSingleRegion(CodeGenFunction &CGF,
                        const RegionCodeGenTy &SingleOpGen, SourceLocation Loc,
                        ArrayRef<const Expr *> CopyprivateVars,
                        ArrayRef<const Expr *> DestExprs,
                        ArrayRef<const Expr *> SrcExprs,
                        ArrayRef<const Expr *> AssignmentOps) override;

  /// Emit an ordered region.
  /// \param OrderedOpGen Generator for the statement associated with the given
  /// ordered region.
  void emitOrderedRegion(CodeGenFunction &CGF,
                         const RegionCodeGenTy &OrderedOpGen,
                         SourceLocation Loc, bool IsThreads) override;

  /// Emit an implicit/explicit barrier for OpenMP threads.
  /// \param Kind Directive for which this implicit barrier call must be
  /// generated. Must be OMPD_barrier for explicit barrier generation.
  /// \param EmitChecks true if need to emit checks for cancellation barriers.
  /// \param ForceSimpleCall true simple barrier call must be emitted, false if
  /// runtime class decides which one to emit (simple or with cancellation
  /// checks).
  ///
  void emitBarrierCall(CodeGenFunction &CGF, SourceLocation Loc,
                       OpenMPDirectiveKind Kind, bool EmitChecks = true,
                       bool ForceSimpleCall = false) override;

  /// This is used for non static scheduled types and when the ordered
  /// clause is present on the loop construct.
  /// Depending on the loop schedule, it is necessary to call some runtime
  /// routine before start of the OpenMP loop to get the loop upper / lower
  /// bounds \a LB and \a UB and stride \a ST.
  ///
  /// \param CGF Reference to current CodeGenFunction.
  /// \param Loc Clang source location.
  /// \param ScheduleKind Schedule kind, specified by the 'schedule' clause.
  /// \param IVSize Size of the iteration variable in bits.
  /// \param IVSigned Sign of the iteration variable.
  /// \param Ordered true if loop is ordered, false otherwise.
  /// \param DispatchValues struct containing llvm values for lower bound, upper
  /// bound, and chunk expression.
  /// For the default (nullptr) value, the chunk 1 will be used.
  ///
  void emitForDispatchInit(CodeGenFunction &CGF, SourceLocation Loc,
                           const OpenMPScheduleTy &ScheduleKind,
                           unsigned IVSize, bool IVSigned, bool Ordered,
                           const DispatchRTInput &DispatchValues) override;

  /// Call the appropriate runtime routine to initialize it before start
  /// of loop.
  ///
  /// This is used only in case of static schedule, when the user did not
  /// specify a ordered clause on the loop construct.
  /// Depending on the loop schedule, it is necessary to call some runtime
  /// routine before start of the OpenMP loop to get the loop upper / lower
  /// bounds LB and UB and stride ST.
  ///
  /// \param CGF Reference to current CodeGenFunction.
  /// \param Loc Clang source location.
  /// \param DKind Kind of the directive.
  /// \param ScheduleKind Schedule kind, specified by the 'schedule' clause.
  /// \param Values Input arguments for the construct.
  ///
  void emitForStaticInit(CodeGenFunction &CGF, SourceLocation Loc,
                         OpenMPDirectiveKind DKind,
                         const OpenMPScheduleTy &ScheduleKind,
                         const StaticRTInput &Values) override;

  ///
  /// \param CGF Reference to current CodeGenFunction.
  /// \param Loc Clang source location.
  /// \param SchedKind Schedule kind, specified by the 'dist_schedule' clause.
  /// \param Values Input arguments for the construct.
  ///
  void emitDistributeStaticInit(CodeGenFunction &CGF, SourceLocation Loc,
                                OpenMPDistScheduleClauseKind SchedKind,
                                const StaticRTInput &Values) override;

  /// Call the appropriate runtime routine to notify that we finished
  /// iteration of the ordered loop with the dynamic scheduling.
  ///
  /// \param CGF Reference to current CodeGenFunction.
  /// \param Loc Clang source location.
  /// \param IVSize Size of the iteration variable in bits.
  /// \param IVSigned Sign of the iteration variable.
  ///
  void emitForOrderedIterationEnd(CodeGenFunction &CGF, SourceLocation Loc,
                                  unsigned IVSize, bool IVSigned) override;

  /// Call the appropriate runtime routine to notify that we finished
  /// all the work with current loop.
  ///
  /// \param CGF Reference to current CodeGenFunction.
  /// \param Loc Clang source location.
  /// \param DKind Kind of the directive for which the static finish is emitted.
  ///
  void emitForStaticFinish(CodeGenFunction &CGF, SourceLocation Loc,
                           OpenMPDirectiveKind DKind) override;

  /// Call __kmpc_dispatch_next(
  ///          ident_t *loc, kmp_int32 tid, kmp_int32 *p_lastiter,
  ///          kmp_int[32|64] *p_lower, kmp_int[32|64] *p_upper,
  ///          kmp_int[32|64] *p_stride);
  /// \param IVSize Size of the iteration variable in bits.
  /// \param IVSigned Sign of the iteration variable.
  /// \param IL Address of the output variable in which the flag of the
  /// last iteration is returned.
  /// \param LB Address of the output variable in which the lower iteration
  /// number is returned.
  /// \param UB Address of the output variable in which the upper iteration
  /// number is returned.
  /// \param ST Address of the output variable in which the stride value is
  /// returned.
  llvm::Value *emitForNext(CodeGenFunction &CGF, SourceLocation Loc,
                           unsigned IVSize, bool IVSigned, Address IL,
                           Address LB, Address UB, Address ST) override;

  /// Emits call to void __kmpc_push_num_threads(ident_t *loc, kmp_int32
  /// global_tid, kmp_int32 num_threads) to generate code for 'num_threads'
  /// clause.
  /// \param NumThreads An integer value of threads.
  void emitNumThreadsClause(CodeGenFunction &CGF, llvm::Value *NumThreads,
                            SourceLocation Loc) override;

  /// Emit call to void __kmpc_push_proc_bind(ident_t *loc, kmp_int32
  /// global_tid, int proc_bind) to generate code for 'proc_bind' clause.
  void emitProcBindClause(CodeGenFunction &CGF,
                          llvm::omp::ProcBindKind ProcBind,
                          SourceLocation Loc) override;

  /// Returns address of the threadprivate variable for the current
  /// thread.
  /// \param VD Threadprivate variable.
  /// \param VDAddr Address of the global variable \a VD.
  /// \param Loc Location of the reference to threadprivate var.
  /// \return Address of the threadprivate variable for the current thread.
  Address getAddrOfThreadPrivate(CodeGenFunction &CGF, const VarDecl *VD,
                                 Address VDAddr, SourceLocation Loc) override;

  /// Emit a code for initialization of threadprivate variable. It emits
  /// a call to runtime library which adds initial value to the newly created
  /// threadprivate variable (if it is not constant) and registers destructor
  /// for the variable (if any).
  /// \param VD Threadprivate variable.
  /// \param VDAddr Address of the global variable \a VD.
  /// \param Loc Location of threadprivate declaration.
  /// \param PerformInit true if initialization expression is not constant.
  llvm::Function *
  emitThreadPrivateVarDefinition(const VarDecl *VD, Address VDAddr,
                                 SourceLocation Loc, bool PerformInit,
                                 CodeGenFunction *CGF = nullptr) override;

  /// Creates artificial threadprivate variable with name \p Name and type \p
  /// VarType.
  /// \param VarType Type of the artificial threadprivate variable.
  /// \param Name Name of the artificial threadprivate variable.
  Address getAddrOfArtificialThreadPrivate(CodeGenFunction &CGF,
                                           QualType VarType,
                                           StringRef Name) override;

  /// Emit flush of the variables specified in 'omp flush' directive.
  /// \param Vars List of variables to flush.
  void emitFlush(CodeGenFunction &CGF, ArrayRef<const Expr *> Vars,
                 SourceLocation Loc, llvm::AtomicOrdering AO) override;

  /// Emit task region for the task directive. The task region is
  /// emitted in several steps:
  /// 1. Emit a call to kmp_task_t *__kmpc_omp_task_alloc(ident_t *, kmp_int32
  /// gtid, kmp_int32 flags, size_t sizeof_kmp_task_t, size_t sizeof_shareds,
  /// kmp_routine_entry_t *task_entry). Here task_entry is a pointer to the
  /// function:
  /// kmp_int32 .omp_task_entry.(kmp_int32 gtid, kmp_task_t *tt) {
  ///   TaskFunction(gtid, tt->part_id, tt->shareds);
  ///   return 0;
  /// }
  /// 2. Copy a list of shared variables to field shareds of the resulting
  /// structure kmp_task_t returned by the previous call (if any).
  /// 3. Copy a pointer to destructions function to field destructions of the
  /// resulting structure kmp_task_t.
  /// 4. Emit a call to kmp_int32 __kmpc_omp_task(ident_t *, kmp_int32 gtid,
  /// kmp_task_t *new_task), where new_task is a resulting structure from
  /// previous items.
  /// \param D Current task directive.
  /// \param TaskFunction An LLVM function with type void (*)(i32 /*gtid*/, i32
  /// /*part_id*/, captured_struct */*__context*/);
  /// \param SharedsTy A type which contains references the shared variables.
  /// \param Shareds Context with the list of shared variables from the \p
  /// TaskFunction.
  /// \param IfCond Not a nullptr if 'if' clause was specified, nullptr
  /// otherwise.
  /// \param Data Additional data for task generation like tiednsee, final
  /// state, list of privates etc.
  void emitTaskCall(CodeGenFunction &CGF, SourceLocation Loc,
                    const OMPExecutableDirective &D,
                    llvm::Function *TaskFunction, QualType SharedsTy,
                    Address Shareds, const Expr *IfCond,
                    const OMPTaskDataTy &Data) override;

  /// Emit task region for the taskloop directive. The taskloop region is
  /// emitted in several steps:
  /// 1. Emit a call to kmp_task_t *__kmpc_omp_task_alloc(ident_t *, kmp_int32
  /// gtid, kmp_int32 flags, size_t sizeof_kmp_task_t, size_t sizeof_shareds,
  /// kmp_routine_entry_t *task_entry). Here task_entry is a pointer to the
  /// function:
  /// kmp_int32 .omp_task_entry.(kmp_int32 gtid, kmp_task_t *tt) {
  ///   TaskFunction(gtid, tt->part_id, tt->shareds);
  ///   return 0;
  /// }
  /// 2. Copy a list of shared variables to field shareds of the resulting
  /// structure kmp_task_t returned by the previous call (if any).
  /// 3. Copy a pointer to destructions function to field destructions of the
  /// resulting structure kmp_task_t.
  /// 4. Emit a call to void __kmpc_taskloop(ident_t *loc, int gtid, kmp_task_t
  /// *task, int if_val, kmp_uint64 *lb, kmp_uint64 *ub, kmp_int64 st, int
  /// nogroup, int sched, kmp_uint64 grainsize, void *task_dup ), where new_task
  /// is a resulting structure from
  /// previous items.
  /// \param D Current task directive.
  /// \param TaskFunction An LLVM function with type void (*)(i32 /*gtid*/, i32
  /// /*part_id*/, captured_struct */*__context*/);
  /// \param SharedsTy A type which contains references the shared variables.
  /// \param Shareds Context with the list of shared variables from the \p
  /// TaskFunction.
  /// \param IfCond Not a nullptr if 'if' clause was specified, nullptr
  /// otherwise.
  /// \param Data Additional data for task generation like tiednsee, final
  /// state, list of privates etc.
  void emitTaskLoopCall(CodeGenFunction &CGF, SourceLocation Loc,
                        const OMPLoopDirective &D, llvm::Function *TaskFunction,
                        QualType SharedsTy, Address Shareds, const Expr *IfCond,
                        const OMPTaskDataTy &Data) override;

  /// Emit a code for reduction clause. Next code should be emitted for
  /// reduction:
  /// \code
  ///
  /// static kmp_critical_name lock = { 0 };
  ///
  /// void reduce_func(void *lhs[<n>], void *rhs[<n>]) {
  ///  ...
  ///  *(Type<i>*)lhs[i] = RedOp<i>(*(Type<i>*)lhs[i], *(Type<i>*)rhs[i]);
  ///  ...
  /// }
  ///
  /// ...
  /// void *RedList[<n>] = {&<RHSExprs>[0], ..., &<RHSExprs>[<n>-1]};
  /// switch (__kmpc_reduce{_nowait}(<loc>, <gtid>, <n>, sizeof(RedList),
  /// RedList, reduce_func, &<lock>)) {
  /// case 1:
  ///  ...
  ///  <LHSExprs>[i] = RedOp<i>(*<LHSExprs>[i], *<RHSExprs>[i]);
  ///  ...
  /// __kmpc_end_reduce{_nowait}(<loc>, <gtid>, &<lock>);
  /// break;
  /// case 2:
  ///  ...
  ///  Atomic(<LHSExprs>[i] = RedOp<i>(*<LHSExprs>[i], *<RHSExprs>[i]));
  ///  ...
  /// break;
  /// default:;
  /// }
  /// \endcode
  ///
  /// \param Privates List of private copies for original reduction arguments.
  /// \param LHSExprs List of LHS in \a ReductionOps reduction operations.
  /// \param RHSExprs List of RHS in \a ReductionOps reduction operations.
  /// \param ReductionOps List of reduction operations in form 'LHS binop RHS'
  /// or 'operator binop(LHS, RHS)'.
  /// \param Options List of options for reduction codegen:
  ///     WithNowait true if parent directive has also nowait clause, false
  ///     otherwise.
  ///     SimpleReduction Emit reduction operation only. Used for omp simd
  ///     directive on the host.
  ///     ReductionKind The kind of reduction to perform.
  void emitReduction(CodeGenFunction &CGF, SourceLocation Loc,
                     ArrayRef<const Expr *> Privates,
                     ArrayRef<const Expr *> LHSExprs,
                     ArrayRef<const Expr *> RHSExprs,
                     ArrayRef<const Expr *> ReductionOps,
                     ReductionOptionsTy Options) override;

  /// Emit a code for initialization of task reduction clause. Next code
  /// should be emitted for reduction:
  /// \code
  ///
  /// _taskred_item_t red_data[n];
  /// ...
  /// red_data[i].shar = &shareds[i];
  /// red_data[i].orig = &origs[i];
  /// red_data[i].size = sizeof(origs[i]);
  /// red_data[i].f_init = (void*)RedInit<i>;
  /// red_data[i].f_fini = (void*)RedDest<i>;
  /// red_data[i].f_comb = (void*)RedOp<i>;
  /// red_data[i].flags = <Flag_i>;
  /// ...
  /// void* tg1 = __kmpc_taskred_init(gtid, n, red_data);
  /// \endcode
  /// For reduction clause with task modifier it emits the next call:
  /// \code
  ///
  /// _taskred_item_t red_data[n];
  /// ...
  /// red_data[i].shar = &shareds[i];
  /// red_data[i].orig = &origs[i];
  /// red_data[i].size = sizeof(origs[i]);
  /// red_data[i].f_init = (void*)RedInit<i>;
  /// red_data[i].f_fini = (void*)RedDest<i>;
  /// red_data[i].f_comb = (void*)RedOp<i>;
  /// red_data[i].flags = <Flag_i>;
  /// ...
  /// void* tg1 = __kmpc_taskred_modifier_init(loc, gtid, is_worksharing, n,
  /// red_data);
  /// \endcode
  /// \param LHSExprs List of LHS in \a Data.ReductionOps reduction operations.
  /// \param RHSExprs List of RHS in \a Data.ReductionOps reduction operations.
  /// \param Data Additional data for task generation like tiedness, final
  /// state, list of privates, reductions etc.
  llvm::Value *emitTaskReductionInit(CodeGenFunction &CGF, SourceLocation Loc,
                                     ArrayRef<const Expr *> LHSExprs,
                                     ArrayRef<const Expr *> RHSExprs,
                                     const OMPTaskDataTy &Data) override;

  /// Emits the following code for reduction clause with task modifier:
  /// \code
  /// __kmpc_task_reduction_modifier_fini(loc, gtid, is_worksharing);
  /// \endcode
  void emitTaskReductionFini(CodeGenFunction &CGF, SourceLocation Loc,
                             bool IsWorksharingReduction) override;

  /// Required to resolve existing problems in the runtime. Emits threadprivate
  /// variables to store the size of the VLAs/array sections for
  /// initializer/combiner/finalizer functions + emits threadprivate variable to
  /// store the pointer to the original reduction item for the custom
  /// initializer defined by declare reduction construct.
  /// \param RCG Allows to reuse an existing data for the reductions.
  /// \param N Reduction item for which fixups must be emitted.
  void emitTaskReductionFixups(CodeGenFunction &CGF, SourceLocation Loc,
                               ReductionCodeGen &RCG, unsigned N) override;

  /// Get the address of `void *` type of the privatue copy of the reduction
  /// item specified by the \p SharedLVal.
  /// \param ReductionsPtr Pointer to the reduction data returned by the
  /// emitTaskReductionInit function.
  /// \param SharedLVal Address of the original reduction item.
  Address getTaskReductionItem(CodeGenFunction &CGF, SourceLocation Loc,
                               llvm::Value *ReductionsPtr,
                               LValue SharedLVal) override;

  /// Emit code for 'taskwait' directive.
  void emitTaskwaitCall(CodeGenFunction &CGF, SourceLocation Loc,
                        const OMPTaskDataTy &Data) override;

  /// Emit code for 'cancellation point' construct.
  /// \param CancelRegion Region kind for which the cancellation point must be
  /// emitted.
  ///
  void emitCancellationPointCall(CodeGenFunction &CGF, SourceLocation Loc,
                                 OpenMPDirectiveKind CancelRegion) override;

  /// Emit code for 'cancel' construct.
  /// \param IfCond Condition in the associated 'if' clause, if it was
  /// specified, nullptr otherwise.
  /// \param CancelRegion Region kind for which the cancel must be emitted.
  ///
  void emitCancelCall(CodeGenFunction &CGF, SourceLocation Loc,
                      const Expr *IfCond,
                      OpenMPDirectiveKind CancelRegion) override;

  /// Emit outilined function for 'target' directive.
  /// \param D Directive to emit.
  /// \param ParentName Name of the function that encloses the target region.
  /// \param OutlinedFn Outlined function value to be defined by this call.
  /// \param OutlinedFnID Outlined function ID value to be defined by this call.
  /// \param IsOffloadEntry True if the outlined function is an offload entry.
  /// \param CodeGen Code generation sequence for the \a D directive.
  /// An outlined function may not be an entry if, e.g. the if clause always
  /// evaluates to false.
  void emitTargetOutlinedFunction(const OMPExecutableDirective &D,
                                  StringRef ParentName,
                                  llvm::Function *&OutlinedFn,
                                  llvm::Constant *&OutlinedFnID,
                                  bool IsOffloadEntry,
                                  const RegionCodeGenTy &CodeGen) override;

  /// Emit the target offloading code associated with \a D. The emitted
  /// code attempts offloading the execution to the device, an the event of
  /// a failure it executes the host version outlined in \a OutlinedFn.
  /// \param D Directive to emit.
  /// \param OutlinedFn Host version of the code to be offloaded.
  /// \param OutlinedFnID ID of host version of the code to be offloaded.
  /// \param IfCond Expression evaluated in if clause associated with the target
  /// directive, or null if no if clause is used.
  /// \param Device Expression evaluated in device clause associated with the
  /// target directive, or null if no device clause is used and device modifier.
  void emitTargetCall(
      CodeGenFunction &CGF, const OMPExecutableDirective &D,
      llvm::Function *OutlinedFn, llvm::Value *OutlinedFnID, const Expr *IfCond,
      llvm::PointerIntPair<const Expr *, 2, OpenMPDeviceClauseModifier> Device,
      llvm::function_ref<llvm::Value *(CodeGenFunction &CGF,
                                       const OMPLoopDirective &D)>
          SizeEmitter) override;

  /// Emit the target regions enclosed in \a GD function definition or
  /// the function itself in case it is a valid device function. Returns true if
  /// \a GD was dealt with successfully.
  /// \param GD Function to scan.
  bool emitTargetFunctions(GlobalDecl GD) override;

  /// Emit the global variable if it is a valid device global variable.
  /// Returns true if \a GD was dealt with successfully.
  /// \param GD Variable declaration to emit.
  bool emitTargetGlobalVariable(GlobalDecl GD) override;

  /// Emit the global \a GD if it is meaningful for the target. Returns
  /// if it was emitted successfully.
  /// \param GD Global to scan.
  bool emitTargetGlobal(GlobalDecl GD) override;

  /// Emits code for teams call of the \a OutlinedFn with
  /// variables captured in a record which address is stored in \a
  /// CapturedStruct.
  /// \param OutlinedFn Outlined function to be run by team masters. Type of
  /// this function is void(*)(kmp_int32 *, kmp_int32, struct context_vars*).
  /// \param CapturedVars A pointer to the record with the references to
  /// variables used in \a OutlinedFn function.
  ///
  void emitTeamsCall(CodeGenFunction &CGF, const OMPExecutableDirective &D,
                     SourceLocation Loc, llvm::Function *OutlinedFn,
                     ArrayRef<llvm::Value *> CapturedVars) override;

  /// Emits call to void __kmpc_push_num_teams(ident_t *loc, kmp_int32
  /// global_tid, kmp_int32 num_teams, kmp_int32 thread_limit) to generate code
  /// for num_teams clause.
  /// \param NumTeams An integer expression of teams.
  /// \param ThreadLimit An integer expression of threads.
  void emitNumTeamsClause(CodeGenFunction &CGF, const Expr *NumTeams,
                          const Expr *ThreadLimit, SourceLocation Loc) override;

  /// Emit the target data mapping code associated with \a D.
  /// \param D Directive to emit.
  /// \param IfCond Expression evaluated in if clause associated with the
  /// target directive, or null if no device clause is used.
  /// \param Device Expression evaluated in device clause associated with the
  /// target directive, or null if no device clause is used.
  /// \param Info A record used to store information that needs to be preserved
  /// until the region is closed.
  void emitTargetDataCalls(CodeGenFunction &CGF,
                           const OMPExecutableDirective &D, const Expr *IfCond,
                           const Expr *Device, const RegionCodeGenTy &CodeGen,
                           TargetDataInfo &Info) override;

  /// Emit the data mapping/movement code associated with the directive
  /// \a D that should be of the form 'target [{enter|exit} data | update]'.
  /// \param D Directive to emit.
  /// \param IfCond Expression evaluated in if clause associated with the target
  /// directive, or null if no if clause is used.
  /// \param Device Expression evaluated in device clause associated with the
  /// target directive, or null if no device clause is used.
  void emitTargetDataStandAloneCall(CodeGenFunction &CGF,
                                    const OMPExecutableDirective &D,
                                    const Expr *IfCond,
                                    const Expr *Device) override;

  /// Emit initialization for doacross loop nesting support.
  /// \param D Loop-based construct used in doacross nesting construct.
  void emitDoacrossInit(CodeGenFunction &CGF, const OMPLoopDirective &D,
                        ArrayRef<Expr *> NumIterations) override;

  /// Emit code for doacross ordered directive with 'depend' clause.
  /// \param C 'depend' clause with 'sink|source' dependency kind.
  void emitDoacrossOrdered(CodeGenFunction &CGF,
                           const OMPDependClause *C) override;

  /// Translates the native parameter of outlined function if this is required
  /// for target.
  /// \param FD Field decl from captured record for the parameter.
  /// \param NativeParam Parameter itself.
  const VarDecl *translateParameter(const FieldDecl *FD,
                                    const VarDecl *NativeParam) const override;

  /// Gets the address of the native argument basing on the address of the
  /// target-specific parameter.
  /// \param NativeParam Parameter itself.
  /// \param TargetParam Corresponding target-specific parameter.
  Address getParameterAddress(CodeGenFunction &CGF, const VarDecl *NativeParam,
                              const VarDecl *TargetParam) const override;

  /// Gets the OpenMP-specific address of the local variable.
  Address getAddressOfLocalVariable(CodeGenFunction &CGF,
                                    const VarDecl *VD) override {
    return Address::invalid();
  }
};

class HintClause {
public:
  /// Hint enum values for atomic and critical constructs (these enumerators are
  /// taken from the enum omp_sync_hint_t in omp.h).
  enum OpenMPSyncHintExpr {
    OMP_sync_hint_none = 0,
    OMP_lock_hint_none = OMP_sync_hint_none,
    OMP_sync_hint_uncontended = 1,
    OMP_lock_hint_uncontended = OMP_sync_hint_uncontended,
    OMP_sync_hint_contended = (1 << 1),
    OMP_lock_hint_contended = OMP_sync_hint_contended,
    OMP_sync_hint_nonspeculative = (1 << 2),
    OMP_lock_hint_nonspeculative = OMP_sync_hint_nonspeculative,
    OMP_sync_hint_speculative = (1 << 3),
    OMP_lock_hint_speculative = OMP_sync_hint_speculative,
    kmp_lock_hint_hle = (1 << 16),
    kmp_lock_hint_rtm = (1 << 17),
    kmp_lock_hint_adaptive = (1 << 18),
    AMD_fast_fp_atomics = (1 << 19),
    AMD_safe_fp_atomics = (1 << 20)
  };
};

} // namespace CodeGen
} // namespace clang

#endif<|MERGE_RESOLUTION|>--- conflicted
+++ resolved
@@ -518,7 +518,6 @@
   ///  kmp_int64 st; // stride
   /// };
   QualType KmpDimTy;
-<<<<<<< HEAD
   /// Type struct __tgt_offload_entry{
   ///   void      *addr;       // Pointer to the offload entry info.
   ///                          // (function or global)
@@ -531,8 +530,6 @@
   QualType TgtAttributeStructQTy;
 
   QualType TgtOffloadEntryQTy;
-=======
->>>>>>> 371412e0
   /// Entity that registers the offloading constants that were emitted so
   /// far.
   class OffloadEntriesInfoManagerTy {
