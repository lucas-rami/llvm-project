//===--- BackendUtil.cpp - LLVM Backend Utilities -------------------------===//
//
// Part of the LLVM Project, under the Apache License v2.0 with LLVM Exceptions.
// See https://llvm.org/LICENSE.txt for license information.
// SPDX-License-Identifier: Apache-2.0 WITH LLVM-exception
//
//===----------------------------------------------------------------------===//

#include "clang/CodeGen/BackendUtil.h"
#include "clang/Basic/CodeGenOptions.h"
#include "clang/Basic/Diagnostic.h"
#include "clang/Basic/LangOptions.h"
#include "clang/Basic/TargetOptions.h"
#include "clang/Frontend/FrontendDiagnostic.h"
#include "clang/Frontend/Utils.h"
#include "clang/Lex/HeaderSearchOptions.h"
#include "llvm/ADT/SmallSet.h"
#include "llvm/ADT/StringExtras.h"
#include "llvm/ADT/StringSwitch.h"
#include "llvm/ADT/Triple.h"
#include "llvm/Analysis/TargetLibraryInfo.h"
#include "llvm/Analysis/TargetTransformInfo.h"
#include "llvm/Bitcode/BitcodeReader.h"
#include "llvm/Bitcode/BitcodeWriter.h"
#include "llvm/Bitcode/BitcodeWriterPass.h"
#include "llvm/CodeGen/RegAllocRegistry.h"
#include "llvm/CodeGen/SchedulerRegistry.h"
#include "llvm/CodeGen/TargetSubtargetInfo.h"
#include "llvm/IR/DataLayout.h"
#include "llvm/IR/IRPrintingPasses.h"
#include "llvm/IR/LegacyPassManager.h"
#include "llvm/IR/Module.h"
#include "llvm/IR/ModuleSummaryIndex.h"
#include "llvm/IR/Verifier.h"
#include "llvm/LTO/LTOBackend.h"
#include "llvm/MC/MCAsmInfo.h"
#include "llvm/MC/SubtargetFeature.h"
#include "llvm/Passes/PassBuilder.h"
#include "llvm/Passes/PassPlugin.h"
#include "llvm/Support/BuryPointer.h"
#include "llvm/Support/CommandLine.h"
#include "llvm/Support/MemoryBuffer.h"
#include "llvm/Support/PrettyStackTrace.h"
#include "llvm/Support/TargetRegistry.h"
#include "llvm/Support/TimeProfiler.h"
#include "llvm/Support/Timer.h"
#include "llvm/Support/raw_ostream.h"
#include "llvm/Target/TargetMachine.h"
#include "llvm/Target/TargetOptions.h"
#include "llvm/Transforms/Coroutines.h"
#include "llvm/Transforms/IPO.h"
#include "llvm/Transforms/IPO/AlwaysInliner.h"
#include "llvm/Transforms/IPO/PassManagerBuilder.h"
#include "llvm/Transforms/IPO/ThinLTOBitcodeWriter.h"
#include "llvm/Transforms/InstCombine/InstCombine.h"
#include "llvm/Transforms/Instrumentation.h"
#include "llvm/Transforms/Instrumentation/AddressSanitizer.h"
#include "llvm/Transforms/Instrumentation/BoundsChecking.h"
#include "llvm/Transforms/Instrumentation/GCOVProfiler.h"
#include "llvm/Transforms/Instrumentation/MemorySanitizer.h"
#include "llvm/Transforms/Instrumentation/ThreadSanitizer.h"
#include "llvm/Transforms/ObjCARC.h"
#include "llvm/Transforms/Scalar.h"
#include "llvm/Transforms/Scalar/GVN.h"
#include "llvm/Transforms/Utils.h"
#include "llvm/Transforms/Utils/CanonicalizeAliases.h"
#include "llvm/Transforms/Utils/NameAnonGlobals.h"
#include "llvm/Transforms/Utils/SymbolRewriter.h"
#include <memory>
using namespace clang;
using namespace llvm;

namespace {

// Default filename used for profile generation.
static constexpr StringLiteral DefaultProfileGenName = "default_%m.profraw";

class EmitAssemblyHelper {
  DiagnosticsEngine &Diags;
  const HeaderSearchOptions &HSOpts;
  const CodeGenOptions &CodeGenOpts;
  const clang::TargetOptions &TargetOpts;
  const LangOptions &LangOpts;
  Module *TheModule;

  Timer PreLinkTime;
  Timer CodeGenerationTime;

  mutable legacy::PassManager *PreLinkPasses;
  std::unique_ptr<raw_pwrite_stream> OS;

  TargetIRAnalysis getTargetIRAnalysis() const {
    if (TM)
      return TM->getTargetIRAnalysis();

    return TargetIRAnalysis();
  }

  legacy::PassManager *getPreLinkPasses() const {
    if (!PreLinkPasses) {
      PreLinkPasses = new legacy::PassManager();
      PreLinkPasses->add(
          createTargetTransformInfoWrapperPass(getTargetIRAnalysis()));
    }
    return PreLinkPasses;
  }

  void CreatePasses(legacy::PassManager &MPM, legacy::FunctionPassManager &FPM);

  /// Generates the TargetMachine.
  /// Leaves TM unchanged if it is unable to create the target machine.
  /// Some of our clang tests specify triples which are not built
  /// into clang. This is okay because these tests check the generated
  /// IR, and they require DataLayout which depends on the triple.
  /// In this case, we allow this method to fail and not report an error.
  /// When MustCreateTM is used, we print an error if we are unable to load
  /// the requested target.
  void CreateTargetMachine(bool MustCreateTM);

  /// Add passes necessary to emit assembly or LLVM IR.
  ///
  /// \return True on success.
  bool AddEmitPasses(legacy::PassManager &CodeGenPasses, BackendAction Action,
                     raw_pwrite_stream &OS, raw_pwrite_stream *DwoOS);

  std::unique_ptr<llvm::ToolOutputFile> openOutputFile(StringRef Path) {
    std::error_code EC;
    auto F = llvm::make_unique<llvm::ToolOutputFile>(Path, EC,
                                                     llvm::sys::fs::F_None);
    if (EC) {
      Diags.Report(diag::err_fe_unable_to_open_output) << Path << EC.message();
      F.reset();
    }
    return F;
  }

  /// Add target specific pre-linking passes.
  void AddPreLinkPasses();

public:
  EmitAssemblyHelper(DiagnosticsEngine &_Diags,
                     const HeaderSearchOptions &HeaderSearchOpts,
                     const CodeGenOptions &CGOpts,
                     const clang::TargetOptions &TOpts,
                     const LangOptions &LOpts, Module *M)
      : Diags(_Diags), HSOpts(HeaderSearchOpts), CodeGenOpts(CGOpts),
        TargetOpts(TOpts), LangOpts(LOpts), TheModule(M),
        PreLinkTime("prelink", "Pre-Linking Passes Time"),
        CodeGenerationTime("codegen", "Code Generation Time"),
        PreLinkPasses(nullptr) {}

  ~EmitAssemblyHelper() {
    delete PreLinkPasses;
    if (CodeGenOpts.DisableFree)
      BuryPointer(std::move(TM));
  }

  std::unique_ptr<TargetMachine> TM;

  void EmitAssembly(BackendAction Action,
                    std::unique_ptr<raw_pwrite_stream> OS);

  void EmitAssemblyWithNewPassManager(BackendAction Action,
                                      std::unique_ptr<raw_pwrite_stream> OS);

  void DoPreLinkPasses();

  /// Set up target for target specific pre-linking passes and LLVM code
  /// generation.
  void setTarget(BackendAction Action);
};

// We need this wrapper to access LangOpts and CGOpts from extension functions
// that we add to the PassManagerBuilder.
class PassManagerBuilderWrapper : public PassManagerBuilder {
public:
  PassManagerBuilderWrapper(const Triple &TargetTriple,
                            const CodeGenOptions &CGOpts,
                            const LangOptions &LangOpts)
      : PassManagerBuilder(), TargetTriple(TargetTriple), CGOpts(CGOpts),
        LangOpts(LangOpts) {}
  const Triple &getTargetTriple() const { return TargetTriple; }
  const CodeGenOptions &getCGOpts() const { return CGOpts; }
  const LangOptions &getLangOpts() const { return LangOpts; }

private:
  const Triple &TargetTriple;
  const CodeGenOptions &CGOpts;
  const LangOptions &LangOpts;
};
}

static void addObjCARCAPElimPass(const PassManagerBuilder &Builder, PassManagerBase &PM) {
  if (Builder.OptLevel > 0)
    PM.add(createObjCARCAPElimPass());
}

static void addObjCARCExpandPass(const PassManagerBuilder &Builder, PassManagerBase &PM) {
  if (Builder.OptLevel > 0)
    PM.add(createObjCARCExpandPass());
}

static void addObjCARCOptPass(const PassManagerBuilder &Builder, PassManagerBase &PM) {
  if (Builder.OptLevel > 0)
    PM.add(createObjCARCOptPass());
}

static void addAddDiscriminatorsPass(const PassManagerBuilder &Builder,
                                     legacy::PassManagerBase &PM) {
  PM.add(createAddDiscriminatorsPass());
}

static void addBoundsCheckingPass(const PassManagerBuilder &Builder,
                                  legacy::PassManagerBase &PM) {
  PM.add(createBoundsCheckingLegacyPass());
}

static void addSanitizerCoveragePass(const PassManagerBuilder &Builder,
                                     legacy::PassManagerBase &PM) {
  const PassManagerBuilderWrapper &BuilderWrapper =
      static_cast<const PassManagerBuilderWrapper&>(Builder);
  const CodeGenOptions &CGOpts = BuilderWrapper.getCGOpts();
  SanitizerCoverageOptions Opts;
  Opts.CoverageType =
      static_cast<SanitizerCoverageOptions::Type>(CGOpts.SanitizeCoverageType);
  Opts.IndirectCalls = CGOpts.SanitizeCoverageIndirectCalls;
  Opts.TraceBB = CGOpts.SanitizeCoverageTraceBB;
  Opts.TraceCmp = CGOpts.SanitizeCoverageTraceCmp;
  Opts.TraceDiv = CGOpts.SanitizeCoverageTraceDiv;
  Opts.TraceGep = CGOpts.SanitizeCoverageTraceGep;
  Opts.Use8bitCounters = CGOpts.SanitizeCoverage8bitCounters;
  Opts.TracePC = CGOpts.SanitizeCoverageTracePC;
  Opts.TracePCGuard = CGOpts.SanitizeCoverageTracePCGuard;
  Opts.NoPrune = CGOpts.SanitizeCoverageNoPrune;
  Opts.Inline8bitCounters = CGOpts.SanitizeCoverageInline8bitCounters;
  Opts.PCTable = CGOpts.SanitizeCoveragePCTable;
  Opts.StackDepth = CGOpts.SanitizeCoverageStackDepth;
  PM.add(createSanitizerCoverageModulePass(Opts));
}

// Check if ASan should use GC-friendly instrumentation for globals.
// First of all, there is no point if -fdata-sections is off (expect for MachO,
// where this is not a factor). Also, on ELF this feature requires an assembler
// extension that only works with -integrated-as at the moment.
static bool asanUseGlobalsGC(const Triple &T, const CodeGenOptions &CGOpts) {
  if (!CGOpts.SanitizeAddressGlobalsDeadStripping)
    return false;
  switch (T.getObjectFormat()) {
  case Triple::MachO:
  case Triple::COFF:
    return true;
  case Triple::ELF:
    return CGOpts.DataSections && !CGOpts.DisableIntegratedAS;
  default:
    return false;
  }
}

static void addAddressSanitizerPasses(const PassManagerBuilder &Builder,
                                      legacy::PassManagerBase &PM) {
  const PassManagerBuilderWrapper &BuilderWrapper =
      static_cast<const PassManagerBuilderWrapper&>(Builder);
  const Triple &T = BuilderWrapper.getTargetTriple();
  const CodeGenOptions &CGOpts = BuilderWrapper.getCGOpts();
  bool Recover = CGOpts.SanitizeRecover.has(SanitizerKind::Address);
  bool UseAfterScope = CGOpts.SanitizeAddressUseAfterScope;
  bool UseOdrIndicator = CGOpts.SanitizeAddressUseOdrIndicator;
  bool UseGlobalsGC = asanUseGlobalsGC(T, CGOpts);
  PM.add(createAddressSanitizerFunctionPass(/*CompileKernel*/ false, Recover,
                                            UseAfterScope));
  PM.add(createModuleAddressSanitizerLegacyPassPass(
      /*CompileKernel*/ false, Recover, UseGlobalsGC, UseOdrIndicator));
}

static void addKernelAddressSanitizerPasses(const PassManagerBuilder &Builder,
                                            legacy::PassManagerBase &PM) {
  PM.add(createAddressSanitizerFunctionPass(
      /*CompileKernel*/ true, /*Recover*/ true, /*UseAfterScope*/ false));
  PM.add(createModuleAddressSanitizerLegacyPassPass(
      /*CompileKernel*/ true, /*Recover*/ true, /*UseGlobalsGC*/ true,
      /*UseOdrIndicator*/ false));
}

static void addHWAddressSanitizerPasses(const PassManagerBuilder &Builder,
                                            legacy::PassManagerBase &PM) {
  const PassManagerBuilderWrapper &BuilderWrapper =
      static_cast<const PassManagerBuilderWrapper &>(Builder);
  const CodeGenOptions &CGOpts = BuilderWrapper.getCGOpts();
  bool Recover = CGOpts.SanitizeRecover.has(SanitizerKind::HWAddress);
  PM.add(createHWAddressSanitizerPass(/*CompileKernel*/ false, Recover));
}

static void addKernelHWAddressSanitizerPasses(const PassManagerBuilder &Builder,
                                            legacy::PassManagerBase &PM) {
  PM.add(createHWAddressSanitizerPass(
      /*CompileKernel*/ true, /*Recover*/ true));
}

static void addGeneralOptsForMemorySanitizer(const PassManagerBuilder &Builder,
                                             legacy::PassManagerBase &PM,
                                             bool CompileKernel) {
  const PassManagerBuilderWrapper &BuilderWrapper =
      static_cast<const PassManagerBuilderWrapper&>(Builder);
  const CodeGenOptions &CGOpts = BuilderWrapper.getCGOpts();
  int TrackOrigins = CGOpts.SanitizeMemoryTrackOrigins;
  bool Recover = CGOpts.SanitizeRecover.has(SanitizerKind::Memory);
  PM.add(createMemorySanitizerLegacyPassPass(
      MemorySanitizerOptions{TrackOrigins, Recover, CompileKernel}));

  // MemorySanitizer inserts complex instrumentation that mostly follows
  // the logic of the original code, but operates on "shadow" values.
  // It can benefit from re-running some general purpose optimization passes.
  if (Builder.OptLevel > 0) {
    PM.add(createEarlyCSEPass());
    PM.add(createReassociatePass());
    PM.add(createLICMPass());
    PM.add(createGVNPass());
    PM.add(createInstructionCombiningPass());
    PM.add(createDeadStoreEliminationPass());
  }
}

static void addMemorySanitizerPass(const PassManagerBuilder &Builder,
                                   legacy::PassManagerBase &PM) {
  addGeneralOptsForMemorySanitizer(Builder, PM, /*CompileKernel*/ false);
}

static void addKernelMemorySanitizerPass(const PassManagerBuilder &Builder,
                                         legacy::PassManagerBase &PM) {
  addGeneralOptsForMemorySanitizer(Builder, PM, /*CompileKernel*/ true);
}

static void addThreadSanitizerPass(const PassManagerBuilder &Builder,
                                   legacy::PassManagerBase &PM) {
  PM.add(createThreadSanitizerLegacyPassPass());
}

static void addDataFlowSanitizerPass(const PassManagerBuilder &Builder,
                                     legacy::PassManagerBase &PM) {
  const PassManagerBuilderWrapper &BuilderWrapper =
      static_cast<const PassManagerBuilderWrapper&>(Builder);
  const LangOptions &LangOpts = BuilderWrapper.getLangOpts();
  PM.add(createDataFlowSanitizerPass(LangOpts.SanitizerBlacklistFiles));
}

static TargetLibraryInfoImpl *createTLII(llvm::Triple &TargetTriple,
                                         const CodeGenOptions &CodeGenOpts) {
  TargetLibraryInfoImpl *TLII = new TargetLibraryInfoImpl(TargetTriple);
  if (!CodeGenOpts.SimplifyLibCalls)
    TLII->disableAllFunctions();
  else {
    // Disable individual libc/libm calls in TargetLibraryInfo.
    LibFunc F;
    for (auto &FuncName : CodeGenOpts.getNoBuiltinFuncs())
      if (TLII->getLibFunc(FuncName, F))
        TLII->setUnavailable(F);
  }

  switch (CodeGenOpts.getVecLib()) {
  case CodeGenOptions::Accelerate:
    TLII->addVectorizableFunctionsFromVecLib(TargetLibraryInfoImpl::Accelerate);
    break;
  case CodeGenOptions::SVML:
    TLII->addVectorizableFunctionsFromVecLib(TargetLibraryInfoImpl::SVML);
    break;
  default:
    break;
  }
  return TLII;
}

static void addSymbolRewriterPass(const CodeGenOptions &Opts,
                                  legacy::PassManager *MPM) {
  llvm::SymbolRewriter::RewriteDescriptorList DL;

  llvm::SymbolRewriter::RewriteMapParser MapParser;
  for (const auto &MapFile : Opts.RewriteMapFiles)
    MapParser.parse(MapFile, &DL);

  MPM->add(createRewriteSymbolsPass(DL));
}

static CodeGenOpt::Level getCGOptLevel(const CodeGenOptions &CodeGenOpts) {
  switch (CodeGenOpts.OptimizationLevel) {
  default:
    llvm_unreachable("Invalid optimization level!");
  case 0:
    return CodeGenOpt::None;
  case 1:
    return CodeGenOpt::Less;
  case 2:
    return CodeGenOpt::Default; // O2/Os/Oz
  case 3:
    return CodeGenOpt::Aggressive;
  }
}

static Optional<llvm::CodeModel::Model>
getCodeModel(const CodeGenOptions &CodeGenOpts) {
  unsigned CodeModel = llvm::StringSwitch<unsigned>(CodeGenOpts.CodeModel)
                           .Case("tiny", llvm::CodeModel::Tiny)
                           .Case("small", llvm::CodeModel::Small)
                           .Case("kernel", llvm::CodeModel::Kernel)
                           .Case("medium", llvm::CodeModel::Medium)
                           .Case("large", llvm::CodeModel::Large)
                           .Case("default", ~1u)
                           .Default(~0u);
  assert(CodeModel != ~0u && "invalid code model!");
  if (CodeModel == ~1u)
    return None;
  return static_cast<llvm::CodeModel::Model>(CodeModel);
}

static TargetMachine::CodeGenFileType getCodeGenFileType(BackendAction Action) {
  if (Action == Backend_EmitObj)
    return TargetMachine::CGFT_ObjectFile;
  else if (Action == Backend_EmitMCNull)
    return TargetMachine::CGFT_Null;
  else {
    assert(Action == Backend_EmitAssembly && "Invalid action!");
    return TargetMachine::CGFT_AssemblyFile;
  }
}

static void initTargetOptions(llvm::TargetOptions &Options,
                              const CodeGenOptions &CodeGenOpts,
                              const clang::TargetOptions &TargetOpts,
                              const LangOptions &LangOpts,
                              const HeaderSearchOptions &HSOpts) {
  Options.ThreadModel =
      llvm::StringSwitch<llvm::ThreadModel::Model>(CodeGenOpts.ThreadModel)
          .Case("posix", llvm::ThreadModel::POSIX)
          .Case("single", llvm::ThreadModel::Single);

  // Set float ABI type.
  assert((CodeGenOpts.FloatABI == "soft" || CodeGenOpts.FloatABI == "softfp" ||
          CodeGenOpts.FloatABI == "hard" || CodeGenOpts.FloatABI.empty()) &&
         "Invalid Floating Point ABI!");
  Options.FloatABIType =
      llvm::StringSwitch<llvm::FloatABI::ABIType>(CodeGenOpts.FloatABI)
          .Case("soft", llvm::FloatABI::Soft)
          .Case("softfp", llvm::FloatABI::Soft)
          .Case("hard", llvm::FloatABI::Hard)
          .Default(llvm::FloatABI::Default);

  // Set FP fusion mode.
  switch (LangOpts.getDefaultFPContractMode()) {
  case LangOptions::FPC_Off:
    // Preserve any contraction performed by the front-end.  (Strict performs
    // splitting of the muladd intrinsic in the backend.)
    Options.AllowFPOpFusion = llvm::FPOpFusion::Standard;
    break;
  case LangOptions::FPC_On:
    Options.AllowFPOpFusion = llvm::FPOpFusion::Standard;
    break;
  case LangOptions::FPC_Fast:
    Options.AllowFPOpFusion = llvm::FPOpFusion::Fast;
    break;
  }

  Options.UseInitArray = CodeGenOpts.UseInitArray;
  Options.DisableIntegratedAS = CodeGenOpts.DisableIntegratedAS;
  Options.CompressDebugSections = CodeGenOpts.getCompressDebugSections();
  Options.RelaxELFRelocations = CodeGenOpts.RelaxELFRelocations;

  // Set EABI version.
  Options.EABIVersion = TargetOpts.EABIVersion;

  if (LangOpts.SjLjExceptions)
    Options.ExceptionModel = llvm::ExceptionHandling::SjLj;
  if (LangOpts.SEHExceptions)
    Options.ExceptionModel = llvm::ExceptionHandling::WinEH;
  if (LangOpts.DWARFExceptions)
    Options.ExceptionModel = llvm::ExceptionHandling::DwarfCFI;

  Options.NoInfsFPMath = CodeGenOpts.NoInfsFPMath;
  Options.NoNaNsFPMath = CodeGenOpts.NoNaNsFPMath;
  Options.NoZerosInBSS = CodeGenOpts.NoZeroInitializedInBSS;
  Options.UnsafeFPMath = CodeGenOpts.UnsafeFPMath;
  Options.StackAlignmentOverride = CodeGenOpts.StackAlignment;
  Options.FunctionSections = CodeGenOpts.FunctionSections;
  Options.DataSections = CodeGenOpts.DataSections;
  Options.UniqueSectionNames = CodeGenOpts.UniqueSectionNames;
  Options.EmulatedTLS = CodeGenOpts.EmulatedTLS;
  Options.ExplicitEmulatedTLS = CodeGenOpts.ExplicitEmulatedTLS;
  Options.DebuggerTuning = CodeGenOpts.getDebuggerTuning();
  Options.EmitStackSizeSection = CodeGenOpts.StackSizeSection;
  Options.EmitAddrsig = CodeGenOpts.Addrsig;

  if (CodeGenOpts.getSplitDwarfMode() != CodeGenOptions::NoFission)
    Options.MCOptions.SplitDwarfFile = CodeGenOpts.SplitDwarfFile;
  Options.MCOptions.MCRelaxAll = CodeGenOpts.RelaxAll;
  Options.MCOptions.MCSaveTempLabels = CodeGenOpts.SaveTempLabels;
  Options.MCOptions.MCUseDwarfDirectory = !CodeGenOpts.NoDwarfDirectoryAsm;
  Options.MCOptions.MCNoExecStack = CodeGenOpts.NoExecStack;
  Options.MCOptions.MCIncrementalLinkerCompatible =
      CodeGenOpts.IncrementalLinkerCompatible;
  Options.MCOptions.MCPIECopyRelocations = CodeGenOpts.PIECopyRelocations;
  Options.MCOptions.MCFatalWarnings = CodeGenOpts.FatalWarnings;
  Options.MCOptions.AsmVerbose = CodeGenOpts.AsmVerbose;
  Options.MCOptions.PreserveAsmComments = CodeGenOpts.PreserveAsmComments;
  Options.MCOptions.ABIName = TargetOpts.ABI;
  for (const auto &Entry : HSOpts.UserEntries)
    if (!Entry.IsFramework &&
        (Entry.Group == frontend::IncludeDirGroup::Quoted ||
         Entry.Group == frontend::IncludeDirGroup::Angled ||
         Entry.Group == frontend::IncludeDirGroup::System))
      Options.MCOptions.IASSearchPaths.push_back(
          Entry.IgnoreSysRoot ? Entry.Path : HSOpts.Sysroot + Entry.Path);
}
static Optional<GCOVOptions> getGCOVOptions(const CodeGenOptions &CodeGenOpts) {
  if (CodeGenOpts.DisableGCov)
    return None;
  if (!CodeGenOpts.EmitGcovArcs && !CodeGenOpts.EmitGcovNotes)
    return None;
  // Not using 'GCOVOptions::getDefault' allows us to avoid exiting if
  // LLVM's -default-gcov-version flag is set to something invalid.
  GCOVOptions Options;
  Options.EmitNotes = CodeGenOpts.EmitGcovNotes;
  Options.EmitData = CodeGenOpts.EmitGcovArcs;
  llvm::copy(CodeGenOpts.CoverageVersion, std::begin(Options.Version));
  Options.UseCfgChecksum = CodeGenOpts.CoverageExtraChecksum;
  Options.NoRedZone = CodeGenOpts.DisableRedZone;
  Options.FunctionNamesInData = !CodeGenOpts.CoverageNoFunctionNamesInData;
  Options.Filter = CodeGenOpts.ProfileFilterFiles;
  Options.Exclude = CodeGenOpts.ProfileExcludeFiles;
  Options.ExitBlockBeforeBody = CodeGenOpts.CoverageExitBlockBeforeBody;
  return Options;
}

void EmitAssemblyHelper::CreatePasses(legacy::PassManager &MPM,
                                      legacy::FunctionPassManager &FPM) {
  // Handle disabling of all LLVM passes, where we want to preserve the
  // internal module before any optimization.
  if (CodeGenOpts.DisableLLVMPasses)
    return;

  // Figure out TargetLibraryInfo.  This needs to be added to MPM and FPM
  // manually (and not via PMBuilder), since some passes (eg. InstrProfiling)
  // are inserted before PMBuilder ones - they'd get the default-constructed
  // TLI with an unknown target otherwise.
  Triple TargetTriple(TheModule->getTargetTriple());
  std::unique_ptr<TargetLibraryInfoImpl> TLII(
      createTLII(TargetTriple, CodeGenOpts));

  PassManagerBuilderWrapper PMBuilder(TargetTriple, CodeGenOpts, LangOpts);

  // At O0 and O1 we only run the always inliner which is more efficient. At
  // higher optimization levels we run the normal inliner.
  if (CodeGenOpts.OptimizationLevel <= 1) {
    bool InsertLifetimeIntrinsics = (CodeGenOpts.OptimizationLevel != 0 &&
                                     !CodeGenOpts.DisableLifetimeMarkers);
    PMBuilder.Inliner = createAlwaysInlinerLegacyPass(InsertLifetimeIntrinsics);
  } else {
    // We do not want to inline hot callsites for SamplePGO module-summary build
    // because profile annotation will happen again in ThinLTO backend, and we
    // want the IR of the hot path to match the profile.
    PMBuilder.Inliner = createFunctionInliningPass(
        CodeGenOpts.OptimizationLevel, CodeGenOpts.OptimizeSize,
        (!CodeGenOpts.SampleProfileFile.empty() &&
         CodeGenOpts.PrepareForThinLTO));
  }

  PMBuilder.OptLevel = CodeGenOpts.OptimizationLevel;
  PMBuilder.SizeLevel = CodeGenOpts.OptimizeSize;
  PMBuilder.SLPVectorize = CodeGenOpts.VectorizeSLP;
  PMBuilder.LoopVectorize = CodeGenOpts.VectorizeLoop;

  PMBuilder.DisableUnrollLoops = !CodeGenOpts.UnrollLoops;
  PMBuilder.MergeFunctions = CodeGenOpts.MergeFunctions;
  PMBuilder.PrepareForThinLTO = CodeGenOpts.PrepareForThinLTO;
  PMBuilder.PrepareForLTO = CodeGenOpts.PrepareForLTO;
  PMBuilder.RerollLoops = CodeGenOpts.RerollLoops;

  MPM.add(new TargetLibraryInfoWrapperPass(*TLII));

  if (TM)
    TM->adjustPassManager(PMBuilder);

  if (CodeGenOpts.DebugInfoForProfiling ||
      !CodeGenOpts.SampleProfileFile.empty())
    PMBuilder.addExtension(PassManagerBuilder::EP_EarlyAsPossible,
                           addAddDiscriminatorsPass);

  // In ObjC ARC mode, add the main ARC optimization passes.
  if (LangOpts.ObjCAutoRefCount) {
    PMBuilder.addExtension(PassManagerBuilder::EP_EarlyAsPossible,
                           addObjCARCExpandPass);
    PMBuilder.addExtension(PassManagerBuilder::EP_ModuleOptimizerEarly,
                           addObjCARCAPElimPass);
    PMBuilder.addExtension(PassManagerBuilder::EP_ScalarOptimizerLate,
                           addObjCARCOptPass);
  }

  if (LangOpts.Coroutines)
    addCoroutinePassesToExtensionPoints(PMBuilder);

  if (LangOpts.Sanitize.has(SanitizerKind::LocalBounds)) {
    PMBuilder.addExtension(PassManagerBuilder::EP_ScalarOptimizerLate,
                           addBoundsCheckingPass);
    PMBuilder.addExtension(PassManagerBuilder::EP_EnabledOnOptLevel0,
                           addBoundsCheckingPass);
  }

  if (CodeGenOpts.SanitizeCoverageType ||
      CodeGenOpts.SanitizeCoverageIndirectCalls ||
      CodeGenOpts.SanitizeCoverageTraceCmp) {
    PMBuilder.addExtension(PassManagerBuilder::EP_OptimizerLast,
                           addSanitizerCoveragePass);
    PMBuilder.addExtension(PassManagerBuilder::EP_EnabledOnOptLevel0,
                           addSanitizerCoveragePass);
  }

  if (LangOpts.Sanitize.has(SanitizerKind::Address)) {
    PMBuilder.addExtension(PassManagerBuilder::EP_OptimizerLast,
                           addAddressSanitizerPasses);
    PMBuilder.addExtension(PassManagerBuilder::EP_EnabledOnOptLevel0,
                           addAddressSanitizerPasses);
  }

  if (LangOpts.Sanitize.has(SanitizerKind::KernelAddress)) {
    PMBuilder.addExtension(PassManagerBuilder::EP_OptimizerLast,
                           addKernelAddressSanitizerPasses);
    PMBuilder.addExtension(PassManagerBuilder::EP_EnabledOnOptLevel0,
                           addKernelAddressSanitizerPasses);
  }

  if (LangOpts.Sanitize.has(SanitizerKind::HWAddress)) {
    PMBuilder.addExtension(PassManagerBuilder::EP_OptimizerLast,
                           addHWAddressSanitizerPasses);
    PMBuilder.addExtension(PassManagerBuilder::EP_EnabledOnOptLevel0,
                           addHWAddressSanitizerPasses);
  }

  if (LangOpts.Sanitize.has(SanitizerKind::KernelHWAddress)) {
    PMBuilder.addExtension(PassManagerBuilder::EP_OptimizerLast,
                           addKernelHWAddressSanitizerPasses);
    PMBuilder.addExtension(PassManagerBuilder::EP_EnabledOnOptLevel0,
                           addKernelHWAddressSanitizerPasses);
  }

  if (LangOpts.Sanitize.has(SanitizerKind::Memory)) {
    PMBuilder.addExtension(PassManagerBuilder::EP_OptimizerLast,
                           addMemorySanitizerPass);
    PMBuilder.addExtension(PassManagerBuilder::EP_EnabledOnOptLevel0,
                           addMemorySanitizerPass);
  }

  if (LangOpts.Sanitize.has(SanitizerKind::KernelMemory)) {
    PMBuilder.addExtension(PassManagerBuilder::EP_OptimizerLast,
                           addKernelMemorySanitizerPass);
    PMBuilder.addExtension(PassManagerBuilder::EP_EnabledOnOptLevel0,
                           addKernelMemorySanitizerPass);
  }

  if (LangOpts.Sanitize.has(SanitizerKind::Thread)) {
    PMBuilder.addExtension(PassManagerBuilder::EP_OptimizerLast,
                           addThreadSanitizerPass);
    PMBuilder.addExtension(PassManagerBuilder::EP_EnabledOnOptLevel0,
                           addThreadSanitizerPass);
  }

  if (LangOpts.Sanitize.has(SanitizerKind::DataFlow)) {
    PMBuilder.addExtension(PassManagerBuilder::EP_OptimizerLast,
                           addDataFlowSanitizerPass);
    PMBuilder.addExtension(PassManagerBuilder::EP_EnabledOnOptLevel0,
                           addDataFlowSanitizerPass);
  }

  // Set up the per-function pass manager.
  FPM.add(new TargetLibraryInfoWrapperPass(*TLII));
  if (CodeGenOpts.VerifyModule)
    FPM.add(createVerifierPass());

  // Set up the per-module pass manager.
  if (!CodeGenOpts.RewriteMapFiles.empty())
    addSymbolRewriterPass(CodeGenOpts, &MPM);

  if (Optional<GCOVOptions> Options = getGCOVOptions(CodeGenOpts)) {
    MPM.add(createGCOVProfilerPass(*Options));
    if (CodeGenOpts.getDebugInfo() == codegenoptions::NoDebugInfo)
      MPM.add(createStripSymbolsPass(true));
  }

  if (CodeGenOpts.hasProfileClangInstr()) {
    InstrProfOptions Options;
    Options.NoRedZone = CodeGenOpts.DisableRedZone;
    Options.InstrProfileOutput = CodeGenOpts.InstrProfileOutput;

    // TODO: Surface the option to emit atomic profile counter increments at
    // the driver level.
    Options.Atomic = LangOpts.Sanitize.has(SanitizerKind::Thread);

    MPM.add(createInstrProfilingLegacyPass(Options, false));
  }
  bool hasIRInstr = false;
  if (CodeGenOpts.hasProfileIRInstr()) {
    PMBuilder.EnablePGOInstrGen = true;
    hasIRInstr = true;
  }
  if (CodeGenOpts.hasProfileCSIRInstr()) {
    assert(!CodeGenOpts.hasProfileCSIRUse() &&
           "Cannot have both CSProfileUse pass and CSProfileGen pass at the "
           "same time");
    assert(!hasIRInstr &&
           "Cannot have both ProfileGen pass and CSProfileGen pass at the "
           "same time");
    PMBuilder.EnablePGOCSInstrGen = true;
    hasIRInstr = true;
  }
  if (hasIRInstr) {
    if (!CodeGenOpts.InstrProfileOutput.empty())
      PMBuilder.PGOInstrGen = CodeGenOpts.InstrProfileOutput;
    else
      PMBuilder.PGOInstrGen = DefaultProfileGenName;
  }
  if (CodeGenOpts.hasProfileIRUse()) {
    PMBuilder.PGOInstrUse = CodeGenOpts.ProfileInstrumentUsePath;
    PMBuilder.EnablePGOCSInstrUse = CodeGenOpts.hasProfileCSIRUse();
  }

  if (!CodeGenOpts.SampleProfileFile.empty())
    PMBuilder.PGOSampleUse = CodeGenOpts.SampleProfileFile;

  PMBuilder.populateFunctionPassManager(FPM);
  PMBuilder.populateModulePassManager(MPM);
}

static void setCommandLineOpts(const CodeGenOptions &CodeGenOpts) {
  SmallVector<const char *, 16> BackendArgs;
  BackendArgs.push_back("clang"); // Fake program name.
  if (!CodeGenOpts.DebugPass.empty()) {
    BackendArgs.push_back("-debug-pass");
    BackendArgs.push_back(CodeGenOpts.DebugPass.c_str());
  }
  if (!CodeGenOpts.LimitFloatPrecision.empty()) {
    BackendArgs.push_back("-limit-float-precision");
    BackendArgs.push_back(CodeGenOpts.LimitFloatPrecision.c_str());
  }
  BackendArgs.push_back(nullptr);
  llvm::cl::ParseCommandLineOptions(BackendArgs.size() - 1,
                                    BackendArgs.data());
}

void EmitAssemblyHelper::setTarget(BackendAction Action) {
  bool UsesCodeGen = (Action != Backend_EmitNothing &&
                      Action != Backend_EmitBC &&
                      Action != Backend_EmitLL);
  if (!TM)
    CreateTargetMachine(UsesCodeGen);
}

void EmitAssemblyHelper::CreateTargetMachine(bool MustCreateTM) {
  // Create the TargetMachine for generating code.
  std::string Error;
  std::string Triple = TheModule->getTargetTriple();
  const llvm::Target *TheTarget = TargetRegistry::lookupTarget(Triple, Error);
  if (!TheTarget) {
    if (MustCreateTM)
      Diags.Report(diag::err_fe_unable_to_create_target) << Error;
    return;
  }

  Optional<llvm::CodeModel::Model> CM = getCodeModel(CodeGenOpts);
  std::string FeaturesStr =
      llvm::join(TargetOpts.Features.begin(), TargetOpts.Features.end(), ",");
  llvm::Reloc::Model RM = CodeGenOpts.RelocationModel;
  CodeGenOpt::Level OptLevel = getCGOptLevel(CodeGenOpts);

  llvm::TargetOptions Options;
  initTargetOptions(Options, CodeGenOpts, TargetOpts, LangOpts, HSOpts);
  TM.reset(TheTarget->createTargetMachine(Triple, TargetOpts.CPU, FeaturesStr,
                                          Options, RM, CM, OptLevel));
}

bool EmitAssemblyHelper::AddEmitPasses(legacy::PassManager &CodeGenPasses,
                                       BackendAction Action,
                                       raw_pwrite_stream &OS,
                                       raw_pwrite_stream *DwoOS) {
  // Add LibraryInfo.
  llvm::Triple TargetTriple(TheModule->getTargetTriple());
  std::unique_ptr<TargetLibraryInfoImpl> TLII(
      createTLII(TargetTriple, CodeGenOpts));
  CodeGenPasses.add(new TargetLibraryInfoWrapperPass(*TLII));

  // Normal mode, emit a .s or .o file by running the code generator. Note,
  // this also adds codegenerator level optimization passes.
  TargetMachine::CodeGenFileType CGFT = getCodeGenFileType(Action);

  // Add ObjC ARC final-cleanup optimizations. This is done as part of the
  // "codegen" passes so that it isn't run multiple times when there is
  // inlining happening.
  if (CodeGenOpts.OptimizationLevel > 0)
    CodeGenPasses.add(createObjCARCContractPass());

  if (TM->addPassesToEmitFile(CodeGenPasses, OS, DwoOS, CGFT,
                              /*DisableVerify=*/!CodeGenOpts.VerifyModule)) {
    Diags.Report(diag::err_fe_unable_to_interface_with_target);
    return false;
  }

  return true;
}

void EmitAssemblyHelper::AddPreLinkPasses() {
  legacy::PassManager *PM = getPreLinkPasses();
  TM->addPreLinkPasses(*PM);
}

void EmitAssemblyHelper::EmitAssembly(BackendAction Action,
                                      std::unique_ptr<raw_pwrite_stream> OS) {
  TimeRegion Region(FrontendTimesIsEnabled ? &CodeGenerationTime : nullptr);

  setCommandLineOpts(CodeGenOpts);

  bool UsesCodeGen = (Action != Backend_EmitNothing &&
                      Action != Backend_EmitBC &&
                      Action != Backend_EmitLL);

  if (UsesCodeGen && !TM)
    return;
  if (TM)
    TheModule->setDataLayout(TM->createDataLayout());

  legacy::PassManager PerModulePasses;
  PerModulePasses.add(
      createTargetTransformInfoWrapperPass(getTargetIRAnalysis()));

  legacy::FunctionPassManager PerFunctionPasses(TheModule);
  PerFunctionPasses.add(
      createTargetTransformInfoWrapperPass(getTargetIRAnalysis()));

  CreatePasses(PerModulePasses, PerFunctionPasses);

  legacy::PassManager CodeGenPasses;
  CodeGenPasses.add(
      createTargetTransformInfoWrapperPass(getTargetIRAnalysis()));

  std::unique_ptr<llvm::ToolOutputFile> ThinLinkOS, DwoOS;

  switch (Action) {
  case Backend_EmitNothing:
    break;

  case Backend_EmitBC:
    if (CodeGenOpts.PrepareForThinLTO && !CodeGenOpts.DisableLLVMPasses) {
      if (!CodeGenOpts.ThinLinkBitcodeFile.empty()) {
        ThinLinkOS = openOutputFile(CodeGenOpts.ThinLinkBitcodeFile);
        if (!ThinLinkOS)
          return;
      }
      TheModule->addModuleFlag(Module::Error, "EnableSplitLTOUnit",
                               CodeGenOpts.EnableSplitLTOUnit);
      PerModulePasses.add(createWriteThinLTOBitcodePass(
          *OS, ThinLinkOS ? &ThinLinkOS->os() : nullptr));
    } else {
      // Emit a module summary by default for Regular LTO except for ld64
      // targets
      bool EmitLTOSummary =
          (CodeGenOpts.PrepareForLTO &&
           !CodeGenOpts.DisableLLVMPasses &&
           llvm::Triple(TheModule->getTargetTriple()).getVendor() !=
               llvm::Triple::Apple);
      if (EmitLTOSummary) {
        if (!TheModule->getModuleFlag("ThinLTO"))
          TheModule->addModuleFlag(Module::Error, "ThinLTO", uint32_t(0));
        TheModule->addModuleFlag(Module::Error, "EnableSplitLTOUnit",
                                 CodeGenOpts.EnableSplitLTOUnit);
      }

      PerModulePasses.add(createBitcodeWriterPass(
          *OS, CodeGenOpts.EmitLLVMUseLists, EmitLTOSummary));
    }
    break;

  case Backend_EmitLL:
    PerModulePasses.add(
        createPrintModulePass(*OS, "", CodeGenOpts.EmitLLVMUseLists));
    break;

  default:
    if (!CodeGenOpts.SplitDwarfFile.empty() &&
        (CodeGenOpts.getSplitDwarfMode() == CodeGenOptions::SplitFileFission)) {
      DwoOS = openOutputFile(CodeGenOpts.SplitDwarfFile);
      if (!DwoOS)
        return;
    }
    if (!AddEmitPasses(CodeGenPasses, Action, *OS,
                       DwoOS ? &DwoOS->os() : nullptr))
      return;
  }

  // Before executing passes, print the final values of the LLVM options.
  cl::PrintOptionValues();

  // Run passes. For now we do all passes at once, but eventually we
  // would like to have the option of streaming code generation.

  {
    PrettyStackTraceString CrashInfo("Per-function optimization");

    PerFunctionPasses.doInitialization();
    for (Function &F : *TheModule)
      if (!F.isDeclaration())
        PerFunctionPasses.run(F);
    PerFunctionPasses.doFinalization();
  }

  {
    PrettyStackTraceString CrashInfo("Per-module optimization passes");
    PerModulePasses.run(*TheModule);
  }

  {
    PrettyStackTraceString CrashInfo("Code generation");
    CodeGenPasses.run(*TheModule);
  }

  if (ThinLinkOS)
    ThinLinkOS->keep();
  if (DwoOS)
    DwoOS->keep();
}

void EmitAssemblyHelper::DoPreLinkPasses() {
  TimeRegion Region(llvm::TimePassesIsEnabled ? &PreLinkTime : nullptr);

  if (!TM)
    return;

  AddPreLinkPasses();

  // Before executing passes, print the final values of the LLVM options.
  cl::PrintOptionValues();

  if (PreLinkPasses) {
    PrettyStackTraceString CrashInfo("Pre-linking passes");
    PreLinkPasses->run(*TheModule);
  }
}

static PassBuilder::OptimizationLevel mapToLevel(const CodeGenOptions &Opts) {
  switch (Opts.OptimizationLevel) {
  default:
    llvm_unreachable("Invalid optimization level!");

  case 1:
    return PassBuilder::O1;

  case 2:
    switch (Opts.OptimizeSize) {
    default:
      llvm_unreachable("Invalid optimization level for size!");

    case 0:
      return PassBuilder::O2;

    case 1:
      return PassBuilder::Os;

    case 2:
      return PassBuilder::Oz;
    }

  case 3:
    return PassBuilder::O3;
  }
}

static void addSanitizersAtO0(ModulePassManager &MPM,
                              const Triple &TargetTriple,
                              const LangOptions &LangOpts,
                              const CodeGenOptions &CodeGenOpts) {
  if (LangOpts.Sanitize.has(SanitizerKind::Address)) {
    MPM.addPass(RequireAnalysisPass<ASanGlobalsMetadataAnalysis, Module>());
    bool Recover = CodeGenOpts.SanitizeRecover.has(SanitizerKind::Address);
    MPM.addPass(createModuleToFunctionPassAdaptor(
        AddressSanitizerPass(/*CompileKernel=*/false, Recover,
                             CodeGenOpts.SanitizeAddressUseAfterScope)));
    bool ModuleUseAfterScope = asanUseGlobalsGC(TargetTriple, CodeGenOpts);
    MPM.addPass(ModuleAddressSanitizerPass(
        /*CompileKernel=*/false, Recover, ModuleUseAfterScope,
        CodeGenOpts.SanitizeAddressUseOdrIndicator));
  }

  if (LangOpts.Sanitize.has(SanitizerKind::Memory)) {
    MPM.addPass(createModuleToFunctionPassAdaptor(MemorySanitizerPass({})));
  }

  if (LangOpts.Sanitize.has(SanitizerKind::Thread)) {
    MPM.addPass(createModuleToFunctionPassAdaptor(ThreadSanitizerPass()));
  }
}

/// A clean version of `EmitAssembly` that uses the new pass manager.
///
/// Not all features are currently supported in this system, but where
/// necessary it falls back to the legacy pass manager to at least provide
/// basic functionality.
///
/// This API is planned to have its functionality finished and then to replace
/// `EmitAssembly` at some point in the future when the default switches.
void EmitAssemblyHelper::EmitAssemblyWithNewPassManager(
    BackendAction Action, std::unique_ptr<raw_pwrite_stream> OS) {
  TimeRegion Region(FrontendTimesIsEnabled ? &CodeGenerationTime : nullptr);
  setCommandLineOpts(CodeGenOpts);

  // The new pass manager always makes a target machine available to passes
  // during construction.
  CreateTargetMachine(/*MustCreateTM*/ true);
  if (!TM)
    // This will already be diagnosed, just bail.
    return;
  TheModule->setDataLayout(TM->createDataLayout());

  Optional<PGOOptions> PGOOpt;

  if (CodeGenOpts.hasProfileIRInstr())
    // -fprofile-generate.
    PGOOpt = PGOOptions(CodeGenOpts.InstrProfileOutput.empty()
                            ? DefaultProfileGenName
                            : CodeGenOpts.InstrProfileOutput,
                        "", "", PGOOptions::IRInstr, PGOOptions::NoCSAction,
                        CodeGenOpts.DebugInfoForProfiling);
  else if (CodeGenOpts.hasProfileIRUse()) {
    // -fprofile-use.
    auto CSAction = CodeGenOpts.hasProfileCSIRUse() ? PGOOptions::CSIRUse
                                                    : PGOOptions::NoCSAction;
    PGOOpt = PGOOptions(CodeGenOpts.ProfileInstrumentUsePath, "",
                        CodeGenOpts.ProfileRemappingFile, PGOOptions::IRUse,
                        CSAction, CodeGenOpts.DebugInfoForProfiling);
  } else if (!CodeGenOpts.SampleProfileFile.empty())
    // -fprofile-sample-use
    PGOOpt =
        PGOOptions(CodeGenOpts.SampleProfileFile, "",
                   CodeGenOpts.ProfileRemappingFile, PGOOptions::SampleUse,
                   PGOOptions::NoCSAction, CodeGenOpts.DebugInfoForProfiling);
  else if (CodeGenOpts.DebugInfoForProfiling)
    // -fdebug-info-for-profiling
    PGOOpt = PGOOptions("", "", "", PGOOptions::NoAction,
                        PGOOptions::NoCSAction, true);

  // Check to see if we want to generate a CS profile.
  if (CodeGenOpts.hasProfileCSIRInstr()) {
    assert(!CodeGenOpts.hasProfileCSIRUse() &&
           "Cannot have both CSProfileUse pass and CSProfileGen pass at "
           "the same time");
    if (PGOOpt.hasValue()) {
      assert(PGOOpt->Action != PGOOptions::IRInstr &&
             PGOOpt->Action != PGOOptions::SampleUse &&
             "Cannot run CSProfileGen pass with ProfileGen or SampleUse "
             " pass");
      PGOOpt->CSProfileGenFile = CodeGenOpts.InstrProfileOutput.empty()
                                     ? DefaultProfileGenName
                                     : CodeGenOpts.InstrProfileOutput;
      PGOOpt->CSAction = PGOOptions::CSIRInstr;
    } else
      PGOOpt = PGOOptions("",
                          CodeGenOpts.InstrProfileOutput.empty()
                              ? DefaultProfileGenName
                              : CodeGenOpts.InstrProfileOutput,
                          "", PGOOptions::NoAction, PGOOptions::CSIRInstr,
                          CodeGenOpts.DebugInfoForProfiling);
  }

  PassBuilder PB(TM.get(), PGOOpt);

  // Attempt to load pass plugins and register their callbacks with PB.
  for (auto &PluginFN : CodeGenOpts.PassPlugins) {
    auto PassPlugin = PassPlugin::Load(PluginFN);
    if (PassPlugin) {
      PassPlugin->registerPassBuilderCallbacks(PB);
    } else {
      Diags.Report(diag::err_fe_unable_to_load_plugin)
          << PluginFN << toString(PassPlugin.takeError());
    }
  }

  LoopAnalysisManager LAM(CodeGenOpts.DebugPassManager);
  FunctionAnalysisManager FAM(CodeGenOpts.DebugPassManager);
  CGSCCAnalysisManager CGAM(CodeGenOpts.DebugPassManager);
  ModuleAnalysisManager MAM(CodeGenOpts.DebugPassManager);

  // Register the AA manager first so that our version is the one used.
  FAM.registerPass([&] { return PB.buildDefaultAAPipeline(); });

  // Register the target library analysis directly and give it a customized
  // preset TLI.
  Triple TargetTriple(TheModule->getTargetTriple());
  std::unique_ptr<TargetLibraryInfoImpl> TLII(
      createTLII(TargetTriple, CodeGenOpts));
  FAM.registerPass([&] { return TargetLibraryAnalysis(*TLII); });
  MAM.registerPass([&] { return TargetLibraryAnalysis(*TLII); });

  // Register all the basic analyses with the managers.
  PB.registerModuleAnalyses(MAM);
  PB.registerCGSCCAnalyses(CGAM);
  PB.registerFunctionAnalyses(FAM);
  PB.registerLoopAnalyses(LAM);
  PB.crossRegisterProxies(LAM, FAM, CGAM, MAM);

  ModulePassManager MPM(CodeGenOpts.DebugPassManager);

  if (!CodeGenOpts.DisableLLVMPasses) {
    bool IsThinLTO = CodeGenOpts.PrepareForThinLTO;
    bool IsLTO = CodeGenOpts.PrepareForLTO;

    if (CodeGenOpts.OptimizationLevel == 0) {
      if (Optional<GCOVOptions> Options = getGCOVOptions(CodeGenOpts))
        MPM.addPass(GCOVProfilerPass(*Options));

      // Build a minimal pipeline based on the semantics required by Clang,
      // which is just that always inlining occurs.
      MPM.addPass(AlwaysInlinerPass());

      // At -O0 we directly run necessary sanitizer passes.
      if (LangOpts.Sanitize.has(SanitizerKind::LocalBounds))
        MPM.addPass(createModuleToFunctionPassAdaptor(BoundsCheckingPass()));

      // Lastly, add semantically necessary passes for LTO.
      if (IsLTO || IsThinLTO) {
        MPM.addPass(CanonicalizeAliasesPass());
        MPM.addPass(NameAnonGlobalPass());
      }
    } else {
      // Map our optimization levels into one of the distinct levels used to
      // configure the pipeline.
      PassBuilder::OptimizationLevel Level = mapToLevel(CodeGenOpts);

      // Register callbacks to schedule sanitizer passes at the appropriate part of
      // the pipeline.
      // FIXME: either handle asan/the remaining sanitizers or error out
      if (LangOpts.Sanitize.has(SanitizerKind::LocalBounds))
        PB.registerScalarOptimizerLateEPCallback(
            [](FunctionPassManager &FPM, PassBuilder::OptimizationLevel Level) {
              FPM.addPass(BoundsCheckingPass());
            });
      if (LangOpts.Sanitize.has(SanitizerKind::Memory))
        PB.registerOptimizerLastEPCallback(
            [](FunctionPassManager &FPM, PassBuilder::OptimizationLevel Level) {
              FPM.addPass(MemorySanitizerPass({}));
            });
      if (LangOpts.Sanitize.has(SanitizerKind::Thread))
        PB.registerOptimizerLastEPCallback(
            [](FunctionPassManager &FPM, PassBuilder::OptimizationLevel Level) {
              FPM.addPass(ThreadSanitizerPass());
            });
      if (LangOpts.Sanitize.has(SanitizerKind::Address)) {
        PB.registerPipelineStartEPCallback([&](ModulePassManager &MPM) {
          MPM.addPass(
              RequireAnalysisPass<ASanGlobalsMetadataAnalysis, Module>());
        });
        bool Recover = CodeGenOpts.SanitizeRecover.has(SanitizerKind::Address);
        bool UseAfterScope = CodeGenOpts.SanitizeAddressUseAfterScope;
        PB.registerOptimizerLastEPCallback(
            [Recover, UseAfterScope](FunctionPassManager &FPM,
                                     PassBuilder::OptimizationLevel Level) {
              FPM.addPass(AddressSanitizerPass(
                  /*CompileKernel=*/false, Recover, UseAfterScope));
            });
        bool ModuleUseAfterScope = asanUseGlobalsGC(TargetTriple, CodeGenOpts);
        bool UseOdrIndicator = CodeGenOpts.SanitizeAddressUseOdrIndicator;
        PB.registerPipelineStartEPCallback(
            [Recover, ModuleUseAfterScope,
             UseOdrIndicator](ModulePassManager &MPM) {
              MPM.addPass(ModuleAddressSanitizerPass(
                  /*CompileKernel=*/false, Recover, ModuleUseAfterScope,
                  UseOdrIndicator));
            });
      }
      if (Optional<GCOVOptions> Options = getGCOVOptions(CodeGenOpts))
        PB.registerPipelineStartEPCallback([Options](ModulePassManager &MPM) {
          MPM.addPass(GCOVProfilerPass(*Options));
        });

      if (IsThinLTO) {
        MPM = PB.buildThinLTOPreLinkDefaultPipeline(
            Level, CodeGenOpts.DebugPassManager);
        MPM.addPass(CanonicalizeAliasesPass());
        MPM.addPass(NameAnonGlobalPass());
      } else if (IsLTO) {
        MPM = PB.buildLTOPreLinkDefaultPipeline(Level,
                                                CodeGenOpts.DebugPassManager);
        MPM.addPass(CanonicalizeAliasesPass());
        MPM.addPass(NameAnonGlobalPass());
      } else {
        MPM = PB.buildPerModuleDefaultPipeline(Level,
                                               CodeGenOpts.DebugPassManager);
      }
    }

    if (CodeGenOpts.OptimizationLevel == 0)
      addSanitizersAtO0(MPM, TargetTriple, LangOpts, CodeGenOpts);
  }

  // FIXME: We still use the legacy pass manager to do code generation. We
  // create that pass manager here and use it as needed below.
  legacy::PassManager CodeGenPasses;
  bool NeedCodeGen = false;
  std::unique_ptr<llvm::ToolOutputFile> ThinLinkOS, DwoOS;

  // Append any output we need to the pass manager.
  switch (Action) {
  case Backend_EmitNothing:
    break;

  case Backend_EmitBC:
    if (CodeGenOpts.PrepareForThinLTO && !CodeGenOpts.DisableLLVMPasses) {
      if (!CodeGenOpts.ThinLinkBitcodeFile.empty()) {
        ThinLinkOS = openOutputFile(CodeGenOpts.ThinLinkBitcodeFile);
        if (!ThinLinkOS)
          return;
      }
      TheModule->addModuleFlag(Module::Error, "EnableSplitLTOUnit",
                               CodeGenOpts.EnableSplitLTOUnit);
      MPM.addPass(ThinLTOBitcodeWriterPass(*OS, ThinLinkOS ? &ThinLinkOS->os()
                                                           : nullptr));
    } else {
      // Emit a module summary by default for Regular LTO except for ld64
      // targets
      bool EmitLTOSummary =
          (CodeGenOpts.PrepareForLTO &&
           !CodeGenOpts.DisableLLVMPasses &&
           llvm::Triple(TheModule->getTargetTriple()).getVendor() !=
               llvm::Triple::Apple);
      if (EmitLTOSummary) {
        if (!TheModule->getModuleFlag("ThinLTO"))
          TheModule->addModuleFlag(Module::Error, "ThinLTO", uint32_t(0));
        TheModule->addModuleFlag(Module::Error, "EnableSplitLTOUnit",
                                 CodeGenOpts.EnableSplitLTOUnit);
      }
      MPM.addPass(
          BitcodeWriterPass(*OS, CodeGenOpts.EmitLLVMUseLists, EmitLTOSummary));
    }
    break;

  case Backend_EmitLL:
    MPM.addPass(PrintModulePass(*OS, "", CodeGenOpts.EmitLLVMUseLists));
    break;

  case Backend_EmitAssembly:
  case Backend_EmitMCNull:
  case Backend_EmitObj:
    NeedCodeGen = true;
    CodeGenPasses.add(
        createTargetTransformInfoWrapperPass(getTargetIRAnalysis()));
    if (!CodeGenOpts.SplitDwarfFile.empty()) {
      DwoOS = openOutputFile(CodeGenOpts.SplitDwarfFile);
      if (!DwoOS)
        return;
    }
    if (!AddEmitPasses(CodeGenPasses, Action, *OS,
                       DwoOS ? &DwoOS->os() : nullptr))
      // FIXME: Should we handle this error differently?
      return;
    break;
  }

  // Before executing passes, print the final values of the LLVM options.
  cl::PrintOptionValues();

  // Now that we have all of the passes ready, run them.
  {
    PrettyStackTraceString CrashInfo("Optimizer");
    MPM.run(*TheModule, MAM);
  }

  // Now if needed, run the legacy PM for codegen.
  if (NeedCodeGen) {
    PrettyStackTraceString CrashInfo("Code generation");
    CodeGenPasses.run(*TheModule);
  }

  if (ThinLinkOS)
    ThinLinkOS->keep();
  if (DwoOS)
    DwoOS->keep();
}

Expected<BitcodeModule> clang::FindThinLTOModule(MemoryBufferRef MBRef) {
  Expected<std::vector<BitcodeModule>> BMsOrErr = getBitcodeModuleList(MBRef);
  if (!BMsOrErr)
    return BMsOrErr.takeError();

  // The bitcode file may contain multiple modules, we want the one that is
  // marked as being the ThinLTO module.
  if (const BitcodeModule *Bm = FindThinLTOModule(*BMsOrErr))
    return *Bm;

  return make_error<StringError>("Could not find module summary",
                                 inconvertibleErrorCode());
}

BitcodeModule *clang::FindThinLTOModule(MutableArrayRef<BitcodeModule> BMs) {
  for (BitcodeModule &BM : BMs) {
    Expected<BitcodeLTOInfo> LTOInfo = BM.getLTOInfo();
    if (LTOInfo && LTOInfo->IsThinLTO)
      return &BM;
  }
  return nullptr;
}

static void runThinLTOBackend(ModuleSummaryIndex *CombinedIndex, Module *M,
                              const HeaderSearchOptions &HeaderOpts,
                              const CodeGenOptions &CGOpts,
                              const clang::TargetOptions &TOpts,
                              const LangOptions &LOpts,
                              std::unique_ptr<raw_pwrite_stream> OS,
                              std::string SampleProfile,
                              std::string ProfileRemapping,
                              BackendAction Action) {
  StringMap<DenseMap<GlobalValue::GUID, GlobalValueSummary *>>
      ModuleToDefinedGVSummaries;
  CombinedIndex->collectDefinedGVSummariesPerModule(ModuleToDefinedGVSummaries);

  setCommandLineOpts(CGOpts);

  // We can simply import the values mentioned in the combined index, since
  // we should only invoke this using the individual indexes written out
  // via a WriteIndexesThinBackend.
  FunctionImporter::ImportMapTy ImportList;
  for (auto &GlobalList : *CombinedIndex) {
    // Ignore entries for undefined references.
    if (GlobalList.second.SummaryList.empty())
      continue;

    auto GUID = GlobalList.first;
    for (auto &Summary : GlobalList.second.SummaryList) {
      // Skip the summaries for the importing module. These are included to
      // e.g. record required linkage changes.
      if (Summary->modulePath() == M->getModuleIdentifier())
        continue;
      // Add an entry to provoke importing by thinBackend.
      ImportList[Summary->modulePath()].insert(GUID);
    }
  }

  std::vector<std::unique_ptr<llvm::MemoryBuffer>> OwnedImports;
  MapVector<llvm::StringRef, llvm::BitcodeModule> ModuleMap;

  for (auto &I : ImportList) {
    ErrorOr<std::unique_ptr<llvm::MemoryBuffer>> MBOrErr =
        llvm::MemoryBuffer::getFile(I.first());
    if (!MBOrErr) {
      errs() << "Error loading imported file '" << I.first()
             << "': " << MBOrErr.getError().message() << "\n";
      return;
    }

    Expected<BitcodeModule> BMOrErr = FindThinLTOModule(**MBOrErr);
    if (!BMOrErr) {
      handleAllErrors(BMOrErr.takeError(), [&](ErrorInfoBase &EIB) {
        errs() << "Error loading imported file '" << I.first()
               << "': " << EIB.message() << '\n';
      });
      return;
    }
    ModuleMap.insert({I.first(), *BMOrErr});

    OwnedImports.push_back(std::move(*MBOrErr));
  }
  auto AddStream = [&](size_t Task) {
    return llvm::make_unique<lto::NativeObjectStream>(std::move(OS));
  };
  lto::Config Conf;
  if (CGOpts.SaveTempsFilePrefix != "") {
    if (Error E = Conf.addSaveTemps(CGOpts.SaveTempsFilePrefix + ".",
                                    /* UseInputModulePath */ false)) {
      handleAllErrors(std::move(E), [&](ErrorInfoBase &EIB) {
        errs() << "Error setting up ThinLTO save-temps: " << EIB.message()
               << '\n';
      });
    }
  }
  Conf.CPU = TOpts.CPU;
  Conf.CodeModel = getCodeModel(CGOpts);
  Conf.MAttrs = TOpts.Features;
  Conf.RelocModel = CGOpts.RelocationModel;
  Conf.CGOptLevel = getCGOptLevel(CGOpts);
  initTargetOptions(Conf.Options, CGOpts, TOpts, LOpts, HeaderOpts);
  Conf.SampleProfile = std::move(SampleProfile);

  // Context sensitive profile.
  if (CGOpts.hasProfileCSIRInstr()) {
    Conf.RunCSIRInstr = true;
    Conf.CSIRProfile = std::move(CGOpts.InstrProfileOutput);
  } else if (CGOpts.hasProfileCSIRUse()) {
    Conf.RunCSIRInstr = false;
    Conf.CSIRProfile = std::move(CGOpts.ProfileInstrumentUsePath);
  }

  Conf.ProfileRemapping = std::move(ProfileRemapping);
  Conf.UseNewPM = CGOpts.ExperimentalNewPassManager;
  Conf.DebugPassManager = CGOpts.DebugPassManager;
  Conf.RemarksWithHotness = CGOpts.DiagnosticsWithHotness;
  Conf.RemarksFilename = CGOpts.OptRecordFile;
  Conf.RemarksPasses = CGOpts.OptRecordPasses;
  Conf.DwoPath = CGOpts.SplitDwarfFile;
  switch (Action) {
  case Backend_EmitNothing:
    Conf.PreCodeGenModuleHook = [](size_t Task, const Module &Mod) {
      return false;
    };
    break;
  case Backend_EmitLL:
    Conf.PreCodeGenModuleHook = [&](size_t Task, const Module &Mod) {
      M->print(*OS, nullptr, CGOpts.EmitLLVMUseLists);
      return false;
    };
    break;
  case Backend_EmitBC:
    Conf.PreCodeGenModuleHook = [&](size_t Task, const Module &Mod) {
      WriteBitcodeToFile(*M, *OS, CGOpts.EmitLLVMUseLists);
      return false;
    };
    break;
  default:
    Conf.CGFileType = getCodeGenFileType(Action);
    break;
  }
  if (Error E = thinBackend(
          Conf, -1, AddStream, *M, *CombinedIndex, ImportList,
          ModuleToDefinedGVSummaries[M->getModuleIdentifier()], ModuleMap)) {
    handleAllErrors(std::move(E), [&](ErrorInfoBase &EIB) {
      errs() << "Error running ThinLTO backend: " << EIB.message() << '\n';
    });
  }
}

void clang::EmitBackendOutput(DiagnosticsEngine &Diags,
                              const HeaderSearchOptions &HeaderOpts,
                              const CodeGenOptions &CGOpts,
                              const clang::TargetOptions &TOpts,
                              const LangOptions &LOpts,
                              const llvm::DataLayout &TDesc, Module *M,
                              BackendAction Action,
<<<<<<< HEAD
                              std::unique_ptr<raw_pwrite_stream> OS,
                              bool SetLLVMOpts) {
=======
                              std::unique_ptr<raw_pwrite_stream> OS) {

  llvm::TimeTraceScope TimeScope("Backend", StringRef(""));

>>>>>>> 7dd1c36c
  std::unique_ptr<llvm::Module> EmptyModule;
  if (!CGOpts.ThinLTOIndexFile.empty()) {
    // If we are performing a ThinLTO importing compile, load the function index
    // into memory and pass it into runThinLTOBackend, which will run the
    // function importer and invoke LTO passes.
    Expected<std::unique_ptr<ModuleSummaryIndex>> IndexOrErr =
        llvm::getModuleSummaryIndexForFile(CGOpts.ThinLTOIndexFile,
                                           /*IgnoreEmptyThinLTOIndexFile*/true);
    if (!IndexOrErr) {
      logAllUnhandledErrors(IndexOrErr.takeError(), errs(),
                            "Error loading index file '" +
                            CGOpts.ThinLTOIndexFile + "': ");
      return;
    }
    std::unique_ptr<ModuleSummaryIndex> CombinedIndex = std::move(*IndexOrErr);
    // A null CombinedIndex means we should skip ThinLTO compilation
    // (LLVM will optionally ignore empty index files, returning null instead
    // of an error).
    if (CombinedIndex) {
      if (!CombinedIndex->skipModuleByDistributedBackend()) {
        runThinLTOBackend(CombinedIndex.get(), M, HeaderOpts, CGOpts, TOpts,
                          LOpts, std::move(OS), CGOpts.SampleProfileFile,
                          CGOpts.ProfileRemappingFile, Action);
        return;
      }
      // Distributed indexing detected that nothing from the module is needed
      // for the final linking. So we can skip the compilation. We sill need to
      // output an empty object file to make sure that a linker does not fail
      // trying to read it. Also for some features, like CFI, we must skip
      // the compilation as CombinedIndex does not contain all required
      // information.
      EmptyModule = llvm::make_unique<llvm::Module>("empty", M->getContext());
      EmptyModule->setTargetTriple(M->getTargetTriple());
      M = EmptyModule.get();
    }
  }

  EmitAssemblyHelper AsmHelper(Diags, HeaderOpts, CGOpts, TOpts, LOpts, M);

  if (SetLLVMOpts)
    setCommandLineOpts(CGOpts);
  AsmHelper.setTarget(Action);

  if (CGOpts.ExperimentalNewPassManager)
    AsmHelper.EmitAssemblyWithNewPassManager(Action, std::move(OS));
  else
    AsmHelper.EmitAssembly(Action, std::move(OS));

  // Verify clang's TargetInfo DataLayout against the LLVM TargetMachine's
  // DataLayout.
  if (AsmHelper.TM) {
    std::string DLDesc = M->getDataLayout().getStringRepresentation();
    if (DLDesc != TDesc.getStringRepresentation()) {
      unsigned DiagID = Diags.getCustomDiagID(
          DiagnosticsEngine::Error, "backend data layout '%0' does not match "
                                    "expected target description '%1'");
      Diags.Report(DiagID) << DLDesc << TDesc.getStringRepresentation();
    }
  }
}

void clang::PerformPrelinkPasses(DiagnosticsEngine &Diags,
                                 const HeaderSearchOptions &HeaderSearchOpts,
                                 const CodeGenOptions &CGOpts,
                                 const clang::TargetOptions &TOpts,
                                 const LangOptions &LOpts, const llvm::DataLayout &TDesc,
                                 Module *M, BackendAction Action) {
  EmitAssemblyHelper AsmHelper(Diags, HeaderSearchOpts, CGOpts, TOpts, LOpts,
                               M);

  setCommandLineOpts(CGOpts);
  AsmHelper.setTarget(Action);
  AsmHelper.DoPreLinkPasses();
}

static const char* getSectionNameForBitcode(const Triple &T) {
  switch (T.getObjectFormat()) {
  case Triple::MachO:
    return "__LLVM,__bitcode";
  case Triple::COFF:
  case Triple::ELF:
  case Triple::Wasm:
  case Triple::UnknownObjectFormat:
    return ".llvmbc";
  case Triple::XCOFF:
    llvm_unreachable("XCOFF is not yet implemented");
    break;
  }
  llvm_unreachable("Unimplemented ObjectFormatType");
}

static const char* getSectionNameForCommandline(const Triple &T) {
  switch (T.getObjectFormat()) {
  case Triple::MachO:
    return "__LLVM,__cmdline";
  case Triple::COFF:
  case Triple::ELF:
  case Triple::Wasm:
  case Triple::UnknownObjectFormat:
    return ".llvmcmd";
  case Triple::XCOFF:
    llvm_unreachable("XCOFF is not yet implemented");
    break;
  }
  llvm_unreachable("Unimplemented ObjectFormatType");
}

// With -fembed-bitcode, save a copy of the llvm IR as data in the
// __LLVM,__bitcode section.
void clang::EmbedBitcode(llvm::Module *M, const CodeGenOptions &CGOpts,
                         llvm::MemoryBufferRef Buf) {
  if (CGOpts.getEmbedBitcode() == CodeGenOptions::Embed_Off)
    return;

  // Save llvm.compiler.used and remote it.
  SmallVector<Constant*, 2> UsedArray;
  SmallPtrSet<GlobalValue*, 4> UsedGlobals;
  Type *UsedElementType = Type::getInt8Ty(M->getContext())->getPointerTo(0);
  GlobalVariable *Used = collectUsedGlobalVariables(*M, UsedGlobals, true);
  for (auto *GV : UsedGlobals) {
    if (GV->getName() != "llvm.embedded.module" &&
        GV->getName() != "llvm.cmdline")
      UsedArray.push_back(
          ConstantExpr::getPointerBitCastOrAddrSpaceCast(GV, UsedElementType));
  }
  if (Used)
    Used->eraseFromParent();

  // Embed the bitcode for the llvm module.
  std::string Data;
  ArrayRef<uint8_t> ModuleData;
  Triple T(M->getTargetTriple());
  // Create a constant that contains the bitcode.
  // In case of embedding a marker, ignore the input Buf and use the empty
  // ArrayRef. It is also legal to create a bitcode marker even Buf is empty.
  if (CGOpts.getEmbedBitcode() != CodeGenOptions::Embed_Marker) {
    if (!isBitcode((const unsigned char *)Buf.getBufferStart(),
                   (const unsigned char *)Buf.getBufferEnd())) {
      // If the input is LLVM Assembly, bitcode is produced by serializing
      // the module. Use-lists order need to be perserved in this case.
      llvm::raw_string_ostream OS(Data);
      llvm::WriteBitcodeToFile(*M, OS, /* ShouldPreserveUseListOrder */ true);
      ModuleData =
          ArrayRef<uint8_t>((const uint8_t *)OS.str().data(), OS.str().size());
    } else
      // If the input is LLVM bitcode, write the input byte stream directly.
      ModuleData = ArrayRef<uint8_t>((const uint8_t *)Buf.getBufferStart(),
                                     Buf.getBufferSize());
  }
  llvm::Constant *ModuleConstant =
      llvm::ConstantDataArray::get(M->getContext(), ModuleData);
  llvm::GlobalVariable *GV = new llvm::GlobalVariable(
      *M, ModuleConstant->getType(), true, llvm::GlobalValue::PrivateLinkage,
      ModuleConstant);
  GV->setSection(getSectionNameForBitcode(T));
  UsedArray.push_back(
      ConstantExpr::getPointerBitCastOrAddrSpaceCast(GV, UsedElementType));
  if (llvm::GlobalVariable *Old =
          M->getGlobalVariable("llvm.embedded.module", true)) {
    assert(Old->hasOneUse() &&
           "llvm.embedded.module can only be used once in llvm.compiler.used");
    GV->takeName(Old);
    Old->eraseFromParent();
  } else {
    GV->setName("llvm.embedded.module");
  }

  // Skip if only bitcode needs to be embedded.
  if (CGOpts.getEmbedBitcode() != CodeGenOptions::Embed_Bitcode) {
    // Embed command-line options.
    ArrayRef<uint8_t> CmdData(const_cast<uint8_t *>(CGOpts.CmdArgs.data()),
                              CGOpts.CmdArgs.size());
    llvm::Constant *CmdConstant =
      llvm::ConstantDataArray::get(M->getContext(), CmdData);
    GV = new llvm::GlobalVariable(*M, CmdConstant->getType(), true,
                                  llvm::GlobalValue::PrivateLinkage,
                                  CmdConstant);
    GV->setSection(getSectionNameForCommandline(T));
    UsedArray.push_back(
        ConstantExpr::getPointerBitCastOrAddrSpaceCast(GV, UsedElementType));
    if (llvm::GlobalVariable *Old =
            M->getGlobalVariable("llvm.cmdline", true)) {
      assert(Old->hasOneUse() &&
             "llvm.cmdline can only be used once in llvm.compiler.used");
      GV->takeName(Old);
      Old->eraseFromParent();
    } else {
      GV->setName("llvm.cmdline");
    }
  }

  if (UsedArray.empty())
    return;

  // Recreate llvm.compiler.used.
  ArrayType *ATy = ArrayType::get(UsedElementType, UsedArray.size());
  auto *NewUsed = new GlobalVariable(
      *M, ATy, false, llvm::GlobalValue::AppendingLinkage,
      llvm::ConstantArray::get(ATy, UsedArray), "llvm.compiler.used");
  NewUsed->setSection("llvm.metadata");
}<|MERGE_RESOLUTION|>--- conflicted
+++ resolved
@@ -1434,15 +1434,11 @@
                               const LangOptions &LOpts,
                               const llvm::DataLayout &TDesc, Module *M,
                               BackendAction Action,
-<<<<<<< HEAD
                               std::unique_ptr<raw_pwrite_stream> OS,
                               bool SetLLVMOpts) {
-=======
-                              std::unique_ptr<raw_pwrite_stream> OS) {
 
   llvm::TimeTraceScope TimeScope("Backend", StringRef(""));
 
->>>>>>> 7dd1c36c
   std::unique_ptr<llvm::Module> EmptyModule;
   if (!CGOpts.ThinLTOIndexFile.empty()) {
     // If we are performing a ThinLTO importing compile, load the function index
