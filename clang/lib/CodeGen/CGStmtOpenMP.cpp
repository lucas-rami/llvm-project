//===--- CGStmtOpenMP.cpp - Emit LLVM Code from Statements ----------------===//
//
// Part of the LLVM Project, under the Apache License v2.0 with LLVM Exceptions.
// See https://llvm.org/LICENSE.txt for license information.
// SPDX-License-Identifier: Apache-2.0 WITH LLVM-exception
//
//===----------------------------------------------------------------------===//
//
// This contains code to emit OpenMP nodes as LLVM code.
//
//===----------------------------------------------------------------------===//

#include "CGCleanup.h"
#include "CGOpenMPRuntime.h"
#include "CodeGenFunction.h"
#include "CodeGenModule.h"
#include "TargetInfo.h"
#include "clang/AST/ASTContext.h"
#include "clang/AST/Attr.h"
#include "clang/AST/DeclOpenMP.h"
#include "clang/AST/OpenMPClause.h"
#include "clang/AST/Stmt.h"
#include "clang/AST/StmtOpenMP.h"
#include "clang/AST/StmtVisitor.h"
#include "clang/Basic/OpenMPKinds.h"
#include "clang/Basic/PrettyStackTrace.h"
#include "llvm/ADT/SmallSet.h"
#include "llvm/BinaryFormat/Dwarf.h"
#include "llvm/Frontend/OpenMP/OMPConstants.h"
#include "llvm/Frontend/OpenMP/OMPIRBuilder.h"
#include "llvm/IR/Constants.h"
#include "llvm/IR/DebugInfoMetadata.h"
#include "llvm/IR/Instructions.h"
#include "llvm/IR/IntrinsicInst.h"
#include "llvm/IR/Metadata.h"
#include "llvm/Support/AtomicOrdering.h"
#include "llvm/Support/Debug.h"
#include <optional>
using namespace clang;
using namespace CodeGen;
using namespace llvm::omp;

#define TTL_CODEGEN_TYPE "target-teams-loop-codegen"

static const VarDecl *getBaseDecl(const Expr *Ref);

namespace {
/// Lexical scope for OpenMP executable constructs, that handles correct codegen
/// for captured expressions.
class OMPLexicalScope : public CodeGenFunction::LexicalScope {
  void emitPreInitStmt(CodeGenFunction &CGF, const OMPExecutableDirective &S) {
    for (const auto *C : S.clauses()) {
      if (const auto *CPI = OMPClauseWithPreInit::get(C)) {
        if (const auto *PreInit =
                cast_or_null<DeclStmt>(CPI->getPreInitStmt())) {
          for (const auto *I : PreInit->decls()) {
            if (!I->hasAttr<OMPCaptureNoInitAttr>()) {
              CGF.EmitVarDecl(cast<VarDecl>(*I));
            } else {
              CodeGenFunction::AutoVarEmission Emission =
                  CGF.EmitAutoVarAlloca(cast<VarDecl>(*I));
              CGF.EmitAutoVarCleanups(Emission);
            }
          }
        }
      }
    }
  }
  CodeGenFunction::OMPPrivateScope InlinedShareds;

  static bool isCapturedVar(CodeGenFunction &CGF, const VarDecl *VD) {
    return CGF.LambdaCaptureFields.lookup(VD) ||
           (CGF.CapturedStmtInfo && CGF.CapturedStmtInfo->lookup(VD)) ||
           (CGF.CurCodeDecl && isa<BlockDecl>(CGF.CurCodeDecl) &&
            cast<BlockDecl>(CGF.CurCodeDecl)->capturesVariable(VD));
  }

public:
  OMPLexicalScope(
      CodeGenFunction &CGF, const OMPExecutableDirective &S,
      const std::optional<OpenMPDirectiveKind> CapturedRegion = std::nullopt,
      const bool EmitPreInitStmt = true)
      : CodeGenFunction::LexicalScope(CGF, S.getSourceRange()),
        InlinedShareds(CGF) {
    if (EmitPreInitStmt)
      emitPreInitStmt(CGF, S);
    if (!CapturedRegion)
      return;
    assert(S.hasAssociatedStmt() &&
           "Expected associated statement for inlined directive.");
    const CapturedStmt *CS = S.getCapturedStmt(*CapturedRegion);
    for (const auto &C : CS->captures()) {
      if (C.capturesVariable() || C.capturesVariableByCopy()) {
        auto *VD = C.getCapturedVar();
        assert(VD == VD->getCanonicalDecl() &&
               "Canonical decl must be captured.");
        DeclRefExpr DRE(
            CGF.getContext(), const_cast<VarDecl *>(VD),
            isCapturedVar(CGF, VD) || (CGF.CapturedStmtInfo &&
                                       InlinedShareds.isGlobalVarCaptured(VD)),
            VD->getType().getNonReferenceType(), VK_LValue, C.getLocation());
        InlinedShareds.addPrivate(VD, CGF.EmitLValue(&DRE).getAddress(CGF));
      }
    }
    (void)InlinedShareds.Privatize();
  }
};

/// Lexical scope for OpenMP parallel construct, that handles correct codegen
/// for captured expressions.
class OMPParallelScope final : public OMPLexicalScope {
  bool EmitPreInitStmt(const OMPExecutableDirective &S) {
    OpenMPDirectiveKind Kind = S.getDirectiveKind();
    return !(isOpenMPTargetExecutionDirective(Kind) ||
             isOpenMPLoopBoundSharingDirective(Kind)) &&
           isOpenMPParallelDirective(Kind);
  }

public:
  OMPParallelScope(CodeGenFunction &CGF, const OMPExecutableDirective &S)
      : OMPLexicalScope(CGF, S, /*CapturedRegion=*/std::nullopt,
                        EmitPreInitStmt(S)) {}
};

/// Lexical scope for OpenMP teams construct, that handles correct codegen
/// for captured expressions.
class OMPTeamsScope final : public OMPLexicalScope {
  bool EmitPreInitStmt(const OMPExecutableDirective &S) {
    OpenMPDirectiveKind Kind = S.getDirectiveKind();
    return !isOpenMPTargetExecutionDirective(Kind) &&
           isOpenMPTeamsDirective(Kind);
  }

public:
  OMPTeamsScope(CodeGenFunction &CGF, const OMPExecutableDirective &S)
      : OMPLexicalScope(CGF, S, /*CapturedRegion=*/std::nullopt,
                        EmitPreInitStmt(S)) {}
};

/// Private scope for OpenMP loop-based directives, that supports capturing
/// of used expression from loop statement.
class OMPLoopScope : public CodeGenFunction::RunCleanupsScope {
  void emitPreInitStmt(CodeGenFunction &CGF, const OMPLoopBasedDirective &S) {
    const DeclStmt *PreInits;
    CodeGenFunction::OMPMapVars PreCondVars;
    if (auto *LD = dyn_cast<OMPLoopDirective>(&S)) {
      llvm::DenseSet<const VarDecl *> EmittedAsPrivate;
      for (const auto *E : LD->counters()) {
        const auto *VD = cast<VarDecl>(cast<DeclRefExpr>(E)->getDecl());
        EmittedAsPrivate.insert(VD->getCanonicalDecl());
        (void)PreCondVars.setVarAddr(
            CGF, VD, CGF.CreateMemTemp(VD->getType().getNonReferenceType()));
      }
      // Mark private vars as undefs.
      for (const auto *C : LD->getClausesOfKind<OMPPrivateClause>()) {
        for (const Expr *IRef : C->varlists()) {
          const auto *OrigVD =
              cast<VarDecl>(cast<DeclRefExpr>(IRef)->getDecl());
          if (EmittedAsPrivate.insert(OrigVD->getCanonicalDecl()).second) {
            QualType OrigVDTy = OrigVD->getType().getNonReferenceType();
            (void)PreCondVars.setVarAddr(
                CGF, OrigVD,
                Address(llvm::UndefValue::get(CGF.ConvertTypeForMem(
                            CGF.getContext().getPointerType(OrigVDTy))),
                        CGF.ConvertTypeForMem(OrigVDTy),
                        CGF.getContext().getDeclAlign(OrigVD)));
          }
        }
      }
      (void)PreCondVars.apply(CGF);
      // Emit init, __range and __end variables for C++ range loops.
      (void)OMPLoopBasedDirective::doForAllLoops(
          LD->getInnermostCapturedStmt()->getCapturedStmt(),
          /*TryImperfectlyNestedLoops=*/true, LD->getLoopsNumber(),
          [&CGF](unsigned Cnt, const Stmt *CurStmt) {
            if (const auto *CXXFor = dyn_cast<CXXForRangeStmt>(CurStmt)) {
              if (const Stmt *Init = CXXFor->getInit())
                CGF.EmitStmt(Init);
              CGF.EmitStmt(CXXFor->getRangeStmt());
              CGF.EmitStmt(CXXFor->getEndStmt());
            }
            return false;
          });
      PreInits = cast_or_null<DeclStmt>(LD->getPreInits());
    } else if (const auto *Tile = dyn_cast<OMPTileDirective>(&S)) {
      PreInits = cast_or_null<DeclStmt>(Tile->getPreInits());
    } else if (const auto *Unroll = dyn_cast<OMPUnrollDirective>(&S)) {
      PreInits = cast_or_null<DeclStmt>(Unroll->getPreInits());
    } else {
      llvm_unreachable("Unknown loop-based directive kind.");
    }
    if (PreInits) {
      for (const auto *I : PreInits->decls())
        CGF.EmitVarDecl(cast<VarDecl>(*I));
    }
    PreCondVars.restore(CGF);
  }

public:
  OMPLoopScope(CodeGenFunction &CGF, const OMPLoopBasedDirective &S)
      : CodeGenFunction::RunCleanupsScope(CGF) {
    emitPreInitStmt(CGF, S);
  }
};

class OMPSimdLexicalScope : public CodeGenFunction::LexicalScope {
  CodeGenFunction::OMPPrivateScope InlinedShareds;

  static bool isCapturedVar(CodeGenFunction &CGF, const VarDecl *VD) {
    return CGF.LambdaCaptureFields.lookup(VD) ||
           (CGF.CapturedStmtInfo && CGF.CapturedStmtInfo->lookup(VD)) ||
           (CGF.CurCodeDecl && isa<BlockDecl>(CGF.CurCodeDecl) &&
            cast<BlockDecl>(CGF.CurCodeDecl)->capturesVariable(VD));
  }

public:
  OMPSimdLexicalScope(CodeGenFunction &CGF, const OMPExecutableDirective &S)
      : CodeGenFunction::LexicalScope(CGF, S.getSourceRange()),
        InlinedShareds(CGF) {
    for (const auto *C : S.clauses()) {
      if (const auto *CPI = OMPClauseWithPreInit::get(C)) {
        if (const auto *PreInit =
                cast_or_null<DeclStmt>(CPI->getPreInitStmt())) {
          for (const auto *I : PreInit->decls()) {
            if (!I->hasAttr<OMPCaptureNoInitAttr>()) {
              CGF.EmitVarDecl(cast<VarDecl>(*I));
            } else {
              CodeGenFunction::AutoVarEmission Emission =
                  CGF.EmitAutoVarAlloca(cast<VarDecl>(*I));
              CGF.EmitAutoVarCleanups(Emission);
            }
          }
        }
      } else if (const auto *UDP = dyn_cast<OMPUseDevicePtrClause>(C)) {
        for (const Expr *E : UDP->varlists()) {
          const Decl *D = cast<DeclRefExpr>(E)->getDecl();
          if (const auto *OED = dyn_cast<OMPCapturedExprDecl>(D))
            CGF.EmitVarDecl(*OED);
        }
      } else if (const auto *UDP = dyn_cast<OMPUseDeviceAddrClause>(C)) {
        for (const Expr *E : UDP->varlists()) {
          const Decl *D = getBaseDecl(E);
          if (const auto *OED = dyn_cast<OMPCapturedExprDecl>(D))
            CGF.EmitVarDecl(*OED);
        }
      }
    }
    if (!isOpenMPSimdDirective(S.getDirectiveKind()))
      CGF.EmitOMPPrivateClause(S, InlinedShareds);
    if (const auto *TG = dyn_cast<OMPTaskgroupDirective>(&S)) {
      if (const Expr *E = TG->getReductionRef())
        CGF.EmitVarDecl(*cast<VarDecl>(cast<DeclRefExpr>(E)->getDecl()));
    }
    // Temp copy arrays for inscan reductions should not be emitted as they are
    // not used in simd only mode.
    llvm::DenseSet<CanonicalDeclPtr<const Decl>> CopyArrayTemps;
    for (const auto *C : S.getClausesOfKind<OMPReductionClause>()) {
      if (C->getModifier() != OMPC_REDUCTION_inscan)
        continue;
      for (const Expr *E : C->copy_array_temps())
        CopyArrayTemps.insert(cast<DeclRefExpr>(E)->getDecl());
    }
    const auto *CS = cast_or_null<CapturedStmt>(S.getAssociatedStmt());
    while (CS) {
      for (auto &C : CS->captures()) {
        if (C.capturesVariable() || C.capturesVariableByCopy()) {
          auto *VD = C.getCapturedVar();
          if (CopyArrayTemps.contains(VD))
            continue;
          assert(VD == VD->getCanonicalDecl() &&
                 "Canonical decl must be captured.");
          DeclRefExpr DRE(CGF.getContext(), const_cast<VarDecl *>(VD),
                          isCapturedVar(CGF, VD) ||
                              (CGF.CapturedStmtInfo &&
                               InlinedShareds.isGlobalVarCaptured(VD)),
                          VD->getType().getNonReferenceType(), VK_LValue,
                          C.getLocation());
          InlinedShareds.addPrivate(VD, CGF.EmitLValue(&DRE).getAddress(CGF));
        }
      }
      CS = dyn_cast<CapturedStmt>(CS->getCapturedStmt());
    }
    (void)InlinedShareds.Privatize();
  }
};

} // namespace

static void emitCommonOMPTargetDirective(CodeGenFunction &CGF,
                                         const OMPExecutableDirective &S,
                                         const RegionCodeGenTy &CodeGen);

LValue CodeGenFunction::EmitOMPSharedLValue(const Expr *E) {
  if (const auto *OrigDRE = dyn_cast<DeclRefExpr>(E)) {
    if (const auto *OrigVD = dyn_cast<VarDecl>(OrigDRE->getDecl())) {
      OrigVD = OrigVD->getCanonicalDecl();
      bool IsCaptured =
          LambdaCaptureFields.lookup(OrigVD) ||
          (CapturedStmtInfo && CapturedStmtInfo->lookup(OrigVD)) ||
          (CurCodeDecl && isa<BlockDecl>(CurCodeDecl));
      DeclRefExpr DRE(getContext(), const_cast<VarDecl *>(OrigVD), IsCaptured,
                      OrigDRE->getType(), VK_LValue, OrigDRE->getExprLoc());
      return EmitLValue(&DRE);
    }
  }
  return EmitLValue(E);
}

llvm::Value *CodeGenFunction::getTypeSize(QualType Ty) {
  ASTContext &C = getContext();
  llvm::Value *Size = nullptr;
  auto SizeInChars = C.getTypeSizeInChars(Ty);
  if (SizeInChars.isZero()) {
    // getTypeSizeInChars() returns 0 for a VLA.
    while (const VariableArrayType *VAT = C.getAsVariableArrayType(Ty)) {
      VlaSizePair VlaSize = getVLASize(VAT);
      Ty = VlaSize.Type;
      Size =
          Size ? Builder.CreateNUWMul(Size, VlaSize.NumElts) : VlaSize.NumElts;
    }
    SizeInChars = C.getTypeSizeInChars(Ty);
    if (SizeInChars.isZero())
      return llvm::ConstantInt::get(SizeTy, /*V=*/0);
    return Builder.CreateNUWMul(Size, CGM.getSize(SizeInChars));
  }
  return CGM.getSize(SizeInChars);
}

void CodeGenFunction::InitializeXteamRedCapturedVars(
    SmallVectorImpl<llvm::Value *> &CapturedVars, QualType RedVarQualType) {
  llvm::Type *RedVarType = ConvertTypeForMem(RedVarQualType);
  assert((RedVarType->isFloatTy() || RedVarType->isDoubleTy() ||
          RedVarType->isIntegerTy()) &&
         "Unhandled type");

  const ASTContext &Context = CGM.getContext();
  llvm::Type *Int32Ty = llvm::Type::getInt32Ty(CGM.getLLVMContext());

  // Placeholder for d_team_vals initialized to nullptr
  llvm::Value *DTeamValsInst =
      Builder.CreateAlloca(RedVarType, nullptr, "d_team_vals");
  Address DTeamValsAddr(DTeamValsInst, RedVarType,
                        Context.getTypeAlignInChars(RedVarQualType));
  llvm::Value *NullPtrDTeamVals =
      llvm::ConstantPointerNull::get(RedVarType->getPointerTo());
  Builder.CreateStore(NullPtrDTeamVals, DTeamValsAddr);

  // Placeholder for d_teams_done_ptr initialized to nullptr
  llvm::Value *DTeamsDonePtrInst =
      Builder.CreateAlloca(Int32Ty, nullptr, "d_teams_done_ptr");
  Address DTeamsDoneAddr(DTeamsDonePtrInst, Int32Ty,
                         Context.getTypeAlignInChars(Context.UnsignedIntTy));
  llvm::Value *NullPtrDTeamsDone =
      llvm::ConstantPointerNull::get(Int32Ty->getPointerTo());
  Builder.CreateStore(NullPtrDTeamsDone, DTeamsDoneAddr);

  assert(DTeamValsInst && "Device team vals pointer cannot be null");
  CapturedVars.push_back(DTeamValsInst);

  assert(DTeamsDonePtrInst && "Device team done pointer cannot be null");
  CapturedVars.push_back(DTeamsDonePtrInst);
}

void CodeGenFunction::GenerateOpenMPCapturedVars(
    const CapturedStmt &S, SmallVectorImpl<llvm::Value *> &CapturedVars,
    const Stmt *XteamRedNestKey) {
  const RecordDecl *RD = S.getCapturedRecordDecl();
  auto CurField = RD->field_begin();
  auto CurCap = S.captures().begin();
  for (CapturedStmt::const_capture_init_iterator I = S.capture_init_begin(),
                                                 E = S.capture_init_end();
       I != E; ++I, ++CurField, ++CurCap) {
    if (CurField->hasCapturedVLAType()) {
      const VariableArrayType *VAT = CurField->getCapturedVLAType();
      llvm::Value *Val = VLASizeMap[VAT->getSizeExpr()];
      CapturedVars.push_back(Val);
    } else if (CurCap->capturesThis()) {
      CapturedVars.push_back(CXXThisValue);
    } else if (CurCap->capturesVariableByCopy()) {
      llvm::Value *CV = EmitLoadOfScalar(EmitLValue(*I), CurCap->getLocation());

      // If the field is not a pointer, we need to save the actual value
      // and load it as a void pointer.
      if (!CurField->getType()->isAnyPointerType()) {
        ASTContext &Ctx = getContext();
        Address DstAddr = CreateMemTemp(
            Ctx.getUIntPtrType(),
            Twine(CurCap->getCapturedVar()->getName(), ".casted"));
        LValue DstLV = MakeAddrLValue(DstAddr, Ctx.getUIntPtrType());

        llvm::Value *SrcAddrVal = EmitScalarConversion(
            DstAddr.getPointer(), Ctx.getPointerType(Ctx.getUIntPtrType()),
            Ctx.getPointerType(CurField->getType()), CurCap->getLocation());
        LValue SrcLV =
            MakeNaturalAlignAddrLValue(SrcAddrVal, CurField->getType());

        // Store the value using the source type pointer.
        EmitStoreThroughLValue(RValue::get(CV), SrcLV);

        // Load the value using the destination type pointer.
        CV = EmitLoadOfScalar(DstLV, CurCap->getLocation());
      }
      CapturedVars.push_back(CV);
    } else {
      assert(CurCap->capturesVariable() && "Expected capture by reference.");
      CapturedVars.push_back(EmitLValue(*I).getAddress(*this).getPointer());
    }
  }

  // The Xteam reduction variable capture must happen after all other captures.
  const ForStmt *FStmt = CGM.getSingleForStmt(XteamRedNestKey);
  if (FStmt && CGM.isXteamRedKernel(FStmt)) {
    assert(!CGM.getLangOpts().OpenMPIsTargetDevice && "Expecting host CG");
    CodeGenModule::XteamRedVarMap &XteamRVM = CGM.getXteamRedVarMap(FStmt);
    auto XteamOrdVars = CGM.getXteamOrderedRedVar(FStmt);
    // Always generate Xteam metadata in the same order as user-specified
    // reduction variables.
    for (auto XteamVD : XteamOrdVars) {
      auto Itr = XteamRVM.find(XteamVD);
      assert(Itr != XteamRVM.end() && "Metadata not found");
      InitializeXteamRedCapturedVars(CapturedVars,
                                     Itr->second.RedVarExpr->getType());
    }
  }
}

static Address castValueFromUintptr(CodeGenFunction &CGF, SourceLocation Loc,
                                    QualType DstType, StringRef Name,
                                    LValue AddrLV) {
  ASTContext &Ctx = CGF.getContext();

  Address Addr = AddrLV.getAddress(CGF);
  if (Ctx.getTargetInfo().getTriple().isAMDGCN() &&
      CGF.CGM.getLangOpts().OpenMPIsTargetDevice) {
    auto *Ty = CGF.ConvertType(Ctx.getPointerType(DstType));
    auto *PTy = dyn_cast<llvm::PointerType>(Ty);
    // For device path, add addrspacecast if needed before emitscalar conversion
    if (PTy && PTy->getAddressSpace() != Addr.getAddressSpace())
      Addr = CGF.Builder.CreatePointerBitCastOrAddrSpaceCast(Addr, Ty, PTy);
  }
  llvm::Value *CastedPtr =
      CGF.EmitScalarConversion(Addr.getPointer(), Ctx.getUIntPtrType(),
                               Ctx.getPointerType(DstType), Loc);
  Address TmpAddr =
      CGF.MakeNaturalAlignAddrLValue(CastedPtr, DstType).getAddress(CGF);
  return TmpAddr;
}

static QualType getCanonicalParamType(ASTContext &C, QualType T) {
  if (T->isLValueReferenceType())
    return C.getLValueReferenceType(
        getCanonicalParamType(C, T.getNonReferenceType()),
        /*SpelledAsLValue=*/false);
  if (T->isPointerType())
    return C.getPointerType(getCanonicalParamType(C, T->getPointeeType()));
  if (const ArrayType *A = T->getAsArrayTypeUnsafe()) {
    if (const auto *VLA = dyn_cast<VariableArrayType>(A))
      return getCanonicalParamType(C, VLA->getElementType());
    if (!A->isVariablyModifiedType())
      return C.getCanonicalType(T);
  }
  return C.getCanonicalParamType(T);
}

namespace {
/// Contains required data for proper outlined function codegen.
struct FunctionOptions {
  /// Captured statement for which the function is generated.
  const CapturedStmt *S = nullptr;
  /// true if cast to/from  UIntPtr is required for variables captured by
  /// value.
  const bool UIntPtrCastRequired = true;
  /// true if only casted arguments must be registered as local args or VLA
  /// sizes.
  const bool RegisterCastedArgsOnly = false;
  /// Name of the generated function.
  const StringRef FunctionName;
  /// Location of the non-debug version of the outlined function.
  SourceLocation Loc;
  explicit FunctionOptions(const CapturedStmt *S, bool UIntPtrCastRequired,
                           bool RegisterCastedArgsOnly, StringRef FunctionName,
                           SourceLocation Loc)
      : S(S), UIntPtrCastRequired(UIntPtrCastRequired),
        RegisterCastedArgsOnly(UIntPtrCastRequired && RegisterCastedArgsOnly),
        FunctionName(FunctionName), Loc(Loc) {}
};
} // namespace

static llvm::Function *emitOutlinedFunctionPrologue(
    CodeGenFunction &CGF, const OMPExecutableDirective &D,
    FunctionArgList &Args,
    llvm::MapVector<const Decl *, std::pair<const VarDecl *, Address>>
        &LocalAddrs,
    llvm::DenseMap<const Decl *, std::pair<const Expr *, llvm::Value *>>
        &VLASizes,
    llvm::Value *&CXXThisValue, const FunctionOptions &FO,
    bool argsNeedAddrSpace, bool isXteamKernel) {
  const CapturedDecl *CD = FO.S->getCapturedDecl();
  const RecordDecl *RD = FO.S->getCapturedRecordDecl();
  assert(CD->hasBody() && "missing CapturedDecl body");

  CXXThisValue = nullptr;
  // Build the argument list.
  CodeGenModule &CGM = CGF.CGM;
  ASTContext &Ctx = CGM.getContext();
  FunctionArgList TargetArgs;
  Args.append(CD->param_begin(),
              std::next(CD->param_begin(), CD->getContextParamPosition()));
  TargetArgs.append(
      CD->param_begin(),
      std::next(CD->param_begin(), CD->getContextParamPosition()));
  auto I = FO.S->captures().begin();
  FunctionDecl *DebugFunctionDecl = nullptr;
  if (!FO.UIntPtrCastRequired) {
    FunctionProtoType::ExtProtoInfo EPI;
    QualType FunctionTy = Ctx.getFunctionType(Ctx.VoidTy, std::nullopt, EPI);
    DebugFunctionDecl = FunctionDecl::Create(
        Ctx, Ctx.getTranslationUnitDecl(), FO.S->getBeginLoc(),
        SourceLocation(), DeclarationName(), FunctionTy,
        Ctx.getTrivialTypeSourceInfo(FunctionTy), SC_Static,
        /*UsesFPIntrin=*/false, /*isInlineSpecified=*/false,
        /*hasWrittenPrototype=*/false);
  }
  for (const FieldDecl *FD : RD->fields()) {
    QualType ArgType = FD->getType();
    IdentifierInfo *II = nullptr;
    VarDecl *CapVar = nullptr;

    // If this is a capture by copy and the type is not a pointer, the outlined
    // function argument type should be uintptr and the value properly casted to
    // uintptr. This is necessary given that the runtime library is only able to
    // deal with pointers. We can pass in the same way the VLA type sizes to the
    // outlined function.
    if (FO.UIntPtrCastRequired &&
        ((I->capturesVariableByCopy() && !ArgType->isAnyPointerType()) ||
         I->capturesVariableArrayType()))
      ArgType = Ctx.getUIntPtrType();

    if (I->capturesVariable() || I->capturesVariableByCopy()) {
      CapVar = I->getCapturedVar();
      II = CapVar->getIdentifier();
    } else if (I->capturesThis()) {
      II = &Ctx.Idents.get("this");
    } else {
      assert(I->capturesVariableArrayType());
      II = &Ctx.Idents.get("vla");
    }
    if (ArgType->isVariablyModifiedType())
      ArgType = getCanonicalParamType(Ctx, ArgType);

    // Set the IPD QualType for kernel args to be in device AS (1)
    if (CapVar && CGM.getLangOpts().OpenMPIsTargetDevice && argsNeedAddrSpace &&
        (Ctx.getTargetInfo().getTriple().isAMDGCN())) {
      const clang::Type *ty = ArgType.getTypePtr();
      if (ty->isAnyPointerType() || ty->isReferenceType()) {
        clang::LangAS LLVM_AS = CapVar->getType().getAddressSpace();
        if (LLVM_AS == LangAS::Default)
          LLVM_AS = LangAS::cuda_device;
        ArgType = Ctx.getAddrSpaceQualType(ArgType, LLVM_AS);
      }
    }

    VarDecl *Arg;
    if (CapVar && (CapVar->getTLSKind() != clang::VarDecl::TLS_None)) {
      Arg = ImplicitParamDecl::Create(Ctx, /*DC=*/nullptr, FD->getLocation(),
                                      II, ArgType,
                                      ImplicitParamKind::ThreadPrivateVar);
    } else if (DebugFunctionDecl && (CapVar || I->capturesThis())) {
      Arg = ParmVarDecl::Create(
          Ctx, DebugFunctionDecl,
          CapVar ? CapVar->getBeginLoc() : FD->getBeginLoc(),
          CapVar ? CapVar->getLocation() : FD->getLocation(), II, ArgType,
          /*TInfo=*/nullptr, SC_None, /*DefArg=*/nullptr);
    } else {
      Arg = ImplicitParamDecl::Create(Ctx, /*DC=*/nullptr, FD->getLocation(),
                                      II, ArgType, ImplicitParamKind::Other);
    }
    Args.emplace_back(Arg);
    // Do not cast arguments if we emit function with non-original types.
    TargetArgs.emplace_back(
        FO.UIntPtrCastRequired
            ? Arg
            : CGM.getOpenMPRuntime().translateParameter(FD, Arg));
    ++I;
  }
  Args.append(std::next(CD->param_begin(), CD->getContextParamPosition() + 1),
              CD->param_end());
  TargetArgs.append(
      std::next(CD->param_begin(), CD->getContextParamPosition() + 1),
      CD->param_end());

  // If Xteam, add the new args here to the signature.
  if (isXteamKernel) {
    assert(CGM.getOptKernelKey(D) &&
           "Mapping key for Xteam reduction statement not found");
    const ForStmt *FStmt = CGM.getSingleForStmt(CGM.getOptKernelKey(D));
    assert(FStmt && "For statement for directive not found");
    CodeGenModule::XteamRedVarMap &XteamRVM = CGM.getXteamRedVarMap(FStmt);
    auto XteamOrdVars = CGM.getXteamOrderedRedVar(FStmt);
    // Always add Xteam arguments to the signature in the same order as
    // user-specified reduction variables.
    for (auto XteamVD : XteamOrdVars) {
      auto Itr = XteamRVM.find(XteamVD);
      assert(Itr != XteamRVM.end() && "Metadata not found");

      // Cached argument positions are used for device codegen alone
      if (CGM.getLangOpts().OpenMPIsTargetDevice)
        CGM.updateXteamRedVarArgPos(&Itr->second, Args.size());
      VarDecl *DTeamValsVD = ImplicitParamDecl::Create(
          Ctx, Ctx.VoidPtrTy, ImplicitParamKind::CapturedContext);
      Args.emplace_back(DTeamValsVD);
      TargetArgs.emplace_back(DTeamValsVD);
      VarDecl *DTeamsDoneVD = ImplicitParamDecl::Create(
          Ctx, Ctx.VoidPtrTy, ImplicitParamKind::CapturedContext);
      Args.emplace_back(DTeamsDoneVD);
      TargetArgs.emplace_back(DTeamsDoneVD);
    }
  }

  SmallVector<CanQualType, 16> argCanQualTypes;
  if (CGM.getLangOpts().OpenMPIsTargetDevice && argsNeedAddrSpace &&
      (Ctx.getTargetInfo().getTriple().isAMDGCN())) {
    // We need Canonical Param Types WITH addrspace qualifier
    for (const auto &Arg : TargetArgs) {
      clang::LangAS address_space = Arg->getType().getAddressSpace();
      if (address_space != LangAS::Default)
        argCanQualTypes.push_back(
            CanQualType::CreateUnsafe(Ctx.getAddrSpaceQualType(
                Ctx.getCanonicalParamType(Arg->getType()), address_space)));
      else
        argCanQualTypes.push_back(Ctx.getCanonicalParamType(Arg->getType()));
    }
  }

  // Create the function declaration.
  const CGFunctionInfo &FuncInfo =
      (CGM.getLangOpts().OpenMPIsTargetDevice && argsNeedAddrSpace &&
       (Ctx.getTargetInfo().getTriple().isAMDGCN()))
          ? CGM.getTypes().arrangeLLVMFunctionInfo(
                Ctx.VoidTy, FnInfoOpts::None, argCanQualTypes,
                FunctionType::ExtInfo(), {}, RequiredArgs::All)
          : CGM.getTypes().arrangeBuiltinFunctionDeclaration(Ctx.VoidTy,
                                                             TargetArgs);

  // Create the function declaration.
  llvm::FunctionType *FuncLLVMTy = CGM.getTypes().GetFunctionType(FuncInfo);

  auto *F =
      llvm::Function::Create(FuncLLVMTy, llvm::GlobalValue::InternalLinkage,
                             FO.FunctionName, &CGM.getModule());
  CGM.SetInternalFunctionAttributes(CD, F, FuncInfo);
  if (CD->isNothrow())
    F->setDoesNotThrow();
  F->setDoesNotRecurse();

  // Always inline the outlined function if optimizations are enabled.
  if (CGM.getCodeGenOpts().OptimizationLevel != 0) {
    F->removeFnAttr(llvm::Attribute::NoInline);
    F->addFnAttr(llvm::Attribute::AlwaysInline);
  }

  // Generate the function.
  CGF.StartFunction(CD, Ctx.VoidTy, F, FuncInfo, TargetArgs,
                    FO.UIntPtrCastRequired ? FO.Loc : FO.S->getBeginLoc(),
                    FO.UIntPtrCastRequired ? FO.Loc
                                           : CD->getBody()->getBeginLoc());

  unsigned Cnt = CD->getContextParamPosition();
  I = FO.S->captures().begin();
  for (const FieldDecl *FD : RD->fields()) {
    // Do not map arguments if we emit function with non-original types.
    Address LocalAddr(Address::invalid());
    if (!FO.UIntPtrCastRequired && Args[Cnt] != TargetArgs[Cnt]) {
      LocalAddr = CGM.getOpenMPRuntime().getParameterAddress(CGF, Args[Cnt],
                                                             TargetArgs[Cnt]);
    } else {
      LocalAddr = CGF.GetAddrOfLocalVar(Args[Cnt]);
    }
    // If we are capturing a pointer by copy we don't need to do anything, just
    // use the value that we get from the arguments.
    if (I->capturesVariableByCopy() && FD->getType()->isAnyPointerType()) {
      const VarDecl *CurVD = I->getCapturedVar();
      if (!FO.RegisterCastedArgsOnly)
        LocalAddrs.insert({Args[Cnt], {CurVD, LocalAddr}});
      ++Cnt;
      ++I;
      continue;
    }

    LValue ArgLVal = CGF.MakeAddrLValue(LocalAddr, Args[Cnt]->getType(),
                                        AlignmentSource::Decl);
    if (FD->hasCapturedVLAType()) {
      if (FO.UIntPtrCastRequired) {
        ArgLVal = CGF.MakeAddrLValue(
            castValueFromUintptr(CGF, I->getLocation(), FD->getType(),
                                 Args[Cnt]->getName(), ArgLVal),
            FD->getType(), AlignmentSource::Decl);
      }
      llvm::Value *ExprArg = CGF.EmitLoadOfScalar(ArgLVal, I->getLocation());
      const VariableArrayType *VAT = FD->getCapturedVLAType();
      VLASizes.try_emplace(Args[Cnt], VAT->getSizeExpr(), ExprArg);
    } else if (I->capturesVariable()) {
      const VarDecl *Var = I->getCapturedVar();
      QualType VarTy = Var->getType();
      Address ArgAddr = ArgLVal.getAddress(CGF);
      if (ArgLVal.getType()->isLValueReferenceType()) {
        ArgAddr = CGF.EmitLoadOfReference(ArgLVal);
      } else if (!VarTy->isVariablyModifiedType() || !VarTy->isPointerType()) {
        assert(ArgLVal.getType()->isPointerType());
        ArgAddr = CGF.EmitLoadOfPointer(
            ArgAddr, ArgLVal.getType()->castAs<PointerType>());
      }
      if (!FO.RegisterCastedArgsOnly) {
        LocalAddrs.insert(
            {Args[Cnt], {Var, ArgAddr.withAlignment(Ctx.getDeclAlign(Var))}});
      }
    } else if (I->capturesVariableByCopy()) {
      assert(!FD->getType()->isAnyPointerType() &&
             "Not expecting a captured pointer.");
      const VarDecl *Var = I->getCapturedVar();
      LocalAddrs.insert({Args[Cnt],
                         {Var, FO.UIntPtrCastRequired
                                   ? castValueFromUintptr(
                                         CGF, I->getLocation(), FD->getType(),
                                         Args[Cnt]->getName(), ArgLVal)
                                   : ArgLVal.getAddress(CGF)}});
    } else {
      // If 'this' is captured, load it into CXXThisValue.
      assert(I->capturesThis());
      CXXThisValue = CGF.EmitLoadOfScalar(ArgLVal, I->getLocation());
      LocalAddrs.insert({Args[Cnt], {nullptr, ArgLVal.getAddress(CGF)}});
    }
    ++Cnt;
    ++I;
  }

  return F;
}

llvm::Function *CodeGenFunction::GenerateOpenMPCapturedStmtFunction(
    const CapturedStmt &S, const OMPExecutableDirective &D,
    SourceLocation Loc) {
  assert(
      CapturedStmtInfo &&
      "CapturedStmtInfo should be set when generating the captured function");
  const CapturedDecl *CD = S.getCapturedDecl();
  // Build the argument list.
  // AMDGCN does not generate wrapper kernels properly, fails to launch kernel.
  bool NeedWrapperFunction = !CGM.getTriple().isAMDGCN() &&
      (getDebugInfo() && CGM.getCodeGenOpts().hasReducedDebugInfo());
  FunctionArgList Args;
  llvm::MapVector<const Decl *, std::pair<const VarDecl *, Address>> LocalAddrs;
  llvm::DenseMap<const Decl *, std::pair<const Expr *, llvm::Value *>> VLASizes;
  SmallString<256> Buffer;
  llvm::raw_svector_ostream Out(Buffer);
  Out << CapturedStmtInfo->getHelperName();
  bool isKernel = (Out.str().find("__omp_offloading_") != std::string::npos);

  // For host codegen, we need to determine now whether Xteam reduction is used
  // for this statement. For device codegen, it is already determined and hence
  // retrieved from the cache. This boolean will determine the signature of the
  // offloading function, both on the host and device.
  const ForStmt *FStmt = nullptr;
  const Stmt *OptKernelKey = CGM.getOptKernelKey(D);
  if (OptKernelKey)
    FStmt = CGM.getSingleForStmt(OptKernelKey);
  bool isXteamKernel = false;
  if (CGM.getLangOpts().OpenMPIsTargetDevice)
    isXteamKernel = FStmt && CGM.isXteamRedKernel(FStmt);
  else {
    // If Xteam found, use it. Otherwise, query again. This is required to make
    // sure that the outlined routines have the correct signature.
    if (FStmt) {
      if (!CGM.isXteamRedKernel(FStmt))
        isXteamKernel =
            CGM.checkAndSetXteamRedKernel(D) == CodeGenModule::NxSuccess;
      else
        isXteamKernel = true;
    } else {
      isXteamKernel =
          CGM.checkAndSetXteamRedKernel(D) == CodeGenModule::NxSuccess;
    }
  }

  if (NeedWrapperFunction)
    Out << "_debug__";
  FunctionOptions FO(&S, !NeedWrapperFunction, /*RegisterCastedArgsOnly=*/false,
                     Out.str(), Loc);
  llvm::Function *F =
      emitOutlinedFunctionPrologue(*this, D, Args, LocalAddrs, VLASizes,
                                   CXXThisValue, FO, isKernel, isXteamKernel);
  CodeGenFunction::OMPPrivateScope LocalScope(*this);
  for (const auto &LocalAddrPair : LocalAddrs) {
    if (LocalAddrPair.second.first) {
      LocalScope.addPrivate(LocalAddrPair.second.first,
                            LocalAddrPair.second.second);
    }
  }
  (void)LocalScope.Privatize();
  for (const auto &VLASizePair : VLASizes)
    VLASizeMap[VLASizePair.second.first] = VLASizePair.second.second;
  PGO.assignRegionCounters(GlobalDecl(CD), F);

  // Generate specialized kernels for device only
  if (CGM.getLangOpts().OpenMPIsTargetDevice && D.hasAssociatedStmt() &&
      ((FStmt && CGM.isNoLoopKernel(FStmt)) ||
       (FStmt && CGM.isBigJumpLoopKernel(FStmt)))) {
    if (CGM.isNoLoopKernel(FStmt))
      EmitOptKernel(
          D, FStmt,
          llvm::omp::OMPTgtExecModeFlags::OMP_TGT_EXEC_MODE_SPMD_NO_LOOP, Loc,
          /*Args=*/nullptr);
    else
      EmitOptKernel(
          D, FStmt,
          llvm::omp::OMPTgtExecModeFlags::OMP_TGT_EXEC_MODE_SPMD_BIG_JUMP_LOOP,
          Loc, /*Args=*/nullptr);
  } else if (CGM.getLangOpts().OpenMPIsTargetDevice && isXteamKernel) {
    EmitOptKernel(D, FStmt,
                  llvm::omp::OMPTgtExecModeFlags::OMP_TGT_EXEC_MODE_XTEAM_RED,
                  Loc, &Args);
  } else {
    CapturedStmtInfo->EmitBody(*this, CD->getBody());
  }

  (void)LocalScope.ForceCleanup();
  FinishFunction(CD->getBodyRBrace());
  if (!NeedWrapperFunction)
    return F;

  FunctionOptions WrapperFO(&S, /*UIntPtrCastRequired=*/true,
                            /*RegisterCastedArgsOnly=*/true,
                            CapturedStmtInfo->getHelperName(), Loc);
  CodeGenFunction WrapperCGF(CGM, /*suppressNewContext=*/true);
  WrapperCGF.CapturedStmtInfo = CapturedStmtInfo;
  Args.clear();
  LocalAddrs.clear();
  VLASizes.clear();
  SmallString<256> Buffer2;
  llvm::raw_svector_ostream Out2(Buffer2);
  Out2 << CapturedStmtInfo->getHelperName();
  isKernel = (Out2.str().find("__omp_offloading_") != std::string::npos);

  llvm::Function *WrapperF = emitOutlinedFunctionPrologue(
      WrapperCGF, D, Args, LocalAddrs, VLASizes, WrapperCGF.CXXThisValue,
      WrapperFO, isKernel, isXteamKernel);

  llvm::SmallVector<llvm::Value *, 4> CallArgs;
  auto *PI = F->arg_begin();
  for (const auto *Arg : Args) {
    llvm::Value *CallArg;
    auto I = LocalAddrs.find(Arg);
    if (I != LocalAddrs.end()) {
      LValue LV = WrapperCGF.MakeAddrLValue(
          I->second.second,
          I->second.first ? I->second.first->getType() : Arg->getType(),
          AlignmentSource::Decl);
      if (LV.getType()->isAnyComplexType())
        LV.setAddress(LV.getAddress(WrapperCGF).withElementType(PI->getType()));
      CallArg = WrapperCGF.EmitLoadOfScalar(LV, S.getBeginLoc());
    } else {
      auto EI = VLASizes.find(Arg);
      if (EI != VLASizes.end()) {
        CallArg = EI->second.second;
      } else {
        LValue LV =
            WrapperCGF.MakeAddrLValue(WrapperCGF.GetAddrOfLocalVar(Arg),
                                      Arg->getType(), AlignmentSource::Decl);
        CallArg = WrapperCGF.EmitLoadOfScalar(LV, S.getBeginLoc());
      }
    }
    CallArgs.emplace_back(WrapperCGF.EmitFromMemory(CallArg, Arg->getType()));
    ++PI;
  }
  CGM.getOpenMPRuntime().emitOutlinedFunctionCall(WrapperCGF, Loc, F, CallArgs);
  WrapperCGF.FinishFunction();
  return WrapperF;
}

//===----------------------------------------------------------------------===//
//                              OpenMP Directive Emission
//===----------------------------------------------------------------------===//
void CodeGenFunction::EmitOMPAggregateAssign(
    Address DestAddr, Address SrcAddr, QualType OriginalType,
    const llvm::function_ref<void(Address, Address)> CopyGen) {
  // Perform element-by-element initialization.
  QualType ElementTy;

  // Drill down to the base element type on both arrays.
  const ArrayType *ArrayTy = OriginalType->getAsArrayTypeUnsafe();
  llvm::Value *NumElements = emitArrayLength(ArrayTy, ElementTy, DestAddr);
  SrcAddr = SrcAddr.withElementType(DestAddr.getElementType());

  llvm::Value *SrcBegin = SrcAddr.getPointer();
  llvm::Value *DestBegin = DestAddr.getPointer();
  // Cast from pointer to array type to pointer to single element.
  llvm::Value *DestEnd = Builder.CreateInBoundsGEP(DestAddr.getElementType(),
                                                   DestBegin, NumElements);

  // The basic structure here is a while-do loop.
  llvm::BasicBlock *BodyBB = createBasicBlock("omp.arraycpy.body");
  llvm::BasicBlock *DoneBB = createBasicBlock("omp.arraycpy.done");
  llvm::Value *IsEmpty =
      Builder.CreateICmpEQ(DestBegin, DestEnd, "omp.arraycpy.isempty");
  Builder.CreateCondBr(IsEmpty, DoneBB, BodyBB);

  // Enter the loop body, making that address the current address.
  llvm::BasicBlock *EntryBB = Builder.GetInsertBlock();
  EmitBlock(BodyBB);

  CharUnits ElementSize = getContext().getTypeSizeInChars(ElementTy);

  llvm::PHINode *SrcElementPHI =
      Builder.CreatePHI(SrcBegin->getType(), 2, "omp.arraycpy.srcElementPast");
  SrcElementPHI->addIncoming(SrcBegin, EntryBB);
  Address SrcElementCurrent =
      Address(SrcElementPHI, SrcAddr.getElementType(),
              SrcAddr.getAlignment().alignmentOfArrayElement(ElementSize));

  llvm::PHINode *DestElementPHI = Builder.CreatePHI(
      DestBegin->getType(), 2, "omp.arraycpy.destElementPast");
  DestElementPHI->addIncoming(DestBegin, EntryBB);
  Address DestElementCurrent =
      Address(DestElementPHI, DestAddr.getElementType(),
              DestAddr.getAlignment().alignmentOfArrayElement(ElementSize));

  // Emit copy.
  CopyGen(DestElementCurrent, SrcElementCurrent);

  // Shift the address forward by one element.
  llvm::Value *DestElementNext =
      Builder.CreateConstGEP1_32(DestAddr.getElementType(), DestElementPHI,
                                 /*Idx0=*/1, "omp.arraycpy.dest.element");
  llvm::Value *SrcElementNext =
      Builder.CreateConstGEP1_32(SrcAddr.getElementType(), SrcElementPHI,
                                 /*Idx0=*/1, "omp.arraycpy.src.element");
  // Check whether we've reached the end.
  llvm::Value *Done =
      Builder.CreateICmpEQ(DestElementNext, DestEnd, "omp.arraycpy.done");
  Builder.CreateCondBr(Done, DoneBB, BodyBB);
  DestElementPHI->addIncoming(DestElementNext, Builder.GetInsertBlock());
  SrcElementPHI->addIncoming(SrcElementNext, Builder.GetInsertBlock());

  // Done.
  EmitBlock(DoneBB, /*IsFinished=*/true);
}

void CodeGenFunction::EmitOMPCopy(QualType OriginalType, Address DestAddr,
                                  Address SrcAddr, const VarDecl *DestVD,
                                  const VarDecl *SrcVD, const Expr *Copy) {
  if (OriginalType->isArrayType()) {
    const auto *BO = dyn_cast<BinaryOperator>(Copy);
    if (BO && BO->getOpcode() == BO_Assign) {
      // Perform simple memcpy for simple copying.
      LValue Dest = MakeAddrLValue(DestAddr, OriginalType);
      LValue Src = MakeAddrLValue(SrcAddr, OriginalType);
      EmitAggregateAssign(Dest, Src, OriginalType);
    } else {
      // For arrays with complex element types perform element by element
      // copying.
      EmitOMPAggregateAssign(
          DestAddr, SrcAddr, OriginalType,
          [this, Copy, SrcVD, DestVD](Address DestElement, Address SrcElement) {
            // Working with the single array element, so have to remap
            // destination and source variables to corresponding array
            // elements.
            CodeGenFunction::OMPPrivateScope Remap(*this);
            Remap.addPrivate(DestVD, DestElement);
            Remap.addPrivate(SrcVD, SrcElement);
            (void)Remap.Privatize();
            EmitIgnoredExpr(Copy);
          });
    }
  } else {
    // Remap pseudo source variable to private copy.
    CodeGenFunction::OMPPrivateScope Remap(*this);
    Remap.addPrivate(SrcVD, SrcAddr);
    Remap.addPrivate(DestVD, DestAddr);
    (void)Remap.Privatize();
    // Emit copying of the whole variable.
    EmitIgnoredExpr(Copy);
  }
}

bool CodeGenFunction::EmitOMPFirstprivateClause(const OMPExecutableDirective &D,
                                                OMPPrivateScope &PrivateScope) {
  if (!HaveInsertPoint())
    return false;
  bool DeviceConstTarget =
      getLangOpts().OpenMPIsTargetDevice &&
      isOpenMPTargetExecutionDirective(D.getDirectiveKind());
  bool FirstprivateIsLastprivate = false;
  llvm::DenseMap<const VarDecl *, OpenMPLastprivateModifier> Lastprivates;
  for (const auto *C : D.getClausesOfKind<OMPLastprivateClause>()) {
    for (const auto *D : C->varlists())
      Lastprivates.try_emplace(
          cast<VarDecl>(cast<DeclRefExpr>(D)->getDecl())->getCanonicalDecl(),
          C->getKind());
  }
  llvm::DenseSet<const VarDecl *> EmittedAsFirstprivate;
  llvm::SmallVector<OpenMPDirectiveKind, 4> CaptureRegions;
  getOpenMPCaptureRegions(CaptureRegions, D.getDirectiveKind());
  // Force emission of the firstprivate copy if the directive does not emit
  // outlined function, like omp for, omp simd, omp distribute etc.
  bool MustEmitFirstprivateCopy =
      CaptureRegions.size() == 1 && CaptureRegions.back() == OMPD_unknown;
  for (const auto *C : D.getClausesOfKind<OMPFirstprivateClause>()) {
    const auto *IRef = C->varlist_begin();
    const auto *InitsRef = C->inits().begin();
    for (const Expr *IInit : C->private_copies()) {
      const auto *OrigVD = cast<VarDecl>(cast<DeclRefExpr>(*IRef)->getDecl());
      bool ThisFirstprivateIsLastprivate =
          Lastprivates.count(OrigVD->getCanonicalDecl()) > 0;
      const FieldDecl *FD = CapturedStmtInfo->lookup(OrigVD);
      const auto *VD = cast<VarDecl>(cast<DeclRefExpr>(IInit)->getDecl());
      if (!MustEmitFirstprivateCopy && !ThisFirstprivateIsLastprivate && FD &&
          !FD->getType()->isReferenceType() &&
          (!VD || !VD->hasAttr<OMPAllocateDeclAttr>())) {
        EmittedAsFirstprivate.insert(OrigVD->getCanonicalDecl());
        ++IRef;
        ++InitsRef;
        continue;
      }
      // Do not emit copy for firstprivate constant variables in target regions,
      // captured by reference.
      if (DeviceConstTarget && OrigVD->getType().isConstant(getContext()) &&
          FD && FD->getType()->isReferenceType() &&
          (!VD || !VD->hasAttr<OMPAllocateDeclAttr>())) {
        EmittedAsFirstprivate.insert(OrigVD->getCanonicalDecl());
        ++IRef;
        ++InitsRef;
        continue;
      }
      FirstprivateIsLastprivate =
          FirstprivateIsLastprivate || ThisFirstprivateIsLastprivate;
      if (EmittedAsFirstprivate.insert(OrigVD->getCanonicalDecl()).second) {
        const auto *VDInit =
            cast<VarDecl>(cast<DeclRefExpr>(*InitsRef)->getDecl());
        bool IsRegistered;
        DeclRefExpr DRE(getContext(), const_cast<VarDecl *>(OrigVD),
                        /*RefersToEnclosingVariableOrCapture=*/FD != nullptr,
                        (*IRef)->getType(), VK_LValue, (*IRef)->getExprLoc());
        LValue OriginalLVal;
        if (!FD) {
          // Check if the firstprivate variable is just a constant value.
          ConstantEmission CE = tryEmitAsConstant(&DRE);
          if (CE && !CE.isReference()) {
            // Constant value, no need to create a copy.
            ++IRef;
            ++InitsRef;
            continue;
          }
          if (CE && CE.isReference()) {
            OriginalLVal = CE.getReferenceLValue(*this, &DRE);
          } else {
            assert(!CE && "Expected non-constant firstprivate.");
            OriginalLVal = EmitLValue(&DRE);
          }
        } else {
          OriginalLVal = EmitLValue(&DRE);
        }
        QualType Type = VD->getType();
        if (Type->isArrayType()) {
          // Emit VarDecl with copy init for arrays.
          // Get the address of the original variable captured in current
          // captured region.
          AutoVarEmission Emission = EmitAutoVarAlloca(*VD);
          const Expr *Init = VD->getInit();
          if (!isa<CXXConstructExpr>(Init) || isTrivialInitializer(Init)) {
            // Perform simple memcpy.
            LValue Dest = MakeAddrLValue(Emission.getAllocatedAddress(), Type);
            EmitAggregateAssign(Dest, OriginalLVal, Type);
          } else {
            EmitOMPAggregateAssign(
                Emission.getAllocatedAddress(), OriginalLVal.getAddress(*this),
                Type,
                [this, VDInit, Init](Address DestElement, Address SrcElement) {
                  // Clean up any temporaries needed by the
                  // initialization.
                  RunCleanupsScope InitScope(*this);
                  // Emit initialization for single element.
                  setAddrOfLocalVar(VDInit, SrcElement);
                  EmitAnyExprToMem(Init, DestElement,
                                   Init->getType().getQualifiers(),
                                   /*IsInitializer*/ false);
                  LocalDeclMap.erase(VDInit);
                });
          }
          EmitAutoVarCleanups(Emission);
          IsRegistered =
              PrivateScope.addPrivate(OrigVD, Emission.getAllocatedAddress());
        } else {
          Address OriginalAddr = OriginalLVal.getAddress(*this);
          // Emit private VarDecl with copy init.
          // Remap temp VDInit variable to the address of the original
          // variable (for proper handling of captured global variables).
          setAddrOfLocalVar(VDInit, OriginalAddr);
          EmitDecl(*VD);
          LocalDeclMap.erase(VDInit);
          Address VDAddr = GetAddrOfLocalVar(VD);
          if (ThisFirstprivateIsLastprivate &&
              Lastprivates[OrigVD->getCanonicalDecl()] ==
                  OMPC_LASTPRIVATE_conditional) {
            // Create/init special variable for lastprivate conditionals.
            llvm::Value *V =
                EmitLoadOfScalar(MakeAddrLValue(VDAddr, (*IRef)->getType(),
                                                AlignmentSource::Decl),
                                 (*IRef)->getExprLoc());
            VDAddr = CGM.getOpenMPRuntime().emitLastprivateConditionalInit(
                *this, OrigVD);
            EmitStoreOfScalar(V, MakeAddrLValue(VDAddr, (*IRef)->getType(),
                                                AlignmentSource::Decl));
            LocalDeclMap.erase(VD);
            setAddrOfLocalVar(VD, VDAddr);
          }
          IsRegistered = PrivateScope.addPrivate(OrigVD, VDAddr);
        }
        assert(IsRegistered &&
               "firstprivate var already registered as private");
        // Silence the warning about unused variable.
        (void)IsRegistered;
      }
      ++IRef;
      ++InitsRef;
    }
  }
  return FirstprivateIsLastprivate && !EmittedAsFirstprivate.empty();
}

void CodeGenFunction::EmitOMPPrivateClause(
    const OMPExecutableDirective &D,
    CodeGenFunction::OMPPrivateScope &PrivateScope) {
  if (!HaveInsertPoint())
    return;
  llvm::DenseSet<const VarDecl *> EmittedAsPrivate;
  for (const auto *C : D.getClausesOfKind<OMPPrivateClause>()) {
    auto IRef = C->varlist_begin();
    for (const Expr *IInit : C->private_copies()) {
      const auto *OrigVD = cast<VarDecl>(cast<DeclRefExpr>(*IRef)->getDecl());
      if (EmittedAsPrivate.insert(OrigVD->getCanonicalDecl()).second) {
        const auto *VD = cast<VarDecl>(cast<DeclRefExpr>(IInit)->getDecl());
        EmitDecl(*VD);
        // Emit private VarDecl with copy init.
        bool IsRegistered =
            PrivateScope.addPrivate(OrigVD, GetAddrOfLocalVar(VD));
        assert(IsRegistered && "private var already registered as private");
        // Silence the warning about unused variable.
        (void)IsRegistered;
      }
      ++IRef;
    }
  }
}

bool CodeGenFunction::EmitOMPCopyinClause(const OMPExecutableDirective &D) {
  if (!HaveInsertPoint())
    return false;
  // threadprivate_var1 = master_threadprivate_var1;
  // operator=(threadprivate_var2, master_threadprivate_var2);
  // ...
  // __kmpc_barrier(&loc, global_tid);
  llvm::DenseSet<const VarDecl *> CopiedVars;
  llvm::BasicBlock *CopyBegin = nullptr, *CopyEnd = nullptr;
  for (const auto *C : D.getClausesOfKind<OMPCopyinClause>()) {
    auto IRef = C->varlist_begin();
    auto ISrcRef = C->source_exprs().begin();
    auto IDestRef = C->destination_exprs().begin();
    for (const Expr *AssignOp : C->assignment_ops()) {
      const auto *VD = cast<VarDecl>(cast<DeclRefExpr>(*IRef)->getDecl());
      QualType Type = VD->getType();
      if (CopiedVars.insert(VD->getCanonicalDecl()).second) {
        // Get the address of the master variable. If we are emitting code with
        // TLS support, the address is passed from the master as field in the
        // captured declaration.
        Address MasterAddr = Address::invalid();
        if (getLangOpts().OpenMPUseTLS &&
            getContext().getTargetInfo().isTLSSupported()) {
          assert(CapturedStmtInfo->lookup(VD) &&
                 "Copyin threadprivates should have been captured!");
          DeclRefExpr DRE(getContext(), const_cast<VarDecl *>(VD), true,
                          (*IRef)->getType(), VK_LValue, (*IRef)->getExprLoc());
          MasterAddr = EmitLValue(&DRE).getAddress(*this);
          LocalDeclMap.erase(VD);
        } else {
          MasterAddr =
              Address(VD->isStaticLocal() ? CGM.getStaticLocalDeclAddress(VD)
                                          : CGM.GetAddrOfGlobal(VD),
                      CGM.getTypes().ConvertTypeForMem(VD->getType()),
                      getContext().getDeclAlign(VD));
        }
        // Get the address of the threadprivate variable.
        Address PrivateAddr = EmitLValue(*IRef).getAddress(*this);
        if (CopiedVars.size() == 1) {
          // At first check if current thread is a master thread. If it is, no
          // need to copy data.
          CopyBegin = createBasicBlock("copyin.not.master");
          CopyEnd = createBasicBlock("copyin.not.master.end");
          // TODO: Avoid ptrtoint conversion.
          auto *MasterAddrInt =
              Builder.CreatePtrToInt(MasterAddr.getPointer(), CGM.IntPtrTy);
          auto *PrivateAddrInt =
              Builder.CreatePtrToInt(PrivateAddr.getPointer(), CGM.IntPtrTy);
          Builder.CreateCondBr(
              Builder.CreateICmpNE(MasterAddrInt, PrivateAddrInt), CopyBegin,
              CopyEnd);
          EmitBlock(CopyBegin);
        }
        const auto *SrcVD =
            cast<VarDecl>(cast<DeclRefExpr>(*ISrcRef)->getDecl());
        const auto *DestVD =
            cast<VarDecl>(cast<DeclRefExpr>(*IDestRef)->getDecl());
        EmitOMPCopy(Type, PrivateAddr, MasterAddr, DestVD, SrcVD, AssignOp);
      }
      ++IRef;
      ++ISrcRef;
      ++IDestRef;
    }
  }
  if (CopyEnd) {
    // Exit out of copying procedure for non-master thread.
    EmitBlock(CopyEnd, /*IsFinished=*/true);
    return true;
  }
  return false;
}

bool CodeGenFunction::EmitOMPLastprivateClauseInit(
    const OMPExecutableDirective &D, OMPPrivateScope &PrivateScope) {
  if (!HaveInsertPoint())
    return false;
  bool HasAtLeastOneLastprivate = false;
  llvm::DenseSet<const VarDecl *> SIMDLCVs;
  if (isOpenMPSimdDirective(D.getDirectiveKind())) {
    const auto *LoopDirective = cast<OMPLoopDirective>(&D);
    for (const Expr *C : LoopDirective->counters()) {
      SIMDLCVs.insert(
          cast<VarDecl>(cast<DeclRefExpr>(C)->getDecl())->getCanonicalDecl());
    }
  }
  llvm::DenseSet<const VarDecl *> AlreadyEmittedVars;
  for (const auto *C : D.getClausesOfKind<OMPLastprivateClause>()) {
    HasAtLeastOneLastprivate = true;
    if (isOpenMPTaskLoopDirective(D.getDirectiveKind()) &&
        !getLangOpts().OpenMPSimd)
      break;
    const auto *IRef = C->varlist_begin();
    const auto *IDestRef = C->destination_exprs().begin();
    for (const Expr *IInit : C->private_copies()) {
      // Keep the address of the original variable for future update at the end
      // of the loop.
      const auto *OrigVD = cast<VarDecl>(cast<DeclRefExpr>(*IRef)->getDecl());
      // Taskloops do not require additional initialization, it is done in
      // runtime support library.
      if (AlreadyEmittedVars.insert(OrigVD->getCanonicalDecl()).second) {
        const auto *DestVD =
            cast<VarDecl>(cast<DeclRefExpr>(*IDestRef)->getDecl());
        DeclRefExpr DRE(getContext(), const_cast<VarDecl *>(OrigVD),
                        /*RefersToEnclosingVariableOrCapture=*/
                        CapturedStmtInfo->lookup(OrigVD) != nullptr,
                        (*IRef)->getType(), VK_LValue, (*IRef)->getExprLoc());
        PrivateScope.addPrivate(DestVD, EmitLValue(&DRE).getAddress(*this));
        // Check if the variable is also a firstprivate: in this case IInit is
        // not generated. Initialization of this variable will happen in codegen
        // for 'firstprivate' clause.
        if (IInit && !SIMDLCVs.count(OrigVD->getCanonicalDecl())) {
          const auto *VD = cast<VarDecl>(cast<DeclRefExpr>(IInit)->getDecl());
          Address VDAddr = Address::invalid();
          if (C->getKind() == OMPC_LASTPRIVATE_conditional) {
            VDAddr = CGM.getOpenMPRuntime().emitLastprivateConditionalInit(
                *this, OrigVD);
            setAddrOfLocalVar(VD, VDAddr);
          } else {
            // Emit private VarDecl with copy init.
            EmitDecl(*VD);
            VDAddr = GetAddrOfLocalVar(VD);
          }
          bool IsRegistered = PrivateScope.addPrivate(OrigVD, VDAddr);
          assert(IsRegistered &&
                 "lastprivate var already registered as private");
          (void)IsRegistered;
        }
      }
      ++IRef;
      ++IDestRef;
    }
  }
  return HasAtLeastOneLastprivate;
}

void CodeGenFunction::EmitOMPLastprivateClauseFinal(
    const OMPExecutableDirective &D, bool NoFinals,
    llvm::Value *IsLastIterCond) {
  if (!HaveInsertPoint())
    return;
  // Emit following code:
  // if (<IsLastIterCond>) {
  //   orig_var1 = private_orig_var1;
  //   ...
  //   orig_varn = private_orig_varn;
  // }
  llvm::BasicBlock *ThenBB = nullptr;
  llvm::BasicBlock *DoneBB = nullptr;
  if (IsLastIterCond) {
    // Emit implicit barrier if at least one lastprivate conditional is found
    // and this is not a simd mode.
    if (!getLangOpts().OpenMPSimd &&
        llvm::any_of(D.getClausesOfKind<OMPLastprivateClause>(),
                     [](const OMPLastprivateClause *C) {
                       return C->getKind() == OMPC_LASTPRIVATE_conditional;
                     })) {
      CGM.getOpenMPRuntime().emitBarrierCall(*this, D.getBeginLoc(),
                                             OMPD_unknown,
                                             /*EmitChecks=*/false,
                                             /*ForceSimpleCall=*/true);
    }
    ThenBB = createBasicBlock(".omp.lastprivate.then");
    DoneBB = createBasicBlock(".omp.lastprivate.done");
    Builder.CreateCondBr(IsLastIterCond, ThenBB, DoneBB);
    EmitBlock(ThenBB);
  }
  llvm::DenseSet<const VarDecl *> AlreadyEmittedVars;
  llvm::DenseMap<const VarDecl *, const Expr *> LoopCountersAndUpdates;
  if (const auto *LoopDirective = dyn_cast<OMPLoopDirective>(&D)) {
    auto IC = LoopDirective->counters().begin();
    for (const Expr *F : LoopDirective->finals()) {
      const auto *D =
          cast<VarDecl>(cast<DeclRefExpr>(*IC)->getDecl())->getCanonicalDecl();
      if (NoFinals)
        AlreadyEmittedVars.insert(D);
      else
        LoopCountersAndUpdates[D] = F;
      ++IC;
    }
  }
  for (const auto *C : D.getClausesOfKind<OMPLastprivateClause>()) {
    auto IRef = C->varlist_begin();
    auto ISrcRef = C->source_exprs().begin();
    auto IDestRef = C->destination_exprs().begin();
    for (const Expr *AssignOp : C->assignment_ops()) {
      const auto *PrivateVD =
          cast<VarDecl>(cast<DeclRefExpr>(*IRef)->getDecl());
      QualType Type = PrivateVD->getType();
      const auto *CanonicalVD = PrivateVD->getCanonicalDecl();
      if (AlreadyEmittedVars.insert(CanonicalVD).second) {
        // If lastprivate variable is a loop control variable for loop-based
        // directive, update its value before copyin back to original
        // variable.
        if (const Expr *FinalExpr = LoopCountersAndUpdates.lookup(CanonicalVD))
          EmitIgnoredExpr(FinalExpr);
        const auto *SrcVD =
            cast<VarDecl>(cast<DeclRefExpr>(*ISrcRef)->getDecl());
        const auto *DestVD =
            cast<VarDecl>(cast<DeclRefExpr>(*IDestRef)->getDecl());
        // Get the address of the private variable.
        Address PrivateAddr = GetAddrOfLocalVar(PrivateVD);
        if (const auto *RefTy = PrivateVD->getType()->getAs<ReferenceType>())
          PrivateAddr = Address(
              Builder.CreateLoad(PrivateAddr),
              CGM.getTypes().ConvertTypeForMem(RefTy->getPointeeType()),
              CGM.getNaturalTypeAlignment(RefTy->getPointeeType()));
        // Store the last value to the private copy in the last iteration.
        if (C->getKind() == OMPC_LASTPRIVATE_conditional)
          CGM.getOpenMPRuntime().emitLastprivateConditionalFinalUpdate(
              *this, MakeAddrLValue(PrivateAddr, (*IRef)->getType()), PrivateVD,
              (*IRef)->getExprLoc());
        // Get the address of the original variable.
        Address OriginalAddr = GetAddrOfLocalVar(DestVD);
        EmitOMPCopy(Type, OriginalAddr, PrivateAddr, DestVD, SrcVD, AssignOp);
      }
      ++IRef;
      ++ISrcRef;
      ++IDestRef;
    }
    if (const Expr *PostUpdate = C->getPostUpdateExpr())
      EmitIgnoredExpr(PostUpdate);
  }
  if (IsLastIterCond)
    EmitBlock(DoneBB, /*IsFinished=*/true);
}

void CodeGenFunction::EmitOMPReductionClauseInit(
    const OMPExecutableDirective &D,
    CodeGenFunction::OMPPrivateScope &PrivateScope, bool ForInscan) {
  if (!HaveInsertPoint())
    return;
  SmallVector<const Expr *, 4> Shareds;
  SmallVector<const Expr *, 4> Privates;
  SmallVector<const Expr *, 4> ReductionOps;
  SmallVector<const Expr *, 4> LHSs;
  SmallVector<const Expr *, 4> RHSs;
  OMPTaskDataTy Data;
  SmallVector<const Expr *, 4> TaskLHSs;
  SmallVector<const Expr *, 4> TaskRHSs;
  for (const auto *C : D.getClausesOfKind<OMPReductionClause>()) {
    if (ForInscan != (C->getModifier() == OMPC_REDUCTION_inscan))
      continue;
    Shareds.append(C->varlist_begin(), C->varlist_end());
    Privates.append(C->privates().begin(), C->privates().end());
    ReductionOps.append(C->reduction_ops().begin(), C->reduction_ops().end());
    LHSs.append(C->lhs_exprs().begin(), C->lhs_exprs().end());
    RHSs.append(C->rhs_exprs().begin(), C->rhs_exprs().end());
    if (C->getModifier() == OMPC_REDUCTION_task) {
      Data.ReductionVars.append(C->privates().begin(), C->privates().end());
      Data.ReductionOrigs.append(C->varlist_begin(), C->varlist_end());
      Data.ReductionCopies.append(C->privates().begin(), C->privates().end());
      Data.ReductionOps.append(C->reduction_ops().begin(),
                               C->reduction_ops().end());
      TaskLHSs.append(C->lhs_exprs().begin(), C->lhs_exprs().end());
      TaskRHSs.append(C->rhs_exprs().begin(), C->rhs_exprs().end());
    }
  }
  ReductionCodeGen RedCG(Shareds, Shareds, Privates, ReductionOps);
  unsigned Count = 0;
  auto *ILHS = LHSs.begin();
  auto *IRHS = RHSs.begin();
  auto *IPriv = Privates.begin();
  for (const Expr *IRef : Shareds) {
    const auto *PrivateVD = cast<VarDecl>(cast<DeclRefExpr>(*IPriv)->getDecl());
    // Emit private VarDecl with reduction init.
    RedCG.emitSharedOrigLValue(*this, Count);
    RedCG.emitAggregateType(*this, Count);
    AutoVarEmission Emission = EmitAutoVarAlloca(*PrivateVD);
    RedCG.emitInitialization(*this, Count, Emission.getAllocatedAddress(),
                             RedCG.getSharedLValue(Count).getAddress(*this),
                             [&Emission](CodeGenFunction &CGF) {
                               CGF.EmitAutoVarInit(Emission);
                               return true;
                             });
    EmitAutoVarCleanups(Emission);
    Address BaseAddr = RedCG.adjustPrivateAddress(
        *this, Count, Emission.getAllocatedAddress());
    bool IsRegistered =
        PrivateScope.addPrivate(RedCG.getBaseDecl(Count), BaseAddr);
    assert(IsRegistered && "private var already registered as private");
    // Silence the warning about unused variable.
    (void)IsRegistered;

    const auto *LHSVD = cast<VarDecl>(cast<DeclRefExpr>(*ILHS)->getDecl());
    const auto *RHSVD = cast<VarDecl>(cast<DeclRefExpr>(*IRHS)->getDecl());
    QualType Type = PrivateVD->getType();
    bool isaOMPArraySectionExpr = isa<OMPArraySectionExpr>(IRef);
    if (isaOMPArraySectionExpr && Type->isVariablyModifiedType()) {
      // Store the address of the original variable associated with the LHS
      // implicit variable.
      PrivateScope.addPrivate(LHSVD,
                              RedCG.getSharedLValue(Count).getAddress(*this));
      PrivateScope.addPrivate(RHSVD, GetAddrOfLocalVar(PrivateVD));
    } else if ((isaOMPArraySectionExpr && Type->isScalarType()) ||
               isa<ArraySubscriptExpr>(IRef)) {
      // Store the address of the original variable associated with the LHS
      // implicit variable.
      PrivateScope.addPrivate(LHSVD,
                              RedCG.getSharedLValue(Count).getAddress(*this));
      PrivateScope.addPrivate(RHSVD,
                              GetAddrOfLocalVar(PrivateVD).withElementType(
                                  ConvertTypeForMem(RHSVD->getType())));
    } else {
      QualType Type = PrivateVD->getType();
      bool IsArray = getContext().getAsArrayType(Type) != nullptr;
      Address OriginalAddr = RedCG.getSharedLValue(Count).getAddress(*this);
      // Store the address of the original variable associated with the LHS
      // implicit variable.
      if (IsArray) {
        OriginalAddr =
            OriginalAddr.withElementType(ConvertTypeForMem(LHSVD->getType()));
      }
      PrivateScope.addPrivate(LHSVD, OriginalAddr);
      PrivateScope.addPrivate(
          RHSVD, IsArray ? GetAddrOfLocalVar(PrivateVD).withElementType(
                               ConvertTypeForMem(RHSVD->getType()))
                         : GetAddrOfLocalVar(PrivateVD));
    }
    ++ILHS;
    ++IRHS;
    ++IPriv;
    ++Count;
  }
  if (!Data.ReductionVars.empty()) {
    Data.IsReductionWithTaskMod = true;
    Data.IsWorksharingReduction =
        isOpenMPWorksharingDirective(D.getDirectiveKind());
    llvm::Value *ReductionDesc = CGM.getOpenMPRuntime().emitTaskReductionInit(
        *this, D.getBeginLoc(), TaskLHSs, TaskRHSs, Data);
    const Expr *TaskRedRef = nullptr;
    switch (D.getDirectiveKind()) {
    case OMPD_parallel:
      TaskRedRef = cast<OMPParallelDirective>(D).getTaskReductionRefExpr();
      break;
    case OMPD_for:
      TaskRedRef = cast<OMPForDirective>(D).getTaskReductionRefExpr();
      break;
    case OMPD_sections:
      TaskRedRef = cast<OMPSectionsDirective>(D).getTaskReductionRefExpr();
      break;
    case OMPD_parallel_for:
      TaskRedRef = cast<OMPParallelForDirective>(D).getTaskReductionRefExpr();
      break;
    case OMPD_parallel_master:
      TaskRedRef =
          cast<OMPParallelMasterDirective>(D).getTaskReductionRefExpr();
      break;
    case OMPD_parallel_sections:
      TaskRedRef =
          cast<OMPParallelSectionsDirective>(D).getTaskReductionRefExpr();
      break;
    case OMPD_target_parallel:
      TaskRedRef =
          cast<OMPTargetParallelDirective>(D).getTaskReductionRefExpr();
      break;
    case OMPD_target_parallel_for:
      TaskRedRef =
          cast<OMPTargetParallelForDirective>(D).getTaskReductionRefExpr();
      break;
    case OMPD_distribute_parallel_for:
      TaskRedRef =
          cast<OMPDistributeParallelForDirective>(D).getTaskReductionRefExpr();
      break;
    case OMPD_teams_distribute_parallel_for:
      TaskRedRef = cast<OMPTeamsDistributeParallelForDirective>(D)
                       .getTaskReductionRefExpr();
      break;
    case OMPD_target_teams_distribute_parallel_for:
      TaskRedRef = cast<OMPTargetTeamsDistributeParallelForDirective>(D)
                       .getTaskReductionRefExpr();
      break;
    case OMPD_simd:
    case OMPD_for_simd:
    case OMPD_section:
    case OMPD_single:
    case OMPD_master:
    case OMPD_critical:
    case OMPD_parallel_for_simd:
    case OMPD_task:
    case OMPD_taskyield:
    case OMPD_error:
    case OMPD_barrier:
    case OMPD_taskwait:
    case OMPD_taskgroup:
    case OMPD_flush:
    case OMPD_depobj:
    case OMPD_scan:
    case OMPD_ordered:
    case OMPD_atomic:
    case OMPD_teams:
    case OMPD_target:
    case OMPD_cancellation_point:
    case OMPD_cancel:
    case OMPD_target_data:
    case OMPD_target_enter_data:
    case OMPD_target_exit_data:
    case OMPD_taskloop:
    case OMPD_taskloop_simd:
    case OMPD_master_taskloop:
    case OMPD_master_taskloop_simd:
    case OMPD_parallel_master_taskloop:
    case OMPD_parallel_master_taskloop_simd:
    case OMPD_distribute:
    case OMPD_target_update:
    case OMPD_distribute_parallel_for_simd:
    case OMPD_distribute_simd:
    case OMPD_target_parallel_for_simd:
    case OMPD_target_simd:
    case OMPD_teams_distribute:
    case OMPD_teams_distribute_simd:
    case OMPD_teams_distribute_parallel_for_simd:
    case OMPD_target_teams:
    case OMPD_target_teams_distribute:
    case OMPD_target_teams_distribute_parallel_for_simd:
    case OMPD_target_teams_distribute_simd:
    case OMPD_declare_target:
    case OMPD_end_declare_target:
    case OMPD_threadprivate:
    case OMPD_allocate:
    case OMPD_declare_reduction:
    case OMPD_declare_mapper:
    case OMPD_declare_simd:
    case OMPD_requires:
    case OMPD_declare_variant:
    case OMPD_begin_declare_variant:
    case OMPD_end_declare_variant:
    case OMPD_unknown:
    default:
      llvm_unreachable("Enexpected directive with task reductions.");
    }

    const auto *VD = cast<VarDecl>(cast<DeclRefExpr>(TaskRedRef)->getDecl());
    EmitVarDecl(*VD);
    EmitStoreOfScalar(ReductionDesc, GetAddrOfLocalVar(VD),
                      /*Volatile=*/false, TaskRedRef->getType());
  }
}

void CodeGenFunction::EmitOMPReductionClauseFinal(
    const OMPExecutableDirective &D, const OpenMPDirectiveKind ReductionKind) {
  if (!HaveInsertPoint())
    return;
  llvm::SmallVector<const Expr *, 8> Privates;
  llvm::SmallVector<const Expr *, 8> LHSExprs;
  llvm::SmallVector<const Expr *, 8> RHSExprs;
  llvm::SmallVector<const Expr *, 8> ReductionOps;
  bool HasAtLeastOneReduction = false;
  bool IsReductionWithTaskMod = false;
  for (const auto *C : D.getClausesOfKind<OMPReductionClause>()) {
    // Do not emit for inscan reductions.
    if (C->getModifier() == OMPC_REDUCTION_inscan)
      continue;
    HasAtLeastOneReduction = true;
    Privates.append(C->privates().begin(), C->privates().end());
    LHSExprs.append(C->lhs_exprs().begin(), C->lhs_exprs().end());
    RHSExprs.append(C->rhs_exprs().begin(), C->rhs_exprs().end());
    ReductionOps.append(C->reduction_ops().begin(), C->reduction_ops().end());
    IsReductionWithTaskMod =
        IsReductionWithTaskMod || C->getModifier() == OMPC_REDUCTION_task;
  }
  if (HasAtLeastOneReduction) {
    if (IsReductionWithTaskMod) {
      CGM.getOpenMPRuntime().emitTaskReductionFini(
          *this, D.getBeginLoc(),
          isOpenMPWorksharingDirective(D.getDirectiveKind()));
    }
    bool WithNowait = D.getSingleClause<OMPNowaitClause>() ||
                      isOpenMPParallelDirective(D.getDirectiveKind()) ||
                      CGM.TeamsLoopCanBeParallelFor(D) ||
                      ReductionKind == OMPD_simd;
    bool SimpleReduction = ReductionKind == OMPD_simd;
    // Emit nowait reduction if nowait clause is present or directive is a
    // parallel directive (it always has implicit barrier).
    CGM.getOpenMPRuntime().emitReduction(
        *this, D.getEndLoc(), Privates, LHSExprs, RHSExprs, ReductionOps,
        {WithNowait, SimpleReduction, ReductionKind});
  }
}

static void emitPostUpdateForReductionClause(
    CodeGenFunction &CGF, const OMPExecutableDirective &D,
    const llvm::function_ref<llvm::Value *(CodeGenFunction &)> CondGen) {
  if (!CGF.HaveInsertPoint())
    return;
  llvm::BasicBlock *DoneBB = nullptr;
  for (const auto *C : D.getClausesOfKind<OMPReductionClause>()) {
    if (const Expr *PostUpdate = C->getPostUpdateExpr()) {
      if (!DoneBB) {
        if (llvm::Value *Cond = CondGen(CGF)) {
          // If the first post-update expression is found, emit conditional
          // block if it was requested.
          llvm::BasicBlock *ThenBB = CGF.createBasicBlock(".omp.reduction.pu");
          DoneBB = CGF.createBasicBlock(".omp.reduction.pu.done");
          CGF.Builder.CreateCondBr(Cond, ThenBB, DoneBB);
          CGF.EmitBlock(ThenBB);
        }
      }
      CGF.EmitIgnoredExpr(PostUpdate);
    }
  }
  if (DoneBB)
    CGF.EmitBlock(DoneBB, /*IsFinished=*/true);
}

namespace {
/// Codegen lambda for appending distribute lower and upper bounds to outlined
/// parallel function. This is necessary for combined constructs such as
/// 'distribute parallel for'
typedef llvm::function_ref<void(CodeGenFunction &,
                                const OMPExecutableDirective &,
                                llvm::SmallVectorImpl<llvm::Value *> &)>
    CodeGenBoundParametersTy;
} // anonymous namespace

static void
checkForLastprivateConditionalUpdate(CodeGenFunction &CGF,
                                     const OMPExecutableDirective &S) {
  if (CGF.getLangOpts().OpenMP < 50)
    return;
  llvm::DenseSet<CanonicalDeclPtr<const VarDecl>> PrivateDecls;
  for (const auto *C : S.getClausesOfKind<OMPReductionClause>()) {
    for (const Expr *Ref : C->varlists()) {
      if (!Ref->getType()->isScalarType())
        continue;
      const auto *DRE = dyn_cast<DeclRefExpr>(Ref->IgnoreParenImpCasts());
      if (!DRE)
        continue;
      PrivateDecls.insert(cast<VarDecl>(DRE->getDecl()));
      CGF.CGM.getOpenMPRuntime().checkAndEmitLastprivateConditional(CGF, Ref);
    }
  }
  for (const auto *C : S.getClausesOfKind<OMPLastprivateClause>()) {
    for (const Expr *Ref : C->varlists()) {
      if (!Ref->getType()->isScalarType())
        continue;
      const auto *DRE = dyn_cast<DeclRefExpr>(Ref->IgnoreParenImpCasts());
      if (!DRE)
        continue;
      PrivateDecls.insert(cast<VarDecl>(DRE->getDecl()));
      CGF.CGM.getOpenMPRuntime().checkAndEmitLastprivateConditional(CGF, Ref);
    }
  }
  for (const auto *C : S.getClausesOfKind<OMPLinearClause>()) {
    for (const Expr *Ref : C->varlists()) {
      if (!Ref->getType()->isScalarType())
        continue;
      const auto *DRE = dyn_cast<DeclRefExpr>(Ref->IgnoreParenImpCasts());
      if (!DRE)
        continue;
      PrivateDecls.insert(cast<VarDecl>(DRE->getDecl()));
      CGF.CGM.getOpenMPRuntime().checkAndEmitLastprivateConditional(CGF, Ref);
    }
  }
  // Privates should ne analyzed since they are not captured at all.
  // Task reductions may be skipped - tasks are ignored.
  // Firstprivates do not return value but may be passed by reference - no need
  // to check for updated lastprivate conditional.
  for (const auto *C : S.getClausesOfKind<OMPFirstprivateClause>()) {
    for (const Expr *Ref : C->varlists()) {
      if (!Ref->getType()->isScalarType())
        continue;
      const auto *DRE = dyn_cast<DeclRefExpr>(Ref->IgnoreParenImpCasts());
      if (!DRE)
        continue;
      PrivateDecls.insert(cast<VarDecl>(DRE->getDecl()));
    }
  }
  CGF.CGM.getOpenMPRuntime().checkAndEmitSharedLastprivateConditional(
      CGF, S, PrivateDecls);
}

static void emitCommonOMPParallelDirective(
    CodeGenFunction &CGF, const OMPExecutableDirective &S,
    OpenMPDirectiveKind InnermostKind, const RegionCodeGenTy &CodeGen,
    const CodeGenBoundParametersTy &CodeGenBoundParameters) {
  const CapturedStmt *CS = S.getCapturedStmt(OMPD_parallel);
  llvm::Value *NumThreads = nullptr;
  llvm::Function *OutlinedFn =
      CGF.CGM.getOpenMPRuntime().emitParallelOutlinedFunction(
          CGF, S, *CS->getCapturedDecl()->param_begin(), InnermostKind,
          CodeGen);
  if (const auto *NumThreadsClause = S.getSingleClause<OMPNumThreadsClause>()) {
    CodeGenFunction::RunCleanupsScope NumThreadsScope(CGF);
    NumThreads = CGF.EmitScalarExpr(NumThreadsClause->getNumThreads(),
                                    /*IgnoreResultAssign=*/true);
    CGF.CGM.getOpenMPRuntime().emitNumThreadsClause(
        CGF, NumThreads, NumThreadsClause->getBeginLoc());
  }
  if (const auto *ProcBindClause = S.getSingleClause<OMPProcBindClause>()) {
    CodeGenFunction::RunCleanupsScope ProcBindScope(CGF);
    CGF.CGM.getOpenMPRuntime().emitProcBindClause(
        CGF, ProcBindClause->getProcBindKind(), ProcBindClause->getBeginLoc());
  }
  const Expr *IfCond = nullptr;
  for (const auto *C : S.getClausesOfKind<OMPIfClause>()) {
    if (C->getNameModifier() == OMPD_unknown ||
        C->getNameModifier() == OMPD_parallel) {
      IfCond = C->getCondition();
      break;
    }
  }

  OMPParallelScope Scope(CGF, S);
  llvm::SmallVector<llvm::Value *, 16> CapturedVars;
  // Combining 'distribute' with 'for' requires sharing each 'distribute' chunk
  // lower and upper bounds with the pragma 'for' chunking mechanism.
  // The following lambda takes care of appending the lower and upper bound
  // parameters when necessary
  CodeGenBoundParameters(CGF, S, CapturedVars);
  CGF.GenerateOpenMPCapturedVars(*CS, CapturedVars, CGF.CGM.getOptKernelKey(S));
  CGF.CGM.getOpenMPRuntime().emitParallelCall(CGF, S.getBeginLoc(), OutlinedFn,
                                              CapturedVars, IfCond, NumThreads);
}

static bool isAllocatableDecl(const VarDecl *VD) {
  const VarDecl *CVD = VD->getCanonicalDecl();
  if (!CVD->hasAttr<OMPAllocateDeclAttr>())
    return false;
  const auto *AA = CVD->getAttr<OMPAllocateDeclAttr>();
  // Use the default allocation.
  return !((AA->getAllocatorType() == OMPAllocateDeclAttr::OMPDefaultMemAlloc ||
            AA->getAllocatorType() == OMPAllocateDeclAttr::OMPNullMemAlloc) &&
           !AA->getAllocator());
}

static void emitEmptyBoundParameters(CodeGenFunction &,
                                     const OMPExecutableDirective &,
                                     llvm::SmallVectorImpl<llvm::Value *> &) {}

static void emitOMPCopyinClause(CodeGenFunction &CGF,
                                const OMPExecutableDirective &S) {
  bool Copyins = CGF.EmitOMPCopyinClause(S);
  if (Copyins) {
    // Emit implicit barrier to synchronize threads and avoid data races on
    // propagation master's thread values of threadprivate variables to local
    // instances of that variables of all other implicit threads.
    CGF.CGM.getOpenMPRuntime().emitBarrierCall(
        CGF, S.getBeginLoc(), OMPD_unknown, /*EmitChecks=*/false,
        /*ForceSimpleCall=*/true);
  }
}

Address CodeGenFunction::OMPBuilderCBHelpers::getAddressOfLocalVariable(
    CodeGenFunction &CGF, const VarDecl *VD) {
  CodeGenModule &CGM = CGF.CGM;
  auto &OMPBuilder = CGM.getOpenMPRuntime().getOMPBuilder();

  if (!VD)
    return Address::invalid();
  const VarDecl *CVD = VD->getCanonicalDecl();
  if (!isAllocatableDecl(CVD))
    return Address::invalid();
  llvm::Value *Size;
  CharUnits Align = CGM.getContext().getDeclAlign(CVD);
  if (CVD->getType()->isVariablyModifiedType()) {
    Size = CGF.getTypeSize(CVD->getType());
    // Align the size: ((size + align - 1) / align) * align
    Size = CGF.Builder.CreateNUWAdd(
        Size, CGM.getSize(Align - CharUnits::fromQuantity(1)));
    Size = CGF.Builder.CreateUDiv(Size, CGM.getSize(Align));
    Size = CGF.Builder.CreateNUWMul(Size, CGM.getSize(Align));
  } else {
    CharUnits Sz = CGM.getContext().getTypeSizeInChars(CVD->getType());
    Size = CGM.getSize(Sz.alignTo(Align));
  }

  const auto *AA = CVD->getAttr<OMPAllocateDeclAttr>();
  assert(AA->getAllocator() &&
         "Expected allocator expression for non-default allocator.");
  llvm::Value *Allocator = CGF.EmitScalarExpr(AA->getAllocator());
  // According to the standard, the original allocator type is a enum (integer).
  // Convert to pointer type, if required.
  if (Allocator->getType()->isIntegerTy())
    Allocator = CGF.Builder.CreateIntToPtr(Allocator, CGM.VoidPtrTy);
  else if (Allocator->getType()->isPointerTy())
    Allocator = CGF.Builder.CreatePointerBitCastOrAddrSpaceCast(Allocator,
                                                                CGM.VoidPtrTy);

  llvm::Value *Addr = OMPBuilder.createOMPAlloc(
      CGF.Builder, Size, Allocator,
      getNameWithSeparators({CVD->getName(), ".void.addr"}, ".", "."));
  llvm::CallInst *FreeCI =
      OMPBuilder.createOMPFree(CGF.Builder, Addr, Allocator);

  CGF.EHStack.pushCleanup<OMPAllocateCleanupTy>(NormalAndEHCleanup, FreeCI);
  Addr = CGF.Builder.CreatePointerBitCastOrAddrSpaceCast(
      Addr,
      CGF.ConvertTypeForMem(CGM.getContext().getPointerType(CVD->getType())),
      getNameWithSeparators({CVD->getName(), ".addr"}, ".", "."));
  return Address(Addr, CGF.ConvertTypeForMem(CVD->getType()), Align);
}

Address CodeGenFunction::OMPBuilderCBHelpers::getAddrOfThreadPrivate(
    CodeGenFunction &CGF, const VarDecl *VD, Address VDAddr,
    SourceLocation Loc) {
  CodeGenModule &CGM = CGF.CGM;
  if (CGM.getLangOpts().OpenMPUseTLS &&
      CGM.getContext().getTargetInfo().isTLSSupported())
    return VDAddr;

  llvm::OpenMPIRBuilder &OMPBuilder = CGM.getOpenMPRuntime().getOMPBuilder();

  llvm::Type *VarTy = VDAddr.getElementType();
  llvm::Value *Data =
      CGF.Builder.CreatePointerCast(VDAddr.getPointer(), CGM.Int8PtrTy);
  llvm::ConstantInt *Size = CGM.getSize(CGM.GetTargetTypeStoreSize(VarTy));
  std::string Suffix = getNameWithSeparators({"cache", ""});
  llvm::Twine CacheName = Twine(CGM.getMangledName(VD)).concat(Suffix);

  llvm::CallInst *ThreadPrivateCacheCall =
      OMPBuilder.createCachedThreadPrivate(CGF.Builder, Data, Size, CacheName);

  return Address(ThreadPrivateCacheCall, CGM.Int8Ty, VDAddr.getAlignment());
}

std::string CodeGenFunction::OMPBuilderCBHelpers::getNameWithSeparators(
    ArrayRef<StringRef> Parts, StringRef FirstSeparator, StringRef Separator) {
  SmallString<128> Buffer;
  llvm::raw_svector_ostream OS(Buffer);
  StringRef Sep = FirstSeparator;
  for (StringRef Part : Parts) {
    OS << Sep << Part;
    Sep = Separator;
  }
  return OS.str().str();
}

void CodeGenFunction::OMPBuilderCBHelpers::EmitOMPInlinedRegionBody(
    CodeGenFunction &CGF, const Stmt *RegionBodyStmt, InsertPointTy AllocaIP,
    InsertPointTy CodeGenIP, Twine RegionName) {
  CGBuilderTy &Builder = CGF.Builder;
  Builder.restoreIP(CodeGenIP);
  llvm::BasicBlock *FiniBB = splitBBWithSuffix(Builder, /*CreateBranch=*/false,
                                               "." + RegionName + ".after");

  {
    OMPBuilderCBHelpers::InlinedRegionBodyRAII IRB(CGF, AllocaIP, *FiniBB);
    CGF.EmitStmt(RegionBodyStmt);
  }

  if (Builder.saveIP().isSet())
    Builder.CreateBr(FiniBB);
}

void CodeGenFunction::OMPBuilderCBHelpers::EmitOMPOutlinedRegionBody(
    CodeGenFunction &CGF, const Stmt *RegionBodyStmt, InsertPointTy AllocaIP,
    InsertPointTy CodeGenIP, Twine RegionName) {
  CGBuilderTy &Builder = CGF.Builder;
  Builder.restoreIP(CodeGenIP);
  llvm::BasicBlock *FiniBB = splitBBWithSuffix(Builder, /*CreateBranch=*/false,
                                               "." + RegionName + ".after");

  {
    OMPBuilderCBHelpers::OutlinedRegionBodyRAII IRB(CGF, AllocaIP, *FiniBB);
    CGF.EmitStmt(RegionBodyStmt);
  }

  if (Builder.saveIP().isSet())
    Builder.CreateBr(FiniBB);
}

void CodeGenFunction::EmitOMPParallelDirective(const OMPParallelDirective &S) {
  if (CGM.getLangOpts().OpenMPIRBuilder) {
    llvm::OpenMPIRBuilder &OMPBuilder = CGM.getOpenMPRuntime().getOMPBuilder();
    // Check if we have any if clause associated with the directive.
    llvm::Value *IfCond = nullptr;
    if (const auto *C = S.getSingleClause<OMPIfClause>())
      IfCond = EmitScalarExpr(C->getCondition(),
                              /*IgnoreResultAssign=*/true);

    llvm::Value *NumThreads = nullptr;
    if (const auto *NumThreadsClause = S.getSingleClause<OMPNumThreadsClause>())
      NumThreads = EmitScalarExpr(NumThreadsClause->getNumThreads(),
                                  /*IgnoreResultAssign=*/true);

    ProcBindKind ProcBind = OMP_PROC_BIND_default;
    if (const auto *ProcBindClause = S.getSingleClause<OMPProcBindClause>())
      ProcBind = ProcBindClause->getProcBindKind();

    using InsertPointTy = llvm::OpenMPIRBuilder::InsertPointTy;

    // The cleanup callback that finalizes all variabels at the given location,
    // thus calls destructors etc.
    auto FiniCB = [this](InsertPointTy IP) {
      OMPBuilderCBHelpers::FinalizeOMPRegion(*this, IP);
    };

    // Privatization callback that performs appropriate action for
    // shared/private/firstprivate/lastprivate/copyin/... variables.
    //
    // TODO: This defaults to shared right now.
    auto PrivCB = [](InsertPointTy AllocaIP, InsertPointTy CodeGenIP,
                     llvm::Value &, llvm::Value &Val, llvm::Value *&ReplVal) {
      // The next line is appropriate only for variables (Val) with the
      // data-sharing attribute "shared".
      ReplVal = &Val;

      return CodeGenIP;
    };

    const CapturedStmt *CS = S.getCapturedStmt(OMPD_parallel);
    const Stmt *ParallelRegionBodyStmt = CS->getCapturedStmt();

    auto BodyGenCB = [&, this](InsertPointTy AllocaIP,
                               InsertPointTy CodeGenIP) {
      OMPBuilderCBHelpers::EmitOMPOutlinedRegionBody(
          *this, ParallelRegionBodyStmt, AllocaIP, CodeGenIP, "parallel");
    };

    CGCapturedStmtInfo CGSI(*CS, CR_OpenMP);
    CodeGenFunction::CGCapturedStmtRAII CapInfoRAII(*this, &CGSI);
    llvm::OpenMPIRBuilder::InsertPointTy AllocaIP(
        AllocaInsertPt->getParent(), AllocaInsertPt->getIterator());
    Builder.restoreIP(
        OMPBuilder.createParallel(Builder, AllocaIP, BodyGenCB, PrivCB, FiniCB,
                                  IfCond, NumThreads, ProcBind, S.hasCancel()));
    return;
  }

  // Emit parallel region as a standalone region.
  auto &&CodeGen = [&S](CodeGenFunction &CGF, PrePostActionTy &Action) {
    Action.Enter(CGF);
    OMPPrivateScope PrivateScope(CGF);
    emitOMPCopyinClause(CGF, S);
    (void)CGF.EmitOMPFirstprivateClause(S, PrivateScope);
    CGF.EmitOMPPrivateClause(S, PrivateScope);
    CGF.EmitOMPReductionClauseInit(S, PrivateScope);
    (void)PrivateScope.Privatize();
    CGF.EmitStmt(S.getCapturedStmt(OMPD_parallel)->getCapturedStmt());
    CGF.EmitOMPReductionClauseFinal(S, /*ReductionKind=*/OMPD_parallel);
  };
  {
    auto LPCRegion =
        CGOpenMPRuntime::LastprivateConditionalRAII::disable(*this, S);
    emitCommonOMPParallelDirective(*this, S, OMPD_parallel, CodeGen,
                                   emitEmptyBoundParameters);
    emitPostUpdateForReductionClause(*this, S,
                                     [](CodeGenFunction &) { return nullptr; });
  }
  // Check for outer lastprivate conditional update.
  checkForLastprivateConditionalUpdate(*this, S);
}

void CodeGenFunction::EmitOMPMetaDirective(const OMPMetaDirective &S) {
  EmitStmt(S.getIfStmt());
}

namespace {
/// RAII to handle scopes for loop transformation directives.
class OMPTransformDirectiveScopeRAII {
  OMPLoopScope *Scope = nullptr;
  CodeGenFunction::CGCapturedStmtInfo *CGSI = nullptr;
  CodeGenFunction::CGCapturedStmtRAII *CapInfoRAII = nullptr;

  OMPTransformDirectiveScopeRAII(const OMPTransformDirectiveScopeRAII &) =
      delete;
  OMPTransformDirectiveScopeRAII &
  operator=(const OMPTransformDirectiveScopeRAII &) = delete;

public:
  OMPTransformDirectiveScopeRAII(CodeGenFunction &CGF, const Stmt *S) {
    if (const auto *Dir = dyn_cast<OMPLoopBasedDirective>(S)) {
      Scope = new OMPLoopScope(CGF, *Dir);
      CGSI = new CodeGenFunction::CGCapturedStmtInfo(CR_OpenMP);
      CapInfoRAII = new CodeGenFunction::CGCapturedStmtRAII(CGF, CGSI);
    }
  }
  ~OMPTransformDirectiveScopeRAII() {
    if (!Scope)
      return;
    delete CapInfoRAII;
    delete CGSI;
    delete Scope;
  }
};
} // namespace

static void emitBody(CodeGenFunction &CGF, const Stmt *S, const Stmt *NextLoop,
                     int MaxLevel, int Level = 0) {
  assert(Level < MaxLevel && "Too deep lookup during loop body codegen.");
  const Stmt *SimplifiedS = S->IgnoreContainers();
  if (const auto *CS = dyn_cast<CompoundStmt>(SimplifiedS)) {
    PrettyStackTraceLoc CrashInfo(
        CGF.getContext().getSourceManager(), CS->getLBracLoc(),
        "LLVM IR generation of compound statement ('{}')");

    // Keep track of the current cleanup stack depth, including debug scopes.
    CodeGenFunction::LexicalScope Scope(CGF, S->getSourceRange());
    for (const Stmt *CurStmt : CS->body())
      emitBody(CGF, CurStmt, NextLoop, MaxLevel, Level);
    return;
  }
  if (SimplifiedS == NextLoop) {
    if (auto *Dir = dyn_cast<OMPLoopTransformationDirective>(SimplifiedS))
      SimplifiedS = Dir->getTransformedStmt();
    if (const auto *CanonLoop = dyn_cast<OMPCanonicalLoop>(SimplifiedS))
      SimplifiedS = CanonLoop->getLoopStmt();
    if (const auto *For = dyn_cast<ForStmt>(SimplifiedS)) {
      S = For->getBody();
    } else {
      assert(isa<CXXForRangeStmt>(SimplifiedS) &&
             "Expected canonical for loop or range-based for loop.");
      const auto *CXXFor = cast<CXXForRangeStmt>(SimplifiedS);
      CGF.EmitStmt(CXXFor->getLoopVarStmt());
      S = CXXFor->getBody();
    }
    if (Level + 1 < MaxLevel) {
      NextLoop = OMPLoopDirective::tryToFindNextInnerLoop(
          S, /*TryImperfectlyNestedLoops=*/true);
      emitBody(CGF, S, NextLoop, MaxLevel, Level + 1);
      return;
    }
  }
  CGF.EmitStmt(S);
}

void CodeGenFunction::EmitOMPLoopBody(const OMPLoopDirective &D,
                                      JumpDest LoopExit) {
  RunCleanupsScope BodyScope(*this);
  // Update counters values on current iteration.
  for (const Expr *UE : D.updates())
    EmitIgnoredExpr(UE);
  // Update the linear variables.
  // In distribute directives only loop counters may be marked as linear, no
  // need to generate the code for them.
  if (!isOpenMPDistributeDirective(D.getDirectiveKind())) {
    for (const auto *C : D.getClausesOfKind<OMPLinearClause>()) {
      for (const Expr *UE : C->updates())
        EmitIgnoredExpr(UE);
    }
  }

  // On a continue in the body, jump to the end.
  JumpDest Continue = getJumpDestInCurrentScope("omp.body.continue");
  BreakContinueStack.push_back(BreakContinue(LoopExit, Continue));
  for (const Expr *E : D.finals_conditions()) {
    if (!E)
      continue;
    // Check that loop counter in non-rectangular nest fits into the iteration
    // space.
    llvm::BasicBlock *NextBB = createBasicBlock("omp.body.next");
    EmitBranchOnBoolExpr(E, NextBB, Continue.getBlock(),
                         getProfileCount(D.getBody()));
    EmitBlock(NextBB);
  }

  OMPPrivateScope InscanScope(*this);
  EmitOMPReductionClauseInit(D, InscanScope, /*ForInscan=*/true);
  bool IsInscanRegion = InscanScope.Privatize();
  if (IsInscanRegion) {
    // Need to remember the block before and after scan directive
    // to dispatch them correctly depending on the clause used in
    // this directive, inclusive or exclusive. For inclusive scan the natural
    // order of the blocks is used, for exclusive clause the blocks must be
    // executed in reverse order.
    OMPBeforeScanBlock = createBasicBlock("omp.before.scan.bb");
    OMPAfterScanBlock = createBasicBlock("omp.after.scan.bb");
    // No need to allocate inscan exit block, in simd mode it is selected in the
    // codegen for the scan directive.
    if (D.getDirectiveKind() != OMPD_simd && !getLangOpts().OpenMPSimd)
      OMPScanExitBlock = createBasicBlock("omp.exit.inscan.bb");
    OMPScanDispatch = createBasicBlock("omp.inscan.dispatch");
    EmitBranch(OMPScanDispatch);
    EmitBlock(OMPBeforeScanBlock);
  }

  // Emit loop variables for C++ range loops.
  const Stmt *Body =
      D.getInnermostCapturedStmt()->getCapturedStmt()->IgnoreContainers();
  // Emit loop body.
  emitBody(*this, Body,
           OMPLoopBasedDirective::tryToFindNextInnerLoop(
               Body, /*TryImperfectlyNestedLoops=*/true),
           D.getLoopsNumber());

  // Jump to the dispatcher at the end of the loop body.
  if (IsInscanRegion)
    EmitBranch(OMPScanExitBlock);

  // The end (updates/cleanups).
  EmitBlock(Continue.getBlock());
  BreakContinueStack.pop_back();
}

void CodeGenFunction::EmitOMPNoLoopBody(const OMPLoopDirective &D) {
  const Stmt *Body =
      D.getInnermostCapturedStmt()->getCapturedStmt()->IgnoreContainers();
  // Emit loop body.
  emitBody(*this, Body,
           OMPLoopBasedDirective::tryToFindNextInnerLoop(
               Body, /*TryImperfectlyNestedLoops=*/true),
           D.getLoopsNumber());
}

using EmittedClosureTy = std::pair<llvm::Function *, llvm::Value *>;

/// Emit a captured statement and return the function as well as its captured
/// closure context.
static EmittedClosureTy emitCapturedStmtFunc(CodeGenFunction &ParentCGF,
                                             const CapturedStmt *S) {
  LValue CapStruct = ParentCGF.InitCapturedStruct(*S);
  CodeGenFunction CGF(ParentCGF.CGM, /*suppressNewContext=*/true);
  std::unique_ptr<CodeGenFunction::CGCapturedStmtInfo> CSI =
      std::make_unique<CodeGenFunction::CGCapturedStmtInfo>(*S);
  CodeGenFunction::CGCapturedStmtRAII CapInfoRAII(CGF, CSI.get());
  llvm::Function *F = CGF.GenerateCapturedStmtFunction(*S);

  return {F, CapStruct.getPointer(ParentCGF)};
}

/// Emit a call to a previously captured closure.
static llvm::CallInst *
emitCapturedStmtCall(CodeGenFunction &ParentCGF, EmittedClosureTy Cap,
                     llvm::ArrayRef<llvm::Value *> Args) {
  // Append the closure context to the argument.
  SmallVector<llvm::Value *> EffectiveArgs;
  EffectiveArgs.reserve(Args.size() + 1);
  llvm::append_range(EffectiveArgs, Args);
  EffectiveArgs.push_back(Cap.second);

  return ParentCGF.Builder.CreateCall(Cap.first, EffectiveArgs);
}

llvm::CanonicalLoopInfo *
CodeGenFunction::EmitOMPCollapsedCanonicalLoopNest(const Stmt *S, int Depth) {
  assert(Depth == 1 && "Nested loops with OpenMPIRBuilder not yet implemented");

  // The caller is processing the loop-associated directive processing the \p
  // Depth loops nested in \p S. Put the previous pending loop-associated
  // directive to the stack. If the current loop-associated directive is a loop
  // transformation directive, it will push its generated loops onto the stack
  // such that together with the loops left here they form the combined loop
  // nest for the parent loop-associated directive.
  int ParentExpectedOMPLoopDepth = ExpectedOMPLoopDepth;
  ExpectedOMPLoopDepth = Depth;

  EmitStmt(S);
  assert(OMPLoopNestStack.size() >= (size_t)Depth && "Found too few loops");

  // The last added loop is the outermost one.
  llvm::CanonicalLoopInfo *Result = OMPLoopNestStack.back();

  // Pop the \p Depth loops requested by the call from that stack and restore
  // the previous context.
  OMPLoopNestStack.pop_back_n(Depth);
  ExpectedOMPLoopDepth = ParentExpectedOMPLoopDepth;

  return Result;
}

void CodeGenFunction::EmitOMPCanonicalLoop(const OMPCanonicalLoop *S) {
  const Stmt *SyntacticalLoop = S->getLoopStmt();
  if (!getLangOpts().OpenMPIRBuilder) {
    // Ignore if OpenMPIRBuilder is not enabled.
    EmitStmt(SyntacticalLoop);
    return;
  }

  LexicalScope ForScope(*this, S->getSourceRange());

  // Emit init statements. The Distance/LoopVar funcs may reference variable
  // declarations they contain.
  const Stmt *BodyStmt;
  if (const auto *For = dyn_cast<ForStmt>(SyntacticalLoop)) {
    if (const Stmt *InitStmt = For->getInit())
      EmitStmt(InitStmt);
    BodyStmt = For->getBody();
  } else if (const auto *RangeFor =
                 dyn_cast<CXXForRangeStmt>(SyntacticalLoop)) {
    if (const DeclStmt *RangeStmt = RangeFor->getRangeStmt())
      EmitStmt(RangeStmt);
    if (const DeclStmt *BeginStmt = RangeFor->getBeginStmt())
      EmitStmt(BeginStmt);
    if (const DeclStmt *EndStmt = RangeFor->getEndStmt())
      EmitStmt(EndStmt);
    if (const DeclStmt *LoopVarStmt = RangeFor->getLoopVarStmt())
      EmitStmt(LoopVarStmt);
    BodyStmt = RangeFor->getBody();
  } else
    llvm_unreachable("Expected for-stmt or range-based for-stmt");

  // Emit closure for later use. By-value captures will be captured here.
  const CapturedStmt *DistanceFunc = S->getDistanceFunc();
  EmittedClosureTy DistanceClosure = emitCapturedStmtFunc(*this, DistanceFunc);
  const CapturedStmt *LoopVarFunc = S->getLoopVarFunc();
  EmittedClosureTy LoopVarClosure = emitCapturedStmtFunc(*this, LoopVarFunc);

  // Call the distance function to get the number of iterations of the loop to
  // come.
  QualType LogicalTy = DistanceFunc->getCapturedDecl()
                           ->getParam(0)
                           ->getType()
                           .getNonReferenceType();
  Address CountAddr = CreateMemTemp(LogicalTy, ".count.addr");
  emitCapturedStmtCall(*this, DistanceClosure, {CountAddr.getPointer()});
  llvm::Value *DistVal = Builder.CreateLoad(CountAddr, ".count");

  // Emit the loop structure.
  llvm::OpenMPIRBuilder &OMPBuilder = CGM.getOpenMPRuntime().getOMPBuilder();
  auto BodyGen = [&, this](llvm::OpenMPIRBuilder::InsertPointTy CodeGenIP,
                           llvm::Value *IndVar) {
    Builder.restoreIP(CodeGenIP);

    // Emit the loop body: Convert the logical iteration number to the loop
    // variable and emit the body.
    const DeclRefExpr *LoopVarRef = S->getLoopVarRef();
    LValue LCVal = EmitLValue(LoopVarRef);
    Address LoopVarAddress = LCVal.getAddress(*this);
    emitCapturedStmtCall(*this, LoopVarClosure,
                         {LoopVarAddress.getPointer(), IndVar});

    RunCleanupsScope BodyScope(*this);
    EmitStmt(BodyStmt);
  };
  llvm::CanonicalLoopInfo *CL =
      OMPBuilder.createCanonicalLoop(Builder, BodyGen, DistVal);

  // Finish up the loop.
  Builder.restoreIP(CL->getAfterIP());
  ForScope.ForceCleanup();

  // Remember the CanonicalLoopInfo for parent AST nodes consuming it.
  OMPLoopNestStack.push_back(CL);
}

void CodeGenFunction::EmitOMPInnerLoop(
    const OMPExecutableDirective &S, bool RequiresCleanup, const Expr *LoopCond,
    const Expr *IncExpr,
    const llvm::function_ref<void(CodeGenFunction &)> BodyGen,
    const llvm::function_ref<void(CodeGenFunction &)> PostIncGen) {
  auto LoopExit = getJumpDestInCurrentScope("omp.inner.for.end");

  // Start the loop with a block that tests the condition.
  auto CondBlock = createBasicBlock("omp.inner.for.cond");
  EmitBlock(CondBlock);
  const SourceRange R = S.getSourceRange();

  // If attributes are attached, push to the basic block with them.
  const auto &OMPED = cast<OMPExecutableDirective>(S);
  const CapturedStmt *ICS = OMPED.getInnermostCapturedStmt();
  const Stmt *SS = ICS->getCapturedStmt();
  const AttributedStmt *AS = dyn_cast_or_null<AttributedStmt>(SS);
  OMPLoopNestStack.clear();
  if (AS)
    LoopStack.push(CondBlock, CGM.getContext(), CGM.getCodeGenOpts(),
                   AS->getAttrs(), SourceLocToDebugLoc(R.getBegin()),
                   SourceLocToDebugLoc(R.getEnd()));
  else
    LoopStack.push(CondBlock, SourceLocToDebugLoc(R.getBegin()),
                   SourceLocToDebugLoc(R.getEnd()));

  // If there are any cleanups between here and the loop-exit scope,
  // create a block to stage a loop exit along.
  llvm::BasicBlock *ExitBlock = LoopExit.getBlock();
  if (RequiresCleanup)
    ExitBlock = createBasicBlock("omp.inner.for.cond.cleanup");

  llvm::BasicBlock *LoopBody = createBasicBlock("omp.inner.for.body");

  // Emit condition.
  EmitBranchOnBoolExpr(LoopCond, LoopBody, ExitBlock, getProfileCount(&S));
  if (ExitBlock != LoopExit.getBlock()) {
    EmitBlock(ExitBlock);
    EmitBranchThroughCleanup(LoopExit);
  }

  EmitBlock(LoopBody);
  incrementProfileCounter(&S);

  // Create a block for the increment.
  JumpDest Continue = getJumpDestInCurrentScope("omp.inner.for.inc");
  BreakContinueStack.push_back(BreakContinue(LoopExit, Continue));

  BodyGen(*this);

  // Emit "IV = IV + 1" and a back-edge to the condition block.
  EmitBlock(Continue.getBlock());
  EmitIgnoredExpr(IncExpr);
  PostIncGen(*this);
  BreakContinueStack.pop_back();
  EmitBranch(CondBlock);
  LoopStack.pop();
  // Emit the fall-through block.
  EmitBlock(LoopExit.getBlock());
}

bool CodeGenFunction::EmitOMPLinearClauseInit(const OMPLoopDirective &D) {
  if (!HaveInsertPoint())
    return false;
  // Emit inits for the linear variables.
  bool HasLinears = false;
  for (const auto *C : D.getClausesOfKind<OMPLinearClause>()) {
    for (const Expr *Init : C->inits()) {
      HasLinears = true;
      const auto *VD = cast<VarDecl>(cast<DeclRefExpr>(Init)->getDecl());
      if (const auto *Ref =
              dyn_cast<DeclRefExpr>(VD->getInit()->IgnoreImpCasts())) {
        AutoVarEmission Emission = EmitAutoVarAlloca(*VD);
        const auto *OrigVD = cast<VarDecl>(Ref->getDecl());
        DeclRefExpr DRE(getContext(), const_cast<VarDecl *>(OrigVD),
                        CapturedStmtInfo->lookup(OrigVD) != nullptr,
                        VD->getInit()->getType(), VK_LValue,
                        VD->getInit()->getExprLoc());
        EmitExprAsInit(
            &DRE, VD,
            MakeAddrLValue(Emission.getAllocatedAddress(), VD->getType()),
            /*capturedByInit=*/false);
        EmitAutoVarCleanups(Emission);
      } else {
        EmitVarDecl(*VD);
      }
    }
    // Emit the linear steps for the linear clauses.
    // If a step is not constant, it is pre-calculated before the loop.
    if (const auto *CS = cast_or_null<BinaryOperator>(C->getCalcStep()))
      if (const auto *SaveRef = cast<DeclRefExpr>(CS->getLHS())) {
        EmitVarDecl(*cast<VarDecl>(SaveRef->getDecl()));
        // Emit calculation of the linear step.
        EmitIgnoredExpr(CS);
      }
  }
  return HasLinears;
}

void CodeGenFunction::EmitOMPLinearClauseFinal(
    const OMPLoopDirective &D,
    const llvm::function_ref<llvm::Value *(CodeGenFunction &)> CondGen) {
  if (!HaveInsertPoint())
    return;
  llvm::BasicBlock *DoneBB = nullptr;
  // Emit the final values of the linear variables.
  for (const auto *C : D.getClausesOfKind<OMPLinearClause>()) {
    auto IC = C->varlist_begin();
    for (const Expr *F : C->finals()) {
      if (!DoneBB) {
        if (llvm::Value *Cond = CondGen(*this)) {
          // If the first post-update expression is found, emit conditional
          // block if it was requested.
          llvm::BasicBlock *ThenBB = createBasicBlock(".omp.linear.pu");
          DoneBB = createBasicBlock(".omp.linear.pu.done");
          Builder.CreateCondBr(Cond, ThenBB, DoneBB);
          EmitBlock(ThenBB);
        }
      }
      const auto *OrigVD = cast<VarDecl>(cast<DeclRefExpr>(*IC)->getDecl());
      DeclRefExpr DRE(getContext(), const_cast<VarDecl *>(OrigVD),
                      CapturedStmtInfo->lookup(OrigVD) != nullptr,
                      (*IC)->getType(), VK_LValue, (*IC)->getExprLoc());
      Address OrigAddr = EmitLValue(&DRE).getAddress(*this);
      CodeGenFunction::OMPPrivateScope VarScope(*this);
      VarScope.addPrivate(OrigVD, OrigAddr);
      (void)VarScope.Privatize();
      EmitIgnoredExpr(F);
      ++IC;
    }
    if (const Expr *PostUpdate = C->getPostUpdateExpr())
      EmitIgnoredExpr(PostUpdate);
  }
  if (DoneBB)
    EmitBlock(DoneBB, /*IsFinished=*/true);
}

static void emitAlignedClause(CodeGenFunction &CGF,
                              const OMPExecutableDirective &D) {
  if (!CGF.HaveInsertPoint())
    return;
  for (const auto *Clause : D.getClausesOfKind<OMPAlignedClause>()) {
    llvm::APInt ClauseAlignment(64, 0);
    if (const Expr *AlignmentExpr = Clause->getAlignment()) {
      auto *AlignmentCI =
          cast<llvm::ConstantInt>(CGF.EmitScalarExpr(AlignmentExpr));
      ClauseAlignment = AlignmentCI->getValue();
    }
    for (const Expr *E : Clause->varlists()) {
      llvm::APInt Alignment(ClauseAlignment);
      if (Alignment == 0) {
        // OpenMP [2.8.1, Description]
        // If no optional parameter is specified, implementation-defined default
        // alignments for SIMD instructions on the target platforms are assumed.
        Alignment =
            CGF.getContext()
                .toCharUnitsFromBits(CGF.getContext().getOpenMPDefaultSimdAlign(
                    E->getType()->getPointeeType()))
                .getQuantity();
      }
      assert((Alignment == 0 || Alignment.isPowerOf2()) &&
             "alignment is not power of 2");
      if (Alignment != 0) {
        llvm::Value *PtrValue = CGF.EmitScalarExpr(E);
        CGF.emitAlignmentAssumption(
            PtrValue, E, /*No second loc needed*/ SourceLocation(),
            llvm::ConstantInt::get(CGF.getLLVMContext(), Alignment));
      }
    }
  }
}

void CodeGenFunction::EmitOMPPrivateLoopCounters(
    const OMPLoopDirective &S, CodeGenFunction::OMPPrivateScope &LoopScope) {
  if (!HaveInsertPoint())
    return;
  auto I = S.private_counters().begin();
  for (const Expr *E : S.counters()) {
    const auto *VD = cast<VarDecl>(cast<DeclRefExpr>(E)->getDecl());
    const auto *PrivateVD = cast<VarDecl>(cast<DeclRefExpr>(*I)->getDecl());
    // Emit var without initialization.
    AutoVarEmission VarEmission = EmitAutoVarAlloca(*PrivateVD);
    EmitAutoVarCleanups(VarEmission);
    LocalDeclMap.erase(PrivateVD);
    (void)LoopScope.addPrivate(VD, VarEmission.getAllocatedAddress());
    if (LocalDeclMap.count(VD) || CapturedStmtInfo->lookup(VD) ||
        VD->hasGlobalStorage()) {
      DeclRefExpr DRE(getContext(), const_cast<VarDecl *>(VD),
                      LocalDeclMap.count(VD) || CapturedStmtInfo->lookup(VD),
                      E->getType(), VK_LValue, E->getExprLoc());
      (void)LoopScope.addPrivate(PrivateVD, EmitLValue(&DRE).getAddress(*this));
    } else {
      (void)LoopScope.addPrivate(PrivateVD, VarEmission.getAllocatedAddress());
    }
    ++I;
  }
  // Privatize extra loop counters used in loops for ordered(n) clauses.
  for (const auto *C : S.getClausesOfKind<OMPOrderedClause>()) {
    if (!C->getNumForLoops())
      continue;
    for (unsigned I = S.getLoopsNumber(), E = C->getLoopNumIterations().size();
         I < E; ++I) {
      const auto *DRE = cast<DeclRefExpr>(C->getLoopCounter(I));
      const auto *VD = cast<VarDecl>(DRE->getDecl());
      // Override only those variables that can be captured to avoid re-emission
      // of the variables declared within the loops.
      if (DRE->refersToEnclosingVariableOrCapture()) {
        (void)LoopScope.addPrivate(
            VD, CreateMemTemp(DRE->getType(), VD->getName()));
      }
    }
  }
}

static void emitPreCond(CodeGenFunction &CGF, const OMPLoopDirective &S,
                        const Expr *Cond, llvm::BasicBlock *TrueBlock,
                        llvm::BasicBlock *FalseBlock, uint64_t TrueCount) {
  if (!CGF.HaveInsertPoint())
    return;
  {
    CodeGenFunction::OMPPrivateScope PreCondScope(CGF);
    CGF.EmitOMPPrivateLoopCounters(S, PreCondScope);
    (void)PreCondScope.Privatize();
    // Get initial values of real counters.
    for (const Expr *I : S.inits()) {
      CGF.EmitIgnoredExpr(I);
    }
  }
  // Create temp loop control variables with their init values to support
  // non-rectangular loops.
  CodeGenFunction::OMPMapVars PreCondVars;
  for (const Expr *E : S.dependent_counters()) {
    if (!E)
      continue;
    assert(!E->getType().getNonReferenceType()->isRecordType() &&
           "dependent counter must not be an iterator.");
    const auto *VD = cast<VarDecl>(cast<DeclRefExpr>(E)->getDecl());
    Address CounterAddr =
        CGF.CreateMemTemp(VD->getType().getNonReferenceType());
    (void)PreCondVars.setVarAddr(CGF, VD, CounterAddr);
  }
  (void)PreCondVars.apply(CGF);
  for (const Expr *E : S.dependent_inits()) {
    if (!E)
      continue;
    CGF.EmitIgnoredExpr(E);
  }
  // Check that loop is executed at least one time.
  CGF.EmitBranchOnBoolExpr(Cond, TrueBlock, FalseBlock, TrueCount);
  PreCondVars.restore(CGF);
}

void CodeGenFunction::EmitOMPLinearClause(
    const OMPLoopDirective &D, CodeGenFunction::OMPPrivateScope &PrivateScope) {
  if (!HaveInsertPoint())
    return;
  llvm::DenseSet<const VarDecl *> SIMDLCVs;
  if (isOpenMPSimdDirective(D.getDirectiveKind())) {
    const auto *LoopDirective = cast<OMPLoopDirective>(&D);
    for (const Expr *C : LoopDirective->counters()) {
      SIMDLCVs.insert(
          cast<VarDecl>(cast<DeclRefExpr>(C)->getDecl())->getCanonicalDecl());
    }
  }
  for (const auto *C : D.getClausesOfKind<OMPLinearClause>()) {
    auto CurPrivate = C->privates().begin();
    for (const Expr *E : C->varlists()) {
      const auto *VD = cast<VarDecl>(cast<DeclRefExpr>(E)->getDecl());
      const auto *PrivateVD =
          cast<VarDecl>(cast<DeclRefExpr>(*CurPrivate)->getDecl());
      if (!SIMDLCVs.count(VD->getCanonicalDecl())) {
        // Emit private VarDecl with copy init.
        EmitVarDecl(*PrivateVD);
        bool IsRegistered =
            PrivateScope.addPrivate(VD, GetAddrOfLocalVar(PrivateVD));
        assert(IsRegistered && "linear var already registered as private");
        // Silence the warning about unused variable.
        (void)IsRegistered;
      } else {
        EmitVarDecl(*PrivateVD);
      }
      ++CurPrivate;
    }
  }
}

static void emitSimdlenSafelenClause(CodeGenFunction &CGF,
                                     const OMPExecutableDirective &D) {
  if (!CGF.HaveInsertPoint())
    return;
  if (const auto *C = D.getSingleClause<OMPSimdlenClause>()) {
    RValue Len = CGF.EmitAnyExpr(C->getSimdlen(), AggValueSlot::ignored(),
                                 /*ignoreResult=*/true);
    auto *Val = cast<llvm::ConstantInt>(Len.getScalarVal());
    CGF.LoopStack.setVectorizeWidth(Val->getZExtValue());
    // In presence of finite 'safelen', it may be unsafe to mark all
    // the memory instructions parallel, because loop-carried
    // dependences of 'safelen' iterations are possible.
    CGF.LoopStack.setParallel(!D.getSingleClause<OMPSafelenClause>());
  } else if (const auto *C = D.getSingleClause<OMPSafelenClause>()) {
    RValue Len = CGF.EmitAnyExpr(C->getSafelen(), AggValueSlot::ignored(),
                                 /*ignoreResult=*/true);
    auto *Val = cast<llvm::ConstantInt>(Len.getScalarVal());
    CGF.LoopStack.setVectorizeWidth(Val->getZExtValue());
    // In presence of finite 'safelen', it may be unsafe to mark all
    // the memory instructions parallel, because loop-carried
    // dependences of 'safelen' iterations are possible.
    CGF.LoopStack.setParallel(/*Enable=*/false);
  }
}

void CodeGenFunction::EmitOMPSimdInit(const OMPLoopDirective &D) {
  // Walk clauses and process safelen/lastprivate.
  LoopStack.setParallel(/*Enable=*/true);
  LoopStack.setVectorizeEnable();
  emitSimdlenSafelenClause(*this, D);
  if (const auto *C = D.getSingleClause<OMPOrderClause>())
    if (C->getKind() == OMPC_ORDER_concurrent)
      LoopStack.setParallel(/*Enable=*/true);
  if ((D.getDirectiveKind() == OMPD_simd ||
       (getLangOpts().OpenMPSimd &&
        isOpenMPSimdDirective(D.getDirectiveKind()))) &&
      llvm::any_of(D.getClausesOfKind<OMPReductionClause>(),
                   [](const OMPReductionClause *C) {
                     return C->getModifier() == OMPC_REDUCTION_inscan;
                   }))
    // Disable parallel access in case of prefix sum.
    LoopStack.setParallel(/*Enable=*/false);
}

void CodeGenFunction::EmitOMPSimdFinal(
    const OMPLoopDirective &D,
    const llvm::function_ref<llvm::Value *(CodeGenFunction &)> CondGen) {
  if (!HaveInsertPoint())
    return;
  llvm::BasicBlock *DoneBB = nullptr;
  auto IC = D.counters().begin();
  auto IPC = D.private_counters().begin();
  for (const Expr *F : D.finals()) {
    const auto *OrigVD = cast<VarDecl>(cast<DeclRefExpr>((*IC))->getDecl());
    const auto *PrivateVD = cast<VarDecl>(cast<DeclRefExpr>((*IPC))->getDecl());
    const auto *CED = dyn_cast<OMPCapturedExprDecl>(OrigVD);
    if (LocalDeclMap.count(OrigVD) || CapturedStmtInfo->lookup(OrigVD) ||
        OrigVD->hasGlobalStorage() || CED) {
      if (!DoneBB) {
        if (llvm::Value *Cond = CondGen(*this)) {
          // If the first post-update expression is found, emit conditional
          // block if it was requested.
          llvm::BasicBlock *ThenBB = createBasicBlock(".omp.final.then");
          DoneBB = createBasicBlock(".omp.final.done");
          Builder.CreateCondBr(Cond, ThenBB, DoneBB);
          EmitBlock(ThenBB);
        }
      }
      Address OrigAddr = Address::invalid();
      if (CED) {
        OrigAddr =
            EmitLValue(CED->getInit()->IgnoreImpCasts()).getAddress(*this);
      } else {
        DeclRefExpr DRE(getContext(), const_cast<VarDecl *>(PrivateVD),
                        /*RefersToEnclosingVariableOrCapture=*/false,
                        (*IPC)->getType(), VK_LValue, (*IPC)->getExprLoc());
        OrigAddr = EmitLValue(&DRE).getAddress(*this);
      }
      OMPPrivateScope VarScope(*this);
      VarScope.addPrivate(OrigVD, OrigAddr);
      (void)VarScope.Privatize();
      EmitIgnoredExpr(F);
    }
    ++IC;
    ++IPC;
  }
  if (DoneBB)
    EmitBlock(DoneBB, /*IsFinished=*/true);
}

static void emitOMPLoopBodyWithStopPoint(CodeGenFunction &CGF,
                                         const OMPLoopDirective &S,
                                         CodeGenFunction::JumpDest LoopExit) {
  CGF.EmitOMPLoopBody(S, LoopExit);
  CGF.EmitStopPoint(&S);
}

/// Emit a helper variable and return corresponding lvalue.
static LValue EmitOMPHelperVar(CodeGenFunction &CGF,
                               const DeclRefExpr *Helper) {
  auto VDecl = cast<VarDecl>(Helper->getDecl());
  CGF.EmitVarDecl(*VDecl);
  return CGF.EmitLValue(Helper);
}

static void emitCommonSimdLoop(CodeGenFunction &CGF, const OMPLoopDirective &S,
                               const RegionCodeGenTy &SimdInitGen,
                               const RegionCodeGenTy &BodyCodeGen) {
  auto &&ThenGen = [&S, &SimdInitGen, &BodyCodeGen](CodeGenFunction &CGF,
                                                    PrePostActionTy &) {
    CGOpenMPRuntime::NontemporalDeclsRAII NontemporalsRegion(CGF.CGM, S);
    CodeGenFunction::OMPLocalDeclMapRAII Scope(CGF);
    SimdInitGen(CGF);

    BodyCodeGen(CGF);
  };
  auto &&ElseGen = [&BodyCodeGen](CodeGenFunction &CGF, PrePostActionTy &) {
    CodeGenFunction::OMPLocalDeclMapRAII Scope(CGF);
    CGF.LoopStack.setVectorizeEnable(/*Enable=*/false);

    BodyCodeGen(CGF);
  };
  const Expr *IfCond = nullptr;
  if (isOpenMPSimdDirective(S.getDirectiveKind())) {
    for (const auto *C : S.getClausesOfKind<OMPIfClause>()) {
      if (CGF.getLangOpts().OpenMP >= 50 &&
          (C->getNameModifier() == OMPD_unknown ||
           C->getNameModifier() == OMPD_simd)) {
        IfCond = C->getCondition();
        break;
      }
    }
  }
  if (IfCond) {
    CGF.CGM.getOpenMPRuntime().emitIfClause(CGF, IfCond, ThenGen, ElseGen);
  } else {
    RegionCodeGenTy ThenRCG(ThenGen);
    ThenRCG(CGF);
  }
}

static void emitOMPSimdRegion(CodeGenFunction &CGF, const OMPLoopDirective &S,
                              PrePostActionTy &Action) {
  Action.Enter(CGF);
  assert(isOpenMPSimdDirective(S.getDirectiveKind()) &&
         "Expected simd directive");
  OMPLoopScope PreInitScope(CGF, S);
  // if (PreCond) {
  //   for (IV in 0..LastIteration) BODY;
  //   <Final counter/linear vars updates>;
  // }
  //
  if (isOpenMPDistributeDirective(S.getDirectiveKind()) ||
      isOpenMPWorksharingDirective(S.getDirectiveKind()) ||
      isOpenMPTaskLoopDirective(S.getDirectiveKind())) {
    (void)EmitOMPHelperVar(CGF, cast<DeclRefExpr>(S.getLowerBoundVariable()));
    (void)EmitOMPHelperVar(CGF, cast<DeclRefExpr>(S.getUpperBoundVariable()));
  }

  // Emit: if (PreCond) - begin.
  // If the condition constant folds and can be elided, avoid emitting the
  // whole loop.
  bool CondConstant;
  llvm::BasicBlock *ContBlock = nullptr;
  if (CGF.ConstantFoldsToSimpleInteger(S.getPreCond(), CondConstant)) {
    if (!CondConstant)
      return;
  } else {
    llvm::BasicBlock *ThenBlock = CGF.createBasicBlock("simd.if.then");
    ContBlock = CGF.createBasicBlock("simd.if.end");
    emitPreCond(CGF, S, S.getPreCond(), ThenBlock, ContBlock,
                CGF.getProfileCount(&S));
    CGF.EmitBlock(ThenBlock);
    CGF.incrementProfileCounter(&S);
  }

  // Emit the loop iteration variable.
  const Expr *IVExpr = S.getIterationVariable();
  const auto *IVDecl = cast<VarDecl>(cast<DeclRefExpr>(IVExpr)->getDecl());
  CGF.EmitVarDecl(*IVDecl);
  CGF.EmitIgnoredExpr(S.getInit());

  // Emit the iterations count variable.
  // If it is not a variable, Sema decided to calculate iterations count on
  // each iteration (e.g., it is foldable into a constant).
  if (const auto *LIExpr = dyn_cast<DeclRefExpr>(S.getLastIteration())) {
    CGF.EmitVarDecl(*cast<VarDecl>(LIExpr->getDecl()));
    // Emit calculation of the iterations count.
    CGF.EmitIgnoredExpr(S.getCalcLastIteration());
  }

  emitAlignedClause(CGF, S);
  (void)CGF.EmitOMPLinearClauseInit(S);
  {
    CodeGenFunction::OMPPrivateScope LoopScope(CGF);
    CGF.EmitOMPPrivateClause(S, LoopScope);
    CGF.EmitOMPPrivateLoopCounters(S, LoopScope);
    CGF.EmitOMPLinearClause(S, LoopScope);
    CGF.EmitOMPReductionClauseInit(S, LoopScope);
    CGOpenMPRuntime::LastprivateConditionalRAII LPCRegion(
        CGF, S, CGF.EmitLValue(S.getIterationVariable()));
    bool HasLastprivateClause = CGF.EmitOMPLastprivateClauseInit(S, LoopScope);
    (void)LoopScope.Privatize();
    if (isOpenMPTargetExecutionDirective(S.getDirectiveKind()))
      CGF.CGM.getOpenMPRuntime().adjustTargetSpecificDataForLambdas(CGF, S);

    emitCommonSimdLoop(
        CGF, S,
        [&S](CodeGenFunction &CGF, PrePostActionTy &) {
          CGF.EmitOMPSimdInit(S);
        },
        [&S, &LoopScope](CodeGenFunction &CGF, PrePostActionTy &) {
          CGF.EmitOMPInnerLoop(
              S, LoopScope.requiresCleanups(), S.getCond(), S.getInc(),
              [&S](CodeGenFunction &CGF) {
                emitOMPLoopBodyWithStopPoint(CGF, S,
                                             CodeGenFunction::JumpDest());
              },
              [](CodeGenFunction &) {});
        });
    CGF.EmitOMPSimdFinal(S, [](CodeGenFunction &) { return nullptr; });
    // Emit final copy of the lastprivate variables at the end of loops.
    if (HasLastprivateClause)
      CGF.EmitOMPLastprivateClauseFinal(S, /*NoFinals=*/true);
    CGF.EmitOMPReductionClauseFinal(S, /*ReductionKind=*/OMPD_simd);
    emitPostUpdateForReductionClause(CGF, S,
                                     [](CodeGenFunction &) { return nullptr; });
    LoopScope.restoreMap();
    CGF.EmitOMPLinearClauseFinal(S, [](CodeGenFunction &) { return nullptr; });
  }
  // Emit: if (PreCond) - end.
  if (ContBlock) {
    CGF.EmitBranch(ContBlock);
    CGF.EmitBlock(ContBlock, true);
  }
}

static bool isSupportedByOpenMPIRBuilder(const OMPSimdDirective &S) {
  // Check for unsupported clauses
  for (OMPClause *C : S.clauses()) {
    // Currently only order, simdlen and safelen clauses are supported
    if (!(isa<OMPSimdlenClause>(C) || isa<OMPSafelenClause>(C) ||
          isa<OMPOrderClause>(C) || isa<OMPAlignedClause>(C)))
      return false;
  }

  // Check if we have a statement with the ordered directive.
  // Visit the statement hierarchy to find a compound statement
  // with a ordered directive in it.
  if (const auto *CanonLoop = dyn_cast<OMPCanonicalLoop>(S.getRawStmt())) {
    if (const Stmt *SyntacticalLoop = CanonLoop->getLoopStmt()) {
      for (const Stmt *SubStmt : SyntacticalLoop->children()) {
        if (!SubStmt)
          continue;
        if (const CompoundStmt *CS = dyn_cast<CompoundStmt>(SubStmt)) {
          for (const Stmt *CSSubStmt : CS->children()) {
            if (!CSSubStmt)
              continue;
            if (isa<OMPOrderedDirective>(CSSubStmt)) {
              return false;
            }
          }
        }
      }
    }
  }
  return true;
}
static llvm::MapVector<llvm::Value *, llvm::Value *>
GetAlignedMapping(const OMPSimdDirective &S, CodeGenFunction &CGF) {
  llvm::MapVector<llvm::Value *, llvm::Value *> AlignedVars;
  for (const auto *Clause : S.getClausesOfKind<OMPAlignedClause>()) {
    llvm::APInt ClauseAlignment(64, 0);
    if (const Expr *AlignmentExpr = Clause->getAlignment()) {
      auto *AlignmentCI =
          cast<llvm::ConstantInt>(CGF.EmitScalarExpr(AlignmentExpr));
      ClauseAlignment = AlignmentCI->getValue();
    }
    for (const Expr *E : Clause->varlists()) {
      llvm::APInt Alignment(ClauseAlignment);
      if (Alignment == 0) {
        // OpenMP [2.8.1, Description]
        // If no optional parameter is specified, implementation-defined default
        // alignments for SIMD instructions on the target platforms are assumed.
        Alignment =
            CGF.getContext()
                .toCharUnitsFromBits(CGF.getContext().getOpenMPDefaultSimdAlign(
                    E->getType()->getPointeeType()))
                .getQuantity();
      }
      assert((Alignment == 0 || Alignment.isPowerOf2()) &&
             "alignment is not power of 2");
      llvm::Value *PtrValue = CGF.EmitScalarExpr(E);
      AlignedVars[PtrValue] = CGF.Builder.getInt64(Alignment.getSExtValue());
    }
  }
  return AlignedVars;
}

void CodeGenFunction::EmitOMPSimdDirective(const OMPSimdDirective &S) {
  bool UseOMPIRBuilder =
      CGM.getLangOpts().OpenMPIRBuilder && isSupportedByOpenMPIRBuilder(S);
  if (UseOMPIRBuilder) {
    auto &&CodeGenIRBuilder = [this, &S, UseOMPIRBuilder](CodeGenFunction &CGF,
                                                          PrePostActionTy &) {
      // Use the OpenMPIRBuilder if enabled.
      if (UseOMPIRBuilder) {
        llvm::MapVector<llvm::Value *, llvm::Value *> AlignedVars =
            GetAlignedMapping(S, CGF);
        // Emit the associated statement and get its loop representation.
        const Stmt *Inner = S.getRawStmt();
        llvm::CanonicalLoopInfo *CLI =
            EmitOMPCollapsedCanonicalLoopNest(Inner, 1);

        llvm::OpenMPIRBuilder &OMPBuilder =
            CGM.getOpenMPRuntime().getOMPBuilder();
        // Add SIMD specific metadata
        llvm::ConstantInt *Simdlen = nullptr;
        if (const auto *C = S.getSingleClause<OMPSimdlenClause>()) {
          RValue Len =
              this->EmitAnyExpr(C->getSimdlen(), AggValueSlot::ignored(),
                                /*ignoreResult=*/true);
          auto *Val = cast<llvm::ConstantInt>(Len.getScalarVal());
          Simdlen = Val;
        }
        llvm::ConstantInt *Safelen = nullptr;
        if (const auto *C = S.getSingleClause<OMPSafelenClause>()) {
          RValue Len =
              this->EmitAnyExpr(C->getSafelen(), AggValueSlot::ignored(),
                                /*ignoreResult=*/true);
          auto *Val = cast<llvm::ConstantInt>(Len.getScalarVal());
          Safelen = Val;
        }
        llvm::omp::OrderKind Order = llvm::omp::OrderKind::OMP_ORDER_unknown;
        if (const auto *C = S.getSingleClause<OMPOrderClause>()) {
          if (C->getKind() == OpenMPOrderClauseKind ::OMPC_ORDER_concurrent) {
            Order = llvm::omp::OrderKind::OMP_ORDER_concurrent;
          }
        }
        // Add simd metadata to the collapsed loop. Do not generate
        // another loop for if clause. Support for if clause is done earlier.
        OMPBuilder.applySimd(CLI, AlignedVars,
                             /*IfCond*/ nullptr, Order, Simdlen, Safelen);
        return;
      }
    };
    {
      auto LPCRegion =
          CGOpenMPRuntime::LastprivateConditionalRAII::disable(*this, S);
      OMPLexicalScope Scope(*this, S, OMPD_unknown);
      CGM.getOpenMPRuntime().emitInlinedDirective(*this, OMPD_simd,
                                                  CodeGenIRBuilder);
    }
    return;
  }

  ParentLoopDirectiveForScanRegion ScanRegion(*this, S);
  OMPFirstScanLoop = true;
  auto &&CodeGen = [&S](CodeGenFunction &CGF, PrePostActionTy &Action) {
    emitOMPSimdRegion(CGF, S, Action);
  };
  {
    auto LPCRegion =
        CGOpenMPRuntime::LastprivateConditionalRAII::disable(*this, S);
    OMPLexicalScope Scope(*this, S, OMPD_unknown);
    CGM.getOpenMPRuntime().emitInlinedDirective(*this, OMPD_simd, CodeGen);
  }
  // Check for outer lastprivate conditional update.
  checkForLastprivateConditionalUpdate(*this, S);
}

void CodeGenFunction::EmitOMPTileDirective(const OMPTileDirective &S) {
  // Emit the de-sugared statement.
  OMPTransformDirectiveScopeRAII TileScope(*this, &S);
  EmitStmt(S.getTransformedStmt());
}

void CodeGenFunction::EmitOMPUnrollDirective(const OMPUnrollDirective &S) {
  bool UseOMPIRBuilder = CGM.getLangOpts().OpenMPIRBuilder;

  if (UseOMPIRBuilder) {
    auto DL = SourceLocToDebugLoc(S.getBeginLoc());
    const Stmt *Inner = S.getRawStmt();

    // Consume nested loop. Clear the entire remaining loop stack because a
    // fully unrolled loop is non-transformable. For partial unrolling the
    // generated outer loop is pushed back to the stack.
    llvm::CanonicalLoopInfo *CLI = EmitOMPCollapsedCanonicalLoopNest(Inner, 1);
    OMPLoopNestStack.clear();

    llvm::OpenMPIRBuilder &OMPBuilder = CGM.getOpenMPRuntime().getOMPBuilder();

    bool NeedsUnrolledCLI = ExpectedOMPLoopDepth >= 1;
    llvm::CanonicalLoopInfo *UnrolledCLI = nullptr;

    if (S.hasClausesOfKind<OMPFullClause>()) {
      assert(ExpectedOMPLoopDepth == 0);
      OMPBuilder.unrollLoopFull(DL, CLI);
    } else if (auto *PartialClause = S.getSingleClause<OMPPartialClause>()) {
      uint64_t Factor = 0;
      if (Expr *FactorExpr = PartialClause->getFactor()) {
        Factor = FactorExpr->EvaluateKnownConstInt(getContext()).getZExtValue();
        assert(Factor >= 1 && "Only positive factors are valid");
      }
      OMPBuilder.unrollLoopPartial(DL, CLI, Factor,
                                   NeedsUnrolledCLI ? &UnrolledCLI : nullptr);
    } else {
      OMPBuilder.unrollLoopHeuristic(DL, CLI);
    }

    assert((!NeedsUnrolledCLI || UnrolledCLI) &&
           "NeedsUnrolledCLI implies UnrolledCLI to be set");
    if (UnrolledCLI)
      OMPLoopNestStack.push_back(UnrolledCLI);

    return;
  }

  // This function is only called if the unrolled loop is not consumed by any
  // other loop-associated construct. Such a loop-associated construct will have
  // used the transformed AST.

  // Set the unroll metadata for the next emitted loop.
  LoopStack.setUnrollState(LoopAttributes::Enable);

  if (S.hasClausesOfKind<OMPFullClause>()) {
    LoopStack.setUnrollState(LoopAttributes::Full);
  } else if (auto *PartialClause = S.getSingleClause<OMPPartialClause>()) {
    if (Expr *FactorExpr = PartialClause->getFactor()) {
      uint64_t Factor =
          FactorExpr->EvaluateKnownConstInt(getContext()).getZExtValue();
      assert(Factor >= 1 && "Only positive factors are valid");
      LoopStack.setUnrollCount(Factor);
    }
  }

  EmitStmt(S.getAssociatedStmt());
}

void CodeGenFunction::EmitOMPOuterLoop(
    bool DynamicOrOrdered, bool IsMonotonic, const OMPLoopDirective &S,
    CodeGenFunction::OMPPrivateScope &LoopScope,
    const CodeGenFunction::OMPLoopArguments &LoopArgs,
    const CodeGenFunction::CodeGenLoopTy &CodeGenLoop,
    const CodeGenFunction::CodeGenOrderedTy &CodeGenOrdered) {
  CGOpenMPRuntime &RT = CGM.getOpenMPRuntime();

  const Expr *IVExpr = S.getIterationVariable();
  const unsigned IVSize = getContext().getTypeSize(IVExpr->getType());
  const bool IVSigned = IVExpr->getType()->hasSignedIntegerRepresentation();

  JumpDest LoopExit = getJumpDestInCurrentScope("omp.dispatch.end");

  // Start the loop with a block that tests the condition.
  llvm::BasicBlock *CondBlock = createBasicBlock("omp.dispatch.cond");
  EmitBlock(CondBlock);
  const SourceRange R = S.getSourceRange();
  OMPLoopNestStack.clear();
  LoopStack.push(CondBlock, SourceLocToDebugLoc(R.getBegin()),
                 SourceLocToDebugLoc(R.getEnd()));

  llvm::Value *BoolCondVal = nullptr;
  if (!DynamicOrOrdered) {
    // UB = min(UB, GlobalUB) or
    // UB = min(UB, PrevUB) for combined loop sharing constructs (e.g.
    // 'distribute parallel for')
    EmitIgnoredExpr(LoopArgs.EUB);
    // IV = LB
    EmitIgnoredExpr(LoopArgs.Init);
    // IV < UB
    BoolCondVal = EvaluateExprAsBool(LoopArgs.Cond);
  } else {
    BoolCondVal =
        RT.emitForNext(*this, S.getBeginLoc(), IVSize, IVSigned, LoopArgs.IL,
                       LoopArgs.LB, LoopArgs.UB, LoopArgs.ST);
  }

  // If there are any cleanups between here and the loop-exit scope,
  // create a block to stage a loop exit along.
  llvm::BasicBlock *ExitBlock = LoopExit.getBlock();
  if (LoopScope.requiresCleanups())
    ExitBlock = createBasicBlock("omp.dispatch.cleanup");

  llvm::BasicBlock *LoopBody = createBasicBlock("omp.dispatch.body");
  Builder.CreateCondBr(BoolCondVal, LoopBody, ExitBlock);
  if (ExitBlock != LoopExit.getBlock()) {
    EmitBlock(ExitBlock);
    EmitBranchThroughCleanup(LoopExit);
  }
  EmitBlock(LoopBody);

  // Emit "IV = LB" (in case of static schedule, we have already calculated new
  // LB for loop condition and emitted it above).
  if (DynamicOrOrdered)
    EmitIgnoredExpr(LoopArgs.Init);

  // Create a block for the increment.
  JumpDest Continue = getJumpDestInCurrentScope("omp.dispatch.inc");
  BreakContinueStack.push_back(BreakContinue(LoopExit, Continue));

  emitCommonSimdLoop(
      *this, S,
      [&S, IsMonotonic](CodeGenFunction &CGF, PrePostActionTy &) {
        // Generate !llvm.loop.parallel metadata for loads and stores for loops
        // with dynamic/guided scheduling and without ordered clause.
        if (!isOpenMPSimdDirective(S.getDirectiveKind())) {
          CGF.LoopStack.setParallel(!IsMonotonic);
          if (const auto *C = S.getSingleClause<OMPOrderClause>())
            if (C->getKind() == OMPC_ORDER_concurrent)
              CGF.LoopStack.setParallel(/*Enable=*/true);
        } else {
          CGF.EmitOMPSimdInit(S);
        }
      },
      [&S, &LoopArgs, LoopExit, &CodeGenLoop, IVSize, IVSigned, &CodeGenOrdered,
       &LoopScope](CodeGenFunction &CGF, PrePostActionTy &) {
        SourceLocation Loc = S.getBeginLoc();
        // when 'distribute' is not combined with a 'for':
        // while (idx <= UB) { BODY; ++idx; }
        // when 'distribute' is combined with a 'for'
        // (e.g. 'distribute parallel for')
        // while (idx <= UB) { <CodeGen rest of pragma>; idx += ST; }
        CGF.EmitOMPInnerLoop(
            S, LoopScope.requiresCleanups(), LoopArgs.Cond, LoopArgs.IncExpr,
            [&S, LoopExit, &CodeGenLoop](CodeGenFunction &CGF) {
              CodeGenLoop(CGF, S, LoopExit);
            },
            [IVSize, IVSigned, Loc, &CodeGenOrdered](CodeGenFunction &CGF) {
              CodeGenOrdered(CGF, Loc, IVSize, IVSigned);
            });
      });

  EmitBlock(Continue.getBlock());
  BreakContinueStack.pop_back();
  if (!DynamicOrOrdered) {
    // Emit "LB = LB + Stride", "UB = UB + Stride".
    EmitIgnoredExpr(LoopArgs.NextLB);
    EmitIgnoredExpr(LoopArgs.NextUB);
  }

  EmitBranch(CondBlock);
  OMPLoopNestStack.clear();
  LoopStack.pop();
  // Emit the fall-through block.
  EmitBlock(LoopExit.getBlock());

  // Tell the runtime we are done.
  auto &&CodeGen = [DynamicOrOrdered, &S](CodeGenFunction &CGF) {
    if (!DynamicOrOrdered)
      CGF.CGM.getOpenMPRuntime().emitForStaticFinish(CGF, S.getEndLoc(),
                                                     S.getDirectiveKind());
  };
  OMPCancelStack.emitExit(*this, S.getDirectiveKind(), CodeGen);
}

void CodeGenFunction::EmitOMPForOuterLoop(
    const OpenMPScheduleTy &ScheduleKind, bool IsMonotonic,
    const OMPLoopDirective &S, OMPPrivateScope &LoopScope, bool Ordered,
    const OMPLoopArguments &LoopArgs,
    const CodeGenDispatchBoundsTy &CGDispatchBounds) {
  CGOpenMPRuntime &RT = CGM.getOpenMPRuntime();

  // Dynamic scheduling of the outer loop (dynamic, guided, auto, runtime).
  const bool DynamicOrOrdered = Ordered || RT.isDynamic(ScheduleKind.Schedule);

  assert((Ordered || !RT.isStaticNonchunked(ScheduleKind.Schedule,
                                            LoopArgs.Chunk != nullptr)) &&
         "static non-chunked schedule does not need outer loop");

  // Emit outer loop.
  //
  // OpenMP [2.7.1, Loop Construct, Description, table 2-1]
  // When schedule(dynamic,chunk_size) is specified, the iterations are
  // distributed to threads in the team in chunks as the threads request them.
  // Each thread executes a chunk of iterations, then requests another chunk,
  // until no chunks remain to be distributed. Each chunk contains chunk_size
  // iterations, except for the last chunk to be distributed, which may have
  // fewer iterations. When no chunk_size is specified, it defaults to 1.
  //
  // When schedule(guided,chunk_size) is specified, the iterations are assigned
  // to threads in the team in chunks as the executing threads request them.
  // Each thread executes a chunk of iterations, then requests another chunk,
  // until no chunks remain to be assigned. For a chunk_size of 1, the size of
  // each chunk is proportional to the number of unassigned iterations divided
  // by the number of threads in the team, decreasing to 1. For a chunk_size
  // with value k (greater than 1), the size of each chunk is determined in the
  // same way, with the restriction that the chunks do not contain fewer than k
  // iterations (except for the last chunk to be assigned, which may have fewer
  // than k iterations).
  //
  // When schedule(auto) is specified, the decision regarding scheduling is
  // delegated to the compiler and/or runtime system. The programmer gives the
  // implementation the freedom to choose any possible mapping of iterations to
  // threads in the team.
  //
  // When schedule(runtime) is specified, the decision regarding scheduling is
  // deferred until run time, and the schedule and chunk size are taken from the
  // run-sched-var ICV. If the ICV is set to auto, the schedule is
  // implementation defined
  //
  // while(__kmpc_dispatch_next(&LB, &UB)) {
  //   idx = LB;
  //   while (idx <= UB) { BODY; ++idx;
  //   __kmpc_dispatch_fini_(4|8)[u](); // For ordered loops only.
  //   } // inner loop
  // }
  //
  // OpenMP [2.7.1, Loop Construct, Description, table 2-1]
  // When schedule(static, chunk_size) is specified, iterations are divided into
  // chunks of size chunk_size, and the chunks are assigned to the threads in
  // the team in a round-robin fashion in the order of the thread number.
  //
  // while(UB = min(UB, GlobalUB), idx = LB, idx < UB) {
  //   while (idx <= UB) { BODY; ++idx; } // inner loop
  //   LB = LB + ST;
  //   UB = UB + ST;
  // }
  //

  const Expr *IVExpr = S.getIterationVariable();
  const unsigned IVSize = getContext().getTypeSize(IVExpr->getType());
  const bool IVSigned = IVExpr->getType()->hasSignedIntegerRepresentation();

  if (DynamicOrOrdered) {
    const std::pair<llvm::Value *, llvm::Value *> DispatchBounds =
        CGDispatchBounds(*this, S, LoopArgs.LB, LoopArgs.UB);
    llvm::Value *LBVal = DispatchBounds.first;
    llvm::Value *UBVal = DispatchBounds.second;
    CGOpenMPRuntime::DispatchRTInput DipatchRTInputValues = {LBVal, UBVal,
                                                             LoopArgs.Chunk};
    RT.emitForDispatchInit(*this, S.getBeginLoc(), ScheduleKind, IVSize,
                           IVSigned, Ordered, DipatchRTInputValues);
  } else {
    CGOpenMPRuntime::StaticRTInput StaticInit(
        IVSize, IVSigned, Ordered, LoopArgs.IL, LoopArgs.LB, LoopArgs.UB,
        LoopArgs.ST, LoopArgs.Chunk);
    RT.emitForStaticInit(*this, S.getBeginLoc(), S.getDirectiveKind(),
                         ScheduleKind, StaticInit);
  }

  auto &&CodeGenOrdered = [Ordered](CodeGenFunction &CGF, SourceLocation Loc,
                                    const unsigned IVSize,
                                    const bool IVSigned) {
    if (Ordered) {
      CGF.CGM.getOpenMPRuntime().emitForOrderedIterationEnd(CGF, Loc, IVSize,
                                                            IVSigned);
    }
  };

  OMPLoopArguments OuterLoopArgs(LoopArgs.LB, LoopArgs.UB, LoopArgs.ST,
                                 LoopArgs.IL, LoopArgs.Chunk, LoopArgs.EUB);
  OuterLoopArgs.IncExpr = S.getInc();
  OuterLoopArgs.Init = S.getInit();
  OuterLoopArgs.Cond = S.getCond();
  OuterLoopArgs.NextLB = S.getNextLowerBound();
  OuterLoopArgs.NextUB = S.getNextUpperBound();
  EmitOMPOuterLoop(DynamicOrOrdered, IsMonotonic, S, LoopScope, OuterLoopArgs,
                   emitOMPLoopBodyWithStopPoint, CodeGenOrdered);
}

static void emitEmptyOrdered(CodeGenFunction &, SourceLocation Loc,
                             const unsigned IVSize, const bool IVSigned) {}

void CodeGenFunction::EmitOMPDistributeOuterLoop(
    OpenMPDistScheduleClauseKind ScheduleKind, const OMPLoopDirective &S,
    OMPPrivateScope &LoopScope, const OMPLoopArguments &LoopArgs,
    const CodeGenLoopTy &CodeGenLoopContent) {

  CGOpenMPRuntime &RT = CGM.getOpenMPRuntime();

  // Emit outer loop.
  // Same behavior as a OMPForOuterLoop, except that schedule cannot be
  // dynamic
  //

  const Expr *IVExpr = S.getIterationVariable();
  const unsigned IVSize = getContext().getTypeSize(IVExpr->getType());
  const bool IVSigned = IVExpr->getType()->hasSignedIntegerRepresentation();

  CGOpenMPRuntime::StaticRTInput StaticInit(
      IVSize, IVSigned, /* Ordered = */ false, LoopArgs.IL, LoopArgs.LB,
      LoopArgs.UB, LoopArgs.ST, LoopArgs.Chunk);
  RT.emitDistributeStaticInit(*this, S.getBeginLoc(), ScheduleKind, StaticInit);

  // for combined 'distribute' and 'for' the increment expression of distribute
  // is stored in DistInc. For 'distribute' alone, it is in Inc.
  Expr *IncExpr;
  if (isOpenMPLoopBoundSharingDirective(S.getDirectiveKind()))
    IncExpr = S.getDistInc();
  else
    IncExpr = S.getInc();

  // this routine is shared by 'omp distribute parallel for' and
  // 'omp distribute': select the right EUB expression depending on the
  // directive
  OMPLoopArguments OuterLoopArgs;
  OuterLoopArgs.LB = LoopArgs.LB;
  OuterLoopArgs.UB = LoopArgs.UB;
  OuterLoopArgs.ST = LoopArgs.ST;
  OuterLoopArgs.IL = LoopArgs.IL;
  OuterLoopArgs.Chunk = LoopArgs.Chunk;
  OuterLoopArgs.EUB = isOpenMPLoopBoundSharingDirective(S.getDirectiveKind())
                          ? S.getCombinedEnsureUpperBound()
                          : S.getEnsureUpperBound();
  OuterLoopArgs.IncExpr = IncExpr;
  OuterLoopArgs.Init = isOpenMPLoopBoundSharingDirective(S.getDirectiveKind())
                           ? S.getCombinedInit()
                           : S.getInit();
  OuterLoopArgs.Cond = isOpenMPLoopBoundSharingDirective(S.getDirectiveKind())
                           ? S.getCombinedCond()
                           : S.getCond();
  OuterLoopArgs.NextLB = isOpenMPLoopBoundSharingDirective(S.getDirectiveKind())
                             ? S.getCombinedNextLowerBound()
                             : S.getNextLowerBound();
  OuterLoopArgs.NextUB = isOpenMPLoopBoundSharingDirective(S.getDirectiveKind())
                             ? S.getCombinedNextUpperBound()
                             : S.getNextUpperBound();

  EmitOMPOuterLoop(/* DynamicOrOrdered = */ false, /* IsMonotonic = */ false, S,
                   LoopScope, OuterLoopArgs, CodeGenLoopContent,
                   emitEmptyOrdered);
}

static std::pair<LValue, LValue>
emitDistributeParallelForInnerBounds(CodeGenFunction &CGF,
                                     const OMPExecutableDirective &S) {
  const OMPLoopDirective &LS = cast<OMPLoopDirective>(S);
  LValue LB =
      EmitOMPHelperVar(CGF, cast<DeclRefExpr>(LS.getLowerBoundVariable()));
  LValue UB =
      EmitOMPHelperVar(CGF, cast<DeclRefExpr>(LS.getUpperBoundVariable()));

  // When composing 'distribute' with 'for' (e.g. as in 'distribute
  // parallel for') we need to use the 'distribute'
  // chunk lower and upper bounds rather than the whole loop iteration
  // space. These are parameters to the outlined function for 'parallel'
  // and we copy the bounds of the previous schedule into the
  // the current ones.
  LValue PrevLB = CGF.EmitLValue(LS.getPrevLowerBoundVariable());
  LValue PrevUB = CGF.EmitLValue(LS.getPrevUpperBoundVariable());
  llvm::Value *PrevLBVal = CGF.EmitLoadOfScalar(
      PrevLB, LS.getPrevLowerBoundVariable()->getExprLoc());
  PrevLBVal = CGF.EmitScalarConversion(
      PrevLBVal, LS.getPrevLowerBoundVariable()->getType(),
      LS.getIterationVariable()->getType(),
      LS.getPrevLowerBoundVariable()->getExprLoc());
  llvm::Value *PrevUBVal = CGF.EmitLoadOfScalar(
      PrevUB, LS.getPrevUpperBoundVariable()->getExprLoc());
  PrevUBVal = CGF.EmitScalarConversion(
      PrevUBVal, LS.getPrevUpperBoundVariable()->getType(),
      LS.getIterationVariable()->getType(),
      LS.getPrevUpperBoundVariable()->getExprLoc());

  CGF.EmitStoreOfScalar(PrevLBVal, LB);
  CGF.EmitStoreOfScalar(PrevUBVal, UB);

  return {LB, UB};
}

/// if the 'for' loop has a dispatch schedule (e.g. dynamic, guided) then
/// we need to use the LB and UB expressions generated by the worksharing
/// code generation support, whereas in non combined situations we would
/// just emit 0 and the LastIteration expression
/// This function is necessary due to the difference of the LB and UB
/// types for the RT emission routines for 'for_static_init' and
/// 'for_dispatch_init'
static std::pair<llvm::Value *, llvm::Value *>
emitDistributeParallelForDispatchBounds(CodeGenFunction &CGF,
                                        const OMPExecutableDirective &S,
                                        Address LB, Address UB) {
  const OMPLoopDirective &LS = cast<OMPLoopDirective>(S);
  const Expr *IVExpr = LS.getIterationVariable();
  // when implementing a dynamic schedule for a 'for' combined with a
  // 'distribute' (e.g. 'distribute parallel for'), the 'for' loop
  // is not normalized as each team only executes its own assigned
  // distribute chunk
  QualType IteratorTy = IVExpr->getType();
  llvm::Value *LBVal =
      CGF.EmitLoadOfScalar(LB, /*Volatile=*/false, IteratorTy, S.getBeginLoc());
  llvm::Value *UBVal =
      CGF.EmitLoadOfScalar(UB, /*Volatile=*/false, IteratorTy, S.getBeginLoc());
  return {LBVal, UBVal};
}

static void emitDistributeParallelForDistributeInnerBoundParams(
    CodeGenFunction &CGF, const OMPExecutableDirective &S,
    llvm::SmallVectorImpl<llvm::Value *> &CapturedVars) {
  const auto &Dir = cast<OMPLoopDirective>(S);
  LValue LB =
      CGF.EmitLValue(cast<DeclRefExpr>(Dir.getCombinedLowerBoundVariable()));
  llvm::Value *LBCast =
      CGF.Builder.CreateIntCast(CGF.Builder.CreateLoad(LB.getAddress(CGF)),
                                CGF.SizeTy, /*isSigned=*/false);
  CapturedVars.push_back(LBCast);
  LValue UB =
      CGF.EmitLValue(cast<DeclRefExpr>(Dir.getCombinedUpperBoundVariable()));

  llvm::Value *UBCast =
      CGF.Builder.CreateIntCast(CGF.Builder.CreateLoad(UB.getAddress(CGF)),
                                CGF.SizeTy, /*isSigned=*/false);
  CapturedVars.push_back(UBCast);
}

static void
emitInnerParallelForWhenCombined(CodeGenFunction &CGF,
                                 const OMPLoopDirective &S,
                                 CodeGenFunction::JumpDest LoopExit) {
  auto &&CGInlinedWorksharingLoop = [&S](CodeGenFunction &CGF,
                                         PrePostActionTy &Action) {
    Action.Enter(CGF);
    bool HasCancel = false;
    if (!isOpenMPSimdDirective(S.getDirectiveKind())) {
      if (const auto *D = dyn_cast<OMPTeamsDistributeParallelForDirective>(&S))
        HasCancel = D->hasCancel();
      else if (const auto *D = dyn_cast<OMPDistributeParallelForDirective>(&S))
        HasCancel = D->hasCancel();
      else if (const auto *D =
                   dyn_cast<OMPTargetTeamsDistributeParallelForDirective>(&S))
        HasCancel = D->hasCancel();
    }
    CodeGenFunction::OMPCancelStackRAII CancelRegion(CGF, S.getDirectiveKind(),
                                                     HasCancel);
    CGF.EmitOMPWorksharingLoop(S, S.getPrevEnsureUpperBound(),
                               emitDistributeParallelForInnerBounds,
                               emitDistributeParallelForDispatchBounds);
  };

  emitCommonOMPParallelDirective(
      CGF, S,
      isOpenMPSimdDirective(S.getDirectiveKind()) ? OMPD_for_simd : OMPD_for,
      CGInlinedWorksharingLoop,
      emitDistributeParallelForDistributeInnerBoundParams);
}

void CodeGenFunction::EmitOMPDistributeParallelForDirective(
    const OMPDistributeParallelForDirective &S) {
  auto &&CodeGen = [&S](CodeGenFunction &CGF, PrePostActionTy &) {
    CGF.EmitOMPDistributeLoop(S, emitInnerParallelForWhenCombined,
                              S.getDistInc());
  };
  OMPLexicalScope Scope(*this, S, OMPD_parallel);
  CGM.getOpenMPRuntime().emitInlinedDirective(*this, OMPD_distribute, CodeGen);
}

void CodeGenFunction::EmitOMPDistributeParallelForSimdDirective(
    const OMPDistributeParallelForSimdDirective &S) {
  auto &&CodeGen = [&S](CodeGenFunction &CGF, PrePostActionTy &) {
    CGF.EmitOMPDistributeLoop(S, emitInnerParallelForWhenCombined,
                              S.getDistInc());
  };
  OMPLexicalScope Scope(*this, S, OMPD_parallel);
  CGM.getOpenMPRuntime().emitInlinedDirective(*this, OMPD_distribute, CodeGen);
}

void CodeGenFunction::EmitOMPDistributeSimdDirective(
    const OMPDistributeSimdDirective &S) {
  auto &&CodeGen = [&S](CodeGenFunction &CGF, PrePostActionTy &) {
    CGF.EmitOMPDistributeLoop(S, emitOMPLoopBodyWithStopPoint, S.getInc());
  };
  OMPLexicalScope Scope(*this, S, OMPD_unknown);
  CGM.getOpenMPRuntime().emitInlinedDirective(*this, OMPD_simd, CodeGen);
}

void CodeGenFunction::EmitOMPTargetSimdDeviceFunction(
    CodeGenModule &CGM, StringRef ParentName, const OMPTargetSimdDirective &S) {
  // Emit SPMD target parallel for region as a standalone region.
  auto &&CodeGen = [&S](CodeGenFunction &CGF, PrePostActionTy &Action) {
    emitOMPSimdRegion(CGF, S, Action);
  };
  llvm::Function *Fn;
  llvm::Constant *Addr;
  // Emit target region as a standalone region.
  CGM.getOpenMPRuntime().emitTargetOutlinedFunction(
      S, ParentName, Fn, Addr, /*IsOffloadEntry=*/true, CodeGen);
  assert(Fn && Addr && "Target device function emission failed.");
}

void CodeGenFunction::EmitOMPTargetSimdDirective(
    const OMPTargetSimdDirective &S) {
  auto &&CodeGen = [&S](CodeGenFunction &CGF, PrePostActionTy &Action) {
    emitOMPSimdRegion(CGF, S, Action);
  };
  emitCommonOMPTargetDirective(*this, S, CodeGen);
}

namespace {
struct ScheduleKindModifiersTy {
  OpenMPScheduleClauseKind Kind;
  OpenMPScheduleClauseModifier M1;
  OpenMPScheduleClauseModifier M2;
  ScheduleKindModifiersTy(OpenMPScheduleClauseKind Kind,
                          OpenMPScheduleClauseModifier M1,
                          OpenMPScheduleClauseModifier M2)
      : Kind(Kind), M1(M1), M2(M2) {}
};
} // namespace

bool CodeGenFunction::EmitOMPWorksharingLoop(
    const OMPLoopDirective &S, Expr *EUB,
    const CodeGenLoopBoundsTy &CodeGenLoopBounds,
    const CodeGenDispatchBoundsTy &CGDispatchBounds) {
  // Emit the loop iteration variable.
  const auto *IVExpr = cast<DeclRefExpr>(S.getIterationVariable());
  const auto *IVDecl = cast<VarDecl>(IVExpr->getDecl());
  EmitVarDecl(*IVDecl);

  // Emit the iterations count variable.
  // If it is not a variable, Sema decided to calculate iterations count on each
  // iteration (e.g., it is foldable into a constant).
  if (const auto *LIExpr = dyn_cast<DeclRefExpr>(S.getLastIteration())) {
    EmitVarDecl(*cast<VarDecl>(LIExpr->getDecl()));
    // Emit calculation of the iterations count.
    EmitIgnoredExpr(S.getCalcLastIteration());
  }

  CGOpenMPRuntime &RT = CGM.getOpenMPRuntime();

  bool HasLastprivateClause;
  // Check pre-condition.
  {
    OMPLoopScope PreInitScope(*this, S);
    // Skip the entire loop if we don't meet the precondition.
    // If the condition constant folds and can be elided, avoid emitting the
    // whole loop.
    bool CondConstant;
    llvm::BasicBlock *ContBlock = nullptr;
    if (ConstantFoldsToSimpleInteger(S.getPreCond(), CondConstant)) {
      if (!CondConstant)
        return false;
    } else {
      llvm::BasicBlock *ThenBlock = createBasicBlock("omp.precond.then");
      ContBlock = createBasicBlock("omp.precond.end");
      emitPreCond(*this, S, S.getPreCond(), ThenBlock, ContBlock,
                  getProfileCount(&S));
      EmitBlock(ThenBlock);
      incrementProfileCounter(&S);
    }

    RunCleanupsScope DoacrossCleanupScope(*this);
    bool Ordered = false;
    if (const auto *OrderedClause = S.getSingleClause<OMPOrderedClause>()) {
      if (OrderedClause->getNumForLoops())
        RT.emitDoacrossInit(*this, S, OrderedClause->getLoopNumIterations());
      else
        Ordered = true;
    }

    llvm::DenseSet<const Expr *> EmittedFinals;
    emitAlignedClause(*this, S);
    bool HasLinears = EmitOMPLinearClauseInit(S);
    // Emit helper vars inits.

    std::pair<LValue, LValue> Bounds = CodeGenLoopBounds(*this, S);
    LValue LB = Bounds.first;
    LValue UB = Bounds.second;
    LValue ST =
        EmitOMPHelperVar(*this, cast<DeclRefExpr>(S.getStrideVariable()));
    LValue IL =
        EmitOMPHelperVar(*this, cast<DeclRefExpr>(S.getIsLastIterVariable()));

    // Emit 'then' code.
    {
      OMPPrivateScope LoopScope(*this);
      if (EmitOMPFirstprivateClause(S, LoopScope) || HasLinears) {
        // Emit implicit barrier to synchronize threads and avoid data races on
        // initialization of firstprivate variables and post-update of
        // lastprivate variables.
        CGM.getOpenMPRuntime().emitBarrierCall(
            *this, S.getBeginLoc(), OMPD_unknown, /*EmitChecks=*/false,
            /*ForceSimpleCall=*/true);
      }
      EmitOMPPrivateClause(S, LoopScope);
      CGOpenMPRuntime::LastprivateConditionalRAII LPCRegion(
          *this, S, EmitLValue(S.getIterationVariable()));
      HasLastprivateClause = EmitOMPLastprivateClauseInit(S, LoopScope);
      EmitOMPReductionClauseInit(S, LoopScope);
      EmitOMPPrivateLoopCounters(S, LoopScope);
      EmitOMPLinearClause(S, LoopScope);
      (void)LoopScope.Privatize();
      if (isOpenMPTargetExecutionDirective(S.getDirectiveKind()))
        CGM.getOpenMPRuntime().adjustTargetSpecificDataForLambdas(*this, S);

      // Detect the loop schedule kind and chunk.
      const Expr *ChunkExpr = nullptr;
      OpenMPScheduleTy ScheduleKind;
      if (const auto *C = S.getSingleClause<OMPScheduleClause>()) {
        ScheduleKind.Schedule = C->getScheduleKind();
        ScheduleKind.M1 = C->getFirstScheduleModifier();
        ScheduleKind.M2 = C->getSecondScheduleModifier();
        ChunkExpr = C->getChunkSize();
      } else {
        // Default behaviour for schedule clause.
        CGM.getOpenMPRuntime().getDefaultScheduleAndChunk(
            *this, S, ScheduleKind.Schedule, ChunkExpr);
      }
      bool HasChunkSizeOne = false;
      llvm::Value *Chunk = nullptr;
      if (ChunkExpr) {
        Chunk = EmitScalarExpr(ChunkExpr);
        Chunk = EmitScalarConversion(Chunk, ChunkExpr->getType(),
                                     S.getIterationVariable()->getType(),
                                     S.getBeginLoc());
        Expr::EvalResult Result;
        if (ChunkExpr->EvaluateAsInt(Result, getContext())) {
          llvm::APSInt EvaluatedChunk = Result.Val.getInt();
          HasChunkSizeOne = (EvaluatedChunk.getLimitedValue() == 1);
        }
      }
      const unsigned IVSize = getContext().getTypeSize(IVExpr->getType());
      const bool IVSigned = IVExpr->getType()->hasSignedIntegerRepresentation();
      // OpenMP 4.5, 2.7.1 Loop Construct, Description.
      // If the static schedule kind is specified or if the ordered clause is
      // specified, and if no monotonic modifier is specified, the effect will
      // be as if the monotonic modifier was specified.
      bool StaticChunkedOne =
          RT.isStaticChunked(ScheduleKind.Schedule,
                             /* Chunked */ Chunk != nullptr) &&
          HasChunkSizeOne &&
          isOpenMPLoopBoundSharingDirective(S.getDirectiveKind());
      bool IsMonotonic =
          Ordered ||
          (ScheduleKind.Schedule == OMPC_SCHEDULE_static &&
           !(ScheduleKind.M1 == OMPC_SCHEDULE_MODIFIER_nonmonotonic ||
             ScheduleKind.M2 == OMPC_SCHEDULE_MODIFIER_nonmonotonic)) ||
          ScheduleKind.M1 == OMPC_SCHEDULE_MODIFIER_monotonic ||
          ScheduleKind.M2 == OMPC_SCHEDULE_MODIFIER_monotonic;
      if ((RT.isStaticNonchunked(ScheduleKind.Schedule,
                                 /* Chunked */ Chunk != nullptr) ||
           StaticChunkedOne) &&
          !Ordered) {
        JumpDest LoopExit =
            getJumpDestInCurrentScope(createBasicBlock("omp.loop.exit"));
        emitCommonSimdLoop(
            *this, S,
            [&S](CodeGenFunction &CGF, PrePostActionTy &) {
              if (isOpenMPSimdDirective(S.getDirectiveKind())) {
                CGF.EmitOMPSimdInit(S);
              } else if (const auto *C = S.getSingleClause<OMPOrderClause>()) {
                if (C->getKind() == OMPC_ORDER_concurrent)
                  CGF.LoopStack.setParallel(/*Enable=*/true);
              }
            },
            [IVSize, IVSigned, Ordered, IL, LB, UB, ST, StaticChunkedOne, Chunk,
             &S, ScheduleKind, LoopExit,
             &LoopScope](CodeGenFunction &CGF, PrePostActionTy &) {
              // OpenMP [2.7.1, Loop Construct, Description, table 2-1]
              // When no chunk_size is specified, the iteration space is divided
              // into chunks that are approximately equal in size, and at most
              // one chunk is distributed to each thread. Note that the size of
              // the chunks is unspecified in this case.
              CGOpenMPRuntime::StaticRTInput StaticInit(
                  IVSize, IVSigned, Ordered, IL.getAddress(CGF),
                  LB.getAddress(CGF), UB.getAddress(CGF), ST.getAddress(CGF),
                  StaticChunkedOne ? Chunk : nullptr);
              CGF.CGM.getOpenMPRuntime().emitForStaticInit(
                  CGF, S.getBeginLoc(), S.getDirectiveKind(), ScheduleKind,
                  StaticInit);
              // UB = min(UB, GlobalUB);
              if (!StaticChunkedOne)
                CGF.EmitIgnoredExpr(S.getEnsureUpperBound());
              // IV = LB;
              CGF.EmitIgnoredExpr(S.getInit());
              // For unchunked static schedule generate:
              //
              // while (idx <= UB) {
              //   BODY;
              //   ++idx;
              // }
              //
              // For static schedule with chunk one:
              //
              // while (IV <= PrevUB) {
              //   BODY;
              //   IV += ST;
              // }
              CGF.EmitOMPInnerLoop(
                  S, LoopScope.requiresCleanups(),
                  StaticChunkedOne ? S.getCombinedParForInDistCond()
                                   : S.getCond(),
                  StaticChunkedOne ? S.getDistInc() : S.getInc(),
                  [&S, LoopExit](CodeGenFunction &CGF) {
                    emitOMPLoopBodyWithStopPoint(CGF, S, LoopExit);
                  },
                  [](CodeGenFunction &) {});
            });
        EmitBlock(LoopExit.getBlock());
        // Tell the runtime we are done.
        auto &&CodeGen = [&S](CodeGenFunction &CGF) {
          CGF.CGM.getOpenMPRuntime().emitForStaticFinish(CGF, S.getEndLoc(),
                                                         S.getDirectiveKind());
        };
        OMPCancelStack.emitExit(*this, S.getDirectiveKind(), CodeGen);
      } else {
        // Emit the outer loop, which requests its work chunk [LB..UB] from
        // runtime and runs the inner loop to process it.
        const OMPLoopArguments LoopArguments(
            LB.getAddress(*this), UB.getAddress(*this), ST.getAddress(*this),
            IL.getAddress(*this), Chunk, EUB);
        EmitOMPForOuterLoop(ScheduleKind, IsMonotonic, S, LoopScope, Ordered,
                            LoopArguments, CGDispatchBounds);
      }
      if (isOpenMPSimdDirective(S.getDirectiveKind())) {
        EmitOMPSimdFinal(S, [IL, &S](CodeGenFunction &CGF) {
          return CGF.Builder.CreateIsNotNull(
              CGF.EmitLoadOfScalar(IL, S.getBeginLoc()));
        });
      }
      EmitOMPReductionClauseFinal(
          S, /*ReductionKind=*/isOpenMPSimdDirective(S.getDirectiveKind())
                 ? /*Parallel and Simd*/ OMPD_parallel_for_simd
                 : /*Parallel only*/ OMPD_parallel);
      // Emit post-update of the reduction variables if IsLastIter != 0.
      emitPostUpdateForReductionClause(
          *this, S, [IL, &S](CodeGenFunction &CGF) {
            return CGF.Builder.CreateIsNotNull(
                CGF.EmitLoadOfScalar(IL, S.getBeginLoc()));
          });
      // Emit final copy of the lastprivate variables if IsLastIter != 0.
      if (HasLastprivateClause)
        EmitOMPLastprivateClauseFinal(
            S, isOpenMPSimdDirective(S.getDirectiveKind()),
            Builder.CreateIsNotNull(EmitLoadOfScalar(IL, S.getBeginLoc())));
      LoopScope.restoreMap();
      EmitOMPLinearClauseFinal(S, [IL, &S](CodeGenFunction &CGF) {
        return CGF.Builder.CreateIsNotNull(
            CGF.EmitLoadOfScalar(IL, S.getBeginLoc()));
      });
    }
    DoacrossCleanupScope.ForceCleanup();
    // We're now done with the loop, so jump to the continuation block.
    if (ContBlock) {
      EmitBranch(ContBlock);
      EmitBlock(ContBlock, /*IsFinished=*/true);
    }
  }
  return HasLastprivateClause;
}

/// The following two functions generate expressions for the loop lower
/// and upper bounds in case of static and dynamic (dispatch) schedule
/// of the associated 'for' or 'distribute' loop.
static std::pair<LValue, LValue>
emitForLoopBounds(CodeGenFunction &CGF, const OMPExecutableDirective &S) {
  const auto &LS = cast<OMPLoopDirective>(S);
  LValue LB =
      EmitOMPHelperVar(CGF, cast<DeclRefExpr>(LS.getLowerBoundVariable()));
  LValue UB =
      EmitOMPHelperVar(CGF, cast<DeclRefExpr>(LS.getUpperBoundVariable()));
  return {LB, UB};
}

/// When dealing with dispatch schedules (e.g. dynamic, guided) we do not
/// consider the lower and upper bound expressions generated by the
/// worksharing loop support, but we use 0 and the iteration space size as
/// constants
static std::pair<llvm::Value *, llvm::Value *>
emitDispatchForLoopBounds(CodeGenFunction &CGF, const OMPExecutableDirective &S,
                          Address LB, Address UB) {
  const auto &LS = cast<OMPLoopDirective>(S);
  const Expr *IVExpr = LS.getIterationVariable();
  const unsigned IVSize = CGF.getContext().getTypeSize(IVExpr->getType());
  llvm::Value *LBVal = CGF.Builder.getIntN(IVSize, 0);
  llvm::Value *UBVal = CGF.EmitScalarExpr(LS.getLastIteration());
  return {LBVal, UBVal};
}

/// Emits internal temp array declarations for the directive with inscan
/// reductions.
/// The code is the following:
/// \code
/// size num_iters = <num_iters>;
/// <type> buffer[num_iters];
/// \endcode
static void emitScanBasedDirectiveDecls(
    CodeGenFunction &CGF, const OMPLoopDirective &S,
    llvm::function_ref<llvm::Value *(CodeGenFunction &)> NumIteratorsGen) {
  llvm::Value *OMPScanNumIterations = CGF.Builder.CreateIntCast(
      NumIteratorsGen(CGF), CGF.SizeTy, /*isSigned=*/false);
  SmallVector<const Expr *, 4> Shareds;
  SmallVector<const Expr *, 4> Privates;
  SmallVector<const Expr *, 4> ReductionOps;
  SmallVector<const Expr *, 4> CopyArrayTemps;
  for (const auto *C : S.getClausesOfKind<OMPReductionClause>()) {
    assert(C->getModifier() == OMPC_REDUCTION_inscan &&
           "Only inscan reductions are expected.");
    Shareds.append(C->varlist_begin(), C->varlist_end());
    Privates.append(C->privates().begin(), C->privates().end());
    ReductionOps.append(C->reduction_ops().begin(), C->reduction_ops().end());
    CopyArrayTemps.append(C->copy_array_temps().begin(),
                          C->copy_array_temps().end());
  }
  {
    // Emit buffers for each reduction variables.
    // ReductionCodeGen is required to emit correctly the code for array
    // reductions.
    ReductionCodeGen RedCG(Shareds, Shareds, Privates, ReductionOps);
    unsigned Count = 0;
    auto *ITA = CopyArrayTemps.begin();
    for (const Expr *IRef : Privates) {
      const auto *PrivateVD = cast<VarDecl>(cast<DeclRefExpr>(IRef)->getDecl());
      // Emit variably modified arrays, used for arrays/array sections
      // reductions.
      if (PrivateVD->getType()->isVariablyModifiedType()) {
        RedCG.emitSharedOrigLValue(CGF, Count);
        RedCG.emitAggregateType(CGF, Count);
      }
      CodeGenFunction::OpaqueValueMapping DimMapping(
          CGF,
          cast<OpaqueValueExpr>(
              cast<VariableArrayType>((*ITA)->getType()->getAsArrayTypeUnsafe())
                  ->getSizeExpr()),
          RValue::get(OMPScanNumIterations));
      // Emit temp buffer.
      CGF.EmitVarDecl(*cast<VarDecl>(cast<DeclRefExpr>(*ITA)->getDecl()));
      ++ITA;
      ++Count;
    }
  }
}

/// Copies final inscan reductions values to the original variables.
/// The code is the following:
/// \code
/// <orig_var> = buffer[num_iters-1];
/// \endcode
static void emitScanBasedDirectiveFinals(
    CodeGenFunction &CGF, const OMPLoopDirective &S,
    llvm::function_ref<llvm::Value *(CodeGenFunction &)> NumIteratorsGen) {
  llvm::Value *OMPScanNumIterations = CGF.Builder.CreateIntCast(
      NumIteratorsGen(CGF), CGF.SizeTy, /*isSigned=*/false);
  SmallVector<const Expr *, 4> Shareds;
  SmallVector<const Expr *, 4> LHSs;
  SmallVector<const Expr *, 4> RHSs;
  SmallVector<const Expr *, 4> Privates;
  SmallVector<const Expr *, 4> CopyOps;
  SmallVector<const Expr *, 4> CopyArrayElems;
  for (const auto *C : S.getClausesOfKind<OMPReductionClause>()) {
    assert(C->getModifier() == OMPC_REDUCTION_inscan &&
           "Only inscan reductions are expected.");
    Shareds.append(C->varlist_begin(), C->varlist_end());
    LHSs.append(C->lhs_exprs().begin(), C->lhs_exprs().end());
    RHSs.append(C->rhs_exprs().begin(), C->rhs_exprs().end());
    Privates.append(C->privates().begin(), C->privates().end());
    CopyOps.append(C->copy_ops().begin(), C->copy_ops().end());
    CopyArrayElems.append(C->copy_array_elems().begin(),
                          C->copy_array_elems().end());
  }
  // Create temp var and copy LHS value to this temp value.
  // LHS = TMP[LastIter];
  llvm::Value *OMPLast = CGF.Builder.CreateNSWSub(
      OMPScanNumIterations,
      llvm::ConstantInt::get(CGF.SizeTy, 1, /*isSigned=*/false));
  for (unsigned I = 0, E = CopyArrayElems.size(); I < E; ++I) {
    const Expr *PrivateExpr = Privates[I];
    const Expr *OrigExpr = Shareds[I];
    const Expr *CopyArrayElem = CopyArrayElems[I];
    CodeGenFunction::OpaqueValueMapping IdxMapping(
        CGF,
        cast<OpaqueValueExpr>(
            cast<ArraySubscriptExpr>(CopyArrayElem)->getIdx()),
        RValue::get(OMPLast));
    LValue DestLVal = CGF.EmitLValue(OrigExpr);
    LValue SrcLVal = CGF.EmitLValue(CopyArrayElem);
    CGF.EmitOMPCopy(PrivateExpr->getType(), DestLVal.getAddress(CGF),
                    SrcLVal.getAddress(CGF),
                    cast<VarDecl>(cast<DeclRefExpr>(LHSs[I])->getDecl()),
                    cast<VarDecl>(cast<DeclRefExpr>(RHSs[I])->getDecl()),
                    CopyOps[I]);
  }
}

/// Emits the code for the directive with inscan reductions.
/// The code is the following:
/// \code
/// #pragma omp ...
/// for (i: 0..<num_iters>) {
///   <input phase>;
///   buffer[i] = red;
/// }
/// #pragma omp master // in parallel region
/// for (int k = 0; k != ceil(log2(num_iters)); ++k)
/// for (size cnt = last_iter; cnt >= pow(2, k); --k)
///   buffer[i] op= buffer[i-pow(2,k)];
/// #pragma omp barrier // in parallel region
/// #pragma omp ...
/// for (0..<num_iters>) {
///   red = InclusiveScan ? buffer[i] : buffer[i-1];
///   <scan phase>;
/// }
/// \endcode
static void emitScanBasedDirective(
    CodeGenFunction &CGF, const OMPLoopDirective &S,
    llvm::function_ref<llvm::Value *(CodeGenFunction &)> NumIteratorsGen,
    llvm::function_ref<void(CodeGenFunction &)> FirstGen,
    llvm::function_ref<void(CodeGenFunction &)> SecondGen) {
  llvm::Value *OMPScanNumIterations = CGF.Builder.CreateIntCast(
      NumIteratorsGen(CGF), CGF.SizeTy, /*isSigned=*/false);
  SmallVector<const Expr *, 4> Privates;
  SmallVector<const Expr *, 4> ReductionOps;
  SmallVector<const Expr *, 4> LHSs;
  SmallVector<const Expr *, 4> RHSs;
  SmallVector<const Expr *, 4> CopyArrayElems;
  for (const auto *C : S.getClausesOfKind<OMPReductionClause>()) {
    assert(C->getModifier() == OMPC_REDUCTION_inscan &&
           "Only inscan reductions are expected.");
    Privates.append(C->privates().begin(), C->privates().end());
    ReductionOps.append(C->reduction_ops().begin(), C->reduction_ops().end());
    LHSs.append(C->lhs_exprs().begin(), C->lhs_exprs().end());
    RHSs.append(C->rhs_exprs().begin(), C->rhs_exprs().end());
    CopyArrayElems.append(C->copy_array_elems().begin(),
                          C->copy_array_elems().end());
  }
  CodeGenFunction::ParentLoopDirectiveForScanRegion ScanRegion(CGF, S);
  {
    // Emit loop with input phase:
    // #pragma omp ...
    // for (i: 0..<num_iters>) {
    //   <input phase>;
    //   buffer[i] = red;
    // }
    CGF.OMPFirstScanLoop = true;
    CodeGenFunction::OMPLocalDeclMapRAII Scope(CGF);
    FirstGen(CGF);
  }
  // #pragma omp barrier // in parallel region
  auto &&CodeGen = [&S, OMPScanNumIterations, &LHSs, &RHSs, &CopyArrayElems,
                    &ReductionOps,
                    &Privates](CodeGenFunction &CGF, PrePostActionTy &Action) {
    Action.Enter(CGF);
    // Emit prefix reduction:
    // #pragma omp master // in parallel region
    // for (int k = 0; k <= ceil(log2(n)); ++k)
    llvm::BasicBlock *InputBB = CGF.Builder.GetInsertBlock();
    llvm::BasicBlock *LoopBB = CGF.createBasicBlock("omp.outer.log.scan.body");
    llvm::BasicBlock *ExitBB = CGF.createBasicBlock("omp.outer.log.scan.exit");
    llvm::Function *F =
        CGF.CGM.getIntrinsic(llvm::Intrinsic::log2, CGF.DoubleTy);
    llvm::Value *Arg =
        CGF.Builder.CreateUIToFP(OMPScanNumIterations, CGF.DoubleTy);
    llvm::Value *LogVal = CGF.EmitNounwindRuntimeCall(F, Arg);
    F = CGF.CGM.getIntrinsic(llvm::Intrinsic::ceil, CGF.DoubleTy);
    LogVal = CGF.EmitNounwindRuntimeCall(F, LogVal);
    LogVal = CGF.Builder.CreateFPToUI(LogVal, CGF.IntTy);
    llvm::Value *NMin1 = CGF.Builder.CreateNUWSub(
        OMPScanNumIterations, llvm::ConstantInt::get(CGF.SizeTy, 1));
    auto DL = ApplyDebugLocation::CreateDefaultArtificial(CGF, S.getBeginLoc());
    CGF.EmitBlock(LoopBB);
    auto *Counter = CGF.Builder.CreatePHI(CGF.IntTy, 2);
    // size pow2k = 1;
    auto *Pow2K = CGF.Builder.CreatePHI(CGF.SizeTy, 2);
    Counter->addIncoming(llvm::ConstantInt::get(CGF.IntTy, 0), InputBB);
    Pow2K->addIncoming(llvm::ConstantInt::get(CGF.SizeTy, 1), InputBB);
    // for (size i = n - 1; i >= 2 ^ k; --i)
    //   tmp[i] op= tmp[i-pow2k];
    llvm::BasicBlock *InnerLoopBB =
        CGF.createBasicBlock("omp.inner.log.scan.body");
    llvm::BasicBlock *InnerExitBB =
        CGF.createBasicBlock("omp.inner.log.scan.exit");
    llvm::Value *CmpI = CGF.Builder.CreateICmpUGE(NMin1, Pow2K);
    CGF.Builder.CreateCondBr(CmpI, InnerLoopBB, InnerExitBB);
    CGF.EmitBlock(InnerLoopBB);
    auto *IVal = CGF.Builder.CreatePHI(CGF.SizeTy, 2);
    IVal->addIncoming(NMin1, LoopBB);
    {
      CodeGenFunction::OMPPrivateScope PrivScope(CGF);
      auto *ILHS = LHSs.begin();
      auto *IRHS = RHSs.begin();
      for (const Expr *CopyArrayElem : CopyArrayElems) {
        const auto *LHSVD = cast<VarDecl>(cast<DeclRefExpr>(*ILHS)->getDecl());
        const auto *RHSVD = cast<VarDecl>(cast<DeclRefExpr>(*IRHS)->getDecl());
        Address LHSAddr = Address::invalid();
        {
          CodeGenFunction::OpaqueValueMapping IdxMapping(
              CGF,
              cast<OpaqueValueExpr>(
                  cast<ArraySubscriptExpr>(CopyArrayElem)->getIdx()),
              RValue::get(IVal));
          LHSAddr = CGF.EmitLValue(CopyArrayElem).getAddress(CGF);
        }
        PrivScope.addPrivate(LHSVD, LHSAddr);
        Address RHSAddr = Address::invalid();
        {
          llvm::Value *OffsetIVal = CGF.Builder.CreateNUWSub(IVal, Pow2K);
          CodeGenFunction::OpaqueValueMapping IdxMapping(
              CGF,
              cast<OpaqueValueExpr>(
                  cast<ArraySubscriptExpr>(CopyArrayElem)->getIdx()),
              RValue::get(OffsetIVal));
          RHSAddr = CGF.EmitLValue(CopyArrayElem).getAddress(CGF);
        }
        PrivScope.addPrivate(RHSVD, RHSAddr);
        ++ILHS;
        ++IRHS;
      }
      PrivScope.Privatize();
      CGF.CGM.getOpenMPRuntime().emitReduction(
          CGF, S.getEndLoc(), Privates, LHSs, RHSs, ReductionOps,
          {/*WithNowait=*/true, /*SimpleReduction=*/true, OMPD_unknown});
    }
    llvm::Value *NextIVal =
        CGF.Builder.CreateNUWSub(IVal, llvm::ConstantInt::get(CGF.SizeTy, 1));
    IVal->addIncoming(NextIVal, CGF.Builder.GetInsertBlock());
    CmpI = CGF.Builder.CreateICmpUGE(NextIVal, Pow2K);
    CGF.Builder.CreateCondBr(CmpI, InnerLoopBB, InnerExitBB);
    CGF.EmitBlock(InnerExitBB);
    llvm::Value *Next =
        CGF.Builder.CreateNUWAdd(Counter, llvm::ConstantInt::get(CGF.IntTy, 1));
    Counter->addIncoming(Next, CGF.Builder.GetInsertBlock());
    // pow2k <<= 1;
    llvm::Value *NextPow2K =
        CGF.Builder.CreateShl(Pow2K, 1, "", /*HasNUW=*/true);
    Pow2K->addIncoming(NextPow2K, CGF.Builder.GetInsertBlock());
    llvm::Value *Cmp = CGF.Builder.CreateICmpNE(Next, LogVal);
    CGF.Builder.CreateCondBr(Cmp, LoopBB, ExitBB);
    auto DL1 = ApplyDebugLocation::CreateDefaultArtificial(CGF, S.getEndLoc());
    CGF.EmitBlock(ExitBB);
  };
  if (isOpenMPParallelDirective(S.getDirectiveKind())) {
    CGF.CGM.getOpenMPRuntime().emitMasterRegion(CGF, CodeGen, S.getBeginLoc());
    CGF.CGM.getOpenMPRuntime().emitBarrierCall(
        CGF, S.getBeginLoc(), OMPD_unknown, /*EmitChecks=*/false,
        /*ForceSimpleCall=*/true);
  } else {
    RegionCodeGenTy RCG(CodeGen);
    RCG(CGF);
  }

  CGF.OMPFirstScanLoop = false;
  SecondGen(CGF);
}

static bool emitWorksharingDirective(CodeGenFunction &CGF,
                                     const OMPLoopDirective &S,
                                     bool HasCancel) {
  bool HasLastprivates;
  if (llvm::any_of(S.getClausesOfKind<OMPReductionClause>(),
                   [](const OMPReductionClause *C) {
                     return C->getModifier() == OMPC_REDUCTION_inscan;
                   })) {
    const auto &&NumIteratorsGen = [&S](CodeGenFunction &CGF) {
      CodeGenFunction::OMPLocalDeclMapRAII Scope(CGF);
      OMPLoopScope LoopScope(CGF, S);
      return CGF.EmitScalarExpr(S.getNumIterations());
    };
    const auto &&FirstGen = [&S, HasCancel](CodeGenFunction &CGF) {
      CodeGenFunction::OMPCancelStackRAII CancelRegion(
          CGF, S.getDirectiveKind(), HasCancel);
      (void)CGF.EmitOMPWorksharingLoop(S, S.getEnsureUpperBound(),
                                       emitForLoopBounds,
                                       emitDispatchForLoopBounds);
      // Emit an implicit barrier at the end.
      CGF.CGM.getOpenMPRuntime().emitBarrierCall(CGF, S.getBeginLoc(),
                                                 OMPD_for);
    };
    const auto &&SecondGen = [&S, HasCancel,
                              &HasLastprivates](CodeGenFunction &CGF) {
      CodeGenFunction::OMPCancelStackRAII CancelRegion(
          CGF, S.getDirectiveKind(), HasCancel);
      HasLastprivates = CGF.EmitOMPWorksharingLoop(S, S.getEnsureUpperBound(),
                                                   emitForLoopBounds,
                                                   emitDispatchForLoopBounds);
    };
    if (!isOpenMPParallelDirective(S.getDirectiveKind()))
      emitScanBasedDirectiveDecls(CGF, S, NumIteratorsGen);
    emitScanBasedDirective(CGF, S, NumIteratorsGen, FirstGen, SecondGen);
    if (!isOpenMPParallelDirective(S.getDirectiveKind()))
      emitScanBasedDirectiveFinals(CGF, S, NumIteratorsGen);
  } else {
    CodeGenFunction::OMPCancelStackRAII CancelRegion(CGF, S.getDirectiveKind(),
                                                     HasCancel);
    HasLastprivates = CGF.EmitOMPWorksharingLoop(S, S.getEnsureUpperBound(),
                                                 emitForLoopBounds,
                                                 emitDispatchForLoopBounds);
  }
  return HasLastprivates;
}

static bool isSupportedByOpenMPIRBuilder(const OMPForDirective &S) {
  if (S.hasCancel())
    return false;
  for (OMPClause *C : S.clauses()) {
    if (isa<OMPNowaitClause>(C))
      continue;

    if (auto *SC = dyn_cast<OMPScheduleClause>(C)) {
      if (SC->getFirstScheduleModifier() != OMPC_SCHEDULE_MODIFIER_unknown)
        return false;
      if (SC->getSecondScheduleModifier() != OMPC_SCHEDULE_MODIFIER_unknown)
        return false;
      switch (SC->getScheduleKind()) {
      case OMPC_SCHEDULE_auto:
      case OMPC_SCHEDULE_dynamic:
      case OMPC_SCHEDULE_runtime:
      case OMPC_SCHEDULE_guided:
      case OMPC_SCHEDULE_static:
        continue;
      case OMPC_SCHEDULE_unknown:
        return false;
      }
    }

    return false;
  }

  return true;
}

static llvm::omp::ScheduleKind
convertClauseKindToSchedKind(OpenMPScheduleClauseKind ScheduleClauseKind) {
  switch (ScheduleClauseKind) {
  case OMPC_SCHEDULE_unknown:
    return llvm::omp::OMP_SCHEDULE_Default;
  case OMPC_SCHEDULE_auto:
    return llvm::omp::OMP_SCHEDULE_Auto;
  case OMPC_SCHEDULE_dynamic:
    return llvm::omp::OMP_SCHEDULE_Dynamic;
  case OMPC_SCHEDULE_guided:
    return llvm::omp::OMP_SCHEDULE_Guided;
  case OMPC_SCHEDULE_runtime:
    return llvm::omp::OMP_SCHEDULE_Runtime;
  case OMPC_SCHEDULE_static:
    return llvm::omp::OMP_SCHEDULE_Static;
  }
  llvm_unreachable("Unhandled schedule kind");
}

void CodeGenFunction::EmitOMPForDirective(const OMPForDirective &S) {
  bool HasLastprivates = false;
  bool UseOMPIRBuilder =
      CGM.getLangOpts().OpenMPIRBuilder && isSupportedByOpenMPIRBuilder(S);
  auto &&CodeGen = [this, &S, &HasLastprivates,
                    UseOMPIRBuilder](CodeGenFunction &CGF, PrePostActionTy &) {
    // Use the OpenMPIRBuilder if enabled.
    if (UseOMPIRBuilder) {
      bool NeedsBarrier = !S.getSingleClause<OMPNowaitClause>();

      llvm::omp::ScheduleKind SchedKind = llvm::omp::OMP_SCHEDULE_Default;
      llvm::Value *ChunkSize = nullptr;
      if (auto *SchedClause = S.getSingleClause<OMPScheduleClause>()) {
        SchedKind =
            convertClauseKindToSchedKind(SchedClause->getScheduleKind());
        if (const Expr *ChunkSizeExpr = SchedClause->getChunkSize())
          ChunkSize = EmitScalarExpr(ChunkSizeExpr);
      }

      // Emit the associated statement and get its loop representation.
      const Stmt *Inner = S.getRawStmt();
      llvm::CanonicalLoopInfo *CLI =
          EmitOMPCollapsedCanonicalLoopNest(Inner, 1);

      llvm::OpenMPIRBuilder &OMPBuilder =
          CGM.getOpenMPRuntime().getOMPBuilder();
      llvm::OpenMPIRBuilder::InsertPointTy AllocaIP(
          AllocaInsertPt->getParent(), AllocaInsertPt->getIterator());
      OMPBuilder.applyWorkshareLoop(
          Builder.getCurrentDebugLocation(), CLI, AllocaIP, NeedsBarrier,
          SchedKind, ChunkSize, /*HasSimdModifier=*/false,
          /*HasMonotonicModifier=*/false, /*HasNonmonotonicModifier=*/false,
          /*HasOrderedClause=*/false);
      return;
    }

    HasLastprivates = emitWorksharingDirective(CGF, S, S.hasCancel());
  };
  {
    auto LPCRegion =
        CGOpenMPRuntime::LastprivateConditionalRAII::disable(*this, S);
    OMPLexicalScope Scope(*this, S, OMPD_unknown);
    CGM.getOpenMPRuntime().emitInlinedDirective(*this, OMPD_for, CodeGen,
                                                S.hasCancel());
  }

  if (!UseOMPIRBuilder) {
    // Emit an implicit barrier at the end.
    if (!S.getSingleClause<OMPNowaitClause>() || HasLastprivates)
      CGM.getOpenMPRuntime().emitBarrierCall(*this, S.getBeginLoc(), OMPD_for);
  }
  // Check for outer lastprivate conditional update.
  checkForLastprivateConditionalUpdate(*this, S);
}

void CodeGenFunction::EmitOMPForSimdDirective(const OMPForSimdDirective &S) {
  bool HasLastprivates = false;
  auto &&CodeGen = [&S, &HasLastprivates](CodeGenFunction &CGF,
                                          PrePostActionTy &) {
    HasLastprivates = emitWorksharingDirective(CGF, S, /*HasCancel=*/false);
  };
  {
    auto LPCRegion =
        CGOpenMPRuntime::LastprivateConditionalRAII::disable(*this, S);
    OMPLexicalScope Scope(*this, S, OMPD_unknown);
    CGM.getOpenMPRuntime().emitInlinedDirective(*this, OMPD_simd, CodeGen);
  }

  // Emit an implicit barrier at the end.
  if (!S.getSingleClause<OMPNowaitClause>() || HasLastprivates)
    CGM.getOpenMPRuntime().emitBarrierCall(*this, S.getBeginLoc(), OMPD_for);
  // Check for outer lastprivate conditional update.
  checkForLastprivateConditionalUpdate(*this, S);
}

static LValue createSectionLVal(CodeGenFunction &CGF, QualType Ty,
                                const Twine &Name,
                                llvm::Value *Init = nullptr) {
  LValue LVal = CGF.MakeAddrLValue(CGF.CreateMemTemp(Ty, Name), Ty);
  if (Init)
    CGF.EmitStoreThroughLValue(RValue::get(Init), LVal, /*isInit*/ true);
  return LVal;
}

void CodeGenFunction::EmitSections(const OMPExecutableDirective &S) {
  const Stmt *CapturedStmt = S.getInnermostCapturedStmt()->getCapturedStmt();
  const auto *CS = dyn_cast<CompoundStmt>(CapturedStmt);
  bool HasLastprivates = false;
  auto &&CodeGen = [&S, CapturedStmt, CS,
                    &HasLastprivates](CodeGenFunction &CGF, PrePostActionTy &) {
    const ASTContext &C = CGF.getContext();
    QualType KmpInt32Ty =
        C.getIntTypeForBitwidth(/*DestWidth=*/32, /*Signed=*/1);
    // Emit helper vars inits.
    LValue LB = createSectionLVal(CGF, KmpInt32Ty, ".omp.sections.lb.",
                                  CGF.Builder.getInt32(0));
    llvm::ConstantInt *GlobalUBVal = CS != nullptr
                                         ? CGF.Builder.getInt32(CS->size() - 1)
                                         : CGF.Builder.getInt32(0);
    LValue UB =
        createSectionLVal(CGF, KmpInt32Ty, ".omp.sections.ub.", GlobalUBVal);
    LValue ST = createSectionLVal(CGF, KmpInt32Ty, ".omp.sections.st.",
                                  CGF.Builder.getInt32(1));
    LValue IL = createSectionLVal(CGF, KmpInt32Ty, ".omp.sections.il.",
                                  CGF.Builder.getInt32(0));
    // Loop counter.
    LValue IV = createSectionLVal(CGF, KmpInt32Ty, ".omp.sections.iv.");
    OpaqueValueExpr IVRefExpr(S.getBeginLoc(), KmpInt32Ty, VK_LValue);
    CodeGenFunction::OpaqueValueMapping OpaqueIV(CGF, &IVRefExpr, IV);
    OpaqueValueExpr UBRefExpr(S.getBeginLoc(), KmpInt32Ty, VK_LValue);
    CodeGenFunction::OpaqueValueMapping OpaqueUB(CGF, &UBRefExpr, UB);
    // Generate condition for loop.
    BinaryOperator *Cond = BinaryOperator::Create(
        C, &IVRefExpr, &UBRefExpr, BO_LE, C.BoolTy, VK_PRValue, OK_Ordinary,
        S.getBeginLoc(), FPOptionsOverride());
    // Increment for loop counter.
    UnaryOperator *Inc = UnaryOperator::Create(
        C, &IVRefExpr, UO_PreInc, KmpInt32Ty, VK_PRValue, OK_Ordinary,
        S.getBeginLoc(), true, FPOptionsOverride());
    auto &&BodyGen = [CapturedStmt, CS, &S, &IV](CodeGenFunction &CGF) {
      // Iterate through all sections and emit a switch construct:
      // switch (IV) {
      //   case 0:
      //     <SectionStmt[0]>;
      //     break;
      // ...
      //   case <NumSection> - 1:
      //     <SectionStmt[<NumSection> - 1]>;
      //     break;
      // }
      // .omp.sections.exit:
      llvm::BasicBlock *ExitBB = CGF.createBasicBlock(".omp.sections.exit");
      llvm::SwitchInst *SwitchStmt =
          CGF.Builder.CreateSwitch(CGF.EmitLoadOfScalar(IV, S.getBeginLoc()),
                                   ExitBB, CS == nullptr ? 1 : CS->size());
      if (CS) {
        unsigned CaseNumber = 0;
        for (const Stmt *SubStmt : CS->children()) {
          auto CaseBB = CGF.createBasicBlock(".omp.sections.case");
          CGF.EmitBlock(CaseBB);
          SwitchStmt->addCase(CGF.Builder.getInt32(CaseNumber), CaseBB);
          CGF.EmitStmt(SubStmt);
          CGF.EmitBranch(ExitBB);
          ++CaseNumber;
        }
      } else {
        llvm::BasicBlock *CaseBB = CGF.createBasicBlock(".omp.sections.case");
        CGF.EmitBlock(CaseBB);
        SwitchStmt->addCase(CGF.Builder.getInt32(0), CaseBB);
        CGF.EmitStmt(CapturedStmt);
        CGF.EmitBranch(ExitBB);
      }
      CGF.EmitBlock(ExitBB, /*IsFinished=*/true);
    };

    CodeGenFunction::OMPPrivateScope LoopScope(CGF);
    if (CGF.EmitOMPFirstprivateClause(S, LoopScope)) {
      // Emit implicit barrier to synchronize threads and avoid data races on
      // initialization of firstprivate variables and post-update of lastprivate
      // variables.
      CGF.CGM.getOpenMPRuntime().emitBarrierCall(
          CGF, S.getBeginLoc(), OMPD_unknown, /*EmitChecks=*/false,
          /*ForceSimpleCall=*/true);
    }
    CGF.EmitOMPPrivateClause(S, LoopScope);
    CGOpenMPRuntime::LastprivateConditionalRAII LPCRegion(CGF, S, IV);
    HasLastprivates = CGF.EmitOMPLastprivateClauseInit(S, LoopScope);
    CGF.EmitOMPReductionClauseInit(S, LoopScope);
    (void)LoopScope.Privatize();
    if (isOpenMPTargetExecutionDirective(S.getDirectiveKind()))
      CGF.CGM.getOpenMPRuntime().adjustTargetSpecificDataForLambdas(CGF, S);

    // Emit static non-chunked loop.
    OpenMPScheduleTy ScheduleKind;
    ScheduleKind.Schedule = OMPC_SCHEDULE_static;
    CGOpenMPRuntime::StaticRTInput StaticInit(
        /*IVSize=*/32, /*IVSigned=*/true, /*Ordered=*/false, IL.getAddress(CGF),
        LB.getAddress(CGF), UB.getAddress(CGF), ST.getAddress(CGF));
    CGF.CGM.getOpenMPRuntime().emitForStaticInit(
        CGF, S.getBeginLoc(), S.getDirectiveKind(), ScheduleKind, StaticInit);
    // UB = min(UB, GlobalUB);
    llvm::Value *UBVal = CGF.EmitLoadOfScalar(UB, S.getBeginLoc());
    llvm::Value *MinUBGlobalUB = CGF.Builder.CreateSelect(
        CGF.Builder.CreateICmpSLT(UBVal, GlobalUBVal), UBVal, GlobalUBVal);
    CGF.EmitStoreOfScalar(MinUBGlobalUB, UB);
    // IV = LB;
    CGF.EmitStoreOfScalar(CGF.EmitLoadOfScalar(LB, S.getBeginLoc()), IV);
    // while (idx <= UB) { BODY; ++idx; }
    CGF.EmitOMPInnerLoop(S, /*RequiresCleanup=*/false, Cond, Inc, BodyGen,
                         [](CodeGenFunction &) {});
    // Tell the runtime we are done.
    auto &&CodeGen = [&S](CodeGenFunction &CGF) {
      CGF.CGM.getOpenMPRuntime().emitForStaticFinish(CGF, S.getEndLoc(),
                                                     S.getDirectiveKind());
    };
    CGF.OMPCancelStack.emitExit(CGF, S.getDirectiveKind(), CodeGen);
    CGF.EmitOMPReductionClauseFinal(S, /*ReductionKind=*/OMPD_parallel);
    // Emit post-update of the reduction variables if IsLastIter != 0.
    emitPostUpdateForReductionClause(CGF, S, [IL, &S](CodeGenFunction &CGF) {
      return CGF.Builder.CreateIsNotNull(
          CGF.EmitLoadOfScalar(IL, S.getBeginLoc()));
    });

    // Emit final copy of the lastprivate variables if IsLastIter != 0.
    if (HasLastprivates)
      CGF.EmitOMPLastprivateClauseFinal(
          S, /*NoFinals=*/false,
          CGF.Builder.CreateIsNotNull(
              CGF.EmitLoadOfScalar(IL, S.getBeginLoc())));
  };

  bool HasCancel = false;
  if (auto *OSD = dyn_cast<OMPSectionsDirective>(&S))
    HasCancel = OSD->hasCancel();
  else if (auto *OPSD = dyn_cast<OMPParallelSectionsDirective>(&S))
    HasCancel = OPSD->hasCancel();
  OMPCancelStackRAII CancelRegion(*this, S.getDirectiveKind(), HasCancel);
  CGM.getOpenMPRuntime().emitInlinedDirective(*this, OMPD_sections, CodeGen,
                                              HasCancel);
  // Emit barrier for lastprivates only if 'sections' directive has 'nowait'
  // clause. Otherwise the barrier will be generated by the codegen for the
  // directive.
  if (HasLastprivates && S.getSingleClause<OMPNowaitClause>()) {
    // Emit implicit barrier to synchronize threads and avoid data races on
    // initialization of firstprivate variables.
    CGM.getOpenMPRuntime().emitBarrierCall(*this, S.getBeginLoc(),
                                           OMPD_unknown);
  }
}

void CodeGenFunction::EmitOMPSectionsDirective(const OMPSectionsDirective &S) {
  if (CGM.getLangOpts().OpenMPIRBuilder) {
    llvm::OpenMPIRBuilder &OMPBuilder = CGM.getOpenMPRuntime().getOMPBuilder();
    using InsertPointTy = llvm::OpenMPIRBuilder::InsertPointTy;
    using BodyGenCallbackTy = llvm::OpenMPIRBuilder::StorableBodyGenCallbackTy;

    auto FiniCB = [this](InsertPointTy IP) {
      OMPBuilderCBHelpers::FinalizeOMPRegion(*this, IP);
    };

    const CapturedStmt *ICS = S.getInnermostCapturedStmt();
    const Stmt *CapturedStmt = S.getInnermostCapturedStmt()->getCapturedStmt();
    const auto *CS = dyn_cast<CompoundStmt>(CapturedStmt);
    llvm::SmallVector<BodyGenCallbackTy, 4> SectionCBVector;
    if (CS) {
      for (const Stmt *SubStmt : CS->children()) {
        auto SectionCB = [this, SubStmt](InsertPointTy AllocaIP,
                                         InsertPointTy CodeGenIP) {
          OMPBuilderCBHelpers::EmitOMPInlinedRegionBody(
              *this, SubStmt, AllocaIP, CodeGenIP, "section");
        };
        SectionCBVector.push_back(SectionCB);
      }
    } else {
      auto SectionCB = [this, CapturedStmt](InsertPointTy AllocaIP,
                                            InsertPointTy CodeGenIP) {
        OMPBuilderCBHelpers::EmitOMPInlinedRegionBody(
            *this, CapturedStmt, AllocaIP, CodeGenIP, "section");
      };
      SectionCBVector.push_back(SectionCB);
    }

    // Privatization callback that performs appropriate action for
    // shared/private/firstprivate/lastprivate/copyin/... variables.
    //
    // TODO: This defaults to shared right now.
    auto PrivCB = [](InsertPointTy AllocaIP, InsertPointTy CodeGenIP,
                     llvm::Value &, llvm::Value &Val, llvm::Value *&ReplVal) {
      // The next line is appropriate only for variables (Val) with the
      // data-sharing attribute "shared".
      ReplVal = &Val;

      return CodeGenIP;
    };

    CGCapturedStmtInfo CGSI(*ICS, CR_OpenMP);
    CodeGenFunction::CGCapturedStmtRAII CapInfoRAII(*this, &CGSI);
    llvm::OpenMPIRBuilder::InsertPointTy AllocaIP(
        AllocaInsertPt->getParent(), AllocaInsertPt->getIterator());
    Builder.restoreIP(OMPBuilder.createSections(
        Builder, AllocaIP, SectionCBVector, PrivCB, FiniCB, S.hasCancel(),
        S.getSingleClause<OMPNowaitClause>()));
    return;
  }
  {
    auto LPCRegion =
        CGOpenMPRuntime::LastprivateConditionalRAII::disable(*this, S);
    OMPLexicalScope Scope(*this, S, OMPD_unknown);
    EmitSections(S);
  }
  // Emit an implicit barrier at the end.
  if (!S.getSingleClause<OMPNowaitClause>()) {
    CGM.getOpenMPRuntime().emitBarrierCall(*this, S.getBeginLoc(),
                                           OMPD_sections);
  }
  // Check for outer lastprivate conditional update.
  checkForLastprivateConditionalUpdate(*this, S);
}

void CodeGenFunction::EmitOMPSectionDirective(const OMPSectionDirective &S) {
  if (CGM.getLangOpts().OpenMPIRBuilder) {
    llvm::OpenMPIRBuilder &OMPBuilder = CGM.getOpenMPRuntime().getOMPBuilder();
    using InsertPointTy = llvm::OpenMPIRBuilder::InsertPointTy;

    const Stmt *SectionRegionBodyStmt = S.getAssociatedStmt();
    auto FiniCB = [this](InsertPointTy IP) {
      OMPBuilderCBHelpers::FinalizeOMPRegion(*this, IP);
    };

    auto BodyGenCB = [SectionRegionBodyStmt, this](InsertPointTy AllocaIP,
                                                   InsertPointTy CodeGenIP) {
      OMPBuilderCBHelpers::EmitOMPInlinedRegionBody(
          *this, SectionRegionBodyStmt, AllocaIP, CodeGenIP, "section");
    };

    LexicalScope Scope(*this, S.getSourceRange());
    EmitStopPoint(&S);
    Builder.restoreIP(OMPBuilder.createSection(Builder, BodyGenCB, FiniCB));

    return;
  }
  LexicalScope Scope(*this, S.getSourceRange());
  EmitStopPoint(&S);
  EmitStmt(S.getAssociatedStmt());
}

void CodeGenFunction::EmitOMPSingleDirective(const OMPSingleDirective &S) {
  llvm::SmallVector<const Expr *, 8> CopyprivateVars;
  llvm::SmallVector<const Expr *, 8> DestExprs;
  llvm::SmallVector<const Expr *, 8> SrcExprs;
  llvm::SmallVector<const Expr *, 8> AssignmentOps;
  // Check if there are any 'copyprivate' clauses associated with this
  // 'single' construct.
  // Build a list of copyprivate variables along with helper expressions
  // (<source>, <destination>, <destination>=<source> expressions)
  for (const auto *C : S.getClausesOfKind<OMPCopyprivateClause>()) {
    CopyprivateVars.append(C->varlists().begin(), C->varlists().end());
    DestExprs.append(C->destination_exprs().begin(),
                     C->destination_exprs().end());
    SrcExprs.append(C->source_exprs().begin(), C->source_exprs().end());
    AssignmentOps.append(C->assignment_ops().begin(),
                         C->assignment_ops().end());
  }
  // Emit code for 'single' region along with 'copyprivate' clauses
  auto &&CodeGen = [&S](CodeGenFunction &CGF, PrePostActionTy &Action) {
    Action.Enter(CGF);
    OMPPrivateScope SingleScope(CGF);
    (void)CGF.EmitOMPFirstprivateClause(S, SingleScope);
    CGF.EmitOMPPrivateClause(S, SingleScope);
    (void)SingleScope.Privatize();
    CGF.EmitStmt(S.getInnermostCapturedStmt()->getCapturedStmt());
  };
  {
    auto LPCRegion =
        CGOpenMPRuntime::LastprivateConditionalRAII::disable(*this, S);
    OMPLexicalScope Scope(*this, S, OMPD_unknown);
    CGM.getOpenMPRuntime().emitSingleRegion(*this, CodeGen, S.getBeginLoc(),
                                            CopyprivateVars, DestExprs,
                                            SrcExprs, AssignmentOps);
  }
  // Emit an implicit barrier at the end (to avoid data race on firstprivate
  // init or if no 'nowait' clause was specified and no 'copyprivate' clause).
  if (!S.getSingleClause<OMPNowaitClause>() && CopyprivateVars.empty()) {
    CGM.getOpenMPRuntime().emitBarrierCall(
        *this, S.getBeginLoc(),
        S.getSingleClause<OMPNowaitClause>() ? OMPD_unknown : OMPD_single);
  }
  // Check for outer lastprivate conditional update.
  checkForLastprivateConditionalUpdate(*this, S);
}

static void emitMaster(CodeGenFunction &CGF, const OMPExecutableDirective &S) {
  auto &&CodeGen = [&S](CodeGenFunction &CGF, PrePostActionTy &Action) {
    Action.Enter(CGF);
    CGF.EmitStmt(S.getRawStmt());
  };
  CGF.CGM.getOpenMPRuntime().emitMasterRegion(CGF, CodeGen, S.getBeginLoc());
}

void CodeGenFunction::EmitOMPMasterDirective(const OMPMasterDirective &S) {
  if (CGM.getLangOpts().OpenMPIRBuilder) {
    llvm::OpenMPIRBuilder &OMPBuilder = CGM.getOpenMPRuntime().getOMPBuilder();
    using InsertPointTy = llvm::OpenMPIRBuilder::InsertPointTy;

    const Stmt *MasterRegionBodyStmt = S.getAssociatedStmt();

    auto FiniCB = [this](InsertPointTy IP) {
      OMPBuilderCBHelpers::FinalizeOMPRegion(*this, IP);
    };

    auto BodyGenCB = [MasterRegionBodyStmt, this](InsertPointTy AllocaIP,
                                                  InsertPointTy CodeGenIP) {
      OMPBuilderCBHelpers::EmitOMPInlinedRegionBody(
          *this, MasterRegionBodyStmt, AllocaIP, CodeGenIP, "master");
    };

    LexicalScope Scope(*this, S.getSourceRange());
    EmitStopPoint(&S);
    Builder.restoreIP(OMPBuilder.createMaster(Builder, BodyGenCB, FiniCB));

    return;
  }
  LexicalScope Scope(*this, S.getSourceRange());
  EmitStopPoint(&S);
  emitMaster(*this, S);
}

static void emitMasked(CodeGenFunction &CGF, const OMPExecutableDirective &S) {
  auto &&CodeGen = [&S](CodeGenFunction &CGF, PrePostActionTy &Action) {
    Action.Enter(CGF);
    CGF.EmitStmt(S.getRawStmt());
  };
  Expr *Filter = nullptr;
  if (const auto *FilterClause = S.getSingleClause<OMPFilterClause>())
    Filter = FilterClause->getThreadID();
  CGF.CGM.getOpenMPRuntime().emitMaskedRegion(CGF, CodeGen, S.getBeginLoc(),
                                              Filter);
}

void CodeGenFunction::EmitOMPMaskedDirective(const OMPMaskedDirective &S) {
  if (CGM.getLangOpts().OpenMPIRBuilder) {
    llvm::OpenMPIRBuilder &OMPBuilder = CGM.getOpenMPRuntime().getOMPBuilder();
    using InsertPointTy = llvm::OpenMPIRBuilder::InsertPointTy;

    const Stmt *MaskedRegionBodyStmt = S.getAssociatedStmt();
    const Expr *Filter = nullptr;
    if (const auto *FilterClause = S.getSingleClause<OMPFilterClause>())
      Filter = FilterClause->getThreadID();
    llvm::Value *FilterVal = Filter
                                 ? EmitScalarExpr(Filter, CGM.Int32Ty)
                                 : llvm::ConstantInt::get(CGM.Int32Ty, /*V=*/0);

    auto FiniCB = [this](InsertPointTy IP) {
      OMPBuilderCBHelpers::FinalizeOMPRegion(*this, IP);
    };

    auto BodyGenCB = [MaskedRegionBodyStmt, this](InsertPointTy AllocaIP,
                                                  InsertPointTy CodeGenIP) {
      OMPBuilderCBHelpers::EmitOMPInlinedRegionBody(
          *this, MaskedRegionBodyStmt, AllocaIP, CodeGenIP, "masked");
    };

    LexicalScope Scope(*this, S.getSourceRange());
    EmitStopPoint(&S);
    Builder.restoreIP(
        OMPBuilder.createMasked(Builder, BodyGenCB, FiniCB, FilterVal));

    return;
  }
  LexicalScope Scope(*this, S.getSourceRange());
  EmitStopPoint(&S);
  emitMasked(*this, S);
}

void CodeGenFunction::EmitOMPCriticalDirective(const OMPCriticalDirective &S) {
  if (CGM.getLangOpts().OpenMPIRBuilder) {
    llvm::OpenMPIRBuilder &OMPBuilder = CGM.getOpenMPRuntime().getOMPBuilder();
    using InsertPointTy = llvm::OpenMPIRBuilder::InsertPointTy;

    const Stmt *CriticalRegionBodyStmt = S.getAssociatedStmt();
    const Expr *Hint = nullptr;
    if (const auto *HintClause = S.getSingleClause<OMPHintClause>())
      Hint = HintClause->getHint();

    // TODO: This is slightly different from what's currently being done in
    // clang. Fix the Int32Ty to IntPtrTy (pointer width size) when everything
    // about typing is final.
    llvm::Value *HintInst = nullptr;
    if (Hint)
      HintInst =
          Builder.CreateIntCast(EmitScalarExpr(Hint), CGM.Int32Ty, false);

    auto FiniCB = [this](InsertPointTy IP) {
      OMPBuilderCBHelpers::FinalizeOMPRegion(*this, IP);
    };

    auto BodyGenCB = [CriticalRegionBodyStmt, this](InsertPointTy AllocaIP,
                                                    InsertPointTy CodeGenIP) {
      OMPBuilderCBHelpers::EmitOMPInlinedRegionBody(
          *this, CriticalRegionBodyStmt, AllocaIP, CodeGenIP, "critical");
    };

    LexicalScope Scope(*this, S.getSourceRange());
    EmitStopPoint(&S);
    Builder.restoreIP(OMPBuilder.createCritical(
        Builder, BodyGenCB, FiniCB, S.getDirectiveName().getAsString(),
        HintInst));

    return;
  }

  auto &&CodeGen = [&S](CodeGenFunction &CGF, PrePostActionTy &Action) {
    Action.Enter(CGF);
    CGF.EmitStmt(S.getAssociatedStmt());
  };
  const Expr *Hint = nullptr;
  if (const auto *HintClause = S.getSingleClause<OMPHintClause>())
    Hint = HintClause->getHint();
  LexicalScope Scope(*this, S.getSourceRange());
  EmitStopPoint(&S);
  CGM.getOpenMPRuntime().emitCriticalRegion(*this,
                                            S.getDirectiveName().getAsString(),
                                            CodeGen, S.getBeginLoc(), Hint);
}

void CodeGenFunction::EmitOMPParallelForDirective(
    const OMPParallelForDirective &S) {
  // Emit directive as a combined directive that consists of two implicit
  // directives: 'parallel' with 'for' directive.
  auto &&CodeGen = [&S](CodeGenFunction &CGF, PrePostActionTy &Action) {
    Action.Enter(CGF);
    emitOMPCopyinClause(CGF, S);
    (void)emitWorksharingDirective(CGF, S, S.hasCancel());
  };
  {
    const auto &&NumIteratorsGen = [&S](CodeGenFunction &CGF) {
      CodeGenFunction::OMPLocalDeclMapRAII Scope(CGF);
      CGCapturedStmtInfo CGSI(CR_OpenMP);
      CodeGenFunction::CGCapturedStmtRAII CapInfoRAII(CGF, &CGSI);
      OMPLoopScope LoopScope(CGF, S);
      return CGF.EmitScalarExpr(S.getNumIterations());
    };
    bool IsInscan = llvm::any_of(S.getClausesOfKind<OMPReductionClause>(),
                     [](const OMPReductionClause *C) {
                       return C->getModifier() == OMPC_REDUCTION_inscan;
                     });
    if (IsInscan)
      emitScanBasedDirectiveDecls(*this, S, NumIteratorsGen);
    auto LPCRegion =
        CGOpenMPRuntime::LastprivateConditionalRAII::disable(*this, S);
    emitCommonOMPParallelDirective(*this, S, OMPD_for, CodeGen,
                                   emitEmptyBoundParameters);
    if (IsInscan)
      emitScanBasedDirectiveFinals(*this, S, NumIteratorsGen);
  }
  // Check for outer lastprivate conditional update.
  checkForLastprivateConditionalUpdate(*this, S);
}

void CodeGenFunction::EmitOMPParallelForSimdDirective(
    const OMPParallelForSimdDirective &S) {
  // Emit directive as a combined directive that consists of two implicit
  // directives: 'parallel' with 'for' directive.
  auto &&CodeGen = [&S](CodeGenFunction &CGF, PrePostActionTy &Action) {
    Action.Enter(CGF);
    emitOMPCopyinClause(CGF, S);
    (void)emitWorksharingDirective(CGF, S, /*HasCancel=*/false);
  };
  {
    const auto &&NumIteratorsGen = [&S](CodeGenFunction &CGF) {
      CodeGenFunction::OMPLocalDeclMapRAII Scope(CGF);
      CGCapturedStmtInfo CGSI(CR_OpenMP);
      CodeGenFunction::CGCapturedStmtRAII CapInfoRAII(CGF, &CGSI);
      OMPLoopScope LoopScope(CGF, S);
      return CGF.EmitScalarExpr(S.getNumIterations());
    };
    bool IsInscan = llvm::any_of(S.getClausesOfKind<OMPReductionClause>(),
                     [](const OMPReductionClause *C) {
                       return C->getModifier() == OMPC_REDUCTION_inscan;
                     });
    if (IsInscan)
      emitScanBasedDirectiveDecls(*this, S, NumIteratorsGen);
    auto LPCRegion =
        CGOpenMPRuntime::LastprivateConditionalRAII::disable(*this, S);
    emitCommonOMPParallelDirective(*this, S, OMPD_for_simd, CodeGen,
                                   emitEmptyBoundParameters);
    if (IsInscan)
      emitScanBasedDirectiveFinals(*this, S, NumIteratorsGen);
  }
  // Check for outer lastprivate conditional update.
  checkForLastprivateConditionalUpdate(*this, S);
}

void CodeGenFunction::EmitOMPParallelMasterDirective(
    const OMPParallelMasterDirective &S) {
  // Emit directive as a combined directive that consists of two implicit
  // directives: 'parallel' with 'master' directive.
  auto &&CodeGen = [&S](CodeGenFunction &CGF, PrePostActionTy &Action) {
    Action.Enter(CGF);
    OMPPrivateScope PrivateScope(CGF);
    emitOMPCopyinClause(CGF, S);
    (void)CGF.EmitOMPFirstprivateClause(S, PrivateScope);
    CGF.EmitOMPPrivateClause(S, PrivateScope);
    CGF.EmitOMPReductionClauseInit(S, PrivateScope);
    (void)PrivateScope.Privatize();
    emitMaster(CGF, S);
    CGF.EmitOMPReductionClauseFinal(S, /*ReductionKind=*/OMPD_parallel);
  };
  {
    auto LPCRegion =
        CGOpenMPRuntime::LastprivateConditionalRAII::disable(*this, S);
    emitCommonOMPParallelDirective(*this, S, OMPD_master, CodeGen,
                                   emitEmptyBoundParameters);
    emitPostUpdateForReductionClause(*this, S,
                                     [](CodeGenFunction &) { return nullptr; });
  }
  // Check for outer lastprivate conditional update.
  checkForLastprivateConditionalUpdate(*this, S);
}

void CodeGenFunction::EmitOMPParallelMaskedDirective(
    const OMPParallelMaskedDirective &S) {
  // Emit directive as a combined directive that consists of two implicit
  // directives: 'parallel' with 'masked' directive.
  auto &&CodeGen = [&S](CodeGenFunction &CGF, PrePostActionTy &Action) {
    Action.Enter(CGF);
    OMPPrivateScope PrivateScope(CGF);
    emitOMPCopyinClause(CGF, S);
    (void)CGF.EmitOMPFirstprivateClause(S, PrivateScope);
    CGF.EmitOMPPrivateClause(S, PrivateScope);
    CGF.EmitOMPReductionClauseInit(S, PrivateScope);
    (void)PrivateScope.Privatize();
    emitMasked(CGF, S);
    CGF.EmitOMPReductionClauseFinal(S, /*ReductionKind=*/OMPD_parallel);
  };
  {
    auto LPCRegion =
        CGOpenMPRuntime::LastprivateConditionalRAII::disable(*this, S);
    emitCommonOMPParallelDirective(*this, S, OMPD_masked, CodeGen,
                                   emitEmptyBoundParameters);
    emitPostUpdateForReductionClause(*this, S,
                                     [](CodeGenFunction &) { return nullptr; });
  }
  // Check for outer lastprivate conditional update.
  checkForLastprivateConditionalUpdate(*this, S);
}

void CodeGenFunction::EmitOMPParallelSectionsDirective(
    const OMPParallelSectionsDirective &S) {
  // Emit directive as a combined directive that consists of two implicit
  // directives: 'parallel' with 'sections' directive.
  auto &&CodeGen = [&S](CodeGenFunction &CGF, PrePostActionTy &Action) {
    Action.Enter(CGF);
    emitOMPCopyinClause(CGF, S);
    CGF.EmitSections(S);
  };
  {
    auto LPCRegion =
        CGOpenMPRuntime::LastprivateConditionalRAII::disable(*this, S);
    emitCommonOMPParallelDirective(*this, S, OMPD_sections, CodeGen,
                                   emitEmptyBoundParameters);
  }
  // Check for outer lastprivate conditional update.
  checkForLastprivateConditionalUpdate(*this, S);
}

namespace {
/// Get the list of variables declared in the context of the untied tasks.
class CheckVarsEscapingUntiedTaskDeclContext final
    : public ConstStmtVisitor<CheckVarsEscapingUntiedTaskDeclContext> {
  llvm::SmallVector<const VarDecl *, 4> PrivateDecls;

public:
  explicit CheckVarsEscapingUntiedTaskDeclContext() = default;
  virtual ~CheckVarsEscapingUntiedTaskDeclContext() = default;
  void VisitDeclStmt(const DeclStmt *S) {
    if (!S)
      return;
    // Need to privatize only local vars, static locals can be processed as is.
    for (const Decl *D : S->decls()) {
      if (const auto *VD = dyn_cast_or_null<VarDecl>(D))
        if (VD->hasLocalStorage())
          PrivateDecls.push_back(VD);
    }
  }
  void VisitOMPExecutableDirective(const OMPExecutableDirective *) {}
  void VisitCapturedStmt(const CapturedStmt *) {}
  void VisitLambdaExpr(const LambdaExpr *) {}
  void VisitBlockExpr(const BlockExpr *) {}
  void VisitStmt(const Stmt *S) {
    if (!S)
      return;
    for (const Stmt *Child : S->children())
      if (Child)
        Visit(Child);
  }

  /// Swaps list of vars with the provided one.
  ArrayRef<const VarDecl *> getPrivateDecls() const { return PrivateDecls; }
};
} // anonymous namespace

static void buildDependences(const OMPExecutableDirective &S,
                             OMPTaskDataTy &Data) {

  // First look for 'omp_all_memory' and add this first.
  bool OmpAllMemory = false;
  if (llvm::any_of(
          S.getClausesOfKind<OMPDependClause>(), [](const OMPDependClause *C) {
            return C->getDependencyKind() == OMPC_DEPEND_outallmemory ||
                   C->getDependencyKind() == OMPC_DEPEND_inoutallmemory;
          })) {
    OmpAllMemory = true;
    // Since both OMPC_DEPEND_outallmemory and OMPC_DEPEND_inoutallmemory are
    // equivalent to the runtime, always use OMPC_DEPEND_outallmemory to
    // simplify.
    OMPTaskDataTy::DependData &DD =
        Data.Dependences.emplace_back(OMPC_DEPEND_outallmemory,
                                      /*IteratorExpr=*/nullptr);
    // Add a nullptr Expr to simplify the codegen in emitDependData.
    DD.DepExprs.push_back(nullptr);
  }
  // Add remaining dependences skipping any 'out' or 'inout' if they are
  // overridden by 'omp_all_memory'.
  for (const auto *C : S.getClausesOfKind<OMPDependClause>()) {
    OpenMPDependClauseKind Kind = C->getDependencyKind();
    if (Kind == OMPC_DEPEND_outallmemory || Kind == OMPC_DEPEND_inoutallmemory)
      continue;
    if (OmpAllMemory && (Kind == OMPC_DEPEND_out || Kind == OMPC_DEPEND_inout))
      continue;
    OMPTaskDataTy::DependData &DD =
        Data.Dependences.emplace_back(C->getDependencyKind(), C->getModifier());
    DD.DepExprs.append(C->varlist_begin(), C->varlist_end());
  }
}

void CodeGenFunction::EmitOMPTaskBasedDirective(
    const OMPExecutableDirective &S, const OpenMPDirectiveKind CapturedRegion,
    const RegionCodeGenTy &BodyGen, const TaskGenTy &TaskGen,
    OMPTaskDataTy &Data) {
  // Emit outlined function for task construct.
  const CapturedStmt *CS = S.getCapturedStmt(CapturedRegion);
  auto I = CS->getCapturedDecl()->param_begin();
  auto PartId = std::next(I);
  auto TaskT = std::next(I, 4);
  // Check if the task is final
  if (const auto *Clause = S.getSingleClause<OMPFinalClause>()) {
    // If the condition constant folds and can be elided, try to avoid emitting
    // the condition and the dead arm of the if/else.
    const Expr *Cond = Clause->getCondition();
    bool CondConstant;
    if (ConstantFoldsToSimpleInteger(Cond, CondConstant))
      Data.Final.setInt(CondConstant);
    else
      Data.Final.setPointer(EvaluateExprAsBool(Cond));
  } else {
    // By default the task is not final.
    Data.Final.setInt(/*IntVal=*/false);
  }
  // Check if the task has 'priority' clause.
  if (const auto *Clause = S.getSingleClause<OMPPriorityClause>()) {
    const Expr *Prio = Clause->getPriority();
    Data.Priority.setInt(/*IntVal=*/true);
    Data.Priority.setPointer(EmitScalarConversion(
        EmitScalarExpr(Prio), Prio->getType(),
        getContext().getIntTypeForBitwidth(/*DestWidth=*/32, /*Signed=*/1),
        Prio->getExprLoc()));
  }
  // The first function argument for tasks is a thread id, the second one is a
  // part id (0 for tied tasks, >=0 for untied task).
  llvm::DenseSet<const VarDecl *> EmittedAsPrivate;
  // Get list of private variables.
  for (const auto *C : S.getClausesOfKind<OMPPrivateClause>()) {
    auto IRef = C->varlist_begin();
    for (const Expr *IInit : C->private_copies()) {
      const auto *OrigVD = cast<VarDecl>(cast<DeclRefExpr>(*IRef)->getDecl());
      if (EmittedAsPrivate.insert(OrigVD->getCanonicalDecl()).second) {
        Data.PrivateVars.push_back(*IRef);
        Data.PrivateCopies.push_back(IInit);
      }
      ++IRef;
    }
  }
  EmittedAsPrivate.clear();
  // Get list of firstprivate variables.
  for (const auto *C : S.getClausesOfKind<OMPFirstprivateClause>()) {
    auto IRef = C->varlist_begin();
    auto IElemInitRef = C->inits().begin();
    for (const Expr *IInit : C->private_copies()) {
      const auto *OrigVD = cast<VarDecl>(cast<DeclRefExpr>(*IRef)->getDecl());
      if (EmittedAsPrivate.insert(OrigVD->getCanonicalDecl()).second) {
        Data.FirstprivateVars.push_back(*IRef);
        Data.FirstprivateCopies.push_back(IInit);
        Data.FirstprivateInits.push_back(*IElemInitRef);
      }
      ++IRef;
      ++IElemInitRef;
    }
  }
  // Get list of lastprivate variables (for taskloops).
  llvm::MapVector<const VarDecl *, const DeclRefExpr *> LastprivateDstsOrigs;
  for (const auto *C : S.getClausesOfKind<OMPLastprivateClause>()) {
    auto IRef = C->varlist_begin();
    auto ID = C->destination_exprs().begin();
    for (const Expr *IInit : C->private_copies()) {
      const auto *OrigVD = cast<VarDecl>(cast<DeclRefExpr>(*IRef)->getDecl());
      if (EmittedAsPrivate.insert(OrigVD->getCanonicalDecl()).second) {
        Data.LastprivateVars.push_back(*IRef);
        Data.LastprivateCopies.push_back(IInit);
      }
      LastprivateDstsOrigs.insert(
          std::make_pair(cast<VarDecl>(cast<DeclRefExpr>(*ID)->getDecl()),
                         cast<DeclRefExpr>(*IRef)));
      ++IRef;
      ++ID;
    }
  }
  SmallVector<const Expr *, 4> LHSs;
  SmallVector<const Expr *, 4> RHSs;
  for (const auto *C : S.getClausesOfKind<OMPReductionClause>()) {
    Data.ReductionVars.append(C->varlist_begin(), C->varlist_end());
    Data.ReductionOrigs.append(C->varlist_begin(), C->varlist_end());
    Data.ReductionCopies.append(C->privates().begin(), C->privates().end());
    Data.ReductionOps.append(C->reduction_ops().begin(),
                             C->reduction_ops().end());
    LHSs.append(C->lhs_exprs().begin(), C->lhs_exprs().end());
    RHSs.append(C->rhs_exprs().begin(), C->rhs_exprs().end());
  }
  Data.Reductions = CGM.getOpenMPRuntime().emitTaskReductionInit(
      *this, S.getBeginLoc(), LHSs, RHSs, Data);
  // Build list of dependences.
  buildDependences(S, Data);
  // Get list of local vars for untied tasks.
  if (!Data.Tied) {
    CheckVarsEscapingUntiedTaskDeclContext Checker;
    Checker.Visit(S.getInnermostCapturedStmt()->getCapturedStmt());
    Data.PrivateLocals.append(Checker.getPrivateDecls().begin(),
                              Checker.getPrivateDecls().end());
  }
  auto &&CodeGen = [&Data, &S, CS, &BodyGen, &LastprivateDstsOrigs,
                    CapturedRegion](CodeGenFunction &CGF,
                                    PrePostActionTy &Action) {
    llvm::MapVector<CanonicalDeclPtr<const VarDecl>,
                    std::pair<Address, Address>>
        UntiedLocalVars;
    // Set proper addresses for generated private copies.
    OMPPrivateScope Scope(CGF);
    // Generate debug info for variables present in shared clause.
    if (auto *DI = CGF.getDebugInfo()) {
      llvm::SmallDenseMap<const VarDecl *, FieldDecl *> CaptureFields =
          CGF.CapturedStmtInfo->getCaptureFields();
      llvm::Value *ContextValue = CGF.CapturedStmtInfo->getContextValue();
      if (CaptureFields.size() && ContextValue) {
        unsigned CharWidth = CGF.getContext().getCharWidth();
        // The shared variables are packed together as members of structure.
        // So the address of each shared variable can be computed by adding
        // offset of it (within record) to the base address of record. For each
        // shared variable, debug intrinsic llvm.dbg.declare is generated with
        // appropriate expressions (DIExpression).
        // Ex:
        //  %12 = load %struct.anon*, %struct.anon** %__context.addr.i
        //  call void @llvm.dbg.declare(metadata %struct.anon* %12,
        //            metadata !svar1,
        //            metadata !DIExpression(DW_OP_deref))
        //  call void @llvm.dbg.declare(metadata %struct.anon* %12,
        //            metadata !svar2,
        //            metadata !DIExpression(DW_OP_plus_uconst, 8, DW_OP_deref))
        for (auto It = CaptureFields.begin(); It != CaptureFields.end(); ++It) {
          const VarDecl *SharedVar = It->first;
          RecordDecl *CaptureRecord = It->second->getParent();
          const ASTRecordLayout &Layout =
              CGF.getContext().getASTRecordLayout(CaptureRecord);
          unsigned Offset =
              Layout.getFieldOffset(It->second->getFieldIndex()) / CharWidth;
          if (CGF.CGM.getCodeGenOpts().hasReducedDebugInfo())
            (void)DI->EmitDeclareOfAutoVariable(SharedVar, ContextValue,
                                                CGF.Builder, false);
          llvm::Instruction &Last = CGF.Builder.GetInsertBlock()->back();
          // Get the call dbg.declare instruction we just created and update
          // its DIExpression to add offset to base address.
          if (auto DDI = dyn_cast<llvm::DbgVariableIntrinsic>(&Last)) {
            SmallVector<uint64_t, 8> Ops;
            // Add offset to the base address if non zero.
            if (Offset) {
              Ops.push_back(llvm::dwarf::DW_OP_plus_uconst);
              Ops.push_back(Offset);
            }
            Ops.push_back(llvm::dwarf::DW_OP_deref);
            auto &Ctx = DDI->getContext();
            llvm::DIExpression *DIExpr = llvm::DIExpression::get(Ctx, Ops);
            Last.setOperand(2, llvm::MetadataAsValue::get(Ctx, DIExpr));
          }
        }
      }
    }
    llvm::SmallVector<std::pair<const VarDecl *, Address>, 16> FirstprivatePtrs;
    if (!Data.PrivateVars.empty() || !Data.FirstprivateVars.empty() ||
        !Data.LastprivateVars.empty() || !Data.PrivateLocals.empty()) {
      enum { PrivatesParam = 2, CopyFnParam = 3 };
      llvm::Value *CopyFn = CGF.Builder.CreateLoad(
          CGF.GetAddrOfLocalVar(CS->getCapturedDecl()->getParam(CopyFnParam)));
      llvm::Value *PrivatesPtr = CGF.Builder.CreateLoad(CGF.GetAddrOfLocalVar(
          CS->getCapturedDecl()->getParam(PrivatesParam)));
      // Map privates.
      llvm::SmallVector<std::pair<const VarDecl *, Address>, 16> PrivatePtrs;
      llvm::SmallVector<llvm::Value *, 16> CallArgs;
      llvm::SmallVector<llvm::Type *, 4> ParamTypes;
      CallArgs.push_back(PrivatesPtr);
      ParamTypes.push_back(PrivatesPtr->getType());
      for (const Expr *E : Data.PrivateVars) {
        const auto *VD = cast<VarDecl>(cast<DeclRefExpr>(E)->getDecl());
        Address PrivatePtr = CGF.CreateMemTemp(
            CGF.getContext().getPointerType(E->getType()), ".priv.ptr.addr");
        PrivatePtrs.emplace_back(VD, PrivatePtr);
        CallArgs.push_back(PrivatePtr.getPointer());
        ParamTypes.push_back(PrivatePtr.getType());
      }
      for (const Expr *E : Data.FirstprivateVars) {
        const auto *VD = cast<VarDecl>(cast<DeclRefExpr>(E)->getDecl());
        Address PrivatePtr =
            CGF.CreateMemTemp(CGF.getContext().getPointerType(E->getType()),
                              ".firstpriv.ptr.addr");
        PrivatePtrs.emplace_back(VD, PrivatePtr);
        FirstprivatePtrs.emplace_back(VD, PrivatePtr);
        CallArgs.push_back(PrivatePtr.getPointer());
        ParamTypes.push_back(PrivatePtr.getType());
      }
      for (const Expr *E : Data.LastprivateVars) {
        const auto *VD = cast<VarDecl>(cast<DeclRefExpr>(E)->getDecl());
        Address PrivatePtr =
            CGF.CreateMemTemp(CGF.getContext().getPointerType(E->getType()),
                              ".lastpriv.ptr.addr");
        PrivatePtrs.emplace_back(VD, PrivatePtr);
        CallArgs.push_back(PrivatePtr.getPointer());
        ParamTypes.push_back(PrivatePtr.getType());
      }
      for (const VarDecl *VD : Data.PrivateLocals) {
        QualType Ty = VD->getType().getNonReferenceType();
        if (VD->getType()->isLValueReferenceType())
          Ty = CGF.getContext().getPointerType(Ty);
        if (isAllocatableDecl(VD))
          Ty = CGF.getContext().getPointerType(Ty);
        Address PrivatePtr = CGF.CreateMemTemp(
            CGF.getContext().getPointerType(Ty), ".local.ptr.addr");
        auto Result = UntiedLocalVars.insert(
            std::make_pair(VD, std::make_pair(PrivatePtr, Address::invalid())));
        // If key exists update in place.
        if (Result.second == false)
          *Result.first = std::make_pair(
              VD, std::make_pair(PrivatePtr, Address::invalid()));
        CallArgs.push_back(PrivatePtr.getPointer());
        ParamTypes.push_back(PrivatePtr.getType());
      }
      auto *CopyFnTy = llvm::FunctionType::get(CGF.Builder.getVoidTy(),
                                               ParamTypes, /*isVarArg=*/false);
      CGF.CGM.getOpenMPRuntime().emitOutlinedFunctionCall(
          CGF, S.getBeginLoc(), {CopyFnTy, CopyFn}, CallArgs);
      for (const auto &Pair : LastprivateDstsOrigs) {
        const auto *OrigVD = cast<VarDecl>(Pair.second->getDecl());
        DeclRefExpr DRE(CGF.getContext(), const_cast<VarDecl *>(OrigVD),
                        /*RefersToEnclosingVariableOrCapture=*/
                        CGF.CapturedStmtInfo->lookup(OrigVD) != nullptr,
                        Pair.second->getType(), VK_LValue,
                        Pair.second->getExprLoc());
        Scope.addPrivate(Pair.first, CGF.EmitLValue(&DRE).getAddress(CGF));
      }
      for (const auto &Pair : PrivatePtrs) {
        Address Replacement = Address(
            CGF.Builder.CreateLoad(Pair.second),
            CGF.ConvertTypeForMem(Pair.first->getType().getNonReferenceType()),
            CGF.getContext().getDeclAlign(Pair.first));
        Scope.addPrivate(Pair.first, Replacement);
        if (auto *DI = CGF.getDebugInfo())
          if (CGF.CGM.getCodeGenOpts().hasReducedDebugInfo())
            (void)DI->EmitDeclareOfAutoVariable(
                Pair.first, Pair.second.getPointer(), CGF.Builder,
                /*UsePointerValue*/ true);
      }
      // Adjust mapping for internal locals by mapping actual memory instead of
      // a pointer to this memory.
      for (auto &Pair : UntiedLocalVars) {
        QualType VDType = Pair.first->getType().getNonReferenceType();
        if (Pair.first->getType()->isLValueReferenceType())
          VDType = CGF.getContext().getPointerType(VDType);
        if (isAllocatableDecl(Pair.first)) {
          llvm::Value *Ptr = CGF.Builder.CreateLoad(Pair.second.first);
          Address Replacement(
              Ptr,
              CGF.ConvertTypeForMem(CGF.getContext().getPointerType(VDType)),
              CGF.getPointerAlign());
          Pair.second.first = Replacement;
          Ptr = CGF.Builder.CreateLoad(Replacement);
          Replacement = Address(Ptr, CGF.ConvertTypeForMem(VDType),
                                CGF.getContext().getDeclAlign(Pair.first));
          Pair.second.second = Replacement;
        } else {
          llvm::Value *Ptr = CGF.Builder.CreateLoad(Pair.second.first);
          Address Replacement(Ptr, CGF.ConvertTypeForMem(VDType),
                              CGF.getContext().getDeclAlign(Pair.first));
          Pair.second.first = Replacement;
        }
      }
    }
    if (Data.Reductions) {
      OMPPrivateScope FirstprivateScope(CGF);
      for (const auto &Pair : FirstprivatePtrs) {
        Address Replacement(
            CGF.Builder.CreateLoad(Pair.second),
            CGF.ConvertTypeForMem(Pair.first->getType().getNonReferenceType()),
            CGF.getContext().getDeclAlign(Pair.first));
        FirstprivateScope.addPrivate(Pair.first, Replacement);
      }
      (void)FirstprivateScope.Privatize();
      OMPLexicalScope LexScope(CGF, S, CapturedRegion);
      ReductionCodeGen RedCG(Data.ReductionVars, Data.ReductionVars,
                             Data.ReductionCopies, Data.ReductionOps);
      llvm::Value *ReductionsPtr = CGF.Builder.CreateLoad(
          CGF.GetAddrOfLocalVar(CS->getCapturedDecl()->getParam(9)));
      for (unsigned Cnt = 0, E = Data.ReductionVars.size(); Cnt < E; ++Cnt) {
        RedCG.emitSharedOrigLValue(CGF, Cnt);
        RedCG.emitAggregateType(CGF, Cnt);
        // FIXME: This must removed once the runtime library is fixed.
        // Emit required threadprivate variables for
        // initializer/combiner/finalizer.
        CGF.CGM.getOpenMPRuntime().emitTaskReductionFixups(CGF, S.getBeginLoc(),
                                                           RedCG, Cnt);
        Address Replacement = CGF.CGM.getOpenMPRuntime().getTaskReductionItem(
            CGF, S.getBeginLoc(), ReductionsPtr, RedCG.getSharedLValue(Cnt));
        Replacement =
            Address(CGF.EmitScalarConversion(
                        Replacement.getPointer(), CGF.getContext().VoidPtrTy,
                        CGF.getContext().getPointerType(
                            Data.ReductionCopies[Cnt]->getType()),
                        Data.ReductionCopies[Cnt]->getExprLoc()),
                    CGF.ConvertTypeForMem(Data.ReductionCopies[Cnt]->getType()),
                    Replacement.getAlignment());
        Replacement = RedCG.adjustPrivateAddress(CGF, Cnt, Replacement);
        Scope.addPrivate(RedCG.getBaseDecl(Cnt), Replacement);
      }
    }
    // Privatize all private variables except for in_reduction items.
    (void)Scope.Privatize();
    SmallVector<const Expr *, 4> InRedVars;
    SmallVector<const Expr *, 4> InRedPrivs;
    SmallVector<const Expr *, 4> InRedOps;
    SmallVector<const Expr *, 4> TaskgroupDescriptors;
    for (const auto *C : S.getClausesOfKind<OMPInReductionClause>()) {
      auto IPriv = C->privates().begin();
      auto IRed = C->reduction_ops().begin();
      auto ITD = C->taskgroup_descriptors().begin();
      for (const Expr *Ref : C->varlists()) {
        InRedVars.emplace_back(Ref);
        InRedPrivs.emplace_back(*IPriv);
        InRedOps.emplace_back(*IRed);
        TaskgroupDescriptors.emplace_back(*ITD);
        std::advance(IPriv, 1);
        std::advance(IRed, 1);
        std::advance(ITD, 1);
      }
    }
    // Privatize in_reduction items here, because taskgroup descriptors must be
    // privatized earlier.
    OMPPrivateScope InRedScope(CGF);
    if (!InRedVars.empty()) {
      ReductionCodeGen RedCG(InRedVars, InRedVars, InRedPrivs, InRedOps);
      for (unsigned Cnt = 0, E = InRedVars.size(); Cnt < E; ++Cnt) {
        RedCG.emitSharedOrigLValue(CGF, Cnt);
        RedCG.emitAggregateType(CGF, Cnt);
        // The taskgroup descriptor variable is always implicit firstprivate and
        // privatized already during processing of the firstprivates.
        // FIXME: This must removed once the runtime library is fixed.
        // Emit required threadprivate variables for
        // initializer/combiner/finalizer.
        CGF.CGM.getOpenMPRuntime().emitTaskReductionFixups(CGF, S.getBeginLoc(),
                                                           RedCG, Cnt);
        llvm::Value *ReductionsPtr;
        if (const Expr *TRExpr = TaskgroupDescriptors[Cnt]) {
          ReductionsPtr = CGF.EmitLoadOfScalar(CGF.EmitLValue(TRExpr),
                                               TRExpr->getExprLoc());
        } else {
          ReductionsPtr = llvm::ConstantPointerNull::get(CGF.VoidPtrTy);
        }
        Address Replacement = CGF.CGM.getOpenMPRuntime().getTaskReductionItem(
            CGF, S.getBeginLoc(), ReductionsPtr, RedCG.getSharedLValue(Cnt));
        Replacement = Address(
            CGF.EmitScalarConversion(
                Replacement.getPointer(), CGF.getContext().VoidPtrTy,
                CGF.getContext().getPointerType(InRedPrivs[Cnt]->getType()),
                InRedPrivs[Cnt]->getExprLoc()),
            CGF.ConvertTypeForMem(InRedPrivs[Cnt]->getType()),
            Replacement.getAlignment());
        Replacement = RedCG.adjustPrivateAddress(CGF, Cnt, Replacement);
        InRedScope.addPrivate(RedCG.getBaseDecl(Cnt), Replacement);
      }
    }
    (void)InRedScope.Privatize();

    CGOpenMPRuntime::UntiedTaskLocalDeclsRAII LocalVarsScope(CGF,
                                                             UntiedLocalVars);
    Action.Enter(CGF);
    BodyGen(CGF);
  };
  llvm::Function *OutlinedFn = CGM.getOpenMPRuntime().emitTaskOutlinedFunction(
      S, *I, *PartId, *TaskT, S.getDirectiveKind(), CodeGen, Data.Tied,
      Data.NumberOfParts);
  OMPLexicalScope Scope(*this, S, std::nullopt,
                        !isOpenMPParallelDirective(S.getDirectiveKind()) &&
                            !isOpenMPSimdDirective(S.getDirectiveKind()));
  TaskGen(*this, OutlinedFn, Data);
}

static ImplicitParamDecl *
createImplicitFirstprivateForType(ASTContext &C, OMPTaskDataTy &Data,
                                  QualType Ty, CapturedDecl *CD,
                                  SourceLocation Loc) {
  auto *OrigVD = ImplicitParamDecl::Create(C, CD, Loc, /*Id=*/nullptr, Ty,
                                           ImplicitParamKind::Other);
  auto *OrigRef = DeclRefExpr::Create(
      C, NestedNameSpecifierLoc(), SourceLocation(), OrigVD,
      /*RefersToEnclosingVariableOrCapture=*/false, Loc, Ty, VK_LValue);
  auto *PrivateVD = ImplicitParamDecl::Create(C, CD, Loc, /*Id=*/nullptr, Ty,
                                              ImplicitParamKind::Other);
  auto *PrivateRef = DeclRefExpr::Create(
      C, NestedNameSpecifierLoc(), SourceLocation(), PrivateVD,
      /*RefersToEnclosingVariableOrCapture=*/false, Loc, Ty, VK_LValue);
  QualType ElemType = C.getBaseElementType(Ty);
  auto *InitVD = ImplicitParamDecl::Create(C, CD, Loc, /*Id=*/nullptr, ElemType,
                                           ImplicitParamKind::Other);
  auto *InitRef = DeclRefExpr::Create(
      C, NestedNameSpecifierLoc(), SourceLocation(), InitVD,
      /*RefersToEnclosingVariableOrCapture=*/false, Loc, ElemType, VK_LValue);
  PrivateVD->setInitStyle(VarDecl::CInit);
  PrivateVD->setInit(ImplicitCastExpr::Create(C, ElemType, CK_LValueToRValue,
                                              InitRef, /*BasePath=*/nullptr,
                                              VK_PRValue, FPOptionsOverride()));
  Data.FirstprivateVars.emplace_back(OrigRef);
  Data.FirstprivateCopies.emplace_back(PrivateRef);
  Data.FirstprivateInits.emplace_back(InitRef);
  return OrigVD;
}

void CodeGenFunction::EmitOMPTargetTaskBasedDirective(
    const OMPExecutableDirective &S, const RegionCodeGenTy &BodyGen,
    OMPTargetDataInfo &InputInfo) {
  // Emit outlined function for task construct.
  const CapturedStmt *CS = S.getCapturedStmt(OMPD_task);
  Address CapturedStruct = GenerateCapturedStmtArgument(*CS);
  QualType SharedsTy = getContext().getRecordType(CS->getCapturedRecordDecl());
  auto I = CS->getCapturedDecl()->param_begin();
  auto PartId = std::next(I);
  auto TaskT = std::next(I, 4);
  OMPTaskDataTy Data;
  // The task is not final.
  Data.Final.setInt(/*IntVal=*/false);
  // Get list of firstprivate variables.
  for (const auto *C : S.getClausesOfKind<OMPFirstprivateClause>()) {
    auto IRef = C->varlist_begin();
    auto IElemInitRef = C->inits().begin();
    for (auto *IInit : C->private_copies()) {
      Data.FirstprivateVars.push_back(*IRef);
      Data.FirstprivateCopies.push_back(IInit);
      Data.FirstprivateInits.push_back(*IElemInitRef);
      ++IRef;
      ++IElemInitRef;
    }
  }
  SmallVector<const Expr *, 4> LHSs;
  SmallVector<const Expr *, 4> RHSs;
  for (const auto *C : S.getClausesOfKind<OMPInReductionClause>()) {
    Data.ReductionVars.append(C->varlist_begin(), C->varlist_end());
    Data.ReductionOrigs.append(C->varlist_begin(), C->varlist_end());
    Data.ReductionCopies.append(C->privates().begin(), C->privates().end());
    Data.ReductionOps.append(C->reduction_ops().begin(),
                             C->reduction_ops().end());
    LHSs.append(C->lhs_exprs().begin(), C->lhs_exprs().end());
    RHSs.append(C->rhs_exprs().begin(), C->rhs_exprs().end());
  }
  OMPPrivateScope TargetScope(*this);
  VarDecl *BPVD = nullptr;
  VarDecl *PVD = nullptr;
  VarDecl *SVD = nullptr;
  VarDecl *MVD = nullptr;
  if (InputInfo.NumberOfTargetItems > 0) {
    auto *CD = CapturedDecl::Create(
        getContext(), getContext().getTranslationUnitDecl(), /*NumParams=*/0);
    llvm::APInt ArrSize(/*numBits=*/32, InputInfo.NumberOfTargetItems);
    QualType BaseAndPointerAndMapperType = getContext().getConstantArrayType(
        getContext().VoidPtrTy, ArrSize, nullptr, ArraySizeModifier::Normal,
        /*IndexTypeQuals=*/0);
    BPVD = createImplicitFirstprivateForType(
        getContext(), Data, BaseAndPointerAndMapperType, CD, S.getBeginLoc());
    PVD = createImplicitFirstprivateForType(
        getContext(), Data, BaseAndPointerAndMapperType, CD, S.getBeginLoc());
    QualType SizesType = getContext().getConstantArrayType(
        getContext().getIntTypeForBitwidth(/*DestWidth=*/64, /*Signed=*/1),
        ArrSize, nullptr, ArraySizeModifier::Normal,
        /*IndexTypeQuals=*/0);
    SVD = createImplicitFirstprivateForType(getContext(), Data, SizesType, CD,
                                            S.getBeginLoc());
    TargetScope.addPrivate(BPVD, InputInfo.BasePointersArray);
    TargetScope.addPrivate(PVD, InputInfo.PointersArray);
    TargetScope.addPrivate(SVD, InputInfo.SizesArray);
    // If there is no user-defined mapper, the mapper array will be nullptr. In
    // this case, we don't need to privatize it.
    if (!isa_and_nonnull<llvm::ConstantPointerNull>(
            InputInfo.MappersArray.getPointer())) {
      MVD = createImplicitFirstprivateForType(
          getContext(), Data, BaseAndPointerAndMapperType, CD, S.getBeginLoc());
      TargetScope.addPrivate(MVD, InputInfo.MappersArray);
    }
  }
  (void)TargetScope.Privatize();
  buildDependences(S, Data);
  auto &&CodeGen = [&Data, &S, CS, &BodyGen, BPVD, PVD, SVD, MVD,
                    &InputInfo](CodeGenFunction &CGF, PrePostActionTy &Action) {
    // Set proper addresses for generated private copies.
    OMPPrivateScope Scope(CGF);
    if (!Data.FirstprivateVars.empty()) {
      enum { PrivatesParam = 2, CopyFnParam = 3 };
      llvm::Value *CopyFn = CGF.Builder.CreateLoad(
          CGF.GetAddrOfLocalVar(CS->getCapturedDecl()->getParam(CopyFnParam)));
      llvm::Value *PrivatesPtr = CGF.Builder.CreateLoad(CGF.GetAddrOfLocalVar(
          CS->getCapturedDecl()->getParam(PrivatesParam)));
      // Map privates.
      llvm::SmallVector<std::pair<const VarDecl *, Address>, 16> PrivatePtrs;
      llvm::SmallVector<llvm::Value *, 16> CallArgs;
      llvm::SmallVector<llvm::Type *, 4> ParamTypes;
      CallArgs.push_back(PrivatesPtr);
      ParamTypes.push_back(PrivatesPtr->getType());
      for (const Expr *E : Data.FirstprivateVars) {
        const auto *VD = cast<VarDecl>(cast<DeclRefExpr>(E)->getDecl());
        Address PrivatePtr =
            CGF.CreateMemTemp(CGF.getContext().getPointerType(E->getType()),
                              ".firstpriv.ptr.addr");
        PrivatePtrs.emplace_back(VD, PrivatePtr);
        CallArgs.push_back(PrivatePtr.getPointer());
        ParamTypes.push_back(PrivatePtr.getType());
      }
      auto *CopyFnTy = llvm::FunctionType::get(CGF.Builder.getVoidTy(),
                                               ParamTypes, /*isVarArg=*/false);
      CGF.CGM.getOpenMPRuntime().emitOutlinedFunctionCall(
          CGF, S.getBeginLoc(), {CopyFnTy, CopyFn}, CallArgs);
      for (const auto &Pair : PrivatePtrs) {
        Address Replacement(
            CGF.Builder.CreateLoad(Pair.second),
            CGF.ConvertTypeForMem(Pair.first->getType().getNonReferenceType()),
            CGF.getContext().getDeclAlign(Pair.first));
        Scope.addPrivate(Pair.first, Replacement);
      }
    }
    CGF.processInReduction(S, Data, CGF, CS, Scope);
    if (InputInfo.NumberOfTargetItems > 0) {
      InputInfo.BasePointersArray = CGF.Builder.CreateConstArrayGEP(
          CGF.GetAddrOfLocalVar(BPVD), /*Index=*/0);
      InputInfo.PointersArray = CGF.Builder.CreateConstArrayGEP(
          CGF.GetAddrOfLocalVar(PVD), /*Index=*/0);
      InputInfo.SizesArray = CGF.Builder.CreateConstArrayGEP(
          CGF.GetAddrOfLocalVar(SVD), /*Index=*/0);
      // If MVD is nullptr, the mapper array is not privatized
      if (MVD)
        InputInfo.MappersArray = CGF.Builder.CreateConstArrayGEP(
            CGF.GetAddrOfLocalVar(MVD), /*Index=*/0);
    }

    Action.Enter(CGF);
    OMPLexicalScope LexScope(CGF, S, OMPD_task, /*EmitPreInitStmt=*/false);
    auto *TL = S.getSingleClause<OMPThreadLimitClause>();
    if (CGF.CGM.getLangOpts().OpenMP >= 51 &&
        needsTaskBasedThreadLimit(S.getDirectiveKind()) && TL) {
      // Emit __kmpc_set_thread_limit() to set the thread_limit for the task
      // enclosing this target region. This will indirectly set the thread_limit
      // for every applicable construct within target region.
      CGF.CGM.getOpenMPRuntime().emitThreadLimitClause(
          CGF, TL->getThreadLimit(), S.getBeginLoc());
    }
    BodyGen(CGF);
  };
  llvm::Function *OutlinedFn = CGM.getOpenMPRuntime().emitTaskOutlinedFunction(
      S, *I, *PartId, *TaskT, S.getDirectiveKind(), CodeGen, /*Tied=*/true,
      Data.NumberOfParts);
  llvm::APInt TrueOrFalse(32, S.hasClausesOfKind<OMPNowaitClause>() ? 1 : 0);
  IntegerLiteral IfCond(getContext(), TrueOrFalse,
                        getContext().getIntTypeForBitwidth(32, /*Signed=*/0),
                        SourceLocation());
  CGM.getOpenMPRuntime().emitTaskCall(*this, S.getBeginLoc(), S, OutlinedFn,
                                      SharedsTy, CapturedStruct, &IfCond, Data);
}

void CodeGenFunction::processInReduction(const OMPExecutableDirective &S,
                                         OMPTaskDataTy &Data,
                                         CodeGenFunction &CGF,
                                         const CapturedStmt *CS,
                                         OMPPrivateScope &Scope) {
  if (Data.Reductions) {
    OpenMPDirectiveKind CapturedRegion = S.getDirectiveKind();
    OMPLexicalScope LexScope(CGF, S, CapturedRegion);
    ReductionCodeGen RedCG(Data.ReductionVars, Data.ReductionVars,
                           Data.ReductionCopies, Data.ReductionOps);
    llvm::Value *ReductionsPtr = CGF.Builder.CreateLoad(
        CGF.GetAddrOfLocalVar(CS->getCapturedDecl()->getParam(4)));
    for (unsigned Cnt = 0, E = Data.ReductionVars.size(); Cnt < E; ++Cnt) {
      RedCG.emitSharedOrigLValue(CGF, Cnt);
      RedCG.emitAggregateType(CGF, Cnt);
      // FIXME: This must removed once the runtime library is fixed.
      // Emit required threadprivate variables for
      // initializer/combiner/finalizer.
      CGF.CGM.getOpenMPRuntime().emitTaskReductionFixups(CGF, S.getBeginLoc(),
                                                         RedCG, Cnt);
      Address Replacement = CGF.CGM.getOpenMPRuntime().getTaskReductionItem(
          CGF, S.getBeginLoc(), ReductionsPtr, RedCG.getSharedLValue(Cnt));
      Replacement =
          Address(CGF.EmitScalarConversion(
                      Replacement.getPointer(), CGF.getContext().VoidPtrTy,
                      CGF.getContext().getPointerType(
                          Data.ReductionCopies[Cnt]->getType()),
                      Data.ReductionCopies[Cnt]->getExprLoc()),
                  CGF.ConvertTypeForMem(Data.ReductionCopies[Cnt]->getType()),
                  Replacement.getAlignment());
      Replacement = RedCG.adjustPrivateAddress(CGF, Cnt, Replacement);
      Scope.addPrivate(RedCG.getBaseDecl(Cnt), Replacement);
    }
  }
  (void)Scope.Privatize();
  SmallVector<const Expr *, 4> InRedVars;
  SmallVector<const Expr *, 4> InRedPrivs;
  SmallVector<const Expr *, 4> InRedOps;
  SmallVector<const Expr *, 4> TaskgroupDescriptors;
  for (const auto *C : S.getClausesOfKind<OMPInReductionClause>()) {
    auto IPriv = C->privates().begin();
    auto IRed = C->reduction_ops().begin();
    auto ITD = C->taskgroup_descriptors().begin();
    for (const Expr *Ref : C->varlists()) {
      InRedVars.emplace_back(Ref);
      InRedPrivs.emplace_back(*IPriv);
      InRedOps.emplace_back(*IRed);
      TaskgroupDescriptors.emplace_back(*ITD);
      std::advance(IPriv, 1);
      std::advance(IRed, 1);
      std::advance(ITD, 1);
    }
  }
  OMPPrivateScope InRedScope(CGF);
  if (!InRedVars.empty()) {
    ReductionCodeGen RedCG(InRedVars, InRedVars, InRedPrivs, InRedOps);
    for (unsigned Cnt = 0, E = InRedVars.size(); Cnt < E; ++Cnt) {
      RedCG.emitSharedOrigLValue(CGF, Cnt);
      RedCG.emitAggregateType(CGF, Cnt);
      // FIXME: This must removed once the runtime library is fixed.
      // Emit required threadprivate variables for
      // initializer/combiner/finalizer.
      CGF.CGM.getOpenMPRuntime().emitTaskReductionFixups(CGF, S.getBeginLoc(),
                                                         RedCG, Cnt);
      llvm::Value *ReductionsPtr;
      if (const Expr *TRExpr = TaskgroupDescriptors[Cnt]) {
        ReductionsPtr =
            CGF.EmitLoadOfScalar(CGF.EmitLValue(TRExpr), TRExpr->getExprLoc());
      } else {
        ReductionsPtr = llvm::ConstantPointerNull::get(CGF.VoidPtrTy);
      }
      Address Replacement = CGF.CGM.getOpenMPRuntime().getTaskReductionItem(
          CGF, S.getBeginLoc(), ReductionsPtr, RedCG.getSharedLValue(Cnt));
      Replacement = Address(
          CGF.EmitScalarConversion(
              Replacement.getPointer(), CGF.getContext().VoidPtrTy,
              CGF.getContext().getPointerType(InRedPrivs[Cnt]->getType()),
              InRedPrivs[Cnt]->getExprLoc()),
          CGF.ConvertTypeForMem(InRedPrivs[Cnt]->getType()),
          Replacement.getAlignment());
      Replacement = RedCG.adjustPrivateAddress(CGF, Cnt, Replacement);
      InRedScope.addPrivate(RedCG.getBaseDecl(Cnt), Replacement);
    }
  }
  (void)InRedScope.Privatize();
}

void CodeGenFunction::EmitOMPTaskDirective(const OMPTaskDirective &S) {
  // Emit outlined function for task construct.
  const CapturedStmt *CS = S.getCapturedStmt(OMPD_task);
  Address CapturedStruct = GenerateCapturedStmtArgument(*CS);
  QualType SharedsTy = getContext().getRecordType(CS->getCapturedRecordDecl());
  const Expr *IfCond = nullptr;
  for (const auto *C : S.getClausesOfKind<OMPIfClause>()) {
    if (C->getNameModifier() == OMPD_unknown ||
        C->getNameModifier() == OMPD_task) {
      IfCond = C->getCondition();
      break;
    }
  }

  OMPTaskDataTy Data;
  // Check if we should emit tied or untied task.
  Data.Tied = !S.getSingleClause<OMPUntiedClause>();
  auto &&BodyGen = [CS](CodeGenFunction &CGF, PrePostActionTy &) {
    CGF.EmitStmt(CS->getCapturedStmt());
  };
  auto &&TaskGen = [&S, SharedsTy, CapturedStruct,
                    IfCond](CodeGenFunction &CGF, llvm::Function *OutlinedFn,
                            const OMPTaskDataTy &Data) {
    CGF.CGM.getOpenMPRuntime().emitTaskCall(CGF, S.getBeginLoc(), S, OutlinedFn,
                                            SharedsTy, CapturedStruct, IfCond,
                                            Data);
  };
  auto LPCRegion =
      CGOpenMPRuntime::LastprivateConditionalRAII::disable(*this, S);
  EmitOMPTaskBasedDirective(S, OMPD_task, BodyGen, TaskGen, Data);
}

void CodeGenFunction::EmitOMPTaskyieldDirective(
    const OMPTaskyieldDirective &S) {
  CGM.getOpenMPRuntime().emitTaskyieldCall(*this, S.getBeginLoc());
}

void CodeGenFunction::EmitOMPErrorDirective(const OMPErrorDirective &S) {
  const OMPMessageClause *MC = S.getSingleClause<OMPMessageClause>();
  Expr *ME = MC ? MC->getMessageString() : nullptr;
  const OMPSeverityClause *SC = S.getSingleClause<OMPSeverityClause>();
  bool IsFatal = false;
  if (!SC || SC->getSeverityKind() == OMPC_SEVERITY_fatal)
    IsFatal = true;
  CGM.getOpenMPRuntime().emitErrorCall(*this, S.getBeginLoc(), ME, IsFatal);
}

void CodeGenFunction::EmitOMPBarrierDirective(const OMPBarrierDirective &S) {
  CGM.getOpenMPRuntime().emitBarrierCall(*this, S.getBeginLoc(), OMPD_barrier);
}

void CodeGenFunction::EmitOMPTaskwaitDirective(const OMPTaskwaitDirective &S) {
  OMPTaskDataTy Data;
  // Build list of dependences
  buildDependences(S, Data);
  Data.HasNowaitClause = S.hasClausesOfKind<OMPNowaitClause>();
  CGM.getOpenMPRuntime().emitTaskwaitCall(*this, S.getBeginLoc(), Data);
}

bool isSupportedByOpenMPIRBuilder(const OMPTaskgroupDirective &T) {
  return T.clauses().empty();
}

void CodeGenFunction::EmitOMPTaskgroupDirective(
    const OMPTaskgroupDirective &S) {
  OMPLexicalScope Scope(*this, S, OMPD_unknown);
  if (CGM.getLangOpts().OpenMPIRBuilder && isSupportedByOpenMPIRBuilder(S)) {
    llvm::OpenMPIRBuilder &OMPBuilder = CGM.getOpenMPRuntime().getOMPBuilder();
    using InsertPointTy = llvm::OpenMPIRBuilder::InsertPointTy;
    InsertPointTy AllocaIP(AllocaInsertPt->getParent(),
                           AllocaInsertPt->getIterator());

    auto BodyGenCB = [&, this](InsertPointTy AllocaIP,
                               InsertPointTy CodeGenIP) {
      Builder.restoreIP(CodeGenIP);
      EmitStmt(S.getInnermostCapturedStmt()->getCapturedStmt());
    };
    CodeGenFunction::CGCapturedStmtInfo CapStmtInfo;
    if (!CapturedStmtInfo)
      CapturedStmtInfo = &CapStmtInfo;
    Builder.restoreIP(OMPBuilder.createTaskgroup(Builder, AllocaIP, BodyGenCB));
    return;
  }
  auto &&CodeGen = [&S](CodeGenFunction &CGF, PrePostActionTy &Action) {
    Action.Enter(CGF);
    if (const Expr *E = S.getReductionRef()) {
      SmallVector<const Expr *, 4> LHSs;
      SmallVector<const Expr *, 4> RHSs;
      OMPTaskDataTy Data;
      for (const auto *C : S.getClausesOfKind<OMPTaskReductionClause>()) {
        Data.ReductionVars.append(C->varlist_begin(), C->varlist_end());
        Data.ReductionOrigs.append(C->varlist_begin(), C->varlist_end());
        Data.ReductionCopies.append(C->privates().begin(), C->privates().end());
        Data.ReductionOps.append(C->reduction_ops().begin(),
                                 C->reduction_ops().end());
        LHSs.append(C->lhs_exprs().begin(), C->lhs_exprs().end());
        RHSs.append(C->rhs_exprs().begin(), C->rhs_exprs().end());
      }
      llvm::Value *ReductionDesc =
          CGF.CGM.getOpenMPRuntime().emitTaskReductionInit(CGF, S.getBeginLoc(),
                                                           LHSs, RHSs, Data);
      const auto *VD = cast<VarDecl>(cast<DeclRefExpr>(E)->getDecl());
      CGF.EmitVarDecl(*VD);
      CGF.EmitStoreOfScalar(ReductionDesc, CGF.GetAddrOfLocalVar(VD),
                            /*Volatile=*/false, E->getType());
    }
    CGF.EmitStmt(S.getInnermostCapturedStmt()->getCapturedStmt());
  };
  CGM.getOpenMPRuntime().emitTaskgroupRegion(*this, CodeGen, S.getBeginLoc());
}

void CodeGenFunction::EmitOMPFlushDirective(const OMPFlushDirective &S) {
  // assume implicit FlushClause is used and change to AcquireRelease if not
  // used
  llvm::AtomicOrdering AO = llvm::AtomicOrdering::NotAtomic;
  if (!S.getSingleClause<OMPFlushClause>()) {
    AO = llvm::AtomicOrdering::AcquireRelease;
    if (S.getSingleClause<OMPSeqCstClause>())
      AO = llvm::AtomicOrdering::SequentiallyConsistent;
    else if (S.getSingleClause<OMPAcqRelClause>())
      AO = llvm::AtomicOrdering::AcquireRelease;
    else if (S.getSingleClause<OMPAcquireClause>())
      AO = llvm::AtomicOrdering::Acquire;
    else if (S.getSingleClause<OMPReleaseClause>())
      AO = llvm::AtomicOrdering::Release;
  }

  CGM.getOpenMPRuntime().emitFlush(
      *this,
      [&S]() -> ArrayRef<const Expr *> {
        if (const auto *FlushClause = S.getSingleClause<OMPFlushClause>())
          return llvm::ArrayRef(FlushClause->varlist_begin(),
                                FlushClause->varlist_end());
        return std::nullopt;
      }(),
      S.getBeginLoc(), AO);
}

void CodeGenFunction::EmitOMPDepobjDirective(const OMPDepobjDirective &S) {
  const auto *DO = S.getSingleClause<OMPDepobjClause>();
  LValue DOLVal = EmitLValue(DO->getDepobj());
  if (const auto *DC = S.getSingleClause<OMPDependClause>()) {
    OMPTaskDataTy::DependData Dependencies(DC->getDependencyKind(),
                                           DC->getModifier());
    Dependencies.DepExprs.append(DC->varlist_begin(), DC->varlist_end());
    Address DepAddr = CGM.getOpenMPRuntime().emitDepobjDependClause(
        *this, Dependencies, DC->getBeginLoc());
    EmitStoreOfScalar(DepAddr.getPointer(), DOLVal);
    return;
  }
  if (const auto *DC = S.getSingleClause<OMPDestroyClause>()) {
    CGM.getOpenMPRuntime().emitDestroyClause(*this, DOLVal, DC->getBeginLoc());
    return;
  }
  if (const auto *UC = S.getSingleClause<OMPUpdateClause>()) {
    CGM.getOpenMPRuntime().emitUpdateClause(
        *this, DOLVal, UC->getDependencyKind(), UC->getBeginLoc());
    return;
  }
}

void CodeGenFunction::EmitOMPScanDirective(const OMPScanDirective &S) {
  if (!OMPParentLoopDirectiveForScan)
    return;
  const OMPExecutableDirective &ParentDir = *OMPParentLoopDirectiveForScan;
  bool IsInclusive = S.hasClausesOfKind<OMPInclusiveClause>();
  SmallVector<const Expr *, 4> Shareds;
  SmallVector<const Expr *, 4> Privates;
  SmallVector<const Expr *, 4> LHSs;
  SmallVector<const Expr *, 4> RHSs;
  SmallVector<const Expr *, 4> ReductionOps;
  SmallVector<const Expr *, 4> CopyOps;
  SmallVector<const Expr *, 4> CopyArrayTemps;
  SmallVector<const Expr *, 4> CopyArrayElems;
  for (const auto *C : ParentDir.getClausesOfKind<OMPReductionClause>()) {
    if (C->getModifier() != OMPC_REDUCTION_inscan)
      continue;
    Shareds.append(C->varlist_begin(), C->varlist_end());
    Privates.append(C->privates().begin(), C->privates().end());
    LHSs.append(C->lhs_exprs().begin(), C->lhs_exprs().end());
    RHSs.append(C->rhs_exprs().begin(), C->rhs_exprs().end());
    ReductionOps.append(C->reduction_ops().begin(), C->reduction_ops().end());
    CopyOps.append(C->copy_ops().begin(), C->copy_ops().end());
    CopyArrayTemps.append(C->copy_array_temps().begin(),
                          C->copy_array_temps().end());
    CopyArrayElems.append(C->copy_array_elems().begin(),
                          C->copy_array_elems().end());
  }
  if (ParentDir.getDirectiveKind() == OMPD_simd ||
      (getLangOpts().OpenMPSimd &&
       isOpenMPSimdDirective(ParentDir.getDirectiveKind()))) {
    // For simd directive and simd-based directives in simd only mode, use the
    // following codegen:
    // int x = 0;
    // #pragma omp simd reduction(inscan, +: x)
    // for (..) {
    //   <first part>
    //   #pragma omp scan inclusive(x)
    //   <second part>
    //  }
    // is transformed to:
    // int x = 0;
    // for (..) {
    //   int x_priv = 0;
    //   <first part>
    //   x = x_priv + x;
    //   x_priv = x;
    //   <second part>
    // }
    // and
    // int x = 0;
    // #pragma omp simd reduction(inscan, +: x)
    // for (..) {
    //   <first part>
    //   #pragma omp scan exclusive(x)
    //   <second part>
    // }
    // to
    // int x = 0;
    // for (..) {
    //   int x_priv = 0;
    //   <second part>
    //   int temp = x;
    //   x = x_priv + x;
    //   x_priv = temp;
    //   <first part>
    // }
    llvm::BasicBlock *OMPScanReduce = createBasicBlock("omp.inscan.reduce");
    EmitBranch(IsInclusive
                   ? OMPScanReduce
                   : BreakContinueStack.back().ContinueBlock.getBlock());
    EmitBlock(OMPScanDispatch);
    {
      // New scope for correct construction/destruction of temp variables for
      // exclusive scan.
      LexicalScope Scope(*this, S.getSourceRange());
      EmitBranch(IsInclusive ? OMPBeforeScanBlock : OMPAfterScanBlock);
      EmitBlock(OMPScanReduce);
      if (!IsInclusive) {
        // Create temp var and copy LHS value to this temp value.
        // TMP = LHS;
        for (unsigned I = 0, E = CopyArrayElems.size(); I < E; ++I) {
          const Expr *PrivateExpr = Privates[I];
          const Expr *TempExpr = CopyArrayTemps[I];
          EmitAutoVarDecl(
              *cast<VarDecl>(cast<DeclRefExpr>(TempExpr)->getDecl()));
          LValue DestLVal = EmitLValue(TempExpr);
          LValue SrcLVal = EmitLValue(LHSs[I]);
          EmitOMPCopy(PrivateExpr->getType(), DestLVal.getAddress(*this),
                      SrcLVal.getAddress(*this),
                      cast<VarDecl>(cast<DeclRefExpr>(LHSs[I])->getDecl()),
                      cast<VarDecl>(cast<DeclRefExpr>(RHSs[I])->getDecl()),
                      CopyOps[I]);
        }
      }
      CGM.getOpenMPRuntime().emitReduction(
          *this, ParentDir.getEndLoc(), Privates, LHSs, RHSs, ReductionOps,
          {/*WithNowait=*/true, /*SimpleReduction=*/true, OMPD_simd});
      for (unsigned I = 0, E = CopyArrayElems.size(); I < E; ++I) {
        const Expr *PrivateExpr = Privates[I];
        LValue DestLVal;
        LValue SrcLVal;
        if (IsInclusive) {
          DestLVal = EmitLValue(RHSs[I]);
          SrcLVal = EmitLValue(LHSs[I]);
        } else {
          const Expr *TempExpr = CopyArrayTemps[I];
          DestLVal = EmitLValue(RHSs[I]);
          SrcLVal = EmitLValue(TempExpr);
        }
        EmitOMPCopy(PrivateExpr->getType(), DestLVal.getAddress(*this),
                    SrcLVal.getAddress(*this),
                    cast<VarDecl>(cast<DeclRefExpr>(LHSs[I])->getDecl()),
                    cast<VarDecl>(cast<DeclRefExpr>(RHSs[I])->getDecl()),
                    CopyOps[I]);
      }
    }
    EmitBranch(IsInclusive ? OMPAfterScanBlock : OMPBeforeScanBlock);
    OMPScanExitBlock = IsInclusive
                           ? BreakContinueStack.back().ContinueBlock.getBlock()
                           : OMPScanReduce;
    EmitBlock(OMPAfterScanBlock);
    return;
  }
  if (!IsInclusive) {
    EmitBranch(BreakContinueStack.back().ContinueBlock.getBlock());
    EmitBlock(OMPScanExitBlock);
  }
  if (OMPFirstScanLoop) {
    // Emit buffer[i] = red; at the end of the input phase.
    const auto *IVExpr = cast<OMPLoopDirective>(ParentDir)
                             .getIterationVariable()
                             ->IgnoreParenImpCasts();
    LValue IdxLVal = EmitLValue(IVExpr);
    llvm::Value *IdxVal = EmitLoadOfScalar(IdxLVal, IVExpr->getExprLoc());
    IdxVal = Builder.CreateIntCast(IdxVal, SizeTy, /*isSigned=*/false);
    for (unsigned I = 0, E = CopyArrayElems.size(); I < E; ++I) {
      const Expr *PrivateExpr = Privates[I];
      const Expr *OrigExpr = Shareds[I];
      const Expr *CopyArrayElem = CopyArrayElems[I];
      OpaqueValueMapping IdxMapping(
          *this,
          cast<OpaqueValueExpr>(
              cast<ArraySubscriptExpr>(CopyArrayElem)->getIdx()),
          RValue::get(IdxVal));
      LValue DestLVal = EmitLValue(CopyArrayElem);
      LValue SrcLVal = EmitLValue(OrigExpr);
      EmitOMPCopy(PrivateExpr->getType(), DestLVal.getAddress(*this),
                  SrcLVal.getAddress(*this),
                  cast<VarDecl>(cast<DeclRefExpr>(LHSs[I])->getDecl()),
                  cast<VarDecl>(cast<DeclRefExpr>(RHSs[I])->getDecl()),
                  CopyOps[I]);
    }
  }
  EmitBranch(BreakContinueStack.back().ContinueBlock.getBlock());
  if (IsInclusive) {
    EmitBlock(OMPScanExitBlock);
    EmitBranch(BreakContinueStack.back().ContinueBlock.getBlock());
  }
  EmitBlock(OMPScanDispatch);
  if (!OMPFirstScanLoop) {
    // Emit red = buffer[i]; at the entrance to the scan phase.
    const auto *IVExpr = cast<OMPLoopDirective>(ParentDir)
                             .getIterationVariable()
                             ->IgnoreParenImpCasts();
    LValue IdxLVal = EmitLValue(IVExpr);
    llvm::Value *IdxVal = EmitLoadOfScalar(IdxLVal, IVExpr->getExprLoc());
    IdxVal = Builder.CreateIntCast(IdxVal, SizeTy, /*isSigned=*/false);
    llvm::BasicBlock *ExclusiveExitBB = nullptr;
    if (!IsInclusive) {
      llvm::BasicBlock *ContBB = createBasicBlock("omp.exclusive.dec");
      ExclusiveExitBB = createBasicBlock("omp.exclusive.copy.exit");
      llvm::Value *Cmp = Builder.CreateIsNull(IdxVal);
      Builder.CreateCondBr(Cmp, ExclusiveExitBB, ContBB);
      EmitBlock(ContBB);
      // Use idx - 1 iteration for exclusive scan.
      IdxVal = Builder.CreateNUWSub(IdxVal, llvm::ConstantInt::get(SizeTy, 1));
    }
    for (unsigned I = 0, E = CopyArrayElems.size(); I < E; ++I) {
      const Expr *PrivateExpr = Privates[I];
      const Expr *OrigExpr = Shareds[I];
      const Expr *CopyArrayElem = CopyArrayElems[I];
      OpaqueValueMapping IdxMapping(
          *this,
          cast<OpaqueValueExpr>(
              cast<ArraySubscriptExpr>(CopyArrayElem)->getIdx()),
          RValue::get(IdxVal));
      LValue SrcLVal = EmitLValue(CopyArrayElem);
      LValue DestLVal = EmitLValue(OrigExpr);
      EmitOMPCopy(PrivateExpr->getType(), DestLVal.getAddress(*this),
                  SrcLVal.getAddress(*this),
                  cast<VarDecl>(cast<DeclRefExpr>(LHSs[I])->getDecl()),
                  cast<VarDecl>(cast<DeclRefExpr>(RHSs[I])->getDecl()),
                  CopyOps[I]);
    }
    if (!IsInclusive) {
      EmitBlock(ExclusiveExitBB);
    }
  }
  EmitBranch((OMPFirstScanLoop == IsInclusive) ? OMPBeforeScanBlock
                                               : OMPAfterScanBlock);
  EmitBlock(OMPAfterScanBlock);
}

void CodeGenFunction::EmitOMPDistributeLoop(const OMPLoopDirective &S,
                                            const CodeGenLoopTy &CodeGenLoop,
                                            Expr *IncExpr) {
  // Emit the loop iteration variable.
  const auto *IVExpr = cast<DeclRefExpr>(S.getIterationVariable());
  const auto *IVDecl = cast<VarDecl>(IVExpr->getDecl());
  EmitVarDecl(*IVDecl);

  // Emit the iterations count variable.
  // If it is not a variable, Sema decided to calculate iterations count on each
  // iteration (e.g., it is foldable into a constant).
  if (const auto *LIExpr = dyn_cast<DeclRefExpr>(S.getLastIteration())) {
    EmitVarDecl(*cast<VarDecl>(LIExpr->getDecl()));
    // Emit calculation of the iterations count.
    EmitIgnoredExpr(S.getCalcLastIteration());
  }

  CGOpenMPRuntime &RT = CGM.getOpenMPRuntime();

  bool HasLastprivateClause = false;
  // Check pre-condition.
  {
    OMPLoopScope PreInitScope(*this, S);
    // Skip the entire loop if we don't meet the precondition.
    // If the condition constant folds and can be elided, avoid emitting the
    // whole loop.
    bool CondConstant;
    llvm::BasicBlock *ContBlock = nullptr;
    if (ConstantFoldsToSimpleInteger(S.getPreCond(), CondConstant)) {
      if (!CondConstant)
        return;
    } else {
      llvm::BasicBlock *ThenBlock = createBasicBlock("omp.precond.then");
      ContBlock = createBasicBlock("omp.precond.end");
      emitPreCond(*this, S, S.getPreCond(), ThenBlock, ContBlock,
                  getProfileCount(&S));
      EmitBlock(ThenBlock);
      incrementProfileCounter(&S);
    }

    emitAlignedClause(*this, S);
    // Emit 'then' code.
    {
      // Emit helper vars inits.

      LValue LB = EmitOMPHelperVar(
          *this, cast<DeclRefExpr>(
                     (isOpenMPLoopBoundSharingDirective(S.getDirectiveKind())
                          ? S.getCombinedLowerBoundVariable()
                          : S.getLowerBoundVariable())));
      LValue UB = EmitOMPHelperVar(
          *this, cast<DeclRefExpr>(
                     (isOpenMPLoopBoundSharingDirective(S.getDirectiveKind())
                          ? S.getCombinedUpperBoundVariable()
                          : S.getUpperBoundVariable())));
      LValue ST =
          EmitOMPHelperVar(*this, cast<DeclRefExpr>(S.getStrideVariable()));
      LValue IL =
          EmitOMPHelperVar(*this, cast<DeclRefExpr>(S.getIsLastIterVariable()));

      OMPPrivateScope LoopScope(*this);
      if (EmitOMPFirstprivateClause(S, LoopScope)) {
        // Emit implicit barrier to synchronize threads and avoid data races
        // on initialization of firstprivate variables and post-update of
        // lastprivate variables.
        CGM.getOpenMPRuntime().emitBarrierCall(
            *this, S.getBeginLoc(), OMPD_unknown, /*EmitChecks=*/false,
            /*ForceSimpleCall=*/true);
      }
      EmitOMPPrivateClause(S, LoopScope);
      if (isOpenMPSimdDirective(S.getDirectiveKind()) &&
          !isOpenMPParallelDirective(S.getDirectiveKind()) &&
          !isOpenMPTeamsDirective(S.getDirectiveKind()))
        EmitOMPReductionClauseInit(S, LoopScope);
      HasLastprivateClause = EmitOMPLastprivateClauseInit(S, LoopScope);
      EmitOMPPrivateLoopCounters(S, LoopScope);
      (void)LoopScope.Privatize();
      if (isOpenMPTargetExecutionDirective(S.getDirectiveKind()))
        CGM.getOpenMPRuntime().adjustTargetSpecificDataForLambdas(*this, S);

      // Detect the distribute schedule kind and chunk.
      llvm::Value *Chunk = nullptr;
      OpenMPDistScheduleClauseKind ScheduleKind = OMPC_DIST_SCHEDULE_unknown;
      if (const auto *C = S.getSingleClause<OMPDistScheduleClause>()) {
        ScheduleKind = C->getDistScheduleKind();
        if (const Expr *Ch = C->getChunkSize()) {
          Chunk = EmitScalarExpr(Ch);
          Chunk = EmitScalarConversion(Chunk, Ch->getType(),
                                       S.getIterationVariable()->getType(),
                                       S.getBeginLoc());
        }
      } else {
        // Default behaviour for dist_schedule clause.
        CGM.getOpenMPRuntime().getDefaultDistScheduleAndChunk(
            *this, S, ScheduleKind, Chunk);
      }
      const unsigned IVSize = getContext().getTypeSize(IVExpr->getType());
      const bool IVSigned = IVExpr->getType()->hasSignedIntegerRepresentation();

      // OpenMP [2.10.8, distribute Construct, Description]
      // If dist_schedule is specified, kind must be static. If specified,
      // iterations are divided into chunks of size chunk_size, chunks are
      // assigned to the teams of the league in a round-robin fashion in the
      // order of the team number. When no chunk_size is specified, the
      // iteration space is divided into chunks that are approximately equal
      // in size, and at most one chunk is distributed to each team of the
      // league. The size of the chunks is unspecified in this case.
      bool StaticChunked =
          RT.isStaticChunked(ScheduleKind, /* Chunked */ Chunk != nullptr) &&
          isOpenMPLoopBoundSharingDirective(S.getDirectiveKind());
      if (RT.isStaticNonchunked(ScheduleKind,
                                /* Chunked */ Chunk != nullptr) ||
          StaticChunked) {
        CGOpenMPRuntime::StaticRTInput StaticInit(
            IVSize, IVSigned, /* Ordered = */ false, IL.getAddress(*this),
            LB.getAddress(*this), UB.getAddress(*this), ST.getAddress(*this),
            StaticChunked ? Chunk : nullptr);
        RT.emitDistributeStaticInit(*this, S.getBeginLoc(), ScheduleKind,
                                    StaticInit);
        JumpDest LoopExit =
            getJumpDestInCurrentScope(createBasicBlock("omp.loop.exit"));
        // UB = min(UB, GlobalUB);
        EmitIgnoredExpr(isOpenMPLoopBoundSharingDirective(S.getDirectiveKind())
                            ? S.getCombinedEnsureUpperBound()
                            : S.getEnsureUpperBound());
        // IV = LB;
        EmitIgnoredExpr(isOpenMPLoopBoundSharingDirective(S.getDirectiveKind())
                            ? S.getCombinedInit()
                            : S.getInit());

        const Expr *Cond =
            isOpenMPLoopBoundSharingDirective(S.getDirectiveKind())
                ? S.getCombinedCond()
                : S.getCond();

        if (StaticChunked)
          Cond = S.getCombinedDistCond();

        // For static unchunked schedules generate:
        //
        //  1. For distribute alone, codegen
        //    while (idx <= UB) {
        //      BODY;
        //      ++idx;
        //    }
        //
        //  2. When combined with 'for' (e.g. as in 'distribute parallel for')
        //    while (idx <= UB) {
        //      <CodeGen rest of pragma>(LB, UB);
        //      idx += ST;
        //    }
        //
        // For static chunk one schedule generate:
        //
        // while (IV <= GlobalUB) {
        //   <CodeGen rest of pragma>(LB, UB);
        //   LB += ST;
        //   UB += ST;
        //   UB = min(UB, GlobalUB);
        //   IV = LB;
        // }
        //
        emitCommonSimdLoop(
            *this, S,
            [&S](CodeGenFunction &CGF, PrePostActionTy &) {
              if (isOpenMPSimdDirective(S.getDirectiveKind()))
                CGF.EmitOMPSimdInit(S);
            },
            [&S, &LoopScope, Cond, IncExpr, LoopExit, &CodeGenLoop,
             StaticChunked](CodeGenFunction &CGF, PrePostActionTy &) {
              CGF.EmitOMPInnerLoop(
                  S, LoopScope.requiresCleanups(), Cond, IncExpr,
                  [&S, LoopExit, &CodeGenLoop](CodeGenFunction &CGF) {
                    CodeGenLoop(CGF, S, LoopExit);
                  },
                  [&S, StaticChunked](CodeGenFunction &CGF) {
                    if (StaticChunked) {
                      CGF.EmitIgnoredExpr(S.getCombinedNextLowerBound());
                      CGF.EmitIgnoredExpr(S.getCombinedNextUpperBound());
                      CGF.EmitIgnoredExpr(S.getCombinedEnsureUpperBound());
                      CGF.EmitIgnoredExpr(S.getCombinedInit());
                    }
                  });
            });
        EmitBlock(LoopExit.getBlock());
        // Tell the runtime we are done.
        RT.emitForStaticFinish(*this, S.getEndLoc(), S.getDirectiveKind());
      } else {
        // Emit the outer loop, which requests its work chunk [LB..UB] from
        // runtime and runs the inner loop to process it.
        const OMPLoopArguments LoopArguments = {
            LB.getAddress(*this), UB.getAddress(*this), ST.getAddress(*this),
            IL.getAddress(*this), Chunk};
        EmitOMPDistributeOuterLoop(ScheduleKind, S, LoopScope, LoopArguments,
                                   CodeGenLoop);
      }
      if (isOpenMPSimdDirective(S.getDirectiveKind())) {
        EmitOMPSimdFinal(S, [IL, &S](CodeGenFunction &CGF) {
          return CGF.Builder.CreateIsNotNull(
              CGF.EmitLoadOfScalar(IL, S.getBeginLoc()));
        });
      }
      if (isOpenMPSimdDirective(S.getDirectiveKind()) &&
          !isOpenMPParallelDirective(S.getDirectiveKind()) &&
          !isOpenMPTeamsDirective(S.getDirectiveKind())) {
        EmitOMPReductionClauseFinal(S, OMPD_simd);
        // Emit post-update of the reduction variables if IsLastIter != 0.
        emitPostUpdateForReductionClause(
            *this, S, [IL, &S](CodeGenFunction &CGF) {
              return CGF.Builder.CreateIsNotNull(
                  CGF.EmitLoadOfScalar(IL, S.getBeginLoc()));
            });
      }
      // Emit final copy of the lastprivate variables if IsLastIter != 0.
      if (HasLastprivateClause) {
        EmitOMPLastprivateClauseFinal(
            S, /*NoFinals=*/false,
            Builder.CreateIsNotNull(EmitLoadOfScalar(IL, S.getBeginLoc())));
      }
    }

    // We're now done with the loop, so jump to the continuation block.
    if (ContBlock) {
      EmitBranch(ContBlock);
      EmitBlock(ContBlock, true);
    }
  }
}

void CodeGenFunction::EmitOMPDistributeDirective(
    const OMPDistributeDirective &S) {
  auto &&CodeGen = [&S](CodeGenFunction &CGF, PrePostActionTy &) {
    CGF.EmitOMPDistributeLoop(S, emitOMPLoopBodyWithStopPoint, S.getInc());
  };
  OMPLexicalScope Scope(*this, S, OMPD_unknown);
  CGM.getOpenMPRuntime().emitInlinedDirective(*this, OMPD_distribute, CodeGen);
}

static llvm::Function *
emitOutlinedOrderedFunction(CodeGenModule &CGM, const CapturedStmt *S,
                            const OMPExecutableDirective &D,
                            SourceLocation Loc) {
  CodeGenFunction CGF(CGM, /*suppressNewContext=*/true);
  CodeGenFunction::CGCapturedStmtInfo CapStmtInfo;
  CGF.CapturedStmtInfo = &CapStmtInfo;
  llvm::Function *Fn = CGF.GenerateOpenMPCapturedStmtFunction(*S, D, Loc);
  Fn->setDoesNotRecurse();
  return Fn;
}

template <typename T>
static void emitRestoreIP(CodeGenFunction &CGF, const T *C,
                          llvm::OpenMPIRBuilder::InsertPointTy AllocaIP,
                          llvm::OpenMPIRBuilder &OMPBuilder) {

  unsigned NumLoops = C->getNumLoops();
  QualType Int64Ty = CGF.CGM.getContext().getIntTypeForBitwidth(
      /*DestWidth=*/64, /*Signed=*/1);
  llvm::SmallVector<llvm::Value *> StoreValues;
  for (unsigned I = 0; I < NumLoops; I++) {
    const Expr *CounterVal = C->getLoopData(I);
    assert(CounterVal);
    llvm::Value *StoreValue = CGF.EmitScalarConversion(
        CGF.EmitScalarExpr(CounterVal), CounterVal->getType(), Int64Ty,
        CounterVal->getExprLoc());
    StoreValues.emplace_back(StoreValue);
  }
  OMPDoacrossKind<T> ODK;
  bool IsDependSource = ODK.isSource(C);
  CGF.Builder.restoreIP(
      OMPBuilder.createOrderedDepend(CGF.Builder, AllocaIP, NumLoops,
                                     StoreValues, ".cnt.addr", IsDependSource));
}

void CodeGenFunction::EmitOMPOrderedDirective(const OMPOrderedDirective &S) {
  if (CGM.getLangOpts().OpenMPIRBuilder) {
    llvm::OpenMPIRBuilder &OMPBuilder = CGM.getOpenMPRuntime().getOMPBuilder();
    using InsertPointTy = llvm::OpenMPIRBuilder::InsertPointTy;

    if (S.hasClausesOfKind<OMPDependClause>() ||
        S.hasClausesOfKind<OMPDoacrossClause>()) {
      // The ordered directive with depend clause.
      assert(!S.hasAssociatedStmt() && "No associated statement must be in "
                                       "ordered depend|doacross construct.");
      InsertPointTy AllocaIP(AllocaInsertPt->getParent(),
                             AllocaInsertPt->getIterator());
      for (const auto *DC : S.getClausesOfKind<OMPDependClause>())
        emitRestoreIP(*this, DC, AllocaIP, OMPBuilder);
      for (const auto *DC : S.getClausesOfKind<OMPDoacrossClause>())
        emitRestoreIP(*this, DC, AllocaIP, OMPBuilder);
    } else {
      // The ordered directive with threads or simd clause, or without clause.
      // Without clause, it behaves as if the threads clause is specified.
      const auto *C = S.getSingleClause<OMPSIMDClause>();

      auto FiniCB = [this](InsertPointTy IP) {
        OMPBuilderCBHelpers::FinalizeOMPRegion(*this, IP);
      };

      auto BodyGenCB = [&S, C, this](InsertPointTy AllocaIP,
                                     InsertPointTy CodeGenIP) {
        Builder.restoreIP(CodeGenIP);

        const CapturedStmt *CS = S.getInnermostCapturedStmt();
        if (C) {
          llvm::BasicBlock *FiniBB = splitBBWithSuffix(
              Builder, /*CreateBranch=*/false, ".ordered.after");
          llvm::SmallVector<llvm::Value *, 16> CapturedVars;
          GenerateOpenMPCapturedVars(*CS, CapturedVars, CGM.getOptKernelKey(S));
          llvm::Function *OutlinedFn =
              emitOutlinedOrderedFunction(CGM, CS, S, S.getBeginLoc());
          assert(S.getBeginLoc().isValid() &&
                 "Outlined function call location must be valid.");
          ApplyDebugLocation::CreateDefaultArtificial(*this, S.getBeginLoc());
          OMPBuilderCBHelpers::EmitCaptureStmt(*this, CodeGenIP, *FiniBB,
                                               OutlinedFn, CapturedVars);
        } else {
          OMPBuilderCBHelpers::EmitOMPInlinedRegionBody(
              *this, CS->getCapturedStmt(), AllocaIP, CodeGenIP, "ordered");
        }
      };

      OMPLexicalScope Scope(*this, S, OMPD_unknown);
      Builder.restoreIP(
          OMPBuilder.createOrderedThreadsSimd(Builder, BodyGenCB, FiniCB, !C));
    }
    return;
  }

  if (S.hasClausesOfKind<OMPDependClause>()) {
    assert(!S.hasAssociatedStmt() &&
           "No associated statement must be in ordered depend construct.");
    for (const auto *DC : S.getClausesOfKind<OMPDependClause>())
      CGM.getOpenMPRuntime().emitDoacrossOrdered(*this, DC);
    return;
  }
  if (S.hasClausesOfKind<OMPDoacrossClause>()) {
    assert(!S.hasAssociatedStmt() &&
           "No associated statement must be in ordered doacross construct.");
    for (const auto *DC : S.getClausesOfKind<OMPDoacrossClause>())
      CGM.getOpenMPRuntime().emitDoacrossOrdered(*this, DC);
    return;
  }
  const auto *C = S.getSingleClause<OMPSIMDClause>();
  auto &&CodeGen = [&S, C, this](CodeGenFunction &CGF,
                                 PrePostActionTy &Action) {
    const CapturedStmt *CS = S.getInnermostCapturedStmt();
    if (C) {
      llvm::SmallVector<llvm::Value *, 16> CapturedVars;
      CGF.GenerateOpenMPCapturedVars(*CS, CapturedVars, CGM.getOptKernelKey(S));
      llvm::Function *OutlinedFn =
          emitOutlinedOrderedFunction(CGM, CS, S, S.getBeginLoc());
      CGM.getOpenMPRuntime().emitOutlinedFunctionCall(CGF, S.getBeginLoc(),
                                                      OutlinedFn, CapturedVars);
    } else {
      Action.Enter(CGF);
      CGF.EmitStmt(CS->getCapturedStmt());
    }
  };
  OMPLexicalScope Scope(*this, S, OMPD_unknown);
  CGM.getOpenMPRuntime().emitOrderedRegion(*this, CodeGen, S.getBeginLoc(), !C);
}

static llvm::Value *convertToScalarValue(CodeGenFunction &CGF, RValue Val,
                                         QualType SrcType, QualType DestType,
                                         SourceLocation Loc) {
  assert(CGF.hasScalarEvaluationKind(DestType) &&
         "DestType must have scalar evaluation kind.");
  assert(!Val.isAggregate() && "Must be a scalar or complex.");
  return Val.isScalar() ? CGF.EmitScalarConversion(Val.getScalarVal(), SrcType,
                                                   DestType, Loc)
                        : CGF.EmitComplexToScalarConversion(
                              Val.getComplexVal(), SrcType, DestType, Loc);
}

static CodeGenFunction::ComplexPairTy
convertToComplexValue(CodeGenFunction &CGF, RValue Val, QualType SrcType,
                      QualType DestType, SourceLocation Loc) {
  assert(CGF.getEvaluationKind(DestType) == TEK_Complex &&
         "DestType must have complex evaluation kind.");
  CodeGenFunction::ComplexPairTy ComplexVal;
  if (Val.isScalar()) {
    // Convert the input element to the element type of the complex.
    QualType DestElementType =
        DestType->castAs<ComplexType>()->getElementType();
    llvm::Value *ScalarVal = CGF.EmitScalarConversion(
        Val.getScalarVal(), SrcType, DestElementType, Loc);
    ComplexVal = CodeGenFunction::ComplexPairTy(
        ScalarVal, llvm::Constant::getNullValue(ScalarVal->getType()));
  } else {
    assert(Val.isComplex() && "Must be a scalar or complex.");
    QualType SrcElementType = SrcType->castAs<ComplexType>()->getElementType();
    QualType DestElementType =
        DestType->castAs<ComplexType>()->getElementType();
    ComplexVal.first = CGF.EmitScalarConversion(
        Val.getComplexVal().first, SrcElementType, DestElementType, Loc);
    ComplexVal.second = CGF.EmitScalarConversion(
        Val.getComplexVal().second, SrcElementType, DestElementType, Loc);
  }
  return ComplexVal;
}

static void emitSimpleAtomicStore(CodeGenFunction &CGF, llvm::AtomicOrdering AO,
                                  LValue LVal, RValue RVal) {
  if (LVal.isGlobalReg())
    CGF.EmitStoreThroughGlobalRegLValue(RVal, LVal);
  else
    CGF.EmitAtomicStore(RVal, LVal, AO, LVal.isVolatile(), /*isInit=*/false);
}

static RValue emitSimpleAtomicLoad(CodeGenFunction &CGF,
                                   llvm::AtomicOrdering AO, LValue LVal,
                                   SourceLocation Loc) {
  if (LVal.isGlobalReg())
    return CGF.EmitLoadOfLValue(LVal, Loc);
  return CGF.EmitAtomicLoad(
      LVal, Loc, llvm::AtomicCmpXchgInst::getStrongestFailureOrdering(AO),
      LVal.isVolatile());
}

void CodeGenFunction::emitOMPSimpleStore(LValue LVal, RValue RVal,
                                         QualType RValTy, SourceLocation Loc) {
  switch (getEvaluationKind(LVal.getType())) {
  case TEK_Scalar:
    EmitStoreThroughLValue(RValue::get(convertToScalarValue(
                               *this, RVal, RValTy, LVal.getType(), Loc)),
                           LVal);
    break;
  case TEK_Complex:
    EmitStoreOfComplex(
        convertToComplexValue(*this, RVal, RValTy, LVal.getType(), Loc), LVal,
        /*isInit=*/false);
    break;
  case TEK_Aggregate:
    llvm_unreachable("Must be a scalar or complex.");
  }
}

static void emitOMPAtomicReadExpr(CodeGenFunction &CGF, llvm::AtomicOrdering AO,
                                  const Expr *X, const Expr *V,
                                  SourceLocation Loc) {
  // v = x;
  assert(V->isLValue() && "V of 'omp atomic read' is not lvalue");
  assert(X->isLValue() && "X of 'omp atomic read' is not lvalue");
  LValue XLValue = CGF.EmitLValue(X);
  LValue VLValue = CGF.EmitLValue(V);
  RValue Res = emitSimpleAtomicLoad(CGF, AO, XLValue, Loc);
  // OpenMP, 2.17.7, atomic Construct
  // If the read or capture clause is specified and the acquire, acq_rel, or
  // seq_cst clause is specified then the strong flush on exit from the atomic
  // operation is also an acquire flush.
  switch (AO) {
  case llvm::AtomicOrdering::Acquire:
  case llvm::AtomicOrdering::AcquireRelease:
  case llvm::AtomicOrdering::SequentiallyConsistent:
    CGF.CGM.getOpenMPRuntime().emitFlush(CGF, std::nullopt, Loc,
                                         llvm::AtomicOrdering::Acquire);
    break;
  case llvm::AtomicOrdering::Monotonic:
  case llvm::AtomicOrdering::Release:
    break;
  case llvm::AtomicOrdering::NotAtomic:
  case llvm::AtomicOrdering::Unordered:
    llvm_unreachable("Unexpected ordering.");
  }
  CGF.emitOMPSimpleStore(VLValue, Res, X->getType().getNonReferenceType(), Loc);
  CGF.CGM.getOpenMPRuntime().checkAndEmitLastprivateConditional(CGF, V);
}

static void emitOMPAtomicWriteExpr(CodeGenFunction &CGF,
                                   llvm::AtomicOrdering AO, const Expr *X,
                                   const Expr *E, SourceLocation Loc) {
  // x = expr;
  assert(X->isLValue() && "X of 'omp atomic write' is not lvalue");
  emitSimpleAtomicStore(CGF, AO, CGF.EmitLValue(X), CGF.EmitAnyExpr(E));
  CGF.CGM.getOpenMPRuntime().checkAndEmitLastprivateConditional(CGF, X);
  // OpenMP, 2.17.7, atomic Construct
  // If the write, update, or capture clause is specified and the release,
  // acq_rel, or seq_cst clause is specified then the strong flush on entry to
  // the atomic operation is also a release flush.
  switch (AO) {
  case llvm::AtomicOrdering::Release:
  case llvm::AtomicOrdering::AcquireRelease:
  case llvm::AtomicOrdering::SequentiallyConsistent:
    CGF.CGM.getOpenMPRuntime().emitFlush(CGF, std::nullopt, Loc,
                                         llvm::AtomicOrdering::Release);
    break;
  case llvm::AtomicOrdering::Acquire:
  case llvm::AtomicOrdering::Monotonic:
    break;
  case llvm::AtomicOrdering::NotAtomic:
  case llvm::AtomicOrdering::Unordered:
    llvm_unreachable("Unexpected ordering.");
  }
}

static bool canUseAMDGPUFastFPAtomics(CodeGenFunction &CGF, LValue X,
                                      RValue Update, BinaryOperatorKind BO,
                                      const Expr *Hint) {
  ASTContext &Context = CGF.getContext();

  // Handle fast FP atomics for AMDGPU target (call intrinsic)
  // Flag\Hint|  None | Fast | Safe |
  //----------------------------------
  //           |       |      |      |
  //   Fast    | Fast  | Fast | Safe |
  // (unsafe)  |       |      |      |
  //----------------------------------
  //           |       |      |      |
  //   Safe    | Safe  | Fast | Safe |
  //(no-unsafe)|       |      |      |
  //----------------------------------
  bool userRequestsAMDGPUFastFPAtomics =
      (Hint && Hint->getIntegerConstantExpr(Context).value() ==
                   HintClause::OpenMPSyncHintExpr::AMD_fast_fp_atomics)
          ? true
          : (Hint && Hint->getIntegerConstantExpr(Context).value() ==
                         HintClause::OpenMPSyncHintExpr::AMD_safe_fp_atomics)
                ? false
                : Context.getTargetInfo().allowAMDGPUUnsafeFPAtomics();

  if (!Update.isScalar())
    return false;

  bool addOpHasAMDGPUFastVersion =
      BO == BO_Add && (Update.getScalarVal()->getType()->isDoubleTy() ||
                       Update.getScalarVal()->getType()->isFloatTy());

  bool minMaxOpHasAMDGPUFastVersion =
      (BO == BO_LT || BO == BO_GT) &&
      Update.getScalarVal()->getType()->isDoubleTy();

  return Context.getTargetInfo().getTriple().isAMDGCN() &&
         CGF.CGM.getOpenMPRuntime().supportFastFPAtomics() &&
         CGF.CGM.getLangOpts().OpenMPIsTargetDevice &&
         userRequestsAMDGPUFastFPAtomics &&
         (addOpHasAMDGPUFastVersion || minMaxOpHasAMDGPUFastVersion) &&
         X.isSimple();
}

static std::pair<bool, RValue>
emitOMPAtomicRMW(CodeGenFunction &CGF, LValue X, RValue Update,
                 BinaryOperatorKind BO, llvm::AtomicOrdering AO,
                 bool IsXLHSInRHSPart, const Expr *Hint) {
  ASTContext &Context = CGF.getContext();

  if (CGF.CGM.getOpenMPRuntime().mustEmitSafeAtomic(CGF, X, Update, BO)) {
    // this will force emission of cmpxchg in the caller using
    // clang machinery
    return std::make_pair(false, RValue::get(nullptr));
  }

  bool useFPAtomics = canUseAMDGPUFastFPAtomics(CGF, X, Update, BO, Hint);
  if (useFPAtomics) {
    auto Ret = CGF.CGM.getOpenMPRuntime().emitFastFPAtomicCall(
        CGF, X, Update, BO, IsXLHSInRHSPart);
    if (Ret.first)
      return Ret;
  }

  // Allow atomicrmw only if 'x' and 'update' are integer values, lvalue for 'x'
  // expression is simple and atomic is allowed for the given type for the
  // target platform.
  if (BO == BO_Comma || !Update.isScalar() || !X.isSimple() ||
      (!isa<llvm::ConstantInt>(Update.getScalarVal()) &&
       (Update.getScalarVal()->getType() !=
        X.getAddress(CGF).getElementType())) ||
      !Context.getTargetInfo().hasBuiltinAtomic(
          Context.getTypeSize(X.getType()), Context.toBits(X.getAlignment())))
    return std::make_pair(false, RValue::get(nullptr));

  auto &&CheckAtomicSupport = [&CGF](llvm::Type *T, BinaryOperatorKind BO) {
    if (T->isIntegerTy())
      return true;

    if (T->isFloatingPointTy() && (BO == BO_Add || BO == BO_Sub))
      return llvm::isPowerOf2_64(CGF.CGM.getDataLayout().getTypeStoreSize(T));

    return false;
  };

  if (!CheckAtomicSupport(Update.getScalarVal()->getType(), BO) ||
      !CheckAtomicSupport(X.getAddress(CGF).getElementType(), BO))
    return std::make_pair(false, RValue::get(nullptr));

  bool IsInteger = X.getAddress(CGF).getElementType()->isIntegerTy();
  llvm::AtomicRMWInst::BinOp RMWOp;
  switch (BO) {
  case BO_Add:
    RMWOp = IsInteger ? llvm::AtomicRMWInst::Add : llvm::AtomicRMWInst::FAdd;
    break;
  case BO_Sub:
    if (!IsXLHSInRHSPart)
      return std::make_pair(false, RValue::get(nullptr));
    RMWOp = IsInteger ? llvm::AtomicRMWInst::Sub : llvm::AtomicRMWInst::FSub;
    break;
  case BO_And:
    RMWOp = llvm::AtomicRMWInst::And;
    break;
  case BO_Or:
    RMWOp = llvm::AtomicRMWInst::Or;
    break;
  case BO_Xor:
    RMWOp = llvm::AtomicRMWInst::Xor;
    break;
  case BO_LT:
    if (IsInteger)
      RMWOp = X.getType()->hasSignedIntegerRepresentation()
                  ? (IsXLHSInRHSPart ? llvm::AtomicRMWInst::Min
                                     : llvm::AtomicRMWInst::Max)
                  : (IsXLHSInRHSPart ? llvm::AtomicRMWInst::UMin
                                     : llvm::AtomicRMWInst::UMax);
    else
      RMWOp = IsXLHSInRHSPart ? llvm::AtomicRMWInst::FMin
                              : llvm::AtomicRMWInst::FMax;
    break;
  case BO_GT:
    if (IsInteger)
      RMWOp = X.getType()->hasSignedIntegerRepresentation()
                  ? (IsXLHSInRHSPart ? llvm::AtomicRMWInst::Max
                                     : llvm::AtomicRMWInst::Min)
                  : (IsXLHSInRHSPart ? llvm::AtomicRMWInst::UMax
                                     : llvm::AtomicRMWInst::UMin);
    else
      RMWOp = IsXLHSInRHSPart ? llvm::AtomicRMWInst::FMax
                              : llvm::AtomicRMWInst::FMin;
    break;
  case BO_Assign:
    RMWOp = llvm::AtomicRMWInst::Xchg;
    break;
  case BO_Mul:
  case BO_Div:
  case BO_Rem:
  case BO_Shl:
  case BO_Shr:
  case BO_LAnd:
  case BO_LOr:
    return std::make_pair(false, RValue::get(nullptr));
  case BO_PtrMemD:
  case BO_PtrMemI:
  case BO_LE:
  case BO_GE:
  case BO_EQ:
  case BO_NE:
  case BO_Cmp:
  case BO_AddAssign:
  case BO_SubAssign:
  case BO_AndAssign:
  case BO_OrAssign:
  case BO_XorAssign:
  case BO_MulAssign:
  case BO_DivAssign:
  case BO_RemAssign:
  case BO_ShlAssign:
  case BO_ShrAssign:
  case BO_Comma:
    llvm_unreachable("Unsupported atomic update operation");
  }
  llvm::Value *UpdateVal = Update.getScalarVal();
  if (auto *IC = dyn_cast<llvm::ConstantInt>(UpdateVal)) {
    if (IsInteger)
      UpdateVal = CGF.Builder.CreateIntCast(
          IC, X.getAddress(CGF).getElementType(),
          X.getType()->hasSignedIntegerRepresentation());
    else
      UpdateVal = CGF.Builder.CreateCast(llvm::Instruction::CastOps::UIToFP, IC,
                                         X.getAddress(CGF).getElementType());
  }
  llvm::Value *Res =
      CGF.Builder.CreateAtomicRMW(RMWOp, X.getAddress(CGF), UpdateVal, AO);
  return std::make_pair(true, RValue::get(Res));
}

std::pair<bool, RValue> CodeGenFunction::EmitOMPAtomicSimpleUpdateExpr(
    LValue X, RValue E, BinaryOperatorKind BO, bool IsXLHSInRHSPart,
    llvm::AtomicOrdering AO, SourceLocation Loc,
    const llvm::function_ref<RValue(RValue)> CommonGen, const Expr *Hint) {
  // Update expressions are allowed to have the following forms:
  // x binop= expr; -> xrval + expr;
  // x++, ++x -> xrval + 1;
  // x--, --x -> xrval - 1;
  // x = x binop expr; -> xrval binop expr
  // x = expr Op x; - > expr binop xrval;
  auto Res = emitOMPAtomicRMW(*this, X, E, BO, AO, IsXLHSInRHSPart, Hint);
  if (!Res.first) {
    if (X.isGlobalReg()) {
      // Emit an update expression: 'xrval' binop 'expr' or 'expr' binop
      // 'xrval'.
      EmitStoreThroughLValue(CommonGen(EmitLoadOfLValue(X, Loc)), X);
    } else {
      // Perform compare-and-swap procedure.
      EmitAtomicUpdate(X, AO, CommonGen, X.getType().isVolatileQualified());
    }
  }
  return Res;
}

static void emitOMPAtomicUpdateExpr(CodeGenFunction &CGF,
                                    llvm::AtomicOrdering AO, const Expr *X,
                                    const Expr *E, const Expr *UE,
                                    bool IsXLHSInRHSPart, SourceLocation Loc,
                                    const Expr *Hint) {
  assert(isa<BinaryOperator>(UE->IgnoreImpCasts()) &&
         "Update expr in 'atomic update' must be a binary operator.");
  const auto *BOUE = cast<BinaryOperator>(UE->IgnoreImpCasts());
  // Update expressions are allowed to have the following forms:
  // x binop= expr; -> xrval + expr;
  // x++, ++x -> xrval + 1;
  // x--, --x -> xrval - 1;
  // x = x binop expr; -> xrval binop expr
  // x = expr Op x; - > expr binop xrval;
  assert(X->isLValue() && "X of 'omp atomic update' is not lvalue");
  LValue XLValue = CGF.EmitLValue(X);
  RValue ExprRValue = CGF.EmitAnyExpr(E);
  const auto *LHS = cast<OpaqueValueExpr>(BOUE->getLHS()->IgnoreImpCasts());
  const auto *RHS = cast<OpaqueValueExpr>(BOUE->getRHS()->IgnoreImpCasts());
  const OpaqueValueExpr *XRValExpr = IsXLHSInRHSPart ? LHS : RHS;
  const OpaqueValueExpr *ERValExpr = IsXLHSInRHSPart ? RHS : LHS;
  auto &&Gen = [&CGF, UE, ExprRValue, XRValExpr, ERValExpr](RValue XRValue) {
    CodeGenFunction::OpaqueValueMapping MapExpr(CGF, ERValExpr, ExprRValue);
    CodeGenFunction::OpaqueValueMapping MapX(CGF, XRValExpr, XRValue);
    return CGF.EmitAnyExpr(UE);
  };
  (void)CGF.EmitOMPAtomicSimpleUpdateExpr(XLValue, ExprRValue,
                                          BOUE->getOpcode(), IsXLHSInRHSPart,
                                          AO, Loc, Gen, Hint);
  CGF.CGM.getOpenMPRuntime().checkAndEmitLastprivateConditional(CGF, X);
  // OpenMP, 2.17.7, atomic Construct
  // If the write, update, or capture clause is specified and the release,
  // acq_rel, or seq_cst clause is specified then the strong flush on entry to
  // the atomic operation is also a release flush.
  switch (AO) {
  case llvm::AtomicOrdering::Release:
  case llvm::AtomicOrdering::AcquireRelease:
  case llvm::AtomicOrdering::SequentiallyConsistent:
    CGF.CGM.getOpenMPRuntime().emitFlush(CGF, std::nullopt, Loc,
                                         llvm::AtomicOrdering::Release);
    break;
  case llvm::AtomicOrdering::Acquire:
  case llvm::AtomicOrdering::Monotonic:
    break;
  case llvm::AtomicOrdering::NotAtomic:
  case llvm::AtomicOrdering::Unordered:
    llvm_unreachable("Unexpected ordering.");
  }
}

static RValue convertToType(CodeGenFunction &CGF, RValue Value,
                            QualType SourceType, QualType ResType,
                            SourceLocation Loc) {
  switch (CGF.getEvaluationKind(ResType)) {
  case TEK_Scalar:
    return RValue::get(
        convertToScalarValue(CGF, Value, SourceType, ResType, Loc));
  case TEK_Complex: {
    auto Res = convertToComplexValue(CGF, Value, SourceType, ResType, Loc);
    return RValue::getComplex(Res.first, Res.second);
  }
  case TEK_Aggregate:
    break;
  }
  llvm_unreachable("Must be a scalar or complex.");
}

static void emitOMPAtomicCaptureExpr(CodeGenFunction &CGF,
                                     llvm::AtomicOrdering AO,
                                     bool IsPostfixUpdate, const Expr *V,
                                     const Expr *X, const Expr *E,
                                     const Expr *UE, bool IsXLHSInRHSPart,
                                     SourceLocation Loc) {
  assert(X->isLValue() && "X of 'omp atomic capture' is not lvalue");
  assert(V->isLValue() && "V of 'omp atomic capture' is not lvalue");
  RValue NewVVal;
  LValue VLValue = CGF.EmitLValue(V);
  LValue XLValue = CGF.EmitLValue(X);
  RValue ExprRValue = CGF.EmitAnyExpr(E);
  QualType NewVValType;
  if (UE) {
    // 'x' is updated with some additional value.
    assert(isa<BinaryOperator>(UE->IgnoreImpCasts()) &&
           "Update expr in 'atomic capture' must be a binary operator.");
    const auto *BOUE = cast<BinaryOperator>(UE->IgnoreImpCasts());
    // Update expressions are allowed to have the following forms:
    // x binop= expr; -> xrval + expr;
    // x++, ++x -> xrval + 1;
    // x--, --x -> xrval - 1;
    // x = x binop expr; -> xrval binop expr
    // x = expr Op x; - > expr binop xrval;
    const auto *LHS = cast<OpaqueValueExpr>(BOUE->getLHS()->IgnoreImpCasts());
    const auto *RHS = cast<OpaqueValueExpr>(BOUE->getRHS()->IgnoreImpCasts());
    const OpaqueValueExpr *XRValExpr = IsXLHSInRHSPart ? LHS : RHS;
    NewVValType = XRValExpr->getType();
    const OpaqueValueExpr *ERValExpr = IsXLHSInRHSPart ? RHS : LHS;
    auto &&Gen = [&CGF, &NewVVal, UE, ExprRValue, XRValExpr, ERValExpr,
                  IsPostfixUpdate](RValue XRValue) {
      CodeGenFunction::OpaqueValueMapping MapExpr(CGF, ERValExpr, ExprRValue);
      CodeGenFunction::OpaqueValueMapping MapX(CGF, XRValExpr, XRValue);
      RValue Res = CGF.EmitAnyExpr(UE);
      NewVVal = IsPostfixUpdate ? XRValue : Res;
      return Res;
    };
    auto Res = CGF.EmitOMPAtomicSimpleUpdateExpr(
        XLValue, ExprRValue, BOUE->getOpcode(), IsXLHSInRHSPart, AO, Loc, Gen);
    CGF.CGM.getOpenMPRuntime().checkAndEmitLastprivateConditional(CGF, X);
    if (Res.first) {
      // 'atomicrmw' instruction was generated.
      if (IsPostfixUpdate) {
        // Use old value from 'atomicrmw'.
        NewVVal = Res.second;
      } else {
        // 'atomicrmw' does not provide new value, so evaluate it using old
        // value of 'x'.
        CodeGenFunction::OpaqueValueMapping MapExpr(CGF, ERValExpr, ExprRValue);
        CodeGenFunction::OpaqueValueMapping MapX(CGF, XRValExpr, Res.second);
        NewVVal = CGF.EmitAnyExpr(UE);
      }
    }
  } else {
    // 'x' is simply rewritten with some 'expr'.
    NewVValType = X->getType().getNonReferenceType();
    ExprRValue = convertToType(CGF, ExprRValue, E->getType(),
                               X->getType().getNonReferenceType(), Loc);
    auto &&Gen = [&NewVVal, ExprRValue](RValue XRValue) {
      NewVVal = XRValue;
      return ExprRValue;
    };
    // Try to perform atomicrmw xchg, otherwise simple exchange.
    auto Res = CGF.EmitOMPAtomicSimpleUpdateExpr(
        XLValue, ExprRValue, /*BO=*/BO_Assign, /*IsXLHSInRHSPart=*/false, AO,
        Loc, Gen);
    CGF.CGM.getOpenMPRuntime().checkAndEmitLastprivateConditional(CGF, X);
    if (Res.first) {
      // 'atomicrmw' instruction was generated.
      NewVVal = IsPostfixUpdate ? Res.second : ExprRValue;
    }
  }
  // Emit post-update store to 'v' of old/new 'x' value.
  CGF.emitOMPSimpleStore(VLValue, NewVVal, NewVValType, Loc);
  CGF.CGM.getOpenMPRuntime().checkAndEmitLastprivateConditional(CGF, V);
  // OpenMP 5.1 removes the required flush for capture clause.
  if (CGF.CGM.getLangOpts().OpenMP < 51) {
    // OpenMP, 2.17.7, atomic Construct
    // If the write, update, or capture clause is specified and the release,
    // acq_rel, or seq_cst clause is specified then the strong flush on entry to
    // the atomic operation is also a release flush.
    // If the read or capture clause is specified and the acquire, acq_rel, or
    // seq_cst clause is specified then the strong flush on exit from the atomic
    // operation is also an acquire flush.
    switch (AO) {
    case llvm::AtomicOrdering::Release:
      CGF.CGM.getOpenMPRuntime().emitFlush(CGF, std::nullopt, Loc,
                                           llvm::AtomicOrdering::Release);
      break;
    case llvm::AtomicOrdering::Acquire:
      CGF.CGM.getOpenMPRuntime().emitFlush(CGF, std::nullopt, Loc,
                                           llvm::AtomicOrdering::Acquire);
      break;
    case llvm::AtomicOrdering::AcquireRelease:
    case llvm::AtomicOrdering::SequentiallyConsistent:
      CGF.CGM.getOpenMPRuntime().emitFlush(
          CGF, std::nullopt, Loc, llvm::AtomicOrdering::AcquireRelease);
      break;
    case llvm::AtomicOrdering::Monotonic:
      break;
    case llvm::AtomicOrdering::NotAtomic:
    case llvm::AtomicOrdering::Unordered:
      llvm_unreachable("Unexpected ordering.");
    }
  }
}

<<<<<<< HEAD
static void emitOMPAtomicCompareExpr(CodeGenFunction &CGF,
                                     llvm::AtomicOrdering AO, const Expr *X,
                                     const Expr *V, const Expr *R,
                                     const Expr *E, const Expr *D,
                                     const Expr *CE, bool IsXBinopExpr,
                                     bool IsPostfixUpdate, bool IsFailOnly,
                                     const Expr *Hint, SourceLocation Loc) {
=======
static void emitOMPAtomicCompareExpr(
    CodeGenFunction &CGF, llvm::AtomicOrdering AO, llvm::AtomicOrdering FailAO,
    const Expr *X, const Expr *V, const Expr *R, const Expr *E, const Expr *D,
    const Expr *CE, bool IsXBinopExpr, bool IsPostfixUpdate, bool IsFailOnly,
    SourceLocation Loc) {
>>>>>>> e775ba38
  llvm::OpenMPIRBuilder &OMPBuilder =
      CGF.CGM.getOpenMPRuntime().getOMPBuilder();

  OMPAtomicCompareOp Op;
  assert(isa<BinaryOperator>(CE) && "CE is not a BinaryOperator");
  switch (cast<BinaryOperator>(CE)->getOpcode()) {
  case BO_EQ:
    Op = OMPAtomicCompareOp::EQ;
    break;
  case BO_LT:
    Op = OMPAtomicCompareOp::MIN;
    break;
  case BO_GT:
    Op = OMPAtomicCompareOp::MAX;
    break;
  default:
    llvm_unreachable("unsupported atomic compare binary operator");
  }

  LValue XLVal = CGF.EmitLValue(X);
  Address XAddr = XLVal.getAddress(CGF);

  auto EmitRValueWithCastIfNeeded = [&CGF, Loc](const Expr *X, const Expr *E) {
    if (X->getType() == E->getType())
      return CGF.EmitScalarExpr(E);
    const Expr *NewE = E->IgnoreImplicitAsWritten();
    llvm::Value *V = CGF.EmitScalarExpr(NewE);
    if (NewE->getType() == X->getType())
      return V;
    return CGF.EmitScalarConversion(V, NewE->getType(), X->getType(), Loc);
  };

  llvm::Value *EVal = EmitRValueWithCastIfNeeded(X, E);

  if (CGF.CGM.getOpenMPRuntime().mustEmitSafeAtomic(
          CGF, XLVal, RValue::get(EVal),
          cast<BinaryOperator>(CE)->getOpcode())) {
    auto Ret = CGF.CGM.getOpenMPRuntime().emitAtomicCASLoop(
        CGF, XLVal, RValue::get(EVal), cast<BinaryOperator>(CE)->getOpcode());
    return;
  }

  // Check if fast AMDGPU FP atomics can be used for the current operation:
  bool canUseFastAtomics =
      canUseAMDGPUFastFPAtomics(CGF, XLVal, RValue::get(EVal),
                                cast<BinaryOperator>(CE)->getOpcode(), Hint);
  if (canUseFastAtomics) {
    CGF.CGM.getOpenMPRuntime().emitFastFPAtomicCall(
        CGF, XLVal, RValue::get(EVal), cast<BinaryOperator>(CE)->getOpcode(),
        IsXBinopExpr);
    return;
  }

  llvm::Value *DVal = D ? EmitRValueWithCastIfNeeded(X, D) : nullptr;
  if (auto *CI = dyn_cast<llvm::ConstantInt>(EVal))
    EVal = CGF.Builder.CreateIntCast(
        CI, XLVal.getAddress(CGF).getElementType(),
        E->getType()->hasSignedIntegerRepresentation());
  if (DVal)
    if (auto *CI = dyn_cast<llvm::ConstantInt>(DVal))
      DVal = CGF.Builder.CreateIntCast(
          CI, XLVal.getAddress(CGF).getElementType(),
          D->getType()->hasSignedIntegerRepresentation());

  llvm::OpenMPIRBuilder::AtomicOpValue XOpVal{
      XAddr.getPointer(), XAddr.getElementType(),
      X->getType()->hasSignedIntegerRepresentation(),
      X->getType().isVolatileQualified()};
  llvm::OpenMPIRBuilder::AtomicOpValue VOpVal, ROpVal;
  if (V) {
    LValue LV = CGF.EmitLValue(V);
    Address Addr = LV.getAddress(CGF);
    VOpVal = {Addr.getPointer(), Addr.getElementType(),
              V->getType()->hasSignedIntegerRepresentation(),
              V->getType().isVolatileQualified()};
  }
  if (R) {
    LValue LV = CGF.EmitLValue(R);
    Address Addr = LV.getAddress(CGF);
    ROpVal = {Addr.getPointer(), Addr.getElementType(),
              R->getType()->hasSignedIntegerRepresentation(),
              R->getType().isVolatileQualified()};
  }

  if (FailAO == llvm::AtomicOrdering::NotAtomic) {
    // fail clause was not mentionend on the
    // "#pragma omp atomic compare" construct.
    CGF.Builder.restoreIP(OMPBuilder.createAtomicCompare(
        CGF.Builder, XOpVal, VOpVal, ROpVal, EVal, DVal, AO, Op, IsXBinopExpr,
        IsPostfixUpdate, IsFailOnly));
  } else
    CGF.Builder.restoreIP(OMPBuilder.createAtomicCompare(
        CGF.Builder, XOpVal, VOpVal, ROpVal, EVal, DVal, AO, Op, IsXBinopExpr,
        IsPostfixUpdate, IsFailOnly, FailAO));
}

static void emitOMPAtomicExpr(CodeGenFunction &CGF, OpenMPClauseKind Kind,
                              llvm::AtomicOrdering AO,
                              llvm::AtomicOrdering FailAO, bool IsPostfixUpdate,
                              const Expr *X, const Expr *V, const Expr *R,
                              const Expr *E, const Expr *UE, const Expr *D,
                              const Expr *CE, bool IsXLHSInRHSPart,
                              bool IsFailOnly, SourceLocation Loc,
                              const Expr *Hint) {
  switch (Kind) {
  case OMPC_read:
    emitOMPAtomicReadExpr(CGF, AO, X, V, Loc);
    break;
  case OMPC_write:
    emitOMPAtomicWriteExpr(CGF, AO, X, E, Loc);
    break;
  case OMPC_unknown:
  case OMPC_update:
    emitOMPAtomicUpdateExpr(CGF, AO, X, E, UE, IsXLHSInRHSPart, Loc, Hint);
    break;
  case OMPC_capture:
    emitOMPAtomicCaptureExpr(CGF, AO, IsPostfixUpdate, V, X, E, UE,
                             IsXLHSInRHSPart, Loc);
    break;
  case OMPC_compare: {
<<<<<<< HEAD
    emitOMPAtomicCompareExpr(CGF, AO, X, V, R, E, D, CE, IsXLHSInRHSPart,
                             IsPostfixUpdate, IsFailOnly, Hint, Loc);
    break;
  }
  case OMPC_fail: {
    //TODO
=======
    emitOMPAtomicCompareExpr(CGF, AO, FailAO, X, V, R, E, D, CE,
                             IsXLHSInRHSPart, IsPostfixUpdate, IsFailOnly, Loc);
>>>>>>> e775ba38
    break;
  }
  default:
    llvm_unreachable("Clause is not allowed in 'omp atomic'.");
  }
}

void CodeGenFunction::EmitOMPAtomicDirective(const OMPAtomicDirective &S) {
  llvm::AtomicOrdering AO = llvm::AtomicOrdering::Monotonic;
  // Fail Memory Clause Ordering.
  llvm::AtomicOrdering FailAO = llvm::AtomicOrdering::NotAtomic;
  bool MemOrderingSpecified = false;
  if (S.getSingleClause<OMPSeqCstClause>()) {
    AO = llvm::AtomicOrdering::SequentiallyConsistent;
    MemOrderingSpecified = true;
  } else if (S.getSingleClause<OMPAcqRelClause>()) {
    AO = llvm::AtomicOrdering::AcquireRelease;
    MemOrderingSpecified = true;
  } else if (S.getSingleClause<OMPAcquireClause>()) {
    AO = llvm::AtomicOrdering::Acquire;
    MemOrderingSpecified = true;
  } else if (S.getSingleClause<OMPReleaseClause>()) {
    AO = llvm::AtomicOrdering::Release;
    MemOrderingSpecified = true;
  } else if (S.getSingleClause<OMPRelaxedClause>()) {
    AO = llvm::AtomicOrdering::Monotonic;
    MemOrderingSpecified = true;
  }
  llvm::SmallSet<OpenMPClauseKind, 2> KindsEncountered;
  OpenMPClauseKind Kind = OMPC_unknown;
  for (const OMPClause *C : S.clauses()) {
    // Find first clause (skip seq_cst|acq_rel|aqcuire|release|relaxed clause,
    // if it is first).
    OpenMPClauseKind K = C->getClauseKind();
    if (K == OMPC_seq_cst || K == OMPC_acq_rel || K == OMPC_acquire ||
        K == OMPC_release || K == OMPC_relaxed || K == OMPC_hint)
      continue;
    Kind = K;
    KindsEncountered.insert(K);
  }
  // We just need to correct Kind here. No need to set a bool saying it is
  // actually compare capture because we can tell from whether V and R are
  // nullptr.
  if (KindsEncountered.contains(OMPC_compare) &&
      KindsEncountered.contains(OMPC_capture))
    Kind = OMPC_compare;
  if (!MemOrderingSpecified) {
    llvm::AtomicOrdering DefaultOrder =
        CGM.getOpenMPRuntime().getDefaultMemoryOrdering();
    if (DefaultOrder == llvm::AtomicOrdering::Monotonic ||
        DefaultOrder == llvm::AtomicOrdering::SequentiallyConsistent ||
        (DefaultOrder == llvm::AtomicOrdering::AcquireRelease &&
         Kind == OMPC_capture)) {
      AO = DefaultOrder;
    } else if (DefaultOrder == llvm::AtomicOrdering::AcquireRelease) {
      if (Kind == OMPC_unknown || Kind == OMPC_update || Kind == OMPC_write) {
        AO = llvm::AtomicOrdering::Release;
      } else if (Kind == OMPC_read) {
        assert(Kind == OMPC_read && "Unexpected atomic kind.");
        AO = llvm::AtomicOrdering::Acquire;
      }
    }
  }
  const Expr *Hint = nullptr;
  if (const auto *HintClause = S.getSingleClause<OMPHintClause>())
    Hint = HintClause->getHint();

  if (KindsEncountered.contains(OMPC_compare) &&
      KindsEncountered.contains(OMPC_fail)) {
    Kind = OMPC_compare;
    const auto *FailClause = S.getSingleClause<OMPFailClause>();
    if (FailClause) {
      OpenMPClauseKind FailParameter = FailClause->getFailParameter();
      if (FailParameter == llvm::omp::OMPC_relaxed)
        FailAO = llvm::AtomicOrdering::Monotonic;
      else if (FailParameter == llvm::omp::OMPC_acquire)
        FailAO = llvm::AtomicOrdering::Acquire;
      else if (FailParameter == llvm::omp::OMPC_seq_cst)
        FailAO = llvm::AtomicOrdering::SequentiallyConsistent;
    }
  }

  LexicalScope Scope(*this, S.getSourceRange());
  EmitStopPoint(S.getAssociatedStmt());
<<<<<<< HEAD
  emitOMPAtomicExpr(*this, Kind, AO, S.isPostfixUpdate(), S.getX(), S.getV(),
                    S.getR(), S.getExpr(), S.getUpdateExpr(), S.getD(),
                    S.getCondExpr(), S.isXLHSInRHSPart(), S.isFailOnly(),
                    S.getBeginLoc(), Hint);
=======
  emitOMPAtomicExpr(*this, Kind, AO, FailAO, S.isPostfixUpdate(), S.getX(),
                    S.getV(), S.getR(), S.getExpr(), S.getUpdateExpr(),
                    S.getD(), S.getCondExpr(), S.isXLHSInRHSPart(),
                    S.isFailOnly(), S.getBeginLoc());
>>>>>>> e775ba38
}

static void emitCommonOMPTargetDirective(CodeGenFunction &CGF,
                                         const OMPExecutableDirective &S,
                                         const RegionCodeGenTy &CodeGen) {
  assert(isOpenMPTargetExecutionDirective(S.getDirectiveKind()));
  CodeGenModule &CGM = CGF.CGM;

  // On device emit this construct as inlined code.
  if (CGM.getLangOpts().OpenMPIsTargetDevice) {
    OMPLexicalScope Scope(CGF, S, OMPD_target);
    CGM.getOpenMPRuntime().emitInlinedDirective(
        CGF, OMPD_target, [&S](CodeGenFunction &CGF, PrePostActionTy &) {
          CGF.EmitStmt(S.getInnermostCapturedStmt()->getCapturedStmt());
        });
    return;
  }

  auto LPCRegion = CGOpenMPRuntime::LastprivateConditionalRAII::disable(CGF, S);
  llvm::Function *Fn = nullptr;
  llvm::Constant *FnID = nullptr;

  const Expr *IfCond = nullptr;
  // Check for the at most one if clause associated with the target region.
  for (const auto *C : S.getClausesOfKind<OMPIfClause>()) {
    if (C->getNameModifier() == OMPD_unknown ||
        C->getNameModifier() == OMPD_target) {
      IfCond = C->getCondition();
      break;
    }
  }

  // Check if we have any device clause associated with the directive.
  llvm::PointerIntPair<const Expr *, 2, OpenMPDeviceClauseModifier> Device(
      nullptr, OMPC_DEVICE_unknown);
  if (auto *C = S.getSingleClause<OMPDeviceClause>())
    Device.setPointerAndInt(C->getDevice(), C->getModifier());

  // Check if we have an if clause whose conditional always evaluates to false
  // or if we do not have any targets specified. If so the target region is not
  // an offload entry point.
  bool IsOffloadEntry = true;
  if (IfCond) {
    bool Val;
    if (CGF.ConstantFoldsToSimpleInteger(IfCond, Val) && !Val)
      IsOffloadEntry = false;
  }
  if (CGM.getLangOpts().OMPTargetTriples.empty())
    IsOffloadEntry = false;

  if (CGM.getLangOpts().OpenMPOffloadMandatory && !IsOffloadEntry) {
    unsigned DiagID = CGM.getDiags().getCustomDiagID(
        DiagnosticsEngine::Error,
        "No offloading entry generated while offloading is mandatory.");
    CGM.getDiags().Report(DiagID);
  }

  assert(CGF.CurFuncDecl && "No parent declaration for target region!");
  StringRef ParentName;
  // In case we have Ctors/Dtors we use the complete type variant to produce
  // the mangling of the device outlined kernel.
  if (const auto *D = dyn_cast<CXXConstructorDecl>(CGF.CurFuncDecl))
    ParentName = CGM.getMangledName(GlobalDecl(D, Ctor_Complete));
  else if (const auto *D = dyn_cast<CXXDestructorDecl>(CGF.CurFuncDecl))
    ParentName = CGM.getMangledName(GlobalDecl(D, Dtor_Complete));
  else
    ParentName =
        CGM.getMangledName(GlobalDecl(cast<FunctionDecl>(CGF.CurFuncDecl)));

  // Emit target region as a standalone region.
  CGM.getOpenMPRuntime().emitTargetOutlinedFunction(S, ParentName, Fn, FnID,
                                                    IsOffloadEntry, CodeGen);
  OMPLexicalScope Scope(CGF, S, OMPD_task);
  auto &&SizeEmitter =
      [IsOffloadEntry](CodeGenFunction &CGF,
                       const OMPLoopDirective &D) -> llvm::Value * {
    if (IsOffloadEntry) {
      OMPLoopScope(CGF, D);
      // Emit calculation of the iterations count.
      llvm::Value *NumIterations = CGF.EmitScalarExpr(D.getNumIterations());
      NumIterations = CGF.Builder.CreateIntCast(NumIterations, CGF.Int64Ty,
                                                /*isSigned=*/false);
      return NumIterations;
    }
    return nullptr;
  };
  CGM.getOpenMPRuntime().emitTargetCall(CGF, S, Fn, FnID, IfCond, Device,
                                        SizeEmitter);
}

static void emitTargetRegion(CodeGenFunction &CGF, const OMPTargetDirective &S,
                             PrePostActionTy &Action) {
  Action.Enter(CGF);
  CodeGenFunction::OMPPrivateScope PrivateScope(CGF);
  (void)CGF.EmitOMPFirstprivateClause(S, PrivateScope);
  CGF.EmitOMPPrivateClause(S, PrivateScope);
  (void)PrivateScope.Privatize();
  if (isOpenMPTargetExecutionDirective(S.getDirectiveKind()))
    CGF.CGM.getOpenMPRuntime().adjustTargetSpecificDataForLambdas(CGF, S);

  CGF.EmitStmt(S.getCapturedStmt(OMPD_target)->getCapturedStmt());
  CGF.EnsureInsertPoint();
}

void CodeGenFunction::EmitOMPTargetDeviceFunction(CodeGenModule &CGM,
                                                  StringRef ParentName,
                                                  const OMPTargetDirective &S) {
  auto &&CodeGen = [&S](CodeGenFunction &CGF, PrePostActionTy &Action) {
    emitTargetRegion(CGF, S, Action);
  };
  llvm::Function *Fn;
  llvm::Constant *Addr;
  // Emit target region as a standalone region.
  CGM.getOpenMPRuntime().emitTargetOutlinedFunction(
      S, ParentName, Fn, Addr, /*IsOffloadEntry=*/true, CodeGen);
  assert(Fn && Addr && "Target device function emission failed.");
}

void CodeGenFunction::EmitOMPTargetDirective(const OMPTargetDirective &S) {
  auto &&CodeGen = [&S](CodeGenFunction &CGF, PrePostActionTy &Action) {
    emitTargetRegion(CGF, S, Action);
  };
  emitCommonOMPTargetDirective(*this, S, CodeGen);
}

static void emitCommonOMPTeamsDirective(CodeGenFunction &CGF,
                                        const OMPExecutableDirective &S,
                                        OpenMPDirectiveKind InnermostKind,
                                        const RegionCodeGenTy &CodeGen) {
  const CapturedStmt *CS = S.getCapturedStmt(OMPD_teams);
  llvm::Function *OutlinedFn =
      CGF.CGM.getOpenMPRuntime().emitTeamsOutlinedFunction(
          CGF, S, *CS->getCapturedDecl()->param_begin(), InnermostKind,
          CodeGen);

  const auto *NT = S.getSingleClause<OMPNumTeamsClause>();
  const auto *TL = S.getSingleClause<OMPThreadLimitClause>();
  if (NT || TL) {
    const Expr *NumTeams = NT ? NT->getNumTeams() : nullptr;
    const Expr *ThreadLimit = TL ? TL->getThreadLimit() : nullptr;

    CGF.CGM.getOpenMPRuntime().emitNumTeamsClause(CGF, NumTeams, ThreadLimit,
                                                  S.getBeginLoc());
  }

  OMPTeamsScope Scope(CGF, S);
  llvm::SmallVector<llvm::Value *, 16> CapturedVars;
  CGF.GenerateOpenMPCapturedVars(*CS, CapturedVars, CGF.CGM.getOptKernelKey(S));
  CGF.CGM.getOpenMPRuntime().emitTeamsCall(CGF, S, S.getBeginLoc(), OutlinedFn,
                                           CapturedVars);
}

void CodeGenFunction::EmitOMPTeamsDirective(const OMPTeamsDirective &S) {
  // Emit teams region as a standalone region.
  auto &&CodeGen = [&S](CodeGenFunction &CGF, PrePostActionTy &Action) {
    Action.Enter(CGF);
    OMPPrivateScope PrivateScope(CGF);
    (void)CGF.EmitOMPFirstprivateClause(S, PrivateScope);
    CGF.EmitOMPPrivateClause(S, PrivateScope);
    CGF.EmitOMPReductionClauseInit(S, PrivateScope);
    (void)PrivateScope.Privatize();
    CGF.EmitStmt(S.getCapturedStmt(OMPD_teams)->getCapturedStmt());
    CGF.EmitOMPReductionClauseFinal(S, /*ReductionKind=*/OMPD_teams);
  };
  emitCommonOMPTeamsDirective(*this, S, OMPD_distribute, CodeGen);
  emitPostUpdateForReductionClause(*this, S,
                                   [](CodeGenFunction &) { return nullptr; });
}

static void emitTargetTeamsRegion(CodeGenFunction &CGF, PrePostActionTy &Action,
                                  const OMPTargetTeamsDirective &S) {
  auto *CS = S.getCapturedStmt(OMPD_teams);
  Action.Enter(CGF);
  // Emit teams region as a standalone region.
  auto &&CodeGen = [&S, CS](CodeGenFunction &CGF, PrePostActionTy &Action) {
    Action.Enter(CGF);
    CodeGenFunction::OMPPrivateScope PrivateScope(CGF);
    (void)CGF.EmitOMPFirstprivateClause(S, PrivateScope);
    CGF.EmitOMPPrivateClause(S, PrivateScope);
    CGF.EmitOMPReductionClauseInit(S, PrivateScope);
    (void)PrivateScope.Privatize();
    if (isOpenMPTargetExecutionDirective(S.getDirectiveKind()))
      CGF.CGM.getOpenMPRuntime().adjustTargetSpecificDataForLambdas(CGF, S);
    CGF.EmitStmt(CS->getCapturedStmt());
    CGF.EmitOMPReductionClauseFinal(S, /*ReductionKind=*/OMPD_teams);
  };
  emitCommonOMPTeamsDirective(CGF, S, OMPD_teams, CodeGen);
  emitPostUpdateForReductionClause(CGF, S,
                                   [](CodeGenFunction &) { return nullptr; });
}

void CodeGenFunction::EmitOMPTargetTeamsDeviceFunction(
    CodeGenModule &CGM, StringRef ParentName,
    const OMPTargetTeamsDirective &S) {
  auto &&CodeGen = [&S](CodeGenFunction &CGF, PrePostActionTy &Action) {
    emitTargetTeamsRegion(CGF, Action, S);
  };
  llvm::Function *Fn;
  llvm::Constant *Addr;
  // Emit target region as a standalone region.
  CGM.getOpenMPRuntime().emitTargetOutlinedFunction(
      S, ParentName, Fn, Addr, /*IsOffloadEntry=*/true, CodeGen);
  assert(Fn && Addr && "Target device function emission failed.");
}

void CodeGenFunction::EmitOMPTargetTeamsDirective(
    const OMPTargetTeamsDirective &S) {
  auto &&CodeGen = [&S](CodeGenFunction &CGF, PrePostActionTy &Action) {
    emitTargetTeamsRegion(CGF, Action, S);
  };
  emitCommonOMPTargetDirective(*this, S, CodeGen);
}

static void
emitTargetTeamsDistributeRegion(CodeGenFunction &CGF, PrePostActionTy &Action,
                                const OMPTargetTeamsDistributeDirective &S) {
  Action.Enter(CGF);
  auto &&CodeGenDistribute = [&S](CodeGenFunction &CGF, PrePostActionTy &) {
    CGF.EmitOMPDistributeLoop(S, emitOMPLoopBodyWithStopPoint, S.getInc());
  };

  // Emit teams region as a standalone region.
  auto &&CodeGen = [&S, &CodeGenDistribute](CodeGenFunction &CGF,
                                            PrePostActionTy &Action) {
    Action.Enter(CGF);
    CodeGenFunction::OMPPrivateScope PrivateScope(CGF);
    CGF.EmitOMPReductionClauseInit(S, PrivateScope);
    (void)PrivateScope.Privatize();
    CGF.CGM.getOpenMPRuntime().emitInlinedDirective(CGF, OMPD_distribute,
                                                    CodeGenDistribute);
    CGF.EmitOMPReductionClauseFinal(S, /*ReductionKind=*/OMPD_teams);
  };
  emitCommonOMPTeamsDirective(CGF, S, OMPD_distribute, CodeGen);
  emitPostUpdateForReductionClause(CGF, S,
                                   [](CodeGenFunction &) { return nullptr; });
}

void CodeGenFunction::EmitOMPTargetTeamsDistributeDeviceFunction(
    CodeGenModule &CGM, StringRef ParentName,
    const OMPTargetTeamsDistributeDirective &S) {
  auto &&CodeGen = [&S](CodeGenFunction &CGF, PrePostActionTy &Action) {
    emitTargetTeamsDistributeRegion(CGF, Action, S);
  };
  llvm::Function *Fn;
  llvm::Constant *Addr;
  // Emit target region as a standalone region.
  CGM.getOpenMPRuntime().emitTargetOutlinedFunction(
      S, ParentName, Fn, Addr, /*IsOffloadEntry=*/true, CodeGen);
  assert(Fn && Addr && "Target device function emission failed.");
}

void CodeGenFunction::EmitOMPTargetTeamsDistributeDirective(
    const OMPTargetTeamsDistributeDirective &S) {
  auto &&CodeGen = [&S](CodeGenFunction &CGF, PrePostActionTy &Action) {
    emitTargetTeamsDistributeRegion(CGF, Action, S);
  };
  emitCommonOMPTargetDirective(*this, S, CodeGen);
}

static void emitTargetTeamsDistributeSimdRegion(
    CodeGenFunction &CGF, PrePostActionTy &Action,
    const OMPTargetTeamsDistributeSimdDirective &S) {
  Action.Enter(CGF);
  auto &&CodeGenDistribute = [&S](CodeGenFunction &CGF, PrePostActionTy &) {
    CGF.EmitOMPDistributeLoop(S, emitOMPLoopBodyWithStopPoint, S.getInc());
  };

  // Emit teams region as a standalone region.
  auto &&CodeGen = [&S, &CodeGenDistribute](CodeGenFunction &CGF,
                                            PrePostActionTy &Action) {
    Action.Enter(CGF);
    CodeGenFunction::OMPPrivateScope PrivateScope(CGF);
    CGF.EmitOMPReductionClauseInit(S, PrivateScope);
    (void)PrivateScope.Privatize();
    CGF.CGM.getOpenMPRuntime().emitInlinedDirective(CGF, OMPD_distribute,
                                                    CodeGenDistribute);
    CGF.EmitOMPReductionClauseFinal(S, /*ReductionKind=*/OMPD_teams);
  };
  emitCommonOMPTeamsDirective(CGF, S, OMPD_distribute_simd, CodeGen);
  emitPostUpdateForReductionClause(CGF, S,
                                   [](CodeGenFunction &) { return nullptr; });
}

void CodeGenFunction::EmitOMPTargetTeamsDistributeSimdDeviceFunction(
    CodeGenModule &CGM, StringRef ParentName,
    const OMPTargetTeamsDistributeSimdDirective &S) {
  auto &&CodeGen = [&S](CodeGenFunction &CGF, PrePostActionTy &Action) {
    emitTargetTeamsDistributeSimdRegion(CGF, Action, S);
  };
  llvm::Function *Fn;
  llvm::Constant *Addr;
  // Emit target region as a standalone region.
  CGM.getOpenMPRuntime().emitTargetOutlinedFunction(
      S, ParentName, Fn, Addr, /*IsOffloadEntry=*/true, CodeGen);
  assert(Fn && Addr && "Target device function emission failed.");
}

void CodeGenFunction::EmitOMPTargetTeamsDistributeSimdDirective(
    const OMPTargetTeamsDistributeSimdDirective &S) {
  auto &&CodeGen = [&S](CodeGenFunction &CGF, PrePostActionTy &Action) {
    emitTargetTeamsDistributeSimdRegion(CGF, Action, S);
  };
  emitCommonOMPTargetDirective(*this, S, CodeGen);
}

void CodeGenFunction::EmitOMPTeamsDistributeDirective(
    const OMPTeamsDistributeDirective &S) {

  auto &&CodeGenDistribute = [&S](CodeGenFunction &CGF, PrePostActionTy &) {
    CGF.EmitOMPDistributeLoop(S, emitOMPLoopBodyWithStopPoint, S.getInc());
  };

  // Emit teams region as a standalone region.
  auto &&CodeGen = [&S, &CodeGenDistribute](CodeGenFunction &CGF,
                                            PrePostActionTy &Action) {
    Action.Enter(CGF);
    OMPPrivateScope PrivateScope(CGF);
    CGF.EmitOMPReductionClauseInit(S, PrivateScope);
    (void)PrivateScope.Privatize();
    CGF.CGM.getOpenMPRuntime().emitInlinedDirective(CGF, OMPD_distribute,
                                                    CodeGenDistribute);
    CGF.EmitOMPReductionClauseFinal(S, /*ReductionKind=*/OMPD_teams);
  };
  emitCommonOMPTeamsDirective(*this, S, OMPD_distribute, CodeGen);
  emitPostUpdateForReductionClause(*this, S,
                                   [](CodeGenFunction &) { return nullptr; });
}

void CodeGenFunction::EmitOMPTeamsDistributeSimdDirective(
    const OMPTeamsDistributeSimdDirective &S) {
  auto &&CodeGenDistribute = [&S](CodeGenFunction &CGF, PrePostActionTy &) {
    CGF.EmitOMPDistributeLoop(S, emitOMPLoopBodyWithStopPoint, S.getInc());
  };

  // Emit teams region as a standalone region.
  auto &&CodeGen = [&S, &CodeGenDistribute](CodeGenFunction &CGF,
                                            PrePostActionTy &Action) {
    Action.Enter(CGF);
    OMPPrivateScope PrivateScope(CGF);
    CGF.EmitOMPReductionClauseInit(S, PrivateScope);
    (void)PrivateScope.Privatize();
    CGF.CGM.getOpenMPRuntime().emitInlinedDirective(CGF, OMPD_simd,
                                                    CodeGenDistribute);
    CGF.EmitOMPReductionClauseFinal(S, /*ReductionKind=*/OMPD_teams);
  };
  emitCommonOMPTeamsDirective(*this, S, OMPD_distribute_simd, CodeGen);
  emitPostUpdateForReductionClause(*this, S,
                                   [](CodeGenFunction &) { return nullptr; });
}

void CodeGenFunction::EmitOMPTeamsDistributeParallelForDirective(
    const OMPTeamsDistributeParallelForDirective &S) {
  auto &&CodeGenDistribute = [&S](CodeGenFunction &CGF, PrePostActionTy &) {
    CGF.EmitOMPDistributeLoop(S, emitInnerParallelForWhenCombined,
                              S.getDistInc());
  };

  // Emit teams region as a standalone region.
  auto &&CodeGen = [&S, &CodeGenDistribute](CodeGenFunction &CGF,
                                            PrePostActionTy &Action) {
    Action.Enter(CGF);
    OMPPrivateScope PrivateScope(CGF);
    CGF.EmitOMPReductionClauseInit(S, PrivateScope);
    (void)PrivateScope.Privatize();
    CGF.CGM.getOpenMPRuntime().emitInlinedDirective(CGF, OMPD_distribute,
                                                    CodeGenDistribute);
    CGF.EmitOMPReductionClauseFinal(S, /*ReductionKind=*/OMPD_teams);
  };
  emitCommonOMPTeamsDirective(*this, S, OMPD_distribute_parallel_for, CodeGen);
  emitPostUpdateForReductionClause(*this, S,
                                   [](CodeGenFunction &) { return nullptr; });
}

void CodeGenFunction::EmitOMPTeamsDistributeParallelForSimdDirective(
    const OMPTeamsDistributeParallelForSimdDirective &S) {
  auto &&CodeGenDistribute = [&S](CodeGenFunction &CGF, PrePostActionTy &) {
    CGF.EmitOMPDistributeLoop(S, emitInnerParallelForWhenCombined,
                              S.getDistInc());
  };

  // Emit teams region as a standalone region.
  auto &&CodeGen = [&S, &CodeGenDistribute](CodeGenFunction &CGF,
                                            PrePostActionTy &Action) {
    Action.Enter(CGF);
    OMPPrivateScope PrivateScope(CGF);
    CGF.EmitOMPReductionClauseInit(S, PrivateScope);
    (void)PrivateScope.Privatize();
    CGF.CGM.getOpenMPRuntime().emitInlinedDirective(
        CGF, OMPD_distribute, CodeGenDistribute, /*HasCancel=*/false);
    CGF.EmitOMPReductionClauseFinal(S, /*ReductionKind=*/OMPD_teams);
  };
  emitCommonOMPTeamsDirective(*this, S, OMPD_distribute_parallel_for_simd,
                              CodeGen);
  emitPostUpdateForReductionClause(*this, S,
                                   [](CodeGenFunction &) { return nullptr; });
}

void CodeGenFunction::EmitOMPInteropDirective(const OMPInteropDirective &S) {
  llvm::OpenMPIRBuilder &OMPBuilder = CGM.getOpenMPRuntime().getOMPBuilder();
  llvm::Value *Device = nullptr;
  llvm::Value *NumDependences = nullptr;
  llvm::Value *DependenceList = nullptr;

  if (const auto *C = S.getSingleClause<OMPDeviceClause>())
    Device = EmitScalarExpr(C->getDevice());

  // Build list and emit dependences
  OMPTaskDataTy Data;
  buildDependences(S, Data);
  if (!Data.Dependences.empty()) {
    Address DependenciesArray = Address::invalid();
    std::tie(NumDependences, DependenciesArray) =
        CGM.getOpenMPRuntime().emitDependClause(*this, Data.Dependences,
                                                S.getBeginLoc());
    DependenceList = DependenciesArray.getPointer();
  }
  Data.HasNowaitClause = S.hasClausesOfKind<OMPNowaitClause>();

  assert(!(Data.HasNowaitClause && !(S.getSingleClause<OMPInitClause>() ||
                                     S.getSingleClause<OMPDestroyClause>() ||
                                     S.getSingleClause<OMPUseClause>())) &&
         "OMPNowaitClause clause is used separately in OMPInteropDirective.");

  if (const auto *C = S.getSingleClause<OMPInitClause>()) {
    llvm::Value *InteropvarPtr =
        EmitLValue(C->getInteropVar()).getPointer(*this);
    llvm::omp::OMPInteropType InteropType = llvm::omp::OMPInteropType::Unknown;
    if (C->getIsTarget()) {
      InteropType = llvm::omp::OMPInteropType::Target;
    } else {
      assert(C->getIsTargetSync() && "Expected interop-type target/targetsync");
      InteropType = llvm::omp::OMPInteropType::TargetSync;
    }
    OMPBuilder.createOMPInteropInit(Builder, InteropvarPtr, InteropType, Device,
                                    NumDependences, DependenceList,
                                    Data.HasNowaitClause);
  } else if (const auto *C = S.getSingleClause<OMPDestroyClause>()) {
    llvm::Value *InteropvarPtr =
        EmitLValue(C->getInteropVar()).getPointer(*this);
    OMPBuilder.createOMPInteropDestroy(Builder, InteropvarPtr, Device,
                                       NumDependences, DependenceList,
                                       Data.HasNowaitClause);
  } else if (const auto *C = S.getSingleClause<OMPUseClause>()) {
    llvm::Value *InteropvarPtr =
        EmitLValue(C->getInteropVar()).getPointer(*this);
    OMPBuilder.createOMPInteropUse(Builder, InteropvarPtr, Device,
                                   NumDependences, DependenceList,
                                   Data.HasNowaitClause);
  }
}

static void emitTargetTeamsDistributeParallelForRegion(
    CodeGenFunction &CGF, const OMPTargetTeamsDistributeParallelForDirective &S,
    PrePostActionTy &Action) {
  Action.Enter(CGF);
  auto &&CodeGenDistribute = [&S](CodeGenFunction &CGF, PrePostActionTy &) {
    CGF.EmitOMPDistributeLoop(S, emitInnerParallelForWhenCombined,
                              S.getDistInc());
  };

  // Emit teams region as a standalone region.
  auto &&CodeGenTeams = [&S, &CodeGenDistribute](CodeGenFunction &CGF,
                                                 PrePostActionTy &Action) {
    Action.Enter(CGF);
    CodeGenFunction::OMPPrivateScope PrivateScope(CGF);
    CGF.EmitOMPReductionClauseInit(S, PrivateScope);
    (void)PrivateScope.Privatize();
    CGF.CGM.getOpenMPRuntime().emitInlinedDirective(
        CGF, OMPD_distribute, CodeGenDistribute, /*HasCancel=*/false);
    CGF.EmitOMPReductionClauseFinal(S, /*ReductionKind=*/OMPD_teams);
  };
  emitCommonOMPTeamsDirective(CGF, S, OMPD_distribute_parallel_for,
                              CodeGenTeams);
  emitPostUpdateForReductionClause(CGF, S,
                                   [](CodeGenFunction &) { return nullptr; });
}

void CodeGenFunction::EmitOMPTargetTeamsDistributeParallelForDeviceFunction(
    CodeGenModule &CGM, StringRef ParentName,
    const OMPTargetTeamsDistributeParallelForDirective &S) {
  // Emit SPMD target teams distribute parallel for region as a standalone
  // region.
  auto &&CodeGen = [&S](CodeGenFunction &CGF, PrePostActionTy &Action) {
    emitTargetTeamsDistributeParallelForRegion(CGF, S, Action);
  };

  llvm::Function *Fn;
  llvm::Constant *Addr;
  // Emit target region as a standalone region.
  CGM.getOpenMPRuntime().emitTargetOutlinedFunction(
      S, ParentName, Fn, Addr, /*IsOffloadEntry=*/true, CodeGen);
  assert(Fn && Addr && "Target device function emission failed.");
}

void CodeGenFunction::EmitOMPTargetTeamsDistributeParallelForDirective(
    const OMPTargetTeamsDistributeParallelForDirective &S) {
  auto &&CodeGen = [&S](CodeGenFunction &CGF, PrePostActionTy &Action) {
    emitTargetTeamsDistributeParallelForRegion(CGF, S, Action);
  };
  emitCommonOMPTargetDirective(*this, S, CodeGen);
}

static void emitTargetTeamsDistributeParallelForSimdRegion(
    CodeGenFunction &CGF,
    const OMPTargetTeamsDistributeParallelForSimdDirective &S,
    PrePostActionTy &Action) {
  Action.Enter(CGF);
  auto &&CodeGenDistribute = [&S](CodeGenFunction &CGF, PrePostActionTy &) {
    CGF.EmitOMPDistributeLoop(S, emitInnerParallelForWhenCombined,
                              S.getDistInc());
  };

  // Emit teams region as a standalone region.
  auto &&CodeGenTeams = [&S, &CodeGenDistribute](CodeGenFunction &CGF,
                                                 PrePostActionTy &Action) {
    Action.Enter(CGF);
    CodeGenFunction::OMPPrivateScope PrivateScope(CGF);
    CGF.EmitOMPReductionClauseInit(S, PrivateScope);
    (void)PrivateScope.Privatize();
    CGF.CGM.getOpenMPRuntime().emitInlinedDirective(
        CGF, OMPD_distribute, CodeGenDistribute, /*HasCancel=*/false);
    CGF.EmitOMPReductionClauseFinal(S, /*ReductionKind=*/OMPD_teams);
  };

  emitCommonOMPTeamsDirective(CGF, S, OMPD_distribute_parallel_for_simd,
                              CodeGenTeams);
  emitPostUpdateForReductionClause(CGF, S,
                                   [](CodeGenFunction &) { return nullptr; });
}

void CodeGenFunction::EmitOMPTargetTeamsDistributeParallelForSimdDeviceFunction(
    CodeGenModule &CGM, StringRef ParentName,
    const OMPTargetTeamsDistributeParallelForSimdDirective &S) {
  // Emit SPMD target teams distribute parallel for simd region as a standalone
  // region.
  auto &&CodeGen = [&S](CodeGenFunction &CGF, PrePostActionTy &Action) {
    emitTargetTeamsDistributeParallelForSimdRegion(CGF, S, Action);
  };

  llvm::Function *Fn;
  llvm::Constant *Addr;
  // Emit target region as a standalone region.
  CGM.getOpenMPRuntime().emitTargetOutlinedFunction(
      S, ParentName, Fn, Addr, /*IsOffloadEntry=*/true, CodeGen);
  assert(Fn && Addr && "Target device function emission failed.");
}

void CodeGenFunction::EmitOMPTargetTeamsDistributeParallelForSimdDirective(
    const OMPTargetTeamsDistributeParallelForSimdDirective &S) {
  auto &&CodeGen = [&S](CodeGenFunction &CGF, PrePostActionTy &Action) {
    emitTargetTeamsDistributeParallelForSimdRegion(CGF, S, Action);
  };
  emitCommonOMPTargetDirective(*this, S, CodeGen);
}

void CodeGenFunction::EmitOMPCancellationPointDirective(
    const OMPCancellationPointDirective &S) {
  CGM.getOpenMPRuntime().emitCancellationPointCall(*this, S.getBeginLoc(),
                                                   S.getCancelRegion());
}

void CodeGenFunction::EmitOMPCancelDirective(const OMPCancelDirective &S) {
  const Expr *IfCond = nullptr;
  for (const auto *C : S.getClausesOfKind<OMPIfClause>()) {
    if (C->getNameModifier() == OMPD_unknown ||
        C->getNameModifier() == OMPD_cancel) {
      IfCond = C->getCondition();
      break;
    }
  }
  if (CGM.getLangOpts().OpenMPIRBuilder) {
    llvm::OpenMPIRBuilder &OMPBuilder = CGM.getOpenMPRuntime().getOMPBuilder();
    // TODO: This check is necessary as we only generate `omp parallel` through
    // the OpenMPIRBuilder for now.
    if (S.getCancelRegion() == OMPD_parallel ||
        S.getCancelRegion() == OMPD_sections ||
        S.getCancelRegion() == OMPD_section) {
      llvm::Value *IfCondition = nullptr;
      if (IfCond)
        IfCondition = EmitScalarExpr(IfCond,
                                     /*IgnoreResultAssign=*/true);
      return Builder.restoreIP(
          OMPBuilder.createCancel(Builder, IfCondition, S.getCancelRegion()));
    }
  }

  CGM.getOpenMPRuntime().emitCancelCall(*this, S.getBeginLoc(), IfCond,
                                        S.getCancelRegion());
}

CodeGenFunction::JumpDest
CodeGenFunction::getOMPCancelDestination(OpenMPDirectiveKind Kind) {
  if (Kind == OMPD_parallel || Kind == OMPD_task ||
      Kind == OMPD_target_parallel || Kind == OMPD_taskloop ||
      Kind == OMPD_master_taskloop || Kind == OMPD_parallel_master_taskloop)
    return ReturnBlock;
  assert(Kind == OMPD_for || Kind == OMPD_section || Kind == OMPD_sections ||
         Kind == OMPD_parallel_sections || Kind == OMPD_parallel_for ||
         Kind == OMPD_distribute_parallel_for ||
         Kind == OMPD_target_parallel_for ||
         Kind == OMPD_teams_distribute_parallel_for ||
         Kind == OMPD_target_teams_distribute_parallel_for);
  return OMPCancelStack.getExitBlock();
}

void CodeGenFunction::EmitOMPUseDevicePtrClause(
    const OMPUseDevicePtrClause &C, OMPPrivateScope &PrivateScope,
    const llvm::DenseMap<const ValueDecl *, llvm::Value *>
        CaptureDeviceAddrMap) {
  llvm::SmallDenseSet<CanonicalDeclPtr<const Decl>, 4> Processed;
  for (const Expr *OrigVarIt : C.varlists()) {
    const auto *OrigVD = cast<VarDecl>(cast<DeclRefExpr>(OrigVarIt)->getDecl());
    if (!Processed.insert(OrigVD).second)
      continue;

    // In order to identify the right initializer we need to match the
    // declaration used by the mapping logic. In some cases we may get
    // OMPCapturedExprDecl that refers to the original declaration.
    const ValueDecl *MatchingVD = OrigVD;
    if (const auto *OED = dyn_cast<OMPCapturedExprDecl>(MatchingVD)) {
      // OMPCapturedExprDecl are used to privative fields of the current
      // structure.
      const auto *ME = cast<MemberExpr>(OED->getInit());
      assert(isa<CXXThisExpr>(ME->getBase()->IgnoreImpCasts()) &&
             "Base should be the current struct!");
      MatchingVD = ME->getMemberDecl();
    }

    // If we don't have information about the current list item, move on to
    // the next one.
    auto InitAddrIt = CaptureDeviceAddrMap.find(MatchingVD);
    if (InitAddrIt == CaptureDeviceAddrMap.end())
      continue;

    llvm::Type *Ty = ConvertTypeForMem(OrigVD->getType().getNonReferenceType());

    // Return the address of the private variable.
    bool IsRegistered = PrivateScope.addPrivate(
        OrigVD,
        Address(InitAddrIt->second, Ty,
                getContext().getTypeAlignInChars(getContext().VoidPtrTy)));
    assert(IsRegistered && "firstprivate var already registered as private");
    // Silence the warning about unused variable.
    (void)IsRegistered;
  }
}

static const VarDecl *getBaseDecl(const Expr *Ref) {
  const Expr *Base = Ref->IgnoreParenImpCasts();
  while (const auto *OASE = dyn_cast<OMPArraySectionExpr>(Base))
    Base = OASE->getBase()->IgnoreParenImpCasts();
  while (const auto *ASE = dyn_cast<ArraySubscriptExpr>(Base))
    Base = ASE->getBase()->IgnoreParenImpCasts();
  return cast<VarDecl>(cast<DeclRefExpr>(Base)->getDecl());
}

void CodeGenFunction::EmitOMPUseDeviceAddrClause(
    const OMPUseDeviceAddrClause &C, OMPPrivateScope &PrivateScope,
    const llvm::DenseMap<const ValueDecl *, llvm::Value *>
        CaptureDeviceAddrMap) {
  llvm::SmallDenseSet<CanonicalDeclPtr<const Decl>, 4> Processed;
  for (const Expr *Ref : C.varlists()) {
    const VarDecl *OrigVD = getBaseDecl(Ref);
    if (!Processed.insert(OrigVD).second)
      continue;
    // In order to identify the right initializer we need to match the
    // declaration used by the mapping logic. In some cases we may get
    // OMPCapturedExprDecl that refers to the original declaration.
    const ValueDecl *MatchingVD = OrigVD;
    if (const auto *OED = dyn_cast<OMPCapturedExprDecl>(MatchingVD)) {
      // OMPCapturedExprDecl are used to privative fields of the current
      // structure.
      const auto *ME = cast<MemberExpr>(OED->getInit());
      assert(isa<CXXThisExpr>(ME->getBase()) &&
             "Base should be the current struct!");
      MatchingVD = ME->getMemberDecl();
    }

    // If we don't have information about the current list item, move on to
    // the next one.
    auto InitAddrIt = CaptureDeviceAddrMap.find(MatchingVD);
    if (InitAddrIt == CaptureDeviceAddrMap.end())
      continue;

    llvm::Type *Ty = ConvertTypeForMem(OrigVD->getType().getNonReferenceType());

    Address PrivAddr =
        Address(InitAddrIt->second, Ty,
                getContext().getTypeAlignInChars(getContext().VoidPtrTy));
    // For declrefs and variable length array need to load the pointer for
    // correct mapping, since the pointer to the data was passed to the runtime.
    if (isa<DeclRefExpr>(Ref->IgnoreParenImpCasts()) ||
        MatchingVD->getType()->isArrayType()) {
      QualType PtrTy = getContext().getPointerType(
          OrigVD->getType().getNonReferenceType());
      PrivAddr =
          EmitLoadOfPointer(PrivAddr.withElementType(ConvertTypeForMem(PtrTy)),
                            PtrTy->castAs<PointerType>());
    }

    (void)PrivateScope.addPrivate(OrigVD, PrivAddr);
  }
}

// Generate the instructions for '#pragma omp target data' directive.
void CodeGenFunction::EmitOMPTargetDataDirective(
    const OMPTargetDataDirective &S) {
  CGOpenMPRuntime::TargetDataInfo Info(/*RequiresDevicePointerInfo=*/true,
                                       /*SeparateBeginEndCalls=*/true);

  // Create a pre/post action to signal the privatization of the device pointer.
  // This action can be replaced by the OpenMP runtime code generation to
  // deactivate privatization.
  bool PrivatizeDevicePointers = false;
  class DevicePointerPrivActionTy : public PrePostActionTy {
    bool &PrivatizeDevicePointers;

  public:
    explicit DevicePointerPrivActionTy(bool &PrivatizeDevicePointers)
        : PrivatizeDevicePointers(PrivatizeDevicePointers) {}
    void Enter(CodeGenFunction &CGF) override {
      PrivatizeDevicePointers = true;
    }
  };
  DevicePointerPrivActionTy PrivAction(PrivatizeDevicePointers);

  auto &&CodeGen = [&](CodeGenFunction &CGF, PrePostActionTy &Action) {
    auto &&InnermostCodeGen = [&S](CodeGenFunction &CGF, PrePostActionTy &) {
      CGF.EmitStmt(S.getInnermostCapturedStmt()->getCapturedStmt());
    };

    // Codegen that selects whether to generate the privatization code or not.
    auto &&PrivCodeGen = [&](CodeGenFunction &CGF, PrePostActionTy &Action) {
      RegionCodeGenTy RCG(InnermostCodeGen);
      PrivatizeDevicePointers = false;

      // Call the pre-action to change the status of PrivatizeDevicePointers if
      // needed.
      Action.Enter(CGF);

      if (PrivatizeDevicePointers) {
        OMPPrivateScope PrivateScope(CGF);
        // Emit all instances of the use_device_ptr clause.
        for (const auto *C : S.getClausesOfKind<OMPUseDevicePtrClause>())
          CGF.EmitOMPUseDevicePtrClause(*C, PrivateScope,
                                        Info.CaptureDeviceAddrMap);
        for (const auto *C : S.getClausesOfKind<OMPUseDeviceAddrClause>())
          CGF.EmitOMPUseDeviceAddrClause(*C, PrivateScope,
                                         Info.CaptureDeviceAddrMap);
        (void)PrivateScope.Privatize();
        RCG(CGF);
      } else {
        // If we don't have target devices, don't bother emitting the data
        // mapping code.
        std::optional<OpenMPDirectiveKind> CaptureRegion;
        if (CGM.getLangOpts().OMPTargetTriples.empty()) {
          // Emit helper decls of the use_device_ptr/use_device_addr clauses.
          for (const auto *C : S.getClausesOfKind<OMPUseDevicePtrClause>())
            for (const Expr *E : C->varlists()) {
              const Decl *D = cast<DeclRefExpr>(E)->getDecl();
              if (const auto *OED = dyn_cast<OMPCapturedExprDecl>(D))
                CGF.EmitVarDecl(*OED);
            }
          for (const auto *C : S.getClausesOfKind<OMPUseDeviceAddrClause>())
            for (const Expr *E : C->varlists()) {
              const Decl *D = getBaseDecl(E);
              if (const auto *OED = dyn_cast<OMPCapturedExprDecl>(D))
                CGF.EmitVarDecl(*OED);
            }
        } else {
          CaptureRegion = OMPD_unknown;
        }

        OMPLexicalScope Scope(CGF, S, CaptureRegion);
        RCG(CGF);
      }
    };

    // Forward the provided action to the privatization codegen.
    RegionCodeGenTy PrivRCG(PrivCodeGen);
    PrivRCG.setAction(Action);

    // Notwithstanding the body of the region is emitted as inlined directive,
    // we don't use an inline scope as changes in the references inside the
    // region are expected to be visible outside, so we do not privative them.
    OMPLexicalScope Scope(CGF, S);
    CGF.CGM.getOpenMPRuntime().emitInlinedDirective(CGF, OMPD_target_data,
                                                    PrivRCG);
  };

  RegionCodeGenTy RCG(CodeGen);

  // If we don't have target devices, don't bother emitting the data mapping
  // code.
  if (CGM.getLangOpts().OMPTargetTriples.empty()) {
    RCG(*this);
    return;
  }

  // Check if we have any if clause associated with the directive.
  const Expr *IfCond = nullptr;
  if (const auto *C = S.getSingleClause<OMPIfClause>())
    IfCond = C->getCondition();

  // Check if we have any device clause associated with the directive.
  const Expr *Device = nullptr;
  if (const auto *C = S.getSingleClause<OMPDeviceClause>())
    Device = C->getDevice();

  // Set the action to signal privatization of device pointers.
  RCG.setAction(PrivAction);

  // Emit region code.
  CGM.getOpenMPRuntime().emitTargetDataCalls(*this, S, IfCond, Device, RCG,
                                             Info);
}

void CodeGenFunction::EmitOMPTargetEnterDataDirective(
    const OMPTargetEnterDataDirective &S) {
  // If we don't have target devices, don't bother emitting the data mapping
  // code.
  if (CGM.getLangOpts().OMPTargetTriples.empty())
    return;

  // Check if we have any if clause associated with the directive.
  const Expr *IfCond = nullptr;
  if (const auto *C = S.getSingleClause<OMPIfClause>())
    IfCond = C->getCondition();

  // Check if we have any device clause associated with the directive.
  const Expr *Device = nullptr;
  if (const auto *C = S.getSingleClause<OMPDeviceClause>())
    Device = C->getDevice();

  OMPLexicalScope Scope(*this, S, OMPD_task);
  CGM.getOpenMPRuntime().emitTargetDataStandAloneCall(*this, S, IfCond, Device);
}

void CodeGenFunction::EmitOMPTargetExitDataDirective(
    const OMPTargetExitDataDirective &S) {
  // If we don't have target devices, don't bother emitting the data mapping
  // code.
  if (CGM.getLangOpts().OMPTargetTriples.empty())
    return;

  // Check if we have any if clause associated with the directive.
  const Expr *IfCond = nullptr;
  if (const auto *C = S.getSingleClause<OMPIfClause>())
    IfCond = C->getCondition();

  // Check if we have any device clause associated with the directive.
  const Expr *Device = nullptr;
  if (const auto *C = S.getSingleClause<OMPDeviceClause>())
    Device = C->getDevice();

  OMPLexicalScope Scope(*this, S, OMPD_task);
  CGM.getOpenMPRuntime().emitTargetDataStandAloneCall(*this, S, IfCond, Device);
}

static void emitTargetParallelRegion(CodeGenFunction &CGF,
                                     const OMPTargetParallelDirective &S,
                                     PrePostActionTy &Action) {
  // Get the captured statement associated with the 'parallel' region.
  const CapturedStmt *CS = S.getCapturedStmt(OMPD_parallel);
  Action.Enter(CGF);
  auto &&CodeGen = [&S, CS](CodeGenFunction &CGF, PrePostActionTy &Action) {
    Action.Enter(CGF);
    CodeGenFunction::OMPPrivateScope PrivateScope(CGF);
    (void)CGF.EmitOMPFirstprivateClause(S, PrivateScope);
    CGF.EmitOMPPrivateClause(S, PrivateScope);
    CGF.EmitOMPReductionClauseInit(S, PrivateScope);
    (void)PrivateScope.Privatize();
    if (isOpenMPTargetExecutionDirective(S.getDirectiveKind()))
      CGF.CGM.getOpenMPRuntime().adjustTargetSpecificDataForLambdas(CGF, S);
    // TODO: Add support for clauses.
    CGF.EmitStmt(CS->getCapturedStmt());
    CGF.EmitOMPReductionClauseFinal(S, /*ReductionKind=*/OMPD_parallel);
  };
  emitCommonOMPParallelDirective(CGF, S, OMPD_parallel, CodeGen,
                                 emitEmptyBoundParameters);
  emitPostUpdateForReductionClause(CGF, S,
                                   [](CodeGenFunction &) { return nullptr; });
}

void CodeGenFunction::EmitOMPTargetParallelDeviceFunction(
    CodeGenModule &CGM, StringRef ParentName,
    const OMPTargetParallelDirective &S) {
  auto &&CodeGen = [&S](CodeGenFunction &CGF, PrePostActionTy &Action) {
    emitTargetParallelRegion(CGF, S, Action);
  };
  llvm::Function *Fn;
  llvm::Constant *Addr;
  // Emit target region as a standalone region.
  CGM.getOpenMPRuntime().emitTargetOutlinedFunction(
      S, ParentName, Fn, Addr, /*IsOffloadEntry=*/true, CodeGen);
  assert(Fn && Addr && "Target device function emission failed.");
}

void CodeGenFunction::EmitOMPTargetParallelDirective(
    const OMPTargetParallelDirective &S) {
  auto &&CodeGen = [&S](CodeGenFunction &CGF, PrePostActionTy &Action) {
    emitTargetParallelRegion(CGF, S, Action);
  };
  emitCommonOMPTargetDirective(*this, S, CodeGen);
}

static void emitTargetParallelForRegion(CodeGenFunction &CGF,
                                        const OMPTargetParallelForDirective &S,
                                        PrePostActionTy &Action) {
  Action.Enter(CGF);
  // Emit directive as a combined directive that consists of two implicit
  // directives: 'parallel' with 'for' directive.
  auto &&CodeGen = [&S](CodeGenFunction &CGF, PrePostActionTy &Action) {
    Action.Enter(CGF);
    CodeGenFunction::OMPCancelStackRAII CancelRegion(
        CGF, OMPD_target_parallel_for, S.hasCancel());
    CGF.EmitOMPWorksharingLoop(S, S.getEnsureUpperBound(), emitForLoopBounds,
                               emitDispatchForLoopBounds);
  };
  emitCommonOMPParallelDirective(CGF, S, OMPD_for, CodeGen,
                                 emitEmptyBoundParameters);
}

void CodeGenFunction::EmitOMPTargetParallelForDeviceFunction(
    CodeGenModule &CGM, StringRef ParentName,
    const OMPTargetParallelForDirective &S) {
  // Emit SPMD target parallel for region as a standalone region.
  auto &&CodeGen = [&S](CodeGenFunction &CGF, PrePostActionTy &Action) {
    emitTargetParallelForRegion(CGF, S, Action);
  };
  llvm::Function *Fn;
  llvm::Constant *Addr;
  // Emit target region as a standalone region.
  CGM.getOpenMPRuntime().emitTargetOutlinedFunction(
      S, ParentName, Fn, Addr, /*IsOffloadEntry=*/true, CodeGen);
  assert(Fn && Addr && "Target device function emission failed.");
}

void CodeGenFunction::EmitOMPTargetParallelForDirective(
    const OMPTargetParallelForDirective &S) {
  auto &&CodeGen = [&S](CodeGenFunction &CGF, PrePostActionTy &Action) {
    emitTargetParallelForRegion(CGF, S, Action);
  };
  emitCommonOMPTargetDirective(*this, S, CodeGen);
}

static void
emitTargetParallelForSimdRegion(CodeGenFunction &CGF,
                                const OMPTargetParallelForSimdDirective &S,
                                PrePostActionTy &Action) {
  Action.Enter(CGF);
  // Emit directive as a combined directive that consists of two implicit
  // directives: 'parallel' with 'for' directive.
  auto &&CodeGen = [&S](CodeGenFunction &CGF, PrePostActionTy &Action) {
    Action.Enter(CGF);
    CGF.EmitOMPWorksharingLoop(S, S.getEnsureUpperBound(), emitForLoopBounds,
                               emitDispatchForLoopBounds);
  };
  emitCommonOMPParallelDirective(CGF, S, OMPD_simd, CodeGen,
                                 emitEmptyBoundParameters);
}

void CodeGenFunction::EmitOMPTargetParallelForSimdDeviceFunction(
    CodeGenModule &CGM, StringRef ParentName,
    const OMPTargetParallelForSimdDirective &S) {
  // Emit SPMD target parallel for region as a standalone region.
  auto &&CodeGen = [&S](CodeGenFunction &CGF, PrePostActionTy &Action) {
    emitTargetParallelForSimdRegion(CGF, S, Action);
  };
  llvm::Function *Fn;
  llvm::Constant *Addr;
  // Emit target region as a standalone region.
  CGM.getOpenMPRuntime().emitTargetOutlinedFunction(
      S, ParentName, Fn, Addr, /*IsOffloadEntry=*/true, CodeGen);
  assert(Fn && Addr && "Target device function emission failed.");
}

void CodeGenFunction::EmitOMPTargetParallelForSimdDirective(
    const OMPTargetParallelForSimdDirective &S) {
  auto &&CodeGen = [&S](CodeGenFunction &CGF, PrePostActionTy &Action) {
    emitTargetParallelForSimdRegion(CGF, S, Action);
  };
  emitCommonOMPTargetDirective(*this, S, CodeGen);
}

/// Emit a helper variable and return corresponding lvalue.
static void mapParam(CodeGenFunction &CGF, const DeclRefExpr *Helper,
                     const ImplicitParamDecl *PVD,
                     CodeGenFunction::OMPPrivateScope &Privates) {
  const auto *VDecl = cast<VarDecl>(Helper->getDecl());
  Privates.addPrivate(VDecl, CGF.GetAddrOfLocalVar(PVD));
}

void CodeGenFunction::EmitOMPTaskLoopBasedDirective(const OMPLoopDirective &S) {
  assert(isOpenMPTaskLoopDirective(S.getDirectiveKind()));
  // Emit outlined function for task construct.
  const CapturedStmt *CS = S.getCapturedStmt(OMPD_taskloop);
  Address CapturedStruct = Address::invalid();
  {
    OMPLexicalScope Scope(*this, S, OMPD_taskloop, /*EmitPreInitStmt=*/false);
    CapturedStruct = GenerateCapturedStmtArgument(*CS);
  }
  QualType SharedsTy = getContext().getRecordType(CS->getCapturedRecordDecl());
  const Expr *IfCond = nullptr;
  for (const auto *C : S.getClausesOfKind<OMPIfClause>()) {
    if (C->getNameModifier() == OMPD_unknown ||
        C->getNameModifier() == OMPD_taskloop) {
      IfCond = C->getCondition();
      break;
    }
  }

  OMPTaskDataTy Data;
  // Check if taskloop must be emitted without taskgroup.
  Data.Nogroup = S.getSingleClause<OMPNogroupClause>();
  // TODO: Check if we should emit tied or untied task.
  Data.Tied = true;
  // Set scheduling for taskloop
  if (const auto *Clause = S.getSingleClause<OMPGrainsizeClause>()) {
    // grainsize clause
    Data.Schedule.setInt(/*IntVal=*/false);
    Data.Schedule.setPointer(EmitScalarExpr(Clause->getGrainsize()));
  } else if (const auto *Clause = S.getSingleClause<OMPNumTasksClause>()) {
    // num_tasks clause
    Data.Schedule.setInt(/*IntVal=*/true);
    Data.Schedule.setPointer(EmitScalarExpr(Clause->getNumTasks()));
  }

  auto &&BodyGen = [CS, &S](CodeGenFunction &CGF, PrePostActionTy &) {
    // if (PreCond) {
    //   for (IV in 0..LastIteration) BODY;
    //   <Final counter/linear vars updates>;
    // }
    //

    // Emit: if (PreCond) - begin.
    // If the condition constant folds and can be elided, avoid emitting the
    // whole loop.
    bool CondConstant;
    llvm::BasicBlock *ContBlock = nullptr;
    OMPLoopScope PreInitScope(CGF, S);
    if (CGF.ConstantFoldsToSimpleInteger(S.getPreCond(), CondConstant)) {
      if (!CondConstant)
        return;
    } else {
      llvm::BasicBlock *ThenBlock = CGF.createBasicBlock("taskloop.if.then");
      ContBlock = CGF.createBasicBlock("taskloop.if.end");
      emitPreCond(CGF, S, S.getPreCond(), ThenBlock, ContBlock,
                  CGF.getProfileCount(&S));
      CGF.EmitBlock(ThenBlock);
      CGF.incrementProfileCounter(&S);
    }

    (void)CGF.EmitOMPLinearClauseInit(S);

    OMPPrivateScope LoopScope(CGF);
    // Emit helper vars inits.
    enum { LowerBound = 5, UpperBound, Stride, LastIter };
    auto *I = CS->getCapturedDecl()->param_begin();
    auto *LBP = std::next(I, LowerBound);
    auto *UBP = std::next(I, UpperBound);
    auto *STP = std::next(I, Stride);
    auto *LIP = std::next(I, LastIter);
    mapParam(CGF, cast<DeclRefExpr>(S.getLowerBoundVariable()), *LBP,
             LoopScope);
    mapParam(CGF, cast<DeclRefExpr>(S.getUpperBoundVariable()), *UBP,
             LoopScope);
    mapParam(CGF, cast<DeclRefExpr>(S.getStrideVariable()), *STP, LoopScope);
    mapParam(CGF, cast<DeclRefExpr>(S.getIsLastIterVariable()), *LIP,
             LoopScope);
    CGF.EmitOMPPrivateLoopCounters(S, LoopScope);
    CGF.EmitOMPLinearClause(S, LoopScope);
    bool HasLastprivateClause = CGF.EmitOMPLastprivateClauseInit(S, LoopScope);
    (void)LoopScope.Privatize();
    // Emit the loop iteration variable.
    const Expr *IVExpr = S.getIterationVariable();
    const auto *IVDecl = cast<VarDecl>(cast<DeclRefExpr>(IVExpr)->getDecl());
    CGF.EmitVarDecl(*IVDecl);
    CGF.EmitIgnoredExpr(S.getInit());

    // Emit the iterations count variable.
    // If it is not a variable, Sema decided to calculate iterations count on
    // each iteration (e.g., it is foldable into a constant).
    if (const auto *LIExpr = dyn_cast<DeclRefExpr>(S.getLastIteration())) {
      CGF.EmitVarDecl(*cast<VarDecl>(LIExpr->getDecl()));
      // Emit calculation of the iterations count.
      CGF.EmitIgnoredExpr(S.getCalcLastIteration());
    }

    {
      OMPLexicalScope Scope(CGF, S, OMPD_taskloop, /*EmitPreInitStmt=*/false);
      emitCommonSimdLoop(
          CGF, S,
          [&S](CodeGenFunction &CGF, PrePostActionTy &) {
            if (isOpenMPSimdDirective(S.getDirectiveKind()))
              CGF.EmitOMPSimdInit(S);
          },
          [&S, &LoopScope](CodeGenFunction &CGF, PrePostActionTy &) {
            CGF.EmitOMPInnerLoop(
                S, LoopScope.requiresCleanups(), S.getCond(), S.getInc(),
                [&S](CodeGenFunction &CGF) {
                  emitOMPLoopBodyWithStopPoint(CGF, S,
                                               CodeGenFunction::JumpDest());
                },
                [](CodeGenFunction &) {});
          });
    }
    // Emit: if (PreCond) - end.
    if (ContBlock) {
      CGF.EmitBranch(ContBlock);
      CGF.EmitBlock(ContBlock, true);
    }
    // Emit final copy of the lastprivate variables if IsLastIter != 0.
    if (HasLastprivateClause) {
      CGF.EmitOMPLastprivateClauseFinal(
          S, isOpenMPSimdDirective(S.getDirectiveKind()),
          CGF.Builder.CreateIsNotNull(CGF.EmitLoadOfScalar(
              CGF.GetAddrOfLocalVar(*LIP), /*Volatile=*/false,
              (*LIP)->getType(), S.getBeginLoc())));
    }
    LoopScope.restoreMap();
    CGF.EmitOMPLinearClauseFinal(S, [LIP, &S](CodeGenFunction &CGF) {
      return CGF.Builder.CreateIsNotNull(
          CGF.EmitLoadOfScalar(CGF.GetAddrOfLocalVar(*LIP), /*Volatile=*/false,
                               (*LIP)->getType(), S.getBeginLoc()));
    });
  };
  auto &&TaskGen = [&S, SharedsTy, CapturedStruct,
                    IfCond](CodeGenFunction &CGF, llvm::Function *OutlinedFn,
                            const OMPTaskDataTy &Data) {
    auto &&CodeGen = [&S, OutlinedFn, SharedsTy, CapturedStruct, IfCond,
                      &Data](CodeGenFunction &CGF, PrePostActionTy &) {
      OMPLoopScope PreInitScope(CGF, S);
      CGF.CGM.getOpenMPRuntime().emitTaskLoopCall(CGF, S.getBeginLoc(), S,
                                                  OutlinedFn, SharedsTy,
                                                  CapturedStruct, IfCond, Data);
    };
    CGF.CGM.getOpenMPRuntime().emitInlinedDirective(CGF, OMPD_taskloop,
                                                    CodeGen);
  };
  if (Data.Nogroup) {
    EmitOMPTaskBasedDirective(S, OMPD_taskloop, BodyGen, TaskGen, Data);
  } else {
    CGM.getOpenMPRuntime().emitTaskgroupRegion(
        *this,
        [&S, &BodyGen, &TaskGen, &Data](CodeGenFunction &CGF,
                                        PrePostActionTy &Action) {
          Action.Enter(CGF);
          CGF.EmitOMPTaskBasedDirective(S, OMPD_taskloop, BodyGen, TaskGen,
                                        Data);
        },
        S.getBeginLoc());
  }
}

void CodeGenFunction::EmitOMPTaskLoopDirective(const OMPTaskLoopDirective &S) {
  auto LPCRegion =
      CGOpenMPRuntime::LastprivateConditionalRAII::disable(*this, S);
  EmitOMPTaskLoopBasedDirective(S);
}

void CodeGenFunction::EmitOMPTaskLoopSimdDirective(
    const OMPTaskLoopSimdDirective &S) {
  auto LPCRegion =
      CGOpenMPRuntime::LastprivateConditionalRAII::disable(*this, S);
  OMPLexicalScope Scope(*this, S);
  EmitOMPTaskLoopBasedDirective(S);
}

void CodeGenFunction::EmitOMPMasterTaskLoopDirective(
    const OMPMasterTaskLoopDirective &S) {
  auto &&CodeGen = [this, &S](CodeGenFunction &CGF, PrePostActionTy &Action) {
    Action.Enter(CGF);
    EmitOMPTaskLoopBasedDirective(S);
  };
  auto LPCRegion =
      CGOpenMPRuntime::LastprivateConditionalRAII::disable(*this, S);
  OMPLexicalScope Scope(*this, S, std::nullopt, /*EmitPreInitStmt=*/false);
  CGM.getOpenMPRuntime().emitMasterRegion(*this, CodeGen, S.getBeginLoc());
}

void CodeGenFunction::EmitOMPMasterTaskLoopSimdDirective(
    const OMPMasterTaskLoopSimdDirective &S) {
  auto &&CodeGen = [this, &S](CodeGenFunction &CGF, PrePostActionTy &Action) {
    Action.Enter(CGF);
    EmitOMPTaskLoopBasedDirective(S);
  };
  auto LPCRegion =
      CGOpenMPRuntime::LastprivateConditionalRAII::disable(*this, S);
  OMPLexicalScope Scope(*this, S);
  CGM.getOpenMPRuntime().emitMasterRegion(*this, CodeGen, S.getBeginLoc());
}

void CodeGenFunction::EmitOMPParallelMasterTaskLoopDirective(
    const OMPParallelMasterTaskLoopDirective &S) {
  auto &&CodeGen = [this, &S](CodeGenFunction &CGF, PrePostActionTy &Action) {
    auto &&TaskLoopCodeGen = [&S](CodeGenFunction &CGF,
                                  PrePostActionTy &Action) {
      Action.Enter(CGF);
      CGF.EmitOMPTaskLoopBasedDirective(S);
    };
    OMPLexicalScope Scope(CGF, S, OMPD_parallel, /*EmitPreInitStmt=*/false);
    CGM.getOpenMPRuntime().emitMasterRegion(CGF, TaskLoopCodeGen,
                                            S.getBeginLoc());
  };
  auto LPCRegion =
      CGOpenMPRuntime::LastprivateConditionalRAII::disable(*this, S);
  emitCommonOMPParallelDirective(*this, S, OMPD_master_taskloop, CodeGen,
                                 emitEmptyBoundParameters);
}

void CodeGenFunction::EmitOMPParallelMasterTaskLoopSimdDirective(
    const OMPParallelMasterTaskLoopSimdDirective &S) {
  auto &&CodeGen = [this, &S](CodeGenFunction &CGF, PrePostActionTy &Action) {
    auto &&TaskLoopCodeGen = [&S](CodeGenFunction &CGF,
                                  PrePostActionTy &Action) {
      Action.Enter(CGF);
      CGF.EmitOMPTaskLoopBasedDirective(S);
    };
    OMPLexicalScope Scope(CGF, S, OMPD_parallel, /*EmitPreInitStmt=*/false);
    CGM.getOpenMPRuntime().emitMasterRegion(CGF, TaskLoopCodeGen,
                                            S.getBeginLoc());
  };
  auto LPCRegion =
      CGOpenMPRuntime::LastprivateConditionalRAII::disable(*this, S);
  emitCommonOMPParallelDirective(*this, S, OMPD_master_taskloop_simd, CodeGen,
                                 emitEmptyBoundParameters);
}

// Generate the instructions for '#pragma omp target update' directive.
void CodeGenFunction::EmitOMPTargetUpdateDirective(
    const OMPTargetUpdateDirective &S) {
  // If we don't have target devices, don't bother emitting the data mapping
  // code.
  if (CGM.getLangOpts().OMPTargetTriples.empty())
    return;

  // Check if we have any if clause associated with the directive.
  const Expr *IfCond = nullptr;
  if (const auto *C = S.getSingleClause<OMPIfClause>())
    IfCond = C->getCondition();

  // Check if we have any device clause associated with the directive.
  const Expr *Device = nullptr;
  if (const auto *C = S.getSingleClause<OMPDeviceClause>())
    Device = C->getDevice();

  OMPLexicalScope Scope(*this, S, OMPD_task);
  CGM.getOpenMPRuntime().emitTargetDataStandAloneCall(*this, S, IfCond, Device);
}

/// A 'loop' construct is supposed to be a work distribution construct by
/// default unless its binding region is the innermost enclosing parallel
/// region, in which case it is a worksharing region. Because we currently
/// have no way to know if this is true at compile time, for now emit them
/// as inlined loops.
void CodeGenFunction::EmitOMPGenericLoopDirective(
    const OMPLoopDirective &S) {
#if 0
  // TODO: A 'loop' construct is worksharing only if its binding region is
  //       the innermost enclosing parallel region. Until we can determine
  //       this, 'loop' should be emitted as inlined.
  bool HasLastprivates = false;
  auto &&CodeGen = [this, &S, &HasLastprivates]
                   (CodeGenFunction &CGF, PrePostActionTy &) {
    HasLastprivates = emitWorksharingDirective(CGF, S, false);
  };
  {
    auto LPCRegion =
        CGOpenMPRuntime::LastprivateConditionalRAII::disable(*this, S);
    OMPLexicalScope Scope(*this, S, OMPD_unknown);
    CGM.getOpenMPRuntime().emitInlinedDirective(*this, OMPD_loop, CodeGen,
                                                false);
  }
  // Emit an implicit barrier at the end.
  if (!HasLastprivates)
    CGM.getOpenMPRuntime().emitBarrierCall(*this, S.getBeginLoc(), OMPD_loop);
  // Check for outer lastprivate conditional update.
  checkForLastprivateConditionalUpdate(*this, S);
#else
  // Just inline the underlying statement for now.
  auto &&CodeGen = [&S](CodeGenFunction &CGF, PrePostActionTy &Action) {
    // Emit the loop iteration variable.
    const Stmt *CS =
        cast<CapturedStmt>(S.getAssociatedStmt())->getCapturedStmt();
    const auto *ForS = dyn_cast<ForStmt>(CS);
    if (ForS && !isa<DeclStmt>(ForS->getInit())) {
      OMPPrivateScope LoopScope(CGF);
      CGF.EmitOMPPrivateLoopCounters(S, LoopScope);
      (void)LoopScope.Privatize();
      CGF.EmitStmt(CS);
      LoopScope.restoreMap();
    } else {
      CGF.EmitStmt(CS);
    }
  };
  OMPLexicalScope Scope(*this, S, OMPD_unknown);
  CGM.getOpenMPRuntime().emitInlinedDirective(*this, OMPD_loop, CodeGen);
#endif
}

void CodeGenFunction::EmitOMPParallelGenericLoopDirective(
    const OMPLoopDirective &S) {
  // Emit combined directive as if its consituent constructs are 'parallel'
  // and 'for'.
  auto &&CodeGen = [&S](CodeGenFunction &CGF, PrePostActionTy &Action) {
    Action.Enter(CGF);
    emitOMPCopyinClause(CGF, S);
    (void)emitWorksharingDirective(CGF, S, /*HasCancel=*/false);
  };
  {
    auto LPCRegion =
        CGOpenMPRuntime::LastprivateConditionalRAII::disable(*this, S);
    emitCommonOMPParallelDirective(*this, S, OMPD_for, CodeGen,
                                   emitEmptyBoundParameters);
  }
  // Check for outer lastprivate conditional update.
  checkForLastprivateConditionalUpdate(*this, S);
}

void CodeGenFunction::EmitOMPTeamsGenericLoopDirective(
    const OMPTeamsGenericLoopDirective &S) {
  // To be consistent with current behavior of 'target teams loop', emit
  // 'teams loop' as if its constituent constructs are 'teams' and 'distribute'.
  auto &&CodeGenDistribute = [&S](CodeGenFunction &CGF, PrePostActionTy &) {
    CGF.EmitOMPDistributeLoop(S, emitOMPLoopBodyWithStopPoint, S.getInc());
  };

  // Emit teams region as a standalone region.
  auto &&CodeGen = [&S, &CodeGenDistribute](CodeGenFunction &CGF,
                                            PrePostActionTy &Action) {
    Action.Enter(CGF);
    OMPPrivateScope PrivateScope(CGF);
    CGF.EmitOMPReductionClauseInit(S, PrivateScope);
    (void)PrivateScope.Privatize();
    CGF.CGM.getOpenMPRuntime().emitInlinedDirective(CGF, OMPD_distribute,
                                                    CodeGenDistribute);
    CGF.EmitOMPReductionClauseFinal(S, /*ReductionKind=*/OMPD_teams);
  };
  emitCommonOMPTeamsDirective(*this, S, OMPD_distribute, CodeGen);
  emitPostUpdateForReductionClause(*this, S,
                                   [](CodeGenFunction &) { return nullptr; });
}

static void emitTargetTeamsGenericLoopRegionAsParallel(
    CodeGenFunction &CGF, PrePostActionTy &Action,
    const OMPTargetTeamsGenericLoopDirective &S) {
  Action.Enter(CGF);
  // Emit 'teams loop' as if its constituent constructs are 'distribute,
  // 'parallel, and 'for'.
  auto &&CodeGenDistribute = [&S](CodeGenFunction &CGF, PrePostActionTy &) {
    CGF.EmitOMPDistributeLoop(S, emitInnerParallelForWhenCombined,
                              S.getDistInc());
  };

  // Emit teams region as a standalone region.
  auto &&CodeGenTeams = [&S, &CodeGenDistribute](CodeGenFunction &CGF,
                                                 PrePostActionTy &Action) {
    Action.Enter(CGF);
    CodeGenFunction::OMPPrivateScope PrivateScope(CGF);
    CGF.EmitOMPReductionClauseInit(S, PrivateScope);
    (void)PrivateScope.Privatize();
    CGF.CGM.getOpenMPRuntime().emitInlinedDirective(
        CGF, OMPD_distribute, CodeGenDistribute, /*HasCancel=*/false);
    CGF.EmitOMPReductionClauseFinal(S, /*ReductionKind=*/OMPD_teams);
  };
  DEBUG_WITH_TYPE(TTL_CODEGEN_TYPE,
      CGF.CGM.emitTargetTeamsLoopCodegenStatus(
          TTL_CODEGEN_TYPE " as parallel for", S,
          CGF.CGM.getLangOpts().OpenMPIsTargetDevice));
  emitCommonOMPTeamsDirective(CGF, S, OMPD_distribute_parallel_for,
                              CodeGenTeams);
  emitPostUpdateForReductionClause(CGF, S,
                                   [](CodeGenFunction &) { return nullptr; });
}

static void emitTargetTeamsGenericLoopRegionAsDistribute(
    CodeGenFunction &CGF, PrePostActionTy &Action,
    const OMPTargetTeamsGenericLoopDirective &S) {
  Action.Enter(CGF);
  // Emit 'teams loop' as if its constituent construct is 'distribute'.
  auto &&CodeGenDistribute = [&S](CodeGenFunction &CGF, PrePostActionTy &) {
    CGF.EmitOMPDistributeLoop(S, emitOMPLoopBodyWithStopPoint, S.getInc());
  };

  // Emit teams region as a standalone region.
  auto &&CodeGen = [&S, &CodeGenDistribute](CodeGenFunction &CGF,
                                            PrePostActionTy &Action) {
    Action.Enter(CGF);
    CodeGenFunction::OMPPrivateScope PrivateScope(CGF);
    CGF.EmitOMPReductionClauseInit(S, PrivateScope);
    (void)PrivateScope.Privatize();
    CGF.CGM.getOpenMPRuntime().emitInlinedDirective(
        CGF, OMPD_distribute, CodeGenDistribute, /*HasCancel=*/false);
    CGF.EmitOMPReductionClauseFinal(S, /*ReductionKind=*/OMPD_teams);
  };
  DEBUG_WITH_TYPE(TTL_CODEGEN_TYPE,
      CGF.CGM.emitTargetTeamsLoopCodegenStatus(
          TTL_CODEGEN_TYPE " as distribute", S,
          CGF.CGM.getLangOpts().OpenMPIsTargetDevice));
  emitCommonOMPTeamsDirective(CGF, S, OMPD_distribute, CodeGen);
  emitPostUpdateForReductionClause(CGF, S,
                                   [](CodeGenFunction &) { return nullptr; });
}

void CodeGenFunction::EmitOMPTargetTeamsGenericLoopDirective(
    const OMPTargetTeamsGenericLoopDirective &S) {
  auto &&CodeGen = [&S](CodeGenFunction &CGF, PrePostActionTy &Action) {
    if (CGF.CGM.TeamsLoopCanBeParallelFor(S))
      emitTargetTeamsGenericLoopRegionAsParallel(CGF, Action, S);
    else
      emitTargetTeamsGenericLoopRegionAsDistribute(CGF, Action, S);
  };
  emitCommonOMPTargetDirective(*this, S, CodeGen);
}

void CodeGenFunction::EmitOMPTargetTeamsGenericLoopDeviceFunction(
    CodeGenModule &CGM, StringRef ParentName,
    const OMPTargetTeamsGenericLoopDirective &S) {
  // Emit SPMD target parallel loop region as a standalone region.
  auto &&CodeGen = [&S](CodeGenFunction &CGF, PrePostActionTy &Action) {
    if (CGF.CGM.TeamsLoopCanBeParallelFor(S))
      emitTargetTeamsGenericLoopRegionAsParallel(CGF, Action, S);
    else
      emitTargetTeamsGenericLoopRegionAsDistribute(CGF, Action, S);
  };
  llvm::Function *Fn;
  llvm::Constant *Addr;
  // Emit target region as a standalone region.
  CGM.getOpenMPRuntime().emitTargetOutlinedFunction(
      S, ParentName, Fn, Addr, /*IsOffloadEntry=*/true, CodeGen);
  assert(Fn && Addr &&
         "Target device function emission failed for 'target teams loop'.");
}

static void emitTargetParallelGenericLoopRegion(
  CodeGenFunction &CGF, const OMPTargetParallelGenericLoopDirective &S,
  PrePostActionTy &Action) {
  Action.Enter(CGF);
  // Emit as 'parallel for'.
  auto &&CodeGen = [&S](CodeGenFunction &CGF, PrePostActionTy &Action) {
    Action.Enter(CGF);
    CodeGenFunction::OMPCancelStackRAII CancelRegion(
        CGF, OMPD_target_parallel_loop, /*hasCancel=*/false);
    CGF.EmitOMPWorksharingLoop(S, S.getEnsureUpperBound(), emitForLoopBounds,
                               emitDispatchForLoopBounds);
  };
  emitCommonOMPParallelDirective(CGF, S, OMPD_for, CodeGen,
                                 emitEmptyBoundParameters);
}

void CodeGenFunction::EmitOMPTargetParallelGenericLoopDeviceFunction(
    CodeGenModule &CGM, StringRef ParentName,
    const OMPTargetParallelGenericLoopDirective &S) {
  // Emit target parallel loop region as a standalone region.
  auto &&CodeGen = [&S](CodeGenFunction &CGF, PrePostActionTy &Action) {
    emitTargetParallelGenericLoopRegion(CGF, S, Action);
  };
  llvm::Function *Fn;
  llvm::Constant *Addr;
  // Emit target region as a standalone region.
  CGM.getOpenMPRuntime().emitTargetOutlinedFunction(
      S, ParentName, Fn, Addr, /*IsOffloadEntry=*/true, CodeGen);
  assert(Fn && Addr && "Target device function emission failed.");
}

/// Emit combined directive 'target parallel loop' as if its constituent
/// constructs are 'target', 'parallel', and 'for'.
void CodeGenFunction::EmitOMPTargetParallelGenericLoopDirective(
    const OMPTargetParallelGenericLoopDirective &S) {
  auto &&CodeGen = [&S](CodeGenFunction &CGF, PrePostActionTy &Action) {
    emitTargetParallelGenericLoopRegion(CGF, S, Action);
  };
  emitCommonOMPTargetDirective(*this, S, CodeGen);
}

void CodeGenFunction::EmitSimpleOMPExecutableDirective(
    const OMPExecutableDirective &D) {
  if (const auto *SD = dyn_cast<OMPScanDirective>(&D)) {
    EmitOMPScanDirective(*SD);
    return;
  }
  if (!D.hasAssociatedStmt() || !D.getAssociatedStmt())
    return;
  auto &&CodeGen = [&D](CodeGenFunction &CGF, PrePostActionTy &Action) {
    OMPPrivateScope GlobalsScope(CGF);
    if (isOpenMPTaskingDirective(D.getDirectiveKind())) {
      // Capture global firstprivates to avoid crash.
      for (const auto *C : D.getClausesOfKind<OMPFirstprivateClause>()) {
        for (const Expr *Ref : C->varlists()) {
          const auto *DRE = cast<DeclRefExpr>(Ref->IgnoreParenImpCasts());
          if (!DRE)
            continue;
          const auto *VD = dyn_cast<VarDecl>(DRE->getDecl());
          if (!VD || VD->hasLocalStorage())
            continue;
          if (!CGF.LocalDeclMap.count(VD)) {
            LValue GlobLVal = CGF.EmitLValue(Ref);
            GlobalsScope.addPrivate(VD, GlobLVal.getAddress(CGF));
          }
        }
      }
    }
    if (isOpenMPSimdDirective(D.getDirectiveKind())) {
      (void)GlobalsScope.Privatize();
      ParentLoopDirectiveForScanRegion ScanRegion(CGF, D);
      emitOMPSimdRegion(CGF, cast<OMPLoopDirective>(D), Action);
    } else {
      if (const auto *LD = dyn_cast<OMPLoopDirective>(&D)) {
        for (const Expr *E : LD->counters()) {
          const auto *VD = cast<VarDecl>(cast<DeclRefExpr>(E)->getDecl());
          if (!VD->hasLocalStorage() && !CGF.LocalDeclMap.count(VD)) {
            LValue GlobLVal = CGF.EmitLValue(E);
            GlobalsScope.addPrivate(VD, GlobLVal.getAddress(CGF));
          }
          if (isa<OMPCapturedExprDecl>(VD)) {
            // Emit only those that were not explicitly referenced in clauses.
            if (!CGF.LocalDeclMap.count(VD))
              CGF.EmitVarDecl(*VD);
          }
        }
        for (const auto *C : D.getClausesOfKind<OMPOrderedClause>()) {
          if (!C->getNumForLoops())
            continue;
          for (unsigned I = LD->getLoopsNumber(),
                        E = C->getLoopNumIterations().size();
               I < E; ++I) {
            if (const auto *VD = dyn_cast<OMPCapturedExprDecl>(
                    cast<DeclRefExpr>(C->getLoopCounter(I))->getDecl())) {
              // Emit only those that were not explicitly referenced in clauses.
              if (!CGF.LocalDeclMap.count(VD))
                CGF.EmitVarDecl(*VD);
            }
          }
        }
      }
      (void)GlobalsScope.Privatize();
      CGF.EmitStmt(D.getInnermostCapturedStmt()->getCapturedStmt());
    }
  };
  if (D.getDirectiveKind() == OMPD_atomic ||
      D.getDirectiveKind() == OMPD_critical ||
      D.getDirectiveKind() == OMPD_section ||
      D.getDirectiveKind() == OMPD_master ||
      D.getDirectiveKind() == OMPD_masked ||
      D.getDirectiveKind() == OMPD_unroll) {
    EmitStmt(D.getAssociatedStmt());
  } else {
    auto LPCRegion =
        CGOpenMPRuntime::LastprivateConditionalRAII::disable(*this, D);
    OMPSimdLexicalScope Scope(*this, D);
    CGM.getOpenMPRuntime().emitInlinedDirective(
        *this,
        isOpenMPSimdDirective(D.getDirectiveKind()) ? OMPD_simd
                                                    : D.getDirectiveKind(),
        CodeGen);
  }
  // Check for outer lastprivate conditional update.
  checkForLastprivateConditionalUpdate(*this, D);
}<|MERGE_RESOLUTION|>--- conflicted
+++ resolved
@@ -6679,21 +6679,11 @@
   }
 }
 
-<<<<<<< HEAD
-static void emitOMPAtomicCompareExpr(CodeGenFunction &CGF,
-                                     llvm::AtomicOrdering AO, const Expr *X,
-                                     const Expr *V, const Expr *R,
-                                     const Expr *E, const Expr *D,
-                                     const Expr *CE, bool IsXBinopExpr,
-                                     bool IsPostfixUpdate, bool IsFailOnly,
-                                     const Expr *Hint, SourceLocation Loc) {
-=======
 static void emitOMPAtomicCompareExpr(
     CodeGenFunction &CGF, llvm::AtomicOrdering AO, llvm::AtomicOrdering FailAO,
     const Expr *X, const Expr *V, const Expr *R, const Expr *E, const Expr *D,
     const Expr *CE, bool IsXBinopExpr, bool IsPostfixUpdate, bool IsFailOnly,
-    SourceLocation Loc) {
->>>>>>> e775ba38
+    const Expr *Hint, SourceLocation Loc) {
   llvm::OpenMPIRBuilder &OMPBuilder =
       CGF.CGM.getOpenMPRuntime().getOMPBuilder();
 
@@ -6814,17 +6804,12 @@
                              IsXLHSInRHSPart, Loc);
     break;
   case OMPC_compare: {
-<<<<<<< HEAD
-    emitOMPAtomicCompareExpr(CGF, AO, X, V, R, E, D, CE, IsXLHSInRHSPart,
-                             IsPostfixUpdate, IsFailOnly, Hint, Loc);
+    emitOMPAtomicCompareExpr(CGF, AO, FailAO, X, V, R, E, D, CE,
+                             IsXLHSInRHSPart, IsPostfixUpdate, IsFailOnly, Hint, Loc);
     break;
   }
   case OMPC_fail: {
     //TODO
-=======
-    emitOMPAtomicCompareExpr(CGF, AO, FailAO, X, V, R, E, D, CE,
-                             IsXLHSInRHSPart, IsPostfixUpdate, IsFailOnly, Loc);
->>>>>>> e775ba38
     break;
   }
   default:
@@ -6909,17 +6894,10 @@
 
   LexicalScope Scope(*this, S.getSourceRange());
   EmitStopPoint(S.getAssociatedStmt());
-<<<<<<< HEAD
-  emitOMPAtomicExpr(*this, Kind, AO, S.isPostfixUpdate(), S.getX(), S.getV(),
-                    S.getR(), S.getExpr(), S.getUpdateExpr(), S.getD(),
-                    S.getCondExpr(), S.isXLHSInRHSPart(), S.isFailOnly(),
-                    S.getBeginLoc(), Hint);
-=======
   emitOMPAtomicExpr(*this, Kind, AO, FailAO, S.isPostfixUpdate(), S.getX(),
                     S.getV(), S.getR(), S.getExpr(), S.getUpdateExpr(),
                     S.getD(), S.getCondExpr(), S.isXLHSInRHSPart(),
-                    S.isFailOnly(), S.getBeginLoc());
->>>>>>> e775ba38
+                    S.isFailOnly(), S.getBeginLoc(), Hint);
 }
 
 static void emitCommonOMPTargetDirective(CodeGenFunction &CGF,
