//===--- CGStmtOpenMP.cpp - Emit LLVM Code from Statements ----------------===//
//
// Part of the LLVM Project, under the Apache License v2.0 with LLVM Exceptions.
// See https://llvm.org/LICENSE.txt for license information.
// SPDX-License-Identifier: Apache-2.0 WITH LLVM-exception
//
//===----------------------------------------------------------------------===//
//
// This contains code to emit OpenMP nodes as LLVM code.
//
//===----------------------------------------------------------------------===//

#include "CGCleanup.h"
#include "CGOpenMPRuntime.h"
#include "CodeGenFunction.h"
#include "CodeGenModule.h"
#include "TargetInfo.h"
#include "clang/AST/ASTContext.h"
#include "clang/AST/Attr.h"
#include "clang/AST/DeclOpenMP.h"
#include "clang/AST/OpenMPClause.h"
#include "clang/AST/Stmt.h"
#include "clang/AST/StmtOpenMP.h"
#include "clang/AST/StmtVisitor.h"
#include "clang/Basic/OpenMPKinds.h"
#include "clang/Basic/PrettyStackTrace.h"
#include "clang/Basic/SourceManager.h"
#include "llvm/ADT/SmallSet.h"
#include "llvm/BinaryFormat/Dwarf.h"
#include "llvm/Frontend/OpenMP/OMPConstants.h"
#include "llvm/Frontend/OpenMP/OMPIRBuilder.h"
#include "llvm/IR/Constants.h"
#include "llvm/IR/DebugInfoMetadata.h"
#include "llvm/IR/Instructions.h"
#include "llvm/IR/IntrinsicInst.h"
#include "llvm/IR/Metadata.h"
#include "llvm/Support/AtomicOrdering.h"
#include "llvm/Support/Debug.h"
#include <optional>
using namespace clang;
using namespace CodeGen;
using namespace llvm::omp;

#define TTL_CODEGEN_TYPE "target-teams-loop-codegen"

static const VarDecl *getBaseDecl(const Expr *Ref);

namespace {
/// Lexical scope for OpenMP executable constructs, that handles correct codegen
/// for captured expressions.
class OMPLexicalScope : public CodeGenFunction::LexicalScope {
  void emitPreInitStmt(CodeGenFunction &CGF, const OMPExecutableDirective &S) {
    for (const auto *C : S.clauses()) {
      if (const auto *CPI = OMPClauseWithPreInit::get(C)) {
        if (const auto *PreInit =
                cast_or_null<DeclStmt>(CPI->getPreInitStmt())) {
          for (const auto *I : PreInit->decls()) {
            if (!I->hasAttr<OMPCaptureNoInitAttr>()) {
              CGF.EmitVarDecl(cast<VarDecl>(*I));
            } else {
              CodeGenFunction::AutoVarEmission Emission =
                  CGF.EmitAutoVarAlloca(cast<VarDecl>(*I));
              CGF.EmitAutoVarCleanups(Emission);
            }
          }
        }
      }
    }
  }
  CodeGenFunction::OMPPrivateScope InlinedShareds;

  static bool isCapturedVar(CodeGenFunction &CGF, const VarDecl *VD) {
    return CGF.LambdaCaptureFields.lookup(VD) ||
           (CGF.CapturedStmtInfo && CGF.CapturedStmtInfo->lookup(VD)) ||
           (CGF.CurCodeDecl && isa<BlockDecl>(CGF.CurCodeDecl) &&
            cast<BlockDecl>(CGF.CurCodeDecl)->capturesVariable(VD));
  }

public:
  OMPLexicalScope(
      CodeGenFunction &CGF, const OMPExecutableDirective &S,
      const std::optional<OpenMPDirectiveKind> CapturedRegion = std::nullopt,
      const bool EmitPreInitStmt = true)
      : CodeGenFunction::LexicalScope(CGF, S.getSourceRange()),
        InlinedShareds(CGF) {
    if (EmitPreInitStmt)
      emitPreInitStmt(CGF, S);
    if (!CapturedRegion)
      return;
    assert(S.hasAssociatedStmt() &&
           "Expected associated statement for inlined directive.");
    const CapturedStmt *CS = S.getCapturedStmt(*CapturedRegion);
    for (const auto &C : CS->captures()) {
      if (C.capturesVariable() || C.capturesVariableByCopy()) {
        auto *VD = C.getCapturedVar();
        assert(VD == VD->getCanonicalDecl() &&
               "Canonical decl must be captured.");
        DeclRefExpr DRE(
            CGF.getContext(), const_cast<VarDecl *>(VD),
            isCapturedVar(CGF, VD) || (CGF.CapturedStmtInfo &&
                                       InlinedShareds.isGlobalVarCaptured(VD)),
            VD->getType().getNonReferenceType(), VK_LValue, C.getLocation());
        InlinedShareds.addPrivate(VD, CGF.EmitLValue(&DRE).getAddress(CGF));
      }
    }
    (void)InlinedShareds.Privatize();
  }
};

/// Lexical scope for OpenMP parallel construct, that handles correct codegen
/// for captured expressions.
class OMPParallelScope final : public OMPLexicalScope {
  bool EmitPreInitStmt(const OMPExecutableDirective &S) {
    OpenMPDirectiveKind Kind = S.getDirectiveKind();
    return !(isOpenMPTargetExecutionDirective(Kind) ||
             isOpenMPLoopBoundSharingDirective(Kind)) &&
           isOpenMPParallelDirective(Kind);
  }

public:
  OMPParallelScope(CodeGenFunction &CGF, const OMPExecutableDirective &S)
      : OMPLexicalScope(CGF, S, /*CapturedRegion=*/std::nullopt,
                        EmitPreInitStmt(S)) {}
};

/// Lexical scope for OpenMP teams construct, that handles correct codegen
/// for captured expressions.
class OMPTeamsScope final : public OMPLexicalScope {
  bool EmitPreInitStmt(const OMPExecutableDirective &S) {
    OpenMPDirectiveKind Kind = S.getDirectiveKind();
    return !isOpenMPTargetExecutionDirective(Kind) &&
           isOpenMPTeamsDirective(Kind);
  }

public:
  OMPTeamsScope(CodeGenFunction &CGF, const OMPExecutableDirective &S)
      : OMPLexicalScope(CGF, S, /*CapturedRegion=*/std::nullopt,
                        EmitPreInitStmt(S)) {}
};

/// Private scope for OpenMP loop-based directives, that supports capturing
/// of used expression from loop statement.
class OMPLoopScope : public CodeGenFunction::RunCleanupsScope {
  void emitPreInitStmt(CodeGenFunction &CGF, const OMPLoopBasedDirective &S) {
    const DeclStmt *PreInits;
    CodeGenFunction::OMPMapVars PreCondVars;
    if (auto *LD = dyn_cast<OMPLoopDirective>(&S)) {
      llvm::DenseSet<const VarDecl *> EmittedAsPrivate;
      for (const auto *E : LD->counters()) {
        const auto *VD = cast<VarDecl>(cast<DeclRefExpr>(E)->getDecl());
        EmittedAsPrivate.insert(VD->getCanonicalDecl());
        (void)PreCondVars.setVarAddr(
            CGF, VD, CGF.CreateMemTemp(VD->getType().getNonReferenceType()));
      }
      // Mark private vars as undefs.
      for (const auto *C : LD->getClausesOfKind<OMPPrivateClause>()) {
        for (const Expr *IRef : C->varlists()) {
          const auto *OrigVD =
              cast<VarDecl>(cast<DeclRefExpr>(IRef)->getDecl());
          if (EmittedAsPrivate.insert(OrigVD->getCanonicalDecl()).second) {
            QualType OrigVDTy = OrigVD->getType().getNonReferenceType();
            (void)PreCondVars.setVarAddr(
                CGF, OrigVD,
                Address(llvm::UndefValue::get(CGF.ConvertTypeForMem(
                            CGF.getContext().getPointerType(OrigVDTy))),
                        CGF.ConvertTypeForMem(OrigVDTy),
                        CGF.getContext().getDeclAlign(OrigVD)));
          }
        }
      }
      (void)PreCondVars.apply(CGF);
      // Emit init, __range and __end variables for C++ range loops.
      (void)OMPLoopBasedDirective::doForAllLoops(
          LD->getInnermostCapturedStmt()->getCapturedStmt(),
          /*TryImperfectlyNestedLoops=*/true, LD->getLoopsNumber(),
          [&CGF](unsigned Cnt, const Stmt *CurStmt) {
            if (const auto *CXXFor = dyn_cast<CXXForRangeStmt>(CurStmt)) {
              if (const Stmt *Init = CXXFor->getInit())
                CGF.EmitStmt(Init);
              CGF.EmitStmt(CXXFor->getRangeStmt());
              CGF.EmitStmt(CXXFor->getEndStmt());
            }
            return false;
          });
      PreInits = cast_or_null<DeclStmt>(LD->getPreInits());
    } else if (const auto *Tile = dyn_cast<OMPTileDirective>(&S)) {
      PreInits = cast_or_null<DeclStmt>(Tile->getPreInits());
    } else if (const auto *Unroll = dyn_cast<OMPUnrollDirective>(&S)) {
      PreInits = cast_or_null<DeclStmt>(Unroll->getPreInits());
    } else {
      llvm_unreachable("Unknown loop-based directive kind.");
    }
    if (PreInits) {
      for (const auto *I : PreInits->decls())
        CGF.EmitVarDecl(cast<VarDecl>(*I));
    }
    PreCondVars.restore(CGF);
  }

public:
  OMPLoopScope(CodeGenFunction &CGF, const OMPLoopBasedDirective &S)
      : CodeGenFunction::RunCleanupsScope(CGF) {
    emitPreInitStmt(CGF, S);
  }
};

class OMPSimdLexicalScope : public CodeGenFunction::LexicalScope {
  CodeGenFunction::OMPPrivateScope InlinedShareds;

  static bool isCapturedVar(CodeGenFunction &CGF, const VarDecl *VD) {
    return CGF.LambdaCaptureFields.lookup(VD) ||
           (CGF.CapturedStmtInfo && CGF.CapturedStmtInfo->lookup(VD)) ||
           (CGF.CurCodeDecl && isa<BlockDecl>(CGF.CurCodeDecl) &&
            cast<BlockDecl>(CGF.CurCodeDecl)->capturesVariable(VD));
  }

public:
  OMPSimdLexicalScope(CodeGenFunction &CGF, const OMPExecutableDirective &S)
      : CodeGenFunction::LexicalScope(CGF, S.getSourceRange()),
        InlinedShareds(CGF) {
    for (const auto *C : S.clauses()) {
      if (const auto *CPI = OMPClauseWithPreInit::get(C)) {
        if (const auto *PreInit =
                cast_or_null<DeclStmt>(CPI->getPreInitStmt())) {
          for (const auto *I : PreInit->decls()) {
            if (!I->hasAttr<OMPCaptureNoInitAttr>()) {
              CGF.EmitVarDecl(cast<VarDecl>(*I));
            } else {
              CodeGenFunction::AutoVarEmission Emission =
                  CGF.EmitAutoVarAlloca(cast<VarDecl>(*I));
              CGF.EmitAutoVarCleanups(Emission);
            }
          }
        }
      } else if (const auto *UDP = dyn_cast<OMPUseDevicePtrClause>(C)) {
        for (const Expr *E : UDP->varlists()) {
          const Decl *D = cast<DeclRefExpr>(E)->getDecl();
          if (const auto *OED = dyn_cast<OMPCapturedExprDecl>(D))
            CGF.EmitVarDecl(*OED);
        }
      } else if (const auto *UDP = dyn_cast<OMPUseDeviceAddrClause>(C)) {
        for (const Expr *E : UDP->varlists()) {
          const Decl *D = getBaseDecl(E);
          if (const auto *OED = dyn_cast<OMPCapturedExprDecl>(D))
            CGF.EmitVarDecl(*OED);
        }
      }
    }
    if (!isOpenMPSimdDirective(S.getDirectiveKind()))
      CGF.EmitOMPPrivateClause(S, InlinedShareds);
    if (const auto *TG = dyn_cast<OMPTaskgroupDirective>(&S)) {
      if (const Expr *E = TG->getReductionRef())
        CGF.EmitVarDecl(*cast<VarDecl>(cast<DeclRefExpr>(E)->getDecl()));
    }
    // Temp copy arrays for inscan reductions should not be emitted as they are
    // not used in simd only mode.
    llvm::DenseSet<CanonicalDeclPtr<const Decl>> CopyArrayTemps;
    for (const auto *C : S.getClausesOfKind<OMPReductionClause>()) {
      if (C->getModifier() != OMPC_REDUCTION_inscan)
        continue;
      for (const Expr *E : C->copy_array_temps())
        CopyArrayTemps.insert(cast<DeclRefExpr>(E)->getDecl());
    }
    const auto *CS = cast_or_null<CapturedStmt>(S.getAssociatedStmt());
    while (CS) {
      for (auto &C : CS->captures()) {
        if (C.capturesVariable() || C.capturesVariableByCopy()) {
          auto *VD = C.getCapturedVar();
          if (CopyArrayTemps.contains(VD))
            continue;
          assert(VD == VD->getCanonicalDecl() &&
                 "Canonical decl must be captured.");
          DeclRefExpr DRE(CGF.getContext(), const_cast<VarDecl *>(VD),
                          isCapturedVar(CGF, VD) ||
                              (CGF.CapturedStmtInfo &&
                               InlinedShareds.isGlobalVarCaptured(VD)),
                          VD->getType().getNonReferenceType(), VK_LValue,
                          C.getLocation());
          InlinedShareds.addPrivate(VD, CGF.EmitLValue(&DRE).getAddress(CGF));
        }
      }
      CS = dyn_cast<CapturedStmt>(CS->getCapturedStmt());
    }
    (void)InlinedShareds.Privatize();
  }
};

} // namespace

static void emitCommonOMPTargetDirective(CodeGenFunction &CGF,
                                         const OMPExecutableDirective &S,
                                         const RegionCodeGenTy &CodeGen);

LValue CodeGenFunction::EmitOMPSharedLValue(const Expr *E) {
  if (const auto *OrigDRE = dyn_cast<DeclRefExpr>(E)) {
    if (const auto *OrigVD = dyn_cast<VarDecl>(OrigDRE->getDecl())) {
      OrigVD = OrigVD->getCanonicalDecl();
      bool IsCaptured =
          LambdaCaptureFields.lookup(OrigVD) ||
          (CapturedStmtInfo && CapturedStmtInfo->lookup(OrigVD)) ||
          (CurCodeDecl && isa<BlockDecl>(CurCodeDecl));
      DeclRefExpr DRE(getContext(), const_cast<VarDecl *>(OrigVD), IsCaptured,
                      OrigDRE->getType(), VK_LValue, OrigDRE->getExprLoc());
      return EmitLValue(&DRE);
    }
  }
  return EmitLValue(E);
}

llvm::Value *CodeGenFunction::getTypeSize(QualType Ty) {
  ASTContext &C = getContext();
  llvm::Value *Size = nullptr;
  auto SizeInChars = C.getTypeSizeInChars(Ty);
  if (SizeInChars.isZero()) {
    // getTypeSizeInChars() returns 0 for a VLA.
    while (const VariableArrayType *VAT = C.getAsVariableArrayType(Ty)) {
      VlaSizePair VlaSize = getVLASize(VAT);
      Ty = VlaSize.Type;
      Size =
          Size ? Builder.CreateNUWMul(Size, VlaSize.NumElts) : VlaSize.NumElts;
    }
    SizeInChars = C.getTypeSizeInChars(Ty);
    if (SizeInChars.isZero())
      return llvm::ConstantInt::get(SizeTy, /*V=*/0);
    return Builder.CreateNUWMul(Size, CGM.getSize(SizeInChars));
  }
  return CGM.getSize(SizeInChars);
}

void CodeGenFunction::InitializeXteamRedCapturedVars(
    SmallVectorImpl<llvm::Value *> &CapturedVars, QualType RedVarQualType) {
  llvm::Type *RedVarType = ConvertTypeForMem(RedVarQualType);
  assert((RedVarType->isFloatTy() || RedVarType->isDoubleTy() ||
          RedVarType->isIntegerTy()) &&
         "Unhandled type");

  const ASTContext &Context = CGM.getContext();
  llvm::Type *Int32Ty = llvm::Type::getInt32Ty(CGM.getLLVMContext());

  // Placeholder for d_team_vals initialized to nullptr
  llvm::Value *DTeamValsInst =
      Builder.CreateAlloca(RedVarType, nullptr, "d_team_vals");
  Address DTeamValsAddr(DTeamValsInst, RedVarType,
                        Context.getTypeAlignInChars(RedVarQualType));
  llvm::Value *NullPtrDTeamVals =
      llvm::ConstantPointerNull::get(RedVarType->getPointerTo());
  Builder.CreateStore(NullPtrDTeamVals, DTeamValsAddr);

  // Placeholder for d_teams_done_ptr initialized to nullptr
  llvm::Value *DTeamsDonePtrInst =
      Builder.CreateAlloca(Int32Ty, nullptr, "d_teams_done_ptr");
  Address DTeamsDoneAddr(DTeamsDonePtrInst, Int32Ty,
                         Context.getTypeAlignInChars(Context.UnsignedIntTy));
  llvm::Value *NullPtrDTeamsDone =
      llvm::ConstantPointerNull::get(Int32Ty->getPointerTo());
  Builder.CreateStore(NullPtrDTeamsDone, DTeamsDoneAddr);

  assert(DTeamValsInst && "Device team vals pointer cannot be null");
  CapturedVars.push_back(DTeamValsInst);

  assert(DTeamsDonePtrInst && "Device team done pointer cannot be null");
  CapturedVars.push_back(DTeamsDonePtrInst);
}

void CodeGenFunction::GenerateOpenMPCapturedVars(
    const CapturedStmt &S, SmallVectorImpl<llvm::Value *> &CapturedVars,
    const Stmt *XteamRedNestKey) {
  const RecordDecl *RD = S.getCapturedRecordDecl();
  auto CurField = RD->field_begin();
  auto CurCap = S.captures().begin();
  for (CapturedStmt::const_capture_init_iterator I = S.capture_init_begin(),
                                                 E = S.capture_init_end();
       I != E; ++I, ++CurField, ++CurCap) {
    if (CurField->hasCapturedVLAType()) {
      const VariableArrayType *VAT = CurField->getCapturedVLAType();
      llvm::Value *Val = VLASizeMap[VAT->getSizeExpr()];
      CapturedVars.push_back(Val);
    } else if (CurCap->capturesThis()) {
      CapturedVars.push_back(CXXThisValue);
    } else if (CurCap->capturesVariableByCopy()) {
      llvm::Value *CV = EmitLoadOfScalar(EmitLValue(*I), CurCap->getLocation());

      // If the field is not a pointer, we need to save the actual value
      // and load it as a void pointer.
      if (!CurField->getType()->isAnyPointerType()) {
        ASTContext &Ctx = getContext();
        Address DstAddr = CreateMemTemp(
            Ctx.getUIntPtrType(),
            Twine(CurCap->getCapturedVar()->getName(), ".casted"));
        LValue DstLV = MakeAddrLValue(DstAddr, Ctx.getUIntPtrType());

        llvm::Value *SrcAddrVal = EmitScalarConversion(
            DstAddr.emitRawPointer(*this),
            Ctx.getPointerType(Ctx.getUIntPtrType()),
            Ctx.getPointerType(CurField->getType()), CurCap->getLocation());
        LValue SrcLV =
            MakeNaturalAlignAddrLValue(SrcAddrVal, CurField->getType());

        // Store the value using the source type pointer.
        EmitStoreThroughLValue(RValue::get(CV), SrcLV);

        // Load the value using the destination type pointer.
        CV = EmitLoadOfScalar(DstLV, CurCap->getLocation());
      }
      CapturedVars.push_back(CV);
    } else {
      assert(CurCap->capturesVariable() && "Expected capture by reference.");
      CapturedVars.push_back(
          EmitLValue(*I).getAddress(*this).emitRawPointer(*this));
    }
  }

  // The Xteam reduction variable capture must happen after all other captures.
  const ForStmt *FStmt = CGM.getSingleForStmt(XteamRedNestKey);
  if (FStmt && CGM.isXteamRedKernel(FStmt)) {
    assert(!CGM.getLangOpts().OpenMPIsTargetDevice && "Expecting host CG");
    CodeGenModule::XteamRedVarMap &XteamRVM = CGM.getXteamRedVarMap(FStmt);
    auto XteamOrdVars = CGM.getXteamOrderedRedVar(FStmt);
    // Always generate Xteam metadata in the same order as user-specified
    // reduction variables.
    for (auto XteamVD : XteamOrdVars) {
      auto Itr = XteamRVM.find(XteamVD);
      assert(Itr != XteamRVM.end() && "Metadata not found");
      InitializeXteamRedCapturedVars(CapturedVars,
                                     Itr->second.RedVarExpr->getType());
    }
  }
}

static Address castValueFromUintptr(CodeGenFunction &CGF, SourceLocation Loc,
                                    QualType DstType, StringRef Name,
                                    LValue AddrLV) {
  ASTContext &Ctx = CGF.getContext();

  Address Addr = AddrLV.getAddress(CGF);
  if (Ctx.getTargetInfo().getTriple().isAMDGCN() &&
      CGF.CGM.getLangOpts().OpenMPIsTargetDevice) {
    auto *Ty = CGF.ConvertType(Ctx.getPointerType(DstType));
    auto *PTy = dyn_cast<llvm::PointerType>(Ty);
    // For device path, add addrspacecast if needed before emitscalar conversion
    if (PTy && PTy->getAddressSpace() != Addr.getAddressSpace())
      Addr = CGF.Builder.CreatePointerBitCastOrAddrSpaceCast(Addr, Ty, PTy);
  }
  llvm::Value *CastedPtr = CGF.EmitScalarConversion(
      AddrLV.getAddress(CGF).emitRawPointer(CGF), Ctx.getUIntPtrType(),
      Ctx.getPointerType(DstType), Loc);
  // FIXME: should the pointee type (DstType) be passed?
  Address TmpAddr =
      CGF.MakeNaturalAlignAddrLValue(CastedPtr, DstType).getAddress(CGF);
  return TmpAddr;
}

static QualType getCanonicalParamType(ASTContext &C, QualType T) {
  if (T->isLValueReferenceType())
    return C.getLValueReferenceType(
        getCanonicalParamType(C, T.getNonReferenceType()),
        /*SpelledAsLValue=*/false);
  if (T->isPointerType())
    return C.getPointerType(getCanonicalParamType(C, T->getPointeeType()));
  if (const ArrayType *A = T->getAsArrayTypeUnsafe()) {
    if (const auto *VLA = dyn_cast<VariableArrayType>(A))
      return getCanonicalParamType(C, VLA->getElementType());
    if (!A->isVariablyModifiedType())
      return C.getCanonicalType(T);
  }
  return C.getCanonicalParamType(T);
}

namespace {
/// Contains required data for proper outlined function codegen.
struct FunctionOptions {
  /// Captured statement for which the function is generated.
  const CapturedStmt *S = nullptr;
  /// true if cast to/from  UIntPtr is required for variables captured by
  /// value.
  const bool UIntPtrCastRequired = true;
  /// true if only casted arguments must be registered as local args or VLA
  /// sizes.
  const bool RegisterCastedArgsOnly = false;
  /// Name of the generated function.
  const StringRef FunctionName;
  /// Location of the non-debug version of the outlined function.
  SourceLocation Loc;
  explicit FunctionOptions(const CapturedStmt *S, bool UIntPtrCastRequired,
                           bool RegisterCastedArgsOnly, StringRef FunctionName,
                           SourceLocation Loc)
      : S(S), UIntPtrCastRequired(UIntPtrCastRequired),
        RegisterCastedArgsOnly(UIntPtrCastRequired && RegisterCastedArgsOnly),
        FunctionName(FunctionName), Loc(Loc) {}
};
} // namespace

static llvm::Function *emitOutlinedFunctionPrologue(
    CodeGenFunction &CGF, const OMPExecutableDirective &D,
    FunctionArgList &Args,
    llvm::MapVector<const Decl *, std::pair<const VarDecl *, Address>>
        &LocalAddrs,
    llvm::DenseMap<const Decl *, std::pair<const Expr *, llvm::Value *>>
        &VLASizes,
    llvm::Value *&CXXThisValue, const FunctionOptions &FO,
    bool argsNeedAddrSpace, bool isXteamKernel) {
  const CapturedDecl *CD = FO.S->getCapturedDecl();
  const RecordDecl *RD = FO.S->getCapturedRecordDecl();
  assert(CD->hasBody() && "missing CapturedDecl body");

  CXXThisValue = nullptr;
  // Build the argument list.
  CodeGenModule &CGM = CGF.CGM;
  ASTContext &Ctx = CGM.getContext();
  FunctionArgList TargetArgs;
  Args.append(CD->param_begin(),
              std::next(CD->param_begin(), CD->getContextParamPosition()));
  TargetArgs.append(
      CD->param_begin(),
      std::next(CD->param_begin(), CD->getContextParamPosition()));
  auto I = FO.S->captures().begin();
  FunctionDecl *DebugFunctionDecl = nullptr;
  if (!FO.UIntPtrCastRequired) {
    FunctionProtoType::ExtProtoInfo EPI;
    QualType FunctionTy = Ctx.getFunctionType(Ctx.VoidTy, std::nullopt, EPI);
    DebugFunctionDecl = FunctionDecl::Create(
        Ctx, Ctx.getTranslationUnitDecl(), FO.S->getBeginLoc(),
        SourceLocation(), DeclarationName(), FunctionTy,
        Ctx.getTrivialTypeSourceInfo(FunctionTy), SC_Static,
        /*UsesFPIntrin=*/false, /*isInlineSpecified=*/false,
        /*hasWrittenPrototype=*/false);
  }
  for (const FieldDecl *FD : RD->fields()) {
    QualType ArgType = FD->getType();
    IdentifierInfo *II = nullptr;
    VarDecl *CapVar = nullptr;

    // If this is a capture by copy and the type is not a pointer, the outlined
    // function argument type should be uintptr and the value properly casted to
    // uintptr. This is necessary given that the runtime library is only able to
    // deal with pointers. We can pass in the same way the VLA type sizes to the
    // outlined function.
    if (FO.UIntPtrCastRequired &&
        ((I->capturesVariableByCopy() && !ArgType->isAnyPointerType()) ||
         I->capturesVariableArrayType()))
      ArgType = Ctx.getUIntPtrType();

    if (I->capturesVariable() || I->capturesVariableByCopy()) {
      CapVar = I->getCapturedVar();
      II = CapVar->getIdentifier();
    } else if (I->capturesThis()) {
      II = &Ctx.Idents.get("this");
    } else {
      assert(I->capturesVariableArrayType());
      II = &Ctx.Idents.get("vla");
    }
    if (ArgType->isVariablyModifiedType())
      ArgType = getCanonicalParamType(Ctx, ArgType);

    // Set the IPD QualType for kernel args to be in device AS (1)
    if (CapVar && CGM.getLangOpts().OpenMPIsTargetDevice && argsNeedAddrSpace &&
        (Ctx.getTargetInfo().getTriple().isAMDGCN())) {
      const clang::Type *ty = ArgType.getTypePtr();
      if (ty->isAnyPointerType() || ty->isReferenceType()) {
        clang::LangAS LLVM_AS = CapVar->getType().getAddressSpace();
        if (LLVM_AS == LangAS::Default)
          LLVM_AS = LangAS::cuda_device;
        ArgType = Ctx.getAddrSpaceQualType(ArgType, LLVM_AS);
      }
    }

    VarDecl *Arg;
    if (CapVar && (CapVar->getTLSKind() != clang::VarDecl::TLS_None)) {
      Arg = ImplicitParamDecl::Create(Ctx, /*DC=*/nullptr, FD->getLocation(),
                                      II, ArgType,
                                      ImplicitParamKind::ThreadPrivateVar);
    } else if (DebugFunctionDecl && (CapVar || I->capturesThis())) {
      Arg = ParmVarDecl::Create(
          Ctx, DebugFunctionDecl,
          CapVar ? CapVar->getBeginLoc() : FD->getBeginLoc(),
          CapVar ? CapVar->getLocation() : FD->getLocation(), II, ArgType,
          /*TInfo=*/nullptr, SC_None, /*DefArg=*/nullptr);
    } else {
      Arg = ImplicitParamDecl::Create(Ctx, /*DC=*/nullptr, FD->getLocation(),
                                      II, ArgType, ImplicitParamKind::Other);
    }
    Args.emplace_back(Arg);
    // Do not cast arguments if we emit function with non-original types.
    TargetArgs.emplace_back(
        FO.UIntPtrCastRequired
            ? Arg
            : CGM.getOpenMPRuntime().translateParameter(FD, Arg));
    ++I;
  }
  Args.append(std::next(CD->param_begin(), CD->getContextParamPosition() + 1),
              CD->param_end());
  TargetArgs.append(
      std::next(CD->param_begin(), CD->getContextParamPosition() + 1),
      CD->param_end());

  // If Xteam, add the new args here to the signature.
  if (isXteamKernel) {
    assert(CGM.getOptKernelKey(D) &&
           "Mapping key for Xteam reduction statement not found");
    const ForStmt *FStmt = CGM.getSingleForStmt(CGM.getOptKernelKey(D));
    assert(FStmt && "For statement for directive not found");
    CodeGenModule::XteamRedVarMap &XteamRVM = CGM.getXteamRedVarMap(FStmt);
    auto XteamOrdVars = CGM.getXteamOrderedRedVar(FStmt);
    // Always add Xteam arguments to the signature in the same order as
    // user-specified reduction variables.
    for (auto XteamVD : XteamOrdVars) {
      auto Itr = XteamRVM.find(XteamVD);
      assert(Itr != XteamRVM.end() && "Metadata not found");

      // Cached argument positions are used for device codegen alone
      if (CGM.getLangOpts().OpenMPIsTargetDevice)
        CGM.updateXteamRedVarArgPos(&Itr->second, Args.size());
      VarDecl *DTeamValsVD = ImplicitParamDecl::Create(
          Ctx, Ctx.VoidPtrTy, ImplicitParamKind::CapturedContext);
      Args.emplace_back(DTeamValsVD);
      TargetArgs.emplace_back(DTeamValsVD);
      VarDecl *DTeamsDoneVD = ImplicitParamDecl::Create(
          Ctx, Ctx.VoidPtrTy, ImplicitParamKind::CapturedContext);
      Args.emplace_back(DTeamsDoneVD);
      TargetArgs.emplace_back(DTeamsDoneVD);
    }
  }

  SmallVector<CanQualType, 16> argCanQualTypes;
  if (CGM.getLangOpts().OpenMPIsTargetDevice && argsNeedAddrSpace &&
      (Ctx.getTargetInfo().getTriple().isAMDGCN())) {
    // We need Canonical Param Types WITH addrspace qualifier
    for (const auto &Arg : TargetArgs) {
      clang::LangAS address_space = Arg->getType().getAddressSpace();
      if (address_space != LangAS::Default)
        argCanQualTypes.push_back(
            CanQualType::CreateUnsafe(Ctx.getAddrSpaceQualType(
                Ctx.getCanonicalParamType(Arg->getType()), address_space)));
      else
        argCanQualTypes.push_back(Ctx.getCanonicalParamType(Arg->getType()));
    }
  }

  // Create the function declaration.
  const CGFunctionInfo &FuncInfo =
      (CGM.getLangOpts().OpenMPIsTargetDevice && argsNeedAddrSpace &&
       (Ctx.getTargetInfo().getTriple().isAMDGCN()))
          ? CGM.getTypes().arrangeLLVMFunctionInfo(
                Ctx.VoidTy, FnInfoOpts::None, argCanQualTypes,
                FunctionType::ExtInfo(), {}, RequiredArgs::All)
          : CGM.getTypes().arrangeBuiltinFunctionDeclaration(Ctx.VoidTy,
                                                             TargetArgs);

  // Create the function declaration.
  llvm::FunctionType *FuncLLVMTy = CGM.getTypes().GetFunctionType(FuncInfo);

  auto *F =
      llvm::Function::Create(FuncLLVMTy, llvm::GlobalValue::InternalLinkage,
                             FO.FunctionName, &CGM.getModule());
  CGM.SetInternalFunctionAttributes(CD, F, FuncInfo);
  if (CD->isNothrow())
    F->setDoesNotThrow();
  F->setDoesNotRecurse();

  // Always inline the outlined function if optimizations are enabled.
  if (CGM.getCodeGenOpts().OptimizationLevel != 0) {
    F->removeFnAttr(llvm::Attribute::NoInline);
    F->addFnAttr(llvm::Attribute::AlwaysInline);
  }

  // Generate the function.
  CGF.StartFunction(CD, Ctx.VoidTy, F, FuncInfo, TargetArgs,
                    FO.UIntPtrCastRequired ? FO.Loc : FO.S->getBeginLoc(),
                    FO.UIntPtrCastRequired ? FO.Loc
                                           : CD->getBody()->getBeginLoc());

  unsigned Cnt = CD->getContextParamPosition();
  I = FO.S->captures().begin();
  for (const FieldDecl *FD : RD->fields()) {
    // Do not map arguments if we emit function with non-original types.
    Address LocalAddr(Address::invalid());
    if (!FO.UIntPtrCastRequired && Args[Cnt] != TargetArgs[Cnt]) {
      LocalAddr = CGM.getOpenMPRuntime().getParameterAddress(CGF, Args[Cnt],
                                                             TargetArgs[Cnt]);
    } else {
      LocalAddr = CGF.GetAddrOfLocalVar(Args[Cnt]);
    }
    // If we are capturing a pointer by copy we don't need to do anything, just
    // use the value that we get from the arguments.
    if (I->capturesVariableByCopy() && FD->getType()->isAnyPointerType()) {
      const VarDecl *CurVD = I->getCapturedVar();
      if (!FO.RegisterCastedArgsOnly)
        LocalAddrs.insert({Args[Cnt], {CurVD, LocalAddr}});
      ++Cnt;
      ++I;
      continue;
    }

    LValue ArgLVal = CGF.MakeAddrLValue(LocalAddr, Args[Cnt]->getType(),
                                        AlignmentSource::Decl);
    if (FD->hasCapturedVLAType()) {
      if (FO.UIntPtrCastRequired) {
        ArgLVal = CGF.MakeAddrLValue(
            castValueFromUintptr(CGF, I->getLocation(), FD->getType(),
                                 Args[Cnt]->getName(), ArgLVal),
            FD->getType(), AlignmentSource::Decl);
      }
      llvm::Value *ExprArg = CGF.EmitLoadOfScalar(ArgLVal, I->getLocation());
      const VariableArrayType *VAT = FD->getCapturedVLAType();
      VLASizes.try_emplace(Args[Cnt], VAT->getSizeExpr(), ExprArg);
    } else if (I->capturesVariable()) {
      const VarDecl *Var = I->getCapturedVar();
      QualType VarTy = Var->getType();
      Address ArgAddr = ArgLVal.getAddress(CGF);
      if (ArgLVal.getType()->isLValueReferenceType()) {
        ArgAddr = CGF.EmitLoadOfReference(ArgLVal);
      } else if (!VarTy->isVariablyModifiedType() || !VarTy->isPointerType()) {
        assert(ArgLVal.getType()->isPointerType());
        ArgAddr = CGF.EmitLoadOfPointer(
            ArgAddr, ArgLVal.getType()->castAs<PointerType>());
      }
      if (!FO.RegisterCastedArgsOnly) {
        LocalAddrs.insert(
            {Args[Cnt], {Var, ArgAddr.withAlignment(Ctx.getDeclAlign(Var))}});
      }
    } else if (I->capturesVariableByCopy()) {
      assert(!FD->getType()->isAnyPointerType() &&
             "Not expecting a captured pointer.");
      const VarDecl *Var = I->getCapturedVar();
      LocalAddrs.insert({Args[Cnt],
                         {Var, FO.UIntPtrCastRequired
                                   ? castValueFromUintptr(
                                         CGF, I->getLocation(), FD->getType(),
                                         Args[Cnt]->getName(), ArgLVal)
                                   : ArgLVal.getAddress(CGF)}});
    } else {
      // If 'this' is captured, load it into CXXThisValue.
      assert(I->capturesThis());
      CXXThisValue = CGF.EmitLoadOfScalar(ArgLVal, I->getLocation());
      LocalAddrs.insert({Args[Cnt], {nullptr, ArgLVal.getAddress(CGF)}});
    }
    ++Cnt;
    ++I;
  }

  return F;
}

llvm::Function *CodeGenFunction::GenerateOpenMPCapturedStmtFunction(
    const CapturedStmt &S, const OMPExecutableDirective &D,
    SourceLocation Loc) {
  assert(
      CapturedStmtInfo &&
      "CapturedStmtInfo should be set when generating the captured function");
  const CapturedDecl *CD = S.getCapturedDecl();
  // Build the argument list.
  // AMDGCN does not generate wrapper kernels properly, fails to launch kernel.
  bool NeedWrapperFunction = !CGM.getTriple().isAMDGCN() &&
      (getDebugInfo() && CGM.getCodeGenOpts().hasReducedDebugInfo());
  FunctionArgList Args;
  llvm::MapVector<const Decl *, std::pair<const VarDecl *, Address>> LocalAddrs;
  llvm::DenseMap<const Decl *, std::pair<const Expr *, llvm::Value *>> VLASizes;
  SmallString<256> Buffer;
  llvm::raw_svector_ostream Out(Buffer);
  Out << CapturedStmtInfo->getHelperName();
  bool isKernel = (Out.str().find("__omp_offloading_") != std::string::npos);

  // For host codegen, we need to determine now whether Xteam reduction is used
  // for this statement. For device codegen, it is already determined and hence
  // retrieved from the cache. This boolean will determine the signature of the
  // offloading function, both on the host and device.
  const ForStmt *FStmt = nullptr;
  const Stmt *OptKernelKey = CGM.getOptKernelKey(D);
  if (OptKernelKey)
    FStmt = CGM.getSingleForStmt(OptKernelKey);
  bool isXteamKernel = false;
  if (CGM.getLangOpts().OpenMPIsTargetDevice)
    isXteamKernel = FStmt && CGM.isXteamRedKernel(FStmt);
  else {
    // If Xteam found, use it. Otherwise, query again. This is required to make
    // sure that the outlined routines have the correct signature.
    if (FStmt) {
      if (!CGM.isXteamRedKernel(FStmt))
        isXteamKernel =
            CGM.checkAndSetXteamRedKernel(D) == CodeGenModule::NxSuccess;
      else
        isXteamKernel = true;
    } else {
      isXteamKernel =
          CGM.checkAndSetXteamRedKernel(D) == CodeGenModule::NxSuccess;
    }
  }

  if (NeedWrapperFunction)
    Out << "_debug__";
  FunctionOptions FO(&S, !NeedWrapperFunction, /*RegisterCastedArgsOnly=*/false,
                     Out.str(), Loc);
  llvm::Function *F =
      emitOutlinedFunctionPrologue(*this, D, Args, LocalAddrs, VLASizes,
                                   CXXThisValue, FO, isKernel, isXteamKernel);
  CodeGenFunction::OMPPrivateScope LocalScope(*this);
  for (const auto &LocalAddrPair : LocalAddrs) {
    if (LocalAddrPair.second.first) {
      LocalScope.addPrivate(LocalAddrPair.second.first,
                            LocalAddrPair.second.second);
    }
  }
  (void)LocalScope.Privatize();
  for (const auto &VLASizePair : VLASizes)
    VLASizeMap[VLASizePair.second.first] = VLASizePair.second.second;
  PGO.assignRegionCounters(GlobalDecl(CD), F);

  // Generate specialized kernels for device only
  if (CGM.getLangOpts().OpenMPIsTargetDevice && D.hasAssociatedStmt() &&
      ((FStmt && CGM.isNoLoopKernel(FStmt)) ||
       (FStmt && CGM.isBigJumpLoopKernel(FStmt)))) {
    if (CGM.isNoLoopKernel(FStmt))
      EmitOptKernel(
          D, FStmt,
          llvm::omp::OMPTgtExecModeFlags::OMP_TGT_EXEC_MODE_SPMD_NO_LOOP, Loc,
          /*Args=*/nullptr);
    else
      EmitOptKernel(
          D, FStmt,
          llvm::omp::OMPTgtExecModeFlags::OMP_TGT_EXEC_MODE_SPMD_BIG_JUMP_LOOP,
          Loc, /*Args=*/nullptr);
  } else if (CGM.getLangOpts().OpenMPIsTargetDevice && isXteamKernel) {
    EmitOptKernel(D, FStmt,
                  llvm::omp::OMPTgtExecModeFlags::OMP_TGT_EXEC_MODE_XTEAM_RED,
                  Loc, &Args);
  } else {
    CapturedStmtInfo->EmitBody(*this, CD->getBody());
  }

  (void)LocalScope.ForceCleanup();
  FinishFunction(CD->getBodyRBrace());
  if (!NeedWrapperFunction)
    return F;

  FunctionOptions WrapperFO(&S, /*UIntPtrCastRequired=*/true,
                            /*RegisterCastedArgsOnly=*/true,
                            CapturedStmtInfo->getHelperName(), Loc);
  CodeGenFunction WrapperCGF(CGM, /*suppressNewContext=*/true);
  WrapperCGF.CapturedStmtInfo = CapturedStmtInfo;
  Args.clear();
  LocalAddrs.clear();
  VLASizes.clear();
  SmallString<256> Buffer2;
  llvm::raw_svector_ostream Out2(Buffer2);
  Out2 << CapturedStmtInfo->getHelperName();
  isKernel = (Out2.str().find("__omp_offloading_") != std::string::npos);

  llvm::Function *WrapperF = emitOutlinedFunctionPrologue(
      WrapperCGF, D, Args, LocalAddrs, VLASizes, WrapperCGF.CXXThisValue,
      WrapperFO, isKernel, isXteamKernel);

  llvm::SmallVector<llvm::Value *, 4> CallArgs;
  auto *PI = F->arg_begin();
  for (const auto *Arg : Args) {
    llvm::Value *CallArg;
    auto I = LocalAddrs.find(Arg);
    if (I != LocalAddrs.end()) {
      LValue LV = WrapperCGF.MakeAddrLValue(
          I->second.second,
          I->second.first ? I->second.first->getType() : Arg->getType(),
          AlignmentSource::Decl);
      if (LV.getType()->isAnyComplexType())
        LV.setAddress(LV.getAddress(WrapperCGF).withElementType(PI->getType()));
      CallArg = WrapperCGF.EmitLoadOfScalar(LV, S.getBeginLoc());
    } else {
      auto EI = VLASizes.find(Arg);
      if (EI != VLASizes.end()) {
        CallArg = EI->second.second;
      } else {
        LValue LV =
            WrapperCGF.MakeAddrLValue(WrapperCGF.GetAddrOfLocalVar(Arg),
                                      Arg->getType(), AlignmentSource::Decl);
        CallArg = WrapperCGF.EmitLoadOfScalar(LV, S.getBeginLoc());
      }
    }
    CallArgs.emplace_back(WrapperCGF.EmitFromMemory(CallArg, Arg->getType()));
    ++PI;
  }
  CGM.getOpenMPRuntime().emitOutlinedFunctionCall(WrapperCGF, Loc, F, CallArgs);
  WrapperCGF.FinishFunction();
  return WrapperF;
}

//===----------------------------------------------------------------------===//
//                              OpenMP Directive Emission
//===----------------------------------------------------------------------===//
void CodeGenFunction::EmitOMPAggregateAssign(
    Address DestAddr, Address SrcAddr, QualType OriginalType,
    const llvm::function_ref<void(Address, Address)> CopyGen) {
  // Perform element-by-element initialization.
  QualType ElementTy;

  // Drill down to the base element type on both arrays.
  const ArrayType *ArrayTy = OriginalType->getAsArrayTypeUnsafe();
  llvm::Value *NumElements = emitArrayLength(ArrayTy, ElementTy, DestAddr);
  SrcAddr = SrcAddr.withElementType(DestAddr.getElementType());

  llvm::Value *SrcBegin = SrcAddr.emitRawPointer(*this);
  llvm::Value *DestBegin = DestAddr.emitRawPointer(*this);
  // Cast from pointer to array type to pointer to single element.
  llvm::Value *DestEnd = Builder.CreateInBoundsGEP(DestAddr.getElementType(),
                                                   DestBegin, NumElements);

  // The basic structure here is a while-do loop.
  llvm::BasicBlock *BodyBB = createBasicBlock("omp.arraycpy.body");
  llvm::BasicBlock *DoneBB = createBasicBlock("omp.arraycpy.done");
  llvm::Value *IsEmpty =
      Builder.CreateICmpEQ(DestBegin, DestEnd, "omp.arraycpy.isempty");
  Builder.CreateCondBr(IsEmpty, DoneBB, BodyBB);

  // Enter the loop body, making that address the current address.
  llvm::BasicBlock *EntryBB = Builder.GetInsertBlock();
  EmitBlock(BodyBB);

  CharUnits ElementSize = getContext().getTypeSizeInChars(ElementTy);

  llvm::PHINode *SrcElementPHI =
      Builder.CreatePHI(SrcBegin->getType(), 2, "omp.arraycpy.srcElementPast");
  SrcElementPHI->addIncoming(SrcBegin, EntryBB);
  Address SrcElementCurrent =
      Address(SrcElementPHI, SrcAddr.getElementType(),
              SrcAddr.getAlignment().alignmentOfArrayElement(ElementSize));

  llvm::PHINode *DestElementPHI = Builder.CreatePHI(
      DestBegin->getType(), 2, "omp.arraycpy.destElementPast");
  DestElementPHI->addIncoming(DestBegin, EntryBB);
  Address DestElementCurrent =
      Address(DestElementPHI, DestAddr.getElementType(),
              DestAddr.getAlignment().alignmentOfArrayElement(ElementSize));

  // Emit copy.
  CopyGen(DestElementCurrent, SrcElementCurrent);

  // Shift the address forward by one element.
  llvm::Value *DestElementNext =
      Builder.CreateConstGEP1_32(DestAddr.getElementType(), DestElementPHI,
                                 /*Idx0=*/1, "omp.arraycpy.dest.element");
  llvm::Value *SrcElementNext =
      Builder.CreateConstGEP1_32(SrcAddr.getElementType(), SrcElementPHI,
                                 /*Idx0=*/1, "omp.arraycpy.src.element");
  // Check whether we've reached the end.
  llvm::Value *Done =
      Builder.CreateICmpEQ(DestElementNext, DestEnd, "omp.arraycpy.done");
  Builder.CreateCondBr(Done, DoneBB, BodyBB);
  DestElementPHI->addIncoming(DestElementNext, Builder.GetInsertBlock());
  SrcElementPHI->addIncoming(SrcElementNext, Builder.GetInsertBlock());

  // Done.
  EmitBlock(DoneBB, /*IsFinished=*/true);
}

void CodeGenFunction::EmitOMPCopy(QualType OriginalType, Address DestAddr,
                                  Address SrcAddr, const VarDecl *DestVD,
                                  const VarDecl *SrcVD, const Expr *Copy) {
  if (OriginalType->isArrayType()) {
    const auto *BO = dyn_cast<BinaryOperator>(Copy);
    if (BO && BO->getOpcode() == BO_Assign) {
      // Perform simple memcpy for simple copying.
      LValue Dest = MakeAddrLValue(DestAddr, OriginalType);
      LValue Src = MakeAddrLValue(SrcAddr, OriginalType);
      EmitAggregateAssign(Dest, Src, OriginalType);
    } else {
      // For arrays with complex element types perform element by element
      // copying.
      EmitOMPAggregateAssign(
          DestAddr, SrcAddr, OriginalType,
          [this, Copy, SrcVD, DestVD](Address DestElement, Address SrcElement) {
            // Working with the single array element, so have to remap
            // destination and source variables to corresponding array
            // elements.
            CodeGenFunction::OMPPrivateScope Remap(*this);
            Remap.addPrivate(DestVD, DestElement);
            Remap.addPrivate(SrcVD, SrcElement);
            (void)Remap.Privatize();
            EmitIgnoredExpr(Copy);
          });
    }
  } else {
    // Remap pseudo source variable to private copy.
    CodeGenFunction::OMPPrivateScope Remap(*this);
    Remap.addPrivate(SrcVD, SrcAddr);
    Remap.addPrivate(DestVD, DestAddr);
    (void)Remap.Privatize();
    // Emit copying of the whole variable.
    EmitIgnoredExpr(Copy);
  }
}

bool CodeGenFunction::EmitOMPFirstprivateClause(const OMPExecutableDirective &D,
                                                OMPPrivateScope &PrivateScope) {
  if (!HaveInsertPoint())
    return false;
  bool DeviceConstTarget =
      getLangOpts().OpenMPIsTargetDevice &&
      isOpenMPTargetExecutionDirective(D.getDirectiveKind());
  bool FirstprivateIsLastprivate = false;
  llvm::DenseMap<const VarDecl *, OpenMPLastprivateModifier> Lastprivates;
  for (const auto *C : D.getClausesOfKind<OMPLastprivateClause>()) {
    for (const auto *D : C->varlists())
      Lastprivates.try_emplace(
          cast<VarDecl>(cast<DeclRefExpr>(D)->getDecl())->getCanonicalDecl(),
          C->getKind());
  }
  llvm::DenseSet<const VarDecl *> EmittedAsFirstprivate;
  llvm::SmallVector<OpenMPDirectiveKind, 4> CaptureRegions;
  getOpenMPCaptureRegions(CaptureRegions, D.getDirectiveKind());
  // Force emission of the firstprivate copy if the directive does not emit
  // outlined function, like omp for, omp simd, omp distribute etc.
  bool MustEmitFirstprivateCopy =
      CaptureRegions.size() == 1 && CaptureRegions.back() == OMPD_unknown;
  for (const auto *C : D.getClausesOfKind<OMPFirstprivateClause>()) {
    const auto *IRef = C->varlist_begin();
    const auto *InitsRef = C->inits().begin();
    for (const Expr *IInit : C->private_copies()) {
      const auto *OrigVD = cast<VarDecl>(cast<DeclRefExpr>(*IRef)->getDecl());
      bool ThisFirstprivateIsLastprivate =
          Lastprivates.count(OrigVD->getCanonicalDecl()) > 0;
      const FieldDecl *FD = CapturedStmtInfo->lookup(OrigVD);
      const auto *VD = cast<VarDecl>(cast<DeclRefExpr>(IInit)->getDecl());
      if (!MustEmitFirstprivateCopy && !ThisFirstprivateIsLastprivate && FD &&
          !FD->getType()->isReferenceType() &&
          (!VD || !VD->hasAttr<OMPAllocateDeclAttr>())) {
        EmittedAsFirstprivate.insert(OrigVD->getCanonicalDecl());
        ++IRef;
        ++InitsRef;
        continue;
      }
      // Do not emit copy for firstprivate constant variables in target regions,
      // captured by reference.
      if (DeviceConstTarget && OrigVD->getType().isConstant(getContext()) &&
          FD && FD->getType()->isReferenceType() &&
          (!VD || !VD->hasAttr<OMPAllocateDeclAttr>())) {
        EmittedAsFirstprivate.insert(OrigVD->getCanonicalDecl());
        ++IRef;
        ++InitsRef;
        continue;
      }
      FirstprivateIsLastprivate =
          FirstprivateIsLastprivate || ThisFirstprivateIsLastprivate;
      if (EmittedAsFirstprivate.insert(OrigVD->getCanonicalDecl()).second) {
        const auto *VDInit =
            cast<VarDecl>(cast<DeclRefExpr>(*InitsRef)->getDecl());
        bool IsRegistered;
        DeclRefExpr DRE(getContext(), const_cast<VarDecl *>(OrigVD),
                        /*RefersToEnclosingVariableOrCapture=*/FD != nullptr,
                        (*IRef)->getType(), VK_LValue, (*IRef)->getExprLoc());
        LValue OriginalLVal;
        if (!FD) {
          // Check if the firstprivate variable is just a constant value.
          ConstantEmission CE = tryEmitAsConstant(&DRE);
          if (CE && !CE.isReference()) {
            // Constant value, no need to create a copy.
            ++IRef;
            ++InitsRef;
            continue;
          }
          if (CE && CE.isReference()) {
            OriginalLVal = CE.getReferenceLValue(*this, &DRE);
          } else {
            assert(!CE && "Expected non-constant firstprivate.");
            OriginalLVal = EmitLValue(&DRE);
          }
        } else {
          OriginalLVal = EmitLValue(&DRE);
        }
        QualType Type = VD->getType();
        if (Type->isArrayType()) {
          // Emit VarDecl with copy init for arrays.
          // Get the address of the original variable captured in current
          // captured region.
          AutoVarEmission Emission = EmitAutoVarAlloca(*VD);
          const Expr *Init = VD->getInit();
          if (!isa<CXXConstructExpr>(Init) || isTrivialInitializer(Init)) {
            // Perform simple memcpy.
            LValue Dest = MakeAddrLValue(Emission.getAllocatedAddress(), Type);
            EmitAggregateAssign(Dest, OriginalLVal, Type);
          } else {
            EmitOMPAggregateAssign(
                Emission.getAllocatedAddress(), OriginalLVal.getAddress(*this),
                Type,
                [this, VDInit, Init](Address DestElement, Address SrcElement) {
                  // Clean up any temporaries needed by the
                  // initialization.
                  RunCleanupsScope InitScope(*this);
                  // Emit initialization for single element.
                  setAddrOfLocalVar(VDInit, SrcElement);
                  EmitAnyExprToMem(Init, DestElement,
                                   Init->getType().getQualifiers(),
                                   /*IsInitializer*/ false);
                  LocalDeclMap.erase(VDInit);
                });
          }
          EmitAutoVarCleanups(Emission);
          IsRegistered =
              PrivateScope.addPrivate(OrigVD, Emission.getAllocatedAddress());
        } else {
          Address OriginalAddr = OriginalLVal.getAddress(*this);
          // Emit private VarDecl with copy init.
          // Remap temp VDInit variable to the address of the original
          // variable (for proper handling of captured global variables).
          setAddrOfLocalVar(VDInit, OriginalAddr);
          EmitDecl(*VD);
          LocalDeclMap.erase(VDInit);
          Address VDAddr = GetAddrOfLocalVar(VD);
          if (ThisFirstprivateIsLastprivate &&
              Lastprivates[OrigVD->getCanonicalDecl()] ==
                  OMPC_LASTPRIVATE_conditional) {
            // Create/init special variable for lastprivate conditionals.
            llvm::Value *V =
                EmitLoadOfScalar(MakeAddrLValue(VDAddr, (*IRef)->getType(),
                                                AlignmentSource::Decl),
                                 (*IRef)->getExprLoc());
            VDAddr = CGM.getOpenMPRuntime().emitLastprivateConditionalInit(
                *this, OrigVD);
            EmitStoreOfScalar(V, MakeAddrLValue(VDAddr, (*IRef)->getType(),
                                                AlignmentSource::Decl));
            LocalDeclMap.erase(VD);
            setAddrOfLocalVar(VD, VDAddr);
          }
          IsRegistered = PrivateScope.addPrivate(OrigVD, VDAddr);
        }
        assert(IsRegistered &&
               "firstprivate var already registered as private");
        // Silence the warning about unused variable.
        (void)IsRegistered;
      }
      ++IRef;
      ++InitsRef;
    }
  }
  return FirstprivateIsLastprivate && !EmittedAsFirstprivate.empty();
}

void CodeGenFunction::EmitOMPPrivateClause(
    const OMPExecutableDirective &D,
    CodeGenFunction::OMPPrivateScope &PrivateScope) {
  if (!HaveInsertPoint())
    return;
  llvm::DenseSet<const VarDecl *> EmittedAsPrivate;
  for (const auto *C : D.getClausesOfKind<OMPPrivateClause>()) {
    auto IRef = C->varlist_begin();
    for (const Expr *IInit : C->private_copies()) {
      const auto *OrigVD = cast<VarDecl>(cast<DeclRefExpr>(*IRef)->getDecl());
      if (EmittedAsPrivate.insert(OrigVD->getCanonicalDecl()).second) {
        const auto *VD = cast<VarDecl>(cast<DeclRefExpr>(IInit)->getDecl());
        EmitDecl(*VD);
        // Emit private VarDecl with copy init.
        bool IsRegistered =
            PrivateScope.addPrivate(OrigVD, GetAddrOfLocalVar(VD));
        assert(IsRegistered && "private var already registered as private");
        // Silence the warning about unused variable.
        (void)IsRegistered;
      }
      ++IRef;
    }
  }
}

bool CodeGenFunction::EmitOMPCopyinClause(const OMPExecutableDirective &D) {
  if (!HaveInsertPoint())
    return false;
  // threadprivate_var1 = master_threadprivate_var1;
  // operator=(threadprivate_var2, master_threadprivate_var2);
  // ...
  // __kmpc_barrier(&loc, global_tid);
  llvm::DenseSet<const VarDecl *> CopiedVars;
  llvm::BasicBlock *CopyBegin = nullptr, *CopyEnd = nullptr;
  for (const auto *C : D.getClausesOfKind<OMPCopyinClause>()) {
    auto IRef = C->varlist_begin();
    auto ISrcRef = C->source_exprs().begin();
    auto IDestRef = C->destination_exprs().begin();
    for (const Expr *AssignOp : C->assignment_ops()) {
      const auto *VD = cast<VarDecl>(cast<DeclRefExpr>(*IRef)->getDecl());
      QualType Type = VD->getType();
      if (CopiedVars.insert(VD->getCanonicalDecl()).second) {
        // Get the address of the master variable. If we are emitting code with
        // TLS support, the address is passed from the master as field in the
        // captured declaration.
        Address MasterAddr = Address::invalid();
        if (getLangOpts().OpenMPUseTLS &&
            getContext().getTargetInfo().isTLSSupported()) {
          assert(CapturedStmtInfo->lookup(VD) &&
                 "Copyin threadprivates should have been captured!");
          DeclRefExpr DRE(getContext(), const_cast<VarDecl *>(VD), true,
                          (*IRef)->getType(), VK_LValue, (*IRef)->getExprLoc());
          MasterAddr = EmitLValue(&DRE).getAddress(*this);
          LocalDeclMap.erase(VD);
        } else {
          MasterAddr =
              Address(VD->isStaticLocal() ? CGM.getStaticLocalDeclAddress(VD)
                                          : CGM.GetAddrOfGlobal(VD),
                      CGM.getTypes().ConvertTypeForMem(VD->getType()),
                      getContext().getDeclAlign(VD));
        }
        // Get the address of the threadprivate variable.
        Address PrivateAddr = EmitLValue(*IRef).getAddress(*this);
        if (CopiedVars.size() == 1) {
          // At first check if current thread is a master thread. If it is, no
          // need to copy data.
          CopyBegin = createBasicBlock("copyin.not.master");
          CopyEnd = createBasicBlock("copyin.not.master.end");
          // TODO: Avoid ptrtoint conversion.
          auto *MasterAddrInt = Builder.CreatePtrToInt(
              MasterAddr.emitRawPointer(*this), CGM.IntPtrTy);
          auto *PrivateAddrInt = Builder.CreatePtrToInt(
              PrivateAddr.emitRawPointer(*this), CGM.IntPtrTy);
          Builder.CreateCondBr(
              Builder.CreateICmpNE(MasterAddrInt, PrivateAddrInt), CopyBegin,
              CopyEnd);
          EmitBlock(CopyBegin);
        }
        const auto *SrcVD =
            cast<VarDecl>(cast<DeclRefExpr>(*ISrcRef)->getDecl());
        const auto *DestVD =
            cast<VarDecl>(cast<DeclRefExpr>(*IDestRef)->getDecl());
        EmitOMPCopy(Type, PrivateAddr, MasterAddr, DestVD, SrcVD, AssignOp);
      }
      ++IRef;
      ++ISrcRef;
      ++IDestRef;
    }
  }
  if (CopyEnd) {
    // Exit out of copying procedure for non-master thread.
    EmitBlock(CopyEnd, /*IsFinished=*/true);
    return true;
  }
  return false;
}

bool CodeGenFunction::EmitOMPLastprivateClauseInit(
    const OMPExecutableDirective &D, OMPPrivateScope &PrivateScope) {
  if (!HaveInsertPoint())
    return false;
  bool HasAtLeastOneLastprivate = false;
  llvm::DenseSet<const VarDecl *> SIMDLCVs;
  if (isOpenMPSimdDirective(D.getDirectiveKind())) {
    const auto *LoopDirective = cast<OMPLoopDirective>(&D);
    for (const Expr *C : LoopDirective->counters()) {
      SIMDLCVs.insert(
          cast<VarDecl>(cast<DeclRefExpr>(C)->getDecl())->getCanonicalDecl());
    }
  }
  llvm::DenseSet<const VarDecl *> AlreadyEmittedVars;
  for (const auto *C : D.getClausesOfKind<OMPLastprivateClause>()) {
    HasAtLeastOneLastprivate = true;
    if (isOpenMPTaskLoopDirective(D.getDirectiveKind()) &&
        !getLangOpts().OpenMPSimd)
      break;
    const auto *IRef = C->varlist_begin();
    const auto *IDestRef = C->destination_exprs().begin();
    for (const Expr *IInit : C->private_copies()) {
      // Keep the address of the original variable for future update at the end
      // of the loop.
      const auto *OrigVD = cast<VarDecl>(cast<DeclRefExpr>(*IRef)->getDecl());
      // Taskloops do not require additional initialization, it is done in
      // runtime support library.
      if (AlreadyEmittedVars.insert(OrigVD->getCanonicalDecl()).second) {
        const auto *DestVD =
            cast<VarDecl>(cast<DeclRefExpr>(*IDestRef)->getDecl());
        DeclRefExpr DRE(getContext(), const_cast<VarDecl *>(OrigVD),
                        /*RefersToEnclosingVariableOrCapture=*/
                        CapturedStmtInfo->lookup(OrigVD) != nullptr,
                        (*IRef)->getType(), VK_LValue, (*IRef)->getExprLoc());
        PrivateScope.addPrivate(DestVD, EmitLValue(&DRE).getAddress(*this));
        // Check if the variable is also a firstprivate: in this case IInit is
        // not generated. Initialization of this variable will happen in codegen
        // for 'firstprivate' clause.
        if (IInit && !SIMDLCVs.count(OrigVD->getCanonicalDecl())) {
          const auto *VD = cast<VarDecl>(cast<DeclRefExpr>(IInit)->getDecl());
          Address VDAddr = Address::invalid();
          if (C->getKind() == OMPC_LASTPRIVATE_conditional) {
            VDAddr = CGM.getOpenMPRuntime().emitLastprivateConditionalInit(
                *this, OrigVD);
            setAddrOfLocalVar(VD, VDAddr);
          } else {
            // Emit private VarDecl with copy init.
            EmitDecl(*VD);
            VDAddr = GetAddrOfLocalVar(VD);
          }
          bool IsRegistered = PrivateScope.addPrivate(OrigVD, VDAddr);
          assert(IsRegistered &&
                 "lastprivate var already registered as private");
          (void)IsRegistered;
        }
      }
      ++IRef;
      ++IDestRef;
    }
  }
  return HasAtLeastOneLastprivate;
}

void CodeGenFunction::EmitOMPLastprivateClauseFinal(
    const OMPExecutableDirective &D, bool NoFinals,
    llvm::Value *IsLastIterCond) {
  if (!HaveInsertPoint())
    return;
  // Emit following code:
  // if (<IsLastIterCond>) {
  //   orig_var1 = private_orig_var1;
  //   ...
  //   orig_varn = private_orig_varn;
  // }
  llvm::BasicBlock *ThenBB = nullptr;
  llvm::BasicBlock *DoneBB = nullptr;
  if (IsLastIterCond) {
    // Emit implicit barrier if at least one lastprivate conditional is found
    // and this is not a simd mode.
    if (!getLangOpts().OpenMPSimd &&
        llvm::any_of(D.getClausesOfKind<OMPLastprivateClause>(),
                     [](const OMPLastprivateClause *C) {
                       return C->getKind() == OMPC_LASTPRIVATE_conditional;
                     })) {
      CGM.getOpenMPRuntime().emitBarrierCall(*this, D.getBeginLoc(),
                                             OMPD_unknown,
                                             /*EmitChecks=*/false,
                                             /*ForceSimpleCall=*/true);
    }
    ThenBB = createBasicBlock(".omp.lastprivate.then");
    DoneBB = createBasicBlock(".omp.lastprivate.done");
    Builder.CreateCondBr(IsLastIterCond, ThenBB, DoneBB);
    EmitBlock(ThenBB);
  }
  llvm::DenseSet<const VarDecl *> AlreadyEmittedVars;
  llvm::DenseMap<const VarDecl *, const Expr *> LoopCountersAndUpdates;
  if (const auto *LoopDirective = dyn_cast<OMPLoopDirective>(&D)) {
    auto IC = LoopDirective->counters().begin();
    for (const Expr *F : LoopDirective->finals()) {
      const auto *D =
          cast<VarDecl>(cast<DeclRefExpr>(*IC)->getDecl())->getCanonicalDecl();
      if (NoFinals)
        AlreadyEmittedVars.insert(D);
      else
        LoopCountersAndUpdates[D] = F;
      ++IC;
    }
  }
  for (const auto *C : D.getClausesOfKind<OMPLastprivateClause>()) {
    auto IRef = C->varlist_begin();
    auto ISrcRef = C->source_exprs().begin();
    auto IDestRef = C->destination_exprs().begin();
    for (const Expr *AssignOp : C->assignment_ops()) {
      const auto *PrivateVD =
          cast<VarDecl>(cast<DeclRefExpr>(*IRef)->getDecl());
      QualType Type = PrivateVD->getType();
      const auto *CanonicalVD = PrivateVD->getCanonicalDecl();
      if (AlreadyEmittedVars.insert(CanonicalVD).second) {
        // If lastprivate variable is a loop control variable for loop-based
        // directive, update its value before copyin back to original
        // variable.
        if (const Expr *FinalExpr = LoopCountersAndUpdates.lookup(CanonicalVD))
          EmitIgnoredExpr(FinalExpr);
        const auto *SrcVD =
            cast<VarDecl>(cast<DeclRefExpr>(*ISrcRef)->getDecl());
        const auto *DestVD =
            cast<VarDecl>(cast<DeclRefExpr>(*IDestRef)->getDecl());
        // Get the address of the private variable.
        Address PrivateAddr = GetAddrOfLocalVar(PrivateVD);
        if (const auto *RefTy = PrivateVD->getType()->getAs<ReferenceType>())
          PrivateAddr = Address(
              Builder.CreateLoad(PrivateAddr),
              CGM.getTypes().ConvertTypeForMem(RefTy->getPointeeType()),
              CGM.getNaturalTypeAlignment(RefTy->getPointeeType()));
        // Store the last value to the private copy in the last iteration.
        if (C->getKind() == OMPC_LASTPRIVATE_conditional)
          CGM.getOpenMPRuntime().emitLastprivateConditionalFinalUpdate(
              *this, MakeAddrLValue(PrivateAddr, (*IRef)->getType()), PrivateVD,
              (*IRef)->getExprLoc());
        // Get the address of the original variable.
        Address OriginalAddr = GetAddrOfLocalVar(DestVD);
        EmitOMPCopy(Type, OriginalAddr, PrivateAddr, DestVD, SrcVD, AssignOp);
      }
      ++IRef;
      ++ISrcRef;
      ++IDestRef;
    }
    if (const Expr *PostUpdate = C->getPostUpdateExpr())
      EmitIgnoredExpr(PostUpdate);
  }
  if (IsLastIterCond)
    EmitBlock(DoneBB, /*IsFinished=*/true);
}

void CodeGenFunction::EmitOMPReductionClauseInit(
    const OMPExecutableDirective &D,
    CodeGenFunction::OMPPrivateScope &PrivateScope, bool ForInscan) {
  if (!HaveInsertPoint())
    return;
  SmallVector<const Expr *, 4> Shareds;
  SmallVector<const Expr *, 4> Privates;
  SmallVector<const Expr *, 4> ReductionOps;
  SmallVector<const Expr *, 4> LHSs;
  SmallVector<const Expr *, 4> RHSs;
  OMPTaskDataTy Data;
  SmallVector<const Expr *, 4> TaskLHSs;
  SmallVector<const Expr *, 4> TaskRHSs;
  for (const auto *C : D.getClausesOfKind<OMPReductionClause>()) {
    if (ForInscan != (C->getModifier() == OMPC_REDUCTION_inscan))
      continue;
    Shareds.append(C->varlist_begin(), C->varlist_end());
    Privates.append(C->privates().begin(), C->privates().end());
    ReductionOps.append(C->reduction_ops().begin(), C->reduction_ops().end());
    LHSs.append(C->lhs_exprs().begin(), C->lhs_exprs().end());
    RHSs.append(C->rhs_exprs().begin(), C->rhs_exprs().end());
    if (C->getModifier() == OMPC_REDUCTION_task) {
      Data.ReductionVars.append(C->privates().begin(), C->privates().end());
      Data.ReductionOrigs.append(C->varlist_begin(), C->varlist_end());
      Data.ReductionCopies.append(C->privates().begin(), C->privates().end());
      Data.ReductionOps.append(C->reduction_ops().begin(),
                               C->reduction_ops().end());
      TaskLHSs.append(C->lhs_exprs().begin(), C->lhs_exprs().end());
      TaskRHSs.append(C->rhs_exprs().begin(), C->rhs_exprs().end());
    }
  }
  ReductionCodeGen RedCG(Shareds, Shareds, Privates, ReductionOps);
  unsigned Count = 0;
  auto *ILHS = LHSs.begin();
  auto *IRHS = RHSs.begin();
  auto *IPriv = Privates.begin();
  for (const Expr *IRef : Shareds) {
    const auto *PrivateVD = cast<VarDecl>(cast<DeclRefExpr>(*IPriv)->getDecl());
    // Emit private VarDecl with reduction init.
    RedCG.emitSharedOrigLValue(*this, Count);
    RedCG.emitAggregateType(*this, Count);
    AutoVarEmission Emission = EmitAutoVarAlloca(*PrivateVD);
    RedCG.emitInitialization(*this, Count, Emission.getAllocatedAddress(),
                             RedCG.getSharedLValue(Count).getAddress(*this),
                             [&Emission](CodeGenFunction &CGF) {
                               CGF.EmitAutoVarInit(Emission);
                               return true;
                             });
    EmitAutoVarCleanups(Emission);
    Address BaseAddr = RedCG.adjustPrivateAddress(
        *this, Count, Emission.getAllocatedAddress());
    bool IsRegistered =
        PrivateScope.addPrivate(RedCG.getBaseDecl(Count), BaseAddr);
    assert(IsRegistered && "private var already registered as private");
    // Silence the warning about unused variable.
    (void)IsRegistered;

    const auto *LHSVD = cast<VarDecl>(cast<DeclRefExpr>(*ILHS)->getDecl());
    const auto *RHSVD = cast<VarDecl>(cast<DeclRefExpr>(*IRHS)->getDecl());
    QualType Type = PrivateVD->getType();
    bool isaOMPArraySectionExpr = isa<OMPArraySectionExpr>(IRef);
    if (isaOMPArraySectionExpr && Type->isVariablyModifiedType()) {
      // Store the address of the original variable associated with the LHS
      // implicit variable.
      PrivateScope.addPrivate(LHSVD,
                              RedCG.getSharedLValue(Count).getAddress(*this));
      PrivateScope.addPrivate(RHSVD, GetAddrOfLocalVar(PrivateVD));
    } else if ((isaOMPArraySectionExpr && Type->isScalarType()) ||
               isa<ArraySubscriptExpr>(IRef)) {
      // Store the address of the original variable associated with the LHS
      // implicit variable.
      PrivateScope.addPrivate(LHSVD,
                              RedCG.getSharedLValue(Count).getAddress(*this));
      PrivateScope.addPrivate(RHSVD,
                              GetAddrOfLocalVar(PrivateVD).withElementType(
                                  ConvertTypeForMem(RHSVD->getType())));
    } else {
      QualType Type = PrivateVD->getType();
      bool IsArray = getContext().getAsArrayType(Type) != nullptr;
      Address OriginalAddr = RedCG.getSharedLValue(Count).getAddress(*this);
      // Store the address of the original variable associated with the LHS
      // implicit variable.
      if (IsArray) {
        OriginalAddr =
            OriginalAddr.withElementType(ConvertTypeForMem(LHSVD->getType()));
      }
      PrivateScope.addPrivate(LHSVD, OriginalAddr);
      PrivateScope.addPrivate(
          RHSVD, IsArray ? GetAddrOfLocalVar(PrivateVD).withElementType(
                               ConvertTypeForMem(RHSVD->getType()))
                         : GetAddrOfLocalVar(PrivateVD));
    }
    ++ILHS;
    ++IRHS;
    ++IPriv;
    ++Count;
  }
  if (!Data.ReductionVars.empty()) {
    Data.IsReductionWithTaskMod = true;
    Data.IsWorksharingReduction =
        isOpenMPWorksharingDirective(D.getDirectiveKind());
    llvm::Value *ReductionDesc = CGM.getOpenMPRuntime().emitTaskReductionInit(
        *this, D.getBeginLoc(), TaskLHSs, TaskRHSs, Data);
    const Expr *TaskRedRef = nullptr;
    switch (D.getDirectiveKind()) {
    case OMPD_parallel:
      TaskRedRef = cast<OMPParallelDirective>(D).getTaskReductionRefExpr();
      break;
    case OMPD_for:
      TaskRedRef = cast<OMPForDirective>(D).getTaskReductionRefExpr();
      break;
    case OMPD_sections:
      TaskRedRef = cast<OMPSectionsDirective>(D).getTaskReductionRefExpr();
      break;
    case OMPD_parallel_for:
      TaskRedRef = cast<OMPParallelForDirective>(D).getTaskReductionRefExpr();
      break;
    case OMPD_parallel_master:
      TaskRedRef =
          cast<OMPParallelMasterDirective>(D).getTaskReductionRefExpr();
      break;
    case OMPD_parallel_sections:
      TaskRedRef =
          cast<OMPParallelSectionsDirective>(D).getTaskReductionRefExpr();
      break;
    case OMPD_target_parallel:
      TaskRedRef =
          cast<OMPTargetParallelDirective>(D).getTaskReductionRefExpr();
      break;
    case OMPD_target_parallel_for:
      TaskRedRef =
          cast<OMPTargetParallelForDirective>(D).getTaskReductionRefExpr();
      break;
    case OMPD_distribute_parallel_for:
      TaskRedRef =
          cast<OMPDistributeParallelForDirective>(D).getTaskReductionRefExpr();
      break;
    case OMPD_teams_distribute_parallel_for:
      TaskRedRef = cast<OMPTeamsDistributeParallelForDirective>(D)
                       .getTaskReductionRefExpr();
      break;
    case OMPD_target_teams_distribute_parallel_for:
      TaskRedRef = cast<OMPTargetTeamsDistributeParallelForDirective>(D)
                       .getTaskReductionRefExpr();
      break;
    case OMPD_simd:
    case OMPD_for_simd:
    case OMPD_section:
    case OMPD_single:
    case OMPD_master:
    case OMPD_critical:
    case OMPD_parallel_for_simd:
    case OMPD_task:
    case OMPD_taskyield:
    case OMPD_error:
    case OMPD_barrier:
    case OMPD_taskwait:
    case OMPD_taskgroup:
    case OMPD_flush:
    case OMPD_depobj:
    case OMPD_scan:
    case OMPD_ordered:
    case OMPD_atomic:
    case OMPD_teams:
    case OMPD_target:
    case OMPD_cancellation_point:
    case OMPD_cancel:
    case OMPD_target_data:
    case OMPD_target_enter_data:
    case OMPD_target_exit_data:
    case OMPD_taskloop:
    case OMPD_taskloop_simd:
    case OMPD_master_taskloop:
    case OMPD_master_taskloop_simd:
    case OMPD_parallel_master_taskloop:
    case OMPD_parallel_master_taskloop_simd:
    case OMPD_distribute:
    case OMPD_target_update:
    case OMPD_distribute_parallel_for_simd:
    case OMPD_distribute_simd:
    case OMPD_target_parallel_for_simd:
    case OMPD_target_simd:
    case OMPD_teams_distribute:
    case OMPD_teams_distribute_simd:
    case OMPD_teams_distribute_parallel_for_simd:
    case OMPD_target_teams:
    case OMPD_target_teams_distribute:
    case OMPD_target_teams_distribute_parallel_for_simd:
    case OMPD_target_teams_distribute_simd:
    case OMPD_declare_target:
    case OMPD_end_declare_target:
    case OMPD_threadprivate:
    case OMPD_allocate:
    case OMPD_declare_reduction:
    case OMPD_declare_mapper:
    case OMPD_declare_simd:
    case OMPD_requires:
    case OMPD_declare_variant:
    case OMPD_begin_declare_variant:
    case OMPD_end_declare_variant:
    case OMPD_unknown:
    default:
      llvm_unreachable("Enexpected directive with task reductions.");
    }

    const auto *VD = cast<VarDecl>(cast<DeclRefExpr>(TaskRedRef)->getDecl());
    EmitVarDecl(*VD);
    EmitStoreOfScalar(ReductionDesc, GetAddrOfLocalVar(VD),
                      /*Volatile=*/false, TaskRedRef->getType());
  }
}

void CodeGenFunction::EmitOMPReductionClauseFinal(
    const OMPExecutableDirective &D, const OpenMPDirectiveKind ReductionKind) {
  if (!HaveInsertPoint())
    return;
  llvm::SmallVector<const Expr *, 8> Privates;
  llvm::SmallVector<const Expr *, 8> LHSExprs;
  llvm::SmallVector<const Expr *, 8> RHSExprs;
  llvm::SmallVector<const Expr *, 8> ReductionOps;
  bool HasAtLeastOneReduction = false;
  bool IsReductionWithTaskMod = false;
  for (const auto *C : D.getClausesOfKind<OMPReductionClause>()) {
    // Do not emit for inscan reductions.
    if (C->getModifier() == OMPC_REDUCTION_inscan)
      continue;
    HasAtLeastOneReduction = true;
    Privates.append(C->privates().begin(), C->privates().end());
    LHSExprs.append(C->lhs_exprs().begin(), C->lhs_exprs().end());
    RHSExprs.append(C->rhs_exprs().begin(), C->rhs_exprs().end());
    ReductionOps.append(C->reduction_ops().begin(), C->reduction_ops().end());
    IsReductionWithTaskMod =
        IsReductionWithTaskMod || C->getModifier() == OMPC_REDUCTION_task;
  }
  if (HasAtLeastOneReduction) {
    if (IsReductionWithTaskMod) {
      CGM.getOpenMPRuntime().emitTaskReductionFini(
          *this, D.getBeginLoc(),
          isOpenMPWorksharingDirective(D.getDirectiveKind()));
    }
    bool TeamsLoopCanBeParallel = false;
    if (auto *TTLD = dyn_cast<OMPTargetTeamsGenericLoopDirective>(&D))
      TeamsLoopCanBeParallel = TTLD->canBeParallelFor();
    bool WithNowait = D.getSingleClause<OMPNowaitClause>() ||
                      isOpenMPParallelDirective(D.getDirectiveKind()) ||
<<<<<<< HEAD
                      CGM.TeamsLoopCanBeParallelFor(D) ||
                      ReductionKind == OMPD_simd;
=======
                      TeamsLoopCanBeParallel || ReductionKind == OMPD_simd;
>>>>>>> a9d4ddd9
    bool SimpleReduction = ReductionKind == OMPD_simd;
    // Emit nowait reduction if nowait clause is present or directive is a
    // parallel directive (it always has implicit barrier).
    CGM.getOpenMPRuntime().emitReduction(
        *this, D.getEndLoc(), Privates, LHSExprs, RHSExprs, ReductionOps,
        {WithNowait, SimpleReduction, ReductionKind});
  }
}

static void emitPostUpdateForReductionClause(
    CodeGenFunction &CGF, const OMPExecutableDirective &D,
    const llvm::function_ref<llvm::Value *(CodeGenFunction &)> CondGen) {
  if (!CGF.HaveInsertPoint())
    return;
  llvm::BasicBlock *DoneBB = nullptr;
  for (const auto *C : D.getClausesOfKind<OMPReductionClause>()) {
    if (const Expr *PostUpdate = C->getPostUpdateExpr()) {
      if (!DoneBB) {
        if (llvm::Value *Cond = CondGen(CGF)) {
          // If the first post-update expression is found, emit conditional
          // block if it was requested.
          llvm::BasicBlock *ThenBB = CGF.createBasicBlock(".omp.reduction.pu");
          DoneBB = CGF.createBasicBlock(".omp.reduction.pu.done");
          CGF.Builder.CreateCondBr(Cond, ThenBB, DoneBB);
          CGF.EmitBlock(ThenBB);
        }
      }
      CGF.EmitIgnoredExpr(PostUpdate);
    }
  }
  if (DoneBB)
    CGF.EmitBlock(DoneBB, /*IsFinished=*/true);
}

namespace {
/// Codegen lambda for appending distribute lower and upper bounds to outlined
/// parallel function. This is necessary for combined constructs such as
/// 'distribute parallel for'
typedef llvm::function_ref<void(CodeGenFunction &,
                                const OMPExecutableDirective &,
                                llvm::SmallVectorImpl<llvm::Value *> &)>
    CodeGenBoundParametersTy;
} // anonymous namespace

static void
checkForLastprivateConditionalUpdate(CodeGenFunction &CGF,
                                     const OMPExecutableDirective &S) {
  if (CGF.getLangOpts().OpenMP < 50)
    return;
  llvm::DenseSet<CanonicalDeclPtr<const VarDecl>> PrivateDecls;
  for (const auto *C : S.getClausesOfKind<OMPReductionClause>()) {
    for (const Expr *Ref : C->varlists()) {
      if (!Ref->getType()->isScalarType())
        continue;
      const auto *DRE = dyn_cast<DeclRefExpr>(Ref->IgnoreParenImpCasts());
      if (!DRE)
        continue;
      PrivateDecls.insert(cast<VarDecl>(DRE->getDecl()));
      CGF.CGM.getOpenMPRuntime().checkAndEmitLastprivateConditional(CGF, Ref);
    }
  }
  for (const auto *C : S.getClausesOfKind<OMPLastprivateClause>()) {
    for (const Expr *Ref : C->varlists()) {
      if (!Ref->getType()->isScalarType())
        continue;
      const auto *DRE = dyn_cast<DeclRefExpr>(Ref->IgnoreParenImpCasts());
      if (!DRE)
        continue;
      PrivateDecls.insert(cast<VarDecl>(DRE->getDecl()));
      CGF.CGM.getOpenMPRuntime().checkAndEmitLastprivateConditional(CGF, Ref);
    }
  }
  for (const auto *C : S.getClausesOfKind<OMPLinearClause>()) {
    for (const Expr *Ref : C->varlists()) {
      if (!Ref->getType()->isScalarType())
        continue;
      const auto *DRE = dyn_cast<DeclRefExpr>(Ref->IgnoreParenImpCasts());
      if (!DRE)
        continue;
      PrivateDecls.insert(cast<VarDecl>(DRE->getDecl()));
      CGF.CGM.getOpenMPRuntime().checkAndEmitLastprivateConditional(CGF, Ref);
    }
  }
  // Privates should ne analyzed since they are not captured at all.
  // Task reductions may be skipped - tasks are ignored.
  // Firstprivates do not return value but may be passed by reference - no need
  // to check for updated lastprivate conditional.
  for (const auto *C : S.getClausesOfKind<OMPFirstprivateClause>()) {
    for (const Expr *Ref : C->varlists()) {
      if (!Ref->getType()->isScalarType())
        continue;
      const auto *DRE = dyn_cast<DeclRefExpr>(Ref->IgnoreParenImpCasts());
      if (!DRE)
        continue;
      PrivateDecls.insert(cast<VarDecl>(DRE->getDecl()));
    }
  }
  CGF.CGM.getOpenMPRuntime().checkAndEmitSharedLastprivateConditional(
      CGF, S, PrivateDecls);
}

static void emitCommonOMPParallelDirective(
    CodeGenFunction &CGF, const OMPExecutableDirective &S,
    OpenMPDirectiveKind InnermostKind, const RegionCodeGenTy &CodeGen,
    const CodeGenBoundParametersTy &CodeGenBoundParameters) {
  const CapturedStmt *CS = S.getCapturedStmt(OMPD_parallel);
  llvm::Value *NumThreads = nullptr;
  llvm::Function *OutlinedFn =
      CGF.CGM.getOpenMPRuntime().emitParallelOutlinedFunction(
          CGF, S, *CS->getCapturedDecl()->param_begin(), InnermostKind,
          CodeGen);
  if (const auto *NumThreadsClause = S.getSingleClause<OMPNumThreadsClause>()) {
    CodeGenFunction::RunCleanupsScope NumThreadsScope(CGF);
    NumThreads = CGF.EmitScalarExpr(NumThreadsClause->getNumThreads(),
                                    /*IgnoreResultAssign=*/true);
    CGF.CGM.getOpenMPRuntime().emitNumThreadsClause(
        CGF, NumThreads, NumThreadsClause->getBeginLoc());
  }
  if (const auto *ProcBindClause = S.getSingleClause<OMPProcBindClause>()) {
    CodeGenFunction::RunCleanupsScope ProcBindScope(CGF);
    CGF.CGM.getOpenMPRuntime().emitProcBindClause(
        CGF, ProcBindClause->getProcBindKind(), ProcBindClause->getBeginLoc());
  }
  const Expr *IfCond = nullptr;
  for (const auto *C : S.getClausesOfKind<OMPIfClause>()) {
    if (C->getNameModifier() == OMPD_unknown ||
        C->getNameModifier() == OMPD_parallel) {
      IfCond = C->getCondition();
      break;
    }
  }

  OMPParallelScope Scope(CGF, S);
  llvm::SmallVector<llvm::Value *, 16> CapturedVars;
  // Combining 'distribute' with 'for' requires sharing each 'distribute' chunk
  // lower and upper bounds with the pragma 'for' chunking mechanism.
  // The following lambda takes care of appending the lower and upper bound
  // parameters when necessary
  CodeGenBoundParameters(CGF, S, CapturedVars);
  CGF.GenerateOpenMPCapturedVars(*CS, CapturedVars, CGF.CGM.getOptKernelKey(S));
  CGF.CGM.getOpenMPRuntime().emitParallelCall(CGF, S.getBeginLoc(), OutlinedFn,
                                              CapturedVars, IfCond, NumThreads);
}

static bool isAllocatableDecl(const VarDecl *VD) {
  const VarDecl *CVD = VD->getCanonicalDecl();
  if (!CVD->hasAttr<OMPAllocateDeclAttr>())
    return false;
  const auto *AA = CVD->getAttr<OMPAllocateDeclAttr>();
  // Use the default allocation.
  return !((AA->getAllocatorType() == OMPAllocateDeclAttr::OMPDefaultMemAlloc ||
            AA->getAllocatorType() == OMPAllocateDeclAttr::OMPNullMemAlloc) &&
           !AA->getAllocator());
}

static void emitEmptyBoundParameters(CodeGenFunction &,
                                     const OMPExecutableDirective &,
                                     llvm::SmallVectorImpl<llvm::Value *> &) {}

static void emitOMPCopyinClause(CodeGenFunction &CGF,
                                const OMPExecutableDirective &S) {
  bool Copyins = CGF.EmitOMPCopyinClause(S);
  if (Copyins) {
    // Emit implicit barrier to synchronize threads and avoid data races on
    // propagation master's thread values of threadprivate variables to local
    // instances of that variables of all other implicit threads.
    CGF.CGM.getOpenMPRuntime().emitBarrierCall(
        CGF, S.getBeginLoc(), OMPD_unknown, /*EmitChecks=*/false,
        /*ForceSimpleCall=*/true);
  }
}

Address CodeGenFunction::OMPBuilderCBHelpers::getAddressOfLocalVariable(
    CodeGenFunction &CGF, const VarDecl *VD) {
  CodeGenModule &CGM = CGF.CGM;
  auto &OMPBuilder = CGM.getOpenMPRuntime().getOMPBuilder();

  if (!VD)
    return Address::invalid();
  const VarDecl *CVD = VD->getCanonicalDecl();
  if (!isAllocatableDecl(CVD))
    return Address::invalid();
  llvm::Value *Size;
  CharUnits Align = CGM.getContext().getDeclAlign(CVD);
  if (CVD->getType()->isVariablyModifiedType()) {
    Size = CGF.getTypeSize(CVD->getType());
    // Align the size: ((size + align - 1) / align) * align
    Size = CGF.Builder.CreateNUWAdd(
        Size, CGM.getSize(Align - CharUnits::fromQuantity(1)));
    Size = CGF.Builder.CreateUDiv(Size, CGM.getSize(Align));
    Size = CGF.Builder.CreateNUWMul(Size, CGM.getSize(Align));
  } else {
    CharUnits Sz = CGM.getContext().getTypeSizeInChars(CVD->getType());
    Size = CGM.getSize(Sz.alignTo(Align));
  }

  const auto *AA = CVD->getAttr<OMPAllocateDeclAttr>();
  assert(AA->getAllocator() &&
         "Expected allocator expression for non-default allocator.");
  llvm::Value *Allocator = CGF.EmitScalarExpr(AA->getAllocator());
  // According to the standard, the original allocator type is a enum (integer).
  // Convert to pointer type, if required.
  if (Allocator->getType()->isIntegerTy())
    Allocator = CGF.Builder.CreateIntToPtr(Allocator, CGM.VoidPtrTy);
  else if (Allocator->getType()->isPointerTy())
    Allocator = CGF.Builder.CreatePointerBitCastOrAddrSpaceCast(Allocator,
                                                                CGM.VoidPtrTy);

  llvm::Value *Addr = OMPBuilder.createOMPAlloc(
      CGF.Builder, Size, Allocator,
      getNameWithSeparators({CVD->getName(), ".void.addr"}, ".", "."));
  llvm::CallInst *FreeCI =
      OMPBuilder.createOMPFree(CGF.Builder, Addr, Allocator);

  CGF.EHStack.pushCleanup<OMPAllocateCleanupTy>(NormalAndEHCleanup, FreeCI);
  Addr = CGF.Builder.CreatePointerBitCastOrAddrSpaceCast(
      Addr,
      CGF.ConvertTypeForMem(CGM.getContext().getPointerType(CVD->getType())),
      getNameWithSeparators({CVD->getName(), ".addr"}, ".", "."));
  return Address(Addr, CGF.ConvertTypeForMem(CVD->getType()), Align);
}

Address CodeGenFunction::OMPBuilderCBHelpers::getAddrOfThreadPrivate(
    CodeGenFunction &CGF, const VarDecl *VD, Address VDAddr,
    SourceLocation Loc) {
  CodeGenModule &CGM = CGF.CGM;
  if (CGM.getLangOpts().OpenMPUseTLS &&
      CGM.getContext().getTargetInfo().isTLSSupported())
    return VDAddr;

  llvm::OpenMPIRBuilder &OMPBuilder = CGM.getOpenMPRuntime().getOMPBuilder();

  llvm::Type *VarTy = VDAddr.getElementType();
  llvm::Value *Data =
      CGF.Builder.CreatePointerCast(VDAddr.emitRawPointer(CGF), CGM.Int8PtrTy);
  llvm::ConstantInt *Size = CGM.getSize(CGM.GetTargetTypeStoreSize(VarTy));
  std::string Suffix = getNameWithSeparators({"cache", ""});
  llvm::Twine CacheName = Twine(CGM.getMangledName(VD)).concat(Suffix);

  llvm::CallInst *ThreadPrivateCacheCall =
      OMPBuilder.createCachedThreadPrivate(CGF.Builder, Data, Size, CacheName);

  return Address(ThreadPrivateCacheCall, CGM.Int8Ty, VDAddr.getAlignment());
}

std::string CodeGenFunction::OMPBuilderCBHelpers::getNameWithSeparators(
    ArrayRef<StringRef> Parts, StringRef FirstSeparator, StringRef Separator) {
  SmallString<128> Buffer;
  llvm::raw_svector_ostream OS(Buffer);
  StringRef Sep = FirstSeparator;
  for (StringRef Part : Parts) {
    OS << Sep << Part;
    Sep = Separator;
  }
  return OS.str().str();
}

void CodeGenFunction::OMPBuilderCBHelpers::EmitOMPInlinedRegionBody(
    CodeGenFunction &CGF, const Stmt *RegionBodyStmt, InsertPointTy AllocaIP,
    InsertPointTy CodeGenIP, Twine RegionName) {
  CGBuilderTy &Builder = CGF.Builder;
  Builder.restoreIP(CodeGenIP);
  llvm::BasicBlock *FiniBB = splitBBWithSuffix(Builder, /*CreateBranch=*/false,
                                               "." + RegionName + ".after");

  {
    OMPBuilderCBHelpers::InlinedRegionBodyRAII IRB(CGF, AllocaIP, *FiniBB);
    CGF.EmitStmt(RegionBodyStmt);
  }

  if (Builder.saveIP().isSet())
    Builder.CreateBr(FiniBB);
}

void CodeGenFunction::OMPBuilderCBHelpers::EmitOMPOutlinedRegionBody(
    CodeGenFunction &CGF, const Stmt *RegionBodyStmt, InsertPointTy AllocaIP,
    InsertPointTy CodeGenIP, Twine RegionName) {
  CGBuilderTy &Builder = CGF.Builder;
  Builder.restoreIP(CodeGenIP);
  llvm::BasicBlock *FiniBB = splitBBWithSuffix(Builder, /*CreateBranch=*/false,
                                               "." + RegionName + ".after");

  {
    OMPBuilderCBHelpers::OutlinedRegionBodyRAII IRB(CGF, AllocaIP, *FiniBB);
    CGF.EmitStmt(RegionBodyStmt);
  }

  if (Builder.saveIP().isSet())
    Builder.CreateBr(FiniBB);
}

void CodeGenFunction::EmitOMPParallelDirective(const OMPParallelDirective &S) {
  if (CGM.getLangOpts().OpenMPIRBuilder) {
    llvm::OpenMPIRBuilder &OMPBuilder = CGM.getOpenMPRuntime().getOMPBuilder();
    // Check if we have any if clause associated with the directive.
    llvm::Value *IfCond = nullptr;
    if (const auto *C = S.getSingleClause<OMPIfClause>())
      IfCond = EmitScalarExpr(C->getCondition(),
                              /*IgnoreResultAssign=*/true);

    llvm::Value *NumThreads = nullptr;
    if (const auto *NumThreadsClause = S.getSingleClause<OMPNumThreadsClause>())
      NumThreads = EmitScalarExpr(NumThreadsClause->getNumThreads(),
                                  /*IgnoreResultAssign=*/true);

    ProcBindKind ProcBind = OMP_PROC_BIND_default;
    if (const auto *ProcBindClause = S.getSingleClause<OMPProcBindClause>())
      ProcBind = ProcBindClause->getProcBindKind();

    using InsertPointTy = llvm::OpenMPIRBuilder::InsertPointTy;

    // The cleanup callback that finalizes all variabels at the given location,
    // thus calls destructors etc.
    auto FiniCB = [this](InsertPointTy IP) {
      OMPBuilderCBHelpers::FinalizeOMPRegion(*this, IP);
    };

    // Privatization callback that performs appropriate action for
    // shared/private/firstprivate/lastprivate/copyin/... variables.
    //
    // TODO: This defaults to shared right now.
    auto PrivCB = [](InsertPointTy AllocaIP, InsertPointTy CodeGenIP,
                     llvm::Value &, llvm::Value &Val, llvm::Value *&ReplVal) {
      // The next line is appropriate only for variables (Val) with the
      // data-sharing attribute "shared".
      ReplVal = &Val;

      return CodeGenIP;
    };

    const CapturedStmt *CS = S.getCapturedStmt(OMPD_parallel);
    const Stmt *ParallelRegionBodyStmt = CS->getCapturedStmt();

    auto BodyGenCB = [&, this](InsertPointTy AllocaIP,
                               InsertPointTy CodeGenIP) {
      OMPBuilderCBHelpers::EmitOMPOutlinedRegionBody(
          *this, ParallelRegionBodyStmt, AllocaIP, CodeGenIP, "parallel");
    };

    CGCapturedStmtInfo CGSI(*CS, CR_OpenMP);
    CodeGenFunction::CGCapturedStmtRAII CapInfoRAII(*this, &CGSI);
    llvm::OpenMPIRBuilder::InsertPointTy AllocaIP(
        AllocaInsertPt->getParent(), AllocaInsertPt->getIterator());
    Builder.restoreIP(
        OMPBuilder.createParallel(Builder, AllocaIP, BodyGenCB, PrivCB, FiniCB,
                                  IfCond, NumThreads, ProcBind, S.hasCancel()));
    return;
  }

  // Emit parallel region as a standalone region.
  auto &&CodeGen = [&S](CodeGenFunction &CGF, PrePostActionTy &Action) {
    Action.Enter(CGF);
    OMPPrivateScope PrivateScope(CGF);
    emitOMPCopyinClause(CGF, S);
    (void)CGF.EmitOMPFirstprivateClause(S, PrivateScope);
    CGF.EmitOMPPrivateClause(S, PrivateScope);
    CGF.EmitOMPReductionClauseInit(S, PrivateScope);
    (void)PrivateScope.Privatize();
    CGF.EmitStmt(S.getCapturedStmt(OMPD_parallel)->getCapturedStmt());
    CGF.EmitOMPReductionClauseFinal(S, /*ReductionKind=*/OMPD_parallel);
  };
  {
    auto LPCRegion =
        CGOpenMPRuntime::LastprivateConditionalRAII::disable(*this, S);
    emitCommonOMPParallelDirective(*this, S, OMPD_parallel, CodeGen,
                                   emitEmptyBoundParameters);
    emitPostUpdateForReductionClause(*this, S,
                                     [](CodeGenFunction &) { return nullptr; });
  }
  // Check for outer lastprivate conditional update.
  checkForLastprivateConditionalUpdate(*this, S);
}

void CodeGenFunction::EmitOMPMetaDirective(const OMPMetaDirective &S) {
  EmitStmt(S.getIfStmt());
}

namespace {
/// RAII to handle scopes for loop transformation directives.
class OMPTransformDirectiveScopeRAII {
  OMPLoopScope *Scope = nullptr;
  CodeGenFunction::CGCapturedStmtInfo *CGSI = nullptr;
  CodeGenFunction::CGCapturedStmtRAII *CapInfoRAII = nullptr;

  OMPTransformDirectiveScopeRAII(const OMPTransformDirectiveScopeRAII &) =
      delete;
  OMPTransformDirectiveScopeRAII &
  operator=(const OMPTransformDirectiveScopeRAII &) = delete;

public:
  OMPTransformDirectiveScopeRAII(CodeGenFunction &CGF, const Stmt *S) {
    if (const auto *Dir = dyn_cast<OMPLoopBasedDirective>(S)) {
      Scope = new OMPLoopScope(CGF, *Dir);
      CGSI = new CodeGenFunction::CGCapturedStmtInfo(CR_OpenMP);
      CapInfoRAII = new CodeGenFunction::CGCapturedStmtRAII(CGF, CGSI);
    }
  }
  ~OMPTransformDirectiveScopeRAII() {
    if (!Scope)
      return;
    delete CapInfoRAII;
    delete CGSI;
    delete Scope;
  }
};
} // namespace

static void emitBody(CodeGenFunction &CGF, const Stmt *S, const Stmt *NextLoop,
                     int MaxLevel, int Level = 0) {
  assert(Level < MaxLevel && "Too deep lookup during loop body codegen.");
  const Stmt *SimplifiedS = S->IgnoreContainers();
  if (const auto *CS = dyn_cast<CompoundStmt>(SimplifiedS)) {
    PrettyStackTraceLoc CrashInfo(
        CGF.getContext().getSourceManager(), CS->getLBracLoc(),
        "LLVM IR generation of compound statement ('{}')");

    // Keep track of the current cleanup stack depth, including debug scopes.
    CodeGenFunction::LexicalScope Scope(CGF, S->getSourceRange());
    for (const Stmt *CurStmt : CS->body())
      emitBody(CGF, CurStmt, NextLoop, MaxLevel, Level);
    return;
  }
  if (SimplifiedS == NextLoop) {
    if (auto *Dir = dyn_cast<OMPLoopTransformationDirective>(SimplifiedS))
      SimplifiedS = Dir->getTransformedStmt();
    if (const auto *CanonLoop = dyn_cast<OMPCanonicalLoop>(SimplifiedS))
      SimplifiedS = CanonLoop->getLoopStmt();
    if (const auto *For = dyn_cast<ForStmt>(SimplifiedS)) {
      S = For->getBody();
    } else {
      assert(isa<CXXForRangeStmt>(SimplifiedS) &&
             "Expected canonical for loop or range-based for loop.");
      const auto *CXXFor = cast<CXXForRangeStmt>(SimplifiedS);
      CGF.EmitStmt(CXXFor->getLoopVarStmt());
      S = CXXFor->getBody();
    }
    if (Level + 1 < MaxLevel) {
      NextLoop = OMPLoopDirective::tryToFindNextInnerLoop(
          S, /*TryImperfectlyNestedLoops=*/true);
      emitBody(CGF, S, NextLoop, MaxLevel, Level + 1);
      return;
    }
  }
  CGF.EmitStmt(S);
}

void CodeGenFunction::EmitOMPLoopBody(const OMPLoopDirective &D,
                                      JumpDest LoopExit) {
  RunCleanupsScope BodyScope(*this);
  // Update counters values on current iteration.
  for (const Expr *UE : D.updates())
    EmitIgnoredExpr(UE);
  // Update the linear variables.
  // In distribute directives only loop counters may be marked as linear, no
  // need to generate the code for them.
  if (!isOpenMPDistributeDirective(D.getDirectiveKind())) {
    for (const auto *C : D.getClausesOfKind<OMPLinearClause>()) {
      for (const Expr *UE : C->updates())
        EmitIgnoredExpr(UE);
    }
  }

  // On a continue in the body, jump to the end.
  JumpDest Continue = getJumpDestInCurrentScope("omp.body.continue");
  BreakContinueStack.push_back(BreakContinue(LoopExit, Continue));
  for (const Expr *E : D.finals_conditions()) {
    if (!E)
      continue;
    // Check that loop counter in non-rectangular nest fits into the iteration
    // space.
    llvm::BasicBlock *NextBB = createBasicBlock("omp.body.next");
    EmitBranchOnBoolExpr(E, NextBB, Continue.getBlock(),
                         getProfileCount(D.getBody()));
    EmitBlock(NextBB);
  }

  OMPPrivateScope InscanScope(*this);
  EmitOMPReductionClauseInit(D, InscanScope, /*ForInscan=*/true);
  bool IsInscanRegion = InscanScope.Privatize();
  if (IsInscanRegion) {
    // Need to remember the block before and after scan directive
    // to dispatch them correctly depending on the clause used in
    // this directive, inclusive or exclusive. For inclusive scan the natural
    // order of the blocks is used, for exclusive clause the blocks must be
    // executed in reverse order.
    OMPBeforeScanBlock = createBasicBlock("omp.before.scan.bb");
    OMPAfterScanBlock = createBasicBlock("omp.after.scan.bb");
    // No need to allocate inscan exit block, in simd mode it is selected in the
    // codegen for the scan directive.
    if (D.getDirectiveKind() != OMPD_simd && !getLangOpts().OpenMPSimd)
      OMPScanExitBlock = createBasicBlock("omp.exit.inscan.bb");
    OMPScanDispatch = createBasicBlock("omp.inscan.dispatch");
    EmitBranch(OMPScanDispatch);
    EmitBlock(OMPBeforeScanBlock);
  }

  // Emit loop variables for C++ range loops.
  const Stmt *Body =
      D.getInnermostCapturedStmt()->getCapturedStmt()->IgnoreContainers();
  // Emit loop body.
  emitBody(*this, Body,
           OMPLoopBasedDirective::tryToFindNextInnerLoop(
               Body, /*TryImperfectlyNestedLoops=*/true),
           D.getLoopsNumber());

  // Jump to the dispatcher at the end of the loop body.
  if (IsInscanRegion)
    EmitBranch(OMPScanExitBlock);

  // The end (updates/cleanups).
  EmitBlock(Continue.getBlock());
  BreakContinueStack.pop_back();
}

void CodeGenFunction::EmitOMPNoLoopBody(const OMPLoopDirective &D) {
  const Stmt *Body =
      D.getInnermostCapturedStmt()->getCapturedStmt()->IgnoreContainers();
  // Emit loop body.
  emitBody(*this, Body,
           OMPLoopBasedDirective::tryToFindNextInnerLoop(
               Body, /*TryImperfectlyNestedLoops=*/true),
           D.getLoopsNumber());
}

using EmittedClosureTy = std::pair<llvm::Function *, llvm::Value *>;

/// Emit a captured statement and return the function as well as its captured
/// closure context.
static EmittedClosureTy emitCapturedStmtFunc(CodeGenFunction &ParentCGF,
                                             const CapturedStmt *S) {
  LValue CapStruct = ParentCGF.InitCapturedStruct(*S);
  CodeGenFunction CGF(ParentCGF.CGM, /*suppressNewContext=*/true);
  std::unique_ptr<CodeGenFunction::CGCapturedStmtInfo> CSI =
      std::make_unique<CodeGenFunction::CGCapturedStmtInfo>(*S);
  CodeGenFunction::CGCapturedStmtRAII CapInfoRAII(CGF, CSI.get());
  llvm::Function *F = CGF.GenerateCapturedStmtFunction(*S);

  return {F, CapStruct.getPointer(ParentCGF)};
}

/// Emit a call to a previously captured closure.
static llvm::CallInst *
emitCapturedStmtCall(CodeGenFunction &ParentCGF, EmittedClosureTy Cap,
                     llvm::ArrayRef<llvm::Value *> Args) {
  // Append the closure context to the argument.
  SmallVector<llvm::Value *> EffectiveArgs;
  EffectiveArgs.reserve(Args.size() + 1);
  llvm::append_range(EffectiveArgs, Args);
  EffectiveArgs.push_back(Cap.second);

  return ParentCGF.Builder.CreateCall(Cap.first, EffectiveArgs);
}

llvm::CanonicalLoopInfo *
CodeGenFunction::EmitOMPCollapsedCanonicalLoopNest(const Stmt *S, int Depth) {
  assert(Depth == 1 && "Nested loops with OpenMPIRBuilder not yet implemented");

  // The caller is processing the loop-associated directive processing the \p
  // Depth loops nested in \p S. Put the previous pending loop-associated
  // directive to the stack. If the current loop-associated directive is a loop
  // transformation directive, it will push its generated loops onto the stack
  // such that together with the loops left here they form the combined loop
  // nest for the parent loop-associated directive.
  int ParentExpectedOMPLoopDepth = ExpectedOMPLoopDepth;
  ExpectedOMPLoopDepth = Depth;

  EmitStmt(S);
  assert(OMPLoopNestStack.size() >= (size_t)Depth && "Found too few loops");

  // The last added loop is the outermost one.
  llvm::CanonicalLoopInfo *Result = OMPLoopNestStack.back();

  // Pop the \p Depth loops requested by the call from that stack and restore
  // the previous context.
  OMPLoopNestStack.pop_back_n(Depth);
  ExpectedOMPLoopDepth = ParentExpectedOMPLoopDepth;

  return Result;
}

void CodeGenFunction::EmitOMPCanonicalLoop(const OMPCanonicalLoop *S) {
  const Stmt *SyntacticalLoop = S->getLoopStmt();
  if (!getLangOpts().OpenMPIRBuilder) {
    // Ignore if OpenMPIRBuilder is not enabled.
    EmitStmt(SyntacticalLoop);
    return;
  }

  LexicalScope ForScope(*this, S->getSourceRange());

  // Emit init statements. The Distance/LoopVar funcs may reference variable
  // declarations they contain.
  const Stmt *BodyStmt;
  if (const auto *For = dyn_cast<ForStmt>(SyntacticalLoop)) {
    if (const Stmt *InitStmt = For->getInit())
      EmitStmt(InitStmt);
    BodyStmt = For->getBody();
  } else if (const auto *RangeFor =
                 dyn_cast<CXXForRangeStmt>(SyntacticalLoop)) {
    if (const DeclStmt *RangeStmt = RangeFor->getRangeStmt())
      EmitStmt(RangeStmt);
    if (const DeclStmt *BeginStmt = RangeFor->getBeginStmt())
      EmitStmt(BeginStmt);
    if (const DeclStmt *EndStmt = RangeFor->getEndStmt())
      EmitStmt(EndStmt);
    if (const DeclStmt *LoopVarStmt = RangeFor->getLoopVarStmt())
      EmitStmt(LoopVarStmt);
    BodyStmt = RangeFor->getBody();
  } else
    llvm_unreachable("Expected for-stmt or range-based for-stmt");

  // Emit closure for later use. By-value captures will be captured here.
  const CapturedStmt *DistanceFunc = S->getDistanceFunc();
  EmittedClosureTy DistanceClosure = emitCapturedStmtFunc(*this, DistanceFunc);
  const CapturedStmt *LoopVarFunc = S->getLoopVarFunc();
  EmittedClosureTy LoopVarClosure = emitCapturedStmtFunc(*this, LoopVarFunc);

  // Call the distance function to get the number of iterations of the loop to
  // come.
  QualType LogicalTy = DistanceFunc->getCapturedDecl()
                           ->getParam(0)
                           ->getType()
                           .getNonReferenceType();
  RawAddress CountAddr = CreateMemTemp(LogicalTy, ".count.addr");
  emitCapturedStmtCall(*this, DistanceClosure, {CountAddr.getPointer()});
  llvm::Value *DistVal = Builder.CreateLoad(CountAddr, ".count");

  // Emit the loop structure.
  llvm::OpenMPIRBuilder &OMPBuilder = CGM.getOpenMPRuntime().getOMPBuilder();
  auto BodyGen = [&, this](llvm::OpenMPIRBuilder::InsertPointTy CodeGenIP,
                           llvm::Value *IndVar) {
    Builder.restoreIP(CodeGenIP);

    // Emit the loop body: Convert the logical iteration number to the loop
    // variable and emit the body.
    const DeclRefExpr *LoopVarRef = S->getLoopVarRef();
    LValue LCVal = EmitLValue(LoopVarRef);
    Address LoopVarAddress = LCVal.getAddress(*this);
    emitCapturedStmtCall(*this, LoopVarClosure,
                         {LoopVarAddress.emitRawPointer(*this), IndVar});

    RunCleanupsScope BodyScope(*this);
    EmitStmt(BodyStmt);
  };
  llvm::CanonicalLoopInfo *CL =
      OMPBuilder.createCanonicalLoop(Builder, BodyGen, DistVal);

  // Finish up the loop.
  Builder.restoreIP(CL->getAfterIP());
  ForScope.ForceCleanup();

  // Remember the CanonicalLoopInfo for parent AST nodes consuming it.
  OMPLoopNestStack.push_back(CL);
}

void CodeGenFunction::EmitOMPInnerLoop(
    const OMPExecutableDirective &S, bool RequiresCleanup, const Expr *LoopCond,
    const Expr *IncExpr,
    const llvm::function_ref<void(CodeGenFunction &)> BodyGen,
    const llvm::function_ref<void(CodeGenFunction &)> PostIncGen) {
  auto LoopExit = getJumpDestInCurrentScope("omp.inner.for.end");

  // Start the loop with a block that tests the condition.
  auto CondBlock = createBasicBlock("omp.inner.for.cond");
  EmitBlock(CondBlock);
  const SourceRange R = S.getSourceRange();

  // If attributes are attached, push to the basic block with them.
  const auto &OMPED = cast<OMPExecutableDirective>(S);
  const CapturedStmt *ICS = OMPED.getInnermostCapturedStmt();
  const Stmt *SS = ICS->getCapturedStmt();
  const AttributedStmt *AS = dyn_cast_or_null<AttributedStmt>(SS);
  OMPLoopNestStack.clear();
  if (AS)
    LoopStack.push(CondBlock, CGM.getContext(), CGM.getCodeGenOpts(),
                   AS->getAttrs(), SourceLocToDebugLoc(R.getBegin()),
                   SourceLocToDebugLoc(R.getEnd()));
  else
    LoopStack.push(CondBlock, SourceLocToDebugLoc(R.getBegin()),
                   SourceLocToDebugLoc(R.getEnd()));

  // If there are any cleanups between here and the loop-exit scope,
  // create a block to stage a loop exit along.
  llvm::BasicBlock *ExitBlock = LoopExit.getBlock();
  if (RequiresCleanup)
    ExitBlock = createBasicBlock("omp.inner.for.cond.cleanup");

  llvm::BasicBlock *LoopBody = createBasicBlock("omp.inner.for.body");

  // Emit condition.
  EmitBranchOnBoolExpr(LoopCond, LoopBody, ExitBlock, getProfileCount(&S));
  if (ExitBlock != LoopExit.getBlock()) {
    EmitBlock(ExitBlock);
    EmitBranchThroughCleanup(LoopExit);
  }

  EmitBlock(LoopBody);
  incrementProfileCounter(&S);

  // Create a block for the increment.
  JumpDest Continue = getJumpDestInCurrentScope("omp.inner.for.inc");
  BreakContinueStack.push_back(BreakContinue(LoopExit, Continue));

  BodyGen(*this);

  // Emit "IV = IV + 1" and a back-edge to the condition block.
  EmitBlock(Continue.getBlock());
  EmitIgnoredExpr(IncExpr);
  PostIncGen(*this);
  BreakContinueStack.pop_back();
  EmitBranch(CondBlock);
  LoopStack.pop();
  // Emit the fall-through block.
  EmitBlock(LoopExit.getBlock());
}

bool CodeGenFunction::EmitOMPLinearClauseInit(const OMPLoopDirective &D) {
  if (!HaveInsertPoint())
    return false;
  // Emit inits for the linear variables.
  bool HasLinears = false;
  for (const auto *C : D.getClausesOfKind<OMPLinearClause>()) {
    for (const Expr *Init : C->inits()) {
      HasLinears = true;
      const auto *VD = cast<VarDecl>(cast<DeclRefExpr>(Init)->getDecl());
      if (const auto *Ref =
              dyn_cast<DeclRefExpr>(VD->getInit()->IgnoreImpCasts())) {
        AutoVarEmission Emission = EmitAutoVarAlloca(*VD);
        const auto *OrigVD = cast<VarDecl>(Ref->getDecl());
        DeclRefExpr DRE(getContext(), const_cast<VarDecl *>(OrigVD),
                        CapturedStmtInfo->lookup(OrigVD) != nullptr,
                        VD->getInit()->getType(), VK_LValue,
                        VD->getInit()->getExprLoc());
        EmitExprAsInit(
            &DRE, VD,
            MakeAddrLValue(Emission.getAllocatedAddress(), VD->getType()),
            /*capturedByInit=*/false);
        EmitAutoVarCleanups(Emission);
      } else {
        EmitVarDecl(*VD);
      }
    }
    // Emit the linear steps for the linear clauses.
    // If a step is not constant, it is pre-calculated before the loop.
    if (const auto *CS = cast_or_null<BinaryOperator>(C->getCalcStep()))
      if (const auto *SaveRef = cast<DeclRefExpr>(CS->getLHS())) {
        EmitVarDecl(*cast<VarDecl>(SaveRef->getDecl()));
        // Emit calculation of the linear step.
        EmitIgnoredExpr(CS);
      }
  }
  return HasLinears;
}

void CodeGenFunction::EmitOMPLinearClauseFinal(
    const OMPLoopDirective &D,
    const llvm::function_ref<llvm::Value *(CodeGenFunction &)> CondGen) {
  if (!HaveInsertPoint())
    return;
  llvm::BasicBlock *DoneBB = nullptr;
  // Emit the final values of the linear variables.
  for (const auto *C : D.getClausesOfKind<OMPLinearClause>()) {
    auto IC = C->varlist_begin();
    for (const Expr *F : C->finals()) {
      if (!DoneBB) {
        if (llvm::Value *Cond = CondGen(*this)) {
          // If the first post-update expression is found, emit conditional
          // block if it was requested.
          llvm::BasicBlock *ThenBB = createBasicBlock(".omp.linear.pu");
          DoneBB = createBasicBlock(".omp.linear.pu.done");
          Builder.CreateCondBr(Cond, ThenBB, DoneBB);
          EmitBlock(ThenBB);
        }
      }
      const auto *OrigVD = cast<VarDecl>(cast<DeclRefExpr>(*IC)->getDecl());
      DeclRefExpr DRE(getContext(), const_cast<VarDecl *>(OrigVD),
                      CapturedStmtInfo->lookup(OrigVD) != nullptr,
                      (*IC)->getType(), VK_LValue, (*IC)->getExprLoc());
      Address OrigAddr = EmitLValue(&DRE).getAddress(*this);
      CodeGenFunction::OMPPrivateScope VarScope(*this);
      VarScope.addPrivate(OrigVD, OrigAddr);
      (void)VarScope.Privatize();
      EmitIgnoredExpr(F);
      ++IC;
    }
    if (const Expr *PostUpdate = C->getPostUpdateExpr())
      EmitIgnoredExpr(PostUpdate);
  }
  if (DoneBB)
    EmitBlock(DoneBB, /*IsFinished=*/true);
}

static void emitAlignedClause(CodeGenFunction &CGF,
                              const OMPExecutableDirective &D) {
  if (!CGF.HaveInsertPoint())
    return;
  for (const auto *Clause : D.getClausesOfKind<OMPAlignedClause>()) {
    llvm::APInt ClauseAlignment(64, 0);
    if (const Expr *AlignmentExpr = Clause->getAlignment()) {
      auto *AlignmentCI =
          cast<llvm::ConstantInt>(CGF.EmitScalarExpr(AlignmentExpr));
      ClauseAlignment = AlignmentCI->getValue();
    }
    for (const Expr *E : Clause->varlists()) {
      llvm::APInt Alignment(ClauseAlignment);
      if (Alignment == 0) {
        // OpenMP [2.8.1, Description]
        // If no optional parameter is specified, implementation-defined default
        // alignments for SIMD instructions on the target platforms are assumed.
        Alignment =
            CGF.getContext()
                .toCharUnitsFromBits(CGF.getContext().getOpenMPDefaultSimdAlign(
                    E->getType()->getPointeeType()))
                .getQuantity();
      }
      assert((Alignment == 0 || Alignment.isPowerOf2()) &&
             "alignment is not power of 2");
      if (Alignment != 0) {
        llvm::Value *PtrValue = CGF.EmitScalarExpr(E);
        CGF.emitAlignmentAssumption(
            PtrValue, E, /*No second loc needed*/ SourceLocation(),
            llvm::ConstantInt::get(CGF.getLLVMContext(), Alignment));
      }
    }
  }
}

void CodeGenFunction::EmitOMPPrivateLoopCounters(
    const OMPLoopDirective &S, CodeGenFunction::OMPPrivateScope &LoopScope) {
  if (!HaveInsertPoint())
    return;
  auto I = S.private_counters().begin();
  for (const Expr *E : S.counters()) {
    const auto *VD = cast<VarDecl>(cast<DeclRefExpr>(E)->getDecl());
    const auto *PrivateVD = cast<VarDecl>(cast<DeclRefExpr>(*I)->getDecl());
    // Emit var without initialization.
    AutoVarEmission VarEmission = EmitAutoVarAlloca(*PrivateVD);
    EmitAutoVarCleanups(VarEmission);
    LocalDeclMap.erase(PrivateVD);
    (void)LoopScope.addPrivate(VD, VarEmission.getAllocatedAddress());
    if (LocalDeclMap.count(VD) || CapturedStmtInfo->lookup(VD) ||
        VD->hasGlobalStorage()) {
      DeclRefExpr DRE(getContext(), const_cast<VarDecl *>(VD),
                      LocalDeclMap.count(VD) || CapturedStmtInfo->lookup(VD),
                      E->getType(), VK_LValue, E->getExprLoc());
      (void)LoopScope.addPrivate(PrivateVD, EmitLValue(&DRE).getAddress(*this));
    } else {
      (void)LoopScope.addPrivate(PrivateVD, VarEmission.getAllocatedAddress());
    }
    ++I;
  }
  // Privatize extra loop counters used in loops for ordered(n) clauses.
  for (const auto *C : S.getClausesOfKind<OMPOrderedClause>()) {
    if (!C->getNumForLoops())
      continue;
    for (unsigned I = S.getLoopsNumber(), E = C->getLoopNumIterations().size();
         I < E; ++I) {
      const auto *DRE = cast<DeclRefExpr>(C->getLoopCounter(I));
      const auto *VD = cast<VarDecl>(DRE->getDecl());
      // Override only those variables that can be captured to avoid re-emission
      // of the variables declared within the loops.
      if (DRE->refersToEnclosingVariableOrCapture()) {
        (void)LoopScope.addPrivate(
            VD, CreateMemTemp(DRE->getType(), VD->getName()));
      }
    }
  }
}

static void emitPreCond(CodeGenFunction &CGF, const OMPLoopDirective &S,
                        const Expr *Cond, llvm::BasicBlock *TrueBlock,
                        llvm::BasicBlock *FalseBlock, uint64_t TrueCount) {
  if (!CGF.HaveInsertPoint())
    return;
  {
    CodeGenFunction::OMPPrivateScope PreCondScope(CGF);
    CGF.EmitOMPPrivateLoopCounters(S, PreCondScope);
    (void)PreCondScope.Privatize();
    // Get initial values of real counters.
    for (const Expr *I : S.inits()) {
      CGF.EmitIgnoredExpr(I);
    }
  }
  // Create temp loop control variables with their init values to support
  // non-rectangular loops.
  CodeGenFunction::OMPMapVars PreCondVars;
  for (const Expr *E : S.dependent_counters()) {
    if (!E)
      continue;
    assert(!E->getType().getNonReferenceType()->isRecordType() &&
           "dependent counter must not be an iterator.");
    const auto *VD = cast<VarDecl>(cast<DeclRefExpr>(E)->getDecl());
    Address CounterAddr =
        CGF.CreateMemTemp(VD->getType().getNonReferenceType());
    (void)PreCondVars.setVarAddr(CGF, VD, CounterAddr);
  }
  (void)PreCondVars.apply(CGF);
  for (const Expr *E : S.dependent_inits()) {
    if (!E)
      continue;
    CGF.EmitIgnoredExpr(E);
  }
  // Check that loop is executed at least one time.
  CGF.EmitBranchOnBoolExpr(Cond, TrueBlock, FalseBlock, TrueCount);
  PreCondVars.restore(CGF);
}

void CodeGenFunction::EmitOMPLinearClause(
    const OMPLoopDirective &D, CodeGenFunction::OMPPrivateScope &PrivateScope) {
  if (!HaveInsertPoint())
    return;
  llvm::DenseSet<const VarDecl *> SIMDLCVs;
  if (isOpenMPSimdDirective(D.getDirectiveKind())) {
    const auto *LoopDirective = cast<OMPLoopDirective>(&D);
    for (const Expr *C : LoopDirective->counters()) {
      SIMDLCVs.insert(
          cast<VarDecl>(cast<DeclRefExpr>(C)->getDecl())->getCanonicalDecl());
    }
  }
  for (const auto *C : D.getClausesOfKind<OMPLinearClause>()) {
    auto CurPrivate = C->privates().begin();
    for (const Expr *E : C->varlists()) {
      const auto *VD = cast<VarDecl>(cast<DeclRefExpr>(E)->getDecl());
      const auto *PrivateVD =
          cast<VarDecl>(cast<DeclRefExpr>(*CurPrivate)->getDecl());
      if (!SIMDLCVs.count(VD->getCanonicalDecl())) {
        // Emit private VarDecl with copy init.
        EmitVarDecl(*PrivateVD);
        bool IsRegistered =
            PrivateScope.addPrivate(VD, GetAddrOfLocalVar(PrivateVD));
        assert(IsRegistered && "linear var already registered as private");
        // Silence the warning about unused variable.
        (void)IsRegistered;
      } else {
        EmitVarDecl(*PrivateVD);
      }
      ++CurPrivate;
    }
  }
}

static void emitSimdlenSafelenClause(CodeGenFunction &CGF,
                                     const OMPExecutableDirective &D) {
  if (!CGF.HaveInsertPoint())
    return;
  if (const auto *C = D.getSingleClause<OMPSimdlenClause>()) {
    RValue Len = CGF.EmitAnyExpr(C->getSimdlen(), AggValueSlot::ignored(),
                                 /*ignoreResult=*/true);
    auto *Val = cast<llvm::ConstantInt>(Len.getScalarVal());
    CGF.LoopStack.setVectorizeWidth(Val->getZExtValue());
    // In presence of finite 'safelen', it may be unsafe to mark all
    // the memory instructions parallel, because loop-carried
    // dependences of 'safelen' iterations are possible.
    CGF.LoopStack.setParallel(!D.getSingleClause<OMPSafelenClause>());
  } else if (const auto *C = D.getSingleClause<OMPSafelenClause>()) {
    RValue Len = CGF.EmitAnyExpr(C->getSafelen(), AggValueSlot::ignored(),
                                 /*ignoreResult=*/true);
    auto *Val = cast<llvm::ConstantInt>(Len.getScalarVal());
    CGF.LoopStack.setVectorizeWidth(Val->getZExtValue());
    // In presence of finite 'safelen', it may be unsafe to mark all
    // the memory instructions parallel, because loop-carried
    // dependences of 'safelen' iterations are possible.
    CGF.LoopStack.setParallel(/*Enable=*/false);
  }
}

void CodeGenFunction::EmitOMPSimdInit(const OMPLoopDirective &D) {
  // Walk clauses and process safelen/lastprivate.
  LoopStack.setParallel(/*Enable=*/true);
  LoopStack.setVectorizeEnable();
  emitSimdlenSafelenClause(*this, D);
  if (const auto *C = D.getSingleClause<OMPOrderClause>())
    if (C->getKind() == OMPC_ORDER_concurrent)
      LoopStack.setParallel(/*Enable=*/true);
  if ((D.getDirectiveKind() == OMPD_simd ||
       (getLangOpts().OpenMPSimd &&
        isOpenMPSimdDirective(D.getDirectiveKind()))) &&
      llvm::any_of(D.getClausesOfKind<OMPReductionClause>(),
                   [](const OMPReductionClause *C) {
                     return C->getModifier() == OMPC_REDUCTION_inscan;
                   }))
    // Disable parallel access in case of prefix sum.
    LoopStack.setParallel(/*Enable=*/false);
}

void CodeGenFunction::EmitOMPSimdFinal(
    const OMPLoopDirective &D,
    const llvm::function_ref<llvm::Value *(CodeGenFunction &)> CondGen) {
  if (!HaveInsertPoint())
    return;
  llvm::BasicBlock *DoneBB = nullptr;
  auto IC = D.counters().begin();
  auto IPC = D.private_counters().begin();
  for (const Expr *F : D.finals()) {
    const auto *OrigVD = cast<VarDecl>(cast<DeclRefExpr>((*IC))->getDecl());
    const auto *PrivateVD = cast<VarDecl>(cast<DeclRefExpr>((*IPC))->getDecl());
    const auto *CED = dyn_cast<OMPCapturedExprDecl>(OrigVD);
    if (LocalDeclMap.count(OrigVD) || CapturedStmtInfo->lookup(OrigVD) ||
        OrigVD->hasGlobalStorage() || CED) {
      if (!DoneBB) {
        if (llvm::Value *Cond = CondGen(*this)) {
          // If the first post-update expression is found, emit conditional
          // block if it was requested.
          llvm::BasicBlock *ThenBB = createBasicBlock(".omp.final.then");
          DoneBB = createBasicBlock(".omp.final.done");
          Builder.CreateCondBr(Cond, ThenBB, DoneBB);
          EmitBlock(ThenBB);
        }
      }
      Address OrigAddr = Address::invalid();
      if (CED) {
        OrigAddr =
            EmitLValue(CED->getInit()->IgnoreImpCasts()).getAddress(*this);
      } else {
        DeclRefExpr DRE(getContext(), const_cast<VarDecl *>(PrivateVD),
                        /*RefersToEnclosingVariableOrCapture=*/false,
                        (*IPC)->getType(), VK_LValue, (*IPC)->getExprLoc());
        OrigAddr = EmitLValue(&DRE).getAddress(*this);
      }
      OMPPrivateScope VarScope(*this);
      VarScope.addPrivate(OrigVD, OrigAddr);
      (void)VarScope.Privatize();
      EmitIgnoredExpr(F);
    }
    ++IC;
    ++IPC;
  }
  if (DoneBB)
    EmitBlock(DoneBB, /*IsFinished=*/true);
}

static void emitOMPLoopBodyWithStopPoint(CodeGenFunction &CGF,
                                         const OMPLoopDirective &S,
                                         CodeGenFunction::JumpDest LoopExit) {
  CGF.EmitOMPLoopBody(S, LoopExit);
  CGF.EmitStopPoint(&S);
}

/// Emit a helper variable and return corresponding lvalue.
static LValue EmitOMPHelperVar(CodeGenFunction &CGF,
                               const DeclRefExpr *Helper) {
  auto VDecl = cast<VarDecl>(Helper->getDecl());
  CGF.EmitVarDecl(*VDecl);
  return CGF.EmitLValue(Helper);
}

static void emitCommonSimdLoop(CodeGenFunction &CGF, const OMPLoopDirective &S,
                               const RegionCodeGenTy &SimdInitGen,
                               const RegionCodeGenTy &BodyCodeGen) {
  auto &&ThenGen = [&S, &SimdInitGen, &BodyCodeGen](CodeGenFunction &CGF,
                                                    PrePostActionTy &) {
    CGOpenMPRuntime::NontemporalDeclsRAII NontemporalsRegion(CGF.CGM, S);
    CodeGenFunction::OMPLocalDeclMapRAII Scope(CGF);
    SimdInitGen(CGF);

    BodyCodeGen(CGF);
  };
  auto &&ElseGen = [&BodyCodeGen](CodeGenFunction &CGF, PrePostActionTy &) {
    CodeGenFunction::OMPLocalDeclMapRAII Scope(CGF);
    CGF.LoopStack.setVectorizeEnable(/*Enable=*/false);

    BodyCodeGen(CGF);
  };
  const Expr *IfCond = nullptr;
  if (isOpenMPSimdDirective(S.getDirectiveKind())) {
    for (const auto *C : S.getClausesOfKind<OMPIfClause>()) {
      if (CGF.getLangOpts().OpenMP >= 50 &&
          (C->getNameModifier() == OMPD_unknown ||
           C->getNameModifier() == OMPD_simd)) {
        IfCond = C->getCondition();
        break;
      }
    }
  }
  if (IfCond) {
    CGF.CGM.getOpenMPRuntime().emitIfClause(CGF, IfCond, ThenGen, ElseGen);
  } else {
    RegionCodeGenTy ThenRCG(ThenGen);
    ThenRCG(CGF);
  }
}

static void emitOMPSimdRegion(CodeGenFunction &CGF, const OMPLoopDirective &S,
                              PrePostActionTy &Action) {
  Action.Enter(CGF);
  assert(isOpenMPSimdDirective(S.getDirectiveKind()) &&
         "Expected simd directive");
  OMPLoopScope PreInitScope(CGF, S);
  // if (PreCond) {
  //   for (IV in 0..LastIteration) BODY;
  //   <Final counter/linear vars updates>;
  // }
  //
  if (isOpenMPDistributeDirective(S.getDirectiveKind()) ||
      isOpenMPWorksharingDirective(S.getDirectiveKind()) ||
      isOpenMPTaskLoopDirective(S.getDirectiveKind())) {
    (void)EmitOMPHelperVar(CGF, cast<DeclRefExpr>(S.getLowerBoundVariable()));
    (void)EmitOMPHelperVar(CGF, cast<DeclRefExpr>(S.getUpperBoundVariable()));
  }

  // Emit: if (PreCond) - begin.
  // If the condition constant folds and can be elided, avoid emitting the
  // whole loop.
  bool CondConstant;
  llvm::BasicBlock *ContBlock = nullptr;
  if (CGF.ConstantFoldsToSimpleInteger(S.getPreCond(), CondConstant)) {
    if (!CondConstant)
      return;
  } else {
    llvm::BasicBlock *ThenBlock = CGF.createBasicBlock("simd.if.then");
    ContBlock = CGF.createBasicBlock("simd.if.end");
    emitPreCond(CGF, S, S.getPreCond(), ThenBlock, ContBlock,
                CGF.getProfileCount(&S));
    CGF.EmitBlock(ThenBlock);
    CGF.incrementProfileCounter(&S);
  }

  // Emit the loop iteration variable.
  const Expr *IVExpr = S.getIterationVariable();
  const auto *IVDecl = cast<VarDecl>(cast<DeclRefExpr>(IVExpr)->getDecl());
  CGF.EmitVarDecl(*IVDecl);
  CGF.EmitIgnoredExpr(S.getInit());

  // Emit the iterations count variable.
  // If it is not a variable, Sema decided to calculate iterations count on
  // each iteration (e.g., it is foldable into a constant).
  if (const auto *LIExpr = dyn_cast<DeclRefExpr>(S.getLastIteration())) {
    CGF.EmitVarDecl(*cast<VarDecl>(LIExpr->getDecl()));
    // Emit calculation of the iterations count.
    CGF.EmitIgnoredExpr(S.getCalcLastIteration());
  }

  emitAlignedClause(CGF, S);
  (void)CGF.EmitOMPLinearClauseInit(S);
  {
    CodeGenFunction::OMPPrivateScope LoopScope(CGF);
    CGF.EmitOMPPrivateClause(S, LoopScope);
    CGF.EmitOMPPrivateLoopCounters(S, LoopScope);
    CGF.EmitOMPLinearClause(S, LoopScope);
    CGF.EmitOMPReductionClauseInit(S, LoopScope);
    CGOpenMPRuntime::LastprivateConditionalRAII LPCRegion(
        CGF, S, CGF.EmitLValue(S.getIterationVariable()));
    bool HasLastprivateClause = CGF.EmitOMPLastprivateClauseInit(S, LoopScope);
    (void)LoopScope.Privatize();
    if (isOpenMPTargetExecutionDirective(S.getDirectiveKind()))
      CGF.CGM.getOpenMPRuntime().adjustTargetSpecificDataForLambdas(CGF, S);

    emitCommonSimdLoop(
        CGF, S,
        [&S](CodeGenFunction &CGF, PrePostActionTy &) {
          CGF.EmitOMPSimdInit(S);
        },
        [&S, &LoopScope](CodeGenFunction &CGF, PrePostActionTy &) {
          CGF.EmitOMPInnerLoop(
              S, LoopScope.requiresCleanups(), S.getCond(), S.getInc(),
              [&S](CodeGenFunction &CGF) {
                emitOMPLoopBodyWithStopPoint(CGF, S,
                                             CodeGenFunction::JumpDest());
              },
              [](CodeGenFunction &) {});
        });
    CGF.EmitOMPSimdFinal(S, [](CodeGenFunction &) { return nullptr; });
    // Emit final copy of the lastprivate variables at the end of loops.
    if (HasLastprivateClause)
      CGF.EmitOMPLastprivateClauseFinal(S, /*NoFinals=*/true);
    CGF.EmitOMPReductionClauseFinal(S, /*ReductionKind=*/OMPD_simd);
    emitPostUpdateForReductionClause(CGF, S,
                                     [](CodeGenFunction &) { return nullptr; });
    LoopScope.restoreMap();
    CGF.EmitOMPLinearClauseFinal(S, [](CodeGenFunction &) { return nullptr; });
  }
  // Emit: if (PreCond) - end.
  if (ContBlock) {
    CGF.EmitBranch(ContBlock);
    CGF.EmitBlock(ContBlock, true);
  }
}

static bool isSupportedByOpenMPIRBuilder(const OMPSimdDirective &S) {
  // Check for unsupported clauses
  for (OMPClause *C : S.clauses()) {
    // Currently only order, simdlen and safelen clauses are supported
    if (!(isa<OMPSimdlenClause>(C) || isa<OMPSafelenClause>(C) ||
          isa<OMPOrderClause>(C) || isa<OMPAlignedClause>(C)))
      return false;
  }

  // Check if we have a statement with the ordered directive.
  // Visit the statement hierarchy to find a compound statement
  // with a ordered directive in it.
  if (const auto *CanonLoop = dyn_cast<OMPCanonicalLoop>(S.getRawStmt())) {
    if (const Stmt *SyntacticalLoop = CanonLoop->getLoopStmt()) {
      for (const Stmt *SubStmt : SyntacticalLoop->children()) {
        if (!SubStmt)
          continue;
        if (const CompoundStmt *CS = dyn_cast<CompoundStmt>(SubStmt)) {
          for (const Stmt *CSSubStmt : CS->children()) {
            if (!CSSubStmt)
              continue;
            if (isa<OMPOrderedDirective>(CSSubStmt)) {
              return false;
            }
          }
        }
      }
    }
  }
  return true;
}
static llvm::MapVector<llvm::Value *, llvm::Value *>
GetAlignedMapping(const OMPSimdDirective &S, CodeGenFunction &CGF) {
  llvm::MapVector<llvm::Value *, llvm::Value *> AlignedVars;
  for (const auto *Clause : S.getClausesOfKind<OMPAlignedClause>()) {
    llvm::APInt ClauseAlignment(64, 0);
    if (const Expr *AlignmentExpr = Clause->getAlignment()) {
      auto *AlignmentCI =
          cast<llvm::ConstantInt>(CGF.EmitScalarExpr(AlignmentExpr));
      ClauseAlignment = AlignmentCI->getValue();
    }
    for (const Expr *E : Clause->varlists()) {
      llvm::APInt Alignment(ClauseAlignment);
      if (Alignment == 0) {
        // OpenMP [2.8.1, Description]
        // If no optional parameter is specified, implementation-defined default
        // alignments for SIMD instructions on the target platforms are assumed.
        Alignment =
            CGF.getContext()
                .toCharUnitsFromBits(CGF.getContext().getOpenMPDefaultSimdAlign(
                    E->getType()->getPointeeType()))
                .getQuantity();
      }
      assert((Alignment == 0 || Alignment.isPowerOf2()) &&
             "alignment is not power of 2");
      llvm::Value *PtrValue = CGF.EmitScalarExpr(E);
      AlignedVars[PtrValue] = CGF.Builder.getInt64(Alignment.getSExtValue());
    }
  }
  return AlignedVars;
}

void CodeGenFunction::EmitOMPSimdDirective(const OMPSimdDirective &S) {
  bool UseOMPIRBuilder =
      CGM.getLangOpts().OpenMPIRBuilder && isSupportedByOpenMPIRBuilder(S);
  if (UseOMPIRBuilder) {
    auto &&CodeGenIRBuilder = [this, &S, UseOMPIRBuilder](CodeGenFunction &CGF,
                                                          PrePostActionTy &) {
      // Use the OpenMPIRBuilder if enabled.
      if (UseOMPIRBuilder) {
        llvm::MapVector<llvm::Value *, llvm::Value *> AlignedVars =
            GetAlignedMapping(S, CGF);
        // Emit the associated statement and get its loop representation.
        const Stmt *Inner = S.getRawStmt();
        llvm::CanonicalLoopInfo *CLI =
            EmitOMPCollapsedCanonicalLoopNest(Inner, 1);

        llvm::OpenMPIRBuilder &OMPBuilder =
            CGM.getOpenMPRuntime().getOMPBuilder();
        // Add SIMD specific metadata
        llvm::ConstantInt *Simdlen = nullptr;
        if (const auto *C = S.getSingleClause<OMPSimdlenClause>()) {
          RValue Len =
              this->EmitAnyExpr(C->getSimdlen(), AggValueSlot::ignored(),
                                /*ignoreResult=*/true);
          auto *Val = cast<llvm::ConstantInt>(Len.getScalarVal());
          Simdlen = Val;
        }
        llvm::ConstantInt *Safelen = nullptr;
        if (const auto *C = S.getSingleClause<OMPSafelenClause>()) {
          RValue Len =
              this->EmitAnyExpr(C->getSafelen(), AggValueSlot::ignored(),
                                /*ignoreResult=*/true);
          auto *Val = cast<llvm::ConstantInt>(Len.getScalarVal());
          Safelen = Val;
        }
        llvm::omp::OrderKind Order = llvm::omp::OrderKind::OMP_ORDER_unknown;
        if (const auto *C = S.getSingleClause<OMPOrderClause>()) {
          if (C->getKind() == OpenMPOrderClauseKind ::OMPC_ORDER_concurrent) {
            Order = llvm::omp::OrderKind::OMP_ORDER_concurrent;
          }
        }
        // Add simd metadata to the collapsed loop. Do not generate
        // another loop for if clause. Support for if clause is done earlier.
        OMPBuilder.applySimd(CLI, AlignedVars,
                             /*IfCond*/ nullptr, Order, Simdlen, Safelen);
        return;
      }
    };
    {
      auto LPCRegion =
          CGOpenMPRuntime::LastprivateConditionalRAII::disable(*this, S);
      OMPLexicalScope Scope(*this, S, OMPD_unknown);
      CGM.getOpenMPRuntime().emitInlinedDirective(*this, OMPD_simd,
                                                  CodeGenIRBuilder);
    }
    return;
  }

  ParentLoopDirectiveForScanRegion ScanRegion(*this, S);
  OMPFirstScanLoop = true;
  auto &&CodeGen = [&S](CodeGenFunction &CGF, PrePostActionTy &Action) {
    emitOMPSimdRegion(CGF, S, Action);
  };
  {
    auto LPCRegion =
        CGOpenMPRuntime::LastprivateConditionalRAII::disable(*this, S);
    OMPLexicalScope Scope(*this, S, OMPD_unknown);
    CGM.getOpenMPRuntime().emitInlinedDirective(*this, OMPD_simd, CodeGen);
  }
  // Check for outer lastprivate conditional update.
  checkForLastprivateConditionalUpdate(*this, S);
}

void CodeGenFunction::EmitOMPTileDirective(const OMPTileDirective &S) {
  // Emit the de-sugared statement.
  OMPTransformDirectiveScopeRAII TileScope(*this, &S);
  EmitStmt(S.getTransformedStmt());
}

void CodeGenFunction::EmitOMPUnrollDirective(const OMPUnrollDirective &S) {
  bool UseOMPIRBuilder = CGM.getLangOpts().OpenMPIRBuilder;

  if (UseOMPIRBuilder) {
    auto DL = SourceLocToDebugLoc(S.getBeginLoc());
    const Stmt *Inner = S.getRawStmt();

    // Consume nested loop. Clear the entire remaining loop stack because a
    // fully unrolled loop is non-transformable. For partial unrolling the
    // generated outer loop is pushed back to the stack.
    llvm::CanonicalLoopInfo *CLI = EmitOMPCollapsedCanonicalLoopNest(Inner, 1);
    OMPLoopNestStack.clear();

    llvm::OpenMPIRBuilder &OMPBuilder = CGM.getOpenMPRuntime().getOMPBuilder();

    bool NeedsUnrolledCLI = ExpectedOMPLoopDepth >= 1;
    llvm::CanonicalLoopInfo *UnrolledCLI = nullptr;

    if (S.hasClausesOfKind<OMPFullClause>()) {
      assert(ExpectedOMPLoopDepth == 0);
      OMPBuilder.unrollLoopFull(DL, CLI);
    } else if (auto *PartialClause = S.getSingleClause<OMPPartialClause>()) {
      uint64_t Factor = 0;
      if (Expr *FactorExpr = PartialClause->getFactor()) {
        Factor = FactorExpr->EvaluateKnownConstInt(getContext()).getZExtValue();
        assert(Factor >= 1 && "Only positive factors are valid");
      }
      OMPBuilder.unrollLoopPartial(DL, CLI, Factor,
                                   NeedsUnrolledCLI ? &UnrolledCLI : nullptr);
    } else {
      OMPBuilder.unrollLoopHeuristic(DL, CLI);
    }

    assert((!NeedsUnrolledCLI || UnrolledCLI) &&
           "NeedsUnrolledCLI implies UnrolledCLI to be set");
    if (UnrolledCLI)
      OMPLoopNestStack.push_back(UnrolledCLI);

    return;
  }

  // This function is only called if the unrolled loop is not consumed by any
  // other loop-associated construct. Such a loop-associated construct will have
  // used the transformed AST.

  // Set the unroll metadata for the next emitted loop.
  LoopStack.setUnrollState(LoopAttributes::Enable);

  if (S.hasClausesOfKind<OMPFullClause>()) {
    LoopStack.setUnrollState(LoopAttributes::Full);
  } else if (auto *PartialClause = S.getSingleClause<OMPPartialClause>()) {
    if (Expr *FactorExpr = PartialClause->getFactor()) {
      uint64_t Factor =
          FactorExpr->EvaluateKnownConstInt(getContext()).getZExtValue();
      assert(Factor >= 1 && "Only positive factors are valid");
      LoopStack.setUnrollCount(Factor);
    }
  }

  EmitStmt(S.getAssociatedStmt());
}

void CodeGenFunction::EmitOMPOuterLoop(
    bool DynamicOrOrdered, bool IsMonotonic, const OMPLoopDirective &S,
    CodeGenFunction::OMPPrivateScope &LoopScope,
    const CodeGenFunction::OMPLoopArguments &LoopArgs,
    const CodeGenFunction::CodeGenLoopTy &CodeGenLoop,
    const CodeGenFunction::CodeGenOrderedTy &CodeGenOrdered) {
  CGOpenMPRuntime &RT = CGM.getOpenMPRuntime();

  const Expr *IVExpr = S.getIterationVariable();
  const unsigned IVSize = getContext().getTypeSize(IVExpr->getType());
  const bool IVSigned = IVExpr->getType()->hasSignedIntegerRepresentation();

  JumpDest LoopExit = getJumpDestInCurrentScope("omp.dispatch.end");

  // Start the loop with a block that tests the condition.
  llvm::BasicBlock *CondBlock = createBasicBlock("omp.dispatch.cond");
  EmitBlock(CondBlock);
  const SourceRange R = S.getSourceRange();
  OMPLoopNestStack.clear();
  LoopStack.push(CondBlock, SourceLocToDebugLoc(R.getBegin()),
                 SourceLocToDebugLoc(R.getEnd()));

  llvm::Value *BoolCondVal = nullptr;
  if (!DynamicOrOrdered) {
    // UB = min(UB, GlobalUB) or
    // UB = min(UB, PrevUB) for combined loop sharing constructs (e.g.
    // 'distribute parallel for')
    EmitIgnoredExpr(LoopArgs.EUB);
    // IV = LB
    EmitIgnoredExpr(LoopArgs.Init);
    // IV < UB
    BoolCondVal = EvaluateExprAsBool(LoopArgs.Cond);
  } else {
    BoolCondVal =
        RT.emitForNext(*this, S.getBeginLoc(), IVSize, IVSigned, LoopArgs.IL,
                       LoopArgs.LB, LoopArgs.UB, LoopArgs.ST);
  }

  // If there are any cleanups between here and the loop-exit scope,
  // create a block to stage a loop exit along.
  llvm::BasicBlock *ExitBlock = LoopExit.getBlock();
  if (LoopScope.requiresCleanups())
    ExitBlock = createBasicBlock("omp.dispatch.cleanup");

  llvm::BasicBlock *LoopBody = createBasicBlock("omp.dispatch.body");
  Builder.CreateCondBr(BoolCondVal, LoopBody, ExitBlock);
  if (ExitBlock != LoopExit.getBlock()) {
    EmitBlock(ExitBlock);
    EmitBranchThroughCleanup(LoopExit);
  }
  EmitBlock(LoopBody);

  // Emit "IV = LB" (in case of static schedule, we have already calculated new
  // LB for loop condition and emitted it above).
  if (DynamicOrOrdered)
    EmitIgnoredExpr(LoopArgs.Init);

  // Create a block for the increment.
  JumpDest Continue = getJumpDestInCurrentScope("omp.dispatch.inc");
  BreakContinueStack.push_back(BreakContinue(LoopExit, Continue));

  emitCommonSimdLoop(
      *this, S,
      [&S, IsMonotonic](CodeGenFunction &CGF, PrePostActionTy &) {
        // Generate !llvm.loop.parallel metadata for loads and stores for loops
        // with dynamic/guided scheduling and without ordered clause.
        if (!isOpenMPSimdDirective(S.getDirectiveKind())) {
          CGF.LoopStack.setParallel(!IsMonotonic);
          if (const auto *C = S.getSingleClause<OMPOrderClause>())
            if (C->getKind() == OMPC_ORDER_concurrent)
              CGF.LoopStack.setParallel(/*Enable=*/true);
        } else {
          CGF.EmitOMPSimdInit(S);
        }
      },
      [&S, &LoopArgs, LoopExit, &CodeGenLoop, IVSize, IVSigned, &CodeGenOrdered,
       &LoopScope](CodeGenFunction &CGF, PrePostActionTy &) {
        SourceLocation Loc = S.getBeginLoc();
        // when 'distribute' is not combined with a 'for':
        // while (idx <= UB) { BODY; ++idx; }
        // when 'distribute' is combined with a 'for'
        // (e.g. 'distribute parallel for')
        // while (idx <= UB) { <CodeGen rest of pragma>; idx += ST; }
        CGF.EmitOMPInnerLoop(
            S, LoopScope.requiresCleanups(), LoopArgs.Cond, LoopArgs.IncExpr,
            [&S, LoopExit, &CodeGenLoop](CodeGenFunction &CGF) {
              CodeGenLoop(CGF, S, LoopExit);
            },
            [IVSize, IVSigned, Loc, &CodeGenOrdered](CodeGenFunction &CGF) {
              CodeGenOrdered(CGF, Loc, IVSize, IVSigned);
            });
      });

  EmitBlock(Continue.getBlock());
  BreakContinueStack.pop_back();
  if (!DynamicOrOrdered) {
    // Emit "LB = LB + Stride", "UB = UB + Stride".
    EmitIgnoredExpr(LoopArgs.NextLB);
    EmitIgnoredExpr(LoopArgs.NextUB);
  }

  EmitBranch(CondBlock);
  OMPLoopNestStack.clear();
  LoopStack.pop();
  // Emit the fall-through block.
  EmitBlock(LoopExit.getBlock());

  // Tell the runtime we are done.
  auto &&CodeGen = [DynamicOrOrdered, &S, &LoopArgs](CodeGenFunction &CGF) {
    if (!DynamicOrOrdered)
      CGF.CGM.getOpenMPRuntime().emitForStaticFinish(CGF, S.getEndLoc(),
                                                     LoopArgs.DKind);
  };
  OMPCancelStack.emitExit(*this, S.getDirectiveKind(), CodeGen);
}

void CodeGenFunction::EmitOMPForOuterLoop(
    const OpenMPScheduleTy &ScheduleKind, bool IsMonotonic,
    const OMPLoopDirective &S, OMPPrivateScope &LoopScope, bool Ordered,
    const OMPLoopArguments &LoopArgs,
    const CodeGenDispatchBoundsTy &CGDispatchBounds) {
  CGOpenMPRuntime &RT = CGM.getOpenMPRuntime();

  // Dynamic scheduling of the outer loop (dynamic, guided, auto, runtime).
  const bool DynamicOrOrdered = Ordered || RT.isDynamic(ScheduleKind.Schedule);

  assert((Ordered || !RT.isStaticNonchunked(ScheduleKind.Schedule,
                                            LoopArgs.Chunk != nullptr)) &&
         "static non-chunked schedule does not need outer loop");

  // Emit outer loop.
  //
  // OpenMP [2.7.1, Loop Construct, Description, table 2-1]
  // When schedule(dynamic,chunk_size) is specified, the iterations are
  // distributed to threads in the team in chunks as the threads request them.
  // Each thread executes a chunk of iterations, then requests another chunk,
  // until no chunks remain to be distributed. Each chunk contains chunk_size
  // iterations, except for the last chunk to be distributed, which may have
  // fewer iterations. When no chunk_size is specified, it defaults to 1.
  //
  // When schedule(guided,chunk_size) is specified, the iterations are assigned
  // to threads in the team in chunks as the executing threads request them.
  // Each thread executes a chunk of iterations, then requests another chunk,
  // until no chunks remain to be assigned. For a chunk_size of 1, the size of
  // each chunk is proportional to the number of unassigned iterations divided
  // by the number of threads in the team, decreasing to 1. For a chunk_size
  // with value k (greater than 1), the size of each chunk is determined in the
  // same way, with the restriction that the chunks do not contain fewer than k
  // iterations (except for the last chunk to be assigned, which may have fewer
  // than k iterations).
  //
  // When schedule(auto) is specified, the decision regarding scheduling is
  // delegated to the compiler and/or runtime system. The programmer gives the
  // implementation the freedom to choose any possible mapping of iterations to
  // threads in the team.
  //
  // When schedule(runtime) is specified, the decision regarding scheduling is
  // deferred until run time, and the schedule and chunk size are taken from the
  // run-sched-var ICV. If the ICV is set to auto, the schedule is
  // implementation defined
  //
  // while(__kmpc_dispatch_next(&LB, &UB)) {
  //   idx = LB;
  //   while (idx <= UB) { BODY; ++idx;
  //   __kmpc_dispatch_fini_(4|8)[u](); // For ordered loops only.
  //   } // inner loop
  // }
  //
  // OpenMP [2.7.1, Loop Construct, Description, table 2-1]
  // When schedule(static, chunk_size) is specified, iterations are divided into
  // chunks of size chunk_size, and the chunks are assigned to the threads in
  // the team in a round-robin fashion in the order of the thread number.
  //
  // while(UB = min(UB, GlobalUB), idx = LB, idx < UB) {
  //   while (idx <= UB) { BODY; ++idx; } // inner loop
  //   LB = LB + ST;
  //   UB = UB + ST;
  // }
  //

  const Expr *IVExpr = S.getIterationVariable();
  const unsigned IVSize = getContext().getTypeSize(IVExpr->getType());
  const bool IVSigned = IVExpr->getType()->hasSignedIntegerRepresentation();

  if (DynamicOrOrdered) {
    const std::pair<llvm::Value *, llvm::Value *> DispatchBounds =
        CGDispatchBounds(*this, S, LoopArgs.LB, LoopArgs.UB);
    llvm::Value *LBVal = DispatchBounds.first;
    llvm::Value *UBVal = DispatchBounds.second;
    CGOpenMPRuntime::DispatchRTInput DipatchRTInputValues = {LBVal, UBVal,
                                                             LoopArgs.Chunk};
    RT.emitForDispatchInit(*this, S.getBeginLoc(), ScheduleKind, IVSize,
                           IVSigned, Ordered, DipatchRTInputValues);
  } else {
    CGOpenMPRuntime::StaticRTInput StaticInit(
        IVSize, IVSigned, Ordered, LoopArgs.IL, LoopArgs.LB, LoopArgs.UB,
        LoopArgs.ST, LoopArgs.Chunk);
    RT.emitForStaticInit(*this, S.getBeginLoc(), S.getDirectiveKind(),
                         ScheduleKind, StaticInit);
  }

  auto &&CodeGenOrdered = [Ordered](CodeGenFunction &CGF, SourceLocation Loc,
                                    const unsigned IVSize,
                                    const bool IVSigned) {
    if (Ordered) {
      CGF.CGM.getOpenMPRuntime().emitForOrderedIterationEnd(CGF, Loc, IVSize,
                                                            IVSigned);
    }
  };

  OMPLoopArguments OuterLoopArgs(LoopArgs.LB, LoopArgs.UB, LoopArgs.ST,
                                 LoopArgs.IL, LoopArgs.Chunk, LoopArgs.EUB);
  OuterLoopArgs.IncExpr = S.getInc();
  OuterLoopArgs.Init = S.getInit();
  OuterLoopArgs.Cond = S.getCond();
  OuterLoopArgs.NextLB = S.getNextLowerBound();
  OuterLoopArgs.NextUB = S.getNextUpperBound();
  OuterLoopArgs.DKind = LoopArgs.DKind;
  EmitOMPOuterLoop(DynamicOrOrdered, IsMonotonic, S, LoopScope, OuterLoopArgs,
                   emitOMPLoopBodyWithStopPoint, CodeGenOrdered);
}

static void emitEmptyOrdered(CodeGenFunction &, SourceLocation Loc,
                             const unsigned IVSize, const bool IVSigned) {}

void CodeGenFunction::EmitOMPDistributeOuterLoop(
    OpenMPDistScheduleClauseKind ScheduleKind, const OMPLoopDirective &S,
    OMPPrivateScope &LoopScope, const OMPLoopArguments &LoopArgs,
    const CodeGenLoopTy &CodeGenLoopContent) {

  CGOpenMPRuntime &RT = CGM.getOpenMPRuntime();

  // Emit outer loop.
  // Same behavior as a OMPForOuterLoop, except that schedule cannot be
  // dynamic
  //

  const Expr *IVExpr = S.getIterationVariable();
  const unsigned IVSize = getContext().getTypeSize(IVExpr->getType());
  const bool IVSigned = IVExpr->getType()->hasSignedIntegerRepresentation();

  CGOpenMPRuntime::StaticRTInput StaticInit(
      IVSize, IVSigned, /* Ordered = */ false, LoopArgs.IL, LoopArgs.LB,
      LoopArgs.UB, LoopArgs.ST, LoopArgs.Chunk);
  RT.emitDistributeStaticInit(*this, S.getBeginLoc(), ScheduleKind, StaticInit);

  // for combined 'distribute' and 'for' the increment expression of distribute
  // is stored in DistInc. For 'distribute' alone, it is in Inc.
  Expr *IncExpr;
  if (isOpenMPLoopBoundSharingDirective(S.getDirectiveKind()))
    IncExpr = S.getDistInc();
  else
    IncExpr = S.getInc();

  // this routine is shared by 'omp distribute parallel for' and
  // 'omp distribute': select the right EUB expression depending on the
  // directive
  OMPLoopArguments OuterLoopArgs;
  OuterLoopArgs.LB = LoopArgs.LB;
  OuterLoopArgs.UB = LoopArgs.UB;
  OuterLoopArgs.ST = LoopArgs.ST;
  OuterLoopArgs.IL = LoopArgs.IL;
  OuterLoopArgs.Chunk = LoopArgs.Chunk;
  OuterLoopArgs.EUB = isOpenMPLoopBoundSharingDirective(S.getDirectiveKind())
                          ? S.getCombinedEnsureUpperBound()
                          : S.getEnsureUpperBound();
  OuterLoopArgs.IncExpr = IncExpr;
  OuterLoopArgs.Init = isOpenMPLoopBoundSharingDirective(S.getDirectiveKind())
                           ? S.getCombinedInit()
                           : S.getInit();
  OuterLoopArgs.Cond = isOpenMPLoopBoundSharingDirective(S.getDirectiveKind())
                           ? S.getCombinedCond()
                           : S.getCond();
  OuterLoopArgs.NextLB = isOpenMPLoopBoundSharingDirective(S.getDirectiveKind())
                             ? S.getCombinedNextLowerBound()
                             : S.getNextLowerBound();
  OuterLoopArgs.NextUB = isOpenMPLoopBoundSharingDirective(S.getDirectiveKind())
                             ? S.getCombinedNextUpperBound()
                             : S.getNextUpperBound();
  OuterLoopArgs.DKind = OMPD_distribute;

  EmitOMPOuterLoop(/* DynamicOrOrdered = */ false, /* IsMonotonic = */ false, S,
                   LoopScope, OuterLoopArgs, CodeGenLoopContent,
                   emitEmptyOrdered);
}

static std::pair<LValue, LValue>
emitDistributeParallelForInnerBounds(CodeGenFunction &CGF,
                                     const OMPExecutableDirective &S) {
  const OMPLoopDirective &LS = cast<OMPLoopDirective>(S);
  LValue LB =
      EmitOMPHelperVar(CGF, cast<DeclRefExpr>(LS.getLowerBoundVariable()));
  LValue UB =
      EmitOMPHelperVar(CGF, cast<DeclRefExpr>(LS.getUpperBoundVariable()));

  // When composing 'distribute' with 'for' (e.g. as in 'distribute
  // parallel for') we need to use the 'distribute'
  // chunk lower and upper bounds rather than the whole loop iteration
  // space. These are parameters to the outlined function for 'parallel'
  // and we copy the bounds of the previous schedule into the
  // the current ones.
  LValue PrevLB = CGF.EmitLValue(LS.getPrevLowerBoundVariable());
  LValue PrevUB = CGF.EmitLValue(LS.getPrevUpperBoundVariable());
  llvm::Value *PrevLBVal = CGF.EmitLoadOfScalar(
      PrevLB, LS.getPrevLowerBoundVariable()->getExprLoc());
  PrevLBVal = CGF.EmitScalarConversion(
      PrevLBVal, LS.getPrevLowerBoundVariable()->getType(),
      LS.getIterationVariable()->getType(),
      LS.getPrevLowerBoundVariable()->getExprLoc());
  llvm::Value *PrevUBVal = CGF.EmitLoadOfScalar(
      PrevUB, LS.getPrevUpperBoundVariable()->getExprLoc());
  PrevUBVal = CGF.EmitScalarConversion(
      PrevUBVal, LS.getPrevUpperBoundVariable()->getType(),
      LS.getIterationVariable()->getType(),
      LS.getPrevUpperBoundVariable()->getExprLoc());

  CGF.EmitStoreOfScalar(PrevLBVal, LB);
  CGF.EmitStoreOfScalar(PrevUBVal, UB);

  return {LB, UB};
}

/// if the 'for' loop has a dispatch schedule (e.g. dynamic, guided) then
/// we need to use the LB and UB expressions generated by the worksharing
/// code generation support, whereas in non combined situations we would
/// just emit 0 and the LastIteration expression
/// This function is necessary due to the difference of the LB and UB
/// types for the RT emission routines for 'for_static_init' and
/// 'for_dispatch_init'
static std::pair<llvm::Value *, llvm::Value *>
emitDistributeParallelForDispatchBounds(CodeGenFunction &CGF,
                                        const OMPExecutableDirective &S,
                                        Address LB, Address UB) {
  const OMPLoopDirective &LS = cast<OMPLoopDirective>(S);
  const Expr *IVExpr = LS.getIterationVariable();
  // when implementing a dynamic schedule for a 'for' combined with a
  // 'distribute' (e.g. 'distribute parallel for'), the 'for' loop
  // is not normalized as each team only executes its own assigned
  // distribute chunk
  QualType IteratorTy = IVExpr->getType();
  llvm::Value *LBVal =
      CGF.EmitLoadOfScalar(LB, /*Volatile=*/false, IteratorTy, S.getBeginLoc());
  llvm::Value *UBVal =
      CGF.EmitLoadOfScalar(UB, /*Volatile=*/false, IteratorTy, S.getBeginLoc());
  return {LBVal, UBVal};
}

static void emitDistributeParallelForDistributeInnerBoundParams(
    CodeGenFunction &CGF, const OMPExecutableDirective &S,
    llvm::SmallVectorImpl<llvm::Value *> &CapturedVars) {
  const auto &Dir = cast<OMPLoopDirective>(S);
  LValue LB =
      CGF.EmitLValue(cast<DeclRefExpr>(Dir.getCombinedLowerBoundVariable()));
  llvm::Value *LBCast =
      CGF.Builder.CreateIntCast(CGF.Builder.CreateLoad(LB.getAddress(CGF)),
                                CGF.SizeTy, /*isSigned=*/false);
  CapturedVars.push_back(LBCast);
  LValue UB =
      CGF.EmitLValue(cast<DeclRefExpr>(Dir.getCombinedUpperBoundVariable()));

  llvm::Value *UBCast =
      CGF.Builder.CreateIntCast(CGF.Builder.CreateLoad(UB.getAddress(CGF)),
                                CGF.SizeTy, /*isSigned=*/false);
  CapturedVars.push_back(UBCast);
}

static void
emitInnerParallelForWhenCombined(CodeGenFunction &CGF,
                                 const OMPLoopDirective &S,
                                 CodeGenFunction::JumpDest LoopExit) {
  auto &&CGInlinedWorksharingLoop = [&S](CodeGenFunction &CGF,
                                         PrePostActionTy &Action) {
    Action.Enter(CGF);
    bool HasCancel = false;
    if (!isOpenMPSimdDirective(S.getDirectiveKind())) {
      if (const auto *D = dyn_cast<OMPTeamsDistributeParallelForDirective>(&S))
        HasCancel = D->hasCancel();
      else if (const auto *D = dyn_cast<OMPDistributeParallelForDirective>(&S))
        HasCancel = D->hasCancel();
      else if (const auto *D =
                   dyn_cast<OMPTargetTeamsDistributeParallelForDirective>(&S))
        HasCancel = D->hasCancel();
    }
    CodeGenFunction::OMPCancelStackRAII CancelRegion(CGF, S.getDirectiveKind(),
                                                     HasCancel);
    CGF.EmitOMPWorksharingLoop(S, S.getPrevEnsureUpperBound(),
                               emitDistributeParallelForInnerBounds,
                               emitDistributeParallelForDispatchBounds);
  };

  emitCommonOMPParallelDirective(
      CGF, S,
      isOpenMPSimdDirective(S.getDirectiveKind()) ? OMPD_for_simd : OMPD_for,
      CGInlinedWorksharingLoop,
      emitDistributeParallelForDistributeInnerBoundParams);
}

void CodeGenFunction::EmitOMPDistributeParallelForDirective(
    const OMPDistributeParallelForDirective &S) {
  auto &&CodeGen = [&S](CodeGenFunction &CGF, PrePostActionTy &) {
    CGF.EmitOMPDistributeLoop(S, emitInnerParallelForWhenCombined,
                              S.getDistInc());
  };
  OMPLexicalScope Scope(*this, S, OMPD_parallel);
  CGM.getOpenMPRuntime().emitInlinedDirective(*this, OMPD_distribute, CodeGen);
}

void CodeGenFunction::EmitOMPDistributeParallelForSimdDirective(
    const OMPDistributeParallelForSimdDirective &S) {
  auto &&CodeGen = [&S](CodeGenFunction &CGF, PrePostActionTy &) {
    CGF.EmitOMPDistributeLoop(S, emitInnerParallelForWhenCombined,
                              S.getDistInc());
  };
  OMPLexicalScope Scope(*this, S, OMPD_parallel);
  CGM.getOpenMPRuntime().emitInlinedDirective(*this, OMPD_distribute, CodeGen);
}

void CodeGenFunction::EmitOMPDistributeSimdDirective(
    const OMPDistributeSimdDirective &S) {
  auto &&CodeGen = [&S](CodeGenFunction &CGF, PrePostActionTy &) {
    CGF.EmitOMPDistributeLoop(S, emitOMPLoopBodyWithStopPoint, S.getInc());
  };
  OMPLexicalScope Scope(*this, S, OMPD_unknown);
  CGM.getOpenMPRuntime().emitInlinedDirective(*this, OMPD_simd, CodeGen);
}

void CodeGenFunction::EmitOMPTargetSimdDeviceFunction(
    CodeGenModule &CGM, StringRef ParentName, const OMPTargetSimdDirective &S) {
  // Emit SPMD target parallel for region as a standalone region.
  auto &&CodeGen = [&S](CodeGenFunction &CGF, PrePostActionTy &Action) {
    emitOMPSimdRegion(CGF, S, Action);
  };
  llvm::Function *Fn;
  llvm::Constant *Addr;
  // Emit target region as a standalone region.
  CGM.getOpenMPRuntime().emitTargetOutlinedFunction(
      S, ParentName, Fn, Addr, /*IsOffloadEntry=*/true, CodeGen);
  assert(Fn && Addr && "Target device function emission failed.");
}

void CodeGenFunction::EmitOMPTargetSimdDirective(
    const OMPTargetSimdDirective &S) {
  auto &&CodeGen = [&S](CodeGenFunction &CGF, PrePostActionTy &Action) {
    emitOMPSimdRegion(CGF, S, Action);
  };
  emitCommonOMPTargetDirective(*this, S, CodeGen);
}

namespace {
struct ScheduleKindModifiersTy {
  OpenMPScheduleClauseKind Kind;
  OpenMPScheduleClauseModifier M1;
  OpenMPScheduleClauseModifier M2;
  ScheduleKindModifiersTy(OpenMPScheduleClauseKind Kind,
                          OpenMPScheduleClauseModifier M1,
                          OpenMPScheduleClauseModifier M2)
      : Kind(Kind), M1(M1), M2(M2) {}
};
} // namespace

bool CodeGenFunction::EmitOMPWorksharingLoop(
    const OMPLoopDirective &S, Expr *EUB,
    const CodeGenLoopBoundsTy &CodeGenLoopBounds,
    const CodeGenDispatchBoundsTy &CGDispatchBounds) {
  // Emit the loop iteration variable.
  const auto *IVExpr = cast<DeclRefExpr>(S.getIterationVariable());
  const auto *IVDecl = cast<VarDecl>(IVExpr->getDecl());
  EmitVarDecl(*IVDecl);

  // Emit the iterations count variable.
  // If it is not a variable, Sema decided to calculate iterations count on each
  // iteration (e.g., it is foldable into a constant).
  if (const auto *LIExpr = dyn_cast<DeclRefExpr>(S.getLastIteration())) {
    EmitVarDecl(*cast<VarDecl>(LIExpr->getDecl()));
    // Emit calculation of the iterations count.
    EmitIgnoredExpr(S.getCalcLastIteration());
  }

  CGOpenMPRuntime &RT = CGM.getOpenMPRuntime();

  bool HasLastprivateClause;
  // Check pre-condition.
  {
    OMPLoopScope PreInitScope(*this, S);
    // Skip the entire loop if we don't meet the precondition.
    // If the condition constant folds and can be elided, avoid emitting the
    // whole loop.
    bool CondConstant;
    llvm::BasicBlock *ContBlock = nullptr;
    if (ConstantFoldsToSimpleInteger(S.getPreCond(), CondConstant)) {
      if (!CondConstant)
        return false;
    } else {
      llvm::BasicBlock *ThenBlock = createBasicBlock("omp.precond.then");
      ContBlock = createBasicBlock("omp.precond.end");
      emitPreCond(*this, S, S.getPreCond(), ThenBlock, ContBlock,
                  getProfileCount(&S));
      EmitBlock(ThenBlock);
      incrementProfileCounter(&S);
    }

    RunCleanupsScope DoacrossCleanupScope(*this);
    bool Ordered = false;
    if (const auto *OrderedClause = S.getSingleClause<OMPOrderedClause>()) {
      if (OrderedClause->getNumForLoops())
        RT.emitDoacrossInit(*this, S, OrderedClause->getLoopNumIterations());
      else
        Ordered = true;
    }

    llvm::DenseSet<const Expr *> EmittedFinals;
    emitAlignedClause(*this, S);
    bool HasLinears = EmitOMPLinearClauseInit(S);
    // Emit helper vars inits.

    std::pair<LValue, LValue> Bounds = CodeGenLoopBounds(*this, S);
    LValue LB = Bounds.first;
    LValue UB = Bounds.second;
    LValue ST =
        EmitOMPHelperVar(*this, cast<DeclRefExpr>(S.getStrideVariable()));
    LValue IL =
        EmitOMPHelperVar(*this, cast<DeclRefExpr>(S.getIsLastIterVariable()));

    // Emit 'then' code.
    {
      OMPPrivateScope LoopScope(*this);
      if (EmitOMPFirstprivateClause(S, LoopScope) || HasLinears) {
        // Emit implicit barrier to synchronize threads and avoid data races on
        // initialization of firstprivate variables and post-update of
        // lastprivate variables.
        CGM.getOpenMPRuntime().emitBarrierCall(
            *this, S.getBeginLoc(), OMPD_unknown, /*EmitChecks=*/false,
            /*ForceSimpleCall=*/true);
      }
      EmitOMPPrivateClause(S, LoopScope);
      CGOpenMPRuntime::LastprivateConditionalRAII LPCRegion(
          *this, S, EmitLValue(S.getIterationVariable()));
      HasLastprivateClause = EmitOMPLastprivateClauseInit(S, LoopScope);
      EmitOMPReductionClauseInit(S, LoopScope);
      EmitOMPPrivateLoopCounters(S, LoopScope);
      EmitOMPLinearClause(S, LoopScope);
      (void)LoopScope.Privatize();
      if (isOpenMPTargetExecutionDirective(S.getDirectiveKind()))
        CGM.getOpenMPRuntime().adjustTargetSpecificDataForLambdas(*this, S);

      // Detect the loop schedule kind and chunk.
      const Expr *ChunkExpr = nullptr;
      OpenMPScheduleTy ScheduleKind;
      if (const auto *C = S.getSingleClause<OMPScheduleClause>()) {
        ScheduleKind.Schedule = C->getScheduleKind();
        ScheduleKind.M1 = C->getFirstScheduleModifier();
        ScheduleKind.M2 = C->getSecondScheduleModifier();
        ChunkExpr = C->getChunkSize();
      } else {
        // Default behaviour for schedule clause.
        CGM.getOpenMPRuntime().getDefaultScheduleAndChunk(
            *this, S, ScheduleKind.Schedule, ChunkExpr);
      }
      bool HasChunkSizeOne = false;
      llvm::Value *Chunk = nullptr;
      if (ChunkExpr) {
        Chunk = EmitScalarExpr(ChunkExpr);
        Chunk = EmitScalarConversion(Chunk, ChunkExpr->getType(),
                                     S.getIterationVariable()->getType(),
                                     S.getBeginLoc());
        Expr::EvalResult Result;
        if (ChunkExpr->EvaluateAsInt(Result, getContext())) {
          llvm::APSInt EvaluatedChunk = Result.Val.getInt();
          HasChunkSizeOne = (EvaluatedChunk.getLimitedValue() == 1);
        }
      }
      const unsigned IVSize = getContext().getTypeSize(IVExpr->getType());
      const bool IVSigned = IVExpr->getType()->hasSignedIntegerRepresentation();
      // OpenMP 4.5, 2.7.1 Loop Construct, Description.
      // If the static schedule kind is specified or if the ordered clause is
      // specified, and if no monotonic modifier is specified, the effect will
      // be as if the monotonic modifier was specified.
      bool StaticChunkedOne =
          RT.isStaticChunked(ScheduleKind.Schedule,
                             /* Chunked */ Chunk != nullptr) &&
          HasChunkSizeOne &&
          isOpenMPLoopBoundSharingDirective(S.getDirectiveKind());
      bool IsMonotonic =
          Ordered ||
          (ScheduleKind.Schedule == OMPC_SCHEDULE_static &&
           !(ScheduleKind.M1 == OMPC_SCHEDULE_MODIFIER_nonmonotonic ||
             ScheduleKind.M2 == OMPC_SCHEDULE_MODIFIER_nonmonotonic)) ||
          ScheduleKind.M1 == OMPC_SCHEDULE_MODIFIER_monotonic ||
          ScheduleKind.M2 == OMPC_SCHEDULE_MODIFIER_monotonic;
      if ((RT.isStaticNonchunked(ScheduleKind.Schedule,
                                 /* Chunked */ Chunk != nullptr) ||
           StaticChunkedOne) &&
          !Ordered) {
        JumpDest LoopExit =
            getJumpDestInCurrentScope(createBasicBlock("omp.loop.exit"));
        emitCommonSimdLoop(
            *this, S,
            [&S](CodeGenFunction &CGF, PrePostActionTy &) {
              if (isOpenMPSimdDirective(S.getDirectiveKind())) {
                CGF.EmitOMPSimdInit(S);
              } else if (const auto *C = S.getSingleClause<OMPOrderClause>()) {
                if (C->getKind() == OMPC_ORDER_concurrent)
                  CGF.LoopStack.setParallel(/*Enable=*/true);
              }
            },
            [IVSize, IVSigned, Ordered, IL, LB, UB, ST, StaticChunkedOne, Chunk,
             &S, ScheduleKind, LoopExit,
             &LoopScope](CodeGenFunction &CGF, PrePostActionTy &) {
              // OpenMP [2.7.1, Loop Construct, Description, table 2-1]
              // When no chunk_size is specified, the iteration space is divided
              // into chunks that are approximately equal in size, and at most
              // one chunk is distributed to each thread. Note that the size of
              // the chunks is unspecified in this case.
              CGOpenMPRuntime::StaticRTInput StaticInit(
                  IVSize, IVSigned, Ordered, IL.getAddress(CGF),
                  LB.getAddress(CGF), UB.getAddress(CGF), ST.getAddress(CGF),
                  StaticChunkedOne ? Chunk : nullptr);
              CGF.CGM.getOpenMPRuntime().emitForStaticInit(
                  CGF, S.getBeginLoc(), S.getDirectiveKind(), ScheduleKind,
                  StaticInit);
              // UB = min(UB, GlobalUB);
              if (!StaticChunkedOne)
                CGF.EmitIgnoredExpr(S.getEnsureUpperBound());
              // IV = LB;
              CGF.EmitIgnoredExpr(S.getInit());
              // For unchunked static schedule generate:
              //
              // while (idx <= UB) {
              //   BODY;
              //   ++idx;
              // }
              //
              // For static schedule with chunk one:
              //
              // while (IV <= PrevUB) {
              //   BODY;
              //   IV += ST;
              // }
              CGF.EmitOMPInnerLoop(
                  S, LoopScope.requiresCleanups(),
                  StaticChunkedOne ? S.getCombinedParForInDistCond()
                                   : S.getCond(),
                  StaticChunkedOne ? S.getDistInc() : S.getInc(),
                  [&S, LoopExit](CodeGenFunction &CGF) {
                    emitOMPLoopBodyWithStopPoint(CGF, S, LoopExit);
                  },
                  [](CodeGenFunction &) {});
            });
        EmitBlock(LoopExit.getBlock());
        // Tell the runtime we are done.
        auto &&CodeGen = [&S](CodeGenFunction &CGF) {
          CGF.CGM.getOpenMPRuntime().emitForStaticFinish(CGF, S.getEndLoc(),
                                                         OMPD_for);
        };
        OMPCancelStack.emitExit(*this, S.getDirectiveKind(), CodeGen);
      } else {
        // Emit the outer loop, which requests its work chunk [LB..UB] from
        // runtime and runs the inner loop to process it.
        OMPLoopArguments LoopArguments(
            LB.getAddress(*this), UB.getAddress(*this), ST.getAddress(*this),
            IL.getAddress(*this), Chunk, EUB);
        LoopArguments.DKind = OMPD_for;
        EmitOMPForOuterLoop(ScheduleKind, IsMonotonic, S, LoopScope, Ordered,
                            LoopArguments, CGDispatchBounds);
      }
      if (isOpenMPSimdDirective(S.getDirectiveKind())) {
        EmitOMPSimdFinal(S, [IL, &S](CodeGenFunction &CGF) {
          return CGF.Builder.CreateIsNotNull(
              CGF.EmitLoadOfScalar(IL, S.getBeginLoc()));
        });
      }
      EmitOMPReductionClauseFinal(
          S, /*ReductionKind=*/isOpenMPSimdDirective(S.getDirectiveKind())
                 ? /*Parallel and Simd*/ OMPD_parallel_for_simd
                 : /*Parallel only*/ OMPD_parallel);
      // Emit post-update of the reduction variables if IsLastIter != 0.
      emitPostUpdateForReductionClause(
          *this, S, [IL, &S](CodeGenFunction &CGF) {
            return CGF.Builder.CreateIsNotNull(
                CGF.EmitLoadOfScalar(IL, S.getBeginLoc()));
          });
      // Emit final copy of the lastprivate variables if IsLastIter != 0.
      if (HasLastprivateClause)
        EmitOMPLastprivateClauseFinal(
            S, isOpenMPSimdDirective(S.getDirectiveKind()),
            Builder.CreateIsNotNull(EmitLoadOfScalar(IL, S.getBeginLoc())));
      LoopScope.restoreMap();
      EmitOMPLinearClauseFinal(S, [IL, &S](CodeGenFunction &CGF) {
        return CGF.Builder.CreateIsNotNull(
            CGF.EmitLoadOfScalar(IL, S.getBeginLoc()));
      });
    }
    DoacrossCleanupScope.ForceCleanup();
    // We're now done with the loop, so jump to the continuation block.
    if (ContBlock) {
      EmitBranch(ContBlock);
      EmitBlock(ContBlock, /*IsFinished=*/true);
    }
  }
  return HasLastprivateClause;
}

/// The following two functions generate expressions for the loop lower
/// and upper bounds in case of static and dynamic (dispatch) schedule
/// of the associated 'for' or 'distribute' loop.
static std::pair<LValue, LValue>
emitForLoopBounds(CodeGenFunction &CGF, const OMPExecutableDirective &S) {
  const auto &LS = cast<OMPLoopDirective>(S);
  LValue LB =
      EmitOMPHelperVar(CGF, cast<DeclRefExpr>(LS.getLowerBoundVariable()));
  LValue UB =
      EmitOMPHelperVar(CGF, cast<DeclRefExpr>(LS.getUpperBoundVariable()));
  return {LB, UB};
}

/// When dealing with dispatch schedules (e.g. dynamic, guided) we do not
/// consider the lower and upper bound expressions generated by the
/// worksharing loop support, but we use 0 and the iteration space size as
/// constants
static std::pair<llvm::Value *, llvm::Value *>
emitDispatchForLoopBounds(CodeGenFunction &CGF, const OMPExecutableDirective &S,
                          Address LB, Address UB) {
  const auto &LS = cast<OMPLoopDirective>(S);
  const Expr *IVExpr = LS.getIterationVariable();
  const unsigned IVSize = CGF.getContext().getTypeSize(IVExpr->getType());
  llvm::Value *LBVal = CGF.Builder.getIntN(IVSize, 0);
  llvm::Value *UBVal = CGF.EmitScalarExpr(LS.getLastIteration());
  return {LBVal, UBVal};
}

/// Emits internal temp array declarations for the directive with inscan
/// reductions.
/// The code is the following:
/// \code
/// size num_iters = <num_iters>;
/// <type> buffer[num_iters];
/// \endcode
static void emitScanBasedDirectiveDecls(
    CodeGenFunction &CGF, const OMPLoopDirective &S,
    llvm::function_ref<llvm::Value *(CodeGenFunction &)> NumIteratorsGen) {
  llvm::Value *OMPScanNumIterations = CGF.Builder.CreateIntCast(
      NumIteratorsGen(CGF), CGF.SizeTy, /*isSigned=*/false);
  SmallVector<const Expr *, 4> Shareds;
  SmallVector<const Expr *, 4> Privates;
  SmallVector<const Expr *, 4> ReductionOps;
  SmallVector<const Expr *, 4> CopyArrayTemps;
  for (const auto *C : S.getClausesOfKind<OMPReductionClause>()) {
    assert(C->getModifier() == OMPC_REDUCTION_inscan &&
           "Only inscan reductions are expected.");
    Shareds.append(C->varlist_begin(), C->varlist_end());
    Privates.append(C->privates().begin(), C->privates().end());
    ReductionOps.append(C->reduction_ops().begin(), C->reduction_ops().end());
    CopyArrayTemps.append(C->copy_array_temps().begin(),
                          C->copy_array_temps().end());
  }
  {
    // Emit buffers for each reduction variables.
    // ReductionCodeGen is required to emit correctly the code for array
    // reductions.
    ReductionCodeGen RedCG(Shareds, Shareds, Privates, ReductionOps);
    unsigned Count = 0;
    auto *ITA = CopyArrayTemps.begin();
    for (const Expr *IRef : Privates) {
      const auto *PrivateVD = cast<VarDecl>(cast<DeclRefExpr>(IRef)->getDecl());
      // Emit variably modified arrays, used for arrays/array sections
      // reductions.
      if (PrivateVD->getType()->isVariablyModifiedType()) {
        RedCG.emitSharedOrigLValue(CGF, Count);
        RedCG.emitAggregateType(CGF, Count);
      }
      CodeGenFunction::OpaqueValueMapping DimMapping(
          CGF,
          cast<OpaqueValueExpr>(
              cast<VariableArrayType>((*ITA)->getType()->getAsArrayTypeUnsafe())
                  ->getSizeExpr()),
          RValue::get(OMPScanNumIterations));
      // Emit temp buffer.
      CGF.EmitVarDecl(*cast<VarDecl>(cast<DeclRefExpr>(*ITA)->getDecl()));
      ++ITA;
      ++Count;
    }
  }
}

/// Copies final inscan reductions values to the original variables.
/// The code is the following:
/// \code
/// <orig_var> = buffer[num_iters-1];
/// \endcode
static void emitScanBasedDirectiveFinals(
    CodeGenFunction &CGF, const OMPLoopDirective &S,
    llvm::function_ref<llvm::Value *(CodeGenFunction &)> NumIteratorsGen) {
  llvm::Value *OMPScanNumIterations = CGF.Builder.CreateIntCast(
      NumIteratorsGen(CGF), CGF.SizeTy, /*isSigned=*/false);
  SmallVector<const Expr *, 4> Shareds;
  SmallVector<const Expr *, 4> LHSs;
  SmallVector<const Expr *, 4> RHSs;
  SmallVector<const Expr *, 4> Privates;
  SmallVector<const Expr *, 4> CopyOps;
  SmallVector<const Expr *, 4> CopyArrayElems;
  for (const auto *C : S.getClausesOfKind<OMPReductionClause>()) {
    assert(C->getModifier() == OMPC_REDUCTION_inscan &&
           "Only inscan reductions are expected.");
    Shareds.append(C->varlist_begin(), C->varlist_end());
    LHSs.append(C->lhs_exprs().begin(), C->lhs_exprs().end());
    RHSs.append(C->rhs_exprs().begin(), C->rhs_exprs().end());
    Privates.append(C->privates().begin(), C->privates().end());
    CopyOps.append(C->copy_ops().begin(), C->copy_ops().end());
    CopyArrayElems.append(C->copy_array_elems().begin(),
                          C->copy_array_elems().end());
  }
  // Create temp var and copy LHS value to this temp value.
  // LHS = TMP[LastIter];
  llvm::Value *OMPLast = CGF.Builder.CreateNSWSub(
      OMPScanNumIterations,
      llvm::ConstantInt::get(CGF.SizeTy, 1, /*isSigned=*/false));
  for (unsigned I = 0, E = CopyArrayElems.size(); I < E; ++I) {
    const Expr *PrivateExpr = Privates[I];
    const Expr *OrigExpr = Shareds[I];
    const Expr *CopyArrayElem = CopyArrayElems[I];
    CodeGenFunction::OpaqueValueMapping IdxMapping(
        CGF,
        cast<OpaqueValueExpr>(
            cast<ArraySubscriptExpr>(CopyArrayElem)->getIdx()),
        RValue::get(OMPLast));
    LValue DestLVal = CGF.EmitLValue(OrigExpr);
    LValue SrcLVal = CGF.EmitLValue(CopyArrayElem);
    CGF.EmitOMPCopy(PrivateExpr->getType(), DestLVal.getAddress(CGF),
                    SrcLVal.getAddress(CGF),
                    cast<VarDecl>(cast<DeclRefExpr>(LHSs[I])->getDecl()),
                    cast<VarDecl>(cast<DeclRefExpr>(RHSs[I])->getDecl()),
                    CopyOps[I]);
  }
}

/// Emits the code for the directive with inscan reductions.
/// The code is the following:
/// \code
/// #pragma omp ...
/// for (i: 0..<num_iters>) {
///   <input phase>;
///   buffer[i] = red;
/// }
/// #pragma omp master // in parallel region
/// for (int k = 0; k != ceil(log2(num_iters)); ++k)
/// for (size cnt = last_iter; cnt >= pow(2, k); --k)
///   buffer[i] op= buffer[i-pow(2,k)];
/// #pragma omp barrier // in parallel region
/// #pragma omp ...
/// for (0..<num_iters>) {
///   red = InclusiveScan ? buffer[i] : buffer[i-1];
///   <scan phase>;
/// }
/// \endcode
static void emitScanBasedDirective(
    CodeGenFunction &CGF, const OMPLoopDirective &S,
    llvm::function_ref<llvm::Value *(CodeGenFunction &)> NumIteratorsGen,
    llvm::function_ref<void(CodeGenFunction &)> FirstGen,
    llvm::function_ref<void(CodeGenFunction &)> SecondGen) {
  llvm::Value *OMPScanNumIterations = CGF.Builder.CreateIntCast(
      NumIteratorsGen(CGF), CGF.SizeTy, /*isSigned=*/false);
  SmallVector<const Expr *, 4> Privates;
  SmallVector<const Expr *, 4> ReductionOps;
  SmallVector<const Expr *, 4> LHSs;
  SmallVector<const Expr *, 4> RHSs;
  SmallVector<const Expr *, 4> CopyArrayElems;
  for (const auto *C : S.getClausesOfKind<OMPReductionClause>()) {
    assert(C->getModifier() == OMPC_REDUCTION_inscan &&
           "Only inscan reductions are expected.");
    Privates.append(C->privates().begin(), C->privates().end());
    ReductionOps.append(C->reduction_ops().begin(), C->reduction_ops().end());
    LHSs.append(C->lhs_exprs().begin(), C->lhs_exprs().end());
    RHSs.append(C->rhs_exprs().begin(), C->rhs_exprs().end());
    CopyArrayElems.append(C->copy_array_elems().begin(),
                          C->copy_array_elems().end());
  }
  CodeGenFunction::ParentLoopDirectiveForScanRegion ScanRegion(CGF, S);
  {
    // Emit loop with input phase:
    // #pragma omp ...
    // for (i: 0..<num_iters>) {
    //   <input phase>;
    //   buffer[i] = red;
    // }
    CGF.OMPFirstScanLoop = true;
    CodeGenFunction::OMPLocalDeclMapRAII Scope(CGF);
    FirstGen(CGF);
  }
  // #pragma omp barrier // in parallel region
  auto &&CodeGen = [&S, OMPScanNumIterations, &LHSs, &RHSs, &CopyArrayElems,
                    &ReductionOps,
                    &Privates](CodeGenFunction &CGF, PrePostActionTy &Action) {
    Action.Enter(CGF);
    // Emit prefix reduction:
    // #pragma omp master // in parallel region
    // for (int k = 0; k <= ceil(log2(n)); ++k)
    llvm::BasicBlock *InputBB = CGF.Builder.GetInsertBlock();
    llvm::BasicBlock *LoopBB = CGF.createBasicBlock("omp.outer.log.scan.body");
    llvm::BasicBlock *ExitBB = CGF.createBasicBlock("omp.outer.log.scan.exit");
    llvm::Function *F =
        CGF.CGM.getIntrinsic(llvm::Intrinsic::log2, CGF.DoubleTy);
    llvm::Value *Arg =
        CGF.Builder.CreateUIToFP(OMPScanNumIterations, CGF.DoubleTy);
    llvm::Value *LogVal = CGF.EmitNounwindRuntimeCall(F, Arg);
    F = CGF.CGM.getIntrinsic(llvm::Intrinsic::ceil, CGF.DoubleTy);
    LogVal = CGF.EmitNounwindRuntimeCall(F, LogVal);
    LogVal = CGF.Builder.CreateFPToUI(LogVal, CGF.IntTy);
    llvm::Value *NMin1 = CGF.Builder.CreateNUWSub(
        OMPScanNumIterations, llvm::ConstantInt::get(CGF.SizeTy, 1));
    auto DL = ApplyDebugLocation::CreateDefaultArtificial(CGF, S.getBeginLoc());
    CGF.EmitBlock(LoopBB);
    auto *Counter = CGF.Builder.CreatePHI(CGF.IntTy, 2);
    // size pow2k = 1;
    auto *Pow2K = CGF.Builder.CreatePHI(CGF.SizeTy, 2);
    Counter->addIncoming(llvm::ConstantInt::get(CGF.IntTy, 0), InputBB);
    Pow2K->addIncoming(llvm::ConstantInt::get(CGF.SizeTy, 1), InputBB);
    // for (size i = n - 1; i >= 2 ^ k; --i)
    //   tmp[i] op= tmp[i-pow2k];
    llvm::BasicBlock *InnerLoopBB =
        CGF.createBasicBlock("omp.inner.log.scan.body");
    llvm::BasicBlock *InnerExitBB =
        CGF.createBasicBlock("omp.inner.log.scan.exit");
    llvm::Value *CmpI = CGF.Builder.CreateICmpUGE(NMin1, Pow2K);
    CGF.Builder.CreateCondBr(CmpI, InnerLoopBB, InnerExitBB);
    CGF.EmitBlock(InnerLoopBB);
    auto *IVal = CGF.Builder.CreatePHI(CGF.SizeTy, 2);
    IVal->addIncoming(NMin1, LoopBB);
    {
      CodeGenFunction::OMPPrivateScope PrivScope(CGF);
      auto *ILHS = LHSs.begin();
      auto *IRHS = RHSs.begin();
      for (const Expr *CopyArrayElem : CopyArrayElems) {
        const auto *LHSVD = cast<VarDecl>(cast<DeclRefExpr>(*ILHS)->getDecl());
        const auto *RHSVD = cast<VarDecl>(cast<DeclRefExpr>(*IRHS)->getDecl());
        Address LHSAddr = Address::invalid();
        {
          CodeGenFunction::OpaqueValueMapping IdxMapping(
              CGF,
              cast<OpaqueValueExpr>(
                  cast<ArraySubscriptExpr>(CopyArrayElem)->getIdx()),
              RValue::get(IVal));
          LHSAddr = CGF.EmitLValue(CopyArrayElem).getAddress(CGF);
        }
        PrivScope.addPrivate(LHSVD, LHSAddr);
        Address RHSAddr = Address::invalid();
        {
          llvm::Value *OffsetIVal = CGF.Builder.CreateNUWSub(IVal, Pow2K);
          CodeGenFunction::OpaqueValueMapping IdxMapping(
              CGF,
              cast<OpaqueValueExpr>(
                  cast<ArraySubscriptExpr>(CopyArrayElem)->getIdx()),
              RValue::get(OffsetIVal));
          RHSAddr = CGF.EmitLValue(CopyArrayElem).getAddress(CGF);
        }
        PrivScope.addPrivate(RHSVD, RHSAddr);
        ++ILHS;
        ++IRHS;
      }
      PrivScope.Privatize();
      CGF.CGM.getOpenMPRuntime().emitReduction(
          CGF, S.getEndLoc(), Privates, LHSs, RHSs, ReductionOps,
          {/*WithNowait=*/true, /*SimpleReduction=*/true, OMPD_unknown});
    }
    llvm::Value *NextIVal =
        CGF.Builder.CreateNUWSub(IVal, llvm::ConstantInt::get(CGF.SizeTy, 1));
    IVal->addIncoming(NextIVal, CGF.Builder.GetInsertBlock());
    CmpI = CGF.Builder.CreateICmpUGE(NextIVal, Pow2K);
    CGF.Builder.CreateCondBr(CmpI, InnerLoopBB, InnerExitBB);
    CGF.EmitBlock(InnerExitBB);
    llvm::Value *Next =
        CGF.Builder.CreateNUWAdd(Counter, llvm::ConstantInt::get(CGF.IntTy, 1));
    Counter->addIncoming(Next, CGF.Builder.GetInsertBlock());
    // pow2k <<= 1;
    llvm::Value *NextPow2K =
        CGF.Builder.CreateShl(Pow2K, 1, "", /*HasNUW=*/true);
    Pow2K->addIncoming(NextPow2K, CGF.Builder.GetInsertBlock());
    llvm::Value *Cmp = CGF.Builder.CreateICmpNE(Next, LogVal);
    CGF.Builder.CreateCondBr(Cmp, LoopBB, ExitBB);
    auto DL1 = ApplyDebugLocation::CreateDefaultArtificial(CGF, S.getEndLoc());
    CGF.EmitBlock(ExitBB);
  };
  if (isOpenMPParallelDirective(S.getDirectiveKind())) {
    CGF.CGM.getOpenMPRuntime().emitMasterRegion(CGF, CodeGen, S.getBeginLoc());
    CGF.CGM.getOpenMPRuntime().emitBarrierCall(
        CGF, S.getBeginLoc(), OMPD_unknown, /*EmitChecks=*/false,
        /*ForceSimpleCall=*/true);
  } else {
    RegionCodeGenTy RCG(CodeGen);
    RCG(CGF);
  }

  CGF.OMPFirstScanLoop = false;
  SecondGen(CGF);
}

static bool emitWorksharingDirective(CodeGenFunction &CGF,
                                     const OMPLoopDirective &S,
                                     bool HasCancel) {
  bool HasLastprivates;
  if (llvm::any_of(S.getClausesOfKind<OMPReductionClause>(),
                   [](const OMPReductionClause *C) {
                     return C->getModifier() == OMPC_REDUCTION_inscan;
                   })) {
    const auto &&NumIteratorsGen = [&S](CodeGenFunction &CGF) {
      CodeGenFunction::OMPLocalDeclMapRAII Scope(CGF);
      OMPLoopScope LoopScope(CGF, S);
      return CGF.EmitScalarExpr(S.getNumIterations());
    };
    const auto &&FirstGen = [&S, HasCancel](CodeGenFunction &CGF) {
      CodeGenFunction::OMPCancelStackRAII CancelRegion(
          CGF, S.getDirectiveKind(), HasCancel);
      (void)CGF.EmitOMPWorksharingLoop(S, S.getEnsureUpperBound(),
                                       emitForLoopBounds,
                                       emitDispatchForLoopBounds);
      // Emit an implicit barrier at the end.
      CGF.CGM.getOpenMPRuntime().emitBarrierCall(CGF, S.getBeginLoc(),
                                                 OMPD_for);
    };
    const auto &&SecondGen = [&S, HasCancel,
                              &HasLastprivates](CodeGenFunction &CGF) {
      CodeGenFunction::OMPCancelStackRAII CancelRegion(
          CGF, S.getDirectiveKind(), HasCancel);
      HasLastprivates = CGF.EmitOMPWorksharingLoop(S, S.getEnsureUpperBound(),
                                                   emitForLoopBounds,
                                                   emitDispatchForLoopBounds);
    };
    if (!isOpenMPParallelDirective(S.getDirectiveKind()))
      emitScanBasedDirectiveDecls(CGF, S, NumIteratorsGen);
    emitScanBasedDirective(CGF, S, NumIteratorsGen, FirstGen, SecondGen);
    if (!isOpenMPParallelDirective(S.getDirectiveKind()))
      emitScanBasedDirectiveFinals(CGF, S, NumIteratorsGen);
  } else {
    CodeGenFunction::OMPCancelStackRAII CancelRegion(CGF, S.getDirectiveKind(),
                                                     HasCancel);
    HasLastprivates = CGF.EmitOMPWorksharingLoop(S, S.getEnsureUpperBound(),
                                                 emitForLoopBounds,
                                                 emitDispatchForLoopBounds);
  }
  return HasLastprivates;
}

static bool isSupportedByOpenMPIRBuilder(const OMPForDirective &S) {
  if (S.hasCancel())
    return false;
  for (OMPClause *C : S.clauses()) {
    if (isa<OMPNowaitClause>(C))
      continue;

    if (auto *SC = dyn_cast<OMPScheduleClause>(C)) {
      if (SC->getFirstScheduleModifier() != OMPC_SCHEDULE_MODIFIER_unknown)
        return false;
      if (SC->getSecondScheduleModifier() != OMPC_SCHEDULE_MODIFIER_unknown)
        return false;
      switch (SC->getScheduleKind()) {
      case OMPC_SCHEDULE_auto:
      case OMPC_SCHEDULE_dynamic:
      case OMPC_SCHEDULE_runtime:
      case OMPC_SCHEDULE_guided:
      case OMPC_SCHEDULE_static:
        continue;
      case OMPC_SCHEDULE_unknown:
        return false;
      }
    }

    return false;
  }

  return true;
}

static llvm::omp::ScheduleKind
convertClauseKindToSchedKind(OpenMPScheduleClauseKind ScheduleClauseKind) {
  switch (ScheduleClauseKind) {
  case OMPC_SCHEDULE_unknown:
    return llvm::omp::OMP_SCHEDULE_Default;
  case OMPC_SCHEDULE_auto:
    return llvm::omp::OMP_SCHEDULE_Auto;
  case OMPC_SCHEDULE_dynamic:
    return llvm::omp::OMP_SCHEDULE_Dynamic;
  case OMPC_SCHEDULE_guided:
    return llvm::omp::OMP_SCHEDULE_Guided;
  case OMPC_SCHEDULE_runtime:
    return llvm::omp::OMP_SCHEDULE_Runtime;
  case OMPC_SCHEDULE_static:
    return llvm::omp::OMP_SCHEDULE_Static;
  }
  llvm_unreachable("Unhandled schedule kind");
}

void CodeGenFunction::EmitOMPForDirective(const OMPForDirective &S) {
  bool HasLastprivates = false;
  bool UseOMPIRBuilder =
      CGM.getLangOpts().OpenMPIRBuilder && isSupportedByOpenMPIRBuilder(S);
  auto &&CodeGen = [this, &S, &HasLastprivates,
                    UseOMPIRBuilder](CodeGenFunction &CGF, PrePostActionTy &) {
    // Use the OpenMPIRBuilder if enabled.
    if (UseOMPIRBuilder) {
      bool NeedsBarrier = !S.getSingleClause<OMPNowaitClause>();

      llvm::omp::ScheduleKind SchedKind = llvm::omp::OMP_SCHEDULE_Default;
      llvm::Value *ChunkSize = nullptr;
      if (auto *SchedClause = S.getSingleClause<OMPScheduleClause>()) {
        SchedKind =
            convertClauseKindToSchedKind(SchedClause->getScheduleKind());
        if (const Expr *ChunkSizeExpr = SchedClause->getChunkSize())
          ChunkSize = EmitScalarExpr(ChunkSizeExpr);
      }

      // Emit the associated statement and get its loop representation.
      const Stmt *Inner = S.getRawStmt();
      llvm::CanonicalLoopInfo *CLI =
          EmitOMPCollapsedCanonicalLoopNest(Inner, 1);

      llvm::OpenMPIRBuilder &OMPBuilder =
          CGM.getOpenMPRuntime().getOMPBuilder();
      llvm::OpenMPIRBuilder::InsertPointTy AllocaIP(
          AllocaInsertPt->getParent(), AllocaInsertPt->getIterator());
      OMPBuilder.applyWorkshareLoop(
          Builder.getCurrentDebugLocation(), CLI, AllocaIP, NeedsBarrier,
          SchedKind, ChunkSize, /*HasSimdModifier=*/false,
          /*HasMonotonicModifier=*/false, /*HasNonmonotonicModifier=*/false,
          /*HasOrderedClause=*/false);
      return;
    }

    HasLastprivates = emitWorksharingDirective(CGF, S, S.hasCancel());
  };
  {
    auto LPCRegion =
        CGOpenMPRuntime::LastprivateConditionalRAII::disable(*this, S);
    OMPLexicalScope Scope(*this, S, OMPD_unknown);
    CGM.getOpenMPRuntime().emitInlinedDirective(*this, OMPD_for, CodeGen,
                                                S.hasCancel());
  }

  if (!UseOMPIRBuilder) {
    // Emit an implicit barrier at the end.
    if (!S.getSingleClause<OMPNowaitClause>() || HasLastprivates)
      CGM.getOpenMPRuntime().emitBarrierCall(*this, S.getBeginLoc(), OMPD_for);
  }
  // Check for outer lastprivate conditional update.
  checkForLastprivateConditionalUpdate(*this, S);
}

void CodeGenFunction::EmitOMPForSimdDirective(const OMPForSimdDirective &S) {
  bool HasLastprivates = false;
  auto &&CodeGen = [&S, &HasLastprivates](CodeGenFunction &CGF,
                                          PrePostActionTy &) {
    HasLastprivates = emitWorksharingDirective(CGF, S, /*HasCancel=*/false);
  };
  {
    auto LPCRegion =
        CGOpenMPRuntime::LastprivateConditionalRAII::disable(*this, S);
    OMPLexicalScope Scope(*this, S, OMPD_unknown);
    CGM.getOpenMPRuntime().emitInlinedDirective(*this, OMPD_simd, CodeGen);
  }

  // Emit an implicit barrier at the end.
  if (!S.getSingleClause<OMPNowaitClause>() || HasLastprivates)
    CGM.getOpenMPRuntime().emitBarrierCall(*this, S.getBeginLoc(), OMPD_for);
  // Check for outer lastprivate conditional update.
  checkForLastprivateConditionalUpdate(*this, S);
}

static LValue createSectionLVal(CodeGenFunction &CGF, QualType Ty,
                                const Twine &Name,
                                llvm::Value *Init = nullptr) {
  LValue LVal = CGF.MakeAddrLValue(CGF.CreateMemTemp(Ty, Name), Ty);
  if (Init)
    CGF.EmitStoreThroughLValue(RValue::get(Init), LVal, /*isInit*/ true);
  return LVal;
}

void CodeGenFunction::EmitSections(const OMPExecutableDirective &S) {
  const Stmt *CapturedStmt = S.getInnermostCapturedStmt()->getCapturedStmt();
  const auto *CS = dyn_cast<CompoundStmt>(CapturedStmt);
  bool HasLastprivates = false;
  auto &&CodeGen = [&S, CapturedStmt, CS,
                    &HasLastprivates](CodeGenFunction &CGF, PrePostActionTy &) {
    const ASTContext &C = CGF.getContext();
    QualType KmpInt32Ty =
        C.getIntTypeForBitwidth(/*DestWidth=*/32, /*Signed=*/1);
    // Emit helper vars inits.
    LValue LB = createSectionLVal(CGF, KmpInt32Ty, ".omp.sections.lb.",
                                  CGF.Builder.getInt32(0));
    llvm::ConstantInt *GlobalUBVal = CS != nullptr
                                         ? CGF.Builder.getInt32(CS->size() - 1)
                                         : CGF.Builder.getInt32(0);
    LValue UB =
        createSectionLVal(CGF, KmpInt32Ty, ".omp.sections.ub.", GlobalUBVal);
    LValue ST = createSectionLVal(CGF, KmpInt32Ty, ".omp.sections.st.",
                                  CGF.Builder.getInt32(1));
    LValue IL = createSectionLVal(CGF, KmpInt32Ty, ".omp.sections.il.",
                                  CGF.Builder.getInt32(0));
    // Loop counter.
    LValue IV = createSectionLVal(CGF, KmpInt32Ty, ".omp.sections.iv.");
    OpaqueValueExpr IVRefExpr(S.getBeginLoc(), KmpInt32Ty, VK_LValue);
    CodeGenFunction::OpaqueValueMapping OpaqueIV(CGF, &IVRefExpr, IV);
    OpaqueValueExpr UBRefExpr(S.getBeginLoc(), KmpInt32Ty, VK_LValue);
    CodeGenFunction::OpaqueValueMapping OpaqueUB(CGF, &UBRefExpr, UB);
    // Generate condition for loop.
    BinaryOperator *Cond = BinaryOperator::Create(
        C, &IVRefExpr, &UBRefExpr, BO_LE, C.BoolTy, VK_PRValue, OK_Ordinary,
        S.getBeginLoc(), FPOptionsOverride());
    // Increment for loop counter.
    UnaryOperator *Inc = UnaryOperator::Create(
        C, &IVRefExpr, UO_PreInc, KmpInt32Ty, VK_PRValue, OK_Ordinary,
        S.getBeginLoc(), true, FPOptionsOverride());
    auto &&BodyGen = [CapturedStmt, CS, &S, &IV](CodeGenFunction &CGF) {
      // Iterate through all sections and emit a switch construct:
      // switch (IV) {
      //   case 0:
      //     <SectionStmt[0]>;
      //     break;
      // ...
      //   case <NumSection> - 1:
      //     <SectionStmt[<NumSection> - 1]>;
      //     break;
      // }
      // .omp.sections.exit:
      llvm::BasicBlock *ExitBB = CGF.createBasicBlock(".omp.sections.exit");
      llvm::SwitchInst *SwitchStmt =
          CGF.Builder.CreateSwitch(CGF.EmitLoadOfScalar(IV, S.getBeginLoc()),
                                   ExitBB, CS == nullptr ? 1 : CS->size());
      if (CS) {
        unsigned CaseNumber = 0;
        for (const Stmt *SubStmt : CS->children()) {
          auto CaseBB = CGF.createBasicBlock(".omp.sections.case");
          CGF.EmitBlock(CaseBB);
          SwitchStmt->addCase(CGF.Builder.getInt32(CaseNumber), CaseBB);
          CGF.EmitStmt(SubStmt);
          CGF.EmitBranch(ExitBB);
          ++CaseNumber;
        }
      } else {
        llvm::BasicBlock *CaseBB = CGF.createBasicBlock(".omp.sections.case");
        CGF.EmitBlock(CaseBB);
        SwitchStmt->addCase(CGF.Builder.getInt32(0), CaseBB);
        CGF.EmitStmt(CapturedStmt);
        CGF.EmitBranch(ExitBB);
      }
      CGF.EmitBlock(ExitBB, /*IsFinished=*/true);
    };

    CodeGenFunction::OMPPrivateScope LoopScope(CGF);
    if (CGF.EmitOMPFirstprivateClause(S, LoopScope)) {
      // Emit implicit barrier to synchronize threads and avoid data races on
      // initialization of firstprivate variables and post-update of lastprivate
      // variables.
      CGF.CGM.getOpenMPRuntime().emitBarrierCall(
          CGF, S.getBeginLoc(), OMPD_unknown, /*EmitChecks=*/false,
          /*ForceSimpleCall=*/true);
    }
    CGF.EmitOMPPrivateClause(S, LoopScope);
    CGOpenMPRuntime::LastprivateConditionalRAII LPCRegion(CGF, S, IV);
    HasLastprivates = CGF.EmitOMPLastprivateClauseInit(S, LoopScope);
    CGF.EmitOMPReductionClauseInit(S, LoopScope);
    (void)LoopScope.Privatize();
    if (isOpenMPTargetExecutionDirective(S.getDirectiveKind()))
      CGF.CGM.getOpenMPRuntime().adjustTargetSpecificDataForLambdas(CGF, S);

    // Emit static non-chunked loop.
    OpenMPScheduleTy ScheduleKind;
    ScheduleKind.Schedule = OMPC_SCHEDULE_static;
    CGOpenMPRuntime::StaticRTInput StaticInit(
        /*IVSize=*/32, /*IVSigned=*/true, /*Ordered=*/false, IL.getAddress(CGF),
        LB.getAddress(CGF), UB.getAddress(CGF), ST.getAddress(CGF));
    CGF.CGM.getOpenMPRuntime().emitForStaticInit(
        CGF, S.getBeginLoc(), S.getDirectiveKind(), ScheduleKind, StaticInit);
    // UB = min(UB, GlobalUB);
    llvm::Value *UBVal = CGF.EmitLoadOfScalar(UB, S.getBeginLoc());
    llvm::Value *MinUBGlobalUB = CGF.Builder.CreateSelect(
        CGF.Builder.CreateICmpSLT(UBVal, GlobalUBVal), UBVal, GlobalUBVal);
    CGF.EmitStoreOfScalar(MinUBGlobalUB, UB);
    // IV = LB;
    CGF.EmitStoreOfScalar(CGF.EmitLoadOfScalar(LB, S.getBeginLoc()), IV);
    // while (idx <= UB) { BODY; ++idx; }
    CGF.EmitOMPInnerLoop(S, /*RequiresCleanup=*/false, Cond, Inc, BodyGen,
                         [](CodeGenFunction &) {});
    // Tell the runtime we are done.
    auto &&CodeGen = [&S](CodeGenFunction &CGF) {
      CGF.CGM.getOpenMPRuntime().emitForStaticFinish(CGF, S.getEndLoc(),
                                                     OMPD_sections);
    };
    CGF.OMPCancelStack.emitExit(CGF, S.getDirectiveKind(), CodeGen);
    CGF.EmitOMPReductionClauseFinal(S, /*ReductionKind=*/OMPD_parallel);
    // Emit post-update of the reduction variables if IsLastIter != 0.
    emitPostUpdateForReductionClause(CGF, S, [IL, &S](CodeGenFunction &CGF) {
      return CGF.Builder.CreateIsNotNull(
          CGF.EmitLoadOfScalar(IL, S.getBeginLoc()));
    });

    // Emit final copy of the lastprivate variables if IsLastIter != 0.
    if (HasLastprivates)
      CGF.EmitOMPLastprivateClauseFinal(
          S, /*NoFinals=*/false,
          CGF.Builder.CreateIsNotNull(
              CGF.EmitLoadOfScalar(IL, S.getBeginLoc())));
  };

  bool HasCancel = false;
  if (auto *OSD = dyn_cast<OMPSectionsDirective>(&S))
    HasCancel = OSD->hasCancel();
  else if (auto *OPSD = dyn_cast<OMPParallelSectionsDirective>(&S))
    HasCancel = OPSD->hasCancel();
  OMPCancelStackRAII CancelRegion(*this, S.getDirectiveKind(), HasCancel);
  CGM.getOpenMPRuntime().emitInlinedDirective(*this, OMPD_sections, CodeGen,
                                              HasCancel);
  // Emit barrier for lastprivates only if 'sections' directive has 'nowait'
  // clause. Otherwise the barrier will be generated by the codegen for the
  // directive.
  if (HasLastprivates && S.getSingleClause<OMPNowaitClause>()) {
    // Emit implicit barrier to synchronize threads and avoid data races on
    // initialization of firstprivate variables.
    CGM.getOpenMPRuntime().emitBarrierCall(*this, S.getBeginLoc(),
                                           OMPD_unknown);
  }
}

void CodeGenFunction::EmitOMPSectionsDirective(const OMPSectionsDirective &S) {
  if (CGM.getLangOpts().OpenMPIRBuilder) {
    llvm::OpenMPIRBuilder &OMPBuilder = CGM.getOpenMPRuntime().getOMPBuilder();
    using InsertPointTy = llvm::OpenMPIRBuilder::InsertPointTy;
    using BodyGenCallbackTy = llvm::OpenMPIRBuilder::StorableBodyGenCallbackTy;

    auto FiniCB = [this](InsertPointTy IP) {
      OMPBuilderCBHelpers::FinalizeOMPRegion(*this, IP);
    };

    const CapturedStmt *ICS = S.getInnermostCapturedStmt();
    const Stmt *CapturedStmt = S.getInnermostCapturedStmt()->getCapturedStmt();
    const auto *CS = dyn_cast<CompoundStmt>(CapturedStmt);
    llvm::SmallVector<BodyGenCallbackTy, 4> SectionCBVector;
    if (CS) {
      for (const Stmt *SubStmt : CS->children()) {
        auto SectionCB = [this, SubStmt](InsertPointTy AllocaIP,
                                         InsertPointTy CodeGenIP) {
          OMPBuilderCBHelpers::EmitOMPInlinedRegionBody(
              *this, SubStmt, AllocaIP, CodeGenIP, "section");
        };
        SectionCBVector.push_back(SectionCB);
      }
    } else {
      auto SectionCB = [this, CapturedStmt](InsertPointTy AllocaIP,
                                            InsertPointTy CodeGenIP) {
        OMPBuilderCBHelpers::EmitOMPInlinedRegionBody(
            *this, CapturedStmt, AllocaIP, CodeGenIP, "section");
      };
      SectionCBVector.push_back(SectionCB);
    }

    // Privatization callback that performs appropriate action for
    // shared/private/firstprivate/lastprivate/copyin/... variables.
    //
    // TODO: This defaults to shared right now.
    auto PrivCB = [](InsertPointTy AllocaIP, InsertPointTy CodeGenIP,
                     llvm::Value &, llvm::Value &Val, llvm::Value *&ReplVal) {
      // The next line is appropriate only for variables (Val) with the
      // data-sharing attribute "shared".
      ReplVal = &Val;

      return CodeGenIP;
    };

    CGCapturedStmtInfo CGSI(*ICS, CR_OpenMP);
    CodeGenFunction::CGCapturedStmtRAII CapInfoRAII(*this, &CGSI);
    llvm::OpenMPIRBuilder::InsertPointTy AllocaIP(
        AllocaInsertPt->getParent(), AllocaInsertPt->getIterator());
    Builder.restoreIP(OMPBuilder.createSections(
        Builder, AllocaIP, SectionCBVector, PrivCB, FiniCB, S.hasCancel(),
        S.getSingleClause<OMPNowaitClause>()));
    return;
  }
  {
    auto LPCRegion =
        CGOpenMPRuntime::LastprivateConditionalRAII::disable(*this, S);
    OMPLexicalScope Scope(*this, S, OMPD_unknown);
    EmitSections(S);
  }
  // Emit an implicit barrier at the end.
  if (!S.getSingleClause<OMPNowaitClause>()) {
    CGM.getOpenMPRuntime().emitBarrierCall(*this, S.getBeginLoc(),
                                           OMPD_sections);
  }
  // Check for outer lastprivate conditional update.
  checkForLastprivateConditionalUpdate(*this, S);
}

void CodeGenFunction::EmitOMPSectionDirective(const OMPSectionDirective &S) {
  if (CGM.getLangOpts().OpenMPIRBuilder) {
    llvm::OpenMPIRBuilder &OMPBuilder = CGM.getOpenMPRuntime().getOMPBuilder();
    using InsertPointTy = llvm::OpenMPIRBuilder::InsertPointTy;

    const Stmt *SectionRegionBodyStmt = S.getAssociatedStmt();
    auto FiniCB = [this](InsertPointTy IP) {
      OMPBuilderCBHelpers::FinalizeOMPRegion(*this, IP);
    };

    auto BodyGenCB = [SectionRegionBodyStmt, this](InsertPointTy AllocaIP,
                                                   InsertPointTy CodeGenIP) {
      OMPBuilderCBHelpers::EmitOMPInlinedRegionBody(
          *this, SectionRegionBodyStmt, AllocaIP, CodeGenIP, "section");
    };

    LexicalScope Scope(*this, S.getSourceRange());
    EmitStopPoint(&S);
    Builder.restoreIP(OMPBuilder.createSection(Builder, BodyGenCB, FiniCB));

    return;
  }
  LexicalScope Scope(*this, S.getSourceRange());
  EmitStopPoint(&S);
  EmitStmt(S.getAssociatedStmt());
}

void CodeGenFunction::EmitOMPSingleDirective(const OMPSingleDirective &S) {
  llvm::SmallVector<const Expr *, 8> CopyprivateVars;
  llvm::SmallVector<const Expr *, 8> DestExprs;
  llvm::SmallVector<const Expr *, 8> SrcExprs;
  llvm::SmallVector<const Expr *, 8> AssignmentOps;
  // Check if there are any 'copyprivate' clauses associated with this
  // 'single' construct.
  // Build a list of copyprivate variables along with helper expressions
  // (<source>, <destination>, <destination>=<source> expressions)
  for (const auto *C : S.getClausesOfKind<OMPCopyprivateClause>()) {
    CopyprivateVars.append(C->varlists().begin(), C->varlists().end());
    DestExprs.append(C->destination_exprs().begin(),
                     C->destination_exprs().end());
    SrcExprs.append(C->source_exprs().begin(), C->source_exprs().end());
    AssignmentOps.append(C->assignment_ops().begin(),
                         C->assignment_ops().end());
  }
  // Emit code for 'single' region along with 'copyprivate' clauses
  auto &&CodeGen = [&S](CodeGenFunction &CGF, PrePostActionTy &Action) {
    Action.Enter(CGF);
    OMPPrivateScope SingleScope(CGF);
    (void)CGF.EmitOMPFirstprivateClause(S, SingleScope);
    CGF.EmitOMPPrivateClause(S, SingleScope);
    (void)SingleScope.Privatize();
    CGF.EmitStmt(S.getInnermostCapturedStmt()->getCapturedStmt());
  };
  {
    auto LPCRegion =
        CGOpenMPRuntime::LastprivateConditionalRAII::disable(*this, S);
    OMPLexicalScope Scope(*this, S, OMPD_unknown);
    CGM.getOpenMPRuntime().emitSingleRegion(*this, CodeGen, S.getBeginLoc(),
                                            CopyprivateVars, DestExprs,
                                            SrcExprs, AssignmentOps);
  }
  // Emit an implicit barrier at the end (to avoid data race on firstprivate
  // init or if no 'nowait' clause was specified and no 'copyprivate' clause).
  if (!S.getSingleClause<OMPNowaitClause>() && CopyprivateVars.empty()) {
    CGM.getOpenMPRuntime().emitBarrierCall(
        *this, S.getBeginLoc(),
        S.getSingleClause<OMPNowaitClause>() ? OMPD_unknown : OMPD_single);
  }
  // Check for outer lastprivate conditional update.
  checkForLastprivateConditionalUpdate(*this, S);
}

static void emitMaster(CodeGenFunction &CGF, const OMPExecutableDirective &S) {
  auto &&CodeGen = [&S](CodeGenFunction &CGF, PrePostActionTy &Action) {
    Action.Enter(CGF);
    CGF.EmitStmt(S.getRawStmt());
  };
  CGF.CGM.getOpenMPRuntime().emitMasterRegion(CGF, CodeGen, S.getBeginLoc());
}

void CodeGenFunction::EmitOMPMasterDirective(const OMPMasterDirective &S) {
  if (CGM.getLangOpts().OpenMPIRBuilder) {
    llvm::OpenMPIRBuilder &OMPBuilder = CGM.getOpenMPRuntime().getOMPBuilder();
    using InsertPointTy = llvm::OpenMPIRBuilder::InsertPointTy;

    const Stmt *MasterRegionBodyStmt = S.getAssociatedStmt();

    auto FiniCB = [this](InsertPointTy IP) {
      OMPBuilderCBHelpers::FinalizeOMPRegion(*this, IP);
    };

    auto BodyGenCB = [MasterRegionBodyStmt, this](InsertPointTy AllocaIP,
                                                  InsertPointTy CodeGenIP) {
      OMPBuilderCBHelpers::EmitOMPInlinedRegionBody(
          *this, MasterRegionBodyStmt, AllocaIP, CodeGenIP, "master");
    };

    LexicalScope Scope(*this, S.getSourceRange());
    EmitStopPoint(&S);
    Builder.restoreIP(OMPBuilder.createMaster(Builder, BodyGenCB, FiniCB));

    return;
  }
  LexicalScope Scope(*this, S.getSourceRange());
  EmitStopPoint(&S);
  emitMaster(*this, S);
}

static void emitMasked(CodeGenFunction &CGF, const OMPExecutableDirective &S) {
  auto &&CodeGen = [&S](CodeGenFunction &CGF, PrePostActionTy &Action) {
    Action.Enter(CGF);
    CGF.EmitStmt(S.getRawStmt());
  };
  Expr *Filter = nullptr;
  if (const auto *FilterClause = S.getSingleClause<OMPFilterClause>())
    Filter = FilterClause->getThreadID();
  CGF.CGM.getOpenMPRuntime().emitMaskedRegion(CGF, CodeGen, S.getBeginLoc(),
                                              Filter);
}

void CodeGenFunction::EmitOMPMaskedDirective(const OMPMaskedDirective &S) {
  if (CGM.getLangOpts().OpenMPIRBuilder) {
    llvm::OpenMPIRBuilder &OMPBuilder = CGM.getOpenMPRuntime().getOMPBuilder();
    using InsertPointTy = llvm::OpenMPIRBuilder::InsertPointTy;

    const Stmt *MaskedRegionBodyStmt = S.getAssociatedStmt();
    const Expr *Filter = nullptr;
    if (const auto *FilterClause = S.getSingleClause<OMPFilterClause>())
      Filter = FilterClause->getThreadID();
    llvm::Value *FilterVal = Filter
                                 ? EmitScalarExpr(Filter, CGM.Int32Ty)
                                 : llvm::ConstantInt::get(CGM.Int32Ty, /*V=*/0);

    auto FiniCB = [this](InsertPointTy IP) {
      OMPBuilderCBHelpers::FinalizeOMPRegion(*this, IP);
    };

    auto BodyGenCB = [MaskedRegionBodyStmt, this](InsertPointTy AllocaIP,
                                                  InsertPointTy CodeGenIP) {
      OMPBuilderCBHelpers::EmitOMPInlinedRegionBody(
          *this, MaskedRegionBodyStmt, AllocaIP, CodeGenIP, "masked");
    };

    LexicalScope Scope(*this, S.getSourceRange());
    EmitStopPoint(&S);
    Builder.restoreIP(
        OMPBuilder.createMasked(Builder, BodyGenCB, FiniCB, FilterVal));

    return;
  }
  LexicalScope Scope(*this, S.getSourceRange());
  EmitStopPoint(&S);
  emitMasked(*this, S);
}

void CodeGenFunction::EmitOMPCriticalDirective(const OMPCriticalDirective &S) {
  if (CGM.getLangOpts().OpenMPIRBuilder) {
    llvm::OpenMPIRBuilder &OMPBuilder = CGM.getOpenMPRuntime().getOMPBuilder();
    using InsertPointTy = llvm::OpenMPIRBuilder::InsertPointTy;

    const Stmt *CriticalRegionBodyStmt = S.getAssociatedStmt();
    const Expr *Hint = nullptr;
    if (const auto *HintClause = S.getSingleClause<OMPHintClause>())
      Hint = HintClause->getHint();

    // TODO: This is slightly different from what's currently being done in
    // clang. Fix the Int32Ty to IntPtrTy (pointer width size) when everything
    // about typing is final.
    llvm::Value *HintInst = nullptr;
    if (Hint)
      HintInst =
          Builder.CreateIntCast(EmitScalarExpr(Hint), CGM.Int32Ty, false);

    auto FiniCB = [this](InsertPointTy IP) {
      OMPBuilderCBHelpers::FinalizeOMPRegion(*this, IP);
    };

    auto BodyGenCB = [CriticalRegionBodyStmt, this](InsertPointTy AllocaIP,
                                                    InsertPointTy CodeGenIP) {
      OMPBuilderCBHelpers::EmitOMPInlinedRegionBody(
          *this, CriticalRegionBodyStmt, AllocaIP, CodeGenIP, "critical");
    };

    LexicalScope Scope(*this, S.getSourceRange());
    EmitStopPoint(&S);
    Builder.restoreIP(OMPBuilder.createCritical(
        Builder, BodyGenCB, FiniCB, S.getDirectiveName().getAsString(),
        HintInst));

    return;
  }

  auto &&CodeGen = [&S](CodeGenFunction &CGF, PrePostActionTy &Action) {
    Action.Enter(CGF);
    CGF.EmitStmt(S.getAssociatedStmt());
  };
  const Expr *Hint = nullptr;
  if (const auto *HintClause = S.getSingleClause<OMPHintClause>())
    Hint = HintClause->getHint();
  LexicalScope Scope(*this, S.getSourceRange());
  EmitStopPoint(&S);
  CGM.getOpenMPRuntime().emitCriticalRegion(*this,
                                            S.getDirectiveName().getAsString(),
                                            CodeGen, S.getBeginLoc(), Hint);
}

void CodeGenFunction::EmitOMPParallelForDirective(
    const OMPParallelForDirective &S) {
  // Emit directive as a combined directive that consists of two implicit
  // directives: 'parallel' with 'for' directive.
  auto &&CodeGen = [&S](CodeGenFunction &CGF, PrePostActionTy &Action) {
    Action.Enter(CGF);
    emitOMPCopyinClause(CGF, S);
    (void)emitWorksharingDirective(CGF, S, S.hasCancel());
  };
  {
    const auto &&NumIteratorsGen = [&S](CodeGenFunction &CGF) {
      CodeGenFunction::OMPLocalDeclMapRAII Scope(CGF);
      CGCapturedStmtInfo CGSI(CR_OpenMP);
      CodeGenFunction::CGCapturedStmtRAII CapInfoRAII(CGF, &CGSI);
      OMPLoopScope LoopScope(CGF, S);
      return CGF.EmitScalarExpr(S.getNumIterations());
    };
    bool IsInscan = llvm::any_of(S.getClausesOfKind<OMPReductionClause>(),
                     [](const OMPReductionClause *C) {
                       return C->getModifier() == OMPC_REDUCTION_inscan;
                     });
    if (IsInscan)
      emitScanBasedDirectiveDecls(*this, S, NumIteratorsGen);
    auto LPCRegion =
        CGOpenMPRuntime::LastprivateConditionalRAII::disable(*this, S);
    emitCommonOMPParallelDirective(*this, S, OMPD_for, CodeGen,
                                   emitEmptyBoundParameters);
    if (IsInscan)
      emitScanBasedDirectiveFinals(*this, S, NumIteratorsGen);
  }
  // Check for outer lastprivate conditional update.
  checkForLastprivateConditionalUpdate(*this, S);
}

void CodeGenFunction::EmitOMPParallelForSimdDirective(
    const OMPParallelForSimdDirective &S) {
  // Emit directive as a combined directive that consists of two implicit
  // directives: 'parallel' with 'for' directive.
  auto &&CodeGen = [&S](CodeGenFunction &CGF, PrePostActionTy &Action) {
    Action.Enter(CGF);
    emitOMPCopyinClause(CGF, S);
    (void)emitWorksharingDirective(CGF, S, /*HasCancel=*/false);
  };
  {
    const auto &&NumIteratorsGen = [&S](CodeGenFunction &CGF) {
      CodeGenFunction::OMPLocalDeclMapRAII Scope(CGF);
      CGCapturedStmtInfo CGSI(CR_OpenMP);
      CodeGenFunction::CGCapturedStmtRAII CapInfoRAII(CGF, &CGSI);
      OMPLoopScope LoopScope(CGF, S);
      return CGF.EmitScalarExpr(S.getNumIterations());
    };
    bool IsInscan = llvm::any_of(S.getClausesOfKind<OMPReductionClause>(),
                     [](const OMPReductionClause *C) {
                       return C->getModifier() == OMPC_REDUCTION_inscan;
                     });
    if (IsInscan)
      emitScanBasedDirectiveDecls(*this, S, NumIteratorsGen);
    auto LPCRegion =
        CGOpenMPRuntime::LastprivateConditionalRAII::disable(*this, S);
    emitCommonOMPParallelDirective(*this, S, OMPD_for_simd, CodeGen,
                                   emitEmptyBoundParameters);
    if (IsInscan)
      emitScanBasedDirectiveFinals(*this, S, NumIteratorsGen);
  }
  // Check for outer lastprivate conditional update.
  checkForLastprivateConditionalUpdate(*this, S);
}

void CodeGenFunction::EmitOMPParallelMasterDirective(
    const OMPParallelMasterDirective &S) {
  // Emit directive as a combined directive that consists of two implicit
  // directives: 'parallel' with 'master' directive.
  auto &&CodeGen = [&S](CodeGenFunction &CGF, PrePostActionTy &Action) {
    Action.Enter(CGF);
    OMPPrivateScope PrivateScope(CGF);
    emitOMPCopyinClause(CGF, S);
    (void)CGF.EmitOMPFirstprivateClause(S, PrivateScope);
    CGF.EmitOMPPrivateClause(S, PrivateScope);
    CGF.EmitOMPReductionClauseInit(S, PrivateScope);
    (void)PrivateScope.Privatize();
    emitMaster(CGF, S);
    CGF.EmitOMPReductionClauseFinal(S, /*ReductionKind=*/OMPD_parallel);
  };
  {
    auto LPCRegion =
        CGOpenMPRuntime::LastprivateConditionalRAII::disable(*this, S);
    emitCommonOMPParallelDirective(*this, S, OMPD_master, CodeGen,
                                   emitEmptyBoundParameters);
    emitPostUpdateForReductionClause(*this, S,
                                     [](CodeGenFunction &) { return nullptr; });
  }
  // Check for outer lastprivate conditional update.
  checkForLastprivateConditionalUpdate(*this, S);
}

void CodeGenFunction::EmitOMPParallelMaskedDirective(
    const OMPParallelMaskedDirective &S) {
  // Emit directive as a combined directive that consists of two implicit
  // directives: 'parallel' with 'masked' directive.
  auto &&CodeGen = [&S](CodeGenFunction &CGF, PrePostActionTy &Action) {
    Action.Enter(CGF);
    OMPPrivateScope PrivateScope(CGF);
    emitOMPCopyinClause(CGF, S);
    (void)CGF.EmitOMPFirstprivateClause(S, PrivateScope);
    CGF.EmitOMPPrivateClause(S, PrivateScope);
    CGF.EmitOMPReductionClauseInit(S, PrivateScope);
    (void)PrivateScope.Privatize();
    emitMasked(CGF, S);
    CGF.EmitOMPReductionClauseFinal(S, /*ReductionKind=*/OMPD_parallel);
  };
  {
    auto LPCRegion =
        CGOpenMPRuntime::LastprivateConditionalRAII::disable(*this, S);
    emitCommonOMPParallelDirective(*this, S, OMPD_masked, CodeGen,
                                   emitEmptyBoundParameters);
    emitPostUpdateForReductionClause(*this, S,
                                     [](CodeGenFunction &) { return nullptr; });
  }
  // Check for outer lastprivate conditional update.
  checkForLastprivateConditionalUpdate(*this, S);
}

void CodeGenFunction::EmitOMPParallelSectionsDirective(
    const OMPParallelSectionsDirective &S) {
  // Emit directive as a combined directive that consists of two implicit
  // directives: 'parallel' with 'sections' directive.
  auto &&CodeGen = [&S](CodeGenFunction &CGF, PrePostActionTy &Action) {
    Action.Enter(CGF);
    emitOMPCopyinClause(CGF, S);
    CGF.EmitSections(S);
  };
  {
    auto LPCRegion =
        CGOpenMPRuntime::LastprivateConditionalRAII::disable(*this, S);
    emitCommonOMPParallelDirective(*this, S, OMPD_sections, CodeGen,
                                   emitEmptyBoundParameters);
  }
  // Check for outer lastprivate conditional update.
  checkForLastprivateConditionalUpdate(*this, S);
}

namespace {
/// Get the list of variables declared in the context of the untied tasks.
class CheckVarsEscapingUntiedTaskDeclContext final
    : public ConstStmtVisitor<CheckVarsEscapingUntiedTaskDeclContext> {
  llvm::SmallVector<const VarDecl *, 4> PrivateDecls;

public:
  explicit CheckVarsEscapingUntiedTaskDeclContext() = default;
  virtual ~CheckVarsEscapingUntiedTaskDeclContext() = default;
  void VisitDeclStmt(const DeclStmt *S) {
    if (!S)
      return;
    // Need to privatize only local vars, static locals can be processed as is.
    for (const Decl *D : S->decls()) {
      if (const auto *VD = dyn_cast_or_null<VarDecl>(D))
        if (VD->hasLocalStorage())
          PrivateDecls.push_back(VD);
    }
  }
  void VisitOMPExecutableDirective(const OMPExecutableDirective *) {}
  void VisitCapturedStmt(const CapturedStmt *) {}
  void VisitLambdaExpr(const LambdaExpr *) {}
  void VisitBlockExpr(const BlockExpr *) {}
  void VisitStmt(const Stmt *S) {
    if (!S)
      return;
    for (const Stmt *Child : S->children())
      if (Child)
        Visit(Child);
  }

  /// Swaps list of vars with the provided one.
  ArrayRef<const VarDecl *> getPrivateDecls() const { return PrivateDecls; }
};
} // anonymous namespace

static void buildDependences(const OMPExecutableDirective &S,
                             OMPTaskDataTy &Data) {

  // First look for 'omp_all_memory' and add this first.
  bool OmpAllMemory = false;
  if (llvm::any_of(
          S.getClausesOfKind<OMPDependClause>(), [](const OMPDependClause *C) {
            return C->getDependencyKind() == OMPC_DEPEND_outallmemory ||
                   C->getDependencyKind() == OMPC_DEPEND_inoutallmemory;
          })) {
    OmpAllMemory = true;
    // Since both OMPC_DEPEND_outallmemory and OMPC_DEPEND_inoutallmemory are
    // equivalent to the runtime, always use OMPC_DEPEND_outallmemory to
    // simplify.
    OMPTaskDataTy::DependData &DD =
        Data.Dependences.emplace_back(OMPC_DEPEND_outallmemory,
                                      /*IteratorExpr=*/nullptr);
    // Add a nullptr Expr to simplify the codegen in emitDependData.
    DD.DepExprs.push_back(nullptr);
  }
  // Add remaining dependences skipping any 'out' or 'inout' if they are
  // overridden by 'omp_all_memory'.
  for (const auto *C : S.getClausesOfKind<OMPDependClause>()) {
    OpenMPDependClauseKind Kind = C->getDependencyKind();
    if (Kind == OMPC_DEPEND_outallmemory || Kind == OMPC_DEPEND_inoutallmemory)
      continue;
    if (OmpAllMemory && (Kind == OMPC_DEPEND_out || Kind == OMPC_DEPEND_inout))
      continue;
    OMPTaskDataTy::DependData &DD =
        Data.Dependences.emplace_back(C->getDependencyKind(), C->getModifier());
    DD.DepExprs.append(C->varlist_begin(), C->varlist_end());
  }
}

void CodeGenFunction::EmitOMPTaskBasedDirective(
    const OMPExecutableDirective &S, const OpenMPDirectiveKind CapturedRegion,
    const RegionCodeGenTy &BodyGen, const TaskGenTy &TaskGen,
    OMPTaskDataTy &Data) {
  // Emit outlined function for task construct.
  const CapturedStmt *CS = S.getCapturedStmt(CapturedRegion);
  auto I = CS->getCapturedDecl()->param_begin();
  auto PartId = std::next(I);
  auto TaskT = std::next(I, 4);
  // Check if the task is final
  if (const auto *Clause = S.getSingleClause<OMPFinalClause>()) {
    // If the condition constant folds and can be elided, try to avoid emitting
    // the condition and the dead arm of the if/else.
    const Expr *Cond = Clause->getCondition();
    bool CondConstant;
    if (ConstantFoldsToSimpleInteger(Cond, CondConstant))
      Data.Final.setInt(CondConstant);
    else
      Data.Final.setPointer(EvaluateExprAsBool(Cond));
  } else {
    // By default the task is not final.
    Data.Final.setInt(/*IntVal=*/false);
  }
  // Check if the task has 'priority' clause.
  if (const auto *Clause = S.getSingleClause<OMPPriorityClause>()) {
    const Expr *Prio = Clause->getPriority();
    Data.Priority.setInt(/*IntVal=*/true);
    Data.Priority.setPointer(EmitScalarConversion(
        EmitScalarExpr(Prio), Prio->getType(),
        getContext().getIntTypeForBitwidth(/*DestWidth=*/32, /*Signed=*/1),
        Prio->getExprLoc()));
  }
  // The first function argument for tasks is a thread id, the second one is a
  // part id (0 for tied tasks, >=0 for untied task).
  llvm::DenseSet<const VarDecl *> EmittedAsPrivate;
  // Get list of private variables.
  for (const auto *C : S.getClausesOfKind<OMPPrivateClause>()) {
    auto IRef = C->varlist_begin();
    for (const Expr *IInit : C->private_copies()) {
      const auto *OrigVD = cast<VarDecl>(cast<DeclRefExpr>(*IRef)->getDecl());
      if (EmittedAsPrivate.insert(OrigVD->getCanonicalDecl()).second) {
        Data.PrivateVars.push_back(*IRef);
        Data.PrivateCopies.push_back(IInit);
      }
      ++IRef;
    }
  }
  EmittedAsPrivate.clear();
  // Get list of firstprivate variables.
  for (const auto *C : S.getClausesOfKind<OMPFirstprivateClause>()) {
    auto IRef = C->varlist_begin();
    auto IElemInitRef = C->inits().begin();
    for (const Expr *IInit : C->private_copies()) {
      const auto *OrigVD = cast<VarDecl>(cast<DeclRefExpr>(*IRef)->getDecl());
      if (EmittedAsPrivate.insert(OrigVD->getCanonicalDecl()).second) {
        Data.FirstprivateVars.push_back(*IRef);
        Data.FirstprivateCopies.push_back(IInit);
        Data.FirstprivateInits.push_back(*IElemInitRef);
      }
      ++IRef;
      ++IElemInitRef;
    }
  }
  // Get list of lastprivate variables (for taskloops).
  llvm::MapVector<const VarDecl *, const DeclRefExpr *> LastprivateDstsOrigs;
  for (const auto *C : S.getClausesOfKind<OMPLastprivateClause>()) {
    auto IRef = C->varlist_begin();
    auto ID = C->destination_exprs().begin();
    for (const Expr *IInit : C->private_copies()) {
      const auto *OrigVD = cast<VarDecl>(cast<DeclRefExpr>(*IRef)->getDecl());
      if (EmittedAsPrivate.insert(OrigVD->getCanonicalDecl()).second) {
        Data.LastprivateVars.push_back(*IRef);
        Data.LastprivateCopies.push_back(IInit);
      }
      LastprivateDstsOrigs.insert(
          std::make_pair(cast<VarDecl>(cast<DeclRefExpr>(*ID)->getDecl()),
                         cast<DeclRefExpr>(*IRef)));
      ++IRef;
      ++ID;
    }
  }
  SmallVector<const Expr *, 4> LHSs;
  SmallVector<const Expr *, 4> RHSs;
  for (const auto *C : S.getClausesOfKind<OMPReductionClause>()) {
    Data.ReductionVars.append(C->varlist_begin(), C->varlist_end());
    Data.ReductionOrigs.append(C->varlist_begin(), C->varlist_end());
    Data.ReductionCopies.append(C->privates().begin(), C->privates().end());
    Data.ReductionOps.append(C->reduction_ops().begin(),
                             C->reduction_ops().end());
    LHSs.append(C->lhs_exprs().begin(), C->lhs_exprs().end());
    RHSs.append(C->rhs_exprs().begin(), C->rhs_exprs().end());
  }
  Data.Reductions = CGM.getOpenMPRuntime().emitTaskReductionInit(
      *this, S.getBeginLoc(), LHSs, RHSs, Data);
  // Build list of dependences.
  buildDependences(S, Data);
  // Get list of local vars for untied tasks.
  if (!Data.Tied) {
    CheckVarsEscapingUntiedTaskDeclContext Checker;
    Checker.Visit(S.getInnermostCapturedStmt()->getCapturedStmt());
    Data.PrivateLocals.append(Checker.getPrivateDecls().begin(),
                              Checker.getPrivateDecls().end());
  }
  auto &&CodeGen = [&Data, &S, CS, &BodyGen, &LastprivateDstsOrigs,
                    CapturedRegion](CodeGenFunction &CGF,
                                    PrePostActionTy &Action) {
    llvm::MapVector<CanonicalDeclPtr<const VarDecl>,
                    std::pair<Address, Address>>
        UntiedLocalVars;
    // Set proper addresses for generated private copies.
    OMPPrivateScope Scope(CGF);
    // Generate debug info for variables present in shared clause.
    if (auto *DI = CGF.getDebugInfo()) {
      llvm::SmallDenseMap<const VarDecl *, FieldDecl *> CaptureFields =
          CGF.CapturedStmtInfo->getCaptureFields();
      llvm::Value *ContextValue = CGF.CapturedStmtInfo->getContextValue();
      if (CaptureFields.size() && ContextValue) {
        unsigned CharWidth = CGF.getContext().getCharWidth();
        // The shared variables are packed together as members of structure.
        // So the address of each shared variable can be computed by adding
        // offset of it (within record) to the base address of record. For each
        // shared variable, debug intrinsic llvm.dbg.declare is generated with
        // appropriate expressions (DIExpression).
        // Ex:
        //  %12 = load %struct.anon*, %struct.anon** %__context.addr.i
        //  call void @llvm.dbg.declare(metadata %struct.anon* %12,
        //            metadata !svar1,
        //            metadata !DIExpression(DW_OP_deref))
        //  call void @llvm.dbg.declare(metadata %struct.anon* %12,
        //            metadata !svar2,
        //            metadata !DIExpression(DW_OP_plus_uconst, 8, DW_OP_deref))
        for (auto It = CaptureFields.begin(); It != CaptureFields.end(); ++It) {
          const VarDecl *SharedVar = It->first;
          RecordDecl *CaptureRecord = It->second->getParent();
          const ASTRecordLayout &Layout =
              CGF.getContext().getASTRecordLayout(CaptureRecord);
          unsigned Offset =
              Layout.getFieldOffset(It->second->getFieldIndex()) / CharWidth;
          if (CGF.CGM.getCodeGenOpts().hasReducedDebugInfo())
            (void)DI->EmitDeclareOfAutoVariable(SharedVar, ContextValue,
                                                CGF.Builder, false);
          // Get the call dbg.declare instruction we just created and update
          // its DIExpression to add offset to base address.
          auto UpdateExpr = [](llvm::LLVMContext &Ctx, auto *Declare,
                               unsigned Offset) {
            SmallVector<uint64_t, 8> Ops;
            // Add offset to the base address if non zero.
            if (Offset) {
              Ops.push_back(llvm::dwarf::DW_OP_plus_uconst);
              Ops.push_back(Offset);
            }
            Ops.push_back(llvm::dwarf::DW_OP_deref);
            Declare->setExpression(llvm::DIExpression::get(Ctx, Ops));
          };
          llvm::Instruction &Last = CGF.Builder.GetInsertBlock()->back();
          if (auto DDI = dyn_cast<llvm::DbgVariableIntrinsic>(&Last))
            UpdateExpr(DDI->getContext(), DDI, Offset);
          // If we're emitting using the new debug info format into a block
          // without a terminator, the record will be "trailing".
          assert(!Last.isTerminator() && "unexpected terminator");
          if (auto *Marker =
                  CGF.Builder.GetInsertBlock()->getTrailingDbgRecords()) {
            for (llvm::DbgVariableRecord &DVR : llvm::reverse(
                     llvm::filterDbgVars(Marker->getDbgRecordRange()))) {
              UpdateExpr(Last.getContext(), &DVR, Offset);
              break;
            }
          }
        }
      }
    }
    llvm::SmallVector<std::pair<const VarDecl *, Address>, 16> FirstprivatePtrs;
    if (!Data.PrivateVars.empty() || !Data.FirstprivateVars.empty() ||
        !Data.LastprivateVars.empty() || !Data.PrivateLocals.empty()) {
      enum { PrivatesParam = 2, CopyFnParam = 3 };
      llvm::Value *CopyFn = CGF.Builder.CreateLoad(
          CGF.GetAddrOfLocalVar(CS->getCapturedDecl()->getParam(CopyFnParam)));
      llvm::Value *PrivatesPtr = CGF.Builder.CreateLoad(CGF.GetAddrOfLocalVar(
          CS->getCapturedDecl()->getParam(PrivatesParam)));
      // Map privates.
      llvm::SmallVector<std::pair<const VarDecl *, Address>, 16> PrivatePtrs;
      llvm::SmallVector<llvm::Value *, 16> CallArgs;
      llvm::SmallVector<llvm::Type *, 4> ParamTypes;
      CallArgs.push_back(PrivatesPtr);
      ParamTypes.push_back(PrivatesPtr->getType());
      for (const Expr *E : Data.PrivateVars) {
        const auto *VD = cast<VarDecl>(cast<DeclRefExpr>(E)->getDecl());
        RawAddress PrivatePtr = CGF.CreateMemTemp(
            CGF.getContext().getPointerType(E->getType()), ".priv.ptr.addr");
        PrivatePtrs.emplace_back(VD, PrivatePtr);
        CallArgs.push_back(PrivatePtr.getPointer());
        ParamTypes.push_back(PrivatePtr.getType());
      }
      for (const Expr *E : Data.FirstprivateVars) {
        const auto *VD = cast<VarDecl>(cast<DeclRefExpr>(E)->getDecl());
        RawAddress PrivatePtr =
            CGF.CreateMemTemp(CGF.getContext().getPointerType(E->getType()),
                              ".firstpriv.ptr.addr");
        PrivatePtrs.emplace_back(VD, PrivatePtr);
        FirstprivatePtrs.emplace_back(VD, PrivatePtr);
        CallArgs.push_back(PrivatePtr.getPointer());
        ParamTypes.push_back(PrivatePtr.getType());
      }
      for (const Expr *E : Data.LastprivateVars) {
        const auto *VD = cast<VarDecl>(cast<DeclRefExpr>(E)->getDecl());
        RawAddress PrivatePtr =
            CGF.CreateMemTemp(CGF.getContext().getPointerType(E->getType()),
                              ".lastpriv.ptr.addr");
        PrivatePtrs.emplace_back(VD, PrivatePtr);
        CallArgs.push_back(PrivatePtr.getPointer());
        ParamTypes.push_back(PrivatePtr.getType());
      }
      for (const VarDecl *VD : Data.PrivateLocals) {
        QualType Ty = VD->getType().getNonReferenceType();
        if (VD->getType()->isLValueReferenceType())
          Ty = CGF.getContext().getPointerType(Ty);
        if (isAllocatableDecl(VD))
          Ty = CGF.getContext().getPointerType(Ty);
        RawAddress PrivatePtr = CGF.CreateMemTemp(
            CGF.getContext().getPointerType(Ty), ".local.ptr.addr");
        auto Result = UntiedLocalVars.insert(
            std::make_pair(VD, std::make_pair(PrivatePtr, Address::invalid())));
        // If key exists update in place.
        if (Result.second == false)
          *Result.first = std::make_pair(
              VD, std::make_pair(PrivatePtr, Address::invalid()));
        CallArgs.push_back(PrivatePtr.getPointer());
        ParamTypes.push_back(PrivatePtr.getType());
      }
      auto *CopyFnTy = llvm::FunctionType::get(CGF.Builder.getVoidTy(),
                                               ParamTypes, /*isVarArg=*/false);
      CGF.CGM.getOpenMPRuntime().emitOutlinedFunctionCall(
          CGF, S.getBeginLoc(), {CopyFnTy, CopyFn}, CallArgs);
      for (const auto &Pair : LastprivateDstsOrigs) {
        const auto *OrigVD = cast<VarDecl>(Pair.second->getDecl());
        DeclRefExpr DRE(CGF.getContext(), const_cast<VarDecl *>(OrigVD),
                        /*RefersToEnclosingVariableOrCapture=*/
                        CGF.CapturedStmtInfo->lookup(OrigVD) != nullptr,
                        Pair.second->getType(), VK_LValue,
                        Pair.second->getExprLoc());
        Scope.addPrivate(Pair.first, CGF.EmitLValue(&DRE).getAddress(CGF));
      }
      for (const auto &Pair : PrivatePtrs) {
        Address Replacement = Address(
            CGF.Builder.CreateLoad(Pair.second),
            CGF.ConvertTypeForMem(Pair.first->getType().getNonReferenceType()),
            CGF.getContext().getDeclAlign(Pair.first));
        Scope.addPrivate(Pair.first, Replacement);
        if (auto *DI = CGF.getDebugInfo())
          if (CGF.CGM.getCodeGenOpts().hasReducedDebugInfo())
            (void)DI->EmitDeclareOfAutoVariable(
                Pair.first, Pair.second.getBasePointer(), CGF.Builder,
                /*UsePointerValue*/ true);
      }
      // Adjust mapping for internal locals by mapping actual memory instead of
      // a pointer to this memory.
      for (auto &Pair : UntiedLocalVars) {
        QualType VDType = Pair.first->getType().getNonReferenceType();
        if (Pair.first->getType()->isLValueReferenceType())
          VDType = CGF.getContext().getPointerType(VDType);
        if (isAllocatableDecl(Pair.first)) {
          llvm::Value *Ptr = CGF.Builder.CreateLoad(Pair.second.first);
          Address Replacement(
              Ptr,
              CGF.ConvertTypeForMem(CGF.getContext().getPointerType(VDType)),
              CGF.getPointerAlign());
          Pair.second.first = Replacement;
          Ptr = CGF.Builder.CreateLoad(Replacement);
          Replacement = Address(Ptr, CGF.ConvertTypeForMem(VDType),
                                CGF.getContext().getDeclAlign(Pair.first));
          Pair.second.second = Replacement;
        } else {
          llvm::Value *Ptr = CGF.Builder.CreateLoad(Pair.second.first);
          Address Replacement(Ptr, CGF.ConvertTypeForMem(VDType),
                              CGF.getContext().getDeclAlign(Pair.first));
          Pair.second.first = Replacement;
        }
      }
    }
    if (Data.Reductions) {
      OMPPrivateScope FirstprivateScope(CGF);
      for (const auto &Pair : FirstprivatePtrs) {
        Address Replacement(
            CGF.Builder.CreateLoad(Pair.second),
            CGF.ConvertTypeForMem(Pair.first->getType().getNonReferenceType()),
            CGF.getContext().getDeclAlign(Pair.first));
        FirstprivateScope.addPrivate(Pair.first, Replacement);
      }
      (void)FirstprivateScope.Privatize();
      OMPLexicalScope LexScope(CGF, S, CapturedRegion);
      ReductionCodeGen RedCG(Data.ReductionVars, Data.ReductionVars,
                             Data.ReductionCopies, Data.ReductionOps);
      llvm::Value *ReductionsPtr = CGF.Builder.CreateLoad(
          CGF.GetAddrOfLocalVar(CS->getCapturedDecl()->getParam(9)));
      for (unsigned Cnt = 0, E = Data.ReductionVars.size(); Cnt < E; ++Cnt) {
        RedCG.emitSharedOrigLValue(CGF, Cnt);
        RedCG.emitAggregateType(CGF, Cnt);
        // FIXME: This must removed once the runtime library is fixed.
        // Emit required threadprivate variables for
        // initializer/combiner/finalizer.
        CGF.CGM.getOpenMPRuntime().emitTaskReductionFixups(CGF, S.getBeginLoc(),
                                                           RedCG, Cnt);
        Address Replacement = CGF.CGM.getOpenMPRuntime().getTaskReductionItem(
            CGF, S.getBeginLoc(), ReductionsPtr, RedCG.getSharedLValue(Cnt));
        Replacement = Address(
            CGF.EmitScalarConversion(Replacement.emitRawPointer(CGF),
                                     CGF.getContext().VoidPtrTy,
                                     CGF.getContext().getPointerType(
                                         Data.ReductionCopies[Cnt]->getType()),
                                     Data.ReductionCopies[Cnt]->getExprLoc()),
            CGF.ConvertTypeForMem(Data.ReductionCopies[Cnt]->getType()),
            Replacement.getAlignment());
        Replacement = RedCG.adjustPrivateAddress(CGF, Cnt, Replacement);
        Scope.addPrivate(RedCG.getBaseDecl(Cnt), Replacement);
      }
    }
    // Privatize all private variables except for in_reduction items.
    (void)Scope.Privatize();
    SmallVector<const Expr *, 4> InRedVars;
    SmallVector<const Expr *, 4> InRedPrivs;
    SmallVector<const Expr *, 4> InRedOps;
    SmallVector<const Expr *, 4> TaskgroupDescriptors;
    for (const auto *C : S.getClausesOfKind<OMPInReductionClause>()) {
      auto IPriv = C->privates().begin();
      auto IRed = C->reduction_ops().begin();
      auto ITD = C->taskgroup_descriptors().begin();
      for (const Expr *Ref : C->varlists()) {
        InRedVars.emplace_back(Ref);
        InRedPrivs.emplace_back(*IPriv);
        InRedOps.emplace_back(*IRed);
        TaskgroupDescriptors.emplace_back(*ITD);
        std::advance(IPriv, 1);
        std::advance(IRed, 1);
        std::advance(ITD, 1);
      }
    }
    // Privatize in_reduction items here, because taskgroup descriptors must be
    // privatized earlier.
    OMPPrivateScope InRedScope(CGF);
    if (!InRedVars.empty()) {
      ReductionCodeGen RedCG(InRedVars, InRedVars, InRedPrivs, InRedOps);
      for (unsigned Cnt = 0, E = InRedVars.size(); Cnt < E; ++Cnt) {
        RedCG.emitSharedOrigLValue(CGF, Cnt);
        RedCG.emitAggregateType(CGF, Cnt);
        // The taskgroup descriptor variable is always implicit firstprivate and
        // privatized already during processing of the firstprivates.
        // FIXME: This must removed once the runtime library is fixed.
        // Emit required threadprivate variables for
        // initializer/combiner/finalizer.
        CGF.CGM.getOpenMPRuntime().emitTaskReductionFixups(CGF, S.getBeginLoc(),
                                                           RedCG, Cnt);
        llvm::Value *ReductionsPtr;
        if (const Expr *TRExpr = TaskgroupDescriptors[Cnt]) {
          ReductionsPtr = CGF.EmitLoadOfScalar(CGF.EmitLValue(TRExpr),
                                               TRExpr->getExprLoc());
        } else {
          ReductionsPtr = llvm::ConstantPointerNull::get(CGF.VoidPtrTy);
        }
        Address Replacement = CGF.CGM.getOpenMPRuntime().getTaskReductionItem(
            CGF, S.getBeginLoc(), ReductionsPtr, RedCG.getSharedLValue(Cnt));
        Replacement = Address(
            CGF.EmitScalarConversion(
                Replacement.emitRawPointer(CGF), CGF.getContext().VoidPtrTy,
                CGF.getContext().getPointerType(InRedPrivs[Cnt]->getType()),
                InRedPrivs[Cnt]->getExprLoc()),
            CGF.ConvertTypeForMem(InRedPrivs[Cnt]->getType()),
            Replacement.getAlignment());
        Replacement = RedCG.adjustPrivateAddress(CGF, Cnt, Replacement);
        InRedScope.addPrivate(RedCG.getBaseDecl(Cnt), Replacement);
      }
    }
    (void)InRedScope.Privatize();

    CGOpenMPRuntime::UntiedTaskLocalDeclsRAII LocalVarsScope(CGF,
                                                             UntiedLocalVars);
    Action.Enter(CGF);
    BodyGen(CGF);
  };
  llvm::Function *OutlinedFn = CGM.getOpenMPRuntime().emitTaskOutlinedFunction(
      S, *I, *PartId, *TaskT, S.getDirectiveKind(), CodeGen, Data.Tied,
      Data.NumberOfParts);
  OMPLexicalScope Scope(*this, S, std::nullopt,
                        !isOpenMPParallelDirective(S.getDirectiveKind()) &&
                            !isOpenMPSimdDirective(S.getDirectiveKind()));
  TaskGen(*this, OutlinedFn, Data);
}

static ImplicitParamDecl *
createImplicitFirstprivateForType(ASTContext &C, OMPTaskDataTy &Data,
                                  QualType Ty, CapturedDecl *CD,
                                  SourceLocation Loc) {
  auto *OrigVD = ImplicitParamDecl::Create(C, CD, Loc, /*Id=*/nullptr, Ty,
                                           ImplicitParamKind::Other);
  auto *OrigRef = DeclRefExpr::Create(
      C, NestedNameSpecifierLoc(), SourceLocation(), OrigVD,
      /*RefersToEnclosingVariableOrCapture=*/false, Loc, Ty, VK_LValue);
  auto *PrivateVD = ImplicitParamDecl::Create(C, CD, Loc, /*Id=*/nullptr, Ty,
                                              ImplicitParamKind::Other);
  auto *PrivateRef = DeclRefExpr::Create(
      C, NestedNameSpecifierLoc(), SourceLocation(), PrivateVD,
      /*RefersToEnclosingVariableOrCapture=*/false, Loc, Ty, VK_LValue);
  QualType ElemType = C.getBaseElementType(Ty);
  auto *InitVD = ImplicitParamDecl::Create(C, CD, Loc, /*Id=*/nullptr, ElemType,
                                           ImplicitParamKind::Other);
  auto *InitRef = DeclRefExpr::Create(
      C, NestedNameSpecifierLoc(), SourceLocation(), InitVD,
      /*RefersToEnclosingVariableOrCapture=*/false, Loc, ElemType, VK_LValue);
  PrivateVD->setInitStyle(VarDecl::CInit);
  PrivateVD->setInit(ImplicitCastExpr::Create(C, ElemType, CK_LValueToRValue,
                                              InitRef, /*BasePath=*/nullptr,
                                              VK_PRValue, FPOptionsOverride()));
  Data.FirstprivateVars.emplace_back(OrigRef);
  Data.FirstprivateCopies.emplace_back(PrivateRef);
  Data.FirstprivateInits.emplace_back(InitRef);
  return OrigVD;
}

void CodeGenFunction::EmitOMPTargetTaskBasedDirective(
    const OMPExecutableDirective &S, const RegionCodeGenTy &BodyGen,
    OMPTargetDataInfo &InputInfo) {
  // Emit outlined function for task construct.
  const CapturedStmt *CS = S.getCapturedStmt(OMPD_task);
  Address CapturedStruct = GenerateCapturedStmtArgument(*CS);
  QualType SharedsTy = getContext().getRecordType(CS->getCapturedRecordDecl());
  auto I = CS->getCapturedDecl()->param_begin();
  auto PartId = std::next(I);
  auto TaskT = std::next(I, 4);
  OMPTaskDataTy Data;
  // The task is not final.
  Data.Final.setInt(/*IntVal=*/false);
  // Get list of firstprivate variables.
  for (const auto *C : S.getClausesOfKind<OMPFirstprivateClause>()) {
    auto IRef = C->varlist_begin();
    auto IElemInitRef = C->inits().begin();
    for (auto *IInit : C->private_copies()) {
      Data.FirstprivateVars.push_back(*IRef);
      Data.FirstprivateCopies.push_back(IInit);
      Data.FirstprivateInits.push_back(*IElemInitRef);
      ++IRef;
      ++IElemInitRef;
    }
  }
  SmallVector<const Expr *, 4> LHSs;
  SmallVector<const Expr *, 4> RHSs;
  for (const auto *C : S.getClausesOfKind<OMPInReductionClause>()) {
    Data.ReductionVars.append(C->varlist_begin(), C->varlist_end());
    Data.ReductionOrigs.append(C->varlist_begin(), C->varlist_end());
    Data.ReductionCopies.append(C->privates().begin(), C->privates().end());
    Data.ReductionOps.append(C->reduction_ops().begin(),
                             C->reduction_ops().end());
    LHSs.append(C->lhs_exprs().begin(), C->lhs_exprs().end());
    RHSs.append(C->rhs_exprs().begin(), C->rhs_exprs().end());
  }
  OMPPrivateScope TargetScope(*this);
  VarDecl *BPVD = nullptr;
  VarDecl *PVD = nullptr;
  VarDecl *SVD = nullptr;
  VarDecl *MVD = nullptr;
  if (InputInfo.NumberOfTargetItems > 0) {
    auto *CD = CapturedDecl::Create(
        getContext(), getContext().getTranslationUnitDecl(), /*NumParams=*/0);
    llvm::APInt ArrSize(/*numBits=*/32, InputInfo.NumberOfTargetItems);
    QualType BaseAndPointerAndMapperType = getContext().getConstantArrayType(
        getContext().VoidPtrTy, ArrSize, nullptr, ArraySizeModifier::Normal,
        /*IndexTypeQuals=*/0);
    BPVD = createImplicitFirstprivateForType(
        getContext(), Data, BaseAndPointerAndMapperType, CD, S.getBeginLoc());
    PVD = createImplicitFirstprivateForType(
        getContext(), Data, BaseAndPointerAndMapperType, CD, S.getBeginLoc());
    QualType SizesType = getContext().getConstantArrayType(
        getContext().getIntTypeForBitwidth(/*DestWidth=*/64, /*Signed=*/1),
        ArrSize, nullptr, ArraySizeModifier::Normal,
        /*IndexTypeQuals=*/0);
    SVD = createImplicitFirstprivateForType(getContext(), Data, SizesType, CD,
                                            S.getBeginLoc());
    TargetScope.addPrivate(BPVD, InputInfo.BasePointersArray);
    TargetScope.addPrivate(PVD, InputInfo.PointersArray);
    TargetScope.addPrivate(SVD, InputInfo.SizesArray);
    // If there is no user-defined mapper, the mapper array will be nullptr. In
    // this case, we don't need to privatize it.
    if (!isa_and_nonnull<llvm::ConstantPointerNull>(
            InputInfo.MappersArray.emitRawPointer(*this))) {
      MVD = createImplicitFirstprivateForType(
          getContext(), Data, BaseAndPointerAndMapperType, CD, S.getBeginLoc());
      TargetScope.addPrivate(MVD, InputInfo.MappersArray);
    }
  }
  (void)TargetScope.Privatize();
  buildDependences(S, Data);
  auto &&CodeGen = [&Data, &S, CS, &BodyGen, BPVD, PVD, SVD, MVD,
                    &InputInfo](CodeGenFunction &CGF, PrePostActionTy &Action) {
    // Set proper addresses for generated private copies.
    OMPPrivateScope Scope(CGF);
    if (!Data.FirstprivateVars.empty()) {
      enum { PrivatesParam = 2, CopyFnParam = 3 };
      llvm::Value *CopyFn = CGF.Builder.CreateLoad(
          CGF.GetAddrOfLocalVar(CS->getCapturedDecl()->getParam(CopyFnParam)));
      llvm::Value *PrivatesPtr = CGF.Builder.CreateLoad(CGF.GetAddrOfLocalVar(
          CS->getCapturedDecl()->getParam(PrivatesParam)));
      // Map privates.
      llvm::SmallVector<std::pair<const VarDecl *, Address>, 16> PrivatePtrs;
      llvm::SmallVector<llvm::Value *, 16> CallArgs;
      llvm::SmallVector<llvm::Type *, 4> ParamTypes;
      CallArgs.push_back(PrivatesPtr);
      ParamTypes.push_back(PrivatesPtr->getType());
      for (const Expr *E : Data.FirstprivateVars) {
        const auto *VD = cast<VarDecl>(cast<DeclRefExpr>(E)->getDecl());
        RawAddress PrivatePtr =
            CGF.CreateMemTemp(CGF.getContext().getPointerType(E->getType()),
                              ".firstpriv.ptr.addr");
        PrivatePtrs.emplace_back(VD, PrivatePtr);
        CallArgs.push_back(PrivatePtr.getPointer());
        ParamTypes.push_back(PrivatePtr.getType());
      }
      auto *CopyFnTy = llvm::FunctionType::get(CGF.Builder.getVoidTy(),
                                               ParamTypes, /*isVarArg=*/false);
      CGF.CGM.getOpenMPRuntime().emitOutlinedFunctionCall(
          CGF, S.getBeginLoc(), {CopyFnTy, CopyFn}, CallArgs);
      for (const auto &Pair : PrivatePtrs) {
        Address Replacement(
            CGF.Builder.CreateLoad(Pair.second),
            CGF.ConvertTypeForMem(Pair.first->getType().getNonReferenceType()),
            CGF.getContext().getDeclAlign(Pair.first));
        Scope.addPrivate(Pair.first, Replacement);
      }
    }
    CGF.processInReduction(S, Data, CGF, CS, Scope);
    if (InputInfo.NumberOfTargetItems > 0) {
      InputInfo.BasePointersArray = CGF.Builder.CreateConstArrayGEP(
          CGF.GetAddrOfLocalVar(BPVD), /*Index=*/0);
      InputInfo.PointersArray = CGF.Builder.CreateConstArrayGEP(
          CGF.GetAddrOfLocalVar(PVD), /*Index=*/0);
      InputInfo.SizesArray = CGF.Builder.CreateConstArrayGEP(
          CGF.GetAddrOfLocalVar(SVD), /*Index=*/0);
      // If MVD is nullptr, the mapper array is not privatized
      if (MVD)
        InputInfo.MappersArray = CGF.Builder.CreateConstArrayGEP(
            CGF.GetAddrOfLocalVar(MVD), /*Index=*/0);
    }

    Action.Enter(CGF);
    OMPLexicalScope LexScope(CGF, S, OMPD_task, /*EmitPreInitStmt=*/false);
    auto *TL = S.getSingleClause<OMPThreadLimitClause>();
    if (CGF.CGM.getLangOpts().OpenMP >= 51 &&
        needsTaskBasedThreadLimit(S.getDirectiveKind()) && TL) {
      // Emit __kmpc_set_thread_limit() to set the thread_limit for the task
      // enclosing this target region. This will indirectly set the thread_limit
      // for every applicable construct within target region.
      CGF.CGM.getOpenMPRuntime().emitThreadLimitClause(
          CGF, TL->getThreadLimit(), S.getBeginLoc());
    }
    BodyGen(CGF);
  };
  llvm::Function *OutlinedFn = CGM.getOpenMPRuntime().emitTaskOutlinedFunction(
      S, *I, *PartId, *TaskT, S.getDirectiveKind(), CodeGen, /*Tied=*/true,
      Data.NumberOfParts);
  llvm::APInt TrueOrFalse(32, S.hasClausesOfKind<OMPNowaitClause>() ? 1 : 0);
  IntegerLiteral IfCond(getContext(), TrueOrFalse,
                        getContext().getIntTypeForBitwidth(32, /*Signed=*/0),
                        SourceLocation());
  CGM.getOpenMPRuntime().emitTaskCall(*this, S.getBeginLoc(), S, OutlinedFn,
                                      SharedsTy, CapturedStruct, &IfCond, Data);
}

void CodeGenFunction::processInReduction(const OMPExecutableDirective &S,
                                         OMPTaskDataTy &Data,
                                         CodeGenFunction &CGF,
                                         const CapturedStmt *CS,
                                         OMPPrivateScope &Scope) {
  if (Data.Reductions) {
    OpenMPDirectiveKind CapturedRegion = S.getDirectiveKind();
    OMPLexicalScope LexScope(CGF, S, CapturedRegion);
    ReductionCodeGen RedCG(Data.ReductionVars, Data.ReductionVars,
                           Data.ReductionCopies, Data.ReductionOps);
    llvm::Value *ReductionsPtr = CGF.Builder.CreateLoad(
        CGF.GetAddrOfLocalVar(CS->getCapturedDecl()->getParam(4)));
    for (unsigned Cnt = 0, E = Data.ReductionVars.size(); Cnt < E; ++Cnt) {
      RedCG.emitSharedOrigLValue(CGF, Cnt);
      RedCG.emitAggregateType(CGF, Cnt);
      // FIXME: This must removed once the runtime library is fixed.
      // Emit required threadprivate variables for
      // initializer/combiner/finalizer.
      CGF.CGM.getOpenMPRuntime().emitTaskReductionFixups(CGF, S.getBeginLoc(),
                                                         RedCG, Cnt);
      Address Replacement = CGF.CGM.getOpenMPRuntime().getTaskReductionItem(
          CGF, S.getBeginLoc(), ReductionsPtr, RedCG.getSharedLValue(Cnt));
      Replacement = Address(
          CGF.EmitScalarConversion(Replacement.emitRawPointer(CGF),
                                   CGF.getContext().VoidPtrTy,
                                   CGF.getContext().getPointerType(
                                       Data.ReductionCopies[Cnt]->getType()),
                                   Data.ReductionCopies[Cnt]->getExprLoc()),
          CGF.ConvertTypeForMem(Data.ReductionCopies[Cnt]->getType()),
          Replacement.getAlignment());
      Replacement = RedCG.adjustPrivateAddress(CGF, Cnt, Replacement);
      Scope.addPrivate(RedCG.getBaseDecl(Cnt), Replacement);
    }
  }
  (void)Scope.Privatize();
  SmallVector<const Expr *, 4> InRedVars;
  SmallVector<const Expr *, 4> InRedPrivs;
  SmallVector<const Expr *, 4> InRedOps;
  SmallVector<const Expr *, 4> TaskgroupDescriptors;
  for (const auto *C : S.getClausesOfKind<OMPInReductionClause>()) {
    auto IPriv = C->privates().begin();
    auto IRed = C->reduction_ops().begin();
    auto ITD = C->taskgroup_descriptors().begin();
    for (const Expr *Ref : C->varlists()) {
      InRedVars.emplace_back(Ref);
      InRedPrivs.emplace_back(*IPriv);
      InRedOps.emplace_back(*IRed);
      TaskgroupDescriptors.emplace_back(*ITD);
      std::advance(IPriv, 1);
      std::advance(IRed, 1);
      std::advance(ITD, 1);
    }
  }
  OMPPrivateScope InRedScope(CGF);
  if (!InRedVars.empty()) {
    ReductionCodeGen RedCG(InRedVars, InRedVars, InRedPrivs, InRedOps);
    for (unsigned Cnt = 0, E = InRedVars.size(); Cnt < E; ++Cnt) {
      RedCG.emitSharedOrigLValue(CGF, Cnt);
      RedCG.emitAggregateType(CGF, Cnt);
      // FIXME: This must removed once the runtime library is fixed.
      // Emit required threadprivate variables for
      // initializer/combiner/finalizer.
      CGF.CGM.getOpenMPRuntime().emitTaskReductionFixups(CGF, S.getBeginLoc(),
                                                         RedCG, Cnt);
      llvm::Value *ReductionsPtr;
      if (const Expr *TRExpr = TaskgroupDescriptors[Cnt]) {
        ReductionsPtr =
            CGF.EmitLoadOfScalar(CGF.EmitLValue(TRExpr), TRExpr->getExprLoc());
      } else {
        ReductionsPtr = llvm::ConstantPointerNull::get(CGF.VoidPtrTy);
      }
      Address Replacement = CGF.CGM.getOpenMPRuntime().getTaskReductionItem(
          CGF, S.getBeginLoc(), ReductionsPtr, RedCG.getSharedLValue(Cnt));
      Replacement = Address(
          CGF.EmitScalarConversion(
              Replacement.emitRawPointer(CGF), CGF.getContext().VoidPtrTy,
              CGF.getContext().getPointerType(InRedPrivs[Cnt]->getType()),
              InRedPrivs[Cnt]->getExprLoc()),
          CGF.ConvertTypeForMem(InRedPrivs[Cnt]->getType()),
          Replacement.getAlignment());
      Replacement = RedCG.adjustPrivateAddress(CGF, Cnt, Replacement);
      InRedScope.addPrivate(RedCG.getBaseDecl(Cnt), Replacement);
    }
  }
  (void)InRedScope.Privatize();
}

void CodeGenFunction::EmitOMPTaskDirective(const OMPTaskDirective &S) {
  // Emit outlined function for task construct.
  const CapturedStmt *CS = S.getCapturedStmt(OMPD_task);
  Address CapturedStruct = GenerateCapturedStmtArgument(*CS);
  QualType SharedsTy = getContext().getRecordType(CS->getCapturedRecordDecl());
  const Expr *IfCond = nullptr;
  for (const auto *C : S.getClausesOfKind<OMPIfClause>()) {
    if (C->getNameModifier() == OMPD_unknown ||
        C->getNameModifier() == OMPD_task) {
      IfCond = C->getCondition();
      break;
    }
  }

  OMPTaskDataTy Data;
  // Check if we should emit tied or untied task.
  Data.Tied = !S.getSingleClause<OMPUntiedClause>();
  auto &&BodyGen = [CS](CodeGenFunction &CGF, PrePostActionTy &) {
    CGF.EmitStmt(CS->getCapturedStmt());
  };
  auto &&TaskGen = [&S, SharedsTy, CapturedStruct,
                    IfCond](CodeGenFunction &CGF, llvm::Function *OutlinedFn,
                            const OMPTaskDataTy &Data) {
    CGF.CGM.getOpenMPRuntime().emitTaskCall(CGF, S.getBeginLoc(), S, OutlinedFn,
                                            SharedsTy, CapturedStruct, IfCond,
                                            Data);
  };
  auto LPCRegion =
      CGOpenMPRuntime::LastprivateConditionalRAII::disable(*this, S);
  EmitOMPTaskBasedDirective(S, OMPD_task, BodyGen, TaskGen, Data);
}

void CodeGenFunction::EmitOMPTaskyieldDirective(
    const OMPTaskyieldDirective &S) {
  CGM.getOpenMPRuntime().emitTaskyieldCall(*this, S.getBeginLoc());
}

void CodeGenFunction::EmitOMPErrorDirective(const OMPErrorDirective &S) {
  const OMPMessageClause *MC = S.getSingleClause<OMPMessageClause>();
  Expr *ME = MC ? MC->getMessageString() : nullptr;
  const OMPSeverityClause *SC = S.getSingleClause<OMPSeverityClause>();
  bool IsFatal = false;
  if (!SC || SC->getSeverityKind() == OMPC_SEVERITY_fatal)
    IsFatal = true;
  CGM.getOpenMPRuntime().emitErrorCall(*this, S.getBeginLoc(), ME, IsFatal);
}

void CodeGenFunction::EmitOMPBarrierDirective(const OMPBarrierDirective &S) {
  CGM.getOpenMPRuntime().emitBarrierCall(*this, S.getBeginLoc(), OMPD_barrier);
}

void CodeGenFunction::EmitOMPTaskwaitDirective(const OMPTaskwaitDirective &S) {
  OMPTaskDataTy Data;
  // Build list of dependences
  buildDependences(S, Data);
  Data.HasNowaitClause = S.hasClausesOfKind<OMPNowaitClause>();
  CGM.getOpenMPRuntime().emitTaskwaitCall(*this, S.getBeginLoc(), Data);
}

bool isSupportedByOpenMPIRBuilder(const OMPTaskgroupDirective &T) {
  return T.clauses().empty();
}

void CodeGenFunction::EmitOMPTaskgroupDirective(
    const OMPTaskgroupDirective &S) {
  OMPLexicalScope Scope(*this, S, OMPD_unknown);
  if (CGM.getLangOpts().OpenMPIRBuilder && isSupportedByOpenMPIRBuilder(S)) {
    llvm::OpenMPIRBuilder &OMPBuilder = CGM.getOpenMPRuntime().getOMPBuilder();
    using InsertPointTy = llvm::OpenMPIRBuilder::InsertPointTy;
    InsertPointTy AllocaIP(AllocaInsertPt->getParent(),
                           AllocaInsertPt->getIterator());

    auto BodyGenCB = [&, this](InsertPointTy AllocaIP,
                               InsertPointTy CodeGenIP) {
      Builder.restoreIP(CodeGenIP);
      EmitStmt(S.getInnermostCapturedStmt()->getCapturedStmt());
    };
    CodeGenFunction::CGCapturedStmtInfo CapStmtInfo;
    if (!CapturedStmtInfo)
      CapturedStmtInfo = &CapStmtInfo;
    Builder.restoreIP(OMPBuilder.createTaskgroup(Builder, AllocaIP, BodyGenCB));
    return;
  }
  auto &&CodeGen = [&S](CodeGenFunction &CGF, PrePostActionTy &Action) {
    Action.Enter(CGF);
    if (const Expr *E = S.getReductionRef()) {
      SmallVector<const Expr *, 4> LHSs;
      SmallVector<const Expr *, 4> RHSs;
      OMPTaskDataTy Data;
      for (const auto *C : S.getClausesOfKind<OMPTaskReductionClause>()) {
        Data.ReductionVars.append(C->varlist_begin(), C->varlist_end());
        Data.ReductionOrigs.append(C->varlist_begin(), C->varlist_end());
        Data.ReductionCopies.append(C->privates().begin(), C->privates().end());
        Data.ReductionOps.append(C->reduction_ops().begin(),
                                 C->reduction_ops().end());
        LHSs.append(C->lhs_exprs().begin(), C->lhs_exprs().end());
        RHSs.append(C->rhs_exprs().begin(), C->rhs_exprs().end());
      }
      llvm::Value *ReductionDesc =
          CGF.CGM.getOpenMPRuntime().emitTaskReductionInit(CGF, S.getBeginLoc(),
                                                           LHSs, RHSs, Data);
      const auto *VD = cast<VarDecl>(cast<DeclRefExpr>(E)->getDecl());
      CGF.EmitVarDecl(*VD);
      CGF.EmitStoreOfScalar(ReductionDesc, CGF.GetAddrOfLocalVar(VD),
                            /*Volatile=*/false, E->getType());
    }
    CGF.EmitStmt(S.getInnermostCapturedStmt()->getCapturedStmt());
  };
  CGM.getOpenMPRuntime().emitTaskgroupRegion(*this, CodeGen, S.getBeginLoc());
}

void CodeGenFunction::EmitOMPFlushDirective(const OMPFlushDirective &S) {
  // assume implicit FlushClause is used and change to AcquireRelease if not
  // used
  llvm::AtomicOrdering AO = llvm::AtomicOrdering::NotAtomic;
  if (!S.getSingleClause<OMPFlushClause>()) {
    AO = llvm::AtomicOrdering::AcquireRelease;
    if (S.getSingleClause<OMPSeqCstClause>())
      AO = llvm::AtomicOrdering::SequentiallyConsistent;
    else if (S.getSingleClause<OMPAcqRelClause>())
      AO = llvm::AtomicOrdering::AcquireRelease;
    else if (S.getSingleClause<OMPAcquireClause>())
      AO = llvm::AtomicOrdering::Acquire;
    else if (S.getSingleClause<OMPReleaseClause>())
      AO = llvm::AtomicOrdering::Release;
  }

  CGM.getOpenMPRuntime().emitFlush(
      *this,
      [&S]() -> ArrayRef<const Expr *> {
        if (const auto *FlushClause = S.getSingleClause<OMPFlushClause>())
          return llvm::ArrayRef(FlushClause->varlist_begin(),
                                FlushClause->varlist_end());
        return std::nullopt;
      }(),
      S.getBeginLoc(), AO);
}

void CodeGenFunction::EmitOMPDepobjDirective(const OMPDepobjDirective &S) {
  const auto *DO = S.getSingleClause<OMPDepobjClause>();
  LValue DOLVal = EmitLValue(DO->getDepobj());
  if (const auto *DC = S.getSingleClause<OMPDependClause>()) {
    OMPTaskDataTy::DependData Dependencies(DC->getDependencyKind(),
                                           DC->getModifier());
    Dependencies.DepExprs.append(DC->varlist_begin(), DC->varlist_end());
    Address DepAddr = CGM.getOpenMPRuntime().emitDepobjDependClause(
        *this, Dependencies, DC->getBeginLoc());
    EmitStoreOfScalar(DepAddr.emitRawPointer(*this), DOLVal);
    return;
  }
  if (const auto *DC = S.getSingleClause<OMPDestroyClause>()) {
    CGM.getOpenMPRuntime().emitDestroyClause(*this, DOLVal, DC->getBeginLoc());
    return;
  }
  if (const auto *UC = S.getSingleClause<OMPUpdateClause>()) {
    CGM.getOpenMPRuntime().emitUpdateClause(
        *this, DOLVal, UC->getDependencyKind(), UC->getBeginLoc());
    return;
  }
}

void CodeGenFunction::EmitOMPScanDirective(const OMPScanDirective &S) {
  if (!OMPParentLoopDirectiveForScan)
    return;
  const OMPExecutableDirective &ParentDir = *OMPParentLoopDirectiveForScan;
  bool IsInclusive = S.hasClausesOfKind<OMPInclusiveClause>();
  SmallVector<const Expr *, 4> Shareds;
  SmallVector<const Expr *, 4> Privates;
  SmallVector<const Expr *, 4> LHSs;
  SmallVector<const Expr *, 4> RHSs;
  SmallVector<const Expr *, 4> ReductionOps;
  SmallVector<const Expr *, 4> CopyOps;
  SmallVector<const Expr *, 4> CopyArrayTemps;
  SmallVector<const Expr *, 4> CopyArrayElems;
  for (const auto *C : ParentDir.getClausesOfKind<OMPReductionClause>()) {
    if (C->getModifier() != OMPC_REDUCTION_inscan)
      continue;
    Shareds.append(C->varlist_begin(), C->varlist_end());
    Privates.append(C->privates().begin(), C->privates().end());
    LHSs.append(C->lhs_exprs().begin(), C->lhs_exprs().end());
    RHSs.append(C->rhs_exprs().begin(), C->rhs_exprs().end());
    ReductionOps.append(C->reduction_ops().begin(), C->reduction_ops().end());
    CopyOps.append(C->copy_ops().begin(), C->copy_ops().end());
    CopyArrayTemps.append(C->copy_array_temps().begin(),
                          C->copy_array_temps().end());
    CopyArrayElems.append(C->copy_array_elems().begin(),
                          C->copy_array_elems().end());
  }
  if (ParentDir.getDirectiveKind() == OMPD_simd ||
      (getLangOpts().OpenMPSimd &&
       isOpenMPSimdDirective(ParentDir.getDirectiveKind()))) {
    // For simd directive and simd-based directives in simd only mode, use the
    // following codegen:
    // int x = 0;
    // #pragma omp simd reduction(inscan, +: x)
    // for (..) {
    //   <first part>
    //   #pragma omp scan inclusive(x)
    //   <second part>
    //  }
    // is transformed to:
    // int x = 0;
    // for (..) {
    //   int x_priv = 0;
    //   <first part>
    //   x = x_priv + x;
    //   x_priv = x;
    //   <second part>
    // }
    // and
    // int x = 0;
    // #pragma omp simd reduction(inscan, +: x)
    // for (..) {
    //   <first part>
    //   #pragma omp scan exclusive(x)
    //   <second part>
    // }
    // to
    // int x = 0;
    // for (..) {
    //   int x_priv = 0;
    //   <second part>
    //   int temp = x;
    //   x = x_priv + x;
    //   x_priv = temp;
    //   <first part>
    // }
    llvm::BasicBlock *OMPScanReduce = createBasicBlock("omp.inscan.reduce");
    EmitBranch(IsInclusive
                   ? OMPScanReduce
                   : BreakContinueStack.back().ContinueBlock.getBlock());
    EmitBlock(OMPScanDispatch);
    {
      // New scope for correct construction/destruction of temp variables for
      // exclusive scan.
      LexicalScope Scope(*this, S.getSourceRange());
      EmitBranch(IsInclusive ? OMPBeforeScanBlock : OMPAfterScanBlock);
      EmitBlock(OMPScanReduce);
      if (!IsInclusive) {
        // Create temp var and copy LHS value to this temp value.
        // TMP = LHS;
        for (unsigned I = 0, E = CopyArrayElems.size(); I < E; ++I) {
          const Expr *PrivateExpr = Privates[I];
          const Expr *TempExpr = CopyArrayTemps[I];
          EmitAutoVarDecl(
              *cast<VarDecl>(cast<DeclRefExpr>(TempExpr)->getDecl()));
          LValue DestLVal = EmitLValue(TempExpr);
          LValue SrcLVal = EmitLValue(LHSs[I]);
          EmitOMPCopy(PrivateExpr->getType(), DestLVal.getAddress(*this),
                      SrcLVal.getAddress(*this),
                      cast<VarDecl>(cast<DeclRefExpr>(LHSs[I])->getDecl()),
                      cast<VarDecl>(cast<DeclRefExpr>(RHSs[I])->getDecl()),
                      CopyOps[I]);
        }
      }
      CGM.getOpenMPRuntime().emitReduction(
          *this, ParentDir.getEndLoc(), Privates, LHSs, RHSs, ReductionOps,
          {/*WithNowait=*/true, /*SimpleReduction=*/true, OMPD_simd});
      for (unsigned I = 0, E = CopyArrayElems.size(); I < E; ++I) {
        const Expr *PrivateExpr = Privates[I];
        LValue DestLVal;
        LValue SrcLVal;
        if (IsInclusive) {
          DestLVal = EmitLValue(RHSs[I]);
          SrcLVal = EmitLValue(LHSs[I]);
        } else {
          const Expr *TempExpr = CopyArrayTemps[I];
          DestLVal = EmitLValue(RHSs[I]);
          SrcLVal = EmitLValue(TempExpr);
        }
        EmitOMPCopy(PrivateExpr->getType(), DestLVal.getAddress(*this),
                    SrcLVal.getAddress(*this),
                    cast<VarDecl>(cast<DeclRefExpr>(LHSs[I])->getDecl()),
                    cast<VarDecl>(cast<DeclRefExpr>(RHSs[I])->getDecl()),
                    CopyOps[I]);
      }
    }
    EmitBranch(IsInclusive ? OMPAfterScanBlock : OMPBeforeScanBlock);
    OMPScanExitBlock = IsInclusive
                           ? BreakContinueStack.back().ContinueBlock.getBlock()
                           : OMPScanReduce;
    EmitBlock(OMPAfterScanBlock);
    return;
  }
  if (!IsInclusive) {
    EmitBranch(BreakContinueStack.back().ContinueBlock.getBlock());
    EmitBlock(OMPScanExitBlock);
  }
  if (OMPFirstScanLoop) {
    // Emit buffer[i] = red; at the end of the input phase.
    const auto *IVExpr = cast<OMPLoopDirective>(ParentDir)
                             .getIterationVariable()
                             ->IgnoreParenImpCasts();
    LValue IdxLVal = EmitLValue(IVExpr);
    llvm::Value *IdxVal = EmitLoadOfScalar(IdxLVal, IVExpr->getExprLoc());
    IdxVal = Builder.CreateIntCast(IdxVal, SizeTy, /*isSigned=*/false);
    for (unsigned I = 0, E = CopyArrayElems.size(); I < E; ++I) {
      const Expr *PrivateExpr = Privates[I];
      const Expr *OrigExpr = Shareds[I];
      const Expr *CopyArrayElem = CopyArrayElems[I];
      OpaqueValueMapping IdxMapping(
          *this,
          cast<OpaqueValueExpr>(
              cast<ArraySubscriptExpr>(CopyArrayElem)->getIdx()),
          RValue::get(IdxVal));
      LValue DestLVal = EmitLValue(CopyArrayElem);
      LValue SrcLVal = EmitLValue(OrigExpr);
      EmitOMPCopy(PrivateExpr->getType(), DestLVal.getAddress(*this),
                  SrcLVal.getAddress(*this),
                  cast<VarDecl>(cast<DeclRefExpr>(LHSs[I])->getDecl()),
                  cast<VarDecl>(cast<DeclRefExpr>(RHSs[I])->getDecl()),
                  CopyOps[I]);
    }
  }
  EmitBranch(BreakContinueStack.back().ContinueBlock.getBlock());
  if (IsInclusive) {
    EmitBlock(OMPScanExitBlock);
    EmitBranch(BreakContinueStack.back().ContinueBlock.getBlock());
  }
  EmitBlock(OMPScanDispatch);
  if (!OMPFirstScanLoop) {
    // Emit red = buffer[i]; at the entrance to the scan phase.
    const auto *IVExpr = cast<OMPLoopDirective>(ParentDir)
                             .getIterationVariable()
                             ->IgnoreParenImpCasts();
    LValue IdxLVal = EmitLValue(IVExpr);
    llvm::Value *IdxVal = EmitLoadOfScalar(IdxLVal, IVExpr->getExprLoc());
    IdxVal = Builder.CreateIntCast(IdxVal, SizeTy, /*isSigned=*/false);
    llvm::BasicBlock *ExclusiveExitBB = nullptr;
    if (!IsInclusive) {
      llvm::BasicBlock *ContBB = createBasicBlock("omp.exclusive.dec");
      ExclusiveExitBB = createBasicBlock("omp.exclusive.copy.exit");
      llvm::Value *Cmp = Builder.CreateIsNull(IdxVal);
      Builder.CreateCondBr(Cmp, ExclusiveExitBB, ContBB);
      EmitBlock(ContBB);
      // Use idx - 1 iteration for exclusive scan.
      IdxVal = Builder.CreateNUWSub(IdxVal, llvm::ConstantInt::get(SizeTy, 1));
    }
    for (unsigned I = 0, E = CopyArrayElems.size(); I < E; ++I) {
      const Expr *PrivateExpr = Privates[I];
      const Expr *OrigExpr = Shareds[I];
      const Expr *CopyArrayElem = CopyArrayElems[I];
      OpaqueValueMapping IdxMapping(
          *this,
          cast<OpaqueValueExpr>(
              cast<ArraySubscriptExpr>(CopyArrayElem)->getIdx()),
          RValue::get(IdxVal));
      LValue SrcLVal = EmitLValue(CopyArrayElem);
      LValue DestLVal = EmitLValue(OrigExpr);
      EmitOMPCopy(PrivateExpr->getType(), DestLVal.getAddress(*this),
                  SrcLVal.getAddress(*this),
                  cast<VarDecl>(cast<DeclRefExpr>(LHSs[I])->getDecl()),
                  cast<VarDecl>(cast<DeclRefExpr>(RHSs[I])->getDecl()),
                  CopyOps[I]);
    }
    if (!IsInclusive) {
      EmitBlock(ExclusiveExitBB);
    }
  }
  EmitBranch((OMPFirstScanLoop == IsInclusive) ? OMPBeforeScanBlock
                                               : OMPAfterScanBlock);
  EmitBlock(OMPAfterScanBlock);
}

void CodeGenFunction::EmitOMPDistributeLoop(const OMPLoopDirective &S,
                                            const CodeGenLoopTy &CodeGenLoop,
                                            Expr *IncExpr) {
  // Emit the loop iteration variable.
  const auto *IVExpr = cast<DeclRefExpr>(S.getIterationVariable());
  const auto *IVDecl = cast<VarDecl>(IVExpr->getDecl());
  EmitVarDecl(*IVDecl);

  // Emit the iterations count variable.
  // If it is not a variable, Sema decided to calculate iterations count on each
  // iteration (e.g., it is foldable into a constant).
  if (const auto *LIExpr = dyn_cast<DeclRefExpr>(S.getLastIteration())) {
    EmitVarDecl(*cast<VarDecl>(LIExpr->getDecl()));
    // Emit calculation of the iterations count.
    EmitIgnoredExpr(S.getCalcLastIteration());
  }

  CGOpenMPRuntime &RT = CGM.getOpenMPRuntime();

  bool HasLastprivateClause = false;
  // Check pre-condition.
  {
    OMPLoopScope PreInitScope(*this, S);
    // Skip the entire loop if we don't meet the precondition.
    // If the condition constant folds and can be elided, avoid emitting the
    // whole loop.
    bool CondConstant;
    llvm::BasicBlock *ContBlock = nullptr;
    if (ConstantFoldsToSimpleInteger(S.getPreCond(), CondConstant)) {
      if (!CondConstant)
        return;
    } else {
      llvm::BasicBlock *ThenBlock = createBasicBlock("omp.precond.then");
      ContBlock = createBasicBlock("omp.precond.end");
      emitPreCond(*this, S, S.getPreCond(), ThenBlock, ContBlock,
                  getProfileCount(&S));
      EmitBlock(ThenBlock);
      incrementProfileCounter(&S);
    }

    emitAlignedClause(*this, S);
    // Emit 'then' code.
    {
      // Emit helper vars inits.

      LValue LB = EmitOMPHelperVar(
          *this, cast<DeclRefExpr>(
                     (isOpenMPLoopBoundSharingDirective(S.getDirectiveKind())
                          ? S.getCombinedLowerBoundVariable()
                          : S.getLowerBoundVariable())));
      LValue UB = EmitOMPHelperVar(
          *this, cast<DeclRefExpr>(
                     (isOpenMPLoopBoundSharingDirective(S.getDirectiveKind())
                          ? S.getCombinedUpperBoundVariable()
                          : S.getUpperBoundVariable())));
      LValue ST =
          EmitOMPHelperVar(*this, cast<DeclRefExpr>(S.getStrideVariable()));
      LValue IL =
          EmitOMPHelperVar(*this, cast<DeclRefExpr>(S.getIsLastIterVariable()));

      OMPPrivateScope LoopScope(*this);
      if (EmitOMPFirstprivateClause(S, LoopScope)) {
        // Emit implicit barrier to synchronize threads and avoid data races
        // on initialization of firstprivate variables and post-update of
        // lastprivate variables.
        CGM.getOpenMPRuntime().emitBarrierCall(
            *this, S.getBeginLoc(), OMPD_unknown, /*EmitChecks=*/false,
            /*ForceSimpleCall=*/true);
      }
      EmitOMPPrivateClause(S, LoopScope);
      if (isOpenMPSimdDirective(S.getDirectiveKind()) &&
          !isOpenMPParallelDirective(S.getDirectiveKind()) &&
          !isOpenMPTeamsDirective(S.getDirectiveKind()))
        EmitOMPReductionClauseInit(S, LoopScope);
      HasLastprivateClause = EmitOMPLastprivateClauseInit(S, LoopScope);
      EmitOMPPrivateLoopCounters(S, LoopScope);
      (void)LoopScope.Privatize();
      if (isOpenMPTargetExecutionDirective(S.getDirectiveKind()))
        CGM.getOpenMPRuntime().adjustTargetSpecificDataForLambdas(*this, S);

      // Detect the distribute schedule kind and chunk.
      llvm::Value *Chunk = nullptr;
      OpenMPDistScheduleClauseKind ScheduleKind = OMPC_DIST_SCHEDULE_unknown;
      if (const auto *C = S.getSingleClause<OMPDistScheduleClause>()) {
        ScheduleKind = C->getDistScheduleKind();
        if (const Expr *Ch = C->getChunkSize()) {
          Chunk = EmitScalarExpr(Ch);
          Chunk = EmitScalarConversion(Chunk, Ch->getType(),
                                       S.getIterationVariable()->getType(),
                                       S.getBeginLoc());
        }
      } else {
        // Default behaviour for dist_schedule clause.
        CGM.getOpenMPRuntime().getDefaultDistScheduleAndChunk(
            *this, S, ScheduleKind, Chunk);
      }
      const unsigned IVSize = getContext().getTypeSize(IVExpr->getType());
      const bool IVSigned = IVExpr->getType()->hasSignedIntegerRepresentation();

      // OpenMP [2.10.8, distribute Construct, Description]
      // If dist_schedule is specified, kind must be static. If specified,
      // iterations are divided into chunks of size chunk_size, chunks are
      // assigned to the teams of the league in a round-robin fashion in the
      // order of the team number. When no chunk_size is specified, the
      // iteration space is divided into chunks that are approximately equal
      // in size, and at most one chunk is distributed to each team of the
      // league. The size of the chunks is unspecified in this case.
      bool StaticChunked =
          RT.isStaticChunked(ScheduleKind, /* Chunked */ Chunk != nullptr) &&
          isOpenMPLoopBoundSharingDirective(S.getDirectiveKind());
      if (RT.isStaticNonchunked(ScheduleKind,
                                /* Chunked */ Chunk != nullptr) ||
          StaticChunked) {
        CGOpenMPRuntime::StaticRTInput StaticInit(
            IVSize, IVSigned, /* Ordered = */ false, IL.getAddress(*this),
            LB.getAddress(*this), UB.getAddress(*this), ST.getAddress(*this),
            StaticChunked ? Chunk : nullptr);
        RT.emitDistributeStaticInit(*this, S.getBeginLoc(), ScheduleKind,
                                    StaticInit);
        JumpDest LoopExit =
            getJumpDestInCurrentScope(createBasicBlock("omp.loop.exit"));
        // UB = min(UB, GlobalUB);
        EmitIgnoredExpr(isOpenMPLoopBoundSharingDirective(S.getDirectiveKind())
                            ? S.getCombinedEnsureUpperBound()
                            : S.getEnsureUpperBound());
        // IV = LB;
        EmitIgnoredExpr(isOpenMPLoopBoundSharingDirective(S.getDirectiveKind())
                            ? S.getCombinedInit()
                            : S.getInit());

        const Expr *Cond =
            isOpenMPLoopBoundSharingDirective(S.getDirectiveKind())
                ? S.getCombinedCond()
                : S.getCond();

        if (StaticChunked)
          Cond = S.getCombinedDistCond();

        // For static unchunked schedules generate:
        //
        //  1. For distribute alone, codegen
        //    while (idx <= UB) {
        //      BODY;
        //      ++idx;
        //    }
        //
        //  2. When combined with 'for' (e.g. as in 'distribute parallel for')
        //    while (idx <= UB) {
        //      <CodeGen rest of pragma>(LB, UB);
        //      idx += ST;
        //    }
        //
        // For static chunk one schedule generate:
        //
        // while (IV <= GlobalUB) {
        //   <CodeGen rest of pragma>(LB, UB);
        //   LB += ST;
        //   UB += ST;
        //   UB = min(UB, GlobalUB);
        //   IV = LB;
        // }
        //
        emitCommonSimdLoop(
            *this, S,
            [&S](CodeGenFunction &CGF, PrePostActionTy &) {
              if (isOpenMPSimdDirective(S.getDirectiveKind()))
                CGF.EmitOMPSimdInit(S);
            },
            [&S, &LoopScope, Cond, IncExpr, LoopExit, &CodeGenLoop,
             StaticChunked](CodeGenFunction &CGF, PrePostActionTy &) {
              CGF.EmitOMPInnerLoop(
                  S, LoopScope.requiresCleanups(), Cond, IncExpr,
                  [&S, LoopExit, &CodeGenLoop](CodeGenFunction &CGF) {
                    CodeGenLoop(CGF, S, LoopExit);
                  },
                  [&S, StaticChunked](CodeGenFunction &CGF) {
                    if (StaticChunked) {
                      CGF.EmitIgnoredExpr(S.getCombinedNextLowerBound());
                      CGF.EmitIgnoredExpr(S.getCombinedNextUpperBound());
                      CGF.EmitIgnoredExpr(S.getCombinedEnsureUpperBound());
                      CGF.EmitIgnoredExpr(S.getCombinedInit());
                    }
                  });
            });
        EmitBlock(LoopExit.getBlock());
        // Tell the runtime we are done.
        RT.emitForStaticFinish(*this, S.getEndLoc(), OMPD_distribute);
      } else {
        // Emit the outer loop, which requests its work chunk [LB..UB] from
        // runtime and runs the inner loop to process it.
        const OMPLoopArguments LoopArguments = {
            LB.getAddress(*this), UB.getAddress(*this), ST.getAddress(*this),
            IL.getAddress(*this), Chunk};
        EmitOMPDistributeOuterLoop(ScheduleKind, S, LoopScope, LoopArguments,
                                   CodeGenLoop);
      }
      if (isOpenMPSimdDirective(S.getDirectiveKind())) {
        EmitOMPSimdFinal(S, [IL, &S](CodeGenFunction &CGF) {
          return CGF.Builder.CreateIsNotNull(
              CGF.EmitLoadOfScalar(IL, S.getBeginLoc()));
        });
      }
      if (isOpenMPSimdDirective(S.getDirectiveKind()) &&
          !isOpenMPParallelDirective(S.getDirectiveKind()) &&
          !isOpenMPTeamsDirective(S.getDirectiveKind())) {
        EmitOMPReductionClauseFinal(S, OMPD_simd);
        // Emit post-update of the reduction variables if IsLastIter != 0.
        emitPostUpdateForReductionClause(
            *this, S, [IL, &S](CodeGenFunction &CGF) {
              return CGF.Builder.CreateIsNotNull(
                  CGF.EmitLoadOfScalar(IL, S.getBeginLoc()));
            });
      }
      // Emit final copy of the lastprivate variables if IsLastIter != 0.
      if (HasLastprivateClause) {
        EmitOMPLastprivateClauseFinal(
            S, /*NoFinals=*/false,
            Builder.CreateIsNotNull(EmitLoadOfScalar(IL, S.getBeginLoc())));
      }
    }

    // We're now done with the loop, so jump to the continuation block.
    if (ContBlock) {
      EmitBranch(ContBlock);
      EmitBlock(ContBlock, true);
    }
  }
}

void CodeGenFunction::EmitOMPDistributeDirective(
    const OMPDistributeDirective &S) {
  auto &&CodeGen = [&S](CodeGenFunction &CGF, PrePostActionTy &) {
    CGF.EmitOMPDistributeLoop(S, emitOMPLoopBodyWithStopPoint, S.getInc());
  };
  OMPLexicalScope Scope(*this, S, OMPD_unknown);
  CGM.getOpenMPRuntime().emitInlinedDirective(*this, OMPD_distribute, CodeGen);
}

static llvm::Function *
emitOutlinedOrderedFunction(CodeGenModule &CGM, const CapturedStmt *S,
                            const OMPExecutableDirective &D,
                            SourceLocation Loc) {
  CodeGenFunction CGF(CGM, /*suppressNewContext=*/true);
  CodeGenFunction::CGCapturedStmtInfo CapStmtInfo;
  CGF.CapturedStmtInfo = &CapStmtInfo;
  llvm::Function *Fn = CGF.GenerateOpenMPCapturedStmtFunction(*S, D, Loc);
  Fn->setDoesNotRecurse();
  return Fn;
}

template <typename T>
static void emitRestoreIP(CodeGenFunction &CGF, const T *C,
                          llvm::OpenMPIRBuilder::InsertPointTy AllocaIP,
                          llvm::OpenMPIRBuilder &OMPBuilder) {

  unsigned NumLoops = C->getNumLoops();
  QualType Int64Ty = CGF.CGM.getContext().getIntTypeForBitwidth(
      /*DestWidth=*/64, /*Signed=*/1);
  llvm::SmallVector<llvm::Value *> StoreValues;
  for (unsigned I = 0; I < NumLoops; I++) {
    const Expr *CounterVal = C->getLoopData(I);
    assert(CounterVal);
    llvm::Value *StoreValue = CGF.EmitScalarConversion(
        CGF.EmitScalarExpr(CounterVal), CounterVal->getType(), Int64Ty,
        CounterVal->getExprLoc());
    StoreValues.emplace_back(StoreValue);
  }
  OMPDoacrossKind<T> ODK;
  bool IsDependSource = ODK.isSource(C);
  CGF.Builder.restoreIP(
      OMPBuilder.createOrderedDepend(CGF.Builder, AllocaIP, NumLoops,
                                     StoreValues, ".cnt.addr", IsDependSource));
}

void CodeGenFunction::EmitOMPOrderedDirective(const OMPOrderedDirective &S) {
  if (CGM.getLangOpts().OpenMPIRBuilder) {
    llvm::OpenMPIRBuilder &OMPBuilder = CGM.getOpenMPRuntime().getOMPBuilder();
    using InsertPointTy = llvm::OpenMPIRBuilder::InsertPointTy;

    if (S.hasClausesOfKind<OMPDependClause>() ||
        S.hasClausesOfKind<OMPDoacrossClause>()) {
      // The ordered directive with depend clause.
      assert(!S.hasAssociatedStmt() && "No associated statement must be in "
                                       "ordered depend|doacross construct.");
      InsertPointTy AllocaIP(AllocaInsertPt->getParent(),
                             AllocaInsertPt->getIterator());
      for (const auto *DC : S.getClausesOfKind<OMPDependClause>())
        emitRestoreIP(*this, DC, AllocaIP, OMPBuilder);
      for (const auto *DC : S.getClausesOfKind<OMPDoacrossClause>())
        emitRestoreIP(*this, DC, AllocaIP, OMPBuilder);
    } else {
      // The ordered directive with threads or simd clause, or without clause.
      // Without clause, it behaves as if the threads clause is specified.
      const auto *C = S.getSingleClause<OMPSIMDClause>();

      auto FiniCB = [this](InsertPointTy IP) {
        OMPBuilderCBHelpers::FinalizeOMPRegion(*this, IP);
      };

      auto BodyGenCB = [&S, C, this](InsertPointTy AllocaIP,
                                     InsertPointTy CodeGenIP) {
        Builder.restoreIP(CodeGenIP);

        const CapturedStmt *CS = S.getInnermostCapturedStmt();
        if (C) {
          llvm::BasicBlock *FiniBB = splitBBWithSuffix(
              Builder, /*CreateBranch=*/false, ".ordered.after");
          llvm::SmallVector<llvm::Value *, 16> CapturedVars;
          GenerateOpenMPCapturedVars(*CS, CapturedVars, CGM.getOptKernelKey(S));
          llvm::Function *OutlinedFn =
              emitOutlinedOrderedFunction(CGM, CS, S, S.getBeginLoc());
          assert(S.getBeginLoc().isValid() &&
                 "Outlined function call location must be valid.");
          ApplyDebugLocation::CreateDefaultArtificial(*this, S.getBeginLoc());
          OMPBuilderCBHelpers::EmitCaptureStmt(*this, CodeGenIP, *FiniBB,
                                               OutlinedFn, CapturedVars);
        } else {
          OMPBuilderCBHelpers::EmitOMPInlinedRegionBody(
              *this, CS->getCapturedStmt(), AllocaIP, CodeGenIP, "ordered");
        }
      };

      OMPLexicalScope Scope(*this, S, OMPD_unknown);
      Builder.restoreIP(
          OMPBuilder.createOrderedThreadsSimd(Builder, BodyGenCB, FiniCB, !C));
    }
    return;
  }

  if (S.hasClausesOfKind<OMPDependClause>()) {
    assert(!S.hasAssociatedStmt() &&
           "No associated statement must be in ordered depend construct.");
    for (const auto *DC : S.getClausesOfKind<OMPDependClause>())
      CGM.getOpenMPRuntime().emitDoacrossOrdered(*this, DC);
    return;
  }
  if (S.hasClausesOfKind<OMPDoacrossClause>()) {
    assert(!S.hasAssociatedStmt() &&
           "No associated statement must be in ordered doacross construct.");
    for (const auto *DC : S.getClausesOfKind<OMPDoacrossClause>())
      CGM.getOpenMPRuntime().emitDoacrossOrdered(*this, DC);
    return;
  }
  const auto *C = S.getSingleClause<OMPSIMDClause>();
  auto &&CodeGen = [&S, C, this](CodeGenFunction &CGF,
                                 PrePostActionTy &Action) {
    const CapturedStmt *CS = S.getInnermostCapturedStmt();
    if (C) {
      llvm::SmallVector<llvm::Value *, 16> CapturedVars;
      CGF.GenerateOpenMPCapturedVars(*CS, CapturedVars, CGM.getOptKernelKey(S));
      llvm::Function *OutlinedFn =
          emitOutlinedOrderedFunction(CGM, CS, S, S.getBeginLoc());
      CGM.getOpenMPRuntime().emitOutlinedFunctionCall(CGF, S.getBeginLoc(),
                                                      OutlinedFn, CapturedVars);
    } else {
      Action.Enter(CGF);
      CGF.EmitStmt(CS->getCapturedStmt());
    }
  };
  OMPLexicalScope Scope(*this, S, OMPD_unknown);
  CGM.getOpenMPRuntime().emitOrderedRegion(*this, CodeGen, S.getBeginLoc(), !C);
}

static llvm::Value *convertToScalarValue(CodeGenFunction &CGF, RValue Val,
                                         QualType SrcType, QualType DestType,
                                         SourceLocation Loc) {
  assert(CGF.hasScalarEvaluationKind(DestType) &&
         "DestType must have scalar evaluation kind.");
  assert(!Val.isAggregate() && "Must be a scalar or complex.");
  return Val.isScalar() ? CGF.EmitScalarConversion(Val.getScalarVal(), SrcType,
                                                   DestType, Loc)
                        : CGF.EmitComplexToScalarConversion(
                              Val.getComplexVal(), SrcType, DestType, Loc);
}

static CodeGenFunction::ComplexPairTy
convertToComplexValue(CodeGenFunction &CGF, RValue Val, QualType SrcType,
                      QualType DestType, SourceLocation Loc) {
  assert(CGF.getEvaluationKind(DestType) == TEK_Complex &&
         "DestType must have complex evaluation kind.");
  CodeGenFunction::ComplexPairTy ComplexVal;
  if (Val.isScalar()) {
    // Convert the input element to the element type of the complex.
    QualType DestElementType =
        DestType->castAs<ComplexType>()->getElementType();
    llvm::Value *ScalarVal = CGF.EmitScalarConversion(
        Val.getScalarVal(), SrcType, DestElementType, Loc);
    ComplexVal = CodeGenFunction::ComplexPairTy(
        ScalarVal, llvm::Constant::getNullValue(ScalarVal->getType()));
  } else {
    assert(Val.isComplex() && "Must be a scalar or complex.");
    QualType SrcElementType = SrcType->castAs<ComplexType>()->getElementType();
    QualType DestElementType =
        DestType->castAs<ComplexType>()->getElementType();
    ComplexVal.first = CGF.EmitScalarConversion(
        Val.getComplexVal().first, SrcElementType, DestElementType, Loc);
    ComplexVal.second = CGF.EmitScalarConversion(
        Val.getComplexVal().second, SrcElementType, DestElementType, Loc);
  }
  return ComplexVal;
}

static void emitSimpleAtomicStore(CodeGenFunction &CGF, llvm::AtomicOrdering AO,
                                  LValue LVal, RValue RVal) {
  if (LVal.isGlobalReg())
    CGF.EmitStoreThroughGlobalRegLValue(RVal, LVal);
  else
    CGF.EmitAtomicStore(RVal, LVal, AO, LVal.isVolatile(), /*isInit=*/false);
}

static RValue emitSimpleAtomicLoad(CodeGenFunction &CGF,
                                   llvm::AtomicOrdering AO, LValue LVal,
                                   SourceLocation Loc) {
  if (LVal.isGlobalReg())
    return CGF.EmitLoadOfLValue(LVal, Loc);
  return CGF.EmitAtomicLoad(
      LVal, Loc, llvm::AtomicCmpXchgInst::getStrongestFailureOrdering(AO),
      LVal.isVolatile());
}

void CodeGenFunction::emitOMPSimpleStore(LValue LVal, RValue RVal,
                                         QualType RValTy, SourceLocation Loc) {
  switch (getEvaluationKind(LVal.getType())) {
  case TEK_Scalar:
    EmitStoreThroughLValue(RValue::get(convertToScalarValue(
                               *this, RVal, RValTy, LVal.getType(), Loc)),
                           LVal);
    break;
  case TEK_Complex:
    EmitStoreOfComplex(
        convertToComplexValue(*this, RVal, RValTy, LVal.getType(), Loc), LVal,
        /*isInit=*/false);
    break;
  case TEK_Aggregate:
    llvm_unreachable("Must be a scalar or complex.");
  }
}

static void emitOMPAtomicReadExpr(CodeGenFunction &CGF, llvm::AtomicOrdering AO,
                                  const Expr *X, const Expr *V,
                                  SourceLocation Loc) {
  // v = x;
  assert(V->isLValue() && "V of 'omp atomic read' is not lvalue");
  assert(X->isLValue() && "X of 'omp atomic read' is not lvalue");
  LValue XLValue = CGF.EmitLValue(X);
  LValue VLValue = CGF.EmitLValue(V);
  RValue Res = emitSimpleAtomicLoad(CGF, AO, XLValue, Loc);
  // OpenMP, 2.17.7, atomic Construct
  // If the read or capture clause is specified and the acquire, acq_rel, or
  // seq_cst clause is specified then the strong flush on exit from the atomic
  // operation is also an acquire flush.
  switch (AO) {
  case llvm::AtomicOrdering::Acquire:
  case llvm::AtomicOrdering::AcquireRelease:
  case llvm::AtomicOrdering::SequentiallyConsistent:
    CGF.CGM.getOpenMPRuntime().emitFlush(CGF, std::nullopt, Loc,
                                         llvm::AtomicOrdering::Acquire);
    break;
  case llvm::AtomicOrdering::Monotonic:
  case llvm::AtomicOrdering::Release:
    break;
  case llvm::AtomicOrdering::NotAtomic:
  case llvm::AtomicOrdering::Unordered:
    llvm_unreachable("Unexpected ordering.");
  }
  CGF.emitOMPSimpleStore(VLValue, Res, X->getType().getNonReferenceType(), Loc);
  CGF.CGM.getOpenMPRuntime().checkAndEmitLastprivateConditional(CGF, V);
}

static void emitOMPAtomicWriteExpr(CodeGenFunction &CGF,
                                   llvm::AtomicOrdering AO, const Expr *X,
                                   const Expr *E, SourceLocation Loc) {
  // x = expr;
  assert(X->isLValue() && "X of 'omp atomic write' is not lvalue");
  emitSimpleAtomicStore(CGF, AO, CGF.EmitLValue(X), CGF.EmitAnyExpr(E));
  CGF.CGM.getOpenMPRuntime().checkAndEmitLastprivateConditional(CGF, X);
  // OpenMP, 2.17.7, atomic Construct
  // If the write, update, or capture clause is specified and the release,
  // acq_rel, or seq_cst clause is specified then the strong flush on entry to
  // the atomic operation is also a release flush.
  switch (AO) {
  case llvm::AtomicOrdering::Release:
  case llvm::AtomicOrdering::AcquireRelease:
  case llvm::AtomicOrdering::SequentiallyConsistent:
    CGF.CGM.getOpenMPRuntime().emitFlush(CGF, std::nullopt, Loc,
                                         llvm::AtomicOrdering::Release);
    break;
  case llvm::AtomicOrdering::Acquire:
  case llvm::AtomicOrdering::Monotonic:
    break;
  case llvm::AtomicOrdering::NotAtomic:
  case llvm::AtomicOrdering::Unordered:
    llvm_unreachable("Unexpected ordering.");
  }
}

static bool canUseAMDGPUFastFPAtomics(CodeGenFunction &CGF, LValue X,
                                      RValue Update, BinaryOperatorKind BO,
                                      const Expr *Hint, SourceLocation Loc) {

  if (!Update.isScalar())
    return false;

  if (!X.isSimple())
    return false;

  ASTContext &Context = CGF.getContext();

  // Handle fast FP atomics for AMDGPU target (call intrinsic)
  // Flag\Hint|  None | Fast | Safe |
  //----------------------------------
  //           |       |      |      |
  //   Fast    | Fast  | Fast | Safe |
  // (unsafe)  |       |      |      |
  //----------------------------------
  //           |       |      |      |
  //   Safe    | Safe  | Fast | Safe |
  //(no-unsafe)|       |      |      |
  //----------------------------------

  bool userRequestsAMDGPUFastFPAtomics = true;

  if (CGF.CGM.getOpenMPRuntime().needsHintsForFastFPAtomics()) {

    userRequestsAMDGPUFastFPAtomics =
        Context.getTargetInfo().allowAMDGPUUnsafeFPAtomics();

    if (Hint) {
      if (Hint->getIntegerConstantExpr(Context).value() ==
          HintClause::OpenMPSyncHintExpr::AMD_fast_fp_atomics)
        userRequestsAMDGPUFastFPAtomics = true;
      else if (Hint->getIntegerConstantExpr(Context).value() ==
               HintClause::OpenMPSyncHintExpr::AMD_safe_fp_atomics)
        userRequestsAMDGPUFastFPAtomics = false;
    }
  }

  bool supportsFastFPAtomics =
      Context.getTargetInfo().getTriple().isAMDGCN() &&
      CGF.CGM.getOpenMPRuntime().supportFastFPAtomics() &&
      CGF.CGM.getLangOpts().OpenMPIsTargetDevice &&
      userRequestsAMDGPUFastFPAtomics;

  bool addOpHasAMDGPUFastVersion =
      BO == BO_Add && (Update.getScalarVal()->getType()->isDoubleTy() ||
                       Update.getScalarVal()->getType()->isFloatTy());

  bool minMaxOpHasAMDGPUFastVersion =
      (BO == BO_LT || BO == BO_GT) &&
      Update.getScalarVal()->getType()->isDoubleTy();

  if (!supportsFastFPAtomics ||
      (!addOpHasAMDGPUFastVersion && !minMaxOpHasAMDGPUFastVersion))
    return false;

  llvm::Type *UpdateType = Update.getScalarVal()->getType();
  llvm::Type *XType = X.getAddress(CGF).getElementType();

  bool isUpdateLosslesslyCastableToX =
      UpdateType->canLosslesslyBitCastTo(XType);

  if (!isUpdateLosslesslyCastableToX) {

    auto getTypeNameAsString = [](llvm::Type* T) -> std::string {
      std::string TypeNameStr;
      llvm::raw_string_ostream OutputStream(TypeNameStr);
      T->print(OutputStream);
      return TypeNameStr;
    };

    unsigned DiagID = CGF.CGM.getDiags().getCustomDiagID(
        DiagnosticsEngine::Warning,
        "Can't emit fast FP atomic call due to type mismatch. The operation "
        "tries to assign %0 to %1. A fallback atomic operation is "
        "emitted which ignores the type conflict. Result may be incorrect!");
    clang::DiagnosticBuilder DB = CGF.CGM.getDiags().Report(Loc, DiagID);
    DB.AddString(getTypeNameAsString(UpdateType));
    DB.AddString(getTypeNameAsString(XType));
  }

  return isUpdateLosslesslyCastableToX;
}

static std::pair<bool, RValue>
emitOMPAtomicRMW(CodeGenFunction &CGF, LValue X, RValue Update,
                 BinaryOperatorKind BO, llvm::AtomicOrdering AO,
                 bool IsXLHSInRHSPart, const Expr *Hint, SourceLocation Loc) {
  ASTContext &Context = CGF.getContext();

  if (CGF.CGM.getOpenMPRuntime().mustEmitSafeAtomic(CGF, X, Update, BO)) {
    // this will force emission of cmpxchg in the caller using
    // clang machinery
    return std::make_pair(false, RValue::get(nullptr));
  }

  bool useFPAtomics = canUseAMDGPUFastFPAtomics(CGF, X, Update, BO, Hint, Loc);
  if (useFPAtomics) {
    auto Ret = CGF.CGM.getOpenMPRuntime().emitFastFPAtomicCall(
        CGF, X, Update, BO, IsXLHSInRHSPart);
    if (Ret.first)
      return Ret;
  }

  // Allow atomicrmw only if 'x' and 'update' are integer values, lvalue for 'x'
  // expression is simple and atomic is allowed for the given type for the
  // target platform.
  if (BO == BO_Comma || !Update.isScalar() || !X.isSimple() ||
      (!isa<llvm::ConstantInt>(Update.getScalarVal()) &&
       (Update.getScalarVal()->getType() !=
        X.getAddress(CGF).getElementType())) ||
      !Context.getTargetInfo().hasBuiltinAtomic(
          Context.getTypeSize(X.getType()), Context.toBits(X.getAlignment())))
    return std::make_pair(false, RValue::get(nullptr));

  auto &&CheckAtomicSupport = [&CGF](llvm::Type *T, BinaryOperatorKind BO) {
    if (T->isIntegerTy())
      return true;

    if (T->isFloatingPointTy() && (BO == BO_Add || BO == BO_Sub))
      return llvm::isPowerOf2_64(CGF.CGM.getDataLayout().getTypeStoreSize(T));

    return false;
  };

  if (!CheckAtomicSupport(Update.getScalarVal()->getType(), BO) ||
      !CheckAtomicSupport(X.getAddress(CGF).getElementType(), BO))
    return std::make_pair(false, RValue::get(nullptr));

  bool IsInteger = X.getAddress(CGF).getElementType()->isIntegerTy();
  llvm::AtomicRMWInst::BinOp RMWOp;
  switch (BO) {
  case BO_Add:
    RMWOp = IsInteger ? llvm::AtomicRMWInst::Add : llvm::AtomicRMWInst::FAdd;
    break;
  case BO_Sub:
    if (!IsXLHSInRHSPart)
      return std::make_pair(false, RValue::get(nullptr));
    RMWOp = IsInteger ? llvm::AtomicRMWInst::Sub : llvm::AtomicRMWInst::FSub;
    break;
  case BO_And:
    RMWOp = llvm::AtomicRMWInst::And;
    break;
  case BO_Or:
    RMWOp = llvm::AtomicRMWInst::Or;
    break;
  case BO_Xor:
    RMWOp = llvm::AtomicRMWInst::Xor;
    break;
  case BO_LT:
    if (IsInteger)
      RMWOp = X.getType()->hasSignedIntegerRepresentation()
                  ? (IsXLHSInRHSPart ? llvm::AtomicRMWInst::Min
                                     : llvm::AtomicRMWInst::Max)
                  : (IsXLHSInRHSPart ? llvm::AtomicRMWInst::UMin
                                     : llvm::AtomicRMWInst::UMax);
    else
      RMWOp = IsXLHSInRHSPart ? llvm::AtomicRMWInst::FMin
                              : llvm::AtomicRMWInst::FMax;
    break;
  case BO_GT:
    if (IsInteger)
      RMWOp = X.getType()->hasSignedIntegerRepresentation()
                  ? (IsXLHSInRHSPart ? llvm::AtomicRMWInst::Max
                                     : llvm::AtomicRMWInst::Min)
                  : (IsXLHSInRHSPart ? llvm::AtomicRMWInst::UMax
                                     : llvm::AtomicRMWInst::UMin);
    else
      RMWOp = IsXLHSInRHSPart ? llvm::AtomicRMWInst::FMax
                              : llvm::AtomicRMWInst::FMin;
    break;
  case BO_Assign:
    RMWOp = llvm::AtomicRMWInst::Xchg;
    break;
  case BO_Mul:
  case BO_Div:
  case BO_Rem:
  case BO_Shl:
  case BO_Shr:
  case BO_LAnd:
  case BO_LOr:
    return std::make_pair(false, RValue::get(nullptr));
  case BO_PtrMemD:
  case BO_PtrMemI:
  case BO_LE:
  case BO_GE:
  case BO_EQ:
  case BO_NE:
  case BO_Cmp:
  case BO_AddAssign:
  case BO_SubAssign:
  case BO_AndAssign:
  case BO_OrAssign:
  case BO_XorAssign:
  case BO_MulAssign:
  case BO_DivAssign:
  case BO_RemAssign:
  case BO_ShlAssign:
  case BO_ShrAssign:
  case BO_Comma:
    llvm_unreachable("Unsupported atomic update operation");
  }
  llvm::Value *UpdateVal = Update.getScalarVal();
  if (auto *IC = dyn_cast<llvm::ConstantInt>(UpdateVal)) {
    if (IsInteger)
      UpdateVal = CGF.Builder.CreateIntCast(
          IC, X.getAddress(CGF).getElementType(),
          X.getType()->hasSignedIntegerRepresentation());
    else
      UpdateVal = CGF.Builder.CreateCast(llvm::Instruction::CastOps::UIToFP, IC,
                                         X.getAddress(CGF).getElementType());
  }
  llvm::Value *Res =
      CGF.Builder.CreateAtomicRMW(RMWOp, X.getAddress(CGF), UpdateVal, AO);
  return std::make_pair(true, RValue::get(Res));
}

std::pair<bool, RValue> CodeGenFunction::EmitOMPAtomicSimpleUpdateExpr(
    LValue X, RValue E, BinaryOperatorKind BO, bool IsXLHSInRHSPart,
    llvm::AtomicOrdering AO, SourceLocation Loc,
    const llvm::function_ref<RValue(RValue)> CommonGen, const Expr *Hint) {
  // Update expressions are allowed to have the following forms:
  // x binop= expr; -> xrval + expr;
  // x++, ++x -> xrval + 1;
  // x--, --x -> xrval - 1;
  // x = x binop expr; -> xrval binop expr
  // x = expr Op x; - > expr binop xrval;
  auto Res = emitOMPAtomicRMW(*this, X, E, BO, AO, IsXLHSInRHSPart, Hint, Loc);
  if (!Res.first) {
    if (X.isGlobalReg()) {
      // Emit an update expression: 'xrval' binop 'expr' or 'expr' binop
      // 'xrval'.
      EmitStoreThroughLValue(CommonGen(EmitLoadOfLValue(X, Loc)), X);
    } else {
      // Perform compare-and-swap procedure.
      EmitAtomicUpdate(X, AO, CommonGen, X.getType().isVolatileQualified());
    }
  }
  return Res;
}

static void emitOMPAtomicUpdateExpr(CodeGenFunction &CGF,
                                    llvm::AtomicOrdering AO, const Expr *X,
                                    const Expr *E, const Expr *UE,
                                    bool IsXLHSInRHSPart, SourceLocation Loc,
                                    const Expr *Hint) {
  assert(isa<BinaryOperator>(UE->IgnoreImpCasts()) &&
         "Update expr in 'atomic update' must be a binary operator.");
  const auto *BOUE = cast<BinaryOperator>(UE->IgnoreImpCasts());
  // Update expressions are allowed to have the following forms:
  // x binop= expr; -> xrval + expr;
  // x++, ++x -> xrval + 1;
  // x--, --x -> xrval - 1;
  // x = x binop expr; -> xrval binop expr
  // x = expr Op x; - > expr binop xrval;
  assert(X->isLValue() && "X of 'omp atomic update' is not lvalue");
  LValue XLValue = CGF.EmitLValue(X);
  RValue ExprRValue = CGF.EmitAnyExpr(E);
  const auto *LHS = cast<OpaqueValueExpr>(BOUE->getLHS()->IgnoreImpCasts());
  const auto *RHS = cast<OpaqueValueExpr>(BOUE->getRHS()->IgnoreImpCasts());
  const OpaqueValueExpr *XRValExpr = IsXLHSInRHSPart ? LHS : RHS;
  const OpaqueValueExpr *ERValExpr = IsXLHSInRHSPart ? RHS : LHS;
  auto &&Gen = [&CGF, UE, ExprRValue, XRValExpr, ERValExpr](RValue XRValue) {
    CodeGenFunction::OpaqueValueMapping MapExpr(CGF, ERValExpr, ExprRValue);
    CodeGenFunction::OpaqueValueMapping MapX(CGF, XRValExpr, XRValue);
    return CGF.EmitAnyExpr(UE);
  };
  (void)CGF.EmitOMPAtomicSimpleUpdateExpr(XLValue, ExprRValue,
                                          BOUE->getOpcode(), IsXLHSInRHSPart,
                                          AO, Loc, Gen, Hint);
  CGF.CGM.getOpenMPRuntime().checkAndEmitLastprivateConditional(CGF, X);
  // OpenMP, 2.17.7, atomic Construct
  // If the write, update, or capture clause is specified and the release,
  // acq_rel, or seq_cst clause is specified then the strong flush on entry to
  // the atomic operation is also a release flush.
  switch (AO) {
  case llvm::AtomicOrdering::Release:
  case llvm::AtomicOrdering::AcquireRelease:
  case llvm::AtomicOrdering::SequentiallyConsistent:
    CGF.CGM.getOpenMPRuntime().emitFlush(CGF, std::nullopt, Loc,
                                         llvm::AtomicOrdering::Release);
    break;
  case llvm::AtomicOrdering::Acquire:
  case llvm::AtomicOrdering::Monotonic:
    break;
  case llvm::AtomicOrdering::NotAtomic:
  case llvm::AtomicOrdering::Unordered:
    llvm_unreachable("Unexpected ordering.");
  }
}

static RValue convertToType(CodeGenFunction &CGF, RValue Value,
                            QualType SourceType, QualType ResType,
                            SourceLocation Loc) {
  switch (CGF.getEvaluationKind(ResType)) {
  case TEK_Scalar:
    return RValue::get(
        convertToScalarValue(CGF, Value, SourceType, ResType, Loc));
  case TEK_Complex: {
    auto Res = convertToComplexValue(CGF, Value, SourceType, ResType, Loc);
    return RValue::getComplex(Res.first, Res.second);
  }
  case TEK_Aggregate:
    break;
  }
  llvm_unreachable("Must be a scalar or complex.");
}

static void emitOMPAtomicCaptureExpr(CodeGenFunction &CGF,
                                     llvm::AtomicOrdering AO,
                                     bool IsPostfixUpdate, const Expr *V,
                                     const Expr *X, const Expr *E,
                                     const Expr *UE, bool IsXLHSInRHSPart,
                                     SourceLocation Loc) {
  assert(X->isLValue() && "X of 'omp atomic capture' is not lvalue");
  assert(V->isLValue() && "V of 'omp atomic capture' is not lvalue");
  RValue NewVVal;
  LValue VLValue = CGF.EmitLValue(V);
  LValue XLValue = CGF.EmitLValue(X);
  RValue ExprRValue = CGF.EmitAnyExpr(E);
  QualType NewVValType;
  if (UE) {
    // 'x' is updated with some additional value.
    assert(isa<BinaryOperator>(UE->IgnoreImpCasts()) &&
           "Update expr in 'atomic capture' must be a binary operator.");
    const auto *BOUE = cast<BinaryOperator>(UE->IgnoreImpCasts());
    // Update expressions are allowed to have the following forms:
    // x binop= expr; -> xrval + expr;
    // x++, ++x -> xrval + 1;
    // x--, --x -> xrval - 1;
    // x = x binop expr; -> xrval binop expr
    // x = expr Op x; - > expr binop xrval;
    const auto *LHS = cast<OpaqueValueExpr>(BOUE->getLHS()->IgnoreImpCasts());
    const auto *RHS = cast<OpaqueValueExpr>(BOUE->getRHS()->IgnoreImpCasts());
    const OpaqueValueExpr *XRValExpr = IsXLHSInRHSPart ? LHS : RHS;
    NewVValType = XRValExpr->getType();
    const OpaqueValueExpr *ERValExpr = IsXLHSInRHSPart ? RHS : LHS;
    auto &&Gen = [&CGF, &NewVVal, UE, ExprRValue, XRValExpr, ERValExpr,
                  IsPostfixUpdate](RValue XRValue) {
      CodeGenFunction::OpaqueValueMapping MapExpr(CGF, ERValExpr, ExprRValue);
      CodeGenFunction::OpaqueValueMapping MapX(CGF, XRValExpr, XRValue);
      RValue Res = CGF.EmitAnyExpr(UE);
      NewVVal = IsPostfixUpdate ? XRValue : Res;
      return Res;
    };
    auto Res = CGF.EmitOMPAtomicSimpleUpdateExpr(
        XLValue, ExprRValue, BOUE->getOpcode(), IsXLHSInRHSPart, AO, Loc, Gen);
    CGF.CGM.getOpenMPRuntime().checkAndEmitLastprivateConditional(CGF, X);
    if (Res.first) {
      // 'atomicrmw' instruction was generated.
      if (IsPostfixUpdate) {
        // Use old value from 'atomicrmw'.
        NewVVal = Res.second;
      } else {
        // 'atomicrmw' does not provide new value, so evaluate it using old
        // value of 'x'.
        CodeGenFunction::OpaqueValueMapping MapExpr(CGF, ERValExpr, ExprRValue);
        CodeGenFunction::OpaqueValueMapping MapX(CGF, XRValExpr, Res.second);
        NewVVal = CGF.EmitAnyExpr(UE);
      }
    }
  } else {
    // 'x' is simply rewritten with some 'expr'.
    NewVValType = X->getType().getNonReferenceType();
    ExprRValue = convertToType(CGF, ExprRValue, E->getType(),
                               X->getType().getNonReferenceType(), Loc);
    auto &&Gen = [&NewVVal, ExprRValue](RValue XRValue) {
      NewVVal = XRValue;
      return ExprRValue;
    };
    // Try to perform atomicrmw xchg, otherwise simple exchange.
    auto Res = CGF.EmitOMPAtomicSimpleUpdateExpr(
        XLValue, ExprRValue, /*BO=*/BO_Assign, /*IsXLHSInRHSPart=*/false, AO,
        Loc, Gen);
    CGF.CGM.getOpenMPRuntime().checkAndEmitLastprivateConditional(CGF, X);
    if (Res.first) {
      // 'atomicrmw' instruction was generated.
      NewVVal = IsPostfixUpdate ? Res.second : ExprRValue;
    }
  }
  // Emit post-update store to 'v' of old/new 'x' value.
  CGF.emitOMPSimpleStore(VLValue, NewVVal, NewVValType, Loc);
  CGF.CGM.getOpenMPRuntime().checkAndEmitLastprivateConditional(CGF, V);
  // OpenMP 5.1 removes the required flush for capture clause.
  if (CGF.CGM.getLangOpts().OpenMP < 51) {
    // OpenMP, 2.17.7, atomic Construct
    // If the write, update, or capture clause is specified and the release,
    // acq_rel, or seq_cst clause is specified then the strong flush on entry to
    // the atomic operation is also a release flush.
    // If the read or capture clause is specified and the acquire, acq_rel, or
    // seq_cst clause is specified then the strong flush on exit from the atomic
    // operation is also an acquire flush.
    switch (AO) {
    case llvm::AtomicOrdering::Release:
      CGF.CGM.getOpenMPRuntime().emitFlush(CGF, std::nullopt, Loc,
                                           llvm::AtomicOrdering::Release);
      break;
    case llvm::AtomicOrdering::Acquire:
      CGF.CGM.getOpenMPRuntime().emitFlush(CGF, std::nullopt, Loc,
                                           llvm::AtomicOrdering::Acquire);
      break;
    case llvm::AtomicOrdering::AcquireRelease:
    case llvm::AtomicOrdering::SequentiallyConsistent:
      CGF.CGM.getOpenMPRuntime().emitFlush(
          CGF, std::nullopt, Loc, llvm::AtomicOrdering::AcquireRelease);
      break;
    case llvm::AtomicOrdering::Monotonic:
      break;
    case llvm::AtomicOrdering::NotAtomic:
    case llvm::AtomicOrdering::Unordered:
      llvm_unreachable("Unexpected ordering.");
    }
  }
}

static void emitOMPAtomicCompareExpr(
    CodeGenFunction &CGF, llvm::AtomicOrdering AO, llvm::AtomicOrdering FailAO,
    const Expr *X, const Expr *V, const Expr *R, const Expr *E, const Expr *D,
    const Expr *CE, bool IsXBinopExpr, bool IsPostfixUpdate, bool IsFailOnly,
    const Expr *Hint, SourceLocation Loc) {
  llvm::OpenMPIRBuilder &OMPBuilder =
      CGF.CGM.getOpenMPRuntime().getOMPBuilder();

  OMPAtomicCompareOp Op;
  assert(isa<BinaryOperator>(CE) && "CE is not a BinaryOperator");
  switch (cast<BinaryOperator>(CE)->getOpcode()) {
  case BO_EQ:
    Op = OMPAtomicCompareOp::EQ;
    break;
  case BO_LT:
    Op = OMPAtomicCompareOp::MIN;
    break;
  case BO_GT:
    Op = OMPAtomicCompareOp::MAX;
    break;
  default:
    llvm_unreachable("unsupported atomic compare binary operator");
  }

  LValue XLVal = CGF.EmitLValue(X);
  Address XAddr = XLVal.getAddress(CGF);

  auto EmitRValueWithCastIfNeeded = [&CGF, Loc](const Expr *X, const Expr *E) {
    if (X->getType() == E->getType())
      return CGF.EmitScalarExpr(E);
    const Expr *NewE = E->IgnoreImplicitAsWritten();
    llvm::Value *V = CGF.EmitScalarExpr(NewE);
    if (NewE->getType() == X->getType())
      return V;
    return CGF.EmitScalarConversion(V, NewE->getType(), X->getType(), Loc);
  };

  llvm::Value *EVal = EmitRValueWithCastIfNeeded(X, E);

  if (CGF.CGM.getOpenMPRuntime().mustEmitSafeAtomic(
          CGF, XLVal, RValue::get(EVal),
          cast<BinaryOperator>(CE)->getOpcode())) {
    auto Ret = CGF.CGM.getOpenMPRuntime().emitAtomicCASLoop(
        CGF, XLVal, RValue::get(EVal), cast<BinaryOperator>(CE)->getOpcode());
    return;
  }

  // Check if fast AMDGPU FP atomics can be used for the current operation:
  bool canUseFastAtomics = canUseAMDGPUFastFPAtomics(
      CGF, XLVal, RValue::get(EVal), cast<BinaryOperator>(CE)->getOpcode(),
      Hint, Loc);
  if (canUseFastAtomics) {
    CGF.CGM.getOpenMPRuntime().emitFastFPAtomicCall(
        CGF, XLVal, RValue::get(EVal), cast<BinaryOperator>(CE)->getOpcode(),
        IsXBinopExpr);
    return;
  }

  llvm::Value *DVal = D ? EmitRValueWithCastIfNeeded(X, D) : nullptr;
  if (auto *CI = dyn_cast<llvm::ConstantInt>(EVal))
    EVal = CGF.Builder.CreateIntCast(
        CI, XLVal.getAddress(CGF).getElementType(),
        E->getType()->hasSignedIntegerRepresentation());
  if (DVal)
    if (auto *CI = dyn_cast<llvm::ConstantInt>(DVal))
      DVal = CGF.Builder.CreateIntCast(
          CI, XLVal.getAddress(CGF).getElementType(),
          D->getType()->hasSignedIntegerRepresentation());

  llvm::OpenMPIRBuilder::AtomicOpValue XOpVal{
      XAddr.emitRawPointer(CGF), XAddr.getElementType(),
      X->getType()->hasSignedIntegerRepresentation(),
      X->getType().isVolatileQualified()};
  llvm::OpenMPIRBuilder::AtomicOpValue VOpVal, ROpVal;
  if (V) {
    LValue LV = CGF.EmitLValue(V);
    Address Addr = LV.getAddress(CGF);
    VOpVal = {Addr.emitRawPointer(CGF), Addr.getElementType(),
              V->getType()->hasSignedIntegerRepresentation(),
              V->getType().isVolatileQualified()};
  }
  if (R) {
    LValue LV = CGF.EmitLValue(R);
    Address Addr = LV.getAddress(CGF);
    ROpVal = {Addr.emitRawPointer(CGF), Addr.getElementType(),
              R->getType()->hasSignedIntegerRepresentation(),
              R->getType().isVolatileQualified()};
  }

  if (FailAO == llvm::AtomicOrdering::NotAtomic) {
    // fail clause was not mentionend on the
    // "#pragma omp atomic compare" construct.
    CGF.Builder.restoreIP(OMPBuilder.createAtomicCompare(
        CGF.Builder, XOpVal, VOpVal, ROpVal, EVal, DVal, AO, Op, IsXBinopExpr,
        IsPostfixUpdate, IsFailOnly));
  } else
    CGF.Builder.restoreIP(OMPBuilder.createAtomicCompare(
        CGF.Builder, XOpVal, VOpVal, ROpVal, EVal, DVal, AO, Op, IsXBinopExpr,
        IsPostfixUpdate, IsFailOnly, FailAO));
}

static void emitOMPAtomicExpr(CodeGenFunction &CGF, OpenMPClauseKind Kind,
                              llvm::AtomicOrdering AO,
                              llvm::AtomicOrdering FailAO, bool IsPostfixUpdate,
                              const Expr *X, const Expr *V, const Expr *R,
                              const Expr *E, const Expr *UE, const Expr *D,
                              const Expr *CE, bool IsXLHSInRHSPart,
                              bool IsFailOnly, SourceLocation Loc,
                              const Expr *Hint) {
  switch (Kind) {
  case OMPC_read:
    emitOMPAtomicReadExpr(CGF, AO, X, V, Loc);
    break;
  case OMPC_write:
    emitOMPAtomicWriteExpr(CGF, AO, X, E, Loc);
    break;
  case OMPC_unknown:
  case OMPC_update:
    emitOMPAtomicUpdateExpr(CGF, AO, X, E, UE, IsXLHSInRHSPart, Loc, Hint);
    break;
  case OMPC_capture:
    emitOMPAtomicCaptureExpr(CGF, AO, IsPostfixUpdate, V, X, E, UE,
                             IsXLHSInRHSPart, Loc);
    break;
  case OMPC_compare: {
    emitOMPAtomicCompareExpr(CGF, AO, FailAO, X, V, R, E, D, CE,
                             IsXLHSInRHSPart, IsPostfixUpdate, IsFailOnly, Hint, Loc);
    break;
  }
  case OMPC_fail: {
    //TODO
    break;
  }
  default:
    llvm_unreachable("Clause is not allowed in 'omp atomic'.");
  }
}

void CodeGenFunction::EmitOMPAtomicDirective(const OMPAtomicDirective &S) {
  llvm::AtomicOrdering AO = llvm::AtomicOrdering::Monotonic;
  // Fail Memory Clause Ordering.
  llvm::AtomicOrdering FailAO = llvm::AtomicOrdering::NotAtomic;
  bool MemOrderingSpecified = false;
  if (S.getSingleClause<OMPSeqCstClause>()) {
    AO = llvm::AtomicOrdering::SequentiallyConsistent;
    MemOrderingSpecified = true;
  } else if (S.getSingleClause<OMPAcqRelClause>()) {
    AO = llvm::AtomicOrdering::AcquireRelease;
    MemOrderingSpecified = true;
  } else if (S.getSingleClause<OMPAcquireClause>()) {
    AO = llvm::AtomicOrdering::Acquire;
    MemOrderingSpecified = true;
  } else if (S.getSingleClause<OMPReleaseClause>()) {
    AO = llvm::AtomicOrdering::Release;
    MemOrderingSpecified = true;
  } else if (S.getSingleClause<OMPRelaxedClause>()) {
    AO = llvm::AtomicOrdering::Monotonic;
    MemOrderingSpecified = true;
  }
  llvm::SmallSet<OpenMPClauseKind, 2> KindsEncountered;
  OpenMPClauseKind Kind = OMPC_unknown;
  for (const OMPClause *C : S.clauses()) {
    // Find first clause (skip seq_cst|acq_rel|aqcuire|release|relaxed clause,
    // if it is first).
    OpenMPClauseKind K = C->getClauseKind();
    // TBD
    if (K == OMPC_weak)
      return;
    if (K == OMPC_seq_cst || K == OMPC_acq_rel || K == OMPC_acquire ||
        K == OMPC_release || K == OMPC_relaxed || K == OMPC_hint)
      continue;
    Kind = K;
    KindsEncountered.insert(K);
  }
  // We just need to correct Kind here. No need to set a bool saying it is
  // actually compare capture because we can tell from whether V and R are
  // nullptr.
  if (KindsEncountered.contains(OMPC_compare) &&
      KindsEncountered.contains(OMPC_capture))
    Kind = OMPC_compare;
  if (!MemOrderingSpecified) {
    llvm::AtomicOrdering DefaultOrder =
        CGM.getOpenMPRuntime().getDefaultMemoryOrdering();
    if (DefaultOrder == llvm::AtomicOrdering::Monotonic ||
        DefaultOrder == llvm::AtomicOrdering::SequentiallyConsistent ||
        (DefaultOrder == llvm::AtomicOrdering::AcquireRelease &&
         Kind == OMPC_capture)) {
      AO = DefaultOrder;
    } else if (DefaultOrder == llvm::AtomicOrdering::AcquireRelease) {
      if (Kind == OMPC_unknown || Kind == OMPC_update || Kind == OMPC_write) {
        AO = llvm::AtomicOrdering::Release;
      } else if (Kind == OMPC_read) {
        assert(Kind == OMPC_read && "Unexpected atomic kind.");
        AO = llvm::AtomicOrdering::Acquire;
      }
    }
  }
  const Expr *Hint = nullptr;
  if (const auto *HintClause = S.getSingleClause<OMPHintClause>())
    Hint = HintClause->getHint();

  if (KindsEncountered.contains(OMPC_compare) &&
      KindsEncountered.contains(OMPC_fail)) {
    Kind = OMPC_compare;
    const auto *FailClause = S.getSingleClause<OMPFailClause>();
    if (FailClause) {
      OpenMPClauseKind FailParameter = FailClause->getFailParameter();
      if (FailParameter == llvm::omp::OMPC_relaxed)
        FailAO = llvm::AtomicOrdering::Monotonic;
      else if (FailParameter == llvm::omp::OMPC_acquire)
        FailAO = llvm::AtomicOrdering::Acquire;
      else if (FailParameter == llvm::omp::OMPC_seq_cst)
        FailAO = llvm::AtomicOrdering::SequentiallyConsistent;
    }
  }

  LexicalScope Scope(*this, S.getSourceRange());
  EmitStopPoint(S.getAssociatedStmt());
  emitOMPAtomicExpr(*this, Kind, AO, FailAO, S.isPostfixUpdate(), S.getX(),
                    S.getV(), S.getR(), S.getExpr(), S.getUpdateExpr(),
                    S.getD(), S.getCondExpr(), S.isXLHSInRHSPart(),
                    S.isFailOnly(), S.getBeginLoc(), Hint);
}

static void emitCommonOMPTargetDirective(CodeGenFunction &CGF,
                                         const OMPExecutableDirective &S,
                                         const RegionCodeGenTy &CodeGen) {
  assert(isOpenMPTargetExecutionDirective(S.getDirectiveKind()));
  CodeGenModule &CGM = CGF.CGM;

  // On device emit this construct as inlined code.
  if (CGM.getLangOpts().OpenMPIsTargetDevice) {
    OMPLexicalScope Scope(CGF, S, OMPD_target);
    CGM.getOpenMPRuntime().emitInlinedDirective(
        CGF, OMPD_target, [&S](CodeGenFunction &CGF, PrePostActionTy &) {
          CGF.EmitStmt(S.getInnermostCapturedStmt()->getCapturedStmt());
        });
    return;
  }

  auto LPCRegion = CGOpenMPRuntime::LastprivateConditionalRAII::disable(CGF, S);
  llvm::Function *Fn = nullptr;
  llvm::Constant *FnID = nullptr;

  const Expr *IfCond = nullptr;
  // Check for the at most one if clause associated with the target region.
  for (const auto *C : S.getClausesOfKind<OMPIfClause>()) {
    if (C->getNameModifier() == OMPD_unknown ||
        C->getNameModifier() == OMPD_target) {
      IfCond = C->getCondition();
      break;
    }
  }

  // Check if we have any device clause associated with the directive.
  llvm::PointerIntPair<const Expr *, 2, OpenMPDeviceClauseModifier> Device(
      nullptr, OMPC_DEVICE_unknown);
  if (auto *C = S.getSingleClause<OMPDeviceClause>())
    Device.setPointerAndInt(C->getDevice(), C->getModifier());

  // Check if we have an if clause whose conditional always evaluates to false
  // or if we do not have any targets specified. If so the target region is not
  // an offload entry point.
  bool IsOffloadEntry = true;
  if (IfCond) {
    bool Val;
    if (CGF.ConstantFoldsToSimpleInteger(IfCond, Val) && !Val)
      IsOffloadEntry = false;
  }
  if (CGM.getLangOpts().OMPTargetTriples.empty())
    IsOffloadEntry = false;

  if (CGM.getLangOpts().OpenMPOffloadMandatory && !IsOffloadEntry) {
    unsigned DiagID = CGM.getDiags().getCustomDiagID(
        DiagnosticsEngine::Error,
        "No offloading entry generated while offloading is mandatory.");
    CGM.getDiags().Report(DiagID);
  }

  assert(CGF.CurFuncDecl && "No parent declaration for target region!");
  StringRef ParentName;
  // In case we have Ctors/Dtors we use the complete type variant to produce
  // the mangling of the device outlined kernel.
  if (const auto *D = dyn_cast<CXXConstructorDecl>(CGF.CurFuncDecl))
    ParentName = CGM.getMangledName(GlobalDecl(D, Ctor_Complete));
  else if (const auto *D = dyn_cast<CXXDestructorDecl>(CGF.CurFuncDecl))
    ParentName = CGM.getMangledName(GlobalDecl(D, Dtor_Complete));
  else
    ParentName =
        CGM.getMangledName(GlobalDecl(cast<FunctionDecl>(CGF.CurFuncDecl)));

  // Emit target region as a standalone region.
  CGM.getOpenMPRuntime().emitTargetOutlinedFunction(S, ParentName, Fn, FnID,
                                                    IsOffloadEntry, CodeGen);
  OMPLexicalScope Scope(CGF, S, OMPD_task);
  auto &&SizeEmitter =
      [IsOffloadEntry](CodeGenFunction &CGF,
                       const OMPLoopDirective &D) -> llvm::Value * {
    if (IsOffloadEntry) {
      OMPLoopScope(CGF, D);
      // Emit calculation of the iterations count.
      llvm::Value *NumIterations = CGF.EmitScalarExpr(D.getNumIterations());
      NumIterations = CGF.Builder.CreateIntCast(NumIterations, CGF.Int64Ty,
                                                /*isSigned=*/false);
      return NumIterations;
    }
    return nullptr;
  };
  CGM.getOpenMPRuntime().emitTargetCall(CGF, S, Fn, FnID, IfCond, Device,
                                        SizeEmitter);
}

static void emitTargetRegion(CodeGenFunction &CGF, const OMPTargetDirective &S,
                             PrePostActionTy &Action) {
  Action.Enter(CGF);
  CodeGenFunction::OMPPrivateScope PrivateScope(CGF);
  (void)CGF.EmitOMPFirstprivateClause(S, PrivateScope);
  CGF.EmitOMPPrivateClause(S, PrivateScope);
  (void)PrivateScope.Privatize();
  if (isOpenMPTargetExecutionDirective(S.getDirectiveKind()))
    CGF.CGM.getOpenMPRuntime().adjustTargetSpecificDataForLambdas(CGF, S);

  CGF.EmitStmt(S.getCapturedStmt(OMPD_target)->getCapturedStmt());
  CGF.EnsureInsertPoint();
}

void CodeGenFunction::EmitOMPTargetDeviceFunction(CodeGenModule &CGM,
                                                  StringRef ParentName,
                                                  const OMPTargetDirective &S) {
  auto &&CodeGen = [&S](CodeGenFunction &CGF, PrePostActionTy &Action) {
    emitTargetRegion(CGF, S, Action);
  };
  llvm::Function *Fn;
  llvm::Constant *Addr;
  // Emit target region as a standalone region.
  CGM.getOpenMPRuntime().emitTargetOutlinedFunction(
      S, ParentName, Fn, Addr, /*IsOffloadEntry=*/true, CodeGen);
  assert(Fn && Addr && "Target device function emission failed.");
}

void CodeGenFunction::EmitOMPTargetDirective(const OMPTargetDirective &S) {
  auto &&CodeGen = [&S](CodeGenFunction &CGF, PrePostActionTy &Action) {
    emitTargetRegion(CGF, S, Action);
  };
  emitCommonOMPTargetDirective(*this, S, CodeGen);
}

static void emitCommonOMPTeamsDirective(CodeGenFunction &CGF,
                                        const OMPExecutableDirective &S,
                                        OpenMPDirectiveKind InnermostKind,
                                        const RegionCodeGenTy &CodeGen) {
  const CapturedStmt *CS = S.getCapturedStmt(OMPD_teams);
  llvm::Function *OutlinedFn =
      CGF.CGM.getOpenMPRuntime().emitTeamsOutlinedFunction(
          CGF, S, *CS->getCapturedDecl()->param_begin(), InnermostKind,
          CodeGen);

  const auto *NT = S.getSingleClause<OMPNumTeamsClause>();
  const auto *TL = S.getSingleClause<OMPThreadLimitClause>();
  if (NT || TL) {
    const Expr *NumTeams = NT ? NT->getNumTeams() : nullptr;
    const Expr *ThreadLimit = TL ? TL->getThreadLimit() : nullptr;

    CGF.CGM.getOpenMPRuntime().emitNumTeamsClause(CGF, NumTeams, ThreadLimit,
                                                  S.getBeginLoc());
  }

  OMPTeamsScope Scope(CGF, S);
  llvm::SmallVector<llvm::Value *, 16> CapturedVars;
  CGF.GenerateOpenMPCapturedVars(*CS, CapturedVars, CGF.CGM.getOptKernelKey(S));
  CGF.CGM.getOpenMPRuntime().emitTeamsCall(CGF, S, S.getBeginLoc(), OutlinedFn,
                                           CapturedVars);
}

void CodeGenFunction::EmitOMPTeamsDirective(const OMPTeamsDirective &S) {
  // Emit teams region as a standalone region.
  auto &&CodeGen = [&S](CodeGenFunction &CGF, PrePostActionTy &Action) {
    Action.Enter(CGF);
    OMPPrivateScope PrivateScope(CGF);
    (void)CGF.EmitOMPFirstprivateClause(S, PrivateScope);
    CGF.EmitOMPPrivateClause(S, PrivateScope);
    CGF.EmitOMPReductionClauseInit(S, PrivateScope);
    (void)PrivateScope.Privatize();
    CGF.EmitStmt(S.getCapturedStmt(OMPD_teams)->getCapturedStmt());
    CGF.EmitOMPReductionClauseFinal(S, /*ReductionKind=*/OMPD_teams);
  };
  emitCommonOMPTeamsDirective(*this, S, OMPD_distribute, CodeGen);
  emitPostUpdateForReductionClause(*this, S,
                                   [](CodeGenFunction &) { return nullptr; });
}

static void emitTargetTeamsRegion(CodeGenFunction &CGF, PrePostActionTy &Action,
                                  const OMPTargetTeamsDirective &S) {
  auto *CS = S.getCapturedStmt(OMPD_teams);
  Action.Enter(CGF);
  // Emit teams region as a standalone region.
  auto &&CodeGen = [&S, CS](CodeGenFunction &CGF, PrePostActionTy &Action) {
    Action.Enter(CGF);
    CodeGenFunction::OMPPrivateScope PrivateScope(CGF);
    (void)CGF.EmitOMPFirstprivateClause(S, PrivateScope);
    CGF.EmitOMPPrivateClause(S, PrivateScope);
    CGF.EmitOMPReductionClauseInit(S, PrivateScope);
    (void)PrivateScope.Privatize();
    if (isOpenMPTargetExecutionDirective(S.getDirectiveKind()))
      CGF.CGM.getOpenMPRuntime().adjustTargetSpecificDataForLambdas(CGF, S);
    CGF.EmitStmt(CS->getCapturedStmt());
    CGF.EmitOMPReductionClauseFinal(S, /*ReductionKind=*/OMPD_teams);
  };
  emitCommonOMPTeamsDirective(CGF, S, OMPD_teams, CodeGen);
  emitPostUpdateForReductionClause(CGF, S,
                                   [](CodeGenFunction &) { return nullptr; });
}

void CodeGenFunction::EmitOMPTargetTeamsDeviceFunction(
    CodeGenModule &CGM, StringRef ParentName,
    const OMPTargetTeamsDirective &S) {
  auto &&CodeGen = [&S](CodeGenFunction &CGF, PrePostActionTy &Action) {
    emitTargetTeamsRegion(CGF, Action, S);
  };
  llvm::Function *Fn;
  llvm::Constant *Addr;
  // Emit target region as a standalone region.
  CGM.getOpenMPRuntime().emitTargetOutlinedFunction(
      S, ParentName, Fn, Addr, /*IsOffloadEntry=*/true, CodeGen);
  assert(Fn && Addr && "Target device function emission failed.");
}

void CodeGenFunction::EmitOMPTargetTeamsDirective(
    const OMPTargetTeamsDirective &S) {
  auto &&CodeGen = [&S](CodeGenFunction &CGF, PrePostActionTy &Action) {
    emitTargetTeamsRegion(CGF, Action, S);
  };
  emitCommonOMPTargetDirective(*this, S, CodeGen);
}

static void
emitTargetTeamsDistributeRegion(CodeGenFunction &CGF, PrePostActionTy &Action,
                                const OMPTargetTeamsDistributeDirective &S) {
  Action.Enter(CGF);
  auto &&CodeGenDistribute = [&S](CodeGenFunction &CGF, PrePostActionTy &) {
    CGF.EmitOMPDistributeLoop(S, emitOMPLoopBodyWithStopPoint, S.getInc());
  };

  // Emit teams region as a standalone region.
  auto &&CodeGen = [&S, &CodeGenDistribute](CodeGenFunction &CGF,
                                            PrePostActionTy &Action) {
    Action.Enter(CGF);
    CodeGenFunction::OMPPrivateScope PrivateScope(CGF);
    CGF.EmitOMPReductionClauseInit(S, PrivateScope);
    (void)PrivateScope.Privatize();
    CGF.CGM.getOpenMPRuntime().emitInlinedDirective(CGF, OMPD_distribute,
                                                    CodeGenDistribute);
    CGF.EmitOMPReductionClauseFinal(S, /*ReductionKind=*/OMPD_teams);
  };
  emitCommonOMPTeamsDirective(CGF, S, OMPD_distribute, CodeGen);
  emitPostUpdateForReductionClause(CGF, S,
                                   [](CodeGenFunction &) { return nullptr; });
}

void CodeGenFunction::EmitOMPTargetTeamsDistributeDeviceFunction(
    CodeGenModule &CGM, StringRef ParentName,
    const OMPTargetTeamsDistributeDirective &S) {
  auto &&CodeGen = [&S](CodeGenFunction &CGF, PrePostActionTy &Action) {
    emitTargetTeamsDistributeRegion(CGF, Action, S);
  };
  llvm::Function *Fn;
  llvm::Constant *Addr;
  // Emit target region as a standalone region.
  CGM.getOpenMPRuntime().emitTargetOutlinedFunction(
      S, ParentName, Fn, Addr, /*IsOffloadEntry=*/true, CodeGen);
  assert(Fn && Addr && "Target device function emission failed.");
}

void CodeGenFunction::EmitOMPTargetTeamsDistributeDirective(
    const OMPTargetTeamsDistributeDirective &S) {
  auto &&CodeGen = [&S](CodeGenFunction &CGF, PrePostActionTy &Action) {
    emitTargetTeamsDistributeRegion(CGF, Action, S);
  };
  emitCommonOMPTargetDirective(*this, S, CodeGen);
}

static void emitTargetTeamsDistributeSimdRegion(
    CodeGenFunction &CGF, PrePostActionTy &Action,
    const OMPTargetTeamsDistributeSimdDirective &S) {
  Action.Enter(CGF);
  auto &&CodeGenDistribute = [&S](CodeGenFunction &CGF, PrePostActionTy &) {
    CGF.EmitOMPDistributeLoop(S, emitOMPLoopBodyWithStopPoint, S.getInc());
  };

  // Emit teams region as a standalone region.
  auto &&CodeGen = [&S, &CodeGenDistribute](CodeGenFunction &CGF,
                                            PrePostActionTy &Action) {
    Action.Enter(CGF);
    CodeGenFunction::OMPPrivateScope PrivateScope(CGF);
    CGF.EmitOMPReductionClauseInit(S, PrivateScope);
    (void)PrivateScope.Privatize();
    CGF.CGM.getOpenMPRuntime().emitInlinedDirective(CGF, OMPD_distribute,
                                                    CodeGenDistribute);
    CGF.EmitOMPReductionClauseFinal(S, /*ReductionKind=*/OMPD_teams);
  };
  emitCommonOMPTeamsDirective(CGF, S, OMPD_distribute_simd, CodeGen);
  emitPostUpdateForReductionClause(CGF, S,
                                   [](CodeGenFunction &) { return nullptr; });
}

void CodeGenFunction::EmitOMPTargetTeamsDistributeSimdDeviceFunction(
    CodeGenModule &CGM, StringRef ParentName,
    const OMPTargetTeamsDistributeSimdDirective &S) {
  auto &&CodeGen = [&S](CodeGenFunction &CGF, PrePostActionTy &Action) {
    emitTargetTeamsDistributeSimdRegion(CGF, Action, S);
  };
  llvm::Function *Fn;
  llvm::Constant *Addr;
  // Emit target region as a standalone region.
  CGM.getOpenMPRuntime().emitTargetOutlinedFunction(
      S, ParentName, Fn, Addr, /*IsOffloadEntry=*/true, CodeGen);
  assert(Fn && Addr && "Target device function emission failed.");
}

void CodeGenFunction::EmitOMPTargetTeamsDistributeSimdDirective(
    const OMPTargetTeamsDistributeSimdDirective &S) {
  auto &&CodeGen = [&S](CodeGenFunction &CGF, PrePostActionTy &Action) {
    emitTargetTeamsDistributeSimdRegion(CGF, Action, S);
  };
  emitCommonOMPTargetDirective(*this, S, CodeGen);
}

void CodeGenFunction::EmitOMPTeamsDistributeDirective(
    const OMPTeamsDistributeDirective &S) {

  auto &&CodeGenDistribute = [&S](CodeGenFunction &CGF, PrePostActionTy &) {
    CGF.EmitOMPDistributeLoop(S, emitOMPLoopBodyWithStopPoint, S.getInc());
  };

  // Emit teams region as a standalone region.
  auto &&CodeGen = [&S, &CodeGenDistribute](CodeGenFunction &CGF,
                                            PrePostActionTy &Action) {
    Action.Enter(CGF);
    OMPPrivateScope PrivateScope(CGF);
    CGF.EmitOMPReductionClauseInit(S, PrivateScope);
    (void)PrivateScope.Privatize();
    CGF.CGM.getOpenMPRuntime().emitInlinedDirective(CGF, OMPD_distribute,
                                                    CodeGenDistribute);
    CGF.EmitOMPReductionClauseFinal(S, /*ReductionKind=*/OMPD_teams);
  };
  emitCommonOMPTeamsDirective(*this, S, OMPD_distribute, CodeGen);
  emitPostUpdateForReductionClause(*this, S,
                                   [](CodeGenFunction &) { return nullptr; });
}

void CodeGenFunction::EmitOMPTeamsDistributeSimdDirective(
    const OMPTeamsDistributeSimdDirective &S) {
  auto &&CodeGenDistribute = [&S](CodeGenFunction &CGF, PrePostActionTy &) {
    CGF.EmitOMPDistributeLoop(S, emitOMPLoopBodyWithStopPoint, S.getInc());
  };

  // Emit teams region as a standalone region.
  auto &&CodeGen = [&S, &CodeGenDistribute](CodeGenFunction &CGF,
                                            PrePostActionTy &Action) {
    Action.Enter(CGF);
    OMPPrivateScope PrivateScope(CGF);
    CGF.EmitOMPReductionClauseInit(S, PrivateScope);
    (void)PrivateScope.Privatize();
    CGF.CGM.getOpenMPRuntime().emitInlinedDirective(CGF, OMPD_simd,
                                                    CodeGenDistribute);
    CGF.EmitOMPReductionClauseFinal(S, /*ReductionKind=*/OMPD_teams);
  };
  emitCommonOMPTeamsDirective(*this, S, OMPD_distribute_simd, CodeGen);
  emitPostUpdateForReductionClause(*this, S,
                                   [](CodeGenFunction &) { return nullptr; });
}

void CodeGenFunction::EmitOMPTeamsDistributeParallelForDirective(
    const OMPTeamsDistributeParallelForDirective &S) {
  auto &&CodeGenDistribute = [&S](CodeGenFunction &CGF, PrePostActionTy &) {
    CGF.EmitOMPDistributeLoop(S, emitInnerParallelForWhenCombined,
                              S.getDistInc());
  };

  // Emit teams region as a standalone region.
  auto &&CodeGen = [&S, &CodeGenDistribute](CodeGenFunction &CGF,
                                            PrePostActionTy &Action) {
    Action.Enter(CGF);
    OMPPrivateScope PrivateScope(CGF);
    CGF.EmitOMPReductionClauseInit(S, PrivateScope);
    (void)PrivateScope.Privatize();
    CGF.CGM.getOpenMPRuntime().emitInlinedDirective(CGF, OMPD_distribute,
                                                    CodeGenDistribute);
    CGF.EmitOMPReductionClauseFinal(S, /*ReductionKind=*/OMPD_teams);
  };
  emitCommonOMPTeamsDirective(*this, S, OMPD_distribute_parallel_for, CodeGen);
  emitPostUpdateForReductionClause(*this, S,
                                   [](CodeGenFunction &) { return nullptr; });
}

void CodeGenFunction::EmitOMPTeamsDistributeParallelForSimdDirective(
    const OMPTeamsDistributeParallelForSimdDirective &S) {
  auto &&CodeGenDistribute = [&S](CodeGenFunction &CGF, PrePostActionTy &) {
    CGF.EmitOMPDistributeLoop(S, emitInnerParallelForWhenCombined,
                              S.getDistInc());
  };

  // Emit teams region as a standalone region.
  auto &&CodeGen = [&S, &CodeGenDistribute](CodeGenFunction &CGF,
                                            PrePostActionTy &Action) {
    Action.Enter(CGF);
    OMPPrivateScope PrivateScope(CGF);
    CGF.EmitOMPReductionClauseInit(S, PrivateScope);
    (void)PrivateScope.Privatize();
    CGF.CGM.getOpenMPRuntime().emitInlinedDirective(
        CGF, OMPD_distribute, CodeGenDistribute, /*HasCancel=*/false);
    CGF.EmitOMPReductionClauseFinal(S, /*ReductionKind=*/OMPD_teams);
  };
  emitCommonOMPTeamsDirective(*this, S, OMPD_distribute_parallel_for_simd,
                              CodeGen);
  emitPostUpdateForReductionClause(*this, S,
                                   [](CodeGenFunction &) { return nullptr; });
}

void CodeGenFunction::EmitOMPInteropDirective(const OMPInteropDirective &S) {
  llvm::OpenMPIRBuilder &OMPBuilder = CGM.getOpenMPRuntime().getOMPBuilder();
  llvm::Value *Device = nullptr;
  llvm::Value *NumDependences = nullptr;
  llvm::Value *DependenceList = nullptr;

  if (const auto *C = S.getSingleClause<OMPDeviceClause>())
    Device = EmitScalarExpr(C->getDevice());

  // Build list and emit dependences
  OMPTaskDataTy Data;
  buildDependences(S, Data);
  if (!Data.Dependences.empty()) {
    Address DependenciesArray = Address::invalid();
    std::tie(NumDependences, DependenciesArray) =
        CGM.getOpenMPRuntime().emitDependClause(*this, Data.Dependences,
                                                S.getBeginLoc());
    DependenceList = DependenciesArray.emitRawPointer(*this);
  }
  Data.HasNowaitClause = S.hasClausesOfKind<OMPNowaitClause>();

  assert(!(Data.HasNowaitClause && !(S.getSingleClause<OMPInitClause>() ||
                                     S.getSingleClause<OMPDestroyClause>() ||
                                     S.getSingleClause<OMPUseClause>())) &&
         "OMPNowaitClause clause is used separately in OMPInteropDirective.");

  auto ItOMPInitClause = S.getClausesOfKind<OMPInitClause>();
  if (!ItOMPInitClause.empty()) {
    // Look at the multiple init clauses
    for (const OMPInitClause *C : ItOMPInitClause) {
      llvm::Value *InteropvarPtr =
          EmitLValue(C->getInteropVar()).getPointer(*this);
      llvm::omp::OMPInteropType InteropType =
          llvm::omp::OMPInteropType::Unknown;
      if (C->getIsTarget()) {
        InteropType = llvm::omp::OMPInteropType::Target;
      } else {
        assert(C->getIsTargetSync() &&
               "Expected interop-type target/targetsync");
        InteropType = llvm::omp::OMPInteropType::TargetSync;
      }
      OMPBuilder.createOMPInteropInit(Builder, InteropvarPtr, InteropType,
                                      Device, NumDependences, DependenceList,
                                      Data.HasNowaitClause);
    }
  }
  auto ItOMPDestroyClause = S.getClausesOfKind<OMPDestroyClause>();
  if (!ItOMPDestroyClause.empty()) {
    // Look at the multiple destroy clauses
    for (const OMPDestroyClause *C : ItOMPDestroyClause) {
      llvm::Value *InteropvarPtr =
          EmitLValue(C->getInteropVar()).getPointer(*this);
      OMPBuilder.createOMPInteropDestroy(Builder, InteropvarPtr, Device,
                                         NumDependences, DependenceList,
                                         Data.HasNowaitClause);
    }
  }
  auto ItOMPUseClause = S.getClausesOfKind<OMPUseClause>();
  if (!ItOMPUseClause.empty()) {
    // Look at the multiple use clauses
    for (const OMPUseClause *C : ItOMPUseClause) {
      llvm::Value *InteropvarPtr =
          EmitLValue(C->getInteropVar()).getPointer(*this);
      OMPBuilder.createOMPInteropUse(Builder, InteropvarPtr, Device,
                                     NumDependences, DependenceList,
                                     Data.HasNowaitClause);
    }
  }
}

static void emitTargetTeamsDistributeParallelForRegion(
    CodeGenFunction &CGF, const OMPTargetTeamsDistributeParallelForDirective &S,
    PrePostActionTy &Action) {
  Action.Enter(CGF);
  auto &&CodeGenDistribute = [&S](CodeGenFunction &CGF, PrePostActionTy &) {
    CGF.EmitOMPDistributeLoop(S, emitInnerParallelForWhenCombined,
                              S.getDistInc());
  };

  // Emit teams region as a standalone region.
  auto &&CodeGenTeams = [&S, &CodeGenDistribute](CodeGenFunction &CGF,
                                                 PrePostActionTy &Action) {
    Action.Enter(CGF);
    CodeGenFunction::OMPPrivateScope PrivateScope(CGF);
    CGF.EmitOMPReductionClauseInit(S, PrivateScope);
    (void)PrivateScope.Privatize();
    CGF.CGM.getOpenMPRuntime().emitInlinedDirective(
        CGF, OMPD_distribute, CodeGenDistribute, /*HasCancel=*/false);
    CGF.EmitOMPReductionClauseFinal(S, /*ReductionKind=*/OMPD_teams);
  };
  emitCommonOMPTeamsDirective(CGF, S, OMPD_distribute_parallel_for,
                              CodeGenTeams);
  emitPostUpdateForReductionClause(CGF, S,
                                   [](CodeGenFunction &) { return nullptr; });
}

void CodeGenFunction::EmitOMPTargetTeamsDistributeParallelForDeviceFunction(
    CodeGenModule &CGM, StringRef ParentName,
    const OMPTargetTeamsDistributeParallelForDirective &S) {
  // Emit SPMD target teams distribute parallel for region as a standalone
  // region.
  auto &&CodeGen = [&S](CodeGenFunction &CGF, PrePostActionTy &Action) {
    emitTargetTeamsDistributeParallelForRegion(CGF, S, Action);
  };

  llvm::Function *Fn;
  llvm::Constant *Addr;
  // Emit target region as a standalone region.
  CGM.getOpenMPRuntime().emitTargetOutlinedFunction(
      S, ParentName, Fn, Addr, /*IsOffloadEntry=*/true, CodeGen);
  assert(Fn && Addr && "Target device function emission failed.");
}

void CodeGenFunction::EmitOMPTargetTeamsDistributeParallelForDirective(
    const OMPTargetTeamsDistributeParallelForDirective &S) {
  auto &&CodeGen = [&S](CodeGenFunction &CGF, PrePostActionTy &Action) {
    emitTargetTeamsDistributeParallelForRegion(CGF, S, Action);
  };
  emitCommonOMPTargetDirective(*this, S, CodeGen);
}

static void emitTargetTeamsDistributeParallelForSimdRegion(
    CodeGenFunction &CGF,
    const OMPTargetTeamsDistributeParallelForSimdDirective &S,
    PrePostActionTy &Action) {
  Action.Enter(CGF);
  auto &&CodeGenDistribute = [&S](CodeGenFunction &CGF, PrePostActionTy &) {
    CGF.EmitOMPDistributeLoop(S, emitInnerParallelForWhenCombined,
                              S.getDistInc());
  };

  // Emit teams region as a standalone region.
  auto &&CodeGenTeams = [&S, &CodeGenDistribute](CodeGenFunction &CGF,
                                                 PrePostActionTy &Action) {
    Action.Enter(CGF);
    CodeGenFunction::OMPPrivateScope PrivateScope(CGF);
    CGF.EmitOMPReductionClauseInit(S, PrivateScope);
    (void)PrivateScope.Privatize();
    CGF.CGM.getOpenMPRuntime().emitInlinedDirective(
        CGF, OMPD_distribute, CodeGenDistribute, /*HasCancel=*/false);
    CGF.EmitOMPReductionClauseFinal(S, /*ReductionKind=*/OMPD_teams);
  };

  emitCommonOMPTeamsDirective(CGF, S, OMPD_distribute_parallel_for_simd,
                              CodeGenTeams);
  emitPostUpdateForReductionClause(CGF, S,
                                   [](CodeGenFunction &) { return nullptr; });
}

void CodeGenFunction::EmitOMPTargetTeamsDistributeParallelForSimdDeviceFunction(
    CodeGenModule &CGM, StringRef ParentName,
    const OMPTargetTeamsDistributeParallelForSimdDirective &S) {
  // Emit SPMD target teams distribute parallel for simd region as a standalone
  // region.
  auto &&CodeGen = [&S](CodeGenFunction &CGF, PrePostActionTy &Action) {
    emitTargetTeamsDistributeParallelForSimdRegion(CGF, S, Action);
  };

  llvm::Function *Fn;
  llvm::Constant *Addr;
  // Emit target region as a standalone region.
  CGM.getOpenMPRuntime().emitTargetOutlinedFunction(
      S, ParentName, Fn, Addr, /*IsOffloadEntry=*/true, CodeGen);
  assert(Fn && Addr && "Target device function emission failed.");
}

void CodeGenFunction::EmitOMPTargetTeamsDistributeParallelForSimdDirective(
    const OMPTargetTeamsDistributeParallelForSimdDirective &S) {
  auto &&CodeGen = [&S](CodeGenFunction &CGF, PrePostActionTy &Action) {
    emitTargetTeamsDistributeParallelForSimdRegion(CGF, S, Action);
  };
  emitCommonOMPTargetDirective(*this, S, CodeGen);
}

void CodeGenFunction::EmitOMPCancellationPointDirective(
    const OMPCancellationPointDirective &S) {
  CGM.getOpenMPRuntime().emitCancellationPointCall(*this, S.getBeginLoc(),
                                                   S.getCancelRegion());
}

void CodeGenFunction::EmitOMPCancelDirective(const OMPCancelDirective &S) {
  const Expr *IfCond = nullptr;
  for (const auto *C : S.getClausesOfKind<OMPIfClause>()) {
    if (C->getNameModifier() == OMPD_unknown ||
        C->getNameModifier() == OMPD_cancel) {
      IfCond = C->getCondition();
      break;
    }
  }
  if (CGM.getLangOpts().OpenMPIRBuilder) {
    llvm::OpenMPIRBuilder &OMPBuilder = CGM.getOpenMPRuntime().getOMPBuilder();
    // TODO: This check is necessary as we only generate `omp parallel` through
    // the OpenMPIRBuilder for now.
    if (S.getCancelRegion() == OMPD_parallel ||
        S.getCancelRegion() == OMPD_sections ||
        S.getCancelRegion() == OMPD_section) {
      llvm::Value *IfCondition = nullptr;
      if (IfCond)
        IfCondition = EmitScalarExpr(IfCond,
                                     /*IgnoreResultAssign=*/true);
      return Builder.restoreIP(
          OMPBuilder.createCancel(Builder, IfCondition, S.getCancelRegion()));
    }
  }

  CGM.getOpenMPRuntime().emitCancelCall(*this, S.getBeginLoc(), IfCond,
                                        S.getCancelRegion());
}

CodeGenFunction::JumpDest
CodeGenFunction::getOMPCancelDestination(OpenMPDirectiveKind Kind) {
  if (Kind == OMPD_parallel || Kind == OMPD_task ||
      Kind == OMPD_target_parallel || Kind == OMPD_taskloop ||
      Kind == OMPD_master_taskloop || Kind == OMPD_parallel_master_taskloop)
    return ReturnBlock;
  assert(Kind == OMPD_for || Kind == OMPD_section || Kind == OMPD_sections ||
         Kind == OMPD_parallel_sections || Kind == OMPD_parallel_for ||
         Kind == OMPD_distribute_parallel_for ||
         Kind == OMPD_target_parallel_for ||
         Kind == OMPD_teams_distribute_parallel_for ||
         Kind == OMPD_target_teams_distribute_parallel_for);
  return OMPCancelStack.getExitBlock();
}

void CodeGenFunction::EmitOMPUseDevicePtrClause(
    const OMPUseDevicePtrClause &C, OMPPrivateScope &PrivateScope,
    const llvm::DenseMap<const ValueDecl *, llvm::Value *>
        CaptureDeviceAddrMap) {
  llvm::SmallDenseSet<CanonicalDeclPtr<const Decl>, 4> Processed;
  for (const Expr *OrigVarIt : C.varlists()) {
    const auto *OrigVD = cast<VarDecl>(cast<DeclRefExpr>(OrigVarIt)->getDecl());
    if (!Processed.insert(OrigVD).second)
      continue;

    // In order to identify the right initializer we need to match the
    // declaration used by the mapping logic. In some cases we may get
    // OMPCapturedExprDecl that refers to the original declaration.
    const ValueDecl *MatchingVD = OrigVD;
    if (const auto *OED = dyn_cast<OMPCapturedExprDecl>(MatchingVD)) {
      // OMPCapturedExprDecl are used to privative fields of the current
      // structure.
      const auto *ME = cast<MemberExpr>(OED->getInit());
      assert(isa<CXXThisExpr>(ME->getBase()->IgnoreImpCasts()) &&
             "Base should be the current struct!");
      MatchingVD = ME->getMemberDecl();
    }

    // If we don't have information about the current list item, move on to
    // the next one.
    auto InitAddrIt = CaptureDeviceAddrMap.find(MatchingVD);
    if (InitAddrIt == CaptureDeviceAddrMap.end())
      continue;

    llvm::Type *Ty = ConvertTypeForMem(OrigVD->getType().getNonReferenceType());

    // Return the address of the private variable.
    bool IsRegistered = PrivateScope.addPrivate(
        OrigVD,
        Address(InitAddrIt->second, Ty,
                getContext().getTypeAlignInChars(getContext().VoidPtrTy)));
    assert(IsRegistered && "firstprivate var already registered as private");
    // Silence the warning about unused variable.
    (void)IsRegistered;
  }
}

static const VarDecl *getBaseDecl(const Expr *Ref) {
  const Expr *Base = Ref->IgnoreParenImpCasts();
  while (const auto *OASE = dyn_cast<OMPArraySectionExpr>(Base))
    Base = OASE->getBase()->IgnoreParenImpCasts();
  while (const auto *ASE = dyn_cast<ArraySubscriptExpr>(Base))
    Base = ASE->getBase()->IgnoreParenImpCasts();
  return cast<VarDecl>(cast<DeclRefExpr>(Base)->getDecl());
}

void CodeGenFunction::EmitOMPUseDeviceAddrClause(
    const OMPUseDeviceAddrClause &C, OMPPrivateScope &PrivateScope,
    const llvm::DenseMap<const ValueDecl *, llvm::Value *>
        CaptureDeviceAddrMap) {
  llvm::SmallDenseSet<CanonicalDeclPtr<const Decl>, 4> Processed;
  for (const Expr *Ref : C.varlists()) {
    const VarDecl *OrigVD = getBaseDecl(Ref);
    if (!Processed.insert(OrigVD).second)
      continue;
    // In order to identify the right initializer we need to match the
    // declaration used by the mapping logic. In some cases we may get
    // OMPCapturedExprDecl that refers to the original declaration.
    const ValueDecl *MatchingVD = OrigVD;
    if (const auto *OED = dyn_cast<OMPCapturedExprDecl>(MatchingVD)) {
      // OMPCapturedExprDecl are used to privative fields of the current
      // structure.
      const auto *ME = cast<MemberExpr>(OED->getInit());
      assert(isa<CXXThisExpr>(ME->getBase()) &&
             "Base should be the current struct!");
      MatchingVD = ME->getMemberDecl();
    }

    // If we don't have information about the current list item, move on to
    // the next one.
    auto InitAddrIt = CaptureDeviceAddrMap.find(MatchingVD);
    if (InitAddrIt == CaptureDeviceAddrMap.end())
      continue;

    llvm::Type *Ty = ConvertTypeForMem(OrigVD->getType().getNonReferenceType());

    Address PrivAddr =
        Address(InitAddrIt->second, Ty,
                getContext().getTypeAlignInChars(getContext().VoidPtrTy));
    // For declrefs and variable length array need to load the pointer for
    // correct mapping, since the pointer to the data was passed to the runtime.
    if (isa<DeclRefExpr>(Ref->IgnoreParenImpCasts()) ||
        MatchingVD->getType()->isArrayType()) {
      QualType PtrTy = getContext().getPointerType(
          OrigVD->getType().getNonReferenceType());
      PrivAddr =
          EmitLoadOfPointer(PrivAddr.withElementType(ConvertTypeForMem(PtrTy)),
                            PtrTy->castAs<PointerType>());
    }

    (void)PrivateScope.addPrivate(OrigVD, PrivAddr);
  }
}

// Generate the instructions for '#pragma omp target data' directive.
void CodeGenFunction::EmitOMPTargetDataDirective(
    const OMPTargetDataDirective &S) {
  CGOpenMPRuntime::TargetDataInfo Info(/*RequiresDevicePointerInfo=*/true,
                                       /*SeparateBeginEndCalls=*/true);

  // Create a pre/post action to signal the privatization of the device pointer.
  // This action can be replaced by the OpenMP runtime code generation to
  // deactivate privatization.
  bool PrivatizeDevicePointers = false;
  class DevicePointerPrivActionTy : public PrePostActionTy {
    bool &PrivatizeDevicePointers;

  public:
    explicit DevicePointerPrivActionTy(bool &PrivatizeDevicePointers)
        : PrivatizeDevicePointers(PrivatizeDevicePointers) {}
    void Enter(CodeGenFunction &CGF) override {
      PrivatizeDevicePointers = true;
    }
  };
  DevicePointerPrivActionTy PrivAction(PrivatizeDevicePointers);

  auto &&CodeGen = [&](CodeGenFunction &CGF, PrePostActionTy &Action) {
    auto &&InnermostCodeGen = [&S](CodeGenFunction &CGF, PrePostActionTy &) {
      CGF.EmitStmt(S.getInnermostCapturedStmt()->getCapturedStmt());
    };

    // Codegen that selects whether to generate the privatization code or not.
    auto &&PrivCodeGen = [&](CodeGenFunction &CGF, PrePostActionTy &Action) {
      RegionCodeGenTy RCG(InnermostCodeGen);
      PrivatizeDevicePointers = false;

      // Call the pre-action to change the status of PrivatizeDevicePointers if
      // needed.
      Action.Enter(CGF);

      if (PrivatizeDevicePointers) {
        OMPPrivateScope PrivateScope(CGF);
        // Emit all instances of the use_device_ptr clause.
        for (const auto *C : S.getClausesOfKind<OMPUseDevicePtrClause>())
          CGF.EmitOMPUseDevicePtrClause(*C, PrivateScope,
                                        Info.CaptureDeviceAddrMap);
        for (const auto *C : S.getClausesOfKind<OMPUseDeviceAddrClause>())
          CGF.EmitOMPUseDeviceAddrClause(*C, PrivateScope,
                                         Info.CaptureDeviceAddrMap);
        (void)PrivateScope.Privatize();
        RCG(CGF);
      } else {
        // If we don't have target devices, don't bother emitting the data
        // mapping code.
        std::optional<OpenMPDirectiveKind> CaptureRegion;
        if (CGM.getLangOpts().OMPTargetTriples.empty()) {
          // Emit helper decls of the use_device_ptr/use_device_addr clauses.
          for (const auto *C : S.getClausesOfKind<OMPUseDevicePtrClause>())
            for (const Expr *E : C->varlists()) {
              const Decl *D = cast<DeclRefExpr>(E)->getDecl();
              if (const auto *OED = dyn_cast<OMPCapturedExprDecl>(D))
                CGF.EmitVarDecl(*OED);
            }
          for (const auto *C : S.getClausesOfKind<OMPUseDeviceAddrClause>())
            for (const Expr *E : C->varlists()) {
              const Decl *D = getBaseDecl(E);
              if (const auto *OED = dyn_cast<OMPCapturedExprDecl>(D))
                CGF.EmitVarDecl(*OED);
            }
        } else {
          CaptureRegion = OMPD_unknown;
        }

        OMPLexicalScope Scope(CGF, S, CaptureRegion);
        RCG(CGF);
      }
    };

    // Forward the provided action to the privatization codegen.
    RegionCodeGenTy PrivRCG(PrivCodeGen);
    PrivRCG.setAction(Action);

    // Notwithstanding the body of the region is emitted as inlined directive,
    // we don't use an inline scope as changes in the references inside the
    // region are expected to be visible outside, so we do not privative them.
    OMPLexicalScope Scope(CGF, S);
    CGF.CGM.getOpenMPRuntime().emitInlinedDirective(CGF, OMPD_target_data,
                                                    PrivRCG);
  };

  RegionCodeGenTy RCG(CodeGen);

  // If we don't have target devices, don't bother emitting the data mapping
  // code.
  if (CGM.getLangOpts().OMPTargetTriples.empty()) {
    RCG(*this);
    return;
  }

  // Check if we have any if clause associated with the directive.
  const Expr *IfCond = nullptr;
  if (const auto *C = S.getSingleClause<OMPIfClause>())
    IfCond = C->getCondition();

  // Check if we have any device clause associated with the directive.
  const Expr *Device = nullptr;
  if (const auto *C = S.getSingleClause<OMPDeviceClause>())
    Device = C->getDevice();

  // Set the action to signal privatization of device pointers.
  RCG.setAction(PrivAction);

  // Emit region code.
  CGM.getOpenMPRuntime().emitTargetDataCalls(*this, S, IfCond, Device, RCG,
                                             Info);
}

void CodeGenFunction::EmitOMPTargetEnterDataDirective(
    const OMPTargetEnterDataDirective &S) {
  // If we don't have target devices, don't bother emitting the data mapping
  // code.
  if (CGM.getLangOpts().OMPTargetTriples.empty())
    return;

  // Check if we have any if clause associated with the directive.
  const Expr *IfCond = nullptr;
  if (const auto *C = S.getSingleClause<OMPIfClause>())
    IfCond = C->getCondition();

  // Check if we have any device clause associated with the directive.
  const Expr *Device = nullptr;
  if (const auto *C = S.getSingleClause<OMPDeviceClause>())
    Device = C->getDevice();

  OMPLexicalScope Scope(*this, S, OMPD_task);
  CGM.getOpenMPRuntime().emitTargetDataStandAloneCall(*this, S, IfCond, Device);
}

void CodeGenFunction::EmitOMPTargetExitDataDirective(
    const OMPTargetExitDataDirective &S) {
  // If we don't have target devices, don't bother emitting the data mapping
  // code.
  if (CGM.getLangOpts().OMPTargetTriples.empty())
    return;

  // Check if we have any if clause associated with the directive.
  const Expr *IfCond = nullptr;
  if (const auto *C = S.getSingleClause<OMPIfClause>())
    IfCond = C->getCondition();

  // Check if we have any device clause associated with the directive.
  const Expr *Device = nullptr;
  if (const auto *C = S.getSingleClause<OMPDeviceClause>())
    Device = C->getDevice();

  OMPLexicalScope Scope(*this, S, OMPD_task);
  CGM.getOpenMPRuntime().emitTargetDataStandAloneCall(*this, S, IfCond, Device);
}

static void emitTargetParallelRegion(CodeGenFunction &CGF,
                                     const OMPTargetParallelDirective &S,
                                     PrePostActionTy &Action) {
  // Get the captured statement associated with the 'parallel' region.
  const CapturedStmt *CS = S.getCapturedStmt(OMPD_parallel);
  Action.Enter(CGF);
  auto &&CodeGen = [&S, CS](CodeGenFunction &CGF, PrePostActionTy &Action) {
    Action.Enter(CGF);
    CodeGenFunction::OMPPrivateScope PrivateScope(CGF);
    (void)CGF.EmitOMPFirstprivateClause(S, PrivateScope);
    CGF.EmitOMPPrivateClause(S, PrivateScope);
    CGF.EmitOMPReductionClauseInit(S, PrivateScope);
    (void)PrivateScope.Privatize();
    if (isOpenMPTargetExecutionDirective(S.getDirectiveKind()))
      CGF.CGM.getOpenMPRuntime().adjustTargetSpecificDataForLambdas(CGF, S);
    // TODO: Add support for clauses.
    CGF.EmitStmt(CS->getCapturedStmt());
    CGF.EmitOMPReductionClauseFinal(S, /*ReductionKind=*/OMPD_parallel);
  };
  emitCommonOMPParallelDirective(CGF, S, OMPD_parallel, CodeGen,
                                 emitEmptyBoundParameters);
  emitPostUpdateForReductionClause(CGF, S,
                                   [](CodeGenFunction &) { return nullptr; });
}

void CodeGenFunction::EmitOMPTargetParallelDeviceFunction(
    CodeGenModule &CGM, StringRef ParentName,
    const OMPTargetParallelDirective &S) {
  auto &&CodeGen = [&S](CodeGenFunction &CGF, PrePostActionTy &Action) {
    emitTargetParallelRegion(CGF, S, Action);
  };
  llvm::Function *Fn;
  llvm::Constant *Addr;
  // Emit target region as a standalone region.
  CGM.getOpenMPRuntime().emitTargetOutlinedFunction(
      S, ParentName, Fn, Addr, /*IsOffloadEntry=*/true, CodeGen);
  assert(Fn && Addr && "Target device function emission failed.");
}

void CodeGenFunction::EmitOMPTargetParallelDirective(
    const OMPTargetParallelDirective &S) {
  auto &&CodeGen = [&S](CodeGenFunction &CGF, PrePostActionTy &Action) {
    emitTargetParallelRegion(CGF, S, Action);
  };
  emitCommonOMPTargetDirective(*this, S, CodeGen);
}

static void emitTargetParallelForRegion(CodeGenFunction &CGF,
                                        const OMPTargetParallelForDirective &S,
                                        PrePostActionTy &Action) {
  Action.Enter(CGF);
  // Emit directive as a combined directive that consists of two implicit
  // directives: 'parallel' with 'for' directive.
  auto &&CodeGen = [&S](CodeGenFunction &CGF, PrePostActionTy &Action) {
    Action.Enter(CGF);
    CodeGenFunction::OMPCancelStackRAII CancelRegion(
        CGF, OMPD_target_parallel_for, S.hasCancel());
    CGF.EmitOMPWorksharingLoop(S, S.getEnsureUpperBound(), emitForLoopBounds,
                               emitDispatchForLoopBounds);
  };
  emitCommonOMPParallelDirective(CGF, S, OMPD_for, CodeGen,
                                 emitEmptyBoundParameters);
}

void CodeGenFunction::EmitOMPTargetParallelForDeviceFunction(
    CodeGenModule &CGM, StringRef ParentName,
    const OMPTargetParallelForDirective &S) {
  // Emit SPMD target parallel for region as a standalone region.
  auto &&CodeGen = [&S](CodeGenFunction &CGF, PrePostActionTy &Action) {
    emitTargetParallelForRegion(CGF, S, Action);
  };
  llvm::Function *Fn;
  llvm::Constant *Addr;
  // Emit target region as a standalone region.
  CGM.getOpenMPRuntime().emitTargetOutlinedFunction(
      S, ParentName, Fn, Addr, /*IsOffloadEntry=*/true, CodeGen);
  assert(Fn && Addr && "Target device function emission failed.");
}

void CodeGenFunction::EmitOMPTargetParallelForDirective(
    const OMPTargetParallelForDirective &S) {
  auto &&CodeGen = [&S](CodeGenFunction &CGF, PrePostActionTy &Action) {
    emitTargetParallelForRegion(CGF, S, Action);
  };
  emitCommonOMPTargetDirective(*this, S, CodeGen);
}

static void
emitTargetParallelForSimdRegion(CodeGenFunction &CGF,
                                const OMPTargetParallelForSimdDirective &S,
                                PrePostActionTy &Action) {
  Action.Enter(CGF);
  // Emit directive as a combined directive that consists of two implicit
  // directives: 'parallel' with 'for' directive.
  auto &&CodeGen = [&S](CodeGenFunction &CGF, PrePostActionTy &Action) {
    Action.Enter(CGF);
    CGF.EmitOMPWorksharingLoop(S, S.getEnsureUpperBound(), emitForLoopBounds,
                               emitDispatchForLoopBounds);
  };
  emitCommonOMPParallelDirective(CGF, S, OMPD_simd, CodeGen,
                                 emitEmptyBoundParameters);
}

void CodeGenFunction::EmitOMPTargetParallelForSimdDeviceFunction(
    CodeGenModule &CGM, StringRef ParentName,
    const OMPTargetParallelForSimdDirective &S) {
  // Emit SPMD target parallel for region as a standalone region.
  auto &&CodeGen = [&S](CodeGenFunction &CGF, PrePostActionTy &Action) {
    emitTargetParallelForSimdRegion(CGF, S, Action);
  };
  llvm::Function *Fn;
  llvm::Constant *Addr;
  // Emit target region as a standalone region.
  CGM.getOpenMPRuntime().emitTargetOutlinedFunction(
      S, ParentName, Fn, Addr, /*IsOffloadEntry=*/true, CodeGen);
  assert(Fn && Addr && "Target device function emission failed.");
}

void CodeGenFunction::EmitOMPTargetParallelForSimdDirective(
    const OMPTargetParallelForSimdDirective &S) {
  auto &&CodeGen = [&S](CodeGenFunction &CGF, PrePostActionTy &Action) {
    emitTargetParallelForSimdRegion(CGF, S, Action);
  };
  emitCommonOMPTargetDirective(*this, S, CodeGen);
}

/// Emit a helper variable and return corresponding lvalue.
static void mapParam(CodeGenFunction &CGF, const DeclRefExpr *Helper,
                     const ImplicitParamDecl *PVD,
                     CodeGenFunction::OMPPrivateScope &Privates) {
  const auto *VDecl = cast<VarDecl>(Helper->getDecl());
  Privates.addPrivate(VDecl, CGF.GetAddrOfLocalVar(PVD));
}

void CodeGenFunction::EmitOMPTaskLoopBasedDirective(const OMPLoopDirective &S) {
  assert(isOpenMPTaskLoopDirective(S.getDirectiveKind()));
  // Emit outlined function for task construct.
  const CapturedStmt *CS = S.getCapturedStmt(OMPD_taskloop);
  Address CapturedStruct = Address::invalid();
  {
    OMPLexicalScope Scope(*this, S, OMPD_taskloop, /*EmitPreInitStmt=*/false);
    CapturedStruct = GenerateCapturedStmtArgument(*CS);
  }
  QualType SharedsTy = getContext().getRecordType(CS->getCapturedRecordDecl());
  const Expr *IfCond = nullptr;
  for (const auto *C : S.getClausesOfKind<OMPIfClause>()) {
    if (C->getNameModifier() == OMPD_unknown ||
        C->getNameModifier() == OMPD_taskloop) {
      IfCond = C->getCondition();
      break;
    }
  }

  OMPTaskDataTy Data;
  // Check if taskloop must be emitted without taskgroup.
  Data.Nogroup = S.getSingleClause<OMPNogroupClause>();
  // TODO: Check if we should emit tied or untied task.
  Data.Tied = true;
  // Set scheduling for taskloop
  if (const auto *Clause = S.getSingleClause<OMPGrainsizeClause>()) {
    // grainsize clause
    Data.Schedule.setInt(/*IntVal=*/false);
    Data.Schedule.setPointer(EmitScalarExpr(Clause->getGrainsize()));
  } else if (const auto *Clause = S.getSingleClause<OMPNumTasksClause>()) {
    // num_tasks clause
    Data.Schedule.setInt(/*IntVal=*/true);
    Data.Schedule.setPointer(EmitScalarExpr(Clause->getNumTasks()));
  }

  auto &&BodyGen = [CS, &S](CodeGenFunction &CGF, PrePostActionTy &) {
    // if (PreCond) {
    //   for (IV in 0..LastIteration) BODY;
    //   <Final counter/linear vars updates>;
    // }
    //

    // Emit: if (PreCond) - begin.
    // If the condition constant folds and can be elided, avoid emitting the
    // whole loop.
    bool CondConstant;
    llvm::BasicBlock *ContBlock = nullptr;
    OMPLoopScope PreInitScope(CGF, S);
    if (CGF.ConstantFoldsToSimpleInteger(S.getPreCond(), CondConstant)) {
      if (!CondConstant)
        return;
    } else {
      llvm::BasicBlock *ThenBlock = CGF.createBasicBlock("taskloop.if.then");
      ContBlock = CGF.createBasicBlock("taskloop.if.end");
      emitPreCond(CGF, S, S.getPreCond(), ThenBlock, ContBlock,
                  CGF.getProfileCount(&S));
      CGF.EmitBlock(ThenBlock);
      CGF.incrementProfileCounter(&S);
    }

    (void)CGF.EmitOMPLinearClauseInit(S);

    OMPPrivateScope LoopScope(CGF);
    // Emit helper vars inits.
    enum { LowerBound = 5, UpperBound, Stride, LastIter };
    auto *I = CS->getCapturedDecl()->param_begin();
    auto *LBP = std::next(I, LowerBound);
    auto *UBP = std::next(I, UpperBound);
    auto *STP = std::next(I, Stride);
    auto *LIP = std::next(I, LastIter);
    mapParam(CGF, cast<DeclRefExpr>(S.getLowerBoundVariable()), *LBP,
             LoopScope);
    mapParam(CGF, cast<DeclRefExpr>(S.getUpperBoundVariable()), *UBP,
             LoopScope);
    mapParam(CGF, cast<DeclRefExpr>(S.getStrideVariable()), *STP, LoopScope);
    mapParam(CGF, cast<DeclRefExpr>(S.getIsLastIterVariable()), *LIP,
             LoopScope);
    CGF.EmitOMPPrivateLoopCounters(S, LoopScope);
    CGF.EmitOMPLinearClause(S, LoopScope);
    bool HasLastprivateClause = CGF.EmitOMPLastprivateClauseInit(S, LoopScope);
    (void)LoopScope.Privatize();
    // Emit the loop iteration variable.
    const Expr *IVExpr = S.getIterationVariable();
    const auto *IVDecl = cast<VarDecl>(cast<DeclRefExpr>(IVExpr)->getDecl());
    CGF.EmitVarDecl(*IVDecl);
    CGF.EmitIgnoredExpr(S.getInit());

    // Emit the iterations count variable.
    // If it is not a variable, Sema decided to calculate iterations count on
    // each iteration (e.g., it is foldable into a constant).
    if (const auto *LIExpr = dyn_cast<DeclRefExpr>(S.getLastIteration())) {
      CGF.EmitVarDecl(*cast<VarDecl>(LIExpr->getDecl()));
      // Emit calculation of the iterations count.
      CGF.EmitIgnoredExpr(S.getCalcLastIteration());
    }

    {
      OMPLexicalScope Scope(CGF, S, OMPD_taskloop, /*EmitPreInitStmt=*/false);
      emitCommonSimdLoop(
          CGF, S,
          [&S](CodeGenFunction &CGF, PrePostActionTy &) {
            if (isOpenMPSimdDirective(S.getDirectiveKind()))
              CGF.EmitOMPSimdInit(S);
          },
          [&S, &LoopScope](CodeGenFunction &CGF, PrePostActionTy &) {
            CGF.EmitOMPInnerLoop(
                S, LoopScope.requiresCleanups(), S.getCond(), S.getInc(),
                [&S](CodeGenFunction &CGF) {
                  emitOMPLoopBodyWithStopPoint(CGF, S,
                                               CodeGenFunction::JumpDest());
                },
                [](CodeGenFunction &) {});
          });
    }
    // Emit: if (PreCond) - end.
    if (ContBlock) {
      CGF.EmitBranch(ContBlock);
      CGF.EmitBlock(ContBlock, true);
    }
    // Emit final copy of the lastprivate variables if IsLastIter != 0.
    if (HasLastprivateClause) {
      CGF.EmitOMPLastprivateClauseFinal(
          S, isOpenMPSimdDirective(S.getDirectiveKind()),
          CGF.Builder.CreateIsNotNull(CGF.EmitLoadOfScalar(
              CGF.GetAddrOfLocalVar(*LIP), /*Volatile=*/false,
              (*LIP)->getType(), S.getBeginLoc())));
    }
    LoopScope.restoreMap();
    CGF.EmitOMPLinearClauseFinal(S, [LIP, &S](CodeGenFunction &CGF) {
      return CGF.Builder.CreateIsNotNull(
          CGF.EmitLoadOfScalar(CGF.GetAddrOfLocalVar(*LIP), /*Volatile=*/false,
                               (*LIP)->getType(), S.getBeginLoc()));
    });
  };
  auto &&TaskGen = [&S, SharedsTy, CapturedStruct,
                    IfCond](CodeGenFunction &CGF, llvm::Function *OutlinedFn,
                            const OMPTaskDataTy &Data) {
    auto &&CodeGen = [&S, OutlinedFn, SharedsTy, CapturedStruct, IfCond,
                      &Data](CodeGenFunction &CGF, PrePostActionTy &) {
      OMPLoopScope PreInitScope(CGF, S);
      CGF.CGM.getOpenMPRuntime().emitTaskLoopCall(CGF, S.getBeginLoc(), S,
                                                  OutlinedFn, SharedsTy,
                                                  CapturedStruct, IfCond, Data);
    };
    CGF.CGM.getOpenMPRuntime().emitInlinedDirective(CGF, OMPD_taskloop,
                                                    CodeGen);
  };
  if (Data.Nogroup) {
    EmitOMPTaskBasedDirective(S, OMPD_taskloop, BodyGen, TaskGen, Data);
  } else {
    CGM.getOpenMPRuntime().emitTaskgroupRegion(
        *this,
        [&S, &BodyGen, &TaskGen, &Data](CodeGenFunction &CGF,
                                        PrePostActionTy &Action) {
          Action.Enter(CGF);
          CGF.EmitOMPTaskBasedDirective(S, OMPD_taskloop, BodyGen, TaskGen,
                                        Data);
        },
        S.getBeginLoc());
  }
}

void CodeGenFunction::EmitOMPTaskLoopDirective(const OMPTaskLoopDirective &S) {
  auto LPCRegion =
      CGOpenMPRuntime::LastprivateConditionalRAII::disable(*this, S);
  EmitOMPTaskLoopBasedDirective(S);
}

void CodeGenFunction::EmitOMPTaskLoopSimdDirective(
    const OMPTaskLoopSimdDirective &S) {
  auto LPCRegion =
      CGOpenMPRuntime::LastprivateConditionalRAII::disable(*this, S);
  OMPLexicalScope Scope(*this, S);
  EmitOMPTaskLoopBasedDirective(S);
}

void CodeGenFunction::EmitOMPMasterTaskLoopDirective(
    const OMPMasterTaskLoopDirective &S) {
  auto &&CodeGen = [this, &S](CodeGenFunction &CGF, PrePostActionTy &Action) {
    Action.Enter(CGF);
    EmitOMPTaskLoopBasedDirective(S);
  };
  auto LPCRegion =
      CGOpenMPRuntime::LastprivateConditionalRAII::disable(*this, S);
  OMPLexicalScope Scope(*this, S, std::nullopt, /*EmitPreInitStmt=*/false);
  CGM.getOpenMPRuntime().emitMasterRegion(*this, CodeGen, S.getBeginLoc());
}

void CodeGenFunction::EmitOMPMasterTaskLoopSimdDirective(
    const OMPMasterTaskLoopSimdDirective &S) {
  auto &&CodeGen = [this, &S](CodeGenFunction &CGF, PrePostActionTy &Action) {
    Action.Enter(CGF);
    EmitOMPTaskLoopBasedDirective(S);
  };
  auto LPCRegion =
      CGOpenMPRuntime::LastprivateConditionalRAII::disable(*this, S);
  OMPLexicalScope Scope(*this, S);
  CGM.getOpenMPRuntime().emitMasterRegion(*this, CodeGen, S.getBeginLoc());
}

void CodeGenFunction::EmitOMPParallelMasterTaskLoopDirective(
    const OMPParallelMasterTaskLoopDirective &S) {
  auto &&CodeGen = [this, &S](CodeGenFunction &CGF, PrePostActionTy &Action) {
    auto &&TaskLoopCodeGen = [&S](CodeGenFunction &CGF,
                                  PrePostActionTy &Action) {
      Action.Enter(CGF);
      CGF.EmitOMPTaskLoopBasedDirective(S);
    };
    OMPLexicalScope Scope(CGF, S, OMPD_parallel, /*EmitPreInitStmt=*/false);
    CGM.getOpenMPRuntime().emitMasterRegion(CGF, TaskLoopCodeGen,
                                            S.getBeginLoc());
  };
  auto LPCRegion =
      CGOpenMPRuntime::LastprivateConditionalRAII::disable(*this, S);
  emitCommonOMPParallelDirective(*this, S, OMPD_master_taskloop, CodeGen,
                                 emitEmptyBoundParameters);
}

void CodeGenFunction::EmitOMPParallelMasterTaskLoopSimdDirective(
    const OMPParallelMasterTaskLoopSimdDirective &S) {
  auto &&CodeGen = [this, &S](CodeGenFunction &CGF, PrePostActionTy &Action) {
    auto &&TaskLoopCodeGen = [&S](CodeGenFunction &CGF,
                                  PrePostActionTy &Action) {
      Action.Enter(CGF);
      CGF.EmitOMPTaskLoopBasedDirective(S);
    };
    OMPLexicalScope Scope(CGF, S, OMPD_parallel, /*EmitPreInitStmt=*/false);
    CGM.getOpenMPRuntime().emitMasterRegion(CGF, TaskLoopCodeGen,
                                            S.getBeginLoc());
  };
  auto LPCRegion =
      CGOpenMPRuntime::LastprivateConditionalRAII::disable(*this, S);
  emitCommonOMPParallelDirective(*this, S, OMPD_master_taskloop_simd, CodeGen,
                                 emitEmptyBoundParameters);
}

// Generate the instructions for '#pragma omp target update' directive.
void CodeGenFunction::EmitOMPTargetUpdateDirective(
    const OMPTargetUpdateDirective &S) {
  // If we don't have target devices, don't bother emitting the data mapping
  // code.
  if (CGM.getLangOpts().OMPTargetTriples.empty())
    return;

  // Check if we have any if clause associated with the directive.
  const Expr *IfCond = nullptr;
  if (const auto *C = S.getSingleClause<OMPIfClause>())
    IfCond = C->getCondition();

  // Check if we have any device clause associated with the directive.
  const Expr *Device = nullptr;
  if (const auto *C = S.getSingleClause<OMPDeviceClause>())
    Device = C->getDevice();

  OMPLexicalScope Scope(*this, S, OMPD_task);
  CGM.getOpenMPRuntime().emitTargetDataStandAloneCall(*this, S, IfCond, Device);
}

/// A 'loop' construct is supposed to be a work distribution construct by
/// default unless its binding region is the innermost enclosing parallel
/// region, in which case it is a worksharing region. Because we currently
/// have no way to know if this is true at compile time, for now emit them
/// as inlined loops.
void CodeGenFunction::EmitOMPGenericLoopDirective(
    const OMPLoopDirective &S) {
#if 0
  // TODO: A 'loop' construct is worksharing only if its binding region is
  //       the innermost enclosing parallel region. Until we can determine
  //       this, 'loop' should be emitted as inlined.
  bool HasLastprivates = false;
  auto &&CodeGen = [this, &S, &HasLastprivates]
                   (CodeGenFunction &CGF, PrePostActionTy &) {
    HasLastprivates = emitWorksharingDirective(CGF, S, false);
  };
  {
    auto LPCRegion =
        CGOpenMPRuntime::LastprivateConditionalRAII::disable(*this, S);
    OMPLexicalScope Scope(*this, S, OMPD_unknown);
    CGM.getOpenMPRuntime().emitInlinedDirective(*this, OMPD_loop, CodeGen,
                                                false);
  }
  // Emit an implicit barrier at the end.
  if (!HasLastprivates)
    CGM.getOpenMPRuntime().emitBarrierCall(*this, S.getBeginLoc(), OMPD_loop);
  // Check for outer lastprivate conditional update.
  checkForLastprivateConditionalUpdate(*this, S);
#else
  // Just inline the underlying statement for now.
  auto &&CodeGen = [&S](CodeGenFunction &CGF, PrePostActionTy &Action) {
    // Emit the loop iteration variable.
    const Stmt *CS =
        cast<CapturedStmt>(S.getAssociatedStmt())->getCapturedStmt();
    const auto *ForS = dyn_cast<ForStmt>(CS);
    if (ForS && !isa<DeclStmt>(ForS->getInit())) {
      OMPPrivateScope LoopScope(CGF);
      CGF.EmitOMPPrivateLoopCounters(S, LoopScope);
      (void)LoopScope.Privatize();
      CGF.EmitStmt(CS);
      LoopScope.restoreMap();
    } else {
      CGF.EmitStmt(CS);
    }
  };
  OMPLexicalScope Scope(*this, S, OMPD_unknown);
  CGM.getOpenMPRuntime().emitInlinedDirective(*this, OMPD_loop, CodeGen);
#endif
}

void CodeGenFunction::EmitOMPParallelGenericLoopDirective(
    const OMPLoopDirective &S) {
  // Emit combined directive as if its consituent constructs are 'parallel'
  // and 'for'.
  auto &&CodeGen = [&S](CodeGenFunction &CGF, PrePostActionTy &Action) {
    Action.Enter(CGF);
    emitOMPCopyinClause(CGF, S);
    (void)emitWorksharingDirective(CGF, S, /*HasCancel=*/false);
  };
  {
    auto LPCRegion =
        CGOpenMPRuntime::LastprivateConditionalRAII::disable(*this, S);
    emitCommonOMPParallelDirective(*this, S, OMPD_for, CodeGen,
                                   emitEmptyBoundParameters);
  }
  // Check for outer lastprivate conditional update.
  checkForLastprivateConditionalUpdate(*this, S);
}

void CodeGenFunction::EmitOMPTeamsGenericLoopDirective(
    const OMPTeamsGenericLoopDirective &S) {
  // To be consistent with current behavior of 'target teams loop', emit
  // 'teams loop' as if its constituent constructs are 'teams' and 'distribute'.
  auto &&CodeGenDistribute = [&S](CodeGenFunction &CGF, PrePostActionTy &) {
    CGF.EmitOMPDistributeLoop(S, emitOMPLoopBodyWithStopPoint, S.getInc());
  };

  // Emit teams region as a standalone region.
  auto &&CodeGen = [&S, &CodeGenDistribute](CodeGenFunction &CGF,
                                            PrePostActionTy &Action) {
    Action.Enter(CGF);
    OMPPrivateScope PrivateScope(CGF);
    CGF.EmitOMPReductionClauseInit(S, PrivateScope);
    (void)PrivateScope.Privatize();
    CGF.CGM.getOpenMPRuntime().emitInlinedDirective(CGF, OMPD_distribute,
                                                    CodeGenDistribute);
    CGF.EmitOMPReductionClauseFinal(S, /*ReductionKind=*/OMPD_teams);
  };
  emitCommonOMPTeamsDirective(*this, S, OMPD_distribute, CodeGen);
  emitPostUpdateForReductionClause(*this, S,
                                   [](CodeGenFunction &) { return nullptr; });
}

<<<<<<< HEAD
=======
static void emitTargetTeamsLoopCodegenStatus(CodeGenFunction &CGF,
                                             std::string StatusMsg,
                                             const OMPExecutableDirective &D) {
#ifndef NDEBUG
  bool IsDevice = CGF.CGM.getLangOpts().OpenMPIsTargetDevice;
  if (IsDevice)
    StatusMsg += ": DEVICE";
  else
    StatusMsg += ": HOST";
  SourceLocation L = D.getBeginLoc();
  auto &SM = CGF.getContext().getSourceManager();
  PresumedLoc PLoc = SM.getPresumedLoc(L);
  const char *FileName = PLoc.isValid() ? PLoc.getFilename() : nullptr;
  unsigned LineNo =
      PLoc.isValid() ? PLoc.getLine() : SM.getExpansionLineNumber(L);
  llvm::dbgs() << StatusMsg << ": " << FileName << ": " << LineNo << "\n";
#endif
}

>>>>>>> a9d4ddd9
static void emitTargetTeamsGenericLoopRegionAsParallel(
    CodeGenFunction &CGF, PrePostActionTy &Action,
    const OMPTargetTeamsGenericLoopDirective &S) {
  Action.Enter(CGF);
  // Emit 'teams loop' as if its constituent constructs are 'distribute,
  // 'parallel, and 'for'.
  auto &&CodeGenDistribute = [&S](CodeGenFunction &CGF, PrePostActionTy &) {
    CGF.EmitOMPDistributeLoop(S, emitInnerParallelForWhenCombined,
                              S.getDistInc());
  };

  // Emit teams region as a standalone region.
  auto &&CodeGenTeams = [&S, &CodeGenDistribute](CodeGenFunction &CGF,
                                                 PrePostActionTy &Action) {
    Action.Enter(CGF);
    CodeGenFunction::OMPPrivateScope PrivateScope(CGF);
    CGF.EmitOMPReductionClauseInit(S, PrivateScope);
    (void)PrivateScope.Privatize();
    CGF.CGM.getOpenMPRuntime().emitInlinedDirective(
        CGF, OMPD_distribute, CodeGenDistribute, /*HasCancel=*/false);
    CGF.EmitOMPReductionClauseFinal(S, /*ReductionKind=*/OMPD_teams);
  };
  DEBUG_WITH_TYPE(TTL_CODEGEN_TYPE,
<<<<<<< HEAD
      CGF.CGM.emitTargetTeamsLoopCodegenStatus(
          TTL_CODEGEN_TYPE " as parallel for", S,
          CGF.CGM.getLangOpts().OpenMPIsTargetDevice));
=======
                  emitTargetTeamsLoopCodegenStatus(
                      CGF, TTL_CODEGEN_TYPE " as parallel for", S));
>>>>>>> a9d4ddd9
  emitCommonOMPTeamsDirective(CGF, S, OMPD_distribute_parallel_for,
                              CodeGenTeams);
  emitPostUpdateForReductionClause(CGF, S,
                                   [](CodeGenFunction &) { return nullptr; });
}

static void emitTargetTeamsGenericLoopRegionAsDistribute(
    CodeGenFunction &CGF, PrePostActionTy &Action,
    const OMPTargetTeamsGenericLoopDirective &S) {
  Action.Enter(CGF);
  // Emit 'teams loop' as if its constituent construct is 'distribute'.
  auto &&CodeGenDistribute = [&S](CodeGenFunction &CGF, PrePostActionTy &) {
    CGF.EmitOMPDistributeLoop(S, emitOMPLoopBodyWithStopPoint, S.getInc());
  };

  // Emit teams region as a standalone region.
  auto &&CodeGen = [&S, &CodeGenDistribute](CodeGenFunction &CGF,
                                            PrePostActionTy &Action) {
    Action.Enter(CGF);
    CodeGenFunction::OMPPrivateScope PrivateScope(CGF);
    CGF.EmitOMPReductionClauseInit(S, PrivateScope);
    (void)PrivateScope.Privatize();
    CGF.CGM.getOpenMPRuntime().emitInlinedDirective(
        CGF, OMPD_distribute, CodeGenDistribute, /*HasCancel=*/false);
    CGF.EmitOMPReductionClauseFinal(S, /*ReductionKind=*/OMPD_teams);
  };
  DEBUG_WITH_TYPE(TTL_CODEGEN_TYPE,
<<<<<<< HEAD
      CGF.CGM.emitTargetTeamsLoopCodegenStatus(
          TTL_CODEGEN_TYPE " as distribute", S,
          CGF.CGM.getLangOpts().OpenMPIsTargetDevice));
=======
                  emitTargetTeamsLoopCodegenStatus(
                      CGF, TTL_CODEGEN_TYPE " as distribute", S));
>>>>>>> a9d4ddd9
  emitCommonOMPTeamsDirective(CGF, S, OMPD_distribute, CodeGen);
  emitPostUpdateForReductionClause(CGF, S,
                                   [](CodeGenFunction &) { return nullptr; });
}

void CodeGenFunction::EmitOMPTargetTeamsGenericLoopDirective(
    const OMPTargetTeamsGenericLoopDirective &S) {
  auto &&CodeGen = [&S](CodeGenFunction &CGF, PrePostActionTy &Action) {
<<<<<<< HEAD
    if (CGF.CGM.TeamsLoopCanBeParallelFor(S))
=======
    if (S.canBeParallelFor())
>>>>>>> a9d4ddd9
      emitTargetTeamsGenericLoopRegionAsParallel(CGF, Action, S);
    else
      emitTargetTeamsGenericLoopRegionAsDistribute(CGF, Action, S);
  };
  emitCommonOMPTargetDirective(*this, S, CodeGen);
}

void CodeGenFunction::EmitOMPTargetTeamsGenericLoopDeviceFunction(
    CodeGenModule &CGM, StringRef ParentName,
    const OMPTargetTeamsGenericLoopDirective &S) {
  // Emit SPMD target parallel loop region as a standalone region.
  auto &&CodeGen = [&S](CodeGenFunction &CGF, PrePostActionTy &Action) {
<<<<<<< HEAD
    if (CGF.CGM.TeamsLoopCanBeParallelFor(S))
=======
    if (S.canBeParallelFor())
>>>>>>> a9d4ddd9
      emitTargetTeamsGenericLoopRegionAsParallel(CGF, Action, S);
    else
      emitTargetTeamsGenericLoopRegionAsDistribute(CGF, Action, S);
  };
  llvm::Function *Fn;
  llvm::Constant *Addr;
  // Emit target region as a standalone region.
  CGM.getOpenMPRuntime().emitTargetOutlinedFunction(
      S, ParentName, Fn, Addr, /*IsOffloadEntry=*/true, CodeGen);
  assert(Fn && Addr &&
         "Target device function emission failed for 'target teams loop'.");
}

static void emitTargetParallelGenericLoopRegion(
  CodeGenFunction &CGF, const OMPTargetParallelGenericLoopDirective &S,
  PrePostActionTy &Action) {
  Action.Enter(CGF);
  // Emit as 'parallel for'.
  auto &&CodeGen = [&S](CodeGenFunction &CGF, PrePostActionTy &Action) {
    Action.Enter(CGF);
    CodeGenFunction::OMPCancelStackRAII CancelRegion(
        CGF, OMPD_target_parallel_loop, /*hasCancel=*/false);
    CGF.EmitOMPWorksharingLoop(S, S.getEnsureUpperBound(), emitForLoopBounds,
                               emitDispatchForLoopBounds);
  };
  emitCommonOMPParallelDirective(CGF, S, OMPD_for, CodeGen,
                                 emitEmptyBoundParameters);
}

void CodeGenFunction::EmitOMPTargetParallelGenericLoopDeviceFunction(
    CodeGenModule &CGM, StringRef ParentName,
    const OMPTargetParallelGenericLoopDirective &S) {
  // Emit target parallel loop region as a standalone region.
  auto &&CodeGen = [&S](CodeGenFunction &CGF, PrePostActionTy &Action) {
    emitTargetParallelGenericLoopRegion(CGF, S, Action);
  };
  llvm::Function *Fn;
  llvm::Constant *Addr;
  // Emit target region as a standalone region.
  CGM.getOpenMPRuntime().emitTargetOutlinedFunction(
      S, ParentName, Fn, Addr, /*IsOffloadEntry=*/true, CodeGen);
  assert(Fn && Addr && "Target device function emission failed.");
}

/// Emit combined directive 'target parallel loop' as if its constituent
/// constructs are 'target', 'parallel', and 'for'.
void CodeGenFunction::EmitOMPTargetParallelGenericLoopDirective(
    const OMPTargetParallelGenericLoopDirective &S) {
  auto &&CodeGen = [&S](CodeGenFunction &CGF, PrePostActionTy &Action) {
    emitTargetParallelGenericLoopRegion(CGF, S, Action);
  };
  emitCommonOMPTargetDirective(*this, S, CodeGen);
}

void CodeGenFunction::EmitSimpleOMPExecutableDirective(
    const OMPExecutableDirective &D) {
  if (const auto *SD = dyn_cast<OMPScanDirective>(&D)) {
    EmitOMPScanDirective(*SD);
    return;
  }
  if (!D.hasAssociatedStmt() || !D.getAssociatedStmt())
    return;
  auto &&CodeGen = [&D](CodeGenFunction &CGF, PrePostActionTy &Action) {
    OMPPrivateScope GlobalsScope(CGF);
    if (isOpenMPTaskingDirective(D.getDirectiveKind())) {
      // Capture global firstprivates to avoid crash.
      for (const auto *C : D.getClausesOfKind<OMPFirstprivateClause>()) {
        for (const Expr *Ref : C->varlists()) {
          const auto *DRE = cast<DeclRefExpr>(Ref->IgnoreParenImpCasts());
          if (!DRE)
            continue;
          const auto *VD = dyn_cast<VarDecl>(DRE->getDecl());
          if (!VD || VD->hasLocalStorage())
            continue;
          if (!CGF.LocalDeclMap.count(VD)) {
            LValue GlobLVal = CGF.EmitLValue(Ref);
            GlobalsScope.addPrivate(VD, GlobLVal.getAddress(CGF));
          }
        }
      }
    }
    if (isOpenMPSimdDirective(D.getDirectiveKind())) {
      (void)GlobalsScope.Privatize();
      ParentLoopDirectiveForScanRegion ScanRegion(CGF, D);
      emitOMPSimdRegion(CGF, cast<OMPLoopDirective>(D), Action);
    } else {
      if (const auto *LD = dyn_cast<OMPLoopDirective>(&D)) {
        for (const Expr *E : LD->counters()) {
          const auto *VD = cast<VarDecl>(cast<DeclRefExpr>(E)->getDecl());
          if (!VD->hasLocalStorage() && !CGF.LocalDeclMap.count(VD)) {
            LValue GlobLVal = CGF.EmitLValue(E);
            GlobalsScope.addPrivate(VD, GlobLVal.getAddress(CGF));
          }
          if (isa<OMPCapturedExprDecl>(VD)) {
            // Emit only those that were not explicitly referenced in clauses.
            if (!CGF.LocalDeclMap.count(VD))
              CGF.EmitVarDecl(*VD);
          }
        }
        for (const auto *C : D.getClausesOfKind<OMPOrderedClause>()) {
          if (!C->getNumForLoops())
            continue;
          for (unsigned I = LD->getLoopsNumber(),
                        E = C->getLoopNumIterations().size();
               I < E; ++I) {
            if (const auto *VD = dyn_cast<OMPCapturedExprDecl>(
                    cast<DeclRefExpr>(C->getLoopCounter(I))->getDecl())) {
              // Emit only those that were not explicitly referenced in clauses.
              if (!CGF.LocalDeclMap.count(VD))
                CGF.EmitVarDecl(*VD);
            }
          }
        }
      }
      (void)GlobalsScope.Privatize();
      CGF.EmitStmt(D.getInnermostCapturedStmt()->getCapturedStmt());
    }
  };
  if (D.getDirectiveKind() == OMPD_atomic ||
      D.getDirectiveKind() == OMPD_critical ||
      D.getDirectiveKind() == OMPD_section ||
      D.getDirectiveKind() == OMPD_master ||
      D.getDirectiveKind() == OMPD_masked ||
      D.getDirectiveKind() == OMPD_unroll) {
    EmitStmt(D.getAssociatedStmt());
  } else {
    auto LPCRegion =
        CGOpenMPRuntime::LastprivateConditionalRAII::disable(*this, D);
    OMPSimdLexicalScope Scope(*this, D);
    CGM.getOpenMPRuntime().emitInlinedDirective(
        *this,
        isOpenMPSimdDirective(D.getDirectiveKind()) ? OMPD_simd
                                                    : D.getDirectiveKind(),
        CodeGen);
  }
  // Check for outer lastprivate conditional update.
  checkForLastprivateConditionalUpdate(*this, D);
}<|MERGE_RESOLUTION|>--- conflicted
+++ resolved
@@ -1627,12 +1627,7 @@
       TeamsLoopCanBeParallel = TTLD->canBeParallelFor();
     bool WithNowait = D.getSingleClause<OMPNowaitClause>() ||
                       isOpenMPParallelDirective(D.getDirectiveKind()) ||
-<<<<<<< HEAD
-                      CGM.TeamsLoopCanBeParallelFor(D) ||
-                      ReductionKind == OMPD_simd;
-=======
                       TeamsLoopCanBeParallel || ReductionKind == OMPD_simd;
->>>>>>> a9d4ddd9
     bool SimpleReduction = ReductionKind == OMPD_simd;
     // Emit nowait reduction if nowait clause is present or directive is a
     // parallel directive (it always has implicit barrier).
@@ -8330,8 +8325,6 @@
                                    [](CodeGenFunction &) { return nullptr; });
 }
 
-<<<<<<< HEAD
-=======
 static void emitTargetTeamsLoopCodegenStatus(CodeGenFunction &CGF,
                                              std::string StatusMsg,
                                              const OMPExecutableDirective &D) {
@@ -8351,7 +8344,6 @@
 #endif
 }
 
->>>>>>> a9d4ddd9
 static void emitTargetTeamsGenericLoopRegionAsParallel(
     CodeGenFunction &CGF, PrePostActionTy &Action,
     const OMPTargetTeamsGenericLoopDirective &S) {
@@ -8375,14 +8367,8 @@
     CGF.EmitOMPReductionClauseFinal(S, /*ReductionKind=*/OMPD_teams);
   };
   DEBUG_WITH_TYPE(TTL_CODEGEN_TYPE,
-<<<<<<< HEAD
-      CGF.CGM.emitTargetTeamsLoopCodegenStatus(
-          TTL_CODEGEN_TYPE " as parallel for", S,
-          CGF.CGM.getLangOpts().OpenMPIsTargetDevice));
-=======
                   emitTargetTeamsLoopCodegenStatus(
                       CGF, TTL_CODEGEN_TYPE " as parallel for", S));
->>>>>>> a9d4ddd9
   emitCommonOMPTeamsDirective(CGF, S, OMPD_distribute_parallel_for,
                               CodeGenTeams);
   emitPostUpdateForReductionClause(CGF, S,
@@ -8410,14 +8396,8 @@
     CGF.EmitOMPReductionClauseFinal(S, /*ReductionKind=*/OMPD_teams);
   };
   DEBUG_WITH_TYPE(TTL_CODEGEN_TYPE,
-<<<<<<< HEAD
-      CGF.CGM.emitTargetTeamsLoopCodegenStatus(
-          TTL_CODEGEN_TYPE " as distribute", S,
-          CGF.CGM.getLangOpts().OpenMPIsTargetDevice));
-=======
                   emitTargetTeamsLoopCodegenStatus(
                       CGF, TTL_CODEGEN_TYPE " as distribute", S));
->>>>>>> a9d4ddd9
   emitCommonOMPTeamsDirective(CGF, S, OMPD_distribute, CodeGen);
   emitPostUpdateForReductionClause(CGF, S,
                                    [](CodeGenFunction &) { return nullptr; });
@@ -8426,11 +8406,7 @@
 void CodeGenFunction::EmitOMPTargetTeamsGenericLoopDirective(
     const OMPTargetTeamsGenericLoopDirective &S) {
   auto &&CodeGen = [&S](CodeGenFunction &CGF, PrePostActionTy &Action) {
-<<<<<<< HEAD
-    if (CGF.CGM.TeamsLoopCanBeParallelFor(S))
-=======
     if (S.canBeParallelFor())
->>>>>>> a9d4ddd9
       emitTargetTeamsGenericLoopRegionAsParallel(CGF, Action, S);
     else
       emitTargetTeamsGenericLoopRegionAsDistribute(CGF, Action, S);
@@ -8443,11 +8419,7 @@
     const OMPTargetTeamsGenericLoopDirective &S) {
   // Emit SPMD target parallel loop region as a standalone region.
   auto &&CodeGen = [&S](CodeGenFunction &CGF, PrePostActionTy &Action) {
-<<<<<<< HEAD
-    if (CGF.CGM.TeamsLoopCanBeParallelFor(S))
-=======
     if (S.canBeParallelFor())
->>>>>>> a9d4ddd9
       emitTargetTeamsGenericLoopRegionAsParallel(CGF, Action, S);
     else
       emitTargetTeamsGenericLoopRegionAsDistribute(CGF, Action, S);
