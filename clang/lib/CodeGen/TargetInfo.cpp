//===---- TargetInfo.cpp - Encapsulate target details -----------*- C++ -*-===//
//
//                     The LLVM Compiler Infrastructure
//
// This file is distributed under the University of Illinois Open Source
// License. See LICENSE.TXT for details.
//
//===----------------------------------------------------------------------===//
//
// These classes wrap the information about a call or function
// definition used to handle ABI compliancy.
//
//===----------------------------------------------------------------------===//

#include "TargetInfo.h"
#include "ABIInfo.h"
#include "CGCXXABI.h"
#include "CGValue.h"
#include "CodeGenFunction.h"
#include "clang/AST/RecordLayout.h"
#include "clang/CodeGen/CGFunctionInfo.h"
#include "clang/CodeGen/SwiftCallingConv.h"
#include "clang/Frontend/CodeGenOptions.h"
#include "llvm/ADT/StringExtras.h"
#include "llvm/ADT/Triple.h"
#include "llvm/IR/DataLayout.h"
#include "llvm/IR/Type.h"
#include "llvm/Support/raw_ostream.h"
#include <algorithm>    // std::sort

using namespace clang;
using namespace CodeGen;

// Helper for coercing an aggregate argument or return value into an integer
// array of the same size (including padding) and alignment.  This alternate
// coercion happens only for the RenderScript ABI and can be removed after
// runtimes that rely on it are no longer supported.
//
// RenderScript assumes that the size of the argument / return value in the IR
// is the same as the size of the corresponding qualified type. This helper
// coerces the aggregate type into an array of the same size (including
// padding).  This coercion is used in lieu of expansion of struct members or
// other canonical coercions that return a coerced-type of larger size.
//
// Ty          - The argument / return value type
// Context     - The associated ASTContext
// LLVMContext - The associated LLVMContext
static ABIArgInfo coerceToIntArray(QualType Ty,
                                   ASTContext &Context,
                                   llvm::LLVMContext &LLVMContext) {
  // Alignment and Size are measured in bits.
  const uint64_t Size = Context.getTypeSize(Ty);
  const uint64_t Alignment = Context.getTypeAlign(Ty);
  llvm::Type *IntType = llvm::Type::getIntNTy(LLVMContext, Alignment);
  const uint64_t NumElements = (Size + Alignment - 1) / Alignment;
  return ABIArgInfo::getDirect(llvm::ArrayType::get(IntType, NumElements));
}

static void AssignToArrayRange(CodeGen::CGBuilderTy &Builder,
                               llvm::Value *Array,
                               llvm::Value *Value,
                               unsigned FirstIndex,
                               unsigned LastIndex) {
  // Alternatively, we could emit this as a loop in the source.
  for (unsigned I = FirstIndex; I <= LastIndex; ++I) {
    llvm::Value *Cell =
        Builder.CreateConstInBoundsGEP1_32(Builder.getInt8Ty(), Array, I);
    Builder.CreateAlignedStore(Value, Cell, CharUnits::One());
  }
}

static bool isAggregateTypeForABI(QualType T) {
  return !CodeGenFunction::hasScalarEvaluationKind(T) ||
         T->isMemberFunctionPointerType();
}

ABIArgInfo
ABIInfo::getNaturalAlignIndirect(QualType Ty, bool ByRef, bool Realign,
                                 llvm::Type *Padding) const {
  return ABIArgInfo::getIndirect(getContext().getTypeAlignInChars(Ty),
                                 ByRef, Realign, Padding);
}

ABIArgInfo
ABIInfo::getNaturalAlignIndirectInReg(QualType Ty, bool Realign) const {
  return ABIArgInfo::getIndirectInReg(getContext().getTypeAlignInChars(Ty),
                                      /*ByRef*/ false, Realign);
}

Address ABIInfo::EmitMSVAArg(CodeGenFunction &CGF, Address VAListAddr,
                             QualType Ty) const {
  return Address::invalid();
}

ABIInfo::~ABIInfo() {}

/// Does the given lowering require more than the given number of
/// registers when expanded?
///
/// This is intended to be the basis of a reasonable basic implementation
/// of should{Pass,Return}IndirectlyForSwift.
///
/// For most targets, a limit of four total registers is reasonable; this
/// limits the amount of code required in order to move around the value
/// in case it wasn't produced immediately prior to the call by the caller
/// (or wasn't produced in exactly the right registers) or isn't used
/// immediately within the callee.  But some targets may need to further
/// limit the register count due to an inability to support that many
/// return registers.
static bool occupiesMoreThan(CodeGenTypes &cgt,
                             ArrayRef<llvm::Type*> scalarTypes,
                             unsigned maxAllRegisters) {
  unsigned intCount = 0, fpCount = 0;
  for (llvm::Type *type : scalarTypes) {
    if (type->isPointerTy()) {
      intCount++;
    } else if (auto intTy = dyn_cast<llvm::IntegerType>(type)) {
      auto ptrWidth = cgt.getTarget().getPointerWidth(0);
      intCount += (intTy->getBitWidth() + ptrWidth - 1) / ptrWidth;
    } else {
      assert(type->isVectorTy() || type->isFloatingPointTy());
      fpCount++;
    }
  }

  return (intCount + fpCount > maxAllRegisters);
}

bool SwiftABIInfo::isLegalVectorTypeForSwift(CharUnits vectorSize,
                                             llvm::Type *eltTy,
                                             unsigned numElts) const {
  // The default implementation of this assumes that the target guarantees
  // 128-bit SIMD support but nothing more.
  return (vectorSize.getQuantity() > 8 && vectorSize.getQuantity() <= 16);
}

static CGCXXABI::RecordArgABI getRecordArgABI(const RecordType *RT,
                                              CGCXXABI &CXXABI) {
  const CXXRecordDecl *RD = dyn_cast<CXXRecordDecl>(RT->getDecl());
  if (!RD)
    return CGCXXABI::RAA_Default;
  return CXXABI.getRecordArgABI(RD);
}

static CGCXXABI::RecordArgABI getRecordArgABI(QualType T,
                                              CGCXXABI &CXXABI) {
  const RecordType *RT = T->getAs<RecordType>();
  if (!RT)
    return CGCXXABI::RAA_Default;
  return getRecordArgABI(RT, CXXABI);
}

/// Pass transparent unions as if they were the type of the first element. Sema
/// should ensure that all elements of the union have the same "machine type".
static QualType useFirstFieldIfTransparentUnion(QualType Ty) {
  if (const RecordType *UT = Ty->getAsUnionType()) {
    const RecordDecl *UD = UT->getDecl();
    if (UD->hasAttr<TransparentUnionAttr>()) {
      assert(!UD->field_empty() && "sema created an empty transparent union");
      return UD->field_begin()->getType();
    }
  }
  return Ty;
}

CGCXXABI &ABIInfo::getCXXABI() const {
  return CGT.getCXXABI();
}

ASTContext &ABIInfo::getContext() const {
  return CGT.getContext();
}

llvm::LLVMContext &ABIInfo::getVMContext() const {
  return CGT.getLLVMContext();
}

const llvm::DataLayout &ABIInfo::getDataLayout() const {
  return CGT.getDataLayout();
}

const TargetInfo &ABIInfo::getTarget() const {
  return CGT.getTarget();
}

bool ABIInfo:: isAndroid() const { return getTarget().getTriple().isAndroid(); }

bool ABIInfo::isHomogeneousAggregateBaseType(QualType Ty) const {
  return false;
}

bool ABIInfo::isHomogeneousAggregateSmallEnough(const Type *Base,
                                                uint64_t Members) const {
  return false;
}

bool ABIInfo::shouldSignExtUnsignedType(QualType Ty) const {
  return false;
}

LLVM_DUMP_METHOD void ABIArgInfo::dump() const {
  raw_ostream &OS = llvm::errs();
  OS << "(ABIArgInfo Kind=";
  switch (TheKind) {
  case Direct:
    OS << "Direct Type=";
    if (llvm::Type *Ty = getCoerceToType())
      Ty->print(OS);
    else
      OS << "null";
    break;
  case Extend:
    OS << "Extend";
    break;
  case Ignore:
    OS << "Ignore";
    break;
  case InAlloca:
    OS << "InAlloca Offset=" << getInAllocaFieldIndex();
    break;
  case Indirect:
    OS << "Indirect Align=" << getIndirectAlign().getQuantity()
       << " ByVal=" << getIndirectByVal()
       << " Realign=" << getIndirectRealign();
    break;
  case Expand:
    OS << "Expand";
    break;
  case CoerceAndExpand:
    OS << "CoerceAndExpand Type=";
    getCoerceAndExpandType()->print(OS);
    break;
  }
  OS << ")\n";
}

// Dynamically round a pointer up to a multiple of the given alignment.
static llvm::Value *emitRoundPointerUpToAlignment(CodeGenFunction &CGF,
                                                  llvm::Value *Ptr,
                                                  CharUnits Align) {
  llvm::Value *PtrAsInt = Ptr;
  // OverflowArgArea = (OverflowArgArea + Align - 1) & -Align;
  PtrAsInt = CGF.Builder.CreatePtrToInt(PtrAsInt, CGF.IntPtrTy);
  PtrAsInt = CGF.Builder.CreateAdd(PtrAsInt,
        llvm::ConstantInt::get(CGF.IntPtrTy, Align.getQuantity() - 1));
  PtrAsInt = CGF.Builder.CreateAnd(PtrAsInt,
           llvm::ConstantInt::get(CGF.IntPtrTy, -Align.getQuantity()));
  PtrAsInt = CGF.Builder.CreateIntToPtr(PtrAsInt,
                                        Ptr->getType(),
                                        Ptr->getName() + ".aligned");
  return PtrAsInt;
}

/// Emit va_arg for a platform using the common void* representation,
/// where arguments are simply emitted in an array of slots on the stack.
///
/// This version implements the core direct-value passing rules.
///
/// \param SlotSize - The size and alignment of a stack slot.
///   Each argument will be allocated to a multiple of this number of
///   slots, and all the slots will be aligned to this value.
/// \param AllowHigherAlign - The slot alignment is not a cap;
///   an argument type with an alignment greater than the slot size
///   will be emitted on a higher-alignment address, potentially
///   leaving one or more empty slots behind as padding.  If this
///   is false, the returned address might be less-aligned than
///   DirectAlign.
static Address emitVoidPtrDirectVAArg(CodeGenFunction &CGF,
                                      Address VAListAddr,
                                      llvm::Type *DirectTy,
                                      CharUnits DirectSize,
                                      CharUnits DirectAlign,
                                      CharUnits SlotSize,
                                      bool AllowHigherAlign) {
  // Cast the element type to i8* if necessary.  Some platforms define
  // va_list as a struct containing an i8* instead of just an i8*.
  if (VAListAddr.getElementType() != CGF.Int8PtrTy)
    VAListAddr = CGF.Builder.CreateElementBitCast(VAListAddr, CGF.Int8PtrTy);

  llvm::Value *Ptr = CGF.Builder.CreateLoad(VAListAddr, "argp.cur");

  // If the CC aligns values higher than the slot size, do so if needed.
  Address Addr = Address::invalid();
  if (AllowHigherAlign && DirectAlign > SlotSize) {
    Addr = Address(emitRoundPointerUpToAlignment(CGF, Ptr, DirectAlign),
                                                 DirectAlign);
  } else {
    Addr = Address(Ptr, SlotSize); 
  }

  // Advance the pointer past the argument, then store that back.
  CharUnits FullDirectSize = DirectSize.alignTo(SlotSize);
  llvm::Value *NextPtr =
    CGF.Builder.CreateConstInBoundsByteGEP(Addr.getPointer(), FullDirectSize,
                                           "argp.next");
  CGF.Builder.CreateStore(NextPtr, VAListAddr);

  // If the argument is smaller than a slot, and this is a big-endian
  // target, the argument will be right-adjusted in its slot.
  if (DirectSize < SlotSize && CGF.CGM.getDataLayout().isBigEndian() &&
      !DirectTy->isStructTy()) {
    Addr = CGF.Builder.CreateConstInBoundsByteGEP(Addr, SlotSize - DirectSize);
  }

  Addr = CGF.Builder.CreateElementBitCast(Addr, DirectTy);
  return Addr;
}

/// Emit va_arg for a platform using the common void* representation,
/// where arguments are simply emitted in an array of slots on the stack.
///
/// \param IsIndirect - Values of this type are passed indirectly.
/// \param ValueInfo - The size and alignment of this type, generally
///   computed with getContext().getTypeInfoInChars(ValueTy).
/// \param SlotSizeAndAlign - The size and alignment of a stack slot.
///   Each argument will be allocated to a multiple of this number of
///   slots, and all the slots will be aligned to this value.
/// \param AllowHigherAlign - The slot alignment is not a cap;
///   an argument type with an alignment greater than the slot size
///   will be emitted on a higher-alignment address, potentially
///   leaving one or more empty slots behind as padding.
static Address emitVoidPtrVAArg(CodeGenFunction &CGF, Address VAListAddr,
                                QualType ValueTy, bool IsIndirect,
                                std::pair<CharUnits, CharUnits> ValueInfo,
                                CharUnits SlotSizeAndAlign,
                                bool AllowHigherAlign) {
  // The size and alignment of the value that was passed directly.
  CharUnits DirectSize, DirectAlign;
  if (IsIndirect) {
    DirectSize = CGF.getPointerSize();
    DirectAlign = CGF.getPointerAlign();
  } else {
    DirectSize = ValueInfo.first;
    DirectAlign = ValueInfo.second;
  }

  // Cast the address we've calculated to the right type.
  llvm::Type *DirectTy = CGF.ConvertTypeForMem(ValueTy);
  if (IsIndirect)
    DirectTy = DirectTy->getPointerTo(0);

  Address Addr = emitVoidPtrDirectVAArg(CGF, VAListAddr, DirectTy,
                                        DirectSize, DirectAlign,
                                        SlotSizeAndAlign,
                                        AllowHigherAlign);

  if (IsIndirect) {
    Addr = Address(CGF.Builder.CreateLoad(Addr), ValueInfo.second);
  }

  return Addr;
  
}

static Address emitMergePHI(CodeGenFunction &CGF,
                            Address Addr1, llvm::BasicBlock *Block1,
                            Address Addr2, llvm::BasicBlock *Block2,
                            const llvm::Twine &Name = "") {
  assert(Addr1.getType() == Addr2.getType());
  llvm::PHINode *PHI = CGF.Builder.CreatePHI(Addr1.getType(), 2, Name);
  PHI->addIncoming(Addr1.getPointer(), Block1);
  PHI->addIncoming(Addr2.getPointer(), Block2);
  CharUnits Align = std::min(Addr1.getAlignment(), Addr2.getAlignment());
  return Address(PHI, Align);
}

TargetCodeGenInfo::~TargetCodeGenInfo() { delete Info; }

// If someone can figure out a general rule for this, that would be great.
// It's probably just doomed to be platform-dependent, though.
unsigned TargetCodeGenInfo::getSizeOfUnwindException() const {
  // Verified for:
  //   x86-64     FreeBSD, Linux, Darwin
  //   x86-32     FreeBSD, Linux, Darwin
  //   PowerPC    Linux, Darwin
  //   ARM        Darwin (*not* EABI)
  //   AArch64    Linux
  return 32;
}

bool TargetCodeGenInfo::isNoProtoCallVariadic(const CallArgList &args,
                                     const FunctionNoProtoType *fnType) const {
  // The following conventions are known to require this to be false:
  //   x86_stdcall
  //   MIPS
  // For everything else, we just prefer false unless we opt out.
  return false;
}

void
TargetCodeGenInfo::getDependentLibraryOption(llvm::StringRef Lib,
                                             llvm::SmallString<24> &Opt) const {
  // This assumes the user is passing a library name like "rt" instead of a
  // filename like "librt.a/so", and that they don't care whether it's static or
  // dynamic.
  Opt = "-l";
  Opt += Lib;
}

unsigned TargetCodeGenInfo::getOpenCLKernelCallingConv() const {
  return llvm::CallingConv::C;
}

<<<<<<< HEAD
llvm::Constant *TargetCodeGenInfo::getNullPtr(const CodeGen::CodeGenModule &CGM,
=======
llvm::Constant *TargetCodeGenInfo::getNullPointer(const CodeGen::CodeGenModule &CGM,
>>>>>>> 410306bf
    llvm::PointerType *T, QualType QT) const {
  return llvm::ConstantPointerNull::get(T);
}

<<<<<<< HEAD
=======
llvm::Value *TargetCodeGenInfo::performAddrSpaceCast(
    CodeGen::CodeGenFunction &CGF, llvm::Value *Src, QualType SrcTy,
    QualType DestTy) const {
  // Since target may map different address spaces in AST to the same address
  // space, an address space conversion may end up as a bitcast.
  return CGF.Builder.CreatePointerBitCastOrAddrSpaceCast(Src,
             CGF.ConvertType(DestTy));
}

>>>>>>> 410306bf
static bool isEmptyRecord(ASTContext &Context, QualType T, bool AllowArrays);

/// isEmptyField - Return true iff a the field is "empty", that is it
/// is an unnamed bit-field or an (array of) empty record(s).
static bool isEmptyField(ASTContext &Context, const FieldDecl *FD,
                         bool AllowArrays) {
  if (FD->isUnnamedBitfield())
    return true;

  QualType FT = FD->getType();

  // Constant arrays of empty records count as empty, strip them off.
  // Constant arrays of zero length always count as empty.
  if (AllowArrays)
    while (const ConstantArrayType *AT = Context.getAsConstantArrayType(FT)) {
      if (AT->getSize() == 0)
        return true;
      FT = AT->getElementType();
    }

  const RecordType *RT = FT->getAs<RecordType>();
  if (!RT)
    return false;

  // C++ record fields are never empty, at least in the Itanium ABI.
  //
  // FIXME: We should use a predicate for whether this behavior is true in the
  // current ABI.
  if (isa<CXXRecordDecl>(RT->getDecl()))
    return false;

  return isEmptyRecord(Context, FT, AllowArrays);
}

/// isEmptyRecord - Return true iff a structure contains only empty
/// fields. Note that a structure with a flexible array member is not
/// considered empty.
static bool isEmptyRecord(ASTContext &Context, QualType T, bool AllowArrays) {
  const RecordType *RT = T->getAs<RecordType>();
  if (!RT)
    return false;
  const RecordDecl *RD = RT->getDecl();
  if (RD->hasFlexibleArrayMember())
    return false;

  // If this is a C++ record, check the bases first.
  if (const CXXRecordDecl *CXXRD = dyn_cast<CXXRecordDecl>(RD))
    for (const auto &I : CXXRD->bases())
      if (!isEmptyRecord(Context, I.getType(), true))
        return false;

  for (const auto *I : RD->fields())
    if (!isEmptyField(Context, I, AllowArrays))
      return false;
  return true;
}

/// isSingleElementStruct - Determine if a structure is a "single
/// element struct", i.e. it has exactly one non-empty field or
/// exactly one field which is itself a single element
/// struct. Structures with flexible array members are never
/// considered single element structs.
///
/// \return The field declaration for the single non-empty field, if
/// it exists.
static const Type *isSingleElementStruct(QualType T, ASTContext &Context) {
  const RecordType *RT = T->getAs<RecordType>();
  if (!RT)
    return nullptr;

  const RecordDecl *RD = RT->getDecl();
  if (RD->hasFlexibleArrayMember())
    return nullptr;

  const Type *Found = nullptr;

  // If this is a C++ record, check the bases first.
  if (const CXXRecordDecl *CXXRD = dyn_cast<CXXRecordDecl>(RD)) {
    for (const auto &I : CXXRD->bases()) {
      // Ignore empty records.
      if (isEmptyRecord(Context, I.getType(), true))
        continue;

      // If we already found an element then this isn't a single-element struct.
      if (Found)
        return nullptr;

      // If this is non-empty and not a single element struct, the composite
      // cannot be a single element struct.
      Found = isSingleElementStruct(I.getType(), Context);
      if (!Found)
        return nullptr;
    }
  }

  // Check for single element.
  for (const auto *FD : RD->fields()) {
    QualType FT = FD->getType();

    // Ignore empty fields.
    if (isEmptyField(Context, FD, true))
      continue;

    // If we already found an element then this isn't a single-element
    // struct.
    if (Found)
      return nullptr;

    // Treat single element arrays as the element.
    while (const ConstantArrayType *AT = Context.getAsConstantArrayType(FT)) {
      if (AT->getSize().getZExtValue() != 1)
        break;
      FT = AT->getElementType();
    }

    if (!isAggregateTypeForABI(FT)) {
      Found = FT.getTypePtr();
    } else {
      Found = isSingleElementStruct(FT, Context);
      if (!Found)
        return nullptr;
    }
  }

  // We don't consider a struct a single-element struct if it has
  // padding beyond the element type.
  if (Found && Context.getTypeSize(Found) != Context.getTypeSize(T))
    return nullptr;

  return Found;
}

namespace {
Address EmitVAArgInstr(CodeGenFunction &CGF, Address VAListAddr, QualType Ty,
                       const ABIArgInfo &AI) {
  // This default implementation defers to the llvm backend's va_arg
  // instruction. It can handle only passing arguments directly
  // (typically only handled in the backend for primitive types), or
  // aggregates passed indirectly by pointer (NOTE: if the "byval"
  // flag has ABI impact in the callee, this implementation cannot
  // work.)

  // Only a few cases are covered here at the moment -- those needed
  // by the default abi.
  llvm::Value *Val;

  if (AI.isIndirect()) {
    assert(!AI.getPaddingType() &&
           "Unexpected PaddingType seen in arginfo in generic VAArg emitter!");
    assert(
        !AI.getIndirectRealign() &&
        "Unexpected IndirectRealign seen in arginfo in generic VAArg emitter!");

    auto TyInfo = CGF.getContext().getTypeInfoInChars(Ty);
    CharUnits TyAlignForABI = TyInfo.second;

    llvm::Type *BaseTy =
        llvm::PointerType::getUnqual(CGF.ConvertTypeForMem(Ty));
    llvm::Value *Addr =
        CGF.Builder.CreateVAArg(VAListAddr.getPointer(), BaseTy);
    return Address(Addr, TyAlignForABI);
  } else {
    assert((AI.isDirect() || AI.isExtend()) &&
           "Unexpected ArgInfo Kind in generic VAArg emitter!");

    assert(!AI.getInReg() &&
           "Unexpected InReg seen in arginfo in generic VAArg emitter!");
    assert(!AI.getPaddingType() &&
           "Unexpected PaddingType seen in arginfo in generic VAArg emitter!");
    assert(!AI.getDirectOffset() &&
           "Unexpected DirectOffset seen in arginfo in generic VAArg emitter!");
    assert(!AI.getCoerceToType() &&
           "Unexpected CoerceToType seen in arginfo in generic VAArg emitter!");

    Address Temp = CGF.CreateMemTemp(Ty, "varet");
    Val = CGF.Builder.CreateVAArg(VAListAddr.getPointer(), CGF.ConvertType(Ty));
    CGF.Builder.CreateStore(Val, Temp);
    return Temp;
  }
}

/// DefaultABIInfo - The default implementation for ABI specific
/// details. This implementation provides information which results in
/// self-consistent and sensible LLVM IR generation, but does not
/// conform to any particular ABI.
class DefaultABIInfo : public ABIInfo {
public:
  DefaultABIInfo(CodeGen::CodeGenTypes &CGT) : ABIInfo(CGT) {}

  ABIArgInfo classifyReturnType(QualType RetTy) const;
  ABIArgInfo classifyArgumentType(QualType RetTy) const;

  void computeInfo(CGFunctionInfo &FI) const override {
    if (!getCXXABI().classifyReturnType(FI))
      FI.getReturnInfo() = classifyReturnType(FI.getReturnType());
    for (auto &I : FI.arguments())
      I.info = classifyArgumentType(I.type);
  }

  Address EmitVAArg(CodeGenFunction &CGF, Address VAListAddr,
                    QualType Ty) const override {
    return EmitVAArgInstr(CGF, VAListAddr, Ty, classifyArgumentType(Ty));
  }
};

class DefaultTargetCodeGenInfo : public TargetCodeGenInfo {
public:
  DefaultTargetCodeGenInfo(CodeGen::CodeGenTypes &CGT)
    : TargetCodeGenInfo(new DefaultABIInfo(CGT)) {}
};

ABIArgInfo DefaultABIInfo::classifyArgumentType(QualType Ty) const {
  Ty = useFirstFieldIfTransparentUnion(Ty);

  if (isAggregateTypeForABI(Ty)) {
    // Records with non-trivial destructors/copy-constructors should not be
    // passed by value.
    if (CGCXXABI::RecordArgABI RAA = getRecordArgABI(Ty, getCXXABI()))
      return getNaturalAlignIndirect(Ty, RAA == CGCXXABI::RAA_DirectInMemory);

    return getNaturalAlignIndirect(Ty);
  }

  // Treat an enum type as its underlying type.
  if (const EnumType *EnumTy = Ty->getAs<EnumType>())
    Ty = EnumTy->getDecl()->getIntegerType();

  return (Ty->isPromotableIntegerType() ?
          ABIArgInfo::getExtend() : ABIArgInfo::getDirect());
}

ABIArgInfo DefaultABIInfo::classifyReturnType(QualType RetTy) const {
  if (RetTy->isVoidType())
    return ABIArgInfo::getIgnore();

  if (isAggregateTypeForABI(RetTy))
    return getNaturalAlignIndirect(RetTy);

  // Treat an enum type as its underlying type.
  if (const EnumType *EnumTy = RetTy->getAs<EnumType>())
    RetTy = EnumTy->getDecl()->getIntegerType();

  return (RetTy->isPromotableIntegerType() ?
          ABIArgInfo::getExtend() : ABIArgInfo::getDirect());
}

//===----------------------------------------------------------------------===//
// WebAssembly ABI Implementation
//
// This is a very simple ABI that relies a lot on DefaultABIInfo.
//===----------------------------------------------------------------------===//

class WebAssemblyABIInfo final : public DefaultABIInfo {
public:
  explicit WebAssemblyABIInfo(CodeGen::CodeGenTypes &CGT)
      : DefaultABIInfo(CGT) {}

private:
  ABIArgInfo classifyReturnType(QualType RetTy) const;
  ABIArgInfo classifyArgumentType(QualType Ty) const;

  // DefaultABIInfo's classifyReturnType and classifyArgumentType are
  // non-virtual, but computeInfo and EmitVAArg are virtual, so we
  // overload them.
  void computeInfo(CGFunctionInfo &FI) const override {
    if (!getCXXABI().classifyReturnType(FI))
      FI.getReturnInfo() = classifyReturnType(FI.getReturnType());
    for (auto &Arg : FI.arguments())
      Arg.info = classifyArgumentType(Arg.type);
  }

  Address EmitVAArg(CodeGenFunction &CGF, Address VAListAddr,
                    QualType Ty) const override;
};

class WebAssemblyTargetCodeGenInfo final : public TargetCodeGenInfo {
public:
  explicit WebAssemblyTargetCodeGenInfo(CodeGen::CodeGenTypes &CGT)
      : TargetCodeGenInfo(new WebAssemblyABIInfo(CGT)) {}
};

/// \brief Classify argument of given type \p Ty.
ABIArgInfo WebAssemblyABIInfo::classifyArgumentType(QualType Ty) const {
  Ty = useFirstFieldIfTransparentUnion(Ty);

  if (isAggregateTypeForABI(Ty)) {
    // Records with non-trivial destructors/copy-constructors should not be
    // passed by value.
    if (auto RAA = getRecordArgABI(Ty, getCXXABI()))
      return getNaturalAlignIndirect(Ty, RAA == CGCXXABI::RAA_DirectInMemory);
    // Ignore empty structs/unions.
    if (isEmptyRecord(getContext(), Ty, true))
      return ABIArgInfo::getIgnore();
    // Lower single-element structs to just pass a regular value. TODO: We
    // could do reasonable-size multiple-element structs too, using getExpand(),
    // though watch out for things like bitfields.
    if (const Type *SeltTy = isSingleElementStruct(Ty, getContext()))
      return ABIArgInfo::getDirect(CGT.ConvertType(QualType(SeltTy, 0)));
  }

  // Otherwise just do the default thing.
  return DefaultABIInfo::classifyArgumentType(Ty);
}

ABIArgInfo WebAssemblyABIInfo::classifyReturnType(QualType RetTy) const {
  if (isAggregateTypeForABI(RetTy)) {
    // Records with non-trivial destructors/copy-constructors should not be
    // returned by value.
    if (!getRecordArgABI(RetTy, getCXXABI())) {
      // Ignore empty structs/unions.
      if (isEmptyRecord(getContext(), RetTy, true))
        return ABIArgInfo::getIgnore();
      // Lower single-element structs to just return a regular value. TODO: We
      // could do reasonable-size multiple-element structs too, using
      // ABIArgInfo::getDirect().
      if (const Type *SeltTy = isSingleElementStruct(RetTy, getContext()))
        return ABIArgInfo::getDirect(CGT.ConvertType(QualType(SeltTy, 0)));
    }
  }

  // Otherwise just do the default thing.
  return DefaultABIInfo::classifyReturnType(RetTy);
}

Address WebAssemblyABIInfo::EmitVAArg(CodeGenFunction &CGF, Address VAListAddr,
                                      QualType Ty) const {
  return emitVoidPtrVAArg(CGF, VAListAddr, Ty, /*Indirect=*/ false,
                          getContext().getTypeInfoInChars(Ty),
                          CharUnits::fromQuantity(4),
                          /*AllowHigherAlign=*/ true);
}

//===----------------------------------------------------------------------===//
// le32/PNaCl bitcode ABI Implementation
//
// This is a simplified version of the x86_32 ABI.  Arguments and return values
// are always passed on the stack.
//===----------------------------------------------------------------------===//

class PNaClABIInfo : public ABIInfo {
 public:
  PNaClABIInfo(CodeGen::CodeGenTypes &CGT) : ABIInfo(CGT) {}

  ABIArgInfo classifyReturnType(QualType RetTy) const;
  ABIArgInfo classifyArgumentType(QualType RetTy) const;

  void computeInfo(CGFunctionInfo &FI) const override;
  Address EmitVAArg(CodeGenFunction &CGF,
                    Address VAListAddr, QualType Ty) const override;
};

class PNaClTargetCodeGenInfo : public TargetCodeGenInfo {
 public:
  PNaClTargetCodeGenInfo(CodeGen::CodeGenTypes &CGT)
    : TargetCodeGenInfo(new PNaClABIInfo(CGT)) {}
};

void PNaClABIInfo::computeInfo(CGFunctionInfo &FI) const {
  if (!getCXXABI().classifyReturnType(FI))
    FI.getReturnInfo() = classifyReturnType(FI.getReturnType());

  for (auto &I : FI.arguments())
    I.info = classifyArgumentType(I.type);
}

Address PNaClABIInfo::EmitVAArg(CodeGenFunction &CGF, Address VAListAddr,
                                QualType Ty) const {
  // The PNaCL ABI is a bit odd, in that varargs don't use normal
  // function classification. Structs get passed directly for varargs
  // functions, through a rewriting transform in
  // pnacl-llvm/lib/Transforms/NaCl/ExpandVarArgs.cpp, which allows
  // this target to actually support a va_arg instructions with an
  // aggregate type, unlike other targets.
  return EmitVAArgInstr(CGF, VAListAddr, Ty, ABIArgInfo::getDirect());
}

/// \brief Classify argument of given type \p Ty.
ABIArgInfo PNaClABIInfo::classifyArgumentType(QualType Ty) const {
  if (isAggregateTypeForABI(Ty)) {
    if (CGCXXABI::RecordArgABI RAA = getRecordArgABI(Ty, getCXXABI()))
      return getNaturalAlignIndirect(Ty, RAA == CGCXXABI::RAA_DirectInMemory);
    return getNaturalAlignIndirect(Ty);
  } else if (const EnumType *EnumTy = Ty->getAs<EnumType>()) {
    // Treat an enum type as its underlying type.
    Ty = EnumTy->getDecl()->getIntegerType();
  } else if (Ty->isFloatingType()) {
    // Floating-point types don't go inreg.
    return ABIArgInfo::getDirect();
  }

  return (Ty->isPromotableIntegerType() ?
          ABIArgInfo::getExtend() : ABIArgInfo::getDirect());
}

ABIArgInfo PNaClABIInfo::classifyReturnType(QualType RetTy) const {
  if (RetTy->isVoidType())
    return ABIArgInfo::getIgnore();

  // In the PNaCl ABI we always return records/structures on the stack.
  if (isAggregateTypeForABI(RetTy))
    return getNaturalAlignIndirect(RetTy);

  // Treat an enum type as its underlying type.
  if (const EnumType *EnumTy = RetTy->getAs<EnumType>())
    RetTy = EnumTy->getDecl()->getIntegerType();

  return (RetTy->isPromotableIntegerType() ?
          ABIArgInfo::getExtend() : ABIArgInfo::getDirect());
}

/// IsX86_MMXType - Return true if this is an MMX type.
bool IsX86_MMXType(llvm::Type *IRType) {
  // Return true if the type is an MMX type <2 x i32>, <4 x i16>, or <8 x i8>.
  return IRType->isVectorTy() && IRType->getPrimitiveSizeInBits() == 64 &&
    cast<llvm::VectorType>(IRType)->getElementType()->isIntegerTy() &&
    IRType->getScalarSizeInBits() != 64;
}

static llvm::Type* X86AdjustInlineAsmType(CodeGen::CodeGenFunction &CGF,
                                          StringRef Constraint,
                                          llvm::Type* Ty) {
  if ((Constraint == "y" || Constraint == "&y") && Ty->isVectorTy()) {
    if (cast<llvm::VectorType>(Ty)->getBitWidth() != 64) {
      // Invalid MMX constraint
      return nullptr;
    }

    return llvm::Type::getX86_MMXTy(CGF.getLLVMContext());
  }

  // No operation needed
  return Ty;
}

/// Returns true if this type can be passed in SSE registers with the
/// X86_VectorCall calling convention. Shared between x86_32 and x86_64.
static bool isX86VectorTypeForVectorCall(ASTContext &Context, QualType Ty) {
  if (const BuiltinType *BT = Ty->getAs<BuiltinType>()) {
    if (BT->isFloatingPoint() && BT->getKind() != BuiltinType::Half)
      return true;
  } else if (const VectorType *VT = Ty->getAs<VectorType>()) {
    // vectorcall can pass XMM, YMM, and ZMM vectors. We don't pass SSE1 MMX
    // registers specially.
    unsigned VecSize = Context.getTypeSize(VT);
    if (VecSize == 128 || VecSize == 256 || VecSize == 512)
      return true;
  }
  return false;
}

/// Returns true if this aggregate is small enough to be passed in SSE registers
/// in the X86_VectorCall calling convention. Shared between x86_32 and x86_64.
static bool isX86VectorCallAggregateSmallEnough(uint64_t NumMembers) {
  return NumMembers <= 4;
}

//===----------------------------------------------------------------------===//
// X86-32 ABI Implementation
//===----------------------------------------------------------------------===//

/// \brief Similar to llvm::CCState, but for Clang.
struct CCState {
  CCState(unsigned CC) : CC(CC), FreeRegs(0), FreeSSERegs(0) {}

  unsigned CC;
  unsigned FreeRegs;
  unsigned FreeSSERegs;
};

/// X86_32ABIInfo - The X86-32 ABI information.
class X86_32ABIInfo : public SwiftABIInfo {
  enum Class {
    Integer,
    Float
  };

  static const unsigned MinABIStackAlignInBytes = 4;

  bool IsDarwinVectorABI;
  bool IsRetSmallStructInRegABI;
  bool IsWin32StructABI;
  bool IsSoftFloatABI;
  bool IsMCUABI;
  unsigned DefaultNumRegisterParameters;

  static bool isRegisterSize(unsigned Size) {
    return (Size == 8 || Size == 16 || Size == 32 || Size == 64);
  }

  bool isHomogeneousAggregateBaseType(QualType Ty) const override {
    // FIXME: Assumes vectorcall is in use.
    return isX86VectorTypeForVectorCall(getContext(), Ty);
  }

  bool isHomogeneousAggregateSmallEnough(const Type *Ty,
                                         uint64_t NumMembers) const override {
    // FIXME: Assumes vectorcall is in use.
    return isX86VectorCallAggregateSmallEnough(NumMembers);
  }

  bool shouldReturnTypeInRegister(QualType Ty, ASTContext &Context) const;

  /// getIndirectResult - Give a source type \arg Ty, return a suitable result
  /// such that the argument will be passed in memory.
  ABIArgInfo getIndirectResult(QualType Ty, bool ByVal, CCState &State) const;

  ABIArgInfo getIndirectReturnResult(QualType Ty, CCState &State) const;

  /// \brief Return the alignment to use for the given type on the stack.
  unsigned getTypeStackAlignInBytes(QualType Ty, unsigned Align) const;

  Class classify(QualType Ty) const;
  ABIArgInfo classifyReturnType(QualType RetTy, CCState &State) const;
  ABIArgInfo classifyArgumentType(QualType RetTy, CCState &State) const;
  /// \brief Updates the number of available free registers, returns 
  /// true if any registers were allocated.
  bool updateFreeRegs(QualType Ty, CCState &State) const;

  bool shouldAggregateUseDirect(QualType Ty, CCState &State, bool &InReg,
                                bool &NeedsPadding) const;
  bool shouldPrimitiveUseInReg(QualType Ty, CCState &State) const;

  bool canExpandIndirectArgument(QualType Ty) const;

  /// \brief Rewrite the function info so that all memory arguments use
  /// inalloca.
  void rewriteWithInAlloca(CGFunctionInfo &FI) const;

  void addFieldToArgStruct(SmallVector<llvm::Type *, 6> &FrameFields,
                           CharUnits &StackOffset, ABIArgInfo &Info,
                           QualType Type) const;

public:

  void computeInfo(CGFunctionInfo &FI) const override;
  Address EmitVAArg(CodeGenFunction &CGF, Address VAListAddr,
                    QualType Ty) const override;

  X86_32ABIInfo(CodeGen::CodeGenTypes &CGT, bool DarwinVectorABI,
                bool RetSmallStructInRegABI, bool Win32StructABI,
                unsigned NumRegisterParameters, bool SoftFloatABI)
    : SwiftABIInfo(CGT), IsDarwinVectorABI(DarwinVectorABI),
      IsRetSmallStructInRegABI(RetSmallStructInRegABI), 
      IsWin32StructABI(Win32StructABI),
      IsSoftFloatABI(SoftFloatABI),
      IsMCUABI(CGT.getTarget().getTriple().isOSIAMCU()),
      DefaultNumRegisterParameters(NumRegisterParameters) {}

  bool shouldPassIndirectlyForSwift(CharUnits totalSize,
                                    ArrayRef<llvm::Type*> scalars,
                                    bool asReturnValue) const override {
    // LLVM's x86-32 lowering currently only assigns up to three
    // integer registers and three fp registers.  Oddly, it'll use up to
    // four vector registers for vectors, but those can overlap with the
    // scalar registers.
    return occupiesMoreThan(CGT, scalars, /*total*/ 3);
  }  

  bool isSwiftErrorInRegister() const override {
    // x86-32 lowering does not support passing swifterror in a register.
    return false;
  }
};

class X86_32TargetCodeGenInfo : public TargetCodeGenInfo {
public:
  X86_32TargetCodeGenInfo(CodeGen::CodeGenTypes &CGT, bool DarwinVectorABI,
                          bool RetSmallStructInRegABI, bool Win32StructABI,
                          unsigned NumRegisterParameters, bool SoftFloatABI)
      : TargetCodeGenInfo(new X86_32ABIInfo(
            CGT, DarwinVectorABI, RetSmallStructInRegABI, Win32StructABI,
            NumRegisterParameters, SoftFloatABI)) {}

  static bool isStructReturnInRegABI(
      const llvm::Triple &Triple, const CodeGenOptions &Opts);

  void setTargetAttributes(const Decl *D, llvm::GlobalValue *GV,
                           CodeGen::CodeGenModule &CGM) const override;

  int getDwarfEHStackPointer(CodeGen::CodeGenModule &CGM) const override {
    // Darwin uses different dwarf register numbers for EH.
    if (CGM.getTarget().getTriple().isOSDarwin()) return 5;
    return 4;
  }

  bool initDwarfEHRegSizeTable(CodeGen::CodeGenFunction &CGF,
                               llvm::Value *Address) const override;

  llvm::Type* adjustInlineAsmType(CodeGen::CodeGenFunction &CGF,
                                  StringRef Constraint,
                                  llvm::Type* Ty) const override {
    return X86AdjustInlineAsmType(CGF, Constraint, Ty);
  }

  void addReturnRegisterOutputs(CodeGenFunction &CGF, LValue ReturnValue,
                                std::string &Constraints,
                                std::vector<llvm::Type *> &ResultRegTypes,
                                std::vector<llvm::Type *> &ResultTruncRegTypes,
                                std::vector<LValue> &ResultRegDests,
                                std::string &AsmString,
                                unsigned NumOutputs) const override;

  llvm::Constant *
  getUBSanFunctionSignature(CodeGen::CodeGenModule &CGM) const override {
    unsigned Sig = (0xeb << 0) |  // jmp rel8
                   (0x06 << 8) |  //           .+0x08
                   ('F' << 16) |
                   ('T' << 24);
    return llvm::ConstantInt::get(CGM.Int32Ty, Sig);
  }

  StringRef getARCRetainAutoreleasedReturnValueMarker() const override {
    return "movl\t%ebp, %ebp"
           "\t\t## marker for objc_retainAutoreleaseReturnValue";
  }
};

}

/// Rewrite input constraint references after adding some output constraints.
/// In the case where there is one output and one input and we add one output,
/// we need to replace all operand references greater than or equal to 1:
///     mov $0, $1
///     mov eax, $1
/// The result will be:
///     mov $0, $2
///     mov eax, $2
static void rewriteInputConstraintReferences(unsigned FirstIn,
                                             unsigned NumNewOuts,
                                             std::string &AsmString) {
  std::string Buf;
  llvm::raw_string_ostream OS(Buf);
  size_t Pos = 0;
  while (Pos < AsmString.size()) {
    size_t DollarStart = AsmString.find('$', Pos);
    if (DollarStart == std::string::npos)
      DollarStart = AsmString.size();
    size_t DollarEnd = AsmString.find_first_not_of('$', DollarStart);
    if (DollarEnd == std::string::npos)
      DollarEnd = AsmString.size();
    OS << StringRef(&AsmString[Pos], DollarEnd - Pos);
    Pos = DollarEnd;
    size_t NumDollars = DollarEnd - DollarStart;
    if (NumDollars % 2 != 0 && Pos < AsmString.size()) {
      // We have an operand reference.
      size_t DigitStart = Pos;
      size_t DigitEnd = AsmString.find_first_not_of("0123456789", DigitStart);
      if (DigitEnd == std::string::npos)
        DigitEnd = AsmString.size();
      StringRef OperandStr(&AsmString[DigitStart], DigitEnd - DigitStart);
      unsigned OperandIndex;
      if (!OperandStr.getAsInteger(10, OperandIndex)) {
        if (OperandIndex >= FirstIn)
          OperandIndex += NumNewOuts;
        OS << OperandIndex;
      } else {
        OS << OperandStr;
      }
      Pos = DigitEnd;
    }
  }
  AsmString = std::move(OS.str());
}

/// Add output constraints for EAX:EDX because they are return registers.
void X86_32TargetCodeGenInfo::addReturnRegisterOutputs(
    CodeGenFunction &CGF, LValue ReturnSlot, std::string &Constraints,
    std::vector<llvm::Type *> &ResultRegTypes,
    std::vector<llvm::Type *> &ResultTruncRegTypes,
    std::vector<LValue> &ResultRegDests, std::string &AsmString,
    unsigned NumOutputs) const {
  uint64_t RetWidth = CGF.getContext().getTypeSize(ReturnSlot.getType());

  // Use the EAX constraint if the width is 32 or smaller and EAX:EDX if it is
  // larger.
  if (!Constraints.empty())
    Constraints += ',';
  if (RetWidth <= 32) {
    Constraints += "={eax}";
    ResultRegTypes.push_back(CGF.Int32Ty);
  } else {
    // Use the 'A' constraint for EAX:EDX.
    Constraints += "=A";
    ResultRegTypes.push_back(CGF.Int64Ty);
  }

  // Truncate EAX or EAX:EDX to an integer of the appropriate size.
  llvm::Type *CoerceTy = llvm::IntegerType::get(CGF.getLLVMContext(), RetWidth);
  ResultTruncRegTypes.push_back(CoerceTy);

  // Coerce the integer by bitcasting the return slot pointer.
  ReturnSlot.setAddress(CGF.Builder.CreateBitCast(ReturnSlot.getAddress(),
                                                  CoerceTy->getPointerTo()));
  ResultRegDests.push_back(ReturnSlot);

  rewriteInputConstraintReferences(NumOutputs, 1, AsmString);
}

/// shouldReturnTypeInRegister - Determine if the given type should be
/// returned in a register (for the Darwin and MCU ABI).
bool X86_32ABIInfo::shouldReturnTypeInRegister(QualType Ty,
                                               ASTContext &Context) const {
  uint64_t Size = Context.getTypeSize(Ty);

  // For i386, type must be register sized.
  // For the MCU ABI, it only needs to be <= 8-byte
  if ((IsMCUABI && Size > 64) || (!IsMCUABI && !isRegisterSize(Size)))
   return false;

  if (Ty->isVectorType()) {
    // 64- and 128- bit vectors inside structures are not returned in
    // registers.
    if (Size == 64 || Size == 128)
      return false;

    return true;
  }

  // If this is a builtin, pointer, enum, complex type, member pointer, or
  // member function pointer it is ok.
  if (Ty->getAs<BuiltinType>() || Ty->hasPointerRepresentation() ||
      Ty->isAnyComplexType() || Ty->isEnumeralType() ||
      Ty->isBlockPointerType() || Ty->isMemberPointerType())
    return true;

  // Arrays are treated like records.
  if (const ConstantArrayType *AT = Context.getAsConstantArrayType(Ty))
    return shouldReturnTypeInRegister(AT->getElementType(), Context);

  // Otherwise, it must be a record type.
  const RecordType *RT = Ty->getAs<RecordType>();
  if (!RT) return false;

  // FIXME: Traverse bases here too.

  // Structure types are passed in register if all fields would be
  // passed in a register.
  for (const auto *FD : RT->getDecl()->fields()) {
    // Empty fields are ignored.
    if (isEmptyField(Context, FD, true))
      continue;

    // Check fields recursively.
    if (!shouldReturnTypeInRegister(FD->getType(), Context))
      return false;
  }
  return true;
}

static bool is32Or64BitBasicType(QualType Ty, ASTContext &Context) {
  // Treat complex types as the element type.
  if (const ComplexType *CTy = Ty->getAs<ComplexType>())
    Ty = CTy->getElementType();

  // Check for a type which we know has a simple scalar argument-passing
  // convention without any padding.  (We're specifically looking for 32
  // and 64-bit integer and integer-equivalents, float, and double.)
  if (!Ty->getAs<BuiltinType>() && !Ty->hasPointerRepresentation() &&
      !Ty->isEnumeralType() && !Ty->isBlockPointerType())
    return false;

  uint64_t Size = Context.getTypeSize(Ty);
  return Size == 32 || Size == 64;
}

/// Test whether an argument type which is to be passed indirectly (on the
/// stack) would have the equivalent layout if it was expanded into separate
/// arguments. If so, we prefer to do the latter to avoid inhibiting
/// optimizations.
bool X86_32ABIInfo::canExpandIndirectArgument(QualType Ty) const {
  // We can only expand structure types.
  const RecordType *RT = Ty->getAs<RecordType>();
  if (!RT)
    return false;
  const RecordDecl *RD = RT->getDecl();
  if (const CXXRecordDecl *CXXRD = dyn_cast<CXXRecordDecl>(RD)) {
    if (!IsWin32StructABI ) {
      // On non-Windows, we have to conservatively match our old bitcode
      // prototypes in order to be ABI-compatible at the bitcode level.
      if (!CXXRD->isCLike())
        return false;
    } else {
      // Don't do this for dynamic classes.
      if (CXXRD->isDynamicClass())
        return false;
      // Don't do this if there are any non-empty bases.
      for (const CXXBaseSpecifier &Base : CXXRD->bases()) {
        if (!isEmptyRecord(getContext(), Base.getType(), /*AllowArrays=*/true))
          return false;
      }
    }
  }

  uint64_t Size = 0;

  for (const auto *FD : RD->fields()) {
    // Scalar arguments on the stack get 4 byte alignment on x86. If the
    // argument is smaller than 32-bits, expanding the struct will create
    // alignment padding.
    if (!is32Or64BitBasicType(FD->getType(), getContext()))
      return false;

    // FIXME: Reject bit-fields wholesale; there are two problems, we don't know
    // how to expand them yet, and the predicate for telling if a bitfield still
    // counts as "basic" is more complicated than what we were doing previously.
    if (FD->isBitField())
      return false;

    Size += getContext().getTypeSize(FD->getType());
  }

  // We can do this if there was no alignment padding.
  return Size == getContext().getTypeSize(Ty);
}

ABIArgInfo X86_32ABIInfo::getIndirectReturnResult(QualType RetTy, CCState &State) const {
  // If the return value is indirect, then the hidden argument is consuming one
  // integer register.
  if (State.FreeRegs) {
    --State.FreeRegs;
    if (!IsMCUABI)
      return getNaturalAlignIndirectInReg(RetTy);
  }
  return getNaturalAlignIndirect(RetTy, /*ByVal=*/false);
}

ABIArgInfo X86_32ABIInfo::classifyReturnType(QualType RetTy,
                                             CCState &State) const {
  if (RetTy->isVoidType())
    return ABIArgInfo::getIgnore();

  const Type *Base = nullptr;
  uint64_t NumElts = 0;
  if ((State.CC == llvm::CallingConv::X86_VectorCall ||
       State.CC == llvm::CallingConv::X86_RegCall) &&
      isHomogeneousAggregate(RetTy, Base, NumElts)) {
    // The LLVM struct type for such an aggregate should lower properly.
    return ABIArgInfo::getDirect();
  }

  if (const VectorType *VT = RetTy->getAs<VectorType>()) {
    // On Darwin, some vectors are returned in registers.
    if (IsDarwinVectorABI) {
      uint64_t Size = getContext().getTypeSize(RetTy);

      // 128-bit vectors are a special case; they are returned in
      // registers and we need to make sure to pick a type the LLVM
      // backend will like.
      if (Size == 128)
        return ABIArgInfo::getDirect(llvm::VectorType::get(
                  llvm::Type::getInt64Ty(getVMContext()), 2));

      // Always return in register if it fits in a general purpose
      // register, or if it is 64 bits and has a single element.
      if ((Size == 8 || Size == 16 || Size == 32) ||
          (Size == 64 && VT->getNumElements() == 1))
        return ABIArgInfo::getDirect(llvm::IntegerType::get(getVMContext(),
                                                            Size));

      return getIndirectReturnResult(RetTy, State);
    }

    return ABIArgInfo::getDirect();
  }

  if (isAggregateTypeForABI(RetTy)) {
    if (const RecordType *RT = RetTy->getAs<RecordType>()) {
      // Structures with flexible arrays are always indirect.
      if (RT->getDecl()->hasFlexibleArrayMember())
        return getIndirectReturnResult(RetTy, State);
    }

    // If specified, structs and unions are always indirect.
    if (!IsRetSmallStructInRegABI && !RetTy->isAnyComplexType())
      return getIndirectReturnResult(RetTy, State);

    // Ignore empty structs/unions.
    if (isEmptyRecord(getContext(), RetTy, true))
      return ABIArgInfo::getIgnore();

    // Small structures which are register sized are generally returned
    // in a register.
    if (shouldReturnTypeInRegister(RetTy, getContext())) {
      uint64_t Size = getContext().getTypeSize(RetTy);

      // As a special-case, if the struct is a "single-element" struct, and
      // the field is of type "float" or "double", return it in a
      // floating-point register. (MSVC does not apply this special case.)
      // We apply a similar transformation for pointer types to improve the
      // quality of the generated IR.
      if (const Type *SeltTy = isSingleElementStruct(RetTy, getContext()))
        if ((!IsWin32StructABI && SeltTy->isRealFloatingType())
            || SeltTy->hasPointerRepresentation())
          return ABIArgInfo::getDirect(CGT.ConvertType(QualType(SeltTy, 0)));

      // FIXME: We should be able to narrow this integer in cases with dead
      // padding.
      return ABIArgInfo::getDirect(llvm::IntegerType::get(getVMContext(),Size));
    }

    return getIndirectReturnResult(RetTy, State);
  }

  // Treat an enum type as its underlying type.
  if (const EnumType *EnumTy = RetTy->getAs<EnumType>())
    RetTy = EnumTy->getDecl()->getIntegerType();

  return (RetTy->isPromotableIntegerType() ?
          ABIArgInfo::getExtend() : ABIArgInfo::getDirect());
}

static bool isSSEVectorType(ASTContext &Context, QualType Ty) {
  return Ty->getAs<VectorType>() && Context.getTypeSize(Ty) == 128;
}

static bool isRecordWithSSEVectorType(ASTContext &Context, QualType Ty) {
  const RecordType *RT = Ty->getAs<RecordType>();
  if (!RT)
    return 0;
  const RecordDecl *RD = RT->getDecl();

  // If this is a C++ record, check the bases first.
  if (const CXXRecordDecl *CXXRD = dyn_cast<CXXRecordDecl>(RD))
    for (const auto &I : CXXRD->bases())
      if (!isRecordWithSSEVectorType(Context, I.getType()))
        return false;

  for (const auto *i : RD->fields()) {
    QualType FT = i->getType();

    if (isSSEVectorType(Context, FT))
      return true;

    if (isRecordWithSSEVectorType(Context, FT))
      return true;
  }

  return false;
}

unsigned X86_32ABIInfo::getTypeStackAlignInBytes(QualType Ty,
                                                 unsigned Align) const {
  // Otherwise, if the alignment is less than or equal to the minimum ABI
  // alignment, just use the default; the backend will handle this.
  if (Align <= MinABIStackAlignInBytes)
    return 0; // Use default alignment.

  // On non-Darwin, the stack type alignment is always 4.
  if (!IsDarwinVectorABI) {
    // Set explicit alignment, since we may need to realign the top.
    return MinABIStackAlignInBytes;
  }

  // Otherwise, if the type contains an SSE vector type, the alignment is 16.
  if (Align >= 16 && (isSSEVectorType(getContext(), Ty) ||
                      isRecordWithSSEVectorType(getContext(), Ty)))
    return 16;

  return MinABIStackAlignInBytes;
}

ABIArgInfo X86_32ABIInfo::getIndirectResult(QualType Ty, bool ByVal,
                                            CCState &State) const {
  if (!ByVal) {
    if (State.FreeRegs) {
      --State.FreeRegs; // Non-byval indirects just use one pointer.
      if (!IsMCUABI)
        return getNaturalAlignIndirectInReg(Ty);
    }
    return getNaturalAlignIndirect(Ty, false);
  }

  // Compute the byval alignment.
  unsigned TypeAlign = getContext().getTypeAlign(Ty) / 8;
  unsigned StackAlign = getTypeStackAlignInBytes(Ty, TypeAlign);
  if (StackAlign == 0)
    return ABIArgInfo::getIndirect(CharUnits::fromQuantity(4), /*ByVal=*/true);

  // If the stack alignment is less than the type alignment, realign the
  // argument.
  bool Realign = TypeAlign > StackAlign;
  return ABIArgInfo::getIndirect(CharUnits::fromQuantity(StackAlign),
                                 /*ByVal=*/true, Realign);
}

X86_32ABIInfo::Class X86_32ABIInfo::classify(QualType Ty) const {
  const Type *T = isSingleElementStruct(Ty, getContext());
  if (!T)
    T = Ty.getTypePtr();

  if (const BuiltinType *BT = T->getAs<BuiltinType>()) {
    BuiltinType::Kind K = BT->getKind();
    if (K == BuiltinType::Float || K == BuiltinType::Double)
      return Float;
  }
  return Integer;
}

bool X86_32ABIInfo::updateFreeRegs(QualType Ty, CCState &State) const {
  if (!IsSoftFloatABI) {
    Class C = classify(Ty);
    if (C == Float)
      return false;
  }

  unsigned Size = getContext().getTypeSize(Ty);
  unsigned SizeInRegs = (Size + 31) / 32;

  if (SizeInRegs == 0)
    return false;

  if (!IsMCUABI) {
    if (SizeInRegs > State.FreeRegs) {
      State.FreeRegs = 0;
      return false;
    }
  } else {
    // The MCU psABI allows passing parameters in-reg even if there are
    // earlier parameters that are passed on the stack. Also,
    // it does not allow passing >8-byte structs in-register,
    // even if there are 3 free registers available.
    if (SizeInRegs > State.FreeRegs || SizeInRegs > 2)
      return false;
  }

  State.FreeRegs -= SizeInRegs;
  return true;
}

bool X86_32ABIInfo::shouldAggregateUseDirect(QualType Ty, CCState &State, 
                                             bool &InReg,
                                             bool &NeedsPadding) const {
  // On Windows, aggregates other than HFAs are never passed in registers, and
  // they do not consume register slots. Homogenous floating-point aggregates
  // (HFAs) have already been dealt with at this point.
  if (IsWin32StructABI && isAggregateTypeForABI(Ty))
    return false;

  NeedsPadding = false;
  InReg = !IsMCUABI;

  if (!updateFreeRegs(Ty, State))
    return false;

  if (IsMCUABI)
    return true;

  if (State.CC == llvm::CallingConv::X86_FastCall ||
      State.CC == llvm::CallingConv::X86_VectorCall ||
      State.CC == llvm::CallingConv::X86_RegCall) {
    if (getContext().getTypeSize(Ty) <= 32 && State.FreeRegs)
      NeedsPadding = true;

    return false;
  }

  return true;
}

bool X86_32ABIInfo::shouldPrimitiveUseInReg(QualType Ty, CCState &State) const {
  if (!updateFreeRegs(Ty, State))
    return false;

  if (IsMCUABI)
    return false;

  if (State.CC == llvm::CallingConv::X86_FastCall ||
      State.CC == llvm::CallingConv::X86_VectorCall ||
      State.CC == llvm::CallingConv::X86_RegCall) {
    if (getContext().getTypeSize(Ty) > 32)
      return false;

    return (Ty->isIntegralOrEnumerationType() || Ty->isPointerType() || 
        Ty->isReferenceType());
  }

  return true;
}

ABIArgInfo X86_32ABIInfo::classifyArgumentType(QualType Ty,
                                               CCState &State) const {
  // FIXME: Set alignment on indirect arguments.

  Ty = useFirstFieldIfTransparentUnion(Ty);

  // Check with the C++ ABI first.
  const RecordType *RT = Ty->getAs<RecordType>();
  if (RT) {
    CGCXXABI::RecordArgABI RAA = getRecordArgABI(RT, getCXXABI());
    if (RAA == CGCXXABI::RAA_Indirect) {
      return getIndirectResult(Ty, false, State);
    } else if (RAA == CGCXXABI::RAA_DirectInMemory) {
      // The field index doesn't matter, we'll fix it up later.
      return ABIArgInfo::getInAlloca(/*FieldIndex=*/0);
    }
  }

  // vectorcall adds the concept of a homogenous vector aggregate, similar
  // to other targets.
  const Type *Base = nullptr;
  uint64_t NumElts = 0;
  if ((State.CC == llvm::CallingConv::X86_VectorCall ||
       State.CC == llvm::CallingConv::X86_RegCall) &&
      isHomogeneousAggregate(Ty, Base, NumElts)) {
    if (State.FreeSSERegs >= NumElts) {
      State.FreeSSERegs -= NumElts;
      if (Ty->isBuiltinType() || Ty->isVectorType())
        return ABIArgInfo::getDirect();
      return ABIArgInfo::getExpand();
    }
    return getIndirectResult(Ty, /*ByVal=*/false, State);
  }

  if (isAggregateTypeForABI(Ty)) {
    // Structures with flexible arrays are always indirect.
    // FIXME: This should not be byval!
    if (RT && RT->getDecl()->hasFlexibleArrayMember())
      return getIndirectResult(Ty, true, State);

    // Ignore empty structs/unions on non-Windows.
    if (!IsWin32StructABI && isEmptyRecord(getContext(), Ty, true))
      return ABIArgInfo::getIgnore();

    llvm::LLVMContext &LLVMContext = getVMContext();
    llvm::IntegerType *Int32 = llvm::Type::getInt32Ty(LLVMContext);
    bool NeedsPadding = false;
    bool InReg;
    if (shouldAggregateUseDirect(Ty, State, InReg, NeedsPadding)) {
      unsigned SizeInRegs = (getContext().getTypeSize(Ty) + 31) / 32;
      SmallVector<llvm::Type*, 3> Elements(SizeInRegs, Int32);
      llvm::Type *Result = llvm::StructType::get(LLVMContext, Elements);
      if (InReg)
        return ABIArgInfo::getDirectInReg(Result);
      else
        return ABIArgInfo::getDirect(Result);
    }
    llvm::IntegerType *PaddingType = NeedsPadding ? Int32 : nullptr;

    // Expand small (<= 128-bit) record types when we know that the stack layout
    // of those arguments will match the struct. This is important because the
    // LLVM backend isn't smart enough to remove byval, which inhibits many
    // optimizations.
    // Don't do this for the MCU if there are still free integer registers
    // (see X86_64 ABI for full explanation).
    if (getContext().getTypeSize(Ty) <= 4 * 32 &&
        (!IsMCUABI || State.FreeRegs == 0) && canExpandIndirectArgument(Ty))
      return ABIArgInfo::getExpandWithPadding(
          State.CC == llvm::CallingConv::X86_FastCall ||
              State.CC == llvm::CallingConv::X86_VectorCall ||
              State.CC == llvm::CallingConv::X86_RegCall,
          PaddingType);

    return getIndirectResult(Ty, true, State);
  }

  if (const VectorType *VT = Ty->getAs<VectorType>()) {
    // On Darwin, some vectors are passed in memory, we handle this by passing
    // it as an i8/i16/i32/i64.
    if (IsDarwinVectorABI) {
      uint64_t Size = getContext().getTypeSize(Ty);
      if ((Size == 8 || Size == 16 || Size == 32) ||
          (Size == 64 && VT->getNumElements() == 1))
        return ABIArgInfo::getDirect(llvm::IntegerType::get(getVMContext(),
                                                            Size));
    }

    if (IsX86_MMXType(CGT.ConvertType(Ty)))
      return ABIArgInfo::getDirect(llvm::IntegerType::get(getVMContext(), 64));

    return ABIArgInfo::getDirect();
  }


  if (const EnumType *EnumTy = Ty->getAs<EnumType>())
    Ty = EnumTy->getDecl()->getIntegerType();

  bool InReg = shouldPrimitiveUseInReg(Ty, State);

  if (Ty->isPromotableIntegerType()) {
    if (InReg)
      return ABIArgInfo::getExtendInReg();
    return ABIArgInfo::getExtend();
  }

  if (InReg)
    return ABIArgInfo::getDirectInReg();
  return ABIArgInfo::getDirect();
}

void X86_32ABIInfo::computeInfo(CGFunctionInfo &FI) const {
  CCState State(FI.getCallingConvention());
  if (IsMCUABI)
    State.FreeRegs = 3;
  else if (State.CC == llvm::CallingConv::X86_FastCall)
    State.FreeRegs = 2;
  else if (State.CC == llvm::CallingConv::X86_VectorCall) {
    State.FreeRegs = 2;
    State.FreeSSERegs = 6;
  } else if (FI.getHasRegParm())
    State.FreeRegs = FI.getRegParm();
  else if (State.CC == llvm::CallingConv::X86_RegCall) {
    State.FreeRegs = 5;
    State.FreeSSERegs = 8;
  } else
    State.FreeRegs = DefaultNumRegisterParameters;

  if (!getCXXABI().classifyReturnType(FI)) {
    FI.getReturnInfo() = classifyReturnType(FI.getReturnType(), State);
  } else if (FI.getReturnInfo().isIndirect()) {
    // The C++ ABI is not aware of register usage, so we have to check if the
    // return value was sret and put it in a register ourselves if appropriate.
    if (State.FreeRegs) {
      --State.FreeRegs;  // The sret parameter consumes a register.
      if (!IsMCUABI)
        FI.getReturnInfo().setInReg(true);
    }
  }

  // The chain argument effectively gives us another free register.
  if (FI.isChainCall())
    ++State.FreeRegs;

  bool UsedInAlloca = false;
  for (auto &I : FI.arguments()) {
    I.info = classifyArgumentType(I.type, State);
    UsedInAlloca |= (I.info.getKind() == ABIArgInfo::InAlloca);
  }

  // If we needed to use inalloca for any argument, do a second pass and rewrite
  // all the memory arguments to use inalloca.
  if (UsedInAlloca)
    rewriteWithInAlloca(FI);
}

void
X86_32ABIInfo::addFieldToArgStruct(SmallVector<llvm::Type *, 6> &FrameFields,
                                   CharUnits &StackOffset, ABIArgInfo &Info,
                                   QualType Type) const {
  // Arguments are always 4-byte-aligned.
  CharUnits FieldAlign = CharUnits::fromQuantity(4);

  assert(StackOffset.isMultipleOf(FieldAlign) && "unaligned inalloca struct");
  Info = ABIArgInfo::getInAlloca(FrameFields.size());
  FrameFields.push_back(CGT.ConvertTypeForMem(Type));
  StackOffset += getContext().getTypeSizeInChars(Type);

  // Insert padding bytes to respect alignment.
  CharUnits FieldEnd = StackOffset;
  StackOffset = FieldEnd.alignTo(FieldAlign);
  if (StackOffset != FieldEnd) {
    CharUnits NumBytes = StackOffset - FieldEnd;
    llvm::Type *Ty = llvm::Type::getInt8Ty(getVMContext());
    Ty = llvm::ArrayType::get(Ty, NumBytes.getQuantity());
    FrameFields.push_back(Ty);
  }
}

static bool isArgInAlloca(const ABIArgInfo &Info) {
  // Leave ignored and inreg arguments alone.
  switch (Info.getKind()) {
  case ABIArgInfo::InAlloca:
    return true;
  case ABIArgInfo::Indirect:
    assert(Info.getIndirectByVal());
    return true;
  case ABIArgInfo::Ignore:
    return false;
  case ABIArgInfo::Direct:
  case ABIArgInfo::Extend:
    if (Info.getInReg())
      return false;
    return true;
  case ABIArgInfo::Expand:
  case ABIArgInfo::CoerceAndExpand:
    // These are aggregate types which are never passed in registers when
    // inalloca is involved.
    return true;
  }
  llvm_unreachable("invalid enum");
}

void X86_32ABIInfo::rewriteWithInAlloca(CGFunctionInfo &FI) const {
  assert(IsWin32StructABI && "inalloca only supported on win32");

  // Build a packed struct type for all of the arguments in memory.
  SmallVector<llvm::Type *, 6> FrameFields;

  // The stack alignment is always 4.
  CharUnits StackAlign = CharUnits::fromQuantity(4);

  CharUnits StackOffset;
  CGFunctionInfo::arg_iterator I = FI.arg_begin(), E = FI.arg_end();

  // Put 'this' into the struct before 'sret', if necessary.
  bool IsThisCall =
      FI.getCallingConvention() == llvm::CallingConv::X86_ThisCall;
  ABIArgInfo &Ret = FI.getReturnInfo();
  if (Ret.isIndirect() && Ret.isSRetAfterThis() && !IsThisCall &&
      isArgInAlloca(I->info)) {
    addFieldToArgStruct(FrameFields, StackOffset, I->info, I->type);
    ++I;
  }

  // Put the sret parameter into the inalloca struct if it's in memory.
  if (Ret.isIndirect() && !Ret.getInReg()) {
    CanQualType PtrTy = getContext().getPointerType(FI.getReturnType());
    addFieldToArgStruct(FrameFields, StackOffset, Ret, PtrTy);
    // On Windows, the hidden sret parameter is always returned in eax.
    Ret.setInAllocaSRet(IsWin32StructABI);
  }

  // Skip the 'this' parameter in ecx.
  if (IsThisCall)
    ++I;

  // Put arguments passed in memory into the struct.
  for (; I != E; ++I) {
    if (isArgInAlloca(I->info))
      addFieldToArgStruct(FrameFields, StackOffset, I->info, I->type);
  }

  FI.setArgStruct(llvm::StructType::get(getVMContext(), FrameFields,
                                        /*isPacked=*/true),
                  StackAlign);
}

Address X86_32ABIInfo::EmitVAArg(CodeGenFunction &CGF,
                                 Address VAListAddr, QualType Ty) const {

  auto TypeInfo = getContext().getTypeInfoInChars(Ty);

  // x86-32 changes the alignment of certain arguments on the stack.
  //
  // Just messing with TypeInfo like this works because we never pass
  // anything indirectly.
  TypeInfo.second = CharUnits::fromQuantity(
                getTypeStackAlignInBytes(Ty, TypeInfo.second.getQuantity()));

  return emitVoidPtrVAArg(CGF, VAListAddr, Ty, /*Indirect*/ false,
                          TypeInfo, CharUnits::fromQuantity(4),
                          /*AllowHigherAlign*/ true);
}

bool X86_32TargetCodeGenInfo::isStructReturnInRegABI(
    const llvm::Triple &Triple, const CodeGenOptions &Opts) {
  assert(Triple.getArch() == llvm::Triple::x86);

  switch (Opts.getStructReturnConvention()) {
  case CodeGenOptions::SRCK_Default:
    break;
  case CodeGenOptions::SRCK_OnStack:  // -fpcc-struct-return
    return false;
  case CodeGenOptions::SRCK_InRegs:  // -freg-struct-return
    return true;
  }

  if (Triple.isOSDarwin() || Triple.isOSIAMCU())
    return true;

  switch (Triple.getOS()) {
  case llvm::Triple::DragonFly:
  case llvm::Triple::FreeBSD:
  case llvm::Triple::OpenBSD:
  case llvm::Triple::Bitrig:
  case llvm::Triple::Win32:
    return true;
  default:
    return false;
  }
}

void X86_32TargetCodeGenInfo::setTargetAttributes(const Decl *D,
                                                  llvm::GlobalValue *GV,
                                            CodeGen::CodeGenModule &CGM) const {
  if (const FunctionDecl *FD = dyn_cast_or_null<FunctionDecl>(D)) {
    if (FD->hasAttr<X86ForceAlignArgPointerAttr>()) {
      // Get the LLVM function.
      llvm::Function *Fn = cast<llvm::Function>(GV);

      // Now add the 'alignstack' attribute with a value of 16.
      llvm::AttrBuilder B;
      B.addStackAlignmentAttr(16);
      Fn->addAttributes(llvm::AttributeSet::FunctionIndex,
                      llvm::AttributeSet::get(CGM.getLLVMContext(),
                                              llvm::AttributeSet::FunctionIndex,
                                              B));
    }
    if (FD->hasAttr<AnyX86InterruptAttr>()) {
      llvm::Function *Fn = cast<llvm::Function>(GV);
      Fn->setCallingConv(llvm::CallingConv::X86_INTR);
    }
  }
}

bool X86_32TargetCodeGenInfo::initDwarfEHRegSizeTable(
                                               CodeGen::CodeGenFunction &CGF,
                                               llvm::Value *Address) const {
  CodeGen::CGBuilderTy &Builder = CGF.Builder;

  llvm::Value *Four8 = llvm::ConstantInt::get(CGF.Int8Ty, 4);

  // 0-7 are the eight integer registers;  the order is different
  //   on Darwin (for EH), but the range is the same.
  // 8 is %eip.
  AssignToArrayRange(Builder, Address, Four8, 0, 8);

  if (CGF.CGM.getTarget().getTriple().isOSDarwin()) {
    // 12-16 are st(0..4).  Not sure why we stop at 4.
    // These have size 16, which is sizeof(long double) on
    // platforms with 8-byte alignment for that type.
    llvm::Value *Sixteen8 = llvm::ConstantInt::get(CGF.Int8Ty, 16);
    AssignToArrayRange(Builder, Address, Sixteen8, 12, 16);

  } else {
    // 9 is %eflags, which doesn't get a size on Darwin for some
    // reason.
    Builder.CreateAlignedStore(
        Four8, Builder.CreateConstInBoundsGEP1_32(CGF.Int8Ty, Address, 9),
                               CharUnits::One());

    // 11-16 are st(0..5).  Not sure why we stop at 5.
    // These have size 12, which is sizeof(long double) on
    // platforms with 4-byte alignment for that type.
    llvm::Value *Twelve8 = llvm::ConstantInt::get(CGF.Int8Ty, 12);
    AssignToArrayRange(Builder, Address, Twelve8, 11, 16);
  }

  return false;
}

//===----------------------------------------------------------------------===//
// X86-64 ABI Implementation
//===----------------------------------------------------------------------===//


namespace {
/// The AVX ABI level for X86 targets.
enum class X86AVXABILevel {
  None,
  AVX,
  AVX512
};

/// \p returns the size in bits of the largest (native) vector for \p AVXLevel.
static unsigned getNativeVectorSizeForAVXABI(X86AVXABILevel AVXLevel) {
  switch (AVXLevel) {
  case X86AVXABILevel::AVX512:
    return 512;
  case X86AVXABILevel::AVX:
    return 256;
  case X86AVXABILevel::None:
    return 128;
  }
  llvm_unreachable("Unknown AVXLevel");
}

/// X86_64ABIInfo - The X86_64 ABI information.
class X86_64ABIInfo : public SwiftABIInfo {
  enum Class {
    Integer = 0,
    SSE,
    SSEUp,
    X87,
    X87Up,
    ComplexX87,
    NoClass,
    Memory
  };

  /// merge - Implement the X86_64 ABI merging algorithm.
  ///
  /// Merge an accumulating classification \arg Accum with a field
  /// classification \arg Field.
  ///
  /// \param Accum - The accumulating classification. This should
  /// always be either NoClass or the result of a previous merge
  /// call. In addition, this should never be Memory (the caller
  /// should just return Memory for the aggregate).
  static Class merge(Class Accum, Class Field);

  /// postMerge - Implement the X86_64 ABI post merging algorithm.
  ///
  /// Post merger cleanup, reduces a malformed Hi and Lo pair to
  /// final MEMORY or SSE classes when necessary.
  ///
  /// \param AggregateSize - The size of the current aggregate in
  /// the classification process.
  ///
  /// \param Lo - The classification for the parts of the type
  /// residing in the low word of the containing object.
  ///
  /// \param Hi - The classification for the parts of the type
  /// residing in the higher words of the containing object.
  ///
  void postMerge(unsigned AggregateSize, Class &Lo, Class &Hi) const;

  /// classify - Determine the x86_64 register classes in which the
  /// given type T should be passed.
  ///
  /// \param Lo - The classification for the parts of the type
  /// residing in the low word of the containing object.
  ///
  /// \param Hi - The classification for the parts of the type
  /// residing in the high word of the containing object.
  ///
  /// \param OffsetBase - The bit offset of this type in the
  /// containing object.  Some parameters are classified different
  /// depending on whether they straddle an eightbyte boundary.
  ///
  /// \param isNamedArg - Whether the argument in question is a "named"
  /// argument, as used in AMD64-ABI 3.5.7.
  ///
  /// If a word is unused its result will be NoClass; if a type should
  /// be passed in Memory then at least the classification of \arg Lo
  /// will be Memory.
  ///
  /// The \arg Lo class will be NoClass iff the argument is ignored.
  ///
  /// If the \arg Lo class is ComplexX87, then the \arg Hi class will
  /// also be ComplexX87.
  void classify(QualType T, uint64_t OffsetBase, Class &Lo, Class &Hi,
                bool isNamedArg) const;

  llvm::Type *GetByteVectorType(QualType Ty) const;
  llvm::Type *GetSSETypeAtOffset(llvm::Type *IRType,
                                 unsigned IROffset, QualType SourceTy,
                                 unsigned SourceOffset) const;
  llvm::Type *GetINTEGERTypeAtOffset(llvm::Type *IRType,
                                     unsigned IROffset, QualType SourceTy,
                                     unsigned SourceOffset) const;

  /// getIndirectResult - Give a source type \arg Ty, return a suitable result
  /// such that the argument will be returned in memory.
  ABIArgInfo getIndirectReturnResult(QualType Ty) const;

  /// getIndirectResult - Give a source type \arg Ty, return a suitable result
  /// such that the argument will be passed in memory.
  ///
  /// \param freeIntRegs - The number of free integer registers remaining
  /// available.
  ABIArgInfo getIndirectResult(QualType Ty, unsigned freeIntRegs) const;

  ABIArgInfo classifyReturnType(QualType RetTy) const;

  ABIArgInfo classifyArgumentType(QualType Ty, unsigned freeIntRegs,
                                  unsigned &neededInt, unsigned &neededSSE,
                                  bool isNamedArg) const;

  ABIArgInfo classifyRegCallStructType(QualType Ty, unsigned &NeededInt,
                                       unsigned &NeededSSE) const;

  ABIArgInfo classifyRegCallStructTypeImpl(QualType Ty, unsigned &NeededInt,
                                           unsigned &NeededSSE) const;

  bool IsIllegalVectorType(QualType Ty) const;

  /// The 0.98 ABI revision clarified a lot of ambiguities,
  /// unfortunately in ways that were not always consistent with
  /// certain previous compilers.  In particular, platforms which
  /// required strict binary compatibility with older versions of GCC
  /// may need to exempt themselves.
  bool honorsRevision0_98() const {
    return !getTarget().getTriple().isOSDarwin();
  }

  /// GCC classifies <1 x long long> as SSE but compatibility with older clang
  // compilers require us to classify it as INTEGER.
  bool classifyIntegerMMXAsSSE() const {
    const llvm::Triple &Triple = getTarget().getTriple();
    if (Triple.isOSDarwin() || Triple.getOS() == llvm::Triple::PS4)
      return false;
    if (Triple.isOSFreeBSD() && Triple.getOSMajorVersion() >= 10)
      return false;
    return true;
  }

  X86AVXABILevel AVXLevel;
  // Some ABIs (e.g. X32 ABI and Native Client OS) use 32 bit pointers on
  // 64-bit hardware.
  bool Has64BitPointers;

public:
  X86_64ABIInfo(CodeGen::CodeGenTypes &CGT, X86AVXABILevel AVXLevel) :
      SwiftABIInfo(CGT), AVXLevel(AVXLevel),
      Has64BitPointers(CGT.getDataLayout().getPointerSize(0) == 8) {
  }

  bool isPassedUsingAVXType(QualType type) const {
    unsigned neededInt, neededSSE;
    // The freeIntRegs argument doesn't matter here.
    ABIArgInfo info = classifyArgumentType(type, 0, neededInt, neededSSE,
                                           /*isNamedArg*/true);
    if (info.isDirect()) {
      llvm::Type *ty = info.getCoerceToType();
      if (llvm::VectorType *vectorTy = dyn_cast_or_null<llvm::VectorType>(ty))
        return (vectorTy->getBitWidth() > 128);
    }
    return false;
  }

  void computeInfo(CGFunctionInfo &FI) const override;

  Address EmitVAArg(CodeGenFunction &CGF, Address VAListAddr,
                    QualType Ty) const override;
  Address EmitMSVAArg(CodeGenFunction &CGF, Address VAListAddr,
                      QualType Ty) const override;

  bool has64BitPointers() const {
    return Has64BitPointers;
  }

  bool shouldPassIndirectlyForSwift(CharUnits totalSize,
                                    ArrayRef<llvm::Type*> scalars,
                                    bool asReturnValue) const override {
    return occupiesMoreThan(CGT, scalars, /*total*/ 4);
  }  
  bool isSwiftErrorInRegister() const override {
    return true;
  }
};

/// WinX86_64ABIInfo - The Windows X86_64 ABI information.
class WinX86_64ABIInfo : public SwiftABIInfo {
public:
  WinX86_64ABIInfo(CodeGen::CodeGenTypes &CGT)
      : SwiftABIInfo(CGT),
        IsMingw64(getTarget().getTriple().isWindowsGNUEnvironment()) {}

  void computeInfo(CGFunctionInfo &FI) const override;

  Address EmitVAArg(CodeGenFunction &CGF, Address VAListAddr,
                    QualType Ty) const override;

  bool isHomogeneousAggregateBaseType(QualType Ty) const override {
    // FIXME: Assumes vectorcall is in use.
    return isX86VectorTypeForVectorCall(getContext(), Ty);
  }

  bool isHomogeneousAggregateSmallEnough(const Type *Ty,
                                         uint64_t NumMembers) const override {
    // FIXME: Assumes vectorcall is in use.
    return isX86VectorCallAggregateSmallEnough(NumMembers);
  }

  bool shouldPassIndirectlyForSwift(CharUnits totalSize,
                                    ArrayRef<llvm::Type *> scalars,
                                    bool asReturnValue) const override {
    return occupiesMoreThan(CGT, scalars, /*total*/ 4);
  }

  bool isSwiftErrorInRegister() const override {
    return true;
  }

private:
  ABIArgInfo classify(QualType Ty, unsigned &FreeSSERegs,
                      bool IsReturnType) const;

  bool IsMingw64;
};

class X86_64TargetCodeGenInfo : public TargetCodeGenInfo {
public:
  X86_64TargetCodeGenInfo(CodeGen::CodeGenTypes &CGT, X86AVXABILevel AVXLevel)
      : TargetCodeGenInfo(new X86_64ABIInfo(CGT, AVXLevel)) {}

  const X86_64ABIInfo &getABIInfo() const {
    return static_cast<const X86_64ABIInfo&>(TargetCodeGenInfo::getABIInfo());
  }

  int getDwarfEHStackPointer(CodeGen::CodeGenModule &CGM) const override {
    return 7;
  }

  bool initDwarfEHRegSizeTable(CodeGen::CodeGenFunction &CGF,
                               llvm::Value *Address) const override {
    llvm::Value *Eight8 = llvm::ConstantInt::get(CGF.Int8Ty, 8);

    // 0-15 are the 16 integer registers.
    // 16 is %rip.
    AssignToArrayRange(CGF.Builder, Address, Eight8, 0, 16);
    return false;
  }

  llvm::Type* adjustInlineAsmType(CodeGen::CodeGenFunction &CGF,
                                  StringRef Constraint,
                                  llvm::Type* Ty) const override {
    return X86AdjustInlineAsmType(CGF, Constraint, Ty);
  }

  bool isNoProtoCallVariadic(const CallArgList &args,
                             const FunctionNoProtoType *fnType) const override {
    // The default CC on x86-64 sets %al to the number of SSA
    // registers used, and GCC sets this when calling an unprototyped
    // function, so we override the default behavior.  However, don't do
    // that when AVX types are involved: the ABI explicitly states it is
    // undefined, and it doesn't work in practice because of how the ABI
    // defines varargs anyway.
    if (fnType->getCallConv() == CC_C) {
      bool HasAVXType = false;
      for (CallArgList::const_iterator
             it = args.begin(), ie = args.end(); it != ie; ++it) {
        if (getABIInfo().isPassedUsingAVXType(it->Ty)) {
          HasAVXType = true;
          break;
        }
      }

      if (!HasAVXType)
        return true;
    }

    return TargetCodeGenInfo::isNoProtoCallVariadic(args, fnType);
  }

  llvm::Constant *
  getUBSanFunctionSignature(CodeGen::CodeGenModule &CGM) const override {
    unsigned Sig;
    if (getABIInfo().has64BitPointers())
      Sig = (0xeb << 0) |  // jmp rel8
            (0x0a << 8) |  //           .+0x0c
            ('F' << 16) |
            ('T' << 24);
    else
      Sig = (0xeb << 0) |  // jmp rel8
            (0x06 << 8) |  //           .+0x08
            ('F' << 16) |
            ('T' << 24);
    return llvm::ConstantInt::get(CGM.Int32Ty, Sig);
  }

  void setTargetAttributes(const Decl *D, llvm::GlobalValue *GV,
                           CodeGen::CodeGenModule &CGM) const override {
    if (const FunctionDecl *FD = dyn_cast_or_null<FunctionDecl>(D)) {
      if (FD->hasAttr<AnyX86InterruptAttr>()) {
        llvm::Function *Fn = cast<llvm::Function>(GV);
        Fn->setCallingConv(llvm::CallingConv::X86_INTR);
      }
    }
  }
};

class PS4TargetCodeGenInfo : public X86_64TargetCodeGenInfo {
public:
  PS4TargetCodeGenInfo(CodeGen::CodeGenTypes &CGT, X86AVXABILevel AVXLevel)
    : X86_64TargetCodeGenInfo(CGT, AVXLevel) {}

  void getDependentLibraryOption(llvm::StringRef Lib,
                                 llvm::SmallString<24> &Opt) const override {
    Opt = "\01";
    // If the argument contains a space, enclose it in quotes.
    if (Lib.find(" ") != StringRef::npos)
      Opt += "\"" + Lib.str() + "\"";
    else
      Opt += Lib;
  }
};

static std::string qualifyWindowsLibrary(llvm::StringRef Lib) {
  // If the argument does not end in .lib, automatically add the suffix.
  // If the argument contains a space, enclose it in quotes.
  // This matches the behavior of MSVC.
  bool Quote = (Lib.find(" ") != StringRef::npos);
  std::string ArgStr = Quote ? "\"" : "";
  ArgStr += Lib;
  if (!Lib.endswith_lower(".lib"))
    ArgStr += ".lib";
  ArgStr += Quote ? "\"" : "";
  return ArgStr;
}

class WinX86_32TargetCodeGenInfo : public X86_32TargetCodeGenInfo {
public:
  WinX86_32TargetCodeGenInfo(CodeGen::CodeGenTypes &CGT,
        bool DarwinVectorABI, bool RetSmallStructInRegABI, bool Win32StructABI,
        unsigned NumRegisterParameters)
    : X86_32TargetCodeGenInfo(CGT, DarwinVectorABI, RetSmallStructInRegABI,
        Win32StructABI, NumRegisterParameters, false) {}

  void setTargetAttributes(const Decl *D, llvm::GlobalValue *GV,
                           CodeGen::CodeGenModule &CGM) const override;

  void getDependentLibraryOption(llvm::StringRef Lib,
                                 llvm::SmallString<24> &Opt) const override {
    Opt = "/DEFAULTLIB:";
    Opt += qualifyWindowsLibrary(Lib);
  }

  void getDetectMismatchOption(llvm::StringRef Name,
                               llvm::StringRef Value,
                               llvm::SmallString<32> &Opt) const override {
    Opt = "/FAILIFMISMATCH:\"" + Name.str() + "=" + Value.str() + "\"";
  }
};

static void addStackProbeSizeTargetAttribute(const Decl *D,
                                             llvm::GlobalValue *GV,
                                             CodeGen::CodeGenModule &CGM) {
  if (D && isa<FunctionDecl>(D)) {
    if (CGM.getCodeGenOpts().StackProbeSize != 4096) {
      llvm::Function *Fn = cast<llvm::Function>(GV);

      Fn->addFnAttr("stack-probe-size",
                    llvm::utostr(CGM.getCodeGenOpts().StackProbeSize));
    }
  }
}

void WinX86_32TargetCodeGenInfo::setTargetAttributes(const Decl *D,
                                                     llvm::GlobalValue *GV,
                                            CodeGen::CodeGenModule &CGM) const {
  X86_32TargetCodeGenInfo::setTargetAttributes(D, GV, CGM);

  addStackProbeSizeTargetAttribute(D, GV, CGM);
}

class WinX86_64TargetCodeGenInfo : public TargetCodeGenInfo {
public:
  WinX86_64TargetCodeGenInfo(CodeGen::CodeGenTypes &CGT,
                             X86AVXABILevel AVXLevel)
      : TargetCodeGenInfo(new WinX86_64ABIInfo(CGT)) {}

  void setTargetAttributes(const Decl *D, llvm::GlobalValue *GV,
                           CodeGen::CodeGenModule &CGM) const override;

  int getDwarfEHStackPointer(CodeGen::CodeGenModule &CGM) const override {
    return 7;
  }

  bool initDwarfEHRegSizeTable(CodeGen::CodeGenFunction &CGF,
                               llvm::Value *Address) const override {
    llvm::Value *Eight8 = llvm::ConstantInt::get(CGF.Int8Ty, 8);

    // 0-15 are the 16 integer registers.
    // 16 is %rip.
    AssignToArrayRange(CGF.Builder, Address, Eight8, 0, 16);
    return false;
  }

  void getDependentLibraryOption(llvm::StringRef Lib,
                                 llvm::SmallString<24> &Opt) const override {
    Opt = "/DEFAULTLIB:";
    Opt += qualifyWindowsLibrary(Lib);
  }

  void getDetectMismatchOption(llvm::StringRef Name,
                               llvm::StringRef Value,
                               llvm::SmallString<32> &Opt) const override {
    Opt = "/FAILIFMISMATCH:\"" + Name.str() + "=" + Value.str() + "\"";
  }
};

void WinX86_64TargetCodeGenInfo::setTargetAttributes(const Decl *D,
                                                     llvm::GlobalValue *GV,
                                            CodeGen::CodeGenModule &CGM) const {
  TargetCodeGenInfo::setTargetAttributes(D, GV, CGM);

  if (const FunctionDecl *FD = dyn_cast_or_null<FunctionDecl>(D)) {
    if (FD->hasAttr<AnyX86InterruptAttr>()) {
      llvm::Function *Fn = cast<llvm::Function>(GV);
      Fn->setCallingConv(llvm::CallingConv::X86_INTR);
    }
  }

  addStackProbeSizeTargetAttribute(D, GV, CGM);
}
}

void X86_64ABIInfo::postMerge(unsigned AggregateSize, Class &Lo,
                              Class &Hi) const {
  // AMD64-ABI 3.2.3p2: Rule 5. Then a post merger cleanup is done:
  //
  // (a) If one of the classes is Memory, the whole argument is passed in
  //     memory.
  //
  // (b) If X87UP is not preceded by X87, the whole argument is passed in
  //     memory.
  //
  // (c) If the size of the aggregate exceeds two eightbytes and the first
  //     eightbyte isn't SSE or any other eightbyte isn't SSEUP, the whole
  //     argument is passed in memory. NOTE: This is necessary to keep the
  //     ABI working for processors that don't support the __m256 type.
  //
  // (d) If SSEUP is not preceded by SSE or SSEUP, it is converted to SSE.
  //
  // Some of these are enforced by the merging logic.  Others can arise
  // only with unions; for example:
  //   union { _Complex double; unsigned; }
  //
  // Note that clauses (b) and (c) were added in 0.98.
  //
  if (Hi == Memory)
    Lo = Memory;
  if (Hi == X87Up && Lo != X87 && honorsRevision0_98())
    Lo = Memory;
  if (AggregateSize > 128 && (Lo != SSE || Hi != SSEUp))
    Lo = Memory;
  if (Hi == SSEUp && Lo != SSE)
    Hi = SSE;
}

X86_64ABIInfo::Class X86_64ABIInfo::merge(Class Accum, Class Field) {
  // AMD64-ABI 3.2.3p2: Rule 4. Each field of an object is
  // classified recursively so that always two fields are
  // considered. The resulting class is calculated according to
  // the classes of the fields in the eightbyte:
  //
  // (a) If both classes are equal, this is the resulting class.
  //
  // (b) If one of the classes is NO_CLASS, the resulting class is
  // the other class.
  //
  // (c) If one of the classes is MEMORY, the result is the MEMORY
  // class.
  //
  // (d) If one of the classes is INTEGER, the result is the
  // INTEGER.
  //
  // (e) If one of the classes is X87, X87UP, COMPLEX_X87 class,
  // MEMORY is used as class.
  //
  // (f) Otherwise class SSE is used.

  // Accum should never be memory (we should have returned) or
  // ComplexX87 (because this cannot be passed in a structure).
  assert((Accum != Memory && Accum != ComplexX87) &&
         "Invalid accumulated classification during merge.");
  if (Accum == Field || Field == NoClass)
    return Accum;
  if (Field == Memory)
    return Memory;
  if (Accum == NoClass)
    return Field;
  if (Accum == Integer || Field == Integer)
    return Integer;
  if (Field == X87 || Field == X87Up || Field == ComplexX87 ||
      Accum == X87 || Accum == X87Up)
    return Memory;
  return SSE;
}

void X86_64ABIInfo::classify(QualType Ty, uint64_t OffsetBase,
                             Class &Lo, Class &Hi, bool isNamedArg) const {
  // FIXME: This code can be simplified by introducing a simple value class for
  // Class pairs with appropriate constructor methods for the various
  // situations.

  // FIXME: Some of the split computations are wrong; unaligned vectors
  // shouldn't be passed in registers for example, so there is no chance they
  // can straddle an eightbyte. Verify & simplify.

  Lo = Hi = NoClass;

  Class &Current = OffsetBase < 64 ? Lo : Hi;
  Current = Memory;

  if (const BuiltinType *BT = Ty->getAs<BuiltinType>()) {
    BuiltinType::Kind k = BT->getKind();

    if (k == BuiltinType::Void) {
      Current = NoClass;
    } else if (k == BuiltinType::Int128 || k == BuiltinType::UInt128) {
      Lo = Integer;
      Hi = Integer;
    } else if (k >= BuiltinType::Bool && k <= BuiltinType::LongLong) {
      Current = Integer;
    } else if (k == BuiltinType::Float || k == BuiltinType::Double) {
      Current = SSE;
    } else if (k == BuiltinType::LongDouble) {
      const llvm::fltSemantics *LDF = &getTarget().getLongDoubleFormat();
      if (LDF == &llvm::APFloat::IEEEquad) {
        Lo = SSE;
        Hi = SSEUp;
      } else if (LDF == &llvm::APFloat::x87DoubleExtended) {
        Lo = X87;
        Hi = X87Up;
      } else if (LDF == &llvm::APFloat::IEEEdouble) {
        Current = SSE;
      } else
        llvm_unreachable("unexpected long double representation!");
    }
    // FIXME: _Decimal32 and _Decimal64 are SSE.
    // FIXME: _float128 and _Decimal128 are (SSE, SSEUp).
    return;
  }

  if (const EnumType *ET = Ty->getAs<EnumType>()) {
    // Classify the underlying integer type.
    classify(ET->getDecl()->getIntegerType(), OffsetBase, Lo, Hi, isNamedArg);
    return;
  }

  if (Ty->hasPointerRepresentation()) {
    Current = Integer;
    return;
  }

  if (Ty->isMemberPointerType()) {
    if (Ty->isMemberFunctionPointerType()) {
      if (Has64BitPointers) {
        // If Has64BitPointers, this is an {i64, i64}, so classify both
        // Lo and Hi now.
        Lo = Hi = Integer;
      } else {
        // Otherwise, with 32-bit pointers, this is an {i32, i32}. If that
        // straddles an eightbyte boundary, Hi should be classified as well.
        uint64_t EB_FuncPtr = (OffsetBase) / 64;
        uint64_t EB_ThisAdj = (OffsetBase + 64 - 1) / 64;
        if (EB_FuncPtr != EB_ThisAdj) {
          Lo = Hi = Integer;
        } else {
          Current = Integer;
        }
      }
    } else {
      Current = Integer;
    }
    return;
  }

  if (const VectorType *VT = Ty->getAs<VectorType>()) {
    uint64_t Size = getContext().getTypeSize(VT);
    if (Size == 1 || Size == 8 || Size == 16 || Size == 32) {
      // gcc passes the following as integer:
      // 4 bytes - <4 x char>, <2 x short>, <1 x int>, <1 x float>
      // 2 bytes - <2 x char>, <1 x short>
      // 1 byte  - <1 x char>
      Current = Integer;

      // If this type crosses an eightbyte boundary, it should be
      // split.
      uint64_t EB_Lo = (OffsetBase) / 64;
      uint64_t EB_Hi = (OffsetBase + Size - 1) / 64;
      if (EB_Lo != EB_Hi)
        Hi = Lo;
    } else if (Size == 64) {
      QualType ElementType = VT->getElementType();

      // gcc passes <1 x double> in memory. :(
      if (ElementType->isSpecificBuiltinType(BuiltinType::Double))
        return;

      // gcc passes <1 x long long> as SSE but clang used to unconditionally
      // pass them as integer.  For platforms where clang is the de facto
      // platform compiler, we must continue to use integer.
      if (!classifyIntegerMMXAsSSE() &&
          (ElementType->isSpecificBuiltinType(BuiltinType::LongLong) ||
           ElementType->isSpecificBuiltinType(BuiltinType::ULongLong) ||
           ElementType->isSpecificBuiltinType(BuiltinType::Long) ||
           ElementType->isSpecificBuiltinType(BuiltinType::ULong)))
        Current = Integer;
      else
        Current = SSE;

      // If this type crosses an eightbyte boundary, it should be
      // split.
      if (OffsetBase && OffsetBase != 64)
        Hi = Lo;
    } else if (Size == 128 ||
               (isNamedArg && Size <= getNativeVectorSizeForAVXABI(AVXLevel))) {
      // Arguments of 256-bits are split into four eightbyte chunks. The
      // least significant one belongs to class SSE and all the others to class
      // SSEUP. The original Lo and Hi design considers that types can't be
      // greater than 128-bits, so a 64-bit split in Hi and Lo makes sense.
      // This design isn't correct for 256-bits, but since there're no cases
      // where the upper parts would need to be inspected, avoid adding
      // complexity and just consider Hi to match the 64-256 part.
      //
      // Note that per 3.5.7 of AMD64-ABI, 256-bit args are only passed in
      // registers if they are "named", i.e. not part of the "..." of a
      // variadic function.
      //
      // Similarly, per 3.2.3. of the AVX512 draft, 512-bits ("named") args are
      // split into eight eightbyte chunks, one SSE and seven SSEUP.
      Lo = SSE;
      Hi = SSEUp;
    }
    return;
  }

  if (const ComplexType *CT = Ty->getAs<ComplexType>()) {
    QualType ET = getContext().getCanonicalType(CT->getElementType());

    uint64_t Size = getContext().getTypeSize(Ty);
    if (ET->isIntegralOrEnumerationType()) {
      if (Size <= 64)
        Current = Integer;
      else if (Size <= 128)
        Lo = Hi = Integer;
    } else if (ET == getContext().FloatTy) {
      Current = SSE;
    } else if (ET == getContext().DoubleTy) {
      Lo = Hi = SSE;
    } else if (ET == getContext().LongDoubleTy) {
      const llvm::fltSemantics *LDF = &getTarget().getLongDoubleFormat();
      if (LDF == &llvm::APFloat::IEEEquad)
        Current = Memory;
      else if (LDF == &llvm::APFloat::x87DoubleExtended)
        Current = ComplexX87;
      else if (LDF == &llvm::APFloat::IEEEdouble)
        Lo = Hi = SSE;
      else
        llvm_unreachable("unexpected long double representation!");
    }

    // If this complex type crosses an eightbyte boundary then it
    // should be split.
    uint64_t EB_Real = (OffsetBase) / 64;
    uint64_t EB_Imag = (OffsetBase + getContext().getTypeSize(ET)) / 64;
    if (Hi == NoClass && EB_Real != EB_Imag)
      Hi = Lo;

    return;
  }

  if (const ConstantArrayType *AT = getContext().getAsConstantArrayType(Ty)) {
    // Arrays are treated like structures.

    uint64_t Size = getContext().getTypeSize(Ty);

    // AMD64-ABI 3.2.3p2: Rule 1. If the size of an object is larger
    // than eight eightbytes, ..., it has class MEMORY.
    if (Size > 512)
      return;

    // AMD64-ABI 3.2.3p2: Rule 1. If ..., or it contains unaligned
    // fields, it has class MEMORY.
    //
    // Only need to check alignment of array base.
    if (OffsetBase % getContext().getTypeAlign(AT->getElementType()))
      return;

    // Otherwise implement simplified merge. We could be smarter about
    // this, but it isn't worth it and would be harder to verify.
    Current = NoClass;
    uint64_t EltSize = getContext().getTypeSize(AT->getElementType());
    uint64_t ArraySize = AT->getSize().getZExtValue();

    // The only case a 256-bit wide vector could be used is when the array
    // contains a single 256-bit element. Since Lo and Hi logic isn't extended
    // to work for sizes wider than 128, early check and fallback to memory.
    //
    if (Size > 128 &&
        (Size != EltSize || Size > getNativeVectorSizeForAVXABI(AVXLevel)))
      return;

    for (uint64_t i=0, Offset=OffsetBase; i<ArraySize; ++i, Offset += EltSize) {
      Class FieldLo, FieldHi;
      classify(AT->getElementType(), Offset, FieldLo, FieldHi, isNamedArg);
      Lo = merge(Lo, FieldLo);
      Hi = merge(Hi, FieldHi);
      if (Lo == Memory || Hi == Memory)
        break;
    }

    postMerge(Size, Lo, Hi);
    assert((Hi != SSEUp || Lo == SSE) && "Invalid SSEUp array classification.");
    return;
  }

  if (const RecordType *RT = Ty->getAs<RecordType>()) {
    uint64_t Size = getContext().getTypeSize(Ty);

    // AMD64-ABI 3.2.3p2: Rule 1. If the size of an object is larger
    // than eight eightbytes, ..., it has class MEMORY.
    if (Size > 512)
      return;

    // AMD64-ABI 3.2.3p2: Rule 2. If a C++ object has either a non-trivial
    // copy constructor or a non-trivial destructor, it is passed by invisible
    // reference.
    if (getRecordArgABI(RT, getCXXABI()))
      return;

    const RecordDecl *RD = RT->getDecl();

    // Assume variable sized types are passed in memory.
    if (RD->hasFlexibleArrayMember())
      return;

    const ASTRecordLayout &Layout = getContext().getASTRecordLayout(RD);

    // Reset Lo class, this will be recomputed.
    Current = NoClass;

    // If this is a C++ record, classify the bases first.
    if (const CXXRecordDecl *CXXRD = dyn_cast<CXXRecordDecl>(RD)) {
      for (const auto &I : CXXRD->bases()) {
        assert(!I.isVirtual() && !I.getType()->isDependentType() &&
               "Unexpected base class!");
        const CXXRecordDecl *Base =
          cast<CXXRecordDecl>(I.getType()->getAs<RecordType>()->getDecl());

        // Classify this field.
        //
        // AMD64-ABI 3.2.3p2: Rule 3. If the size of the aggregate exceeds a
        // single eightbyte, each is classified separately. Each eightbyte gets
        // initialized to class NO_CLASS.
        Class FieldLo, FieldHi;
        uint64_t Offset =
          OffsetBase + getContext().toBits(Layout.getBaseClassOffset(Base));
        classify(I.getType(), Offset, FieldLo, FieldHi, isNamedArg);
        Lo = merge(Lo, FieldLo);
        Hi = merge(Hi, FieldHi);
        if (Lo == Memory || Hi == Memory) {
          postMerge(Size, Lo, Hi);
          return;
        }
      }
    }

    // Classify the fields one at a time, merging the results.
    unsigned idx = 0;
    for (RecordDecl::field_iterator i = RD->field_begin(), e = RD->field_end();
           i != e; ++i, ++idx) {
      uint64_t Offset = OffsetBase + Layout.getFieldOffset(idx);
      bool BitField = i->isBitField();

      // Ignore padding bit-fields.
      if (BitField && i->isUnnamedBitfield())
        continue;

      // AMD64-ABI 3.2.3p2: Rule 1. If the size of an object is larger than
      // four eightbytes, or it contains unaligned fields, it has class MEMORY.
      //
      // The only case a 256-bit wide vector could be used is when the struct
      // contains a single 256-bit element. Since Lo and Hi logic isn't extended
      // to work for sizes wider than 128, early check and fallback to memory.
      //
      if (Size > 128 && (Size != getContext().getTypeSize(i->getType()) ||
                         Size > getNativeVectorSizeForAVXABI(AVXLevel))) {
        Lo = Memory;
        postMerge(Size, Lo, Hi);
        return;
      }
      // Note, skip this test for bit-fields, see below.
      if (!BitField && Offset % getContext().getTypeAlign(i->getType())) {
        Lo = Memory;
        postMerge(Size, Lo, Hi);
        return;
      }

      // Classify this field.
      //
      // AMD64-ABI 3.2.3p2: Rule 3. If the size of the aggregate
      // exceeds a single eightbyte, each is classified
      // separately. Each eightbyte gets initialized to class
      // NO_CLASS.
      Class FieldLo, FieldHi;

      // Bit-fields require special handling, they do not force the
      // structure to be passed in memory even if unaligned, and
      // therefore they can straddle an eightbyte.
      if (BitField) {
        assert(!i->isUnnamedBitfield());
        uint64_t Offset = OffsetBase + Layout.getFieldOffset(idx);
        uint64_t Size = i->getBitWidthValue(getContext());

        uint64_t EB_Lo = Offset / 64;
        uint64_t EB_Hi = (Offset + Size - 1) / 64;

        if (EB_Lo) {
          assert(EB_Hi == EB_Lo && "Invalid classification, type > 16 bytes.");
          FieldLo = NoClass;
          FieldHi = Integer;
        } else {
          FieldLo = Integer;
          FieldHi = EB_Hi ? Integer : NoClass;
        }
      } else
        classify(i->getType(), Offset, FieldLo, FieldHi, isNamedArg);
      Lo = merge(Lo, FieldLo);
      Hi = merge(Hi, FieldHi);
      if (Lo == Memory || Hi == Memory)
        break;
    }

    postMerge(Size, Lo, Hi);
  }
}

ABIArgInfo X86_64ABIInfo::getIndirectReturnResult(QualType Ty) const {
  // If this is a scalar LLVM value then assume LLVM will pass it in the right
  // place naturally.
  if (!isAggregateTypeForABI(Ty)) {
    // Treat an enum type as its underlying type.
    if (const EnumType *EnumTy = Ty->getAs<EnumType>())
      Ty = EnumTy->getDecl()->getIntegerType();

    return (Ty->isPromotableIntegerType() ?
            ABIArgInfo::getExtend() : ABIArgInfo::getDirect());
  }

  return getNaturalAlignIndirect(Ty);
}

bool X86_64ABIInfo::IsIllegalVectorType(QualType Ty) const {
  if (const VectorType *VecTy = Ty->getAs<VectorType>()) {
    uint64_t Size = getContext().getTypeSize(VecTy);
    unsigned LargestVector = getNativeVectorSizeForAVXABI(AVXLevel);
    if (Size <= 64 || Size > LargestVector)
      return true;
  }

  return false;
}

ABIArgInfo X86_64ABIInfo::getIndirectResult(QualType Ty,
                                            unsigned freeIntRegs) const {
  // If this is a scalar LLVM value then assume LLVM will pass it in the right
  // place naturally.
  //
  // This assumption is optimistic, as there could be free registers available
  // when we need to pass this argument in memory, and LLVM could try to pass
  // the argument in the free register. This does not seem to happen currently,
  // but this code would be much safer if we could mark the argument with
  // 'onstack'. See PR12193.
  if (!isAggregateTypeForABI(Ty) && !IsIllegalVectorType(Ty)) {
    // Treat an enum type as its underlying type.
    if (const EnumType *EnumTy = Ty->getAs<EnumType>())
      Ty = EnumTy->getDecl()->getIntegerType();

    return (Ty->isPromotableIntegerType() ?
            ABIArgInfo::getExtend() : ABIArgInfo::getDirect());
  }

  if (CGCXXABI::RecordArgABI RAA = getRecordArgABI(Ty, getCXXABI()))
    return getNaturalAlignIndirect(Ty, RAA == CGCXXABI::RAA_DirectInMemory);

  // Compute the byval alignment. We specify the alignment of the byval in all
  // cases so that the mid-level optimizer knows the alignment of the byval.
  unsigned Align = std::max(getContext().getTypeAlign(Ty) / 8, 8U);

  // Attempt to avoid passing indirect results using byval when possible. This
  // is important for good codegen.
  //
  // We do this by coercing the value into a scalar type which the backend can
  // handle naturally (i.e., without using byval).
  //
  // For simplicity, we currently only do this when we have exhausted all of the
  // free integer registers. Doing this when there are free integer registers
  // would require more care, as we would have to ensure that the coerced value
  // did not claim the unused register. That would require either reording the
  // arguments to the function (so that any subsequent inreg values came first),
  // or only doing this optimization when there were no following arguments that
  // might be inreg.
  //
  // We currently expect it to be rare (particularly in well written code) for
  // arguments to be passed on the stack when there are still free integer
  // registers available (this would typically imply large structs being passed
  // by value), so this seems like a fair tradeoff for now.
  //
  // We can revisit this if the backend grows support for 'onstack' parameter
  // attributes. See PR12193.
  if (freeIntRegs == 0) {
    uint64_t Size = getContext().getTypeSize(Ty);

    // If this type fits in an eightbyte, coerce it into the matching integral
    // type, which will end up on the stack (with alignment 8).
    if (Align == 8 && Size <= 64)
      return ABIArgInfo::getDirect(llvm::IntegerType::get(getVMContext(),
                                                          Size));
  }

  return ABIArgInfo::getIndirect(CharUnits::fromQuantity(Align));
}

/// The ABI specifies that a value should be passed in a full vector XMM/YMM
/// register. Pick an LLVM IR type that will be passed as a vector register.
llvm::Type *X86_64ABIInfo::GetByteVectorType(QualType Ty) const {
  // Wrapper structs/arrays that only contain vectors are passed just like
  // vectors; strip them off if present.
  if (const Type *InnerTy = isSingleElementStruct(Ty, getContext()))
    Ty = QualType(InnerTy, 0);

  llvm::Type *IRType = CGT.ConvertType(Ty);
  if (isa<llvm::VectorType>(IRType) ||
      IRType->getTypeID() == llvm::Type::FP128TyID)
    return IRType;

  // We couldn't find the preferred IR vector type for 'Ty'.
  uint64_t Size = getContext().getTypeSize(Ty);
  assert((Size == 128 || Size == 256 || Size == 512) && "Invalid type found!");

  // Return a LLVM IR vector type based on the size of 'Ty'.
  return llvm::VectorType::get(llvm::Type::getDoubleTy(getVMContext()),
                               Size / 64);
}

/// BitsContainNoUserData - Return true if the specified [start,end) bit range
/// is known to either be off the end of the specified type or being in
/// alignment padding.  The user type specified is known to be at most 128 bits
/// in size, and have passed through X86_64ABIInfo::classify with a successful
/// classification that put one of the two halves in the INTEGER class.
///
/// It is conservatively correct to return false.
static bool BitsContainNoUserData(QualType Ty, unsigned StartBit,
                                  unsigned EndBit, ASTContext &Context) {
  // If the bytes being queried are off the end of the type, there is no user
  // data hiding here.  This handles analysis of builtins, vectors and other
  // types that don't contain interesting padding.
  unsigned TySize = (unsigned)Context.getTypeSize(Ty);
  if (TySize <= StartBit)
    return true;

  if (const ConstantArrayType *AT = Context.getAsConstantArrayType(Ty)) {
    unsigned EltSize = (unsigned)Context.getTypeSize(AT->getElementType());
    unsigned NumElts = (unsigned)AT->getSize().getZExtValue();

    // Check each element to see if the element overlaps with the queried range.
    for (unsigned i = 0; i != NumElts; ++i) {
      // If the element is after the span we care about, then we're done..
      unsigned EltOffset = i*EltSize;
      if (EltOffset >= EndBit) break;

      unsigned EltStart = EltOffset < StartBit ? StartBit-EltOffset :0;
      if (!BitsContainNoUserData(AT->getElementType(), EltStart,
                                 EndBit-EltOffset, Context))
        return false;
    }
    // If it overlaps no elements, then it is safe to process as padding.
    return true;
  }

  if (const RecordType *RT = Ty->getAs<RecordType>()) {
    const RecordDecl *RD = RT->getDecl();
    const ASTRecordLayout &Layout = Context.getASTRecordLayout(RD);

    // If this is a C++ record, check the bases first.
    if (const CXXRecordDecl *CXXRD = dyn_cast<CXXRecordDecl>(RD)) {
      for (const auto &I : CXXRD->bases()) {
        assert(!I.isVirtual() && !I.getType()->isDependentType() &&
               "Unexpected base class!");
        const CXXRecordDecl *Base =
          cast<CXXRecordDecl>(I.getType()->getAs<RecordType>()->getDecl());

        // If the base is after the span we care about, ignore it.
        unsigned BaseOffset = Context.toBits(Layout.getBaseClassOffset(Base));
        if (BaseOffset >= EndBit) continue;

        unsigned BaseStart = BaseOffset < StartBit ? StartBit-BaseOffset :0;
        if (!BitsContainNoUserData(I.getType(), BaseStart,
                                   EndBit-BaseOffset, Context))
          return false;
      }
    }

    // Verify that no field has data that overlaps the region of interest.  Yes
    // this could be sped up a lot by being smarter about queried fields,
    // however we're only looking at structs up to 16 bytes, so we don't care
    // much.
    unsigned idx = 0;
    for (RecordDecl::field_iterator i = RD->field_begin(), e = RD->field_end();
         i != e; ++i, ++idx) {
      unsigned FieldOffset = (unsigned)Layout.getFieldOffset(idx);

      // If we found a field after the region we care about, then we're done.
      if (FieldOffset >= EndBit) break;

      unsigned FieldStart = FieldOffset < StartBit ? StartBit-FieldOffset :0;
      if (!BitsContainNoUserData(i->getType(), FieldStart, EndBit-FieldOffset,
                                 Context))
        return false;
    }

    // If nothing in this record overlapped the area of interest, then we're
    // clean.
    return true;
  }

  return false;
}

/// ContainsFloatAtOffset - Return true if the specified LLVM IR type has a
/// float member at the specified offset.  For example, {int,{float}} has a
/// float at offset 4.  It is conservatively correct for this routine to return
/// false.
static bool ContainsFloatAtOffset(llvm::Type *IRType, unsigned IROffset,
                                  const llvm::DataLayout &TD) {
  // Base case if we find a float.
  if (IROffset == 0 && IRType->isFloatTy())
    return true;

  // If this is a struct, recurse into the field at the specified offset.
  if (llvm::StructType *STy = dyn_cast<llvm::StructType>(IRType)) {
    const llvm::StructLayout *SL = TD.getStructLayout(STy);
    unsigned Elt = SL->getElementContainingOffset(IROffset);
    IROffset -= SL->getElementOffset(Elt);
    return ContainsFloatAtOffset(STy->getElementType(Elt), IROffset, TD);
  }

  // If this is an array, recurse into the field at the specified offset.
  if (llvm::ArrayType *ATy = dyn_cast<llvm::ArrayType>(IRType)) {
    llvm::Type *EltTy = ATy->getElementType();
    unsigned EltSize = TD.getTypeAllocSize(EltTy);
    IROffset -= IROffset/EltSize*EltSize;
    return ContainsFloatAtOffset(EltTy, IROffset, TD);
  }

  return false;
}


/// GetSSETypeAtOffset - Return a type that will be passed by the backend in the
/// low 8 bytes of an XMM register, corresponding to the SSE class.
llvm::Type *X86_64ABIInfo::
GetSSETypeAtOffset(llvm::Type *IRType, unsigned IROffset,
                   QualType SourceTy, unsigned SourceOffset) const {
  // The only three choices we have are either double, <2 x float>, or float. We
  // pass as float if the last 4 bytes is just padding.  This happens for
  // structs that contain 3 floats.
  if (BitsContainNoUserData(SourceTy, SourceOffset*8+32,
                            SourceOffset*8+64, getContext()))
    return llvm::Type::getFloatTy(getVMContext());

  // We want to pass as <2 x float> if the LLVM IR type contains a float at
  // offset+0 and offset+4.  Walk the LLVM IR type to find out if this is the
  // case.
  if (ContainsFloatAtOffset(IRType, IROffset, getDataLayout()) &&
      ContainsFloatAtOffset(IRType, IROffset+4, getDataLayout()))
    return llvm::VectorType::get(llvm::Type::getFloatTy(getVMContext()), 2);

  return llvm::Type::getDoubleTy(getVMContext());
}


/// GetINTEGERTypeAtOffset - The ABI specifies that a value should be passed in
/// an 8-byte GPR.  This means that we either have a scalar or we are talking
/// about the high or low part of an up-to-16-byte struct.  This routine picks
/// the best LLVM IR type to represent this, which may be i64 or may be anything
/// else that the backend will pass in a GPR that works better (e.g. i8, %foo*,
/// etc).
///
/// PrefType is an LLVM IR type that corresponds to (part of) the IR type for
/// the source type.  IROffset is an offset in bytes into the LLVM IR type that
/// the 8-byte value references.  PrefType may be null.
///
/// SourceTy is the source-level type for the entire argument.  SourceOffset is
/// an offset into this that we're processing (which is always either 0 or 8).
///
llvm::Type *X86_64ABIInfo::
GetINTEGERTypeAtOffset(llvm::Type *IRType, unsigned IROffset,
                       QualType SourceTy, unsigned SourceOffset) const {
  // If we're dealing with an un-offset LLVM IR type, then it means that we're
  // returning an 8-byte unit starting with it.  See if we can safely use it.
  if (IROffset == 0) {
    // Pointers and int64's always fill the 8-byte unit.
    if ((isa<llvm::PointerType>(IRType) && Has64BitPointers) ||
        IRType->isIntegerTy(64))
      return IRType;

    // If we have a 1/2/4-byte integer, we can use it only if the rest of the
    // goodness in the source type is just tail padding.  This is allowed to
    // kick in for struct {double,int} on the int, but not on
    // struct{double,int,int} because we wouldn't return the second int.  We
    // have to do this analysis on the source type because we can't depend on
    // unions being lowered a specific way etc.
    if (IRType->isIntegerTy(8) || IRType->isIntegerTy(16) ||
        IRType->isIntegerTy(32) ||
        (isa<llvm::PointerType>(IRType) && !Has64BitPointers)) {
      unsigned BitWidth = isa<llvm::PointerType>(IRType) ? 32 :
          cast<llvm::IntegerType>(IRType)->getBitWidth();

      if (BitsContainNoUserData(SourceTy, SourceOffset*8+BitWidth,
                                SourceOffset*8+64, getContext()))
        return IRType;
    }
  }

  if (llvm::StructType *STy = dyn_cast<llvm::StructType>(IRType)) {
    // If this is a struct, recurse into the field at the specified offset.
    const llvm::StructLayout *SL = getDataLayout().getStructLayout(STy);
    if (IROffset < SL->getSizeInBytes()) {
      unsigned FieldIdx = SL->getElementContainingOffset(IROffset);
      IROffset -= SL->getElementOffset(FieldIdx);

      return GetINTEGERTypeAtOffset(STy->getElementType(FieldIdx), IROffset,
                                    SourceTy, SourceOffset);
    }
  }

  if (llvm::ArrayType *ATy = dyn_cast<llvm::ArrayType>(IRType)) {
    llvm::Type *EltTy = ATy->getElementType();
    unsigned EltSize = getDataLayout().getTypeAllocSize(EltTy);
    unsigned EltOffset = IROffset/EltSize*EltSize;
    return GetINTEGERTypeAtOffset(EltTy, IROffset-EltOffset, SourceTy,
                                  SourceOffset);
  }

  // Okay, we don't have any better idea of what to pass, so we pass this in an
  // integer register that isn't too big to fit the rest of the struct.
  unsigned TySizeInBytes =
    (unsigned)getContext().getTypeSizeInChars(SourceTy).getQuantity();

  assert(TySizeInBytes != SourceOffset && "Empty field?");

  // It is always safe to classify this as an integer type up to i64 that
  // isn't larger than the structure.
  return llvm::IntegerType::get(getVMContext(),
                                std::min(TySizeInBytes-SourceOffset, 8U)*8);
}


/// GetX86_64ByValArgumentPair - Given a high and low type that can ideally
/// be used as elements of a two register pair to pass or return, return a
/// first class aggregate to represent them.  For example, if the low part of
/// a by-value argument should be passed as i32* and the high part as float,
/// return {i32*, float}.
static llvm::Type *
GetX86_64ByValArgumentPair(llvm::Type *Lo, llvm::Type *Hi,
                           const llvm::DataLayout &TD) {
  // In order to correctly satisfy the ABI, we need to the high part to start
  // at offset 8.  If the high and low parts we inferred are both 4-byte types
  // (e.g. i32 and i32) then the resultant struct type ({i32,i32}) won't have
  // the second element at offset 8.  Check for this:
  unsigned LoSize = (unsigned)TD.getTypeAllocSize(Lo);
  unsigned HiAlign = TD.getABITypeAlignment(Hi);
  unsigned HiStart = llvm::alignTo(LoSize, HiAlign);
  assert(HiStart != 0 && HiStart <= 8 && "Invalid x86-64 argument pair!");

  // To handle this, we have to increase the size of the low part so that the
  // second element will start at an 8 byte offset.  We can't increase the size
  // of the second element because it might make us access off the end of the
  // struct.
  if (HiStart != 8) {
    // There are usually two sorts of types the ABI generation code can produce
    // for the low part of a pair that aren't 8 bytes in size: float or
    // i8/i16/i32.  This can also include pointers when they are 32-bit (X32 and
    // NaCl).
    // Promote these to a larger type.
    if (Lo->isFloatTy())
      Lo = llvm::Type::getDoubleTy(Lo->getContext());
    else {
      assert((Lo->isIntegerTy() || Lo->isPointerTy())
             && "Invalid/unknown lo type");
      Lo = llvm::Type::getInt64Ty(Lo->getContext());
    }
  }

  llvm::StructType *Result = llvm::StructType::get(Lo, Hi, nullptr);


  // Verify that the second element is at an 8-byte offset.
  assert(TD.getStructLayout(Result)->getElementOffset(1) == 8 &&
         "Invalid x86-64 argument pair!");
  return Result;
}

ABIArgInfo X86_64ABIInfo::
classifyReturnType(QualType RetTy) const {
  // AMD64-ABI 3.2.3p4: Rule 1. Classify the return type with the
  // classification algorithm.
  X86_64ABIInfo::Class Lo, Hi;
  classify(RetTy, 0, Lo, Hi, /*isNamedArg*/ true);

  // Check some invariants.
  assert((Hi != Memory || Lo == Memory) && "Invalid memory classification.");
  assert((Hi != SSEUp || Lo == SSE) && "Invalid SSEUp classification.");

  llvm::Type *ResType = nullptr;
  switch (Lo) {
  case NoClass:
    if (Hi == NoClass)
      return ABIArgInfo::getIgnore();
    // If the low part is just padding, it takes no register, leave ResType
    // null.
    assert((Hi == SSE || Hi == Integer || Hi == X87Up) &&
           "Unknown missing lo part");
    break;

  case SSEUp:
  case X87Up:
    llvm_unreachable("Invalid classification for lo word.");

    // AMD64-ABI 3.2.3p4: Rule 2. Types of class memory are returned via
    // hidden argument.
  case Memory:
    return getIndirectReturnResult(RetTy);

    // AMD64-ABI 3.2.3p4: Rule 3. If the class is INTEGER, the next
    // available register of the sequence %rax, %rdx is used.
  case Integer:
    ResType = GetINTEGERTypeAtOffset(CGT.ConvertType(RetTy), 0, RetTy, 0);

    // If we have a sign or zero extended integer, make sure to return Extend
    // so that the parameter gets the right LLVM IR attributes.
    if (Hi == NoClass && isa<llvm::IntegerType>(ResType)) {
      // Treat an enum type as its underlying type.
      if (const EnumType *EnumTy = RetTy->getAs<EnumType>())
        RetTy = EnumTy->getDecl()->getIntegerType();

      if (RetTy->isIntegralOrEnumerationType() &&
          RetTy->isPromotableIntegerType())
        return ABIArgInfo::getExtend();
    }
    break;

    // AMD64-ABI 3.2.3p4: Rule 4. If the class is SSE, the next
    // available SSE register of the sequence %xmm0, %xmm1 is used.
  case SSE:
    ResType = GetSSETypeAtOffset(CGT.ConvertType(RetTy), 0, RetTy, 0);
    break;

    // AMD64-ABI 3.2.3p4: Rule 6. If the class is X87, the value is
    // returned on the X87 stack in %st0 as 80-bit x87 number.
  case X87:
    ResType = llvm::Type::getX86_FP80Ty(getVMContext());
    break;

    // AMD64-ABI 3.2.3p4: Rule 8. If the class is COMPLEX_X87, the real
    // part of the value is returned in %st0 and the imaginary part in
    // %st1.
  case ComplexX87:
    assert(Hi == ComplexX87 && "Unexpected ComplexX87 classification.");
    ResType = llvm::StructType::get(llvm::Type::getX86_FP80Ty(getVMContext()),
                                    llvm::Type::getX86_FP80Ty(getVMContext()),
                                    nullptr);
    break;
  }

  llvm::Type *HighPart = nullptr;
  switch (Hi) {
    // Memory was handled previously and X87 should
    // never occur as a hi class.
  case Memory:
  case X87:
    llvm_unreachable("Invalid classification for hi word.");

  case ComplexX87: // Previously handled.
  case NoClass:
    break;

  case Integer:
    HighPart = GetINTEGERTypeAtOffset(CGT.ConvertType(RetTy), 8, RetTy, 8);
    if (Lo == NoClass)  // Return HighPart at offset 8 in memory.
      return ABIArgInfo::getDirect(HighPart, 8);
    break;
  case SSE:
    HighPart = GetSSETypeAtOffset(CGT.ConvertType(RetTy), 8, RetTy, 8);
    if (Lo == NoClass)  // Return HighPart at offset 8 in memory.
      return ABIArgInfo::getDirect(HighPart, 8);
    break;

    // AMD64-ABI 3.2.3p4: Rule 5. If the class is SSEUP, the eightbyte
    // is passed in the next available eightbyte chunk if the last used
    // vector register.
    //
    // SSEUP should always be preceded by SSE, just widen.
  case SSEUp:
    assert(Lo == SSE && "Unexpected SSEUp classification.");
    ResType = GetByteVectorType(RetTy);
    break;

    // AMD64-ABI 3.2.3p4: Rule 7. If the class is X87UP, the value is
    // returned together with the previous X87 value in %st0.
  case X87Up:
    // If X87Up is preceded by X87, we don't need to do
    // anything. However, in some cases with unions it may not be
    // preceded by X87. In such situations we follow gcc and pass the
    // extra bits in an SSE reg.
    if (Lo != X87) {
      HighPart = GetSSETypeAtOffset(CGT.ConvertType(RetTy), 8, RetTy, 8);
      if (Lo == NoClass)  // Return HighPart at offset 8 in memory.
        return ABIArgInfo::getDirect(HighPart, 8);
    }
    break;
  }

  // If a high part was specified, merge it together with the low part.  It is
  // known to pass in the high eightbyte of the result.  We do this by forming a
  // first class struct aggregate with the high and low part: {low, high}
  if (HighPart)
    ResType = GetX86_64ByValArgumentPair(ResType, HighPart, getDataLayout());

  return ABIArgInfo::getDirect(ResType);
}

ABIArgInfo X86_64ABIInfo::classifyArgumentType(
  QualType Ty, unsigned freeIntRegs, unsigned &neededInt, unsigned &neededSSE,
  bool isNamedArg)
  const
{
  Ty = useFirstFieldIfTransparentUnion(Ty);

  X86_64ABIInfo::Class Lo, Hi;
  classify(Ty, 0, Lo, Hi, isNamedArg);

  // Check some invariants.
  // FIXME: Enforce these by construction.
  assert((Hi != Memory || Lo == Memory) && "Invalid memory classification.");
  assert((Hi != SSEUp || Lo == SSE) && "Invalid SSEUp classification.");

  neededInt = 0;
  neededSSE = 0;
  llvm::Type *ResType = nullptr;
  switch (Lo) {
  case NoClass:
    if (Hi == NoClass)
      return ABIArgInfo::getIgnore();
    // If the low part is just padding, it takes no register, leave ResType
    // null.
    assert((Hi == SSE || Hi == Integer || Hi == X87Up) &&
           "Unknown missing lo part");
    break;

    // AMD64-ABI 3.2.3p3: Rule 1. If the class is MEMORY, pass the argument
    // on the stack.
  case Memory:

    // AMD64-ABI 3.2.3p3: Rule 5. If the class is X87, X87UP or
    // COMPLEX_X87, it is passed in memory.
  case X87:
  case ComplexX87:
    if (getRecordArgABI(Ty, getCXXABI()) == CGCXXABI::RAA_Indirect)
      ++neededInt;
    return getIndirectResult(Ty, freeIntRegs);

  case SSEUp:
  case X87Up:
    llvm_unreachable("Invalid classification for lo word.");

    // AMD64-ABI 3.2.3p3: Rule 2. If the class is INTEGER, the next
    // available register of the sequence %rdi, %rsi, %rdx, %rcx, %r8
    // and %r9 is used.
  case Integer:
    ++neededInt;

    // Pick an 8-byte type based on the preferred type.
    ResType = GetINTEGERTypeAtOffset(CGT.ConvertType(Ty), 0, Ty, 0);

    // If we have a sign or zero extended integer, make sure to return Extend
    // so that the parameter gets the right LLVM IR attributes.
    if (Hi == NoClass && isa<llvm::IntegerType>(ResType)) {
      // Treat an enum type as its underlying type.
      if (const EnumType *EnumTy = Ty->getAs<EnumType>())
        Ty = EnumTy->getDecl()->getIntegerType();

      if (Ty->isIntegralOrEnumerationType() &&
          Ty->isPromotableIntegerType())
        return ABIArgInfo::getExtend();
    }

    break;

    // AMD64-ABI 3.2.3p3: Rule 3. If the class is SSE, the next
    // available SSE register is used, the registers are taken in the
    // order from %xmm0 to %xmm7.
  case SSE: {
    llvm::Type *IRType = CGT.ConvertType(Ty);
    ResType = GetSSETypeAtOffset(IRType, 0, Ty, 0);
    ++neededSSE;
    break;
  }
  }

  llvm::Type *HighPart = nullptr;
  switch (Hi) {
    // Memory was handled previously, ComplexX87 and X87 should
    // never occur as hi classes, and X87Up must be preceded by X87,
    // which is passed in memory.
  case Memory:
  case X87:
  case ComplexX87:
    llvm_unreachable("Invalid classification for hi word.");

  case NoClass: break;

  case Integer:
    ++neededInt;
    // Pick an 8-byte type based on the preferred type.
    HighPart = GetINTEGERTypeAtOffset(CGT.ConvertType(Ty), 8, Ty, 8);

    if (Lo == NoClass)  // Pass HighPart at offset 8 in memory.
      return ABIArgInfo::getDirect(HighPart, 8);
    break;

    // X87Up generally doesn't occur here (long double is passed in
    // memory), except in situations involving unions.
  case X87Up:
  case SSE:
    HighPart = GetSSETypeAtOffset(CGT.ConvertType(Ty), 8, Ty, 8);

    if (Lo == NoClass)  // Pass HighPart at offset 8 in memory.
      return ABIArgInfo::getDirect(HighPart, 8);

    ++neededSSE;
    break;

    // AMD64-ABI 3.2.3p3: Rule 4. If the class is SSEUP, the
    // eightbyte is passed in the upper half of the last used SSE
    // register.  This only happens when 128-bit vectors are passed.
  case SSEUp:
    assert(Lo == SSE && "Unexpected SSEUp classification");
    ResType = GetByteVectorType(Ty);
    break;
  }

  // If a high part was specified, merge it together with the low part.  It is
  // known to pass in the high eightbyte of the result.  We do this by forming a
  // first class struct aggregate with the high and low part: {low, high}
  if (HighPart)
    ResType = GetX86_64ByValArgumentPair(ResType, HighPart, getDataLayout());

  return ABIArgInfo::getDirect(ResType);
}

ABIArgInfo
X86_64ABIInfo::classifyRegCallStructTypeImpl(QualType Ty, unsigned &NeededInt,
                                             unsigned &NeededSSE) const {
  auto RT = Ty->getAs<RecordType>();
  assert(RT && "classifyRegCallStructType only valid with struct types");

  if (RT->getDecl()->hasFlexibleArrayMember())
    return getIndirectReturnResult(Ty);

  // Sum up bases
  if (auto CXXRD = dyn_cast<CXXRecordDecl>(RT->getDecl())) {
    if (CXXRD->isDynamicClass()) {
      NeededInt = NeededSSE = 0;
      return getIndirectReturnResult(Ty);
    }

    for (const auto &I : CXXRD->bases())
      if (classifyRegCallStructTypeImpl(I.getType(), NeededInt, NeededSSE)
              .isIndirect()) {
        NeededInt = NeededSSE = 0;
        return getIndirectReturnResult(Ty);
      }
  }

  // Sum up members
  for (const auto *FD : RT->getDecl()->fields()) {
    if (FD->getType()->isRecordType() && !FD->getType()->isUnionType()) {
      if (classifyRegCallStructTypeImpl(FD->getType(), NeededInt, NeededSSE)
              .isIndirect()) {
        NeededInt = NeededSSE = 0;
        return getIndirectReturnResult(Ty);
      }
    } else {
      unsigned LocalNeededInt, LocalNeededSSE;
      if (classifyArgumentType(FD->getType(), UINT_MAX, LocalNeededInt,
                               LocalNeededSSE, true)
              .isIndirect()) {
        NeededInt = NeededSSE = 0;
        return getIndirectReturnResult(Ty);
      }
      NeededInt += LocalNeededInt;
      NeededSSE += LocalNeededSSE;
    }
  }

  return ABIArgInfo::getDirect();
}

ABIArgInfo X86_64ABIInfo::classifyRegCallStructType(QualType Ty,
                                                    unsigned &NeededInt,
                                                    unsigned &NeededSSE) const {

  NeededInt = 0;
  NeededSSE = 0;

  return classifyRegCallStructTypeImpl(Ty, NeededInt, NeededSSE);
}

void X86_64ABIInfo::computeInfo(CGFunctionInfo &FI) const {

  bool IsRegCall = FI.getCallingConvention() == llvm::CallingConv::X86_RegCall;

  // Keep track of the number of assigned registers.
  unsigned FreeIntRegs = IsRegCall ? 11 : 6;
  unsigned FreeSSERegs = IsRegCall ? 16 : 8;
  unsigned NeededInt, NeededSSE;

  if (IsRegCall && FI.getReturnType()->getTypePtr()->isRecordType() &&
      !FI.getReturnType()->getTypePtr()->isUnionType()) {
    FI.getReturnInfo() =
        classifyRegCallStructType(FI.getReturnType(), NeededInt, NeededSSE);
    if (FreeIntRegs >= NeededInt && FreeSSERegs >= NeededSSE) {
      FreeIntRegs -= NeededInt;
      FreeSSERegs -= NeededSSE;
    } else {
      FI.getReturnInfo() = getIndirectReturnResult(FI.getReturnType());
    }
  } else if (!getCXXABI().classifyReturnType(FI))
    FI.getReturnInfo() = classifyReturnType(FI.getReturnType());

  // If the return value is indirect, then the hidden argument is consuming one
  // integer register.
  if (FI.getReturnInfo().isIndirect())
    --FreeIntRegs;

  // The chain argument effectively gives us another free register.
  if (FI.isChainCall())
    ++FreeIntRegs;

  unsigned NumRequiredArgs = FI.getNumRequiredArgs();
  // AMD64-ABI 3.2.3p3: Once arguments are classified, the registers
  // get assigned (in left-to-right order) for passing as follows...
  unsigned ArgNo = 0;
  for (CGFunctionInfo::arg_iterator it = FI.arg_begin(), ie = FI.arg_end();
       it != ie; ++it, ++ArgNo) {
    bool IsNamedArg = ArgNo < NumRequiredArgs;

    if (IsRegCall && it->type->isStructureOrClassType())
      it->info = classifyRegCallStructType(it->type, NeededInt, NeededSSE);
    else
      it->info = classifyArgumentType(it->type, FreeIntRegs, NeededInt,
                                      NeededSSE, IsNamedArg);

    // AMD64-ABI 3.2.3p3: If there are no registers available for any
    // eightbyte of an argument, the whole argument is passed on the
    // stack. If registers have already been assigned for some
    // eightbytes of such an argument, the assignments get reverted.
    if (FreeIntRegs >= NeededInt && FreeSSERegs >= NeededSSE) {
      FreeIntRegs -= NeededInt;
      FreeSSERegs -= NeededSSE;
    } else {
      it->info = getIndirectResult(it->type, FreeIntRegs);
    }
  }
}

static Address EmitX86_64VAArgFromMemory(CodeGenFunction &CGF,
                                         Address VAListAddr, QualType Ty) {
  Address overflow_arg_area_p = CGF.Builder.CreateStructGEP(
      VAListAddr, 2, CharUnits::fromQuantity(8), "overflow_arg_area_p");
  llvm::Value *overflow_arg_area =
    CGF.Builder.CreateLoad(overflow_arg_area_p, "overflow_arg_area");

  // AMD64-ABI 3.5.7p5: Step 7. Align l->overflow_arg_area upwards to a 16
  // byte boundary if alignment needed by type exceeds 8 byte boundary.
  // It isn't stated explicitly in the standard, but in practice we use
  // alignment greater than 16 where necessary.
  CharUnits Align = CGF.getContext().getTypeAlignInChars(Ty);
  if (Align > CharUnits::fromQuantity(8)) {
    overflow_arg_area = emitRoundPointerUpToAlignment(CGF, overflow_arg_area,
                                                      Align);
  }

  // AMD64-ABI 3.5.7p5: Step 8. Fetch type from l->overflow_arg_area.
  llvm::Type *LTy = CGF.ConvertTypeForMem(Ty);
  llvm::Value *Res =
    CGF.Builder.CreateBitCast(overflow_arg_area,
                              llvm::PointerType::getUnqual(LTy));

  // AMD64-ABI 3.5.7p5: Step 9. Set l->overflow_arg_area to:
  // l->overflow_arg_area + sizeof(type).
  // AMD64-ABI 3.5.7p5: Step 10. Align l->overflow_arg_area upwards to
  // an 8 byte boundary.

  uint64_t SizeInBytes = (CGF.getContext().getTypeSize(Ty) + 7) / 8;
  llvm::Value *Offset =
      llvm::ConstantInt::get(CGF.Int32Ty, (SizeInBytes + 7)  & ~7);
  overflow_arg_area = CGF.Builder.CreateGEP(overflow_arg_area, Offset,
                                            "overflow_arg_area.next");
  CGF.Builder.CreateStore(overflow_arg_area, overflow_arg_area_p);

  // AMD64-ABI 3.5.7p5: Step 11. Return the fetched type.
  return Address(Res, Align);
}

Address X86_64ABIInfo::EmitVAArg(CodeGenFunction &CGF, Address VAListAddr,
                                 QualType Ty) const {
  // Assume that va_list type is correct; should be pointer to LLVM type:
  // struct {
  //   i32 gp_offset;
  //   i32 fp_offset;
  //   i8* overflow_arg_area;
  //   i8* reg_save_area;
  // };
  unsigned neededInt, neededSSE;

  Ty = getContext().getCanonicalType(Ty);
  ABIArgInfo AI = classifyArgumentType(Ty, 0, neededInt, neededSSE,
                                       /*isNamedArg*/false);

  // AMD64-ABI 3.5.7p5: Step 1. Determine whether type may be passed
  // in the registers. If not go to step 7.
  if (!neededInt && !neededSSE)
    return EmitX86_64VAArgFromMemory(CGF, VAListAddr, Ty);

  // AMD64-ABI 3.5.7p5: Step 2. Compute num_gp to hold the number of
  // general purpose registers needed to pass type and num_fp to hold
  // the number of floating point registers needed.

  // AMD64-ABI 3.5.7p5: Step 3. Verify whether arguments fit into
  // registers. In the case: l->gp_offset > 48 - num_gp * 8 or
  // l->fp_offset > 304 - num_fp * 16 go to step 7.
  //
  // NOTE: 304 is a typo, there are (6 * 8 + 8 * 16) = 176 bytes of
  // register save space).

  llvm::Value *InRegs = nullptr;
  Address gp_offset_p = Address::invalid(), fp_offset_p = Address::invalid();
  llvm::Value *gp_offset = nullptr, *fp_offset = nullptr;
  if (neededInt) {
    gp_offset_p =
        CGF.Builder.CreateStructGEP(VAListAddr, 0, CharUnits::Zero(),
                                    "gp_offset_p");
    gp_offset = CGF.Builder.CreateLoad(gp_offset_p, "gp_offset");
    InRegs = llvm::ConstantInt::get(CGF.Int32Ty, 48 - neededInt * 8);
    InRegs = CGF.Builder.CreateICmpULE(gp_offset, InRegs, "fits_in_gp");
  }

  if (neededSSE) {
    fp_offset_p =
        CGF.Builder.CreateStructGEP(VAListAddr, 1, CharUnits::fromQuantity(4),
                                    "fp_offset_p");
    fp_offset = CGF.Builder.CreateLoad(fp_offset_p, "fp_offset");
    llvm::Value *FitsInFP =
      llvm::ConstantInt::get(CGF.Int32Ty, 176 - neededSSE * 16);
    FitsInFP = CGF.Builder.CreateICmpULE(fp_offset, FitsInFP, "fits_in_fp");
    InRegs = InRegs ? CGF.Builder.CreateAnd(InRegs, FitsInFP) : FitsInFP;
  }

  llvm::BasicBlock *InRegBlock = CGF.createBasicBlock("vaarg.in_reg");
  llvm::BasicBlock *InMemBlock = CGF.createBasicBlock("vaarg.in_mem");
  llvm::BasicBlock *ContBlock = CGF.createBasicBlock("vaarg.end");
  CGF.Builder.CreateCondBr(InRegs, InRegBlock, InMemBlock);

  // Emit code to load the value if it was passed in registers.

  CGF.EmitBlock(InRegBlock);

  // AMD64-ABI 3.5.7p5: Step 4. Fetch type from l->reg_save_area with
  // an offset of l->gp_offset and/or l->fp_offset. This may require
  // copying to a temporary location in case the parameter is passed
  // in different register classes or requires an alignment greater
  // than 8 for general purpose registers and 16 for XMM registers.
  //
  // FIXME: This really results in shameful code when we end up needing to
  // collect arguments from different places; often what should result in a
  // simple assembling of a structure from scattered addresses has many more
  // loads than necessary. Can we clean this up?
  llvm::Type *LTy = CGF.ConvertTypeForMem(Ty);
  llvm::Value *RegSaveArea = CGF.Builder.CreateLoad(
      CGF.Builder.CreateStructGEP(VAListAddr, 3, CharUnits::fromQuantity(16)),
                                  "reg_save_area");

  Address RegAddr = Address::invalid();
  if (neededInt && neededSSE) {
    // FIXME: Cleanup.
    assert(AI.isDirect() && "Unexpected ABI info for mixed regs");
    llvm::StructType *ST = cast<llvm::StructType>(AI.getCoerceToType());
    Address Tmp = CGF.CreateMemTemp(Ty);
    Tmp = CGF.Builder.CreateElementBitCast(Tmp, ST);
    assert(ST->getNumElements() == 2 && "Unexpected ABI info for mixed regs");
    llvm::Type *TyLo = ST->getElementType(0);
    llvm::Type *TyHi = ST->getElementType(1);
    assert((TyLo->isFPOrFPVectorTy() ^ TyHi->isFPOrFPVectorTy()) &&
           "Unexpected ABI info for mixed regs");
    llvm::Type *PTyLo = llvm::PointerType::getUnqual(TyLo);
    llvm::Type *PTyHi = llvm::PointerType::getUnqual(TyHi);
    llvm::Value *GPAddr = CGF.Builder.CreateGEP(RegSaveArea, gp_offset);
    llvm::Value *FPAddr = CGF.Builder.CreateGEP(RegSaveArea, fp_offset);
    llvm::Value *RegLoAddr = TyLo->isFPOrFPVectorTy() ? FPAddr : GPAddr;
    llvm::Value *RegHiAddr = TyLo->isFPOrFPVectorTy() ? GPAddr : FPAddr;

    // Copy the first element.
    // FIXME: Our choice of alignment here and below is probably pessimistic.
    llvm::Value *V = CGF.Builder.CreateAlignedLoad(
        TyLo, CGF.Builder.CreateBitCast(RegLoAddr, PTyLo),
        CharUnits::fromQuantity(getDataLayout().getABITypeAlignment(TyLo)));
    CGF.Builder.CreateStore(V,
                    CGF.Builder.CreateStructGEP(Tmp, 0, CharUnits::Zero()));

    // Copy the second element.
    V = CGF.Builder.CreateAlignedLoad(
        TyHi, CGF.Builder.CreateBitCast(RegHiAddr, PTyHi),
        CharUnits::fromQuantity(getDataLayout().getABITypeAlignment(TyHi)));
    CharUnits Offset = CharUnits::fromQuantity(
                   getDataLayout().getStructLayout(ST)->getElementOffset(1));
    CGF.Builder.CreateStore(V, CGF.Builder.CreateStructGEP(Tmp, 1, Offset));

    RegAddr = CGF.Builder.CreateElementBitCast(Tmp, LTy);
  } else if (neededInt) {
    RegAddr = Address(CGF.Builder.CreateGEP(RegSaveArea, gp_offset),
                      CharUnits::fromQuantity(8));
    RegAddr = CGF.Builder.CreateElementBitCast(RegAddr, LTy);

    // Copy to a temporary if necessary to ensure the appropriate alignment.
    std::pair<CharUnits, CharUnits> SizeAlign =
        getContext().getTypeInfoInChars(Ty);
    uint64_t TySize = SizeAlign.first.getQuantity();
    CharUnits TyAlign = SizeAlign.second;

    // Copy into a temporary if the type is more aligned than the
    // register save area.
    if (TyAlign.getQuantity() > 8) {
      Address Tmp = CGF.CreateMemTemp(Ty);
      CGF.Builder.CreateMemCpy(Tmp, RegAddr, TySize, false);
      RegAddr = Tmp;
    }
    
  } else if (neededSSE == 1) {
    RegAddr = Address(CGF.Builder.CreateGEP(RegSaveArea, fp_offset),
                      CharUnits::fromQuantity(16));
    RegAddr = CGF.Builder.CreateElementBitCast(RegAddr, LTy);
  } else {
    assert(neededSSE == 2 && "Invalid number of needed registers!");
    // SSE registers are spaced 16 bytes apart in the register save
    // area, we need to collect the two eightbytes together.
    // The ABI isn't explicit about this, but it seems reasonable
    // to assume that the slots are 16-byte aligned, since the stack is
    // naturally 16-byte aligned and the prologue is expected to store
    // all the SSE registers to the RSA.
    Address RegAddrLo = Address(CGF.Builder.CreateGEP(RegSaveArea, fp_offset),
                                CharUnits::fromQuantity(16));
    Address RegAddrHi =
      CGF.Builder.CreateConstInBoundsByteGEP(RegAddrLo,
                                             CharUnits::fromQuantity(16));
    llvm::Type *DoubleTy = CGF.DoubleTy;
    llvm::StructType *ST = llvm::StructType::get(DoubleTy, DoubleTy, nullptr);
    llvm::Value *V;
    Address Tmp = CGF.CreateMemTemp(Ty);
    Tmp = CGF.Builder.CreateElementBitCast(Tmp, ST);
    V = CGF.Builder.CreateLoad(
                   CGF.Builder.CreateElementBitCast(RegAddrLo, DoubleTy));
    CGF.Builder.CreateStore(V,
                   CGF.Builder.CreateStructGEP(Tmp, 0, CharUnits::Zero()));
    V = CGF.Builder.CreateLoad(
                   CGF.Builder.CreateElementBitCast(RegAddrHi, DoubleTy));
    CGF.Builder.CreateStore(V,
          CGF.Builder.CreateStructGEP(Tmp, 1, CharUnits::fromQuantity(8)));

    RegAddr = CGF.Builder.CreateElementBitCast(Tmp, LTy);
  }

  // AMD64-ABI 3.5.7p5: Step 5. Set:
  // l->gp_offset = l->gp_offset + num_gp * 8
  // l->fp_offset = l->fp_offset + num_fp * 16.
  if (neededInt) {
    llvm::Value *Offset = llvm::ConstantInt::get(CGF.Int32Ty, neededInt * 8);
    CGF.Builder.CreateStore(CGF.Builder.CreateAdd(gp_offset, Offset),
                            gp_offset_p);
  }
  if (neededSSE) {
    llvm::Value *Offset = llvm::ConstantInt::get(CGF.Int32Ty, neededSSE * 16);
    CGF.Builder.CreateStore(CGF.Builder.CreateAdd(fp_offset, Offset),
                            fp_offset_p);
  }
  CGF.EmitBranch(ContBlock);

  // Emit code to load the value if it was passed in memory.

  CGF.EmitBlock(InMemBlock);
  Address MemAddr = EmitX86_64VAArgFromMemory(CGF, VAListAddr, Ty);

  // Return the appropriate result.

  CGF.EmitBlock(ContBlock);
  Address ResAddr = emitMergePHI(CGF, RegAddr, InRegBlock, MemAddr, InMemBlock,
                                 "vaarg.addr");
  return ResAddr;
}

Address X86_64ABIInfo::EmitMSVAArg(CodeGenFunction &CGF, Address VAListAddr,
                                   QualType Ty) const {
  return emitVoidPtrVAArg(CGF, VAListAddr, Ty, /*indirect*/ false,
                          CGF.getContext().getTypeInfoInChars(Ty),
                          CharUnits::fromQuantity(8),
                          /*allowHigherAlign*/ false);
}

ABIArgInfo WinX86_64ABIInfo::classify(QualType Ty, unsigned &FreeSSERegs,
                                      bool IsReturnType) const {

  if (Ty->isVoidType())
    return ABIArgInfo::getIgnore();

  if (const EnumType *EnumTy = Ty->getAs<EnumType>())
    Ty = EnumTy->getDecl()->getIntegerType();

  TypeInfo Info = getContext().getTypeInfo(Ty);
  uint64_t Width = Info.Width;
  CharUnits Align = getContext().toCharUnitsFromBits(Info.Align);

  const RecordType *RT = Ty->getAs<RecordType>();
  if (RT) {
    if (!IsReturnType) {
      if (CGCXXABI::RecordArgABI RAA = getRecordArgABI(RT, getCXXABI()))
        return getNaturalAlignIndirect(Ty, RAA == CGCXXABI::RAA_DirectInMemory);
    }

    if (RT->getDecl()->hasFlexibleArrayMember())
      return getNaturalAlignIndirect(Ty, /*ByVal=*/false);

  }

  // vectorcall adds the concept of a homogenous vector aggregate, similar to
  // other targets.
  const Type *Base = nullptr;
  uint64_t NumElts = 0;
  if (FreeSSERegs && isHomogeneousAggregate(Ty, Base, NumElts)) {
    if (FreeSSERegs >= NumElts) {
      FreeSSERegs -= NumElts;
      if (IsReturnType || Ty->isBuiltinType() || Ty->isVectorType())
        return ABIArgInfo::getDirect();
      return ABIArgInfo::getExpand();
    }
    return ABIArgInfo::getIndirect(Align, /*ByVal=*/false);
  }


  if (Ty->isMemberPointerType()) {
    // If the member pointer is represented by an LLVM int or ptr, pass it
    // directly.
    llvm::Type *LLTy = CGT.ConvertType(Ty);
    if (LLTy->isPointerTy() || LLTy->isIntegerTy())
      return ABIArgInfo::getDirect();
  }

  if (RT || Ty->isAnyComplexType() || Ty->isMemberPointerType()) {
    // MS x64 ABI requirement: "Any argument that doesn't fit in 8 bytes, or is
    // not 1, 2, 4, or 8 bytes, must be passed by reference."
    if (Width > 64 || !llvm::isPowerOf2_64(Width))
      return getNaturalAlignIndirect(Ty, /*ByVal=*/false);

    // Otherwise, coerce it to a small integer.
    return ABIArgInfo::getDirect(llvm::IntegerType::get(getVMContext(), Width));
  }

  // Bool type is always extended to the ABI, other builtin types are not
  // extended.
  const BuiltinType *BT = Ty->getAs<BuiltinType>();
  if (BT && BT->getKind() == BuiltinType::Bool)
    return ABIArgInfo::getExtend();

  // Mingw64 GCC uses the old 80 bit extended precision floating point unit. It
  // passes them indirectly through memory.
  if (IsMingw64 && BT && BT->getKind() == BuiltinType::LongDouble) {
    const llvm::fltSemantics *LDF = &getTarget().getLongDoubleFormat();
    if (LDF == &llvm::APFloat::x87DoubleExtended)
      return ABIArgInfo::getIndirect(Align, /*ByVal=*/false);
  }

  return ABIArgInfo::getDirect();
}

void WinX86_64ABIInfo::computeInfo(CGFunctionInfo &FI) const {
  bool IsVectorCall =
      FI.getCallingConvention() == llvm::CallingConv::X86_VectorCall;
  bool IsRegCall = FI.getCallingConvention() == llvm::CallingConv::X86_RegCall;

  unsigned FreeSSERegs = 0;
  if (IsVectorCall) {
    // We can use up to 4 SSE return registers with vectorcall.
    FreeSSERegs = 4;
  } else if (IsRegCall) {
    // RegCall gives us 16 SSE registers.
    FreeSSERegs = 16;
  }

  if (!getCXXABI().classifyReturnType(FI))
    FI.getReturnInfo() = classify(FI.getReturnType(), FreeSSERegs, true);

  if (IsVectorCall) {
    // We can use up to 6 SSE register parameters with vectorcall.
    FreeSSERegs = 6;
  } else if (IsRegCall) {
    FreeSSERegs = 16;
  }

  for (auto &I : FI.arguments())
    I.info = classify(I.type, FreeSSERegs, false);
}

Address WinX86_64ABIInfo::EmitVAArg(CodeGenFunction &CGF, Address VAListAddr,
                                    QualType Ty) const {

  bool IsIndirect = false;

  // MS x64 ABI requirement: "Any argument that doesn't fit in 8 bytes, or is
  // not 1, 2, 4, or 8 bytes, must be passed by reference."
  if (isAggregateTypeForABI(Ty) || Ty->isMemberPointerType()) {
    uint64_t Width = getContext().getTypeSize(Ty);
    IsIndirect = Width > 64 || !llvm::isPowerOf2_64(Width);
  }

  return emitVoidPtrVAArg(CGF, VAListAddr, Ty, IsIndirect,
                          CGF.getContext().getTypeInfoInChars(Ty),
                          CharUnits::fromQuantity(8),
                          /*allowHigherAlign*/ false);
}

// PowerPC-32
namespace {
/// PPC32_SVR4_ABIInfo - The 32-bit PowerPC ELF (SVR4) ABI information.
class PPC32_SVR4_ABIInfo : public DefaultABIInfo {
bool IsSoftFloatABI;
public:
  PPC32_SVR4_ABIInfo(CodeGen::CodeGenTypes &CGT, bool SoftFloatABI)
      : DefaultABIInfo(CGT), IsSoftFloatABI(SoftFloatABI) {}

  Address EmitVAArg(CodeGenFunction &CGF, Address VAListAddr,
                    QualType Ty) const override;
};

class PPC32TargetCodeGenInfo : public TargetCodeGenInfo {
public:
  PPC32TargetCodeGenInfo(CodeGenTypes &CGT, bool SoftFloatABI)
      : TargetCodeGenInfo(new PPC32_SVR4_ABIInfo(CGT, SoftFloatABI)) {}

  int getDwarfEHStackPointer(CodeGen::CodeGenModule &M) const override {
    // This is recovered from gcc output.
    return 1; // r1 is the dedicated stack pointer
  }

  bool initDwarfEHRegSizeTable(CodeGen::CodeGenFunction &CGF,
                               llvm::Value *Address) const override;
};

}

// TODO: this implementation is now likely redundant with
// DefaultABIInfo::EmitVAArg.
Address PPC32_SVR4_ABIInfo::EmitVAArg(CodeGenFunction &CGF, Address VAList,
                                      QualType Ty) const {
  const unsigned OverflowLimit = 8;
  if (const ComplexType *CTy = Ty->getAs<ComplexType>()) {
    // TODO: Implement this. For now ignore.
    (void)CTy;
    return Address::invalid(); // FIXME?
  }

  // struct __va_list_tag {
  //   unsigned char gpr;
  //   unsigned char fpr;
  //   unsigned short reserved;
  //   void *overflow_arg_area;
  //   void *reg_save_area;
  // };

  bool isI64 = Ty->isIntegerType() && getContext().getTypeSize(Ty) == 64;
  bool isInt =
      Ty->isIntegerType() || Ty->isPointerType() || Ty->isAggregateType();
  bool isF64 = Ty->isFloatingType() && getContext().getTypeSize(Ty) == 64;

  // All aggregates are passed indirectly?  That doesn't seem consistent
  // with the argument-lowering code.
  bool isIndirect = Ty->isAggregateType();

  CGBuilderTy &Builder = CGF.Builder;

  // The calling convention either uses 1-2 GPRs or 1 FPR.
  Address NumRegsAddr = Address::invalid();
  if (isInt || IsSoftFloatABI) {
    NumRegsAddr = Builder.CreateStructGEP(VAList, 0, CharUnits::Zero(), "gpr");
  } else {
    NumRegsAddr = Builder.CreateStructGEP(VAList, 1, CharUnits::One(), "fpr");
  }

  llvm::Value *NumRegs = Builder.CreateLoad(NumRegsAddr, "numUsedRegs");

  // "Align" the register count when TY is i64.
  if (isI64 || (isF64 && IsSoftFloatABI)) {
    NumRegs = Builder.CreateAdd(NumRegs, Builder.getInt8(1));
    NumRegs = Builder.CreateAnd(NumRegs, Builder.getInt8((uint8_t) ~1U));
  }

  llvm::Value *CC =
      Builder.CreateICmpULT(NumRegs, Builder.getInt8(OverflowLimit), "cond");

  llvm::BasicBlock *UsingRegs = CGF.createBasicBlock("using_regs");
  llvm::BasicBlock *UsingOverflow = CGF.createBasicBlock("using_overflow");
  llvm::BasicBlock *Cont = CGF.createBasicBlock("cont");

  Builder.CreateCondBr(CC, UsingRegs, UsingOverflow);

  llvm::Type *DirectTy = CGF.ConvertType(Ty);
  if (isIndirect) DirectTy = DirectTy->getPointerTo(0);

  // Case 1: consume registers.
  Address RegAddr = Address::invalid();
  {
    CGF.EmitBlock(UsingRegs);

    Address RegSaveAreaPtr =
      Builder.CreateStructGEP(VAList, 4, CharUnits::fromQuantity(8));
    RegAddr = Address(Builder.CreateLoad(RegSaveAreaPtr),
                      CharUnits::fromQuantity(8));
    assert(RegAddr.getElementType() == CGF.Int8Ty);

    // Floating-point registers start after the general-purpose registers.
    if (!(isInt || IsSoftFloatABI)) {
      RegAddr = Builder.CreateConstInBoundsByteGEP(RegAddr,
                                                   CharUnits::fromQuantity(32));
    }

    // Get the address of the saved value by scaling the number of
    // registers we've used by the number of 
    CharUnits RegSize = CharUnits::fromQuantity((isInt || IsSoftFloatABI) ? 4 : 8);
    llvm::Value *RegOffset =
      Builder.CreateMul(NumRegs, Builder.getInt8(RegSize.getQuantity()));
    RegAddr = Address(Builder.CreateInBoundsGEP(CGF.Int8Ty,
                                            RegAddr.getPointer(), RegOffset),
                      RegAddr.getAlignment().alignmentOfArrayElement(RegSize));
    RegAddr = Builder.CreateElementBitCast(RegAddr, DirectTy);

    // Increase the used-register count.
    NumRegs =
      Builder.CreateAdd(NumRegs, 
                        Builder.getInt8((isI64 || (isF64 && IsSoftFloatABI)) ? 2 : 1));
    Builder.CreateStore(NumRegs, NumRegsAddr);

    CGF.EmitBranch(Cont);
  }

  // Case 2: consume space in the overflow area.
  Address MemAddr = Address::invalid();
  {
    CGF.EmitBlock(UsingOverflow);

    Builder.CreateStore(Builder.getInt8(OverflowLimit), NumRegsAddr);

    // Everything in the overflow area is rounded up to a size of at least 4.
    CharUnits OverflowAreaAlign = CharUnits::fromQuantity(4);

    CharUnits Size;
    if (!isIndirect) {
      auto TypeInfo = CGF.getContext().getTypeInfoInChars(Ty);
      Size = TypeInfo.first.alignTo(OverflowAreaAlign);
    } else {
      Size = CGF.getPointerSize();
    }

    Address OverflowAreaAddr =
      Builder.CreateStructGEP(VAList, 3, CharUnits::fromQuantity(4));
    Address OverflowArea(Builder.CreateLoad(OverflowAreaAddr, "argp.cur"),
                         OverflowAreaAlign);
    // Round up address of argument to alignment
    CharUnits Align = CGF.getContext().getTypeAlignInChars(Ty);
    if (Align > OverflowAreaAlign) {
      llvm::Value *Ptr = OverflowArea.getPointer();
      OverflowArea = Address(emitRoundPointerUpToAlignment(CGF, Ptr, Align),
                                                           Align);
    }
 
    MemAddr = Builder.CreateElementBitCast(OverflowArea, DirectTy);

    // Increase the overflow area.
    OverflowArea = Builder.CreateConstInBoundsByteGEP(OverflowArea, Size);
    Builder.CreateStore(OverflowArea.getPointer(), OverflowAreaAddr);
    CGF.EmitBranch(Cont);
  }

  CGF.EmitBlock(Cont);

  // Merge the cases with a phi.
  Address Result = emitMergePHI(CGF, RegAddr, UsingRegs, MemAddr, UsingOverflow,
                                "vaarg.addr");

  // Load the pointer if the argument was passed indirectly.
  if (isIndirect) {
    Result = Address(Builder.CreateLoad(Result, "aggr"),
                     getContext().getTypeAlignInChars(Ty));
  }

  return Result;
}

bool
PPC32TargetCodeGenInfo::initDwarfEHRegSizeTable(CodeGen::CodeGenFunction &CGF,
                                                llvm::Value *Address) const {
  // This is calculated from the LLVM and GCC tables and verified
  // against gcc output.  AFAIK all ABIs use the same encoding.

  CodeGen::CGBuilderTy &Builder = CGF.Builder;

  llvm::IntegerType *i8 = CGF.Int8Ty;
  llvm::Value *Four8 = llvm::ConstantInt::get(i8, 4);
  llvm::Value *Eight8 = llvm::ConstantInt::get(i8, 8);
  llvm::Value *Sixteen8 = llvm::ConstantInt::get(i8, 16);

  // 0-31: r0-31, the 4-byte general-purpose registers
  AssignToArrayRange(Builder, Address, Four8, 0, 31);

  // 32-63: fp0-31, the 8-byte floating-point registers
  AssignToArrayRange(Builder, Address, Eight8, 32, 63);

  // 64-76 are various 4-byte special-purpose registers:
  // 64: mq
  // 65: lr
  // 66: ctr
  // 67: ap
  // 68-75 cr0-7
  // 76: xer
  AssignToArrayRange(Builder, Address, Four8, 64, 76);

  // 77-108: v0-31, the 16-byte vector registers
  AssignToArrayRange(Builder, Address, Sixteen8, 77, 108);

  // 109: vrsave
  // 110: vscr
  // 111: spe_acc
  // 112: spefscr
  // 113: sfp
  AssignToArrayRange(Builder, Address, Four8, 109, 113);

  return false;
}

// PowerPC-64

namespace {
/// PPC64_SVR4_ABIInfo - The 64-bit PowerPC ELF (SVR4) ABI information.
class PPC64_SVR4_ABIInfo : public ABIInfo {
public:
  enum ABIKind {
    ELFv1 = 0,
    ELFv2
  };

private:
  static const unsigned GPRBits = 64;
  ABIKind Kind;
  bool HasQPX;
  bool IsSoftFloatABI;

  // A vector of float or double will be promoted to <4 x f32> or <4 x f64> and
  // will be passed in a QPX register.
  bool IsQPXVectorTy(const Type *Ty) const {
    if (!HasQPX)
      return false;

    if (const VectorType *VT = Ty->getAs<VectorType>()) {
      unsigned NumElements = VT->getNumElements();
      if (NumElements == 1)
        return false;

      if (VT->getElementType()->isSpecificBuiltinType(BuiltinType::Double)) {
        if (getContext().getTypeSize(Ty) <= 256)
          return true;
      } else if (VT->getElementType()->
                   isSpecificBuiltinType(BuiltinType::Float)) {
        if (getContext().getTypeSize(Ty) <= 128)
          return true;
      }
    }

    return false;
  }

  bool IsQPXVectorTy(QualType Ty) const {
    return IsQPXVectorTy(Ty.getTypePtr());
  }

public:
  PPC64_SVR4_ABIInfo(CodeGen::CodeGenTypes &CGT, ABIKind Kind, bool HasQPX,
                     bool SoftFloatABI)
      : ABIInfo(CGT), Kind(Kind), HasQPX(HasQPX),
        IsSoftFloatABI(SoftFloatABI) {}

  bool isPromotableTypeForABI(QualType Ty) const;
  CharUnits getParamTypeAlignment(QualType Ty) const;

  ABIArgInfo classifyReturnType(QualType RetTy) const;
  ABIArgInfo classifyArgumentType(QualType Ty) const;

  bool isHomogeneousAggregateBaseType(QualType Ty) const override;
  bool isHomogeneousAggregateSmallEnough(const Type *Ty,
                                         uint64_t Members) const override;

  // TODO: We can add more logic to computeInfo to improve performance.
  // Example: For aggregate arguments that fit in a register, we could
  // use getDirectInReg (as is done below for structs containing a single
  // floating-point value) to avoid pushing them to memory on function
  // entry.  This would require changing the logic in PPCISelLowering
  // when lowering the parameters in the caller and args in the callee.
  void computeInfo(CGFunctionInfo &FI) const override {
    if (!getCXXABI().classifyReturnType(FI))
      FI.getReturnInfo() = classifyReturnType(FI.getReturnType());
    for (auto &I : FI.arguments()) {
      // We rely on the default argument classification for the most part.
      // One exception:  An aggregate containing a single floating-point
      // or vector item must be passed in a register if one is available.
      const Type *T = isSingleElementStruct(I.type, getContext());
      if (T) {
        const BuiltinType *BT = T->getAs<BuiltinType>();
        if (IsQPXVectorTy(T) ||
            (T->isVectorType() && getContext().getTypeSize(T) == 128) ||
            (BT && BT->isFloatingPoint())) {
          QualType QT(T, 0);
          I.info = ABIArgInfo::getDirectInReg(CGT.ConvertType(QT));
          continue;
        }
      }
      I.info = classifyArgumentType(I.type);
    }
  }

  Address EmitVAArg(CodeGenFunction &CGF, Address VAListAddr,
                    QualType Ty) const override;
};

class PPC64_SVR4_TargetCodeGenInfo : public TargetCodeGenInfo {

public:
  PPC64_SVR4_TargetCodeGenInfo(CodeGenTypes &CGT,
                               PPC64_SVR4_ABIInfo::ABIKind Kind, bool HasQPX,
                               bool SoftFloatABI)
      : TargetCodeGenInfo(new PPC64_SVR4_ABIInfo(CGT, Kind, HasQPX,
                                                 SoftFloatABI)) {}

  int getDwarfEHStackPointer(CodeGen::CodeGenModule &M) const override {
    // This is recovered from gcc output.
    return 1; // r1 is the dedicated stack pointer
  }

  bool initDwarfEHRegSizeTable(CodeGen::CodeGenFunction &CGF,
                               llvm::Value *Address) const override;
};

class PPC64TargetCodeGenInfo : public DefaultTargetCodeGenInfo {
public:
  PPC64TargetCodeGenInfo(CodeGenTypes &CGT) : DefaultTargetCodeGenInfo(CGT) {}

  int getDwarfEHStackPointer(CodeGen::CodeGenModule &M) const override {
    // This is recovered from gcc output.
    return 1; // r1 is the dedicated stack pointer
  }

  bool initDwarfEHRegSizeTable(CodeGen::CodeGenFunction &CGF,
                               llvm::Value *Address) const override;
};

}

// Return true if the ABI requires Ty to be passed sign- or zero-
// extended to 64 bits.
bool
PPC64_SVR4_ABIInfo::isPromotableTypeForABI(QualType Ty) const {
  // Treat an enum type as its underlying type.
  if (const EnumType *EnumTy = Ty->getAs<EnumType>())
    Ty = EnumTy->getDecl()->getIntegerType();

  // Promotable integer types are required to be promoted by the ABI.
  if (Ty->isPromotableIntegerType())
    return true;

  // In addition to the usual promotable integer types, we also need to
  // extend all 32-bit types, since the ABI requires promotion to 64 bits.
  if (const BuiltinType *BT = Ty->getAs<BuiltinType>())
    switch (BT->getKind()) {
    case BuiltinType::Int:
    case BuiltinType::UInt:
      return true;
    default:
      break;
    }

  return false;
}

/// isAlignedParamType - Determine whether a type requires 16-byte or
/// higher alignment in the parameter area.  Always returns at least 8.
CharUnits PPC64_SVR4_ABIInfo::getParamTypeAlignment(QualType Ty) const {
  // Complex types are passed just like their elements.
  if (const ComplexType *CTy = Ty->getAs<ComplexType>())
    Ty = CTy->getElementType();

  // Only vector types of size 16 bytes need alignment (larger types are
  // passed via reference, smaller types are not aligned).
  if (IsQPXVectorTy(Ty)) {
    if (getContext().getTypeSize(Ty) > 128)
      return CharUnits::fromQuantity(32);

    return CharUnits::fromQuantity(16);
  } else if (Ty->isVectorType()) {
    return CharUnits::fromQuantity(getContext().getTypeSize(Ty) == 128 ? 16 : 8);
  }

  // For single-element float/vector structs, we consider the whole type
  // to have the same alignment requirements as its single element.
  const Type *AlignAsType = nullptr;
  const Type *EltType = isSingleElementStruct(Ty, getContext());
  if (EltType) {
    const BuiltinType *BT = EltType->getAs<BuiltinType>();
    if (IsQPXVectorTy(EltType) || (EltType->isVectorType() &&
         getContext().getTypeSize(EltType) == 128) ||
        (BT && BT->isFloatingPoint()))
      AlignAsType = EltType;
  }

  // Likewise for ELFv2 homogeneous aggregates.
  const Type *Base = nullptr;
  uint64_t Members = 0;
  if (!AlignAsType && Kind == ELFv2 &&
      isAggregateTypeForABI(Ty) && isHomogeneousAggregate(Ty, Base, Members))
    AlignAsType = Base;

  // With special case aggregates, only vector base types need alignment.
  if (AlignAsType && IsQPXVectorTy(AlignAsType)) {
    if (getContext().getTypeSize(AlignAsType) > 128)
      return CharUnits::fromQuantity(32);

    return CharUnits::fromQuantity(16);
  } else if (AlignAsType) {
    return CharUnits::fromQuantity(AlignAsType->isVectorType() ? 16 : 8);
  }

  // Otherwise, we only need alignment for any aggregate type that
  // has an alignment requirement of >= 16 bytes.
  if (isAggregateTypeForABI(Ty) && getContext().getTypeAlign(Ty) >= 128) {
    if (HasQPX && getContext().getTypeAlign(Ty) >= 256)
      return CharUnits::fromQuantity(32);
    return CharUnits::fromQuantity(16);
  }

  return CharUnits::fromQuantity(8);
}

/// isHomogeneousAggregate - Return true if a type is an ELFv2 homogeneous
/// aggregate.  Base is set to the base element type, and Members is set
/// to the number of base elements.
bool ABIInfo::isHomogeneousAggregate(QualType Ty, const Type *&Base,
                                     uint64_t &Members) const {
  if (const ConstantArrayType *AT = getContext().getAsConstantArrayType(Ty)) {
    uint64_t NElements = AT->getSize().getZExtValue();
    if (NElements == 0)
      return false;
    if (!isHomogeneousAggregate(AT->getElementType(), Base, Members))
      return false;
    Members *= NElements;
  } else if (const RecordType *RT = Ty->getAs<RecordType>()) {
    const RecordDecl *RD = RT->getDecl();
    if (RD->hasFlexibleArrayMember())
      return false;

    Members = 0;

    // If this is a C++ record, check the bases first.
    if (const CXXRecordDecl *CXXRD = dyn_cast<CXXRecordDecl>(RD)) {
      for (const auto &I : CXXRD->bases()) {
        // Ignore empty records.
        if (isEmptyRecord(getContext(), I.getType(), true))
          continue;

        uint64_t FldMembers;
        if (!isHomogeneousAggregate(I.getType(), Base, FldMembers))
          return false;

        Members += FldMembers;
      }
    }

    for (const auto *FD : RD->fields()) {
      // Ignore (non-zero arrays of) empty records.
      QualType FT = FD->getType();
      while (const ConstantArrayType *AT =
             getContext().getAsConstantArrayType(FT)) {
        if (AT->getSize().getZExtValue() == 0)
          return false;
        FT = AT->getElementType();
      }
      if (isEmptyRecord(getContext(), FT, true))
        continue;

      // For compatibility with GCC, ignore empty bitfields in C++ mode.
      if (getContext().getLangOpts().CPlusPlus &&
          FD->isBitField() && FD->getBitWidthValue(getContext()) == 0)
        continue;

      uint64_t FldMembers;
      if (!isHomogeneousAggregate(FD->getType(), Base, FldMembers))
        return false;

      Members = (RD->isUnion() ?
                 std::max(Members, FldMembers) : Members + FldMembers);
    }

    if (!Base)
      return false;

    // Ensure there is no padding.
    if (getContext().getTypeSize(Base) * Members !=
        getContext().getTypeSize(Ty))
      return false;
  } else {
    Members = 1;
    if (const ComplexType *CT = Ty->getAs<ComplexType>()) {
      Members = 2;
      Ty = CT->getElementType();
    }

    // Most ABIs only support float, double, and some vector type widths.
    if (!isHomogeneousAggregateBaseType(Ty))
      return false;

    // The base type must be the same for all members.  Types that
    // agree in both total size and mode (float vs. vector) are
    // treated as being equivalent here.
    const Type *TyPtr = Ty.getTypePtr();
    if (!Base) {
      Base = TyPtr;
      // If it's a non-power-of-2 vector, its size is already a power-of-2,
      // so make sure to widen it explicitly.
      if (const VectorType *VT = Base->getAs<VectorType>()) {
        QualType EltTy = VT->getElementType();
        unsigned NumElements =
            getContext().getTypeSize(VT) / getContext().getTypeSize(EltTy);
        Base = getContext()
                   .getVectorType(EltTy, NumElements, VT->getVectorKind())
                   .getTypePtr();
      }
    }

    if (Base->isVectorType() != TyPtr->isVectorType() ||
        getContext().getTypeSize(Base) != getContext().getTypeSize(TyPtr))
      return false;
  }
  return Members > 0 && isHomogeneousAggregateSmallEnough(Base, Members);
}

bool PPC64_SVR4_ABIInfo::isHomogeneousAggregateBaseType(QualType Ty) const {
  // Homogeneous aggregates for ELFv2 must have base types of float,
  // double, long double, or 128-bit vectors.
  if (const BuiltinType *BT = Ty->getAs<BuiltinType>()) {
    if (BT->getKind() == BuiltinType::Float ||
        BT->getKind() == BuiltinType::Double ||
        BT->getKind() == BuiltinType::LongDouble) {
      if (IsSoftFloatABI)
        return false;
      return true;
    }
  }
  if (const VectorType *VT = Ty->getAs<VectorType>()) {
    if (getContext().getTypeSize(VT) == 128 || IsQPXVectorTy(Ty))
      return true;
  }
  return false;
}

bool PPC64_SVR4_ABIInfo::isHomogeneousAggregateSmallEnough(
    const Type *Base, uint64_t Members) const {
  // Vector types require one register, floating point types require one
  // or two registers depending on their size.
  uint32_t NumRegs =
      Base->isVectorType() ? 1 : (getContext().getTypeSize(Base) + 63) / 64;

  // Homogeneous Aggregates may occupy at most 8 registers.
  return Members * NumRegs <= 8;
}

ABIArgInfo
PPC64_SVR4_ABIInfo::classifyArgumentType(QualType Ty) const {
  Ty = useFirstFieldIfTransparentUnion(Ty);

  if (Ty->isAnyComplexType())
    return ABIArgInfo::getDirect();

  // Non-Altivec vector types are passed in GPRs (smaller than 16 bytes)
  // or via reference (larger than 16 bytes).
  if (Ty->isVectorType() && !IsQPXVectorTy(Ty)) {
    uint64_t Size = getContext().getTypeSize(Ty);
    if (Size > 128)
      return getNaturalAlignIndirect(Ty, /*ByVal=*/false);
    else if (Size < 128) {
      llvm::Type *CoerceTy = llvm::IntegerType::get(getVMContext(), Size);
      return ABIArgInfo::getDirect(CoerceTy);
    }
  }

  if (isAggregateTypeForABI(Ty)) {
    if (CGCXXABI::RecordArgABI RAA = getRecordArgABI(Ty, getCXXABI()))
      return getNaturalAlignIndirect(Ty, RAA == CGCXXABI::RAA_DirectInMemory);

    uint64_t ABIAlign = getParamTypeAlignment(Ty).getQuantity();
    uint64_t TyAlign = getContext().getTypeAlignInChars(Ty).getQuantity();

    // ELFv2 homogeneous aggregates are passed as array types.
    const Type *Base = nullptr;
    uint64_t Members = 0;
    if (Kind == ELFv2 &&
        isHomogeneousAggregate(Ty, Base, Members)) {
      llvm::Type *BaseTy = CGT.ConvertType(QualType(Base, 0));
      llvm::Type *CoerceTy = llvm::ArrayType::get(BaseTy, Members);
      return ABIArgInfo::getDirect(CoerceTy);
    }

    // If an aggregate may end up fully in registers, we do not
    // use the ByVal method, but pass the aggregate as array.
    // This is usually beneficial since we avoid forcing the
    // back-end to store the argument to memory.
    uint64_t Bits = getContext().getTypeSize(Ty);
    if (Bits > 0 && Bits <= 8 * GPRBits) {
      llvm::Type *CoerceTy;

      // Types up to 8 bytes are passed as integer type (which will be
      // properly aligned in the argument save area doubleword).
      if (Bits <= GPRBits)
        CoerceTy =
            llvm::IntegerType::get(getVMContext(), llvm::alignTo(Bits, 8));
      // Larger types are passed as arrays, with the base type selected
      // according to the required alignment in the save area.
      else {
        uint64_t RegBits = ABIAlign * 8;
        uint64_t NumRegs = llvm::alignTo(Bits, RegBits) / RegBits;
        llvm::Type *RegTy = llvm::IntegerType::get(getVMContext(), RegBits);
        CoerceTy = llvm::ArrayType::get(RegTy, NumRegs);
      }

      return ABIArgInfo::getDirect(CoerceTy);
    }

    // All other aggregates are passed ByVal.
    return ABIArgInfo::getIndirect(CharUnits::fromQuantity(ABIAlign),
                                   /*ByVal=*/true,
                                   /*Realign=*/TyAlign > ABIAlign);
  }

  return (isPromotableTypeForABI(Ty) ?
          ABIArgInfo::getExtend() : ABIArgInfo::getDirect());
}

ABIArgInfo
PPC64_SVR4_ABIInfo::classifyReturnType(QualType RetTy) const {
  if (RetTy->isVoidType())
    return ABIArgInfo::getIgnore();

  if (RetTy->isAnyComplexType())
    return ABIArgInfo::getDirect();

  // Non-Altivec vector types are returned in GPRs (smaller than 16 bytes)
  // or via reference (larger than 16 bytes).
  if (RetTy->isVectorType() && !IsQPXVectorTy(RetTy)) {
    uint64_t Size = getContext().getTypeSize(RetTy);
    if (Size > 128)
      return getNaturalAlignIndirect(RetTy);
    else if (Size < 128) {
      llvm::Type *CoerceTy = llvm::IntegerType::get(getVMContext(), Size);
      return ABIArgInfo::getDirect(CoerceTy);
    }
  }

  if (isAggregateTypeForABI(RetTy)) {
    // ELFv2 homogeneous aggregates are returned as array types.
    const Type *Base = nullptr;
    uint64_t Members = 0;
    if (Kind == ELFv2 &&
        isHomogeneousAggregate(RetTy, Base, Members)) {
      llvm::Type *BaseTy = CGT.ConvertType(QualType(Base, 0));
      llvm::Type *CoerceTy = llvm::ArrayType::get(BaseTy, Members);
      return ABIArgInfo::getDirect(CoerceTy);
    }

    // ELFv2 small aggregates are returned in up to two registers.
    uint64_t Bits = getContext().getTypeSize(RetTy);
    if (Kind == ELFv2 && Bits <= 2 * GPRBits) {
      if (Bits == 0)
        return ABIArgInfo::getIgnore();

      llvm::Type *CoerceTy;
      if (Bits > GPRBits) {
        CoerceTy = llvm::IntegerType::get(getVMContext(), GPRBits);
        CoerceTy = llvm::StructType::get(CoerceTy, CoerceTy, nullptr);
      } else
        CoerceTy =
            llvm::IntegerType::get(getVMContext(), llvm::alignTo(Bits, 8));
      return ABIArgInfo::getDirect(CoerceTy);
    }

    // All other aggregates are returned indirectly.
    return getNaturalAlignIndirect(RetTy);
  }

  return (isPromotableTypeForABI(RetTy) ?
          ABIArgInfo::getExtend() : ABIArgInfo::getDirect());
}

// Based on ARMABIInfo::EmitVAArg, adjusted for 64-bit machine.
Address PPC64_SVR4_ABIInfo::EmitVAArg(CodeGenFunction &CGF, Address VAListAddr,
                                      QualType Ty) const {
  auto TypeInfo = getContext().getTypeInfoInChars(Ty);
  TypeInfo.second = getParamTypeAlignment(Ty);

  CharUnits SlotSize = CharUnits::fromQuantity(8);

  // If we have a complex type and the base type is smaller than 8 bytes,
  // the ABI calls for the real and imaginary parts to be right-adjusted
  // in separate doublewords.  However, Clang expects us to produce a
  // pointer to a structure with the two parts packed tightly.  So generate
  // loads of the real and imaginary parts relative to the va_list pointer,
  // and store them to a temporary structure.
  if (const ComplexType *CTy = Ty->getAs<ComplexType>()) {
    CharUnits EltSize = TypeInfo.first / 2;
    if (EltSize < SlotSize) {
      Address Addr = emitVoidPtrDirectVAArg(CGF, VAListAddr, CGF.Int8Ty,
                                            SlotSize * 2, SlotSize,
                                            SlotSize, /*AllowHigher*/ true);

      Address RealAddr = Addr;
      Address ImagAddr = RealAddr;
      if (CGF.CGM.getDataLayout().isBigEndian()) {
        RealAddr = CGF.Builder.CreateConstInBoundsByteGEP(RealAddr,
                                                          SlotSize - EltSize);
        ImagAddr = CGF.Builder.CreateConstInBoundsByteGEP(ImagAddr,
                                                      2 * SlotSize - EltSize);
      } else {
        ImagAddr = CGF.Builder.CreateConstInBoundsByteGEP(RealAddr, SlotSize);
      }

      llvm::Type *EltTy = CGF.ConvertTypeForMem(CTy->getElementType());
      RealAddr = CGF.Builder.CreateElementBitCast(RealAddr, EltTy);
      ImagAddr = CGF.Builder.CreateElementBitCast(ImagAddr, EltTy);
      llvm::Value *Real = CGF.Builder.CreateLoad(RealAddr, ".vareal");
      llvm::Value *Imag = CGF.Builder.CreateLoad(ImagAddr, ".vaimag");

      Address Temp = CGF.CreateMemTemp(Ty, "vacplx");
      CGF.EmitStoreOfComplex({Real, Imag}, CGF.MakeAddrLValue(Temp, Ty),
                             /*init*/ true);
      return Temp;
    }
  }

  // Otherwise, just use the general rule.
  return emitVoidPtrVAArg(CGF, VAListAddr, Ty, /*Indirect*/ false,
                          TypeInfo, SlotSize, /*AllowHigher*/ true);
}

static bool
PPC64_initDwarfEHRegSizeTable(CodeGen::CodeGenFunction &CGF,
                              llvm::Value *Address) {
  // This is calculated from the LLVM and GCC tables and verified
  // against gcc output.  AFAIK all ABIs use the same encoding.

  CodeGen::CGBuilderTy &Builder = CGF.Builder;

  llvm::IntegerType *i8 = CGF.Int8Ty;
  llvm::Value *Four8 = llvm::ConstantInt::get(i8, 4);
  llvm::Value *Eight8 = llvm::ConstantInt::get(i8, 8);
  llvm::Value *Sixteen8 = llvm::ConstantInt::get(i8, 16);

  // 0-31: r0-31, the 8-byte general-purpose registers
  AssignToArrayRange(Builder, Address, Eight8, 0, 31);

  // 32-63: fp0-31, the 8-byte floating-point registers
  AssignToArrayRange(Builder, Address, Eight8, 32, 63);

  // 64-67 are various 8-byte special-purpose registers:
  // 64: mq
  // 65: lr
  // 66: ctr
  // 67: ap
  AssignToArrayRange(Builder, Address, Eight8, 64, 67);

  // 68-76 are various 4-byte special-purpose registers:
  // 68-75 cr0-7
  // 76: xer
  AssignToArrayRange(Builder, Address, Four8, 68, 76);

  // 77-108: v0-31, the 16-byte vector registers
  AssignToArrayRange(Builder, Address, Sixteen8, 77, 108);

  // 109: vrsave
  // 110: vscr
  // 111: spe_acc
  // 112: spefscr
  // 113: sfp
  // 114: tfhar
  // 115: tfiar
  // 116: texasr
  AssignToArrayRange(Builder, Address, Eight8, 109, 116);

  return false;
}

bool
PPC64_SVR4_TargetCodeGenInfo::initDwarfEHRegSizeTable(
  CodeGen::CodeGenFunction &CGF,
  llvm::Value *Address) const {

  return PPC64_initDwarfEHRegSizeTable(CGF, Address);
}

bool
PPC64TargetCodeGenInfo::initDwarfEHRegSizeTable(CodeGen::CodeGenFunction &CGF,
                                                llvm::Value *Address) const {

  return PPC64_initDwarfEHRegSizeTable(CGF, Address);
}

//===----------------------------------------------------------------------===//
// AArch64 ABI Implementation
//===----------------------------------------------------------------------===//

namespace {

class AArch64ABIInfo : public SwiftABIInfo {
public:
  enum ABIKind {
    AAPCS = 0,
    DarwinPCS
  };

private:
  ABIKind Kind;

public:
  AArch64ABIInfo(CodeGenTypes &CGT, ABIKind Kind)
    : SwiftABIInfo(CGT), Kind(Kind) {}

private:
  ABIKind getABIKind() const { return Kind; }
  bool isDarwinPCS() const { return Kind == DarwinPCS; }

  ABIArgInfo classifyReturnType(QualType RetTy) const;
  ABIArgInfo classifyArgumentType(QualType RetTy) const;
  bool isHomogeneousAggregateBaseType(QualType Ty) const override;
  bool isHomogeneousAggregateSmallEnough(const Type *Ty,
                                         uint64_t Members) const override;

  bool isIllegalVectorType(QualType Ty) const;

  void computeInfo(CGFunctionInfo &FI) const override {
    if (!getCXXABI().classifyReturnType(FI))
      FI.getReturnInfo() = classifyReturnType(FI.getReturnType());

    for (auto &it : FI.arguments())
      it.info = classifyArgumentType(it.type);
  }

  Address EmitDarwinVAArg(Address VAListAddr, QualType Ty,
                          CodeGenFunction &CGF) const;

  Address EmitAAPCSVAArg(Address VAListAddr, QualType Ty,
                         CodeGenFunction &CGF) const;

  Address EmitVAArg(CodeGenFunction &CGF, Address VAListAddr,
                    QualType Ty) const override {
    return isDarwinPCS() ? EmitDarwinVAArg(VAListAddr, Ty, CGF)
                         : EmitAAPCSVAArg(VAListAddr, Ty, CGF);
  }

  bool shouldPassIndirectlyForSwift(CharUnits totalSize,
                                    ArrayRef<llvm::Type*> scalars,
                                    bool asReturnValue) const override {
    return occupiesMoreThan(CGT, scalars, /*total*/ 4);
  }
  bool isSwiftErrorInRegister() const override {
    return true;
  }
};

class AArch64TargetCodeGenInfo : public TargetCodeGenInfo {
public:
  AArch64TargetCodeGenInfo(CodeGenTypes &CGT, AArch64ABIInfo::ABIKind Kind)
      : TargetCodeGenInfo(new AArch64ABIInfo(CGT, Kind)) {}

  StringRef getARCRetainAutoreleasedReturnValueMarker() const override {
    return "mov\tfp, fp\t\t; marker for objc_retainAutoreleaseReturnValue";
  }

  int getDwarfEHStackPointer(CodeGen::CodeGenModule &M) const override {
    return 31;
  }

  bool doesReturnSlotInterfereWithArgs() const override { return false; }
};
}

ABIArgInfo AArch64ABIInfo::classifyArgumentType(QualType Ty) const {
  Ty = useFirstFieldIfTransparentUnion(Ty);

  // Handle illegal vector types here.
  if (isIllegalVectorType(Ty)) {
    uint64_t Size = getContext().getTypeSize(Ty);
    // Android promotes <2 x i8> to i16, not i32
    if (isAndroid() && (Size <= 16)) {
      llvm::Type *ResType = llvm::Type::getInt16Ty(getVMContext());
      return ABIArgInfo::getDirect(ResType);
    }
    if (Size <= 32) {
      llvm::Type *ResType = llvm::Type::getInt32Ty(getVMContext());
      return ABIArgInfo::getDirect(ResType);
    }
    if (Size == 64) {
      llvm::Type *ResType =
          llvm::VectorType::get(llvm::Type::getInt32Ty(getVMContext()), 2);
      return ABIArgInfo::getDirect(ResType);
    }
    if (Size == 128) {
      llvm::Type *ResType =
          llvm::VectorType::get(llvm::Type::getInt32Ty(getVMContext()), 4);
      return ABIArgInfo::getDirect(ResType);
    }
    return getNaturalAlignIndirect(Ty, /*ByVal=*/false);
  }

  if (!isAggregateTypeForABI(Ty)) {
    // Treat an enum type as its underlying type.
    if (const EnumType *EnumTy = Ty->getAs<EnumType>())
      Ty = EnumTy->getDecl()->getIntegerType();

    return (Ty->isPromotableIntegerType() && isDarwinPCS()
                ? ABIArgInfo::getExtend()
                : ABIArgInfo::getDirect());
  }

  // Structures with either a non-trivial destructor or a non-trivial
  // copy constructor are always indirect.
  if (CGCXXABI::RecordArgABI RAA = getRecordArgABI(Ty, getCXXABI())) {
    return getNaturalAlignIndirect(Ty, /*ByVal=*/RAA ==
                                     CGCXXABI::RAA_DirectInMemory);
  }

  // Empty records are always ignored on Darwin, but actually passed in C++ mode
  // elsewhere for GNU compatibility.
  if (isEmptyRecord(getContext(), Ty, true)) {
    if (!getContext().getLangOpts().CPlusPlus || isDarwinPCS())
      return ABIArgInfo::getIgnore();

    return ABIArgInfo::getDirect(llvm::Type::getInt8Ty(getVMContext()));
  }

  // Homogeneous Floating-point Aggregates (HFAs) need to be expanded.
  const Type *Base = nullptr;
  uint64_t Members = 0;
  if (isHomogeneousAggregate(Ty, Base, Members)) {
    return ABIArgInfo::getDirect(
        llvm::ArrayType::get(CGT.ConvertType(QualType(Base, 0)), Members));
  }

  // Aggregates <= 16 bytes are passed directly in registers or on the stack.
  uint64_t Size = getContext().getTypeSize(Ty);
  if (Size <= 128) {
    // On RenderScript, coerce Aggregates <= 16 bytes to an integer array of
    // same size and alignment.
    if (getTarget().isRenderScriptTarget()) {
      return coerceToIntArray(Ty, getContext(), getVMContext());
    }
    unsigned Alignment = getContext().getTypeAlign(Ty);
    Size = 64 * ((Size + 63) / 64); // round up to multiple of 8 bytes

    // We use a pair of i64 for 16-byte aggregate with 8-byte alignment.
    // For aggregates with 16-byte alignment, we use i128.
    if (Alignment < 128 && Size == 128) {
      llvm::Type *BaseTy = llvm::Type::getInt64Ty(getVMContext());
      return ABIArgInfo::getDirect(llvm::ArrayType::get(BaseTy, Size / 64));
    }
    return ABIArgInfo::getDirect(llvm::IntegerType::get(getVMContext(), Size));
  }

  return getNaturalAlignIndirect(Ty, /*ByVal=*/false);
}

ABIArgInfo AArch64ABIInfo::classifyReturnType(QualType RetTy) const {
  if (RetTy->isVoidType())
    return ABIArgInfo::getIgnore();

  // Large vector types should be returned via memory.
  if (RetTy->isVectorType() && getContext().getTypeSize(RetTy) > 128)
    return getNaturalAlignIndirect(RetTy);

  if (!isAggregateTypeForABI(RetTy)) {
    // Treat an enum type as its underlying type.
    if (const EnumType *EnumTy = RetTy->getAs<EnumType>())
      RetTy = EnumTy->getDecl()->getIntegerType();

    return (RetTy->isPromotableIntegerType() && isDarwinPCS()
                ? ABIArgInfo::getExtend()
                : ABIArgInfo::getDirect());
  }

  if (isEmptyRecord(getContext(), RetTy, true))
    return ABIArgInfo::getIgnore();

  const Type *Base = nullptr;
  uint64_t Members = 0;
  if (isHomogeneousAggregate(RetTy, Base, Members))
    // Homogeneous Floating-point Aggregates (HFAs) are returned directly.
    return ABIArgInfo::getDirect();

  // Aggregates <= 16 bytes are returned directly in registers or on the stack.
  uint64_t Size = getContext().getTypeSize(RetTy);
  if (Size <= 128) {
    // On RenderScript, coerce Aggregates <= 16 bytes to an integer array of
    // same size and alignment.
    if (getTarget().isRenderScriptTarget()) {
      return coerceToIntArray(RetTy, getContext(), getVMContext());
    }
    unsigned Alignment = getContext().getTypeAlign(RetTy);
    Size = 64 * ((Size + 63) / 64); // round up to multiple of 8 bytes

    // We use a pair of i64 for 16-byte aggregate with 8-byte alignment.
    // For aggregates with 16-byte alignment, we use i128.
    if (Alignment < 128 && Size == 128) {
      llvm::Type *BaseTy = llvm::Type::getInt64Ty(getVMContext());
      return ABIArgInfo::getDirect(llvm::ArrayType::get(BaseTy, Size / 64));
    }
    return ABIArgInfo::getDirect(llvm::IntegerType::get(getVMContext(), Size));
  }

  return getNaturalAlignIndirect(RetTy);
}

/// isIllegalVectorType - check whether the vector type is legal for AArch64.
bool AArch64ABIInfo::isIllegalVectorType(QualType Ty) const {
  if (const VectorType *VT = Ty->getAs<VectorType>()) {
    // Check whether VT is legal.
    unsigned NumElements = VT->getNumElements();
    uint64_t Size = getContext().getTypeSize(VT);
    // NumElements should be power of 2.
    if (!llvm::isPowerOf2_32(NumElements))
      return true;
    return Size != 64 && (Size != 128 || NumElements == 1);
  }
  return false;
}

bool AArch64ABIInfo::isHomogeneousAggregateBaseType(QualType Ty) const {
  // Homogeneous aggregates for AAPCS64 must have base types of a floating
  // point type or a short-vector type. This is the same as the 32-bit ABI,
  // but with the difference that any floating-point type is allowed,
  // including __fp16.
  if (const BuiltinType *BT = Ty->getAs<BuiltinType>()) {
    if (BT->isFloatingPoint())
      return true;
  } else if (const VectorType *VT = Ty->getAs<VectorType>()) {
    unsigned VecSize = getContext().getTypeSize(VT);
    if (VecSize == 64 || VecSize == 128)
      return true;
  }
  return false;
}

bool AArch64ABIInfo::isHomogeneousAggregateSmallEnough(const Type *Base,
                                                       uint64_t Members) const {
  return Members <= 4;
}

Address AArch64ABIInfo::EmitAAPCSVAArg(Address VAListAddr,
                                            QualType Ty,
                                            CodeGenFunction &CGF) const {
  ABIArgInfo AI = classifyArgumentType(Ty);
  bool IsIndirect = AI.isIndirect();

  llvm::Type *BaseTy = CGF.ConvertType(Ty);
  if (IsIndirect)
    BaseTy = llvm::PointerType::getUnqual(BaseTy);
  else if (AI.getCoerceToType())
    BaseTy = AI.getCoerceToType();

  unsigned NumRegs = 1;
  if (llvm::ArrayType *ArrTy = dyn_cast<llvm::ArrayType>(BaseTy)) {
    BaseTy = ArrTy->getElementType();
    NumRegs = ArrTy->getNumElements();
  }
  bool IsFPR = BaseTy->isFloatingPointTy() || BaseTy->isVectorTy();

  // The AArch64 va_list type and handling is specified in the Procedure Call
  // Standard, section B.4:
  //
  // struct {
  //   void *__stack;
  //   void *__gr_top;
  //   void *__vr_top;
  //   int __gr_offs;
  //   int __vr_offs;
  // };

  llvm::BasicBlock *MaybeRegBlock = CGF.createBasicBlock("vaarg.maybe_reg");
  llvm::BasicBlock *InRegBlock = CGF.createBasicBlock("vaarg.in_reg");
  llvm::BasicBlock *OnStackBlock = CGF.createBasicBlock("vaarg.on_stack");
  llvm::BasicBlock *ContBlock = CGF.createBasicBlock("vaarg.end");

  auto TyInfo = getContext().getTypeInfoInChars(Ty);
  CharUnits TyAlign = TyInfo.second;

  Address reg_offs_p = Address::invalid();
  llvm::Value *reg_offs = nullptr;
  int reg_top_index;
  CharUnits reg_top_offset;
  int RegSize = IsIndirect ? 8 : TyInfo.first.getQuantity();
  if (!IsFPR) {
    // 3 is the field number of __gr_offs
    reg_offs_p =
        CGF.Builder.CreateStructGEP(VAListAddr, 3, CharUnits::fromQuantity(24),
                                    "gr_offs_p");
    reg_offs = CGF.Builder.CreateLoad(reg_offs_p, "gr_offs");
    reg_top_index = 1; // field number for __gr_top
    reg_top_offset = CharUnits::fromQuantity(8);
    RegSize = llvm::alignTo(RegSize, 8);
  } else {
    // 4 is the field number of __vr_offs.
    reg_offs_p =
        CGF.Builder.CreateStructGEP(VAListAddr, 4, CharUnits::fromQuantity(28),
                                    "vr_offs_p");
    reg_offs = CGF.Builder.CreateLoad(reg_offs_p, "vr_offs");
    reg_top_index = 2; // field number for __vr_top
    reg_top_offset = CharUnits::fromQuantity(16);
    RegSize = 16 * NumRegs;
  }

  //=======================================
  // Find out where argument was passed
  //=======================================

  // If reg_offs >= 0 we're already using the stack for this type of
  // argument. We don't want to keep updating reg_offs (in case it overflows,
  // though anyone passing 2GB of arguments, each at most 16 bytes, deserves
  // whatever they get).
  llvm::Value *UsingStack = nullptr;
  UsingStack = CGF.Builder.CreateICmpSGE(
      reg_offs, llvm::ConstantInt::get(CGF.Int32Ty, 0));

  CGF.Builder.CreateCondBr(UsingStack, OnStackBlock, MaybeRegBlock);

  // Otherwise, at least some kind of argument could go in these registers, the
  // question is whether this particular type is too big.
  CGF.EmitBlock(MaybeRegBlock);

  // Integer arguments may need to correct register alignment (for example a
  // "struct { __int128 a; };" gets passed in x_2N, x_{2N+1}). In this case we
  // align __gr_offs to calculate the potential address.
  if (!IsFPR && !IsIndirect && TyAlign.getQuantity() > 8) {
    int Align = TyAlign.getQuantity();

    reg_offs = CGF.Builder.CreateAdd(
        reg_offs, llvm::ConstantInt::get(CGF.Int32Ty, Align - 1),
        "align_regoffs");
    reg_offs = CGF.Builder.CreateAnd(
        reg_offs, llvm::ConstantInt::get(CGF.Int32Ty, -Align),
        "aligned_regoffs");
  }

  // Update the gr_offs/vr_offs pointer for next call to va_arg on this va_list.
  // The fact that this is done unconditionally reflects the fact that
  // allocating an argument to the stack also uses up all the remaining
  // registers of the appropriate kind.
  llvm::Value *NewOffset = nullptr;
  NewOffset = CGF.Builder.CreateAdd(
      reg_offs, llvm::ConstantInt::get(CGF.Int32Ty, RegSize), "new_reg_offs");
  CGF.Builder.CreateStore(NewOffset, reg_offs_p);

  // Now we're in a position to decide whether this argument really was in
  // registers or not.
  llvm::Value *InRegs = nullptr;
  InRegs = CGF.Builder.CreateICmpSLE(
      NewOffset, llvm::ConstantInt::get(CGF.Int32Ty, 0), "inreg");

  CGF.Builder.CreateCondBr(InRegs, InRegBlock, OnStackBlock);

  //=======================================
  // Argument was in registers
  //=======================================

  // Now we emit the code for if the argument was originally passed in
  // registers. First start the appropriate block:
  CGF.EmitBlock(InRegBlock);

  llvm::Value *reg_top = nullptr;
  Address reg_top_p = CGF.Builder.CreateStructGEP(VAListAddr, reg_top_index,
                                                  reg_top_offset, "reg_top_p");
  reg_top = CGF.Builder.CreateLoad(reg_top_p, "reg_top");
  Address BaseAddr(CGF.Builder.CreateInBoundsGEP(reg_top, reg_offs),
                   CharUnits::fromQuantity(IsFPR ? 16 : 8));
  Address RegAddr = Address::invalid();
  llvm::Type *MemTy = CGF.ConvertTypeForMem(Ty);

  if (IsIndirect) {
    // If it's been passed indirectly (actually a struct), whatever we find from
    // stored registers or on the stack will actually be a struct **.
    MemTy = llvm::PointerType::getUnqual(MemTy);
  }

  const Type *Base = nullptr;
  uint64_t NumMembers = 0;
  bool IsHFA = isHomogeneousAggregate(Ty, Base, NumMembers);
  if (IsHFA && NumMembers > 1) {
    // Homogeneous aggregates passed in registers will have their elements split
    // and stored 16-bytes apart regardless of size (they're notionally in qN,
    // qN+1, ...). We reload and store into a temporary local variable
    // contiguously.
    assert(!IsIndirect && "Homogeneous aggregates should be passed directly");
    auto BaseTyInfo = getContext().getTypeInfoInChars(QualType(Base, 0));
    llvm::Type *BaseTy = CGF.ConvertType(QualType(Base, 0));
    llvm::Type *HFATy = llvm::ArrayType::get(BaseTy, NumMembers);
    Address Tmp = CGF.CreateTempAlloca(HFATy,
                                       std::max(TyAlign, BaseTyInfo.second));

    // On big-endian platforms, the value will be right-aligned in its slot.
    int Offset = 0;
    if (CGF.CGM.getDataLayout().isBigEndian() &&
        BaseTyInfo.first.getQuantity() < 16)
      Offset = 16 - BaseTyInfo.first.getQuantity();

    for (unsigned i = 0; i < NumMembers; ++i) {
      CharUnits BaseOffset = CharUnits::fromQuantity(16 * i + Offset);
      Address LoadAddr =
        CGF.Builder.CreateConstInBoundsByteGEP(BaseAddr, BaseOffset);
      LoadAddr = CGF.Builder.CreateElementBitCast(LoadAddr, BaseTy);

      Address StoreAddr =
        CGF.Builder.CreateConstArrayGEP(Tmp, i, BaseTyInfo.first);

      llvm::Value *Elem = CGF.Builder.CreateLoad(LoadAddr);
      CGF.Builder.CreateStore(Elem, StoreAddr);
    }

    RegAddr = CGF.Builder.CreateElementBitCast(Tmp, MemTy);
  } else {
    // Otherwise the object is contiguous in memory.

    // It might be right-aligned in its slot.
    CharUnits SlotSize = BaseAddr.getAlignment();
    if (CGF.CGM.getDataLayout().isBigEndian() && !IsIndirect &&
        (IsHFA || !isAggregateTypeForABI(Ty)) &&
        TyInfo.first < SlotSize) {
      CharUnits Offset = SlotSize - TyInfo.first;
      BaseAddr = CGF.Builder.CreateConstInBoundsByteGEP(BaseAddr, Offset);
    }

    RegAddr = CGF.Builder.CreateElementBitCast(BaseAddr, MemTy);
  }

  CGF.EmitBranch(ContBlock);

  //=======================================
  // Argument was on the stack
  //=======================================
  CGF.EmitBlock(OnStackBlock);

  Address stack_p = CGF.Builder.CreateStructGEP(VAListAddr, 0,
                                                CharUnits::Zero(), "stack_p");
  llvm::Value *OnStackPtr = CGF.Builder.CreateLoad(stack_p, "stack");

  // Again, stack arguments may need realignment. In this case both integer and
  // floating-point ones might be affected.
  if (!IsIndirect && TyAlign.getQuantity() > 8) {
    int Align = TyAlign.getQuantity();

    OnStackPtr = CGF.Builder.CreatePtrToInt(OnStackPtr, CGF.Int64Ty);

    OnStackPtr = CGF.Builder.CreateAdd(
        OnStackPtr, llvm::ConstantInt::get(CGF.Int64Ty, Align - 1),
        "align_stack");
    OnStackPtr = CGF.Builder.CreateAnd(
        OnStackPtr, llvm::ConstantInt::get(CGF.Int64Ty, -Align),
        "align_stack");

    OnStackPtr = CGF.Builder.CreateIntToPtr(OnStackPtr, CGF.Int8PtrTy);
  }
  Address OnStackAddr(OnStackPtr,
                      std::max(CharUnits::fromQuantity(8), TyAlign));

  // All stack slots are multiples of 8 bytes.
  CharUnits StackSlotSize = CharUnits::fromQuantity(8);
  CharUnits StackSize;
  if (IsIndirect)
    StackSize = StackSlotSize;
  else
    StackSize = TyInfo.first.alignTo(StackSlotSize);

  llvm::Value *StackSizeC = CGF.Builder.getSize(StackSize);
  llvm::Value *NewStack =
      CGF.Builder.CreateInBoundsGEP(OnStackPtr, StackSizeC, "new_stack");

  // Write the new value of __stack for the next call to va_arg
  CGF.Builder.CreateStore(NewStack, stack_p);

  if (CGF.CGM.getDataLayout().isBigEndian() && !isAggregateTypeForABI(Ty) &&
      TyInfo.first < StackSlotSize) {
    CharUnits Offset = StackSlotSize - TyInfo.first;
    OnStackAddr = CGF.Builder.CreateConstInBoundsByteGEP(OnStackAddr, Offset);
  }

  OnStackAddr = CGF.Builder.CreateElementBitCast(OnStackAddr, MemTy);

  CGF.EmitBranch(ContBlock);

  //=======================================
  // Tidy up
  //=======================================
  CGF.EmitBlock(ContBlock);

  Address ResAddr = emitMergePHI(CGF, RegAddr, InRegBlock,
                                 OnStackAddr, OnStackBlock, "vaargs.addr");

  if (IsIndirect)
    return Address(CGF.Builder.CreateLoad(ResAddr, "vaarg.addr"),
                   TyInfo.second);

  return ResAddr;
}

Address AArch64ABIInfo::EmitDarwinVAArg(Address VAListAddr, QualType Ty,
                                        CodeGenFunction &CGF) const {
  // The backend's lowering doesn't support va_arg for aggregates or
  // illegal vector types.  Lower VAArg here for these cases and use
  // the LLVM va_arg instruction for everything else.
  if (!isAggregateTypeForABI(Ty) && !isIllegalVectorType(Ty))
    return EmitVAArgInstr(CGF, VAListAddr, Ty, ABIArgInfo::getDirect());

  CharUnits SlotSize = CharUnits::fromQuantity(8);

  // Empty records are ignored for parameter passing purposes.
  if (isEmptyRecord(getContext(), Ty, true)) {
    Address Addr(CGF.Builder.CreateLoad(VAListAddr, "ap.cur"), SlotSize);
    Addr = CGF.Builder.CreateElementBitCast(Addr, CGF.ConvertTypeForMem(Ty));
    return Addr;
  }

  // The size of the actual thing passed, which might end up just
  // being a pointer for indirect types.
  auto TyInfo = getContext().getTypeInfoInChars(Ty);

  // Arguments bigger than 16 bytes which aren't homogeneous
  // aggregates should be passed indirectly.
  bool IsIndirect = false;
  if (TyInfo.first.getQuantity() > 16) {
    const Type *Base = nullptr;
    uint64_t Members = 0;
    IsIndirect = !isHomogeneousAggregate(Ty, Base, Members);
  }

  return emitVoidPtrVAArg(CGF, VAListAddr, Ty, IsIndirect,
                          TyInfo, SlotSize, /*AllowHigherAlign*/ true);
}

//===----------------------------------------------------------------------===//
// ARM ABI Implementation
//===----------------------------------------------------------------------===//

namespace {

class ARMABIInfo : public SwiftABIInfo {
public:
  enum ABIKind {
    APCS = 0,
    AAPCS = 1,
    AAPCS_VFP = 2,
    AAPCS16_VFP = 3,
  };

private:
  ABIKind Kind;

public:
  ARMABIInfo(CodeGenTypes &CGT, ABIKind _Kind)
      : SwiftABIInfo(CGT), Kind(_Kind) {
    setCCs();
  }

  bool isEABI() const {
    switch (getTarget().getTriple().getEnvironment()) {
    case llvm::Triple::Android:
    case llvm::Triple::EABI:
    case llvm::Triple::EABIHF:
    case llvm::Triple::GNUEABI:
    case llvm::Triple::GNUEABIHF:
    case llvm::Triple::MuslEABI:
    case llvm::Triple::MuslEABIHF:
      return true;
    default:
      return false;
    }
  }

  bool isEABIHF() const {
    switch (getTarget().getTriple().getEnvironment()) {
    case llvm::Triple::EABIHF:
    case llvm::Triple::GNUEABIHF:
    case llvm::Triple::MuslEABIHF:
      return true;
    default:
      return false;
    }
  }

  ABIKind getABIKind() const { return Kind; }

private:
  ABIArgInfo classifyReturnType(QualType RetTy, bool isVariadic) const;
  ABIArgInfo classifyArgumentType(QualType RetTy, bool isVariadic) const;
  bool isIllegalVectorType(QualType Ty) const;

  bool isHomogeneousAggregateBaseType(QualType Ty) const override;
  bool isHomogeneousAggregateSmallEnough(const Type *Ty,
                                         uint64_t Members) const override;

  void computeInfo(CGFunctionInfo &FI) const override;

  Address EmitVAArg(CodeGenFunction &CGF, Address VAListAddr,
                    QualType Ty) const override;

  llvm::CallingConv::ID getLLVMDefaultCC() const;
  llvm::CallingConv::ID getABIDefaultCC() const;
  void setCCs();

  bool shouldPassIndirectlyForSwift(CharUnits totalSize,
                                    ArrayRef<llvm::Type*> scalars,
                                    bool asReturnValue) const override {
    return occupiesMoreThan(CGT, scalars, /*total*/ 4);
  }
  bool isSwiftErrorInRegister() const override {
    return true;
  }
};

class ARMTargetCodeGenInfo : public TargetCodeGenInfo {
public:
  ARMTargetCodeGenInfo(CodeGenTypes &CGT, ARMABIInfo::ABIKind K)
    :TargetCodeGenInfo(new ARMABIInfo(CGT, K)) {}

  const ARMABIInfo &getABIInfo() const {
    return static_cast<const ARMABIInfo&>(TargetCodeGenInfo::getABIInfo());
  }

  int getDwarfEHStackPointer(CodeGen::CodeGenModule &M) const override {
    return 13;
  }

  StringRef getARCRetainAutoreleasedReturnValueMarker() const override {
    return "mov\tr7, r7\t\t@ marker for objc_retainAutoreleaseReturnValue";
  }

  bool initDwarfEHRegSizeTable(CodeGen::CodeGenFunction &CGF,
                               llvm::Value *Address) const override {
    llvm::Value *Four8 = llvm::ConstantInt::get(CGF.Int8Ty, 4);

    // 0-15 are the 16 integer registers.
    AssignToArrayRange(CGF.Builder, Address, Four8, 0, 15);
    return false;
  }

  unsigned getSizeOfUnwindException() const override {
    if (getABIInfo().isEABI()) return 88;
    return TargetCodeGenInfo::getSizeOfUnwindException();
  }

  void setTargetAttributes(const Decl *D, llvm::GlobalValue *GV,
                           CodeGen::CodeGenModule &CGM) const override {
    const FunctionDecl *FD = dyn_cast_or_null<FunctionDecl>(D);
    if (!FD)
      return;

    const ARMInterruptAttr *Attr = FD->getAttr<ARMInterruptAttr>();
    if (!Attr)
      return;

    const char *Kind;
    switch (Attr->getInterrupt()) {
    case ARMInterruptAttr::Generic: Kind = ""; break;
    case ARMInterruptAttr::IRQ:     Kind = "IRQ"; break;
    case ARMInterruptAttr::FIQ:     Kind = "FIQ"; break;
    case ARMInterruptAttr::SWI:     Kind = "SWI"; break;
    case ARMInterruptAttr::ABORT:   Kind = "ABORT"; break;
    case ARMInterruptAttr::UNDEF:   Kind = "UNDEF"; break;
    }

    llvm::Function *Fn = cast<llvm::Function>(GV);

    Fn->addFnAttr("interrupt", Kind);

    ARMABIInfo::ABIKind ABI = cast<ARMABIInfo>(getABIInfo()).getABIKind();
    if (ABI == ARMABIInfo::APCS)
      return;

    // AAPCS guarantees that sp will be 8-byte aligned on any public interface,
    // however this is not necessarily true on taking any interrupt. Instruct
    // the backend to perform a realignment as part of the function prologue.
    llvm::AttrBuilder B;
    B.addStackAlignmentAttr(8);
    Fn->addAttributes(llvm::AttributeSet::FunctionIndex,
                      llvm::AttributeSet::get(CGM.getLLVMContext(),
                                              llvm::AttributeSet::FunctionIndex,
                                              B));
  }
};

class WindowsARMTargetCodeGenInfo : public ARMTargetCodeGenInfo {
public:
  WindowsARMTargetCodeGenInfo(CodeGenTypes &CGT, ARMABIInfo::ABIKind K)
      : ARMTargetCodeGenInfo(CGT, K) {}

  void setTargetAttributes(const Decl *D, llvm::GlobalValue *GV,
                           CodeGen::CodeGenModule &CGM) const override;

  void getDependentLibraryOption(llvm::StringRef Lib,
                                 llvm::SmallString<24> &Opt) const override {
    Opt = "/DEFAULTLIB:" + qualifyWindowsLibrary(Lib);
  }

  void getDetectMismatchOption(llvm::StringRef Name, llvm::StringRef Value,
                               llvm::SmallString<32> &Opt) const override {
    Opt = "/FAILIFMISMATCH:\"" + Name.str() + "=" + Value.str() + "\"";
  }
};

void WindowsARMTargetCodeGenInfo::setTargetAttributes(
    const Decl *D, llvm::GlobalValue *GV, CodeGen::CodeGenModule &CGM) const {
  ARMTargetCodeGenInfo::setTargetAttributes(D, GV, CGM);
  addStackProbeSizeTargetAttribute(D, GV, CGM);
}
}

void ARMABIInfo::computeInfo(CGFunctionInfo &FI) const {
  if (!getCXXABI().classifyReturnType(FI))
    FI.getReturnInfo() =
        classifyReturnType(FI.getReturnType(), FI.isVariadic());

  for (auto &I : FI.arguments())
    I.info = classifyArgumentType(I.type, FI.isVariadic());

  // Always honor user-specified calling convention.
  if (FI.getCallingConvention() != llvm::CallingConv::C)
    return;

  llvm::CallingConv::ID cc = getRuntimeCC();
  if (cc != llvm::CallingConv::C)
    FI.setEffectiveCallingConvention(cc);
}

/// Return the default calling convention that LLVM will use.
llvm::CallingConv::ID ARMABIInfo::getLLVMDefaultCC() const {
  // The default calling convention that LLVM will infer.
  if (isEABIHF() || getTarget().getTriple().isWatchABI())
    return llvm::CallingConv::ARM_AAPCS_VFP;
  else if (isEABI())
    return llvm::CallingConv::ARM_AAPCS;
  else
    return llvm::CallingConv::ARM_APCS;
}

/// Return the calling convention that our ABI would like us to use
/// as the C calling convention.
llvm::CallingConv::ID ARMABIInfo::getABIDefaultCC() const {
  switch (getABIKind()) {
  case APCS: return llvm::CallingConv::ARM_APCS;
  case AAPCS: return llvm::CallingConv::ARM_AAPCS;
  case AAPCS_VFP: return llvm::CallingConv::ARM_AAPCS_VFP;
  case AAPCS16_VFP: return llvm::CallingConv::ARM_AAPCS_VFP;
  }
  llvm_unreachable("bad ABI kind");
}

void ARMABIInfo::setCCs() {
  assert(getRuntimeCC() == llvm::CallingConv::C);

  // Don't muddy up the IR with a ton of explicit annotations if
  // they'd just match what LLVM will infer from the triple.
  llvm::CallingConv::ID abiCC = getABIDefaultCC();
  if (abiCC != getLLVMDefaultCC())
    RuntimeCC = abiCC;

  // AAPCS apparently requires runtime support functions to be soft-float, but
  // that's almost certainly for historic reasons (Thumb1 not supporting VFP
  // most likely). It's more convenient for AAPCS16_VFP to be hard-float.
  switch (getABIKind()) {
  case APCS:
  case AAPCS16_VFP:
    if (abiCC != getLLVMDefaultCC())
      BuiltinCC = abiCC;
    break;
  case AAPCS:
  case AAPCS_VFP:
    BuiltinCC = llvm::CallingConv::ARM_AAPCS;
    break;
  }
}

ABIArgInfo ARMABIInfo::classifyArgumentType(QualType Ty,
                                            bool isVariadic) const {
  // 6.1.2.1 The following argument types are VFP CPRCs:
  //   A single-precision floating-point type (including promoted
  //   half-precision types); A double-precision floating-point type;
  //   A 64-bit or 128-bit containerized vector type; Homogeneous Aggregate
  //   with a Base Type of a single- or double-precision floating-point type,
  //   64-bit containerized vectors or 128-bit containerized vectors with one
  //   to four Elements.
  bool IsEffectivelyAAPCS_VFP = getABIKind() == AAPCS_VFP && !isVariadic;

  Ty = useFirstFieldIfTransparentUnion(Ty);

  // Handle illegal vector types here.
  if (isIllegalVectorType(Ty)) {
    uint64_t Size = getContext().getTypeSize(Ty);
    if (Size <= 32) {
      llvm::Type *ResType =
          llvm::Type::getInt32Ty(getVMContext());
      return ABIArgInfo::getDirect(ResType);
    }
    if (Size == 64) {
      llvm::Type *ResType = llvm::VectorType::get(
          llvm::Type::getInt32Ty(getVMContext()), 2);
      return ABIArgInfo::getDirect(ResType);
    }
    if (Size == 128) {
      llvm::Type *ResType = llvm::VectorType::get(
          llvm::Type::getInt32Ty(getVMContext()), 4);
      return ABIArgInfo::getDirect(ResType);
    }
    return getNaturalAlignIndirect(Ty, /*ByVal=*/false);
  }

  // __fp16 gets passed as if it were an int or float, but with the top 16 bits
  // unspecified. This is not done for OpenCL as it handles the half type
  // natively, and does not need to interwork with AAPCS code.
  if (Ty->isHalfType() && !getContext().getLangOpts().NativeHalfArgsAndReturns) {
    llvm::Type *ResType = IsEffectivelyAAPCS_VFP ?
      llvm::Type::getFloatTy(getVMContext()) :
      llvm::Type::getInt32Ty(getVMContext());
    return ABIArgInfo::getDirect(ResType);
  }

  if (!isAggregateTypeForABI(Ty)) {
    // Treat an enum type as its underlying type.
    if (const EnumType *EnumTy = Ty->getAs<EnumType>()) {
      Ty = EnumTy->getDecl()->getIntegerType();
    }

    return (Ty->isPromotableIntegerType() ? ABIArgInfo::getExtend()
                                          : ABIArgInfo::getDirect());
  }

  if (CGCXXABI::RecordArgABI RAA = getRecordArgABI(Ty, getCXXABI())) {
    return getNaturalAlignIndirect(Ty, RAA == CGCXXABI::RAA_DirectInMemory);
  }

  // Ignore empty records.
  if (isEmptyRecord(getContext(), Ty, true))
    return ABIArgInfo::getIgnore();

  if (IsEffectivelyAAPCS_VFP) {
    // Homogeneous Aggregates need to be expanded when we can fit the aggregate
    // into VFP registers.
    const Type *Base = nullptr;
    uint64_t Members = 0;
    if (isHomogeneousAggregate(Ty, Base, Members)) {
      assert(Base && "Base class should be set for homogeneous aggregate");
      // Base can be a floating-point or a vector.
      return ABIArgInfo::getDirect(nullptr, 0, nullptr, false);
    }
  } else if (getABIKind() == ARMABIInfo::AAPCS16_VFP) {
    // WatchOS does have homogeneous aggregates. Note that we intentionally use
    // this convention even for a variadic function: the backend will use GPRs
    // if needed.
    const Type *Base = nullptr;
    uint64_t Members = 0;
    if (isHomogeneousAggregate(Ty, Base, Members)) {
      assert(Base && Members <= 4 && "unexpected homogeneous aggregate");
      llvm::Type *Ty =
        llvm::ArrayType::get(CGT.ConvertType(QualType(Base, 0)), Members);
      return ABIArgInfo::getDirect(Ty, 0, nullptr, false);
    }
  }

  if (getABIKind() == ARMABIInfo::AAPCS16_VFP &&
      getContext().getTypeSizeInChars(Ty) > CharUnits::fromQuantity(16)) {
    // WatchOS is adopting the 64-bit AAPCS rule on composite types: if they're
    // bigger than 128-bits, they get placed in space allocated by the caller,
    // and a pointer is passed.
    return ABIArgInfo::getIndirect(
        CharUnits::fromQuantity(getContext().getTypeAlign(Ty) / 8), false);
  }

  // Support byval for ARM.
  // The ABI alignment for APCS is 4-byte and for AAPCS at least 4-byte and at
  // most 8-byte. We realign the indirect argument if type alignment is bigger
  // than ABI alignment.
  uint64_t ABIAlign = 4;
  uint64_t TyAlign = getContext().getTypeAlign(Ty) / 8;
  if (getABIKind() == ARMABIInfo::AAPCS_VFP ||
       getABIKind() == ARMABIInfo::AAPCS)
    ABIAlign = std::min(std::max(TyAlign, (uint64_t)4), (uint64_t)8);

  if (getContext().getTypeSizeInChars(Ty) > CharUnits::fromQuantity(64)) {
    assert(getABIKind() != ARMABIInfo::AAPCS16_VFP && "unexpected byval");
    return ABIArgInfo::getIndirect(CharUnits::fromQuantity(ABIAlign),
                                   /*ByVal=*/true,
                                   /*Realign=*/TyAlign > ABIAlign);
  }

  // On RenderScript, coerce Aggregates <= 64 bytes to an integer array of
  // same size and alignment.
  if (getTarget().isRenderScriptTarget()) {
    return coerceToIntArray(Ty, getContext(), getVMContext());
  }

  // Otherwise, pass by coercing to a structure of the appropriate size.
  llvm::Type* ElemTy;
  unsigned SizeRegs;
  // FIXME: Try to match the types of the arguments more accurately where
  // we can.
  if (getContext().getTypeAlign(Ty) <= 32) {
    ElemTy = llvm::Type::getInt32Ty(getVMContext());
    SizeRegs = (getContext().getTypeSize(Ty) + 31) / 32;
  } else {
    ElemTy = llvm::Type::getInt64Ty(getVMContext());
    SizeRegs = (getContext().getTypeSize(Ty) + 63) / 64;
  }

  return ABIArgInfo::getDirect(llvm::ArrayType::get(ElemTy, SizeRegs));
}

static bool isIntegerLikeType(QualType Ty, ASTContext &Context,
                              llvm::LLVMContext &VMContext) {
  // APCS, C Language Calling Conventions, Non-Simple Return Values: A structure
  // is called integer-like if its size is less than or equal to one word, and
  // the offset of each of its addressable sub-fields is zero.

  uint64_t Size = Context.getTypeSize(Ty);

  // Check that the type fits in a word.
  if (Size > 32)
    return false;

  // FIXME: Handle vector types!
  if (Ty->isVectorType())
    return false;

  // Float types are never treated as "integer like".
  if (Ty->isRealFloatingType())
    return false;

  // If this is a builtin or pointer type then it is ok.
  if (Ty->getAs<BuiltinType>() || Ty->isPointerType())
    return true;

  // Small complex integer types are "integer like".
  if (const ComplexType *CT = Ty->getAs<ComplexType>())
    return isIntegerLikeType(CT->getElementType(), Context, VMContext);

  // Single element and zero sized arrays should be allowed, by the definition
  // above, but they are not.

  // Otherwise, it must be a record type.
  const RecordType *RT = Ty->getAs<RecordType>();
  if (!RT) return false;

  // Ignore records with flexible arrays.
  const RecordDecl *RD = RT->getDecl();
  if (RD->hasFlexibleArrayMember())
    return false;

  // Check that all sub-fields are at offset 0, and are themselves "integer
  // like".
  const ASTRecordLayout &Layout = Context.getASTRecordLayout(RD);

  bool HadField = false;
  unsigned idx = 0;
  for (RecordDecl::field_iterator i = RD->field_begin(), e = RD->field_end();
       i != e; ++i, ++idx) {
    const FieldDecl *FD = *i;

    // Bit-fields are not addressable, we only need to verify they are "integer
    // like". We still have to disallow a subsequent non-bitfield, for example:
    //   struct { int : 0; int x }
    // is non-integer like according to gcc.
    if (FD->isBitField()) {
      if (!RD->isUnion())
        HadField = true;

      if (!isIntegerLikeType(FD->getType(), Context, VMContext))
        return false;

      continue;
    }

    // Check if this field is at offset 0.
    if (Layout.getFieldOffset(idx) != 0)
      return false;

    if (!isIntegerLikeType(FD->getType(), Context, VMContext))
      return false;

    // Only allow at most one field in a structure. This doesn't match the
    // wording above, but follows gcc in situations with a field following an
    // empty structure.
    if (!RD->isUnion()) {
      if (HadField)
        return false;

      HadField = true;
    }
  }

  return true;
}

ABIArgInfo ARMABIInfo::classifyReturnType(QualType RetTy,
                                          bool isVariadic) const {
  bool IsEffectivelyAAPCS_VFP =
      (getABIKind() == AAPCS_VFP || getABIKind() == AAPCS16_VFP) && !isVariadic;

  if (RetTy->isVoidType())
    return ABIArgInfo::getIgnore();

  // Large vector types should be returned via memory.
  if (RetTy->isVectorType() && getContext().getTypeSize(RetTy) > 128) {
    return getNaturalAlignIndirect(RetTy);
  }

  // __fp16 gets returned as if it were an int or float, but with the top 16
  // bits unspecified. This is not done for OpenCL as it handles the half type
  // natively, and does not need to interwork with AAPCS code.
  if (RetTy->isHalfType() && !getContext().getLangOpts().NativeHalfArgsAndReturns) {
    llvm::Type *ResType = IsEffectivelyAAPCS_VFP ?
      llvm::Type::getFloatTy(getVMContext()) :
      llvm::Type::getInt32Ty(getVMContext());
    return ABIArgInfo::getDirect(ResType);
  }

  if (!isAggregateTypeForABI(RetTy)) {
    // Treat an enum type as its underlying type.
    if (const EnumType *EnumTy = RetTy->getAs<EnumType>())
      RetTy = EnumTy->getDecl()->getIntegerType();

    return RetTy->isPromotableIntegerType() ? ABIArgInfo::getExtend()
                                            : ABIArgInfo::getDirect();
  }

  // Are we following APCS?
  if (getABIKind() == APCS) {
    if (isEmptyRecord(getContext(), RetTy, false))
      return ABIArgInfo::getIgnore();

    // Complex types are all returned as packed integers.
    //
    // FIXME: Consider using 2 x vector types if the back end handles them
    // correctly.
    if (RetTy->isAnyComplexType())
      return ABIArgInfo::getDirect(llvm::IntegerType::get(
          getVMContext(), getContext().getTypeSize(RetTy)));

    // Integer like structures are returned in r0.
    if (isIntegerLikeType(RetTy, getContext(), getVMContext())) {
      // Return in the smallest viable integer type.
      uint64_t Size = getContext().getTypeSize(RetTy);
      if (Size <= 8)
        return ABIArgInfo::getDirect(llvm::Type::getInt8Ty(getVMContext()));
      if (Size <= 16)
        return ABIArgInfo::getDirect(llvm::Type::getInt16Ty(getVMContext()));
      return ABIArgInfo::getDirect(llvm::Type::getInt32Ty(getVMContext()));
    }

    // Otherwise return in memory.
    return getNaturalAlignIndirect(RetTy);
  }

  // Otherwise this is an AAPCS variant.

  if (isEmptyRecord(getContext(), RetTy, true))
    return ABIArgInfo::getIgnore();

  // Check for homogeneous aggregates with AAPCS-VFP.
  if (IsEffectivelyAAPCS_VFP) {
    const Type *Base = nullptr;
    uint64_t Members = 0;
    if (isHomogeneousAggregate(RetTy, Base, Members)) {
      assert(Base && "Base class should be set for homogeneous aggregate");
      // Homogeneous Aggregates are returned directly.
      return ABIArgInfo::getDirect(nullptr, 0, nullptr, false);
    }
  }

  // Aggregates <= 4 bytes are returned in r0; other aggregates
  // are returned indirectly.
  uint64_t Size = getContext().getTypeSize(RetTy);
  if (Size <= 32) {
    // On RenderScript, coerce Aggregates <= 4 bytes to an integer array of
    // same size and alignment.
    if (getTarget().isRenderScriptTarget()) {
      return coerceToIntArray(RetTy, getContext(), getVMContext());
    }
    if (getDataLayout().isBigEndian())
      // Return in 32 bit integer integer type (as if loaded by LDR, AAPCS 5.4)
      return ABIArgInfo::getDirect(llvm::Type::getInt32Ty(getVMContext()));

    // Return in the smallest viable integer type.
    if (Size <= 8)
      return ABIArgInfo::getDirect(llvm::Type::getInt8Ty(getVMContext()));
    if (Size <= 16)
      return ABIArgInfo::getDirect(llvm::Type::getInt16Ty(getVMContext()));
    return ABIArgInfo::getDirect(llvm::Type::getInt32Ty(getVMContext()));
  } else if (Size <= 128 && getABIKind() == AAPCS16_VFP) {
    llvm::Type *Int32Ty = llvm::Type::getInt32Ty(getVMContext());
    llvm::Type *CoerceTy =
        llvm::ArrayType::get(Int32Ty, llvm::alignTo(Size, 32) / 32);
    return ABIArgInfo::getDirect(CoerceTy);
  }

  return getNaturalAlignIndirect(RetTy);
}

/// isIllegalVector - check whether Ty is an illegal vector type.
bool ARMABIInfo::isIllegalVectorType(QualType Ty) const {
  if (const VectorType *VT = Ty->getAs<VectorType> ()) {
    if (isAndroid()) {
      // Android shipped using Clang 3.1, which supported a slightly different
      // vector ABI. The primary differences were that 3-element vector types
      // were legal, and so were sub 32-bit vectors (i.e. <2 x i8>). This path
      // accepts that legacy behavior for Android only.
      // Check whether VT is legal.
      unsigned NumElements = VT->getNumElements();
      // NumElements should be power of 2 or equal to 3.
      if (!llvm::isPowerOf2_32(NumElements) && NumElements != 3)
        return true;
    } else {
      // Check whether VT is legal.
      unsigned NumElements = VT->getNumElements();
      uint64_t Size = getContext().getTypeSize(VT);
      // NumElements should be power of 2.
      if (!llvm::isPowerOf2_32(NumElements))
        return true;
      // Size should be greater than 32 bits.
      return Size <= 32;
    }
  }
  return false;
}

bool ARMABIInfo::isHomogeneousAggregateBaseType(QualType Ty) const {
  // Homogeneous aggregates for AAPCS-VFP must have base types of float,
  // double, or 64-bit or 128-bit vectors.
  if (const BuiltinType *BT = Ty->getAs<BuiltinType>()) {
    if (BT->getKind() == BuiltinType::Float ||
        BT->getKind() == BuiltinType::Double ||
        BT->getKind() == BuiltinType::LongDouble)
      return true;
  } else if (const VectorType *VT = Ty->getAs<VectorType>()) {
    unsigned VecSize = getContext().getTypeSize(VT);
    if (VecSize == 64 || VecSize == 128)
      return true;
  }
  return false;
}

bool ARMABIInfo::isHomogeneousAggregateSmallEnough(const Type *Base,
                                                   uint64_t Members) const {
  return Members <= 4;
}

Address ARMABIInfo::EmitVAArg(CodeGenFunction &CGF, Address VAListAddr,
                              QualType Ty) const {
  CharUnits SlotSize = CharUnits::fromQuantity(4);

  // Empty records are ignored for parameter passing purposes.
  if (isEmptyRecord(getContext(), Ty, true)) {
    Address Addr(CGF.Builder.CreateLoad(VAListAddr), SlotSize);
    Addr = CGF.Builder.CreateElementBitCast(Addr, CGF.ConvertTypeForMem(Ty));
    return Addr;
  }

  auto TyInfo = getContext().getTypeInfoInChars(Ty);
  CharUnits TyAlignForABI = TyInfo.second;

  // Use indirect if size of the illegal vector is bigger than 16 bytes.
  bool IsIndirect = false;
  const Type *Base = nullptr;
  uint64_t Members = 0;
  if (TyInfo.first > CharUnits::fromQuantity(16) && isIllegalVectorType(Ty)) {
    IsIndirect = true;

  // ARMv7k passes structs bigger than 16 bytes indirectly, in space
  // allocated by the caller.
  } else if (TyInfo.first > CharUnits::fromQuantity(16) &&
             getABIKind() == ARMABIInfo::AAPCS16_VFP &&
             !isHomogeneousAggregate(Ty, Base, Members)) {
    IsIndirect = true;

  // Otherwise, bound the type's ABI alignment.
  // The ABI alignment for 64-bit or 128-bit vectors is 8 for AAPCS and 4 for
  // APCS. For AAPCS, the ABI alignment is at least 4-byte and at most 8-byte.
  // Our callers should be prepared to handle an under-aligned address.
  } else if (getABIKind() == ARMABIInfo::AAPCS_VFP ||
             getABIKind() == ARMABIInfo::AAPCS) {
    TyAlignForABI = std::max(TyAlignForABI, CharUnits::fromQuantity(4));
    TyAlignForABI = std::min(TyAlignForABI, CharUnits::fromQuantity(8));
  } else if (getABIKind() == ARMABIInfo::AAPCS16_VFP) {
    // ARMv7k allows type alignment up to 16 bytes.
    TyAlignForABI = std::max(TyAlignForABI, CharUnits::fromQuantity(4));
    TyAlignForABI = std::min(TyAlignForABI, CharUnits::fromQuantity(16));
  } else {
    TyAlignForABI = CharUnits::fromQuantity(4);
  }
  TyInfo.second = TyAlignForABI;

  return emitVoidPtrVAArg(CGF, VAListAddr, Ty, IsIndirect, TyInfo,
                          SlotSize, /*AllowHigherAlign*/ true);
}

//===----------------------------------------------------------------------===//
// NVPTX ABI Implementation
//===----------------------------------------------------------------------===//

namespace {

class NVPTXABIInfo : public ABIInfo {
public:
  NVPTXABIInfo(CodeGenTypes &CGT) : ABIInfo(CGT) {}

  ABIArgInfo classifyReturnType(QualType RetTy) const;
  ABIArgInfo classifyArgumentType(QualType Ty) const;

  void computeInfo(CGFunctionInfo &FI) const override;
  Address EmitVAArg(CodeGenFunction &CGF, Address VAListAddr,
                    QualType Ty) const override;
};

class NVPTXTargetCodeGenInfo : public TargetCodeGenInfo {
public:
  NVPTXTargetCodeGenInfo(CodeGenTypes &CGT)
    : TargetCodeGenInfo(new NVPTXABIInfo(CGT)) {}

  void setTargetAttributes(const Decl *D, llvm::GlobalValue *GV,
                           CodeGen::CodeGenModule &M) const override;
private:
  // Adds a NamedMDNode with F, Name, and Operand as operands, and adds the
  // resulting MDNode to the nvvm.annotations MDNode.
  static void addNVVMMetadata(llvm::Function *F, StringRef Name, int Operand);
};

ABIArgInfo NVPTXABIInfo::classifyReturnType(QualType RetTy) const {
  if (RetTy->isVoidType())
    return ABIArgInfo::getIgnore();

  // note: this is different from default ABI
  if (!RetTy->isScalarType())
    return ABIArgInfo::getDirect();

  // Treat an enum type as its underlying type.
  if (const EnumType *EnumTy = RetTy->getAs<EnumType>())
    RetTy = EnumTy->getDecl()->getIntegerType();

  return (RetTy->isPromotableIntegerType() ?
          ABIArgInfo::getExtend() : ABIArgInfo::getDirect());
}

ABIArgInfo NVPTXABIInfo::classifyArgumentType(QualType Ty) const {
  // Treat an enum type as its underlying type.
  if (const EnumType *EnumTy = Ty->getAs<EnumType>())
    Ty = EnumTy->getDecl()->getIntegerType();

  // Return aggregates type as indirect by value
  if (isAggregateTypeForABI(Ty))
    return getNaturalAlignIndirect(Ty, /* byval */ true);

  return (Ty->isPromotableIntegerType() ?
          ABIArgInfo::getExtend() : ABIArgInfo::getDirect());
}

void NVPTXABIInfo::computeInfo(CGFunctionInfo &FI) const {
  if (!getCXXABI().classifyReturnType(FI))
    FI.getReturnInfo() = classifyReturnType(FI.getReturnType());
  for (auto &I : FI.arguments())
    I.info = classifyArgumentType(I.type);

  // Always honor user-specified calling convention.
  if (FI.getCallingConvention() != llvm::CallingConv::C)
    return;

  FI.setEffectiveCallingConvention(getRuntimeCC());
}

Address NVPTXABIInfo::EmitVAArg(CodeGenFunction &CGF, Address VAListAddr,
                                QualType Ty) const {
  llvm_unreachable("NVPTX does not support varargs");
}

void NVPTXTargetCodeGenInfo::
setTargetAttributes(const Decl *D, llvm::GlobalValue *GV,
                    CodeGen::CodeGenModule &M) const{
  const FunctionDecl *FD = dyn_cast_or_null<FunctionDecl>(D);
  if (!FD) return;

  llvm::Function *F = cast<llvm::Function>(GV);

  // Perform special handling in OpenCL mode
  if (M.getLangOpts().OpenCL) {
    // Use OpenCL function attributes to check for kernel functions
    // By default, all functions are device functions
    if (FD->hasAttr<OpenCLKernelAttr>()) {
      // OpenCL __kernel functions get kernel metadata
      // Create !{<func-ref>, metadata !"kernel", i32 1} node
      addNVVMMetadata(F, "kernel", 1);
      // And kernel functions are not subject to inlining
      F->addFnAttr(llvm::Attribute::NoInline);
    }
  }

  // Perform special handling in CUDA mode.
  if (M.getLangOpts().CUDA) {
    // CUDA __global__ functions get a kernel metadata entry.  Since
    // __global__ functions cannot be called from the device, we do not
    // need to set the noinline attribute.
    if (FD->hasAttr<CUDAGlobalAttr>()) {
      // Create !{<func-ref>, metadata !"kernel", i32 1} node
      addNVVMMetadata(F, "kernel", 1);
    }
    if (CUDALaunchBoundsAttr *Attr = FD->getAttr<CUDALaunchBoundsAttr>()) {
      // Create !{<func-ref>, metadata !"maxntidx", i32 <val>} node
      llvm::APSInt MaxThreads(32);
      MaxThreads = Attr->getMaxThreads()->EvaluateKnownConstInt(M.getContext());
      if (MaxThreads > 0)
        addNVVMMetadata(F, "maxntidx", MaxThreads.getExtValue());

      // min blocks is an optional argument for CUDALaunchBoundsAttr. If it was
      // not specified in __launch_bounds__ or if the user specified a 0 value,
      // we don't have to add a PTX directive.
      if (Attr->getMinBlocks()) {
        llvm::APSInt MinBlocks(32);
        MinBlocks = Attr->getMinBlocks()->EvaluateKnownConstInt(M.getContext());
        if (MinBlocks > 0)
          // Create !{<func-ref>, metadata !"minctasm", i32 <val>} node
          addNVVMMetadata(F, "minctasm", MinBlocks.getExtValue());
      }
    }
  }
}

void NVPTXTargetCodeGenInfo::addNVVMMetadata(llvm::Function *F, StringRef Name,
                                             int Operand) {
  llvm::Module *M = F->getParent();
  llvm::LLVMContext &Ctx = M->getContext();

  // Get "nvvm.annotations" metadata node
  llvm::NamedMDNode *MD = M->getOrInsertNamedMetadata("nvvm.annotations");

  llvm::Metadata *MDVals[] = {
      llvm::ConstantAsMetadata::get(F), llvm::MDString::get(Ctx, Name),
      llvm::ConstantAsMetadata::get(
          llvm::ConstantInt::get(llvm::Type::getInt32Ty(Ctx), Operand))};
  // Append metadata to nvvm.annotations
  MD->addOperand(llvm::MDNode::get(Ctx, MDVals));
}
}

//===----------------------------------------------------------------------===//
// SystemZ ABI Implementation
//===----------------------------------------------------------------------===//

namespace {

class SystemZABIInfo : public SwiftABIInfo {
  bool HasVector;

public:
  SystemZABIInfo(CodeGenTypes &CGT, bool HV)
    : SwiftABIInfo(CGT), HasVector(HV) {}

  bool isPromotableIntegerType(QualType Ty) const;
  bool isCompoundType(QualType Ty) const;
  bool isVectorArgumentType(QualType Ty) const;
  bool isFPArgumentType(QualType Ty) const;
  QualType GetSingleElementType(QualType Ty) const;

  ABIArgInfo classifyReturnType(QualType RetTy) const;
  ABIArgInfo classifyArgumentType(QualType ArgTy) const;

  void computeInfo(CGFunctionInfo &FI) const override {
    if (!getCXXABI().classifyReturnType(FI))
      FI.getReturnInfo() = classifyReturnType(FI.getReturnType());
    for (auto &I : FI.arguments())
      I.info = classifyArgumentType(I.type);
  }

  Address EmitVAArg(CodeGenFunction &CGF, Address VAListAddr,
                    QualType Ty) const override;

  bool shouldPassIndirectlyForSwift(CharUnits totalSize,
                                    ArrayRef<llvm::Type*> scalars,
                                    bool asReturnValue) const override {
    return occupiesMoreThan(CGT, scalars, /*total*/ 4);
  }
  bool isSwiftErrorInRegister() const override {
    return true;
  }
};

class SystemZTargetCodeGenInfo : public TargetCodeGenInfo {
public:
  SystemZTargetCodeGenInfo(CodeGenTypes &CGT, bool HasVector)
    : TargetCodeGenInfo(new SystemZABIInfo(CGT, HasVector)) {}
};

}

bool SystemZABIInfo::isPromotableIntegerType(QualType Ty) const {
  // Treat an enum type as its underlying type.
  if (const EnumType *EnumTy = Ty->getAs<EnumType>())
    Ty = EnumTy->getDecl()->getIntegerType();

  // Promotable integer types are required to be promoted by the ABI.
  if (Ty->isPromotableIntegerType())
    return true;

  // 32-bit values must also be promoted.
  if (const BuiltinType *BT = Ty->getAs<BuiltinType>())
    switch (BT->getKind()) {
    case BuiltinType::Int:
    case BuiltinType::UInt:
      return true;
    default:
      return false;
    }
  return false;
}

bool SystemZABIInfo::isCompoundType(QualType Ty) const {
  return (Ty->isAnyComplexType() ||
          Ty->isVectorType() ||
          isAggregateTypeForABI(Ty));
}

bool SystemZABIInfo::isVectorArgumentType(QualType Ty) const {
  return (HasVector &&
          Ty->isVectorType() &&
          getContext().getTypeSize(Ty) <= 128);
}

bool SystemZABIInfo::isFPArgumentType(QualType Ty) const {
  if (const BuiltinType *BT = Ty->getAs<BuiltinType>())
    switch (BT->getKind()) {
    case BuiltinType::Float:
    case BuiltinType::Double:
      return true;
    default:
      return false;
    }

  return false;
}

QualType SystemZABIInfo::GetSingleElementType(QualType Ty) const {
  if (const RecordType *RT = Ty->getAsStructureType()) {
    const RecordDecl *RD = RT->getDecl();
    QualType Found;

    // If this is a C++ record, check the bases first.
    if (const CXXRecordDecl *CXXRD = dyn_cast<CXXRecordDecl>(RD))
      for (const auto &I : CXXRD->bases()) {
        QualType Base = I.getType();

        // Empty bases don't affect things either way.
        if (isEmptyRecord(getContext(), Base, true))
          continue;

        if (!Found.isNull())
          return Ty;
        Found = GetSingleElementType(Base);
      }

    // Check the fields.
    for (const auto *FD : RD->fields()) {
      // For compatibility with GCC, ignore empty bitfields in C++ mode.
      // Unlike isSingleElementStruct(), empty structure and array fields
      // do count.  So do anonymous bitfields that aren't zero-sized.
      if (getContext().getLangOpts().CPlusPlus &&
          FD->isBitField() && FD->getBitWidthValue(getContext()) == 0)
        continue;

      // Unlike isSingleElementStruct(), arrays do not count.
      // Nested structures still do though.
      if (!Found.isNull())
        return Ty;
      Found = GetSingleElementType(FD->getType());
    }

    // Unlike isSingleElementStruct(), trailing padding is allowed.
    // An 8-byte aligned struct s { float f; } is passed as a double.
    if (!Found.isNull())
      return Found;
  }

  return Ty;
}

Address SystemZABIInfo::EmitVAArg(CodeGenFunction &CGF, Address VAListAddr,
                                  QualType Ty) const {
  // Assume that va_list type is correct; should be pointer to LLVM type:
  // struct {
  //   i64 __gpr;
  //   i64 __fpr;
  //   i8 *__overflow_arg_area;
  //   i8 *__reg_save_area;
  // };

  // Every non-vector argument occupies 8 bytes and is passed by preference
  // in either GPRs or FPRs.  Vector arguments occupy 8 or 16 bytes and are
  // always passed on the stack.
  Ty = getContext().getCanonicalType(Ty);
  auto TyInfo = getContext().getTypeInfoInChars(Ty);
  llvm::Type *ArgTy = CGF.ConvertTypeForMem(Ty);
  llvm::Type *DirectTy = ArgTy;
  ABIArgInfo AI = classifyArgumentType(Ty);
  bool IsIndirect = AI.isIndirect();
  bool InFPRs = false;
  bool IsVector = false;
  CharUnits UnpaddedSize;
  CharUnits DirectAlign;
  if (IsIndirect) {
    DirectTy = llvm::PointerType::getUnqual(DirectTy);
    UnpaddedSize = DirectAlign = CharUnits::fromQuantity(8);
  } else {
    if (AI.getCoerceToType())
      ArgTy = AI.getCoerceToType();
    InFPRs = ArgTy->isFloatTy() || ArgTy->isDoubleTy();
    IsVector = ArgTy->isVectorTy();
    UnpaddedSize = TyInfo.first;
    DirectAlign = TyInfo.second;
  }
  CharUnits PaddedSize = CharUnits::fromQuantity(8);
  if (IsVector && UnpaddedSize > PaddedSize)
    PaddedSize = CharUnits::fromQuantity(16);
  assert((UnpaddedSize <= PaddedSize) && "Invalid argument size.");

  CharUnits Padding = (PaddedSize - UnpaddedSize);

  llvm::Type *IndexTy = CGF.Int64Ty;
  llvm::Value *PaddedSizeV =
    llvm::ConstantInt::get(IndexTy, PaddedSize.getQuantity());

  if (IsVector) {
    // Work out the address of a vector argument on the stack.
    // Vector arguments are always passed in the high bits of a
    // single (8 byte) or double (16 byte) stack slot.
    Address OverflowArgAreaPtr =
      CGF.Builder.CreateStructGEP(VAListAddr, 2, CharUnits::fromQuantity(16),
                                  "overflow_arg_area_ptr");
    Address OverflowArgArea =
      Address(CGF.Builder.CreateLoad(OverflowArgAreaPtr, "overflow_arg_area"),
              TyInfo.second);
    Address MemAddr =
      CGF.Builder.CreateElementBitCast(OverflowArgArea, DirectTy, "mem_addr");

    // Update overflow_arg_area_ptr pointer
    llvm::Value *NewOverflowArgArea =
      CGF.Builder.CreateGEP(OverflowArgArea.getPointer(), PaddedSizeV,
                            "overflow_arg_area");
    CGF.Builder.CreateStore(NewOverflowArgArea, OverflowArgAreaPtr);

    return MemAddr;
  }

  assert(PaddedSize.getQuantity() == 8);

  unsigned MaxRegs, RegCountField, RegSaveIndex;
  CharUnits RegPadding;
  if (InFPRs) {
    MaxRegs = 4; // Maximum of 4 FPR arguments
    RegCountField = 1; // __fpr
    RegSaveIndex = 16; // save offset for f0
    RegPadding = CharUnits(); // floats are passed in the high bits of an FPR
  } else {
    MaxRegs = 5; // Maximum of 5 GPR arguments
    RegCountField = 0; // __gpr
    RegSaveIndex = 2; // save offset for r2
    RegPadding = Padding; // values are passed in the low bits of a GPR
  }

  Address RegCountPtr = CGF.Builder.CreateStructGEP(
      VAListAddr, RegCountField, RegCountField * CharUnits::fromQuantity(8),
      "reg_count_ptr");
  llvm::Value *RegCount = CGF.Builder.CreateLoad(RegCountPtr, "reg_count");
  llvm::Value *MaxRegsV = llvm::ConstantInt::get(IndexTy, MaxRegs);
  llvm::Value *InRegs = CGF.Builder.CreateICmpULT(RegCount, MaxRegsV,
                                                 "fits_in_regs");

  llvm::BasicBlock *InRegBlock = CGF.createBasicBlock("vaarg.in_reg");
  llvm::BasicBlock *InMemBlock = CGF.createBasicBlock("vaarg.in_mem");
  llvm::BasicBlock *ContBlock = CGF.createBasicBlock("vaarg.end");
  CGF.Builder.CreateCondBr(InRegs, InRegBlock, InMemBlock);

  // Emit code to load the value if it was passed in registers.
  CGF.EmitBlock(InRegBlock);

  // Work out the address of an argument register.
  llvm::Value *ScaledRegCount =
    CGF.Builder.CreateMul(RegCount, PaddedSizeV, "scaled_reg_count");
  llvm::Value *RegBase =
    llvm::ConstantInt::get(IndexTy, RegSaveIndex * PaddedSize.getQuantity()
                                      + RegPadding.getQuantity());
  llvm::Value *RegOffset =
    CGF.Builder.CreateAdd(ScaledRegCount, RegBase, "reg_offset");
  Address RegSaveAreaPtr =
      CGF.Builder.CreateStructGEP(VAListAddr, 3, CharUnits::fromQuantity(24),
                                  "reg_save_area_ptr");
  llvm::Value *RegSaveArea =
    CGF.Builder.CreateLoad(RegSaveAreaPtr, "reg_save_area");
  Address RawRegAddr(CGF.Builder.CreateGEP(RegSaveArea, RegOffset,
                                           "raw_reg_addr"),
                     PaddedSize);
  Address RegAddr =
    CGF.Builder.CreateElementBitCast(RawRegAddr, DirectTy, "reg_addr");

  // Update the register count
  llvm::Value *One = llvm::ConstantInt::get(IndexTy, 1);
  llvm::Value *NewRegCount =
    CGF.Builder.CreateAdd(RegCount, One, "reg_count");
  CGF.Builder.CreateStore(NewRegCount, RegCountPtr);
  CGF.EmitBranch(ContBlock);

  // Emit code to load the value if it was passed in memory.
  CGF.EmitBlock(InMemBlock);

  // Work out the address of a stack argument.
  Address OverflowArgAreaPtr = CGF.Builder.CreateStructGEP(
      VAListAddr, 2, CharUnits::fromQuantity(16), "overflow_arg_area_ptr");
  Address OverflowArgArea =
    Address(CGF.Builder.CreateLoad(OverflowArgAreaPtr, "overflow_arg_area"),
            PaddedSize);
  Address RawMemAddr =
    CGF.Builder.CreateConstByteGEP(OverflowArgArea, Padding, "raw_mem_addr");
  Address MemAddr =
    CGF.Builder.CreateElementBitCast(RawMemAddr, DirectTy, "mem_addr");

  // Update overflow_arg_area_ptr pointer
  llvm::Value *NewOverflowArgArea =
    CGF.Builder.CreateGEP(OverflowArgArea.getPointer(), PaddedSizeV,
                          "overflow_arg_area");
  CGF.Builder.CreateStore(NewOverflowArgArea, OverflowArgAreaPtr);
  CGF.EmitBranch(ContBlock);

  // Return the appropriate result.
  CGF.EmitBlock(ContBlock);
  Address ResAddr = emitMergePHI(CGF, RegAddr, InRegBlock,
                                 MemAddr, InMemBlock, "va_arg.addr");

  if (IsIndirect)
    ResAddr = Address(CGF.Builder.CreateLoad(ResAddr, "indirect_arg"),
                      TyInfo.second);

  return ResAddr;
}

ABIArgInfo SystemZABIInfo::classifyReturnType(QualType RetTy) const {
  if (RetTy->isVoidType())
    return ABIArgInfo::getIgnore();
  if (isVectorArgumentType(RetTy))
    return ABIArgInfo::getDirect();
  if (isCompoundType(RetTy) || getContext().getTypeSize(RetTy) > 64)
    return getNaturalAlignIndirect(RetTy);
  return (isPromotableIntegerType(RetTy) ?
          ABIArgInfo::getExtend() : ABIArgInfo::getDirect());
}

ABIArgInfo SystemZABIInfo::classifyArgumentType(QualType Ty) const {
  // Handle the generic C++ ABI.
  if (CGCXXABI::RecordArgABI RAA = getRecordArgABI(Ty, getCXXABI()))
    return getNaturalAlignIndirect(Ty, RAA == CGCXXABI::RAA_DirectInMemory);

  // Integers and enums are extended to full register width.
  if (isPromotableIntegerType(Ty))
    return ABIArgInfo::getExtend();

  // Handle vector types and vector-like structure types.  Note that
  // as opposed to float-like structure types, we do not allow any
  // padding for vector-like structures, so verify the sizes match.
  uint64_t Size = getContext().getTypeSize(Ty);
  QualType SingleElementTy = GetSingleElementType(Ty);
  if (isVectorArgumentType(SingleElementTy) &&
      getContext().getTypeSize(SingleElementTy) == Size)
    return ABIArgInfo::getDirect(CGT.ConvertType(SingleElementTy));

  // Values that are not 1, 2, 4 or 8 bytes in size are passed indirectly.
  if (Size != 8 && Size != 16 && Size != 32 && Size != 64)
    return getNaturalAlignIndirect(Ty, /*ByVal=*/false);

  // Handle small structures.
  if (const RecordType *RT = Ty->getAs<RecordType>()) {
    // Structures with flexible arrays have variable length, so really
    // fail the size test above.
    const RecordDecl *RD = RT->getDecl();
    if (RD->hasFlexibleArrayMember())
      return getNaturalAlignIndirect(Ty, /*ByVal=*/false);

    // The structure is passed as an unextended integer, a float, or a double.
    llvm::Type *PassTy;
    if (isFPArgumentType(SingleElementTy)) {
      assert(Size == 32 || Size == 64);
      if (Size == 32)
        PassTy = llvm::Type::getFloatTy(getVMContext());
      else
        PassTy = llvm::Type::getDoubleTy(getVMContext());
    } else
      PassTy = llvm::IntegerType::get(getVMContext(), Size);
    return ABIArgInfo::getDirect(PassTy);
  }

  // Non-structure compounds are passed indirectly.
  if (isCompoundType(Ty))
    return getNaturalAlignIndirect(Ty, /*ByVal=*/false);

  return ABIArgInfo::getDirect(nullptr);
}

//===----------------------------------------------------------------------===//
// MSP430 ABI Implementation
//===----------------------------------------------------------------------===//

namespace {

class MSP430TargetCodeGenInfo : public TargetCodeGenInfo {
public:
  MSP430TargetCodeGenInfo(CodeGenTypes &CGT)
    : TargetCodeGenInfo(new DefaultABIInfo(CGT)) {}
  void setTargetAttributes(const Decl *D, llvm::GlobalValue *GV,
                           CodeGen::CodeGenModule &M) const override;
};

}

void MSP430TargetCodeGenInfo::setTargetAttributes(const Decl *D,
                                                  llvm::GlobalValue *GV,
                                             CodeGen::CodeGenModule &M) const {
  if (const FunctionDecl *FD = dyn_cast_or_null<FunctionDecl>(D)) {
    if (const MSP430InterruptAttr *attr = FD->getAttr<MSP430InterruptAttr>()) {
      // Handle 'interrupt' attribute:
      llvm::Function *F = cast<llvm::Function>(GV);

      // Step 1: Set ISR calling convention.
      F->setCallingConv(llvm::CallingConv::MSP430_INTR);

      // Step 2: Add attributes goodness.
      F->addFnAttr(llvm::Attribute::NoInline);

      // Step 3: Emit ISR vector alias.
      unsigned Num = attr->getNumber() / 2;
      llvm::GlobalAlias::create(llvm::Function::ExternalLinkage,
                                "__isr_" + Twine(Num), F);
    }
  }
}

//===----------------------------------------------------------------------===//
// MIPS ABI Implementation.  This works for both little-endian and
// big-endian variants.
//===----------------------------------------------------------------------===//

namespace {
class MipsABIInfo : public ABIInfo {
  bool IsO32;
  unsigned MinABIStackAlignInBytes, StackAlignInBytes;
  void CoerceToIntArgs(uint64_t TySize,
                       SmallVectorImpl<llvm::Type *> &ArgList) const;
  llvm::Type* HandleAggregates(QualType Ty, uint64_t TySize) const;
  llvm::Type* returnAggregateInRegs(QualType RetTy, uint64_t Size) const;
  llvm::Type* getPaddingType(uint64_t Align, uint64_t Offset) const;
public:
  MipsABIInfo(CodeGenTypes &CGT, bool _IsO32) :
    ABIInfo(CGT), IsO32(_IsO32), MinABIStackAlignInBytes(IsO32 ? 4 : 8),
    StackAlignInBytes(IsO32 ? 8 : 16) {}

  ABIArgInfo classifyReturnType(QualType RetTy) const;
  ABIArgInfo classifyArgumentType(QualType RetTy, uint64_t &Offset) const;
  void computeInfo(CGFunctionInfo &FI) const override;
  Address EmitVAArg(CodeGenFunction &CGF, Address VAListAddr,
                    QualType Ty) const override;
  bool shouldSignExtUnsignedType(QualType Ty) const override;
};

class MIPSTargetCodeGenInfo : public TargetCodeGenInfo {
  unsigned SizeOfUnwindException;
public:
  MIPSTargetCodeGenInfo(CodeGenTypes &CGT, bool IsO32)
    : TargetCodeGenInfo(new MipsABIInfo(CGT, IsO32)),
      SizeOfUnwindException(IsO32 ? 24 : 32) {}

  int getDwarfEHStackPointer(CodeGen::CodeGenModule &CGM) const override {
    return 29;
  }

  void setTargetAttributes(const Decl *D, llvm::GlobalValue *GV,
                           CodeGen::CodeGenModule &CGM) const override {
    const FunctionDecl *FD = dyn_cast_or_null<FunctionDecl>(D);
    if (!FD) return;
    llvm::Function *Fn = cast<llvm::Function>(GV);
    if (FD->hasAttr<Mips16Attr>()) {
      Fn->addFnAttr("mips16");
    }
    else if (FD->hasAttr<NoMips16Attr>()) {
      Fn->addFnAttr("nomips16");
    }

    const MipsInterruptAttr *Attr = FD->getAttr<MipsInterruptAttr>();
    if (!Attr)
      return;

    const char *Kind;
    switch (Attr->getInterrupt()) {
    case MipsInterruptAttr::eic:     Kind = "eic"; break;
    case MipsInterruptAttr::sw0:     Kind = "sw0"; break;
    case MipsInterruptAttr::sw1:     Kind = "sw1"; break;
    case MipsInterruptAttr::hw0:     Kind = "hw0"; break;
    case MipsInterruptAttr::hw1:     Kind = "hw1"; break;
    case MipsInterruptAttr::hw2:     Kind = "hw2"; break;
    case MipsInterruptAttr::hw3:     Kind = "hw3"; break;
    case MipsInterruptAttr::hw4:     Kind = "hw4"; break;
    case MipsInterruptAttr::hw5:     Kind = "hw5"; break;
    }

    Fn->addFnAttr("interrupt", Kind);

  }

  bool initDwarfEHRegSizeTable(CodeGen::CodeGenFunction &CGF,
                               llvm::Value *Address) const override;

  unsigned getSizeOfUnwindException() const override {
    return SizeOfUnwindException;
  }
};
}

void MipsABIInfo::CoerceToIntArgs(
    uint64_t TySize, SmallVectorImpl<llvm::Type *> &ArgList) const {
  llvm::IntegerType *IntTy =
    llvm::IntegerType::get(getVMContext(), MinABIStackAlignInBytes * 8);

  // Add (TySize / MinABIStackAlignInBytes) args of IntTy.
  for (unsigned N = TySize / (MinABIStackAlignInBytes * 8); N; --N)
    ArgList.push_back(IntTy);

  // If necessary, add one more integer type to ArgList.
  unsigned R = TySize % (MinABIStackAlignInBytes * 8);

  if (R)
    ArgList.push_back(llvm::IntegerType::get(getVMContext(), R));
}

// In N32/64, an aligned double precision floating point field is passed in
// a register.
llvm::Type* MipsABIInfo::HandleAggregates(QualType Ty, uint64_t TySize) const {
  SmallVector<llvm::Type*, 8> ArgList, IntArgList;

  if (IsO32) {
    CoerceToIntArgs(TySize, ArgList);
    return llvm::StructType::get(getVMContext(), ArgList);
  }

  if (Ty->isComplexType())
    return CGT.ConvertType(Ty);

  const RecordType *RT = Ty->getAs<RecordType>();

  // Unions/vectors are passed in integer registers.
  if (!RT || !RT->isStructureOrClassType()) {
    CoerceToIntArgs(TySize, ArgList);
    return llvm::StructType::get(getVMContext(), ArgList);
  }

  const RecordDecl *RD = RT->getDecl();
  const ASTRecordLayout &Layout = getContext().getASTRecordLayout(RD);
  assert(!(TySize % 8) && "Size of structure must be multiple of 8.");

  uint64_t LastOffset = 0;
  unsigned idx = 0;
  llvm::IntegerType *I64 = llvm::IntegerType::get(getVMContext(), 64);

  // Iterate over fields in the struct/class and check if there are any aligned
  // double fields.
  for (RecordDecl::field_iterator i = RD->field_begin(), e = RD->field_end();
       i != e; ++i, ++idx) {
    const QualType Ty = i->getType();
    const BuiltinType *BT = Ty->getAs<BuiltinType>();

    if (!BT || BT->getKind() != BuiltinType::Double)
      continue;

    uint64_t Offset = Layout.getFieldOffset(idx);
    if (Offset % 64) // Ignore doubles that are not aligned.
      continue;

    // Add ((Offset - LastOffset) / 64) args of type i64.
    for (unsigned j = (Offset - LastOffset) / 64; j > 0; --j)
      ArgList.push_back(I64);

    // Add double type.
    ArgList.push_back(llvm::Type::getDoubleTy(getVMContext()));
    LastOffset = Offset + 64;
  }

  CoerceToIntArgs(TySize - LastOffset, IntArgList);
  ArgList.append(IntArgList.begin(), IntArgList.end());

  return llvm::StructType::get(getVMContext(), ArgList);
}

llvm::Type *MipsABIInfo::getPaddingType(uint64_t OrigOffset,
                                        uint64_t Offset) const {
  if (OrigOffset + MinABIStackAlignInBytes > Offset)
    return nullptr;

  return llvm::IntegerType::get(getVMContext(), (Offset - OrigOffset) * 8);
}

ABIArgInfo
MipsABIInfo::classifyArgumentType(QualType Ty, uint64_t &Offset) const {
  Ty = useFirstFieldIfTransparentUnion(Ty);

  uint64_t OrigOffset = Offset;
  uint64_t TySize = getContext().getTypeSize(Ty);
  uint64_t Align = getContext().getTypeAlign(Ty) / 8;

  Align = std::min(std::max(Align, (uint64_t)MinABIStackAlignInBytes),
                   (uint64_t)StackAlignInBytes);
  unsigned CurrOffset = llvm::alignTo(Offset, Align);
  Offset = CurrOffset + llvm::alignTo(TySize, Align * 8) / 8;

  if (isAggregateTypeForABI(Ty) || Ty->isVectorType()) {
    // Ignore empty aggregates.
    if (TySize == 0)
      return ABIArgInfo::getIgnore();

    if (CGCXXABI::RecordArgABI RAA = getRecordArgABI(Ty, getCXXABI())) {
      Offset = OrigOffset + MinABIStackAlignInBytes;
      return getNaturalAlignIndirect(Ty, RAA == CGCXXABI::RAA_DirectInMemory);
    }

    // If we have reached here, aggregates are passed directly by coercing to
    // another structure type. Padding is inserted if the offset of the
    // aggregate is unaligned.
    ABIArgInfo ArgInfo =
        ABIArgInfo::getDirect(HandleAggregates(Ty, TySize), 0,
                              getPaddingType(OrigOffset, CurrOffset));
    ArgInfo.setInReg(true);
    return ArgInfo;
  }

  // Treat an enum type as its underlying type.
  if (const EnumType *EnumTy = Ty->getAs<EnumType>())
    Ty = EnumTy->getDecl()->getIntegerType();

  // All integral types are promoted to the GPR width.
  if (Ty->isIntegralOrEnumerationType())
    return ABIArgInfo::getExtend();

  return ABIArgInfo::getDirect(
      nullptr, 0, IsO32 ? nullptr : getPaddingType(OrigOffset, CurrOffset));
}

llvm::Type*
MipsABIInfo::returnAggregateInRegs(QualType RetTy, uint64_t Size) const {
  const RecordType *RT = RetTy->getAs<RecordType>();
  SmallVector<llvm::Type*, 8> RTList;

  if (RT && RT->isStructureOrClassType()) {
    const RecordDecl *RD = RT->getDecl();
    const ASTRecordLayout &Layout = getContext().getASTRecordLayout(RD);
    unsigned FieldCnt = Layout.getFieldCount();

    // N32/64 returns struct/classes in floating point registers if the
    // following conditions are met:
    // 1. The size of the struct/class is no larger than 128-bit.
    // 2. The struct/class has one or two fields all of which are floating
    //    point types.
    // 3. The offset of the first field is zero (this follows what gcc does).
    //
    // Any other composite results are returned in integer registers.
    //
    if (FieldCnt && (FieldCnt <= 2) && !Layout.getFieldOffset(0)) {
      RecordDecl::field_iterator b = RD->field_begin(), e = RD->field_end();
      for (; b != e; ++b) {
        const BuiltinType *BT = b->getType()->getAs<BuiltinType>();

        if (!BT || !BT->isFloatingPoint())
          break;

        RTList.push_back(CGT.ConvertType(b->getType()));
      }

      if (b == e)
        return llvm::StructType::get(getVMContext(), RTList,
                                     RD->hasAttr<PackedAttr>());

      RTList.clear();
    }
  }

  CoerceToIntArgs(Size, RTList);
  return llvm::StructType::get(getVMContext(), RTList);
}

ABIArgInfo MipsABIInfo::classifyReturnType(QualType RetTy) const {
  uint64_t Size = getContext().getTypeSize(RetTy);

  if (RetTy->isVoidType())
    return ABIArgInfo::getIgnore();

  // O32 doesn't treat zero-sized structs differently from other structs.
  // However, N32/N64 ignores zero sized return values.
  if (!IsO32 && Size == 0)
    return ABIArgInfo::getIgnore();

  if (isAggregateTypeForABI(RetTy) || RetTy->isVectorType()) {
    if (Size <= 128) {
      if (RetTy->isAnyComplexType())
        return ABIArgInfo::getDirect();

      // O32 returns integer vectors in registers and N32/N64 returns all small
      // aggregates in registers.
      if (!IsO32 ||
          (RetTy->isVectorType() && !RetTy->hasFloatingRepresentation())) {
        ABIArgInfo ArgInfo =
            ABIArgInfo::getDirect(returnAggregateInRegs(RetTy, Size));
        ArgInfo.setInReg(true);
        return ArgInfo;
      }
    }

    return getNaturalAlignIndirect(RetTy);
  }

  // Treat an enum type as its underlying type.
  if (const EnumType *EnumTy = RetTy->getAs<EnumType>())
    RetTy = EnumTy->getDecl()->getIntegerType();

  return (RetTy->isPromotableIntegerType() ?
          ABIArgInfo::getExtend() : ABIArgInfo::getDirect());
}

void MipsABIInfo::computeInfo(CGFunctionInfo &FI) const {
  ABIArgInfo &RetInfo = FI.getReturnInfo();
  if (!getCXXABI().classifyReturnType(FI))
    RetInfo = classifyReturnType(FI.getReturnType());

  // Check if a pointer to an aggregate is passed as a hidden argument.
  uint64_t Offset = RetInfo.isIndirect() ? MinABIStackAlignInBytes : 0;

  for (auto &I : FI.arguments())
    I.info = classifyArgumentType(I.type, Offset);
}

Address MipsABIInfo::EmitVAArg(CodeGenFunction &CGF, Address VAListAddr,
                               QualType OrigTy) const {
  QualType Ty = OrigTy;

  // Integer arguments are promoted to 32-bit on O32 and 64-bit on N32/N64.
  // Pointers are also promoted in the same way but this only matters for N32.
  unsigned SlotSizeInBits = IsO32 ? 32 : 64;
  unsigned PtrWidth = getTarget().getPointerWidth(0);
  bool DidPromote = false;
  if ((Ty->isIntegerType() &&
          getContext().getIntWidth(Ty) < SlotSizeInBits) ||
      (Ty->isPointerType() && PtrWidth < SlotSizeInBits)) {
    DidPromote = true;
    Ty = getContext().getIntTypeForBitwidth(SlotSizeInBits,
                                            Ty->isSignedIntegerType());
  }

  auto TyInfo = getContext().getTypeInfoInChars(Ty);

  // The alignment of things in the argument area is never larger than
  // StackAlignInBytes.
  TyInfo.second =
    std::min(TyInfo.second, CharUnits::fromQuantity(StackAlignInBytes));

  // MinABIStackAlignInBytes is the size of argument slots on the stack.
  CharUnits ArgSlotSize = CharUnits::fromQuantity(MinABIStackAlignInBytes);

  Address Addr = emitVoidPtrVAArg(CGF, VAListAddr, Ty, /*indirect*/ false,
                          TyInfo, ArgSlotSize, /*AllowHigherAlign*/ true);


  // If there was a promotion, "unpromote" into a temporary.
  // TODO: can we just use a pointer into a subset of the original slot?
  if (DidPromote) {
    Address Temp = CGF.CreateMemTemp(OrigTy, "vaarg.promotion-temp");
    llvm::Value *Promoted = CGF.Builder.CreateLoad(Addr);

    // Truncate down to the right width.
    llvm::Type *IntTy = (OrigTy->isIntegerType() ? Temp.getElementType()
                                                 : CGF.IntPtrTy);
    llvm::Value *V = CGF.Builder.CreateTrunc(Promoted, IntTy);
    if (OrigTy->isPointerType())
      V = CGF.Builder.CreateIntToPtr(V, Temp.getElementType());

    CGF.Builder.CreateStore(V, Temp);
    Addr = Temp;
  }

  return Addr;
}

bool MipsABIInfo::shouldSignExtUnsignedType(QualType Ty) const {
  int TySize = getContext().getTypeSize(Ty);

  // MIPS64 ABI requires unsigned 32 bit integers to be sign extended.
  if (Ty->isUnsignedIntegerOrEnumerationType() && TySize == 32)
    return true;

  return false;
}

bool
MIPSTargetCodeGenInfo::initDwarfEHRegSizeTable(CodeGen::CodeGenFunction &CGF,
                                               llvm::Value *Address) const {
  // This information comes from gcc's implementation, which seems to
  // as canonical as it gets.

  // Everything on MIPS is 4 bytes.  Double-precision FP registers
  // are aliased to pairs of single-precision FP registers.
  llvm::Value *Four8 = llvm::ConstantInt::get(CGF.Int8Ty, 4);

  // 0-31 are the general purpose registers, $0 - $31.
  // 32-63 are the floating-point registers, $f0 - $f31.
  // 64 and 65 are the multiply/divide registers, $hi and $lo.
  // 66 is the (notional, I think) register for signal-handler return.
  AssignToArrayRange(CGF.Builder, Address, Four8, 0, 65);

  // 67-74 are the floating-point status registers, $fcc0 - $fcc7.
  // They are one bit wide and ignored here.

  // 80-111 are the coprocessor 0 registers, $c0r0 - $c0r31.
  // (coprocessor 1 is the FP unit)
  // 112-143 are the coprocessor 2 registers, $c2r0 - $c2r31.
  // 144-175 are the coprocessor 3 registers, $c3r0 - $c3r31.
  // 176-181 are the DSP accumulator registers.
  AssignToArrayRange(CGF.Builder, Address, Four8, 80, 181);
  return false;
}

//===----------------------------------------------------------------------===//
// TCE ABI Implementation (see http://tce.cs.tut.fi). Uses mostly the defaults.
// Currently subclassed only to implement custom OpenCL C function attribute
// handling.
//===----------------------------------------------------------------------===//

namespace {

class TCETargetCodeGenInfo : public DefaultTargetCodeGenInfo {
public:
  TCETargetCodeGenInfo(CodeGenTypes &CGT)
    : DefaultTargetCodeGenInfo(CGT) {}

  void setTargetAttributes(const Decl *D, llvm::GlobalValue *GV,
                           CodeGen::CodeGenModule &M) const override;
};

void TCETargetCodeGenInfo::setTargetAttributes(
    const Decl *D, llvm::GlobalValue *GV, CodeGen::CodeGenModule &M) const {
  const FunctionDecl *FD = dyn_cast_or_null<FunctionDecl>(D);
  if (!FD) return;

  llvm::Function *F = cast<llvm::Function>(GV);

  if (M.getLangOpts().OpenCL) {
    if (FD->hasAttr<OpenCLKernelAttr>()) {
      // OpenCL C Kernel functions are not subject to inlining
      F->addFnAttr(llvm::Attribute::NoInline);
      const ReqdWorkGroupSizeAttr *Attr = FD->getAttr<ReqdWorkGroupSizeAttr>();
      if (Attr) {
        // Convert the reqd_work_group_size() attributes to metadata.
        llvm::LLVMContext &Context = F->getContext();
        llvm::NamedMDNode *OpenCLMetadata =
            M.getModule().getOrInsertNamedMetadata(
                "opencl.kernel_wg_size_info");

        SmallVector<llvm::Metadata *, 5> Operands;
        Operands.push_back(llvm::ConstantAsMetadata::get(F));

        Operands.push_back(
            llvm::ConstantAsMetadata::get(llvm::Constant::getIntegerValue(
                M.Int32Ty, llvm::APInt(32, Attr->getXDim()))));
        Operands.push_back(
            llvm::ConstantAsMetadata::get(llvm::Constant::getIntegerValue(
                M.Int32Ty, llvm::APInt(32, Attr->getYDim()))));
        Operands.push_back(
            llvm::ConstantAsMetadata::get(llvm::Constant::getIntegerValue(
                M.Int32Ty, llvm::APInt(32, Attr->getZDim()))));

        // Add a boolean constant operand for "required" (true) or "hint"
        // (false) for implementing the work_group_size_hint attr later.
        // Currently always true as the hint is not yet implemented.
        Operands.push_back(
            llvm::ConstantAsMetadata::get(llvm::ConstantInt::getTrue(Context)));
        OpenCLMetadata->addOperand(llvm::MDNode::get(Context, Operands));
      }
    }
  }
}

}

//===----------------------------------------------------------------------===//
// Hexagon ABI Implementation
//===----------------------------------------------------------------------===//

namespace {

class HexagonABIInfo : public ABIInfo {


public:
  HexagonABIInfo(CodeGenTypes &CGT) : ABIInfo(CGT) {}

private:

  ABIArgInfo classifyReturnType(QualType RetTy) const;
  ABIArgInfo classifyArgumentType(QualType RetTy) const;

  void computeInfo(CGFunctionInfo &FI) const override;

  Address EmitVAArg(CodeGenFunction &CGF, Address VAListAddr,
                    QualType Ty) const override;
};

class HexagonTargetCodeGenInfo : public TargetCodeGenInfo {
public:
  HexagonTargetCodeGenInfo(CodeGenTypes &CGT)
    :TargetCodeGenInfo(new HexagonABIInfo(CGT)) {}

  int getDwarfEHStackPointer(CodeGen::CodeGenModule &M) const override {
    return 29;
  }
};

}

void HexagonABIInfo::computeInfo(CGFunctionInfo &FI) const {
  if (!getCXXABI().classifyReturnType(FI))
    FI.getReturnInfo() = classifyReturnType(FI.getReturnType());
  for (auto &I : FI.arguments())
    I.info = classifyArgumentType(I.type);
}

ABIArgInfo HexagonABIInfo::classifyArgumentType(QualType Ty) const {
  if (!isAggregateTypeForABI(Ty)) {
    // Treat an enum type as its underlying type.
    if (const EnumType *EnumTy = Ty->getAs<EnumType>())
      Ty = EnumTy->getDecl()->getIntegerType();

    return (Ty->isPromotableIntegerType() ?
            ABIArgInfo::getExtend() : ABIArgInfo::getDirect());
  }

  // Ignore empty records.
  if (isEmptyRecord(getContext(), Ty, true))
    return ABIArgInfo::getIgnore();

  if (CGCXXABI::RecordArgABI RAA = getRecordArgABI(Ty, getCXXABI()))
    return getNaturalAlignIndirect(Ty, RAA == CGCXXABI::RAA_DirectInMemory);

  uint64_t Size = getContext().getTypeSize(Ty);
  if (Size > 64)
    return getNaturalAlignIndirect(Ty, /*ByVal=*/true);
    // Pass in the smallest viable integer type.
  else if (Size > 32)
      return ABIArgInfo::getDirect(llvm::Type::getInt64Ty(getVMContext()));
  else if (Size > 16)
      return ABIArgInfo::getDirect(llvm::Type::getInt32Ty(getVMContext()));
  else if (Size > 8)
      return ABIArgInfo::getDirect(llvm::Type::getInt16Ty(getVMContext()));
  else
      return ABIArgInfo::getDirect(llvm::Type::getInt8Ty(getVMContext()));
}

ABIArgInfo HexagonABIInfo::classifyReturnType(QualType RetTy) const {
  if (RetTy->isVoidType())
    return ABIArgInfo::getIgnore();

  // Large vector types should be returned via memory.
  if (RetTy->isVectorType() && getContext().getTypeSize(RetTy) > 64)
    return getNaturalAlignIndirect(RetTy);

  if (!isAggregateTypeForABI(RetTy)) {
    // Treat an enum type as its underlying type.
    if (const EnumType *EnumTy = RetTy->getAs<EnumType>())
      RetTy = EnumTy->getDecl()->getIntegerType();

    return (RetTy->isPromotableIntegerType() ?
            ABIArgInfo::getExtend() : ABIArgInfo::getDirect());
  }

  if (isEmptyRecord(getContext(), RetTy, true))
    return ABIArgInfo::getIgnore();

  // Aggregates <= 8 bytes are returned in r0; other aggregates
  // are returned indirectly.
  uint64_t Size = getContext().getTypeSize(RetTy);
  if (Size <= 64) {
    // Return in the smallest viable integer type.
    if (Size <= 8)
      return ABIArgInfo::getDirect(llvm::Type::getInt8Ty(getVMContext()));
    if (Size <= 16)
      return ABIArgInfo::getDirect(llvm::Type::getInt16Ty(getVMContext()));
    if (Size <= 32)
      return ABIArgInfo::getDirect(llvm::Type::getInt32Ty(getVMContext()));
    return ABIArgInfo::getDirect(llvm::Type::getInt64Ty(getVMContext()));
  }

  return getNaturalAlignIndirect(RetTy, /*ByVal=*/true);
}

Address HexagonABIInfo::EmitVAArg(CodeGenFunction &CGF, Address VAListAddr,
                                  QualType Ty) const {
  // FIXME: Someone needs to audit that this handle alignment correctly.
  return emitVoidPtrVAArg(CGF, VAListAddr, Ty, /*indirect*/ false,
                          getContext().getTypeInfoInChars(Ty),
                          CharUnits::fromQuantity(4),
                          /*AllowHigherAlign*/ true);
}

//===----------------------------------------------------------------------===//
// Lanai ABI Implementation
//===----------------------------------------------------------------------===//

namespace {
class LanaiABIInfo : public DefaultABIInfo {
public:
  LanaiABIInfo(CodeGen::CodeGenTypes &CGT) : DefaultABIInfo(CGT) {}

  bool shouldUseInReg(QualType Ty, CCState &State) const;

  void computeInfo(CGFunctionInfo &FI) const override {
    CCState State(FI.getCallingConvention());
    // Lanai uses 4 registers to pass arguments unless the function has the
    // regparm attribute set.
    if (FI.getHasRegParm()) {
      State.FreeRegs = FI.getRegParm();
    } else {
      State.FreeRegs = 4;
    }

    if (!getCXXABI().classifyReturnType(FI))
      FI.getReturnInfo() = classifyReturnType(FI.getReturnType());
    for (auto &I : FI.arguments())
      I.info = classifyArgumentType(I.type, State);
  }

  ABIArgInfo getIndirectResult(QualType Ty, bool ByVal, CCState &State) const;
  ABIArgInfo classifyArgumentType(QualType RetTy, CCState &State) const;
};
} // end anonymous namespace

bool LanaiABIInfo::shouldUseInReg(QualType Ty, CCState &State) const {
  unsigned Size = getContext().getTypeSize(Ty);
  unsigned SizeInRegs = llvm::alignTo(Size, 32U) / 32U;

  if (SizeInRegs == 0)
    return false;

  if (SizeInRegs > State.FreeRegs) {
    State.FreeRegs = 0;
    return false;
  }

  State.FreeRegs -= SizeInRegs;

  return true;
}

ABIArgInfo LanaiABIInfo::getIndirectResult(QualType Ty, bool ByVal,
                                           CCState &State) const {
  if (!ByVal) {
    if (State.FreeRegs) {
      --State.FreeRegs; // Non-byval indirects just use one pointer.
      return getNaturalAlignIndirectInReg(Ty);
    }
    return getNaturalAlignIndirect(Ty, false);
  }

  // Compute the byval alignment.
  const unsigned MinABIStackAlignInBytes = 4;
  unsigned TypeAlign = getContext().getTypeAlign(Ty) / 8;
  return ABIArgInfo::getIndirect(CharUnits::fromQuantity(4), /*ByVal=*/true,
                                 /*Realign=*/TypeAlign >
                                     MinABIStackAlignInBytes);
}

ABIArgInfo LanaiABIInfo::classifyArgumentType(QualType Ty,
                                              CCState &State) const {
  // Check with the C++ ABI first.
  const RecordType *RT = Ty->getAs<RecordType>();
  if (RT) {
    CGCXXABI::RecordArgABI RAA = getRecordArgABI(RT, getCXXABI());
    if (RAA == CGCXXABI::RAA_Indirect) {
      return getIndirectResult(Ty, /*ByVal=*/false, State);
    } else if (RAA == CGCXXABI::RAA_DirectInMemory) {
      return getNaturalAlignIndirect(Ty, /*ByRef=*/true);
    }
  }

  if (isAggregateTypeForABI(Ty)) {
    // Structures with flexible arrays are always indirect.
    if (RT && RT->getDecl()->hasFlexibleArrayMember())
      return getIndirectResult(Ty, /*ByVal=*/true, State);

    // Ignore empty structs/unions.
    if (isEmptyRecord(getContext(), Ty, true))
      return ABIArgInfo::getIgnore();

    llvm::LLVMContext &LLVMContext = getVMContext();
    unsigned SizeInRegs = (getContext().getTypeSize(Ty) + 31) / 32;
    if (SizeInRegs <= State.FreeRegs) {
      llvm::IntegerType *Int32 = llvm::Type::getInt32Ty(LLVMContext);
      SmallVector<llvm::Type *, 3> Elements(SizeInRegs, Int32);
      llvm::Type *Result = llvm::StructType::get(LLVMContext, Elements);
      State.FreeRegs -= SizeInRegs;
      return ABIArgInfo::getDirectInReg(Result);
    } else {
      State.FreeRegs = 0;
    }
    return getIndirectResult(Ty, true, State);
  }

  // Treat an enum type as its underlying type.
  if (const auto *EnumTy = Ty->getAs<EnumType>())
    Ty = EnumTy->getDecl()->getIntegerType();

  bool InReg = shouldUseInReg(Ty, State);
  if (Ty->isPromotableIntegerType()) {
    if (InReg)
      return ABIArgInfo::getDirectInReg();
    return ABIArgInfo::getExtend();
  }
  if (InReg)
    return ABIArgInfo::getDirectInReg();
  return ABIArgInfo::getDirect();
}

namespace {
class LanaiTargetCodeGenInfo : public TargetCodeGenInfo {
public:
  LanaiTargetCodeGenInfo(CodeGen::CodeGenTypes &CGT)
      : TargetCodeGenInfo(new LanaiABIInfo(CGT)) {}
};
}

//===----------------------------------------------------------------------===//
// AMDGPU ABI Implementation
//===----------------------------------------------------------------------===//

namespace {

class AMDGPUABIInfo final : public DefaultABIInfo {
public:
  explicit AMDGPUABIInfo(CodeGen::CodeGenTypes &CGT) : DefaultABIInfo(CGT) {}

private:
  ABIArgInfo classifyArgumentType(QualType Ty) const;

  void computeInfo(CGFunctionInfo &FI) const override;
};

void AMDGPUABIInfo::computeInfo(CGFunctionInfo &FI) const {
  if (!getCXXABI().classifyReturnType(FI))
    FI.getReturnInfo() = classifyReturnType(FI.getReturnType());

  unsigned CC = FI.getCallingConvention();
  for (auto &Arg : FI.arguments())
    if (CC == llvm::CallingConv::AMDGPU_KERNEL)
      Arg.info = classifyArgumentType(Arg.type);
    else
      Arg.info = DefaultABIInfo::classifyArgumentType(Arg.type);
}

/// \brief Classify argument of given type \p Ty.
ABIArgInfo AMDGPUABIInfo::classifyArgumentType(QualType Ty) const {
  llvm::StructType *StrTy = dyn_cast<llvm::StructType>(CGT.ConvertType(Ty));
  if (!StrTy) {
    return DefaultABIInfo::classifyArgumentType(Ty);
  }

  // Coerce single element structs to its element.
  if (StrTy->getNumElements() == 1) {
    return ABIArgInfo::getDirect();
  }

  // If we set CanBeFlattened to true, CodeGen will expand the struct to its
  // individual elements, which confuses the Clover OpenCL backend; therefore we
  // have to set it to false here. Other args of getDirect() are just defaults.
  return ABIArgInfo::getDirect(nullptr, 0, nullptr, false);
}

class AMDGPUTargetCodeGenInfo : public TargetCodeGenInfo {
public:
  AMDGPUTargetCodeGenInfo(CodeGenTypes &CGT)
    : TargetCodeGenInfo(new AMDGPUABIInfo(CGT)) {}
  void setTargetAttributes(const Decl *D, llvm::GlobalValue *GV,
                           CodeGen::CodeGenModule &M) const override;
  unsigned getOpenCLKernelCallingConv() const override;
<<<<<<< HEAD

  llvm::Constant *getNullPtr(const CodeGen::CodeGenModule &CGM,
      llvm::PointerType *T, QualType QT) const override;
};
=======
>>>>>>> 410306bf

  llvm::Constant *getNullPointer(const CodeGen::CodeGenModule &CGM,
      llvm::PointerType *T, QualType QT) const override;
};
}

static void appendOpenCLVersionMD (CodeGen::CodeGenModule &CGM);

void AMDGPUTargetCodeGenInfo::setTargetAttributes(
    const Decl *D,
    llvm::GlobalValue *GV,
    CodeGen::CodeGenModule &M) const {
  const FunctionDecl *FD = dyn_cast_or_null<FunctionDecl>(D);
  if (!FD)
    return;

  llvm::Function *F = cast<llvm::Function>(GV);

  if (const auto *Attr = FD->getAttr<AMDGPUFlatWorkGroupSizeAttr>()) {
    unsigned Min = Attr->getMin();
    unsigned Max = Attr->getMax();

    if (Min != 0) {
      assert(Min <= Max && "Min must be less than or equal Max");

      std::string AttrVal = llvm::utostr(Min) + "," + llvm::utostr(Max);
      F->addFnAttr("amdgpu-flat-work-group-size", AttrVal);
    } else
      assert(Max == 0 && "Max must be zero");
  }

  if (const auto *Attr = FD->getAttr<AMDGPUWavesPerEUAttr>()) {
    unsigned Min = Attr->getMin();
    unsigned Max = Attr->getMax();

    if (Min != 0) {
      assert((Max == 0 || Min <= Max) && "Min must be less than or equal Max");

      std::string AttrVal = llvm::utostr(Min);
      if (Max != 0)
        AttrVal = AttrVal + "," + llvm::utostr(Max);
      F->addFnAttr("amdgpu-waves-per-eu", AttrVal);
    } else
      assert(Max == 0 && "Max must be zero");
  }

  if (const auto *Attr = FD->getAttr<AMDGPUNumSGPRAttr>()) {
    unsigned NumSGPR = Attr->getNumSGPR();

    if (NumSGPR != 0)
      F->addFnAttr("amdgpu-num-sgpr", llvm::utostr(NumSGPR));
  }

  if (const auto *Attr = FD->getAttr<AMDGPUNumVGPRAttr>()) {
    uint32_t NumVGPR = Attr->getNumVGPR();

    if (NumVGPR != 0)
      F->addFnAttr("amdgpu-num-vgpr", llvm::utostr(NumVGPR));
  }

  appendOpenCLVersionMD(M);
}

unsigned AMDGPUTargetCodeGenInfo::getOpenCLKernelCallingConv() const {
  return llvm::CallingConv::AMDGPU_KERNEL;
}

// Currently LLVM assumes null pointers always have value 0,
// which results in incorrectly transformed IR. Therefore, instead of
// emitting null pointers in private and local address spaces, a null
// pointer in generic address space is emitted which is casted to a
// pointer in local or private address space.
<<<<<<< HEAD
llvm::Constant *AMDGPUTargetCodeGenInfo::getNullPtr(
    const CodeGen::CodeGenModule &CGM, llvm::PointerType *PT,
    QualType QT) const {
  if (CGM.getContext().getTargetNullPtrValue(QT) == 0)
=======
llvm::Constant *AMDGPUTargetCodeGenInfo::getNullPointer(
    const CodeGen::CodeGenModule &CGM, llvm::PointerType *PT,
    QualType QT) const {
  if (CGM.getContext().getTargetNullPointerValue(QT) == 0)
>>>>>>> 410306bf
    return llvm::ConstantPointerNull::get(PT);

  auto &Ctx = CGM.getContext();
  auto NPT = llvm::PointerType::get(PT->getElementType(),
      Ctx.getTargetAddressSpace(LangAS::opencl_generic));
  return llvm::ConstantExpr::getAddrSpaceCast(
      llvm::ConstantPointerNull::get(NPT), PT);
}

//===----------------------------------------------------------------------===//
// SPARC v8 ABI Implementation.
// Based on the SPARC Compliance Definition version 2.4.1.
//
// Ensures that complex values are passed in registers.
//
namespace {
class SparcV8ABIInfo : public DefaultABIInfo {
public:
  SparcV8ABIInfo(CodeGenTypes &CGT) : DefaultABIInfo(CGT) {}

private:
  ABIArgInfo classifyReturnType(QualType RetTy) const;
  void computeInfo(CGFunctionInfo &FI) const override;
};
} // end anonymous namespace


ABIArgInfo
SparcV8ABIInfo::classifyReturnType(QualType Ty) const {
  if (Ty->isAnyComplexType()) {
    return ABIArgInfo::getDirect();
  }
  else {
    return DefaultABIInfo::classifyReturnType(Ty);
  }
}

void SparcV8ABIInfo::computeInfo(CGFunctionInfo &FI) const {

  FI.getReturnInfo() = classifyReturnType(FI.getReturnType());
  for (auto &Arg : FI.arguments())
    Arg.info = classifyArgumentType(Arg.type);
}

namespace {
class SparcV8TargetCodeGenInfo : public TargetCodeGenInfo {
public:
  SparcV8TargetCodeGenInfo(CodeGenTypes &CGT)
    : TargetCodeGenInfo(new SparcV8ABIInfo(CGT)) {}
};
} // end anonymous namespace

//===----------------------------------------------------------------------===//
// SPARC v9 ABI Implementation.
// Based on the SPARC Compliance Definition version 2.4.1.
//
// Function arguments a mapped to a nominal "parameter array" and promoted to
// registers depending on their type. Each argument occupies 8 or 16 bytes in
// the array, structs larger than 16 bytes are passed indirectly.
//
// One case requires special care:
//
//   struct mixed {
//     int i;
//     float f;
//   };
//
// When a struct mixed is passed by value, it only occupies 8 bytes in the
// parameter array, but the int is passed in an integer register, and the float
// is passed in a floating point register. This is represented as two arguments
// with the LLVM IR inreg attribute:
//
//   declare void f(i32 inreg %i, float inreg %f)
//
// The code generator will only allocate 4 bytes from the parameter array for
// the inreg arguments. All other arguments are allocated a multiple of 8
// bytes.
//
namespace {
class SparcV9ABIInfo : public ABIInfo {
public:
  SparcV9ABIInfo(CodeGenTypes &CGT) : ABIInfo(CGT) {}

private:
  ABIArgInfo classifyType(QualType RetTy, unsigned SizeLimit) const;
  void computeInfo(CGFunctionInfo &FI) const override;
  Address EmitVAArg(CodeGenFunction &CGF, Address VAListAddr,
                    QualType Ty) const override;

  // Coercion type builder for structs passed in registers. The coercion type
  // serves two purposes:
  //
  // 1. Pad structs to a multiple of 64 bits, so they are passed 'left-aligned'
  //    in registers.
  // 2. Expose aligned floating point elements as first-level elements, so the
  //    code generator knows to pass them in floating point registers.
  //
  // We also compute the InReg flag which indicates that the struct contains
  // aligned 32-bit floats.
  //
  struct CoerceBuilder {
    llvm::LLVMContext &Context;
    const llvm::DataLayout &DL;
    SmallVector<llvm::Type*, 8> Elems;
    uint64_t Size;
    bool InReg;

    CoerceBuilder(llvm::LLVMContext &c, const llvm::DataLayout &dl)
      : Context(c), DL(dl), Size(0), InReg(false) {}

    // Pad Elems with integers until Size is ToSize.
    void pad(uint64_t ToSize) {
      assert(ToSize >= Size && "Cannot remove elements");
      if (ToSize == Size)
        return;

      // Finish the current 64-bit word.
      uint64_t Aligned = llvm::alignTo(Size, 64);
      if (Aligned > Size && Aligned <= ToSize) {
        Elems.push_back(llvm::IntegerType::get(Context, Aligned - Size));
        Size = Aligned;
      }

      // Add whole 64-bit words.
      while (Size + 64 <= ToSize) {
        Elems.push_back(llvm::Type::getInt64Ty(Context));
        Size += 64;
      }

      // Final in-word padding.
      if (Size < ToSize) {
        Elems.push_back(llvm::IntegerType::get(Context, ToSize - Size));
        Size = ToSize;
      }
    }

    // Add a floating point element at Offset.
    void addFloat(uint64_t Offset, llvm::Type *Ty, unsigned Bits) {
      // Unaligned floats are treated as integers.
      if (Offset % Bits)
        return;
      // The InReg flag is only required if there are any floats < 64 bits.
      if (Bits < 64)
        InReg = true;
      pad(Offset);
      Elems.push_back(Ty);
      Size = Offset + Bits;
    }

    // Add a struct type to the coercion type, starting at Offset (in bits).
    void addStruct(uint64_t Offset, llvm::StructType *StrTy) {
      const llvm::StructLayout *Layout = DL.getStructLayout(StrTy);
      for (unsigned i = 0, e = StrTy->getNumElements(); i != e; ++i) {
        llvm::Type *ElemTy = StrTy->getElementType(i);
        uint64_t ElemOffset = Offset + Layout->getElementOffsetInBits(i);
        switch (ElemTy->getTypeID()) {
        case llvm::Type::StructTyID:
          addStruct(ElemOffset, cast<llvm::StructType>(ElemTy));
          break;
        case llvm::Type::FloatTyID:
          addFloat(ElemOffset, ElemTy, 32);
          break;
        case llvm::Type::DoubleTyID:
          addFloat(ElemOffset, ElemTy, 64);
          break;
        case llvm::Type::FP128TyID:
          addFloat(ElemOffset, ElemTy, 128);
          break;
        case llvm::Type::PointerTyID:
          if (ElemOffset % 64 == 0) {
            pad(ElemOffset);
            Elems.push_back(ElemTy);
            Size += 64;
          }
          break;
        default:
          break;
        }
      }
    }

    // Check if Ty is a usable substitute for the coercion type.
    bool isUsableType(llvm::StructType *Ty) const {
      return llvm::makeArrayRef(Elems) == Ty->elements();
    }

    // Get the coercion type as a literal struct type.
    llvm::Type *getType() const {
      if (Elems.size() == 1)
        return Elems.front();
      else
        return llvm::StructType::get(Context, Elems);
    }
  };
};
} // end anonymous namespace

ABIArgInfo
SparcV9ABIInfo::classifyType(QualType Ty, unsigned SizeLimit) const {
  if (Ty->isVoidType())
    return ABIArgInfo::getIgnore();

  uint64_t Size = getContext().getTypeSize(Ty);

  // Anything too big to fit in registers is passed with an explicit indirect
  // pointer / sret pointer.
  if (Size > SizeLimit)
    return getNaturalAlignIndirect(Ty, /*ByVal=*/false);

  // Treat an enum type as its underlying type.
  if (const EnumType *EnumTy = Ty->getAs<EnumType>())
    Ty = EnumTy->getDecl()->getIntegerType();

  // Integer types smaller than a register are extended.
  if (Size < 64 && Ty->isIntegerType())
    return ABIArgInfo::getExtend();

  // Other non-aggregates go in registers.
  if (!isAggregateTypeForABI(Ty))
    return ABIArgInfo::getDirect();

  // If a C++ object has either a non-trivial copy constructor or a non-trivial
  // destructor, it is passed with an explicit indirect pointer / sret pointer.
  if (CGCXXABI::RecordArgABI RAA = getRecordArgABI(Ty, getCXXABI()))
    return getNaturalAlignIndirect(Ty, RAA == CGCXXABI::RAA_DirectInMemory);

  // This is a small aggregate type that should be passed in registers.
  // Build a coercion type from the LLVM struct type.
  llvm::StructType *StrTy = dyn_cast<llvm::StructType>(CGT.ConvertType(Ty));
  if (!StrTy)
    return ABIArgInfo::getDirect();

  CoerceBuilder CB(getVMContext(), getDataLayout());
  CB.addStruct(0, StrTy);
  CB.pad(llvm::alignTo(CB.DL.getTypeSizeInBits(StrTy), 64));

  // Try to use the original type for coercion.
  llvm::Type *CoerceTy = CB.isUsableType(StrTy) ? StrTy : CB.getType();

  if (CB.InReg)
    return ABIArgInfo::getDirectInReg(CoerceTy);
  else
    return ABIArgInfo::getDirect(CoerceTy);
}

Address SparcV9ABIInfo::EmitVAArg(CodeGenFunction &CGF, Address VAListAddr,
                                  QualType Ty) const {
  ABIArgInfo AI = classifyType(Ty, 16 * 8);
  llvm::Type *ArgTy = CGT.ConvertType(Ty);
  if (AI.canHaveCoerceToType() && !AI.getCoerceToType())
    AI.setCoerceToType(ArgTy);

  CharUnits SlotSize = CharUnits::fromQuantity(8);

  CGBuilderTy &Builder = CGF.Builder;
  Address Addr(Builder.CreateLoad(VAListAddr, "ap.cur"), SlotSize);
  llvm::Type *ArgPtrTy = llvm::PointerType::getUnqual(ArgTy);

  auto TypeInfo = getContext().getTypeInfoInChars(Ty);

  Address ArgAddr = Address::invalid();
  CharUnits Stride;
  switch (AI.getKind()) {
  case ABIArgInfo::Expand:
  case ABIArgInfo::CoerceAndExpand:
  case ABIArgInfo::InAlloca:
    llvm_unreachable("Unsupported ABI kind for va_arg");

  case ABIArgInfo::Extend: {
    Stride = SlotSize;
    CharUnits Offset = SlotSize - TypeInfo.first;
    ArgAddr = Builder.CreateConstInBoundsByteGEP(Addr, Offset, "extend");
    break;
  }

  case ABIArgInfo::Direct: {
    auto AllocSize = getDataLayout().getTypeAllocSize(AI.getCoerceToType());
    Stride = CharUnits::fromQuantity(AllocSize).alignTo(SlotSize);
    ArgAddr = Addr;
    break;
  }

  case ABIArgInfo::Indirect:
    Stride = SlotSize;
    ArgAddr = Builder.CreateElementBitCast(Addr, ArgPtrTy, "indirect");
    ArgAddr = Address(Builder.CreateLoad(ArgAddr, "indirect.arg"),
                      TypeInfo.second);
    break;

  case ABIArgInfo::Ignore:
    return Address(llvm::UndefValue::get(ArgPtrTy), TypeInfo.second);
  }

  // Update VAList.
  llvm::Value *NextPtr =
    Builder.CreateConstInBoundsByteGEP(Addr.getPointer(), Stride, "ap.next");
  Builder.CreateStore(NextPtr, VAListAddr);

  return Builder.CreateBitCast(ArgAddr, ArgPtrTy, "arg.addr");
}

void SparcV9ABIInfo::computeInfo(CGFunctionInfo &FI) const {
  FI.getReturnInfo() = classifyType(FI.getReturnType(), 32 * 8);
  for (auto &I : FI.arguments())
    I.info = classifyType(I.type, 16 * 8);
}

namespace {
class SparcV9TargetCodeGenInfo : public TargetCodeGenInfo {
public:
  SparcV9TargetCodeGenInfo(CodeGenTypes &CGT)
    : TargetCodeGenInfo(new SparcV9ABIInfo(CGT)) {}

  int getDwarfEHStackPointer(CodeGen::CodeGenModule &M) const override {
    return 14;
  }

  bool initDwarfEHRegSizeTable(CodeGen::CodeGenFunction &CGF,
                               llvm::Value *Address) const override;
};
} // end anonymous namespace

bool
SparcV9TargetCodeGenInfo::initDwarfEHRegSizeTable(CodeGen::CodeGenFunction &CGF,
                                                llvm::Value *Address) const {
  // This is calculated from the LLVM and GCC tables and verified
  // against gcc output.  AFAIK all ABIs use the same encoding.

  CodeGen::CGBuilderTy &Builder = CGF.Builder;

  llvm::IntegerType *i8 = CGF.Int8Ty;
  llvm::Value *Four8 = llvm::ConstantInt::get(i8, 4);
  llvm::Value *Eight8 = llvm::ConstantInt::get(i8, 8);

  // 0-31: the 8-byte general-purpose registers
  AssignToArrayRange(Builder, Address, Eight8, 0, 31);

  // 32-63: f0-31, the 4-byte floating-point registers
  AssignToArrayRange(Builder, Address, Four8, 32, 63);

  //   Y   = 64
  //   PSR = 65
  //   WIM = 66
  //   TBR = 67
  //   PC  = 68
  //   NPC = 69
  //   FSR = 70
  //   CSR = 71
  AssignToArrayRange(Builder, Address, Eight8, 64, 71);

  // 72-87: d0-15, the 8-byte floating-point registers
  AssignToArrayRange(Builder, Address, Eight8, 72, 87);

  return false;
}


//===----------------------------------------------------------------------===//
// XCore ABI Implementation
//===----------------------------------------------------------------------===//

namespace {

/// A SmallStringEnc instance is used to build up the TypeString by passing
/// it by reference between functions that append to it.
typedef llvm::SmallString<128> SmallStringEnc;

/// TypeStringCache caches the meta encodings of Types.
///
/// The reason for caching TypeStrings is two fold:
///   1. To cache a type's encoding for later uses;
///   2. As a means to break recursive member type inclusion.
///
/// A cache Entry can have a Status of:
///   NonRecursive:   The type encoding is not recursive;
///   Recursive:      The type encoding is recursive;
///   Incomplete:     An incomplete TypeString;
///   IncompleteUsed: An incomplete TypeString that has been used in a
///                   Recursive type encoding.
///
/// A NonRecursive entry will have all of its sub-members expanded as fully
/// as possible. Whilst it may contain types which are recursive, the type
/// itself is not recursive and thus its encoding may be safely used whenever
/// the type is encountered.
///
/// A Recursive entry will have all of its sub-members expanded as fully as
/// possible. The type itself is recursive and it may contain other types which
/// are recursive. The Recursive encoding must not be used during the expansion
/// of a recursive type's recursive branch. For simplicity the code uses
/// IncompleteCount to reject all usage of Recursive encodings for member types.
///
/// An Incomplete entry is always a RecordType and only encodes its
/// identifier e.g. "s(S){}". Incomplete 'StubEnc' entries are ephemeral and
/// are placed into the cache during type expansion as a means to identify and
/// handle recursive inclusion of types as sub-members. If there is recursion
/// the entry becomes IncompleteUsed.
///
/// During the expansion of a RecordType's members:
///
///   If the cache contains a NonRecursive encoding for the member type, the
///   cached encoding is used;
///
///   If the cache contains a Recursive encoding for the member type, the
///   cached encoding is 'Swapped' out, as it may be incorrect, and...
///
///   If the member is a RecordType, an Incomplete encoding is placed into the
///   cache to break potential recursive inclusion of itself as a sub-member;
///
///   Once a member RecordType has been expanded, its temporary incomplete
///   entry is removed from the cache. If a Recursive encoding was swapped out
///   it is swapped back in;
///
///   If an incomplete entry is used to expand a sub-member, the incomplete
///   entry is marked as IncompleteUsed. The cache keeps count of how many
///   IncompleteUsed entries it currently contains in IncompleteUsedCount;
///
///   If a member's encoding is found to be a NonRecursive or Recursive viz:
///   IncompleteUsedCount==0, the member's encoding is added to the cache.
///   Else the member is part of a recursive type and thus the recursion has
///   been exited too soon for the encoding to be correct for the member.
///
class TypeStringCache {
  enum Status {NonRecursive, Recursive, Incomplete, IncompleteUsed};
  struct Entry {
    std::string Str;     // The encoded TypeString for the type.
    enum Status State;   // Information about the encoding in 'Str'.
    std::string Swapped; // A temporary place holder for a Recursive encoding
                         // during the expansion of RecordType's members.
  };
  std::map<const IdentifierInfo *, struct Entry> Map;
  unsigned IncompleteCount;     // Number of Incomplete entries in the Map.
  unsigned IncompleteUsedCount; // Number of IncompleteUsed entries in the Map.
public:
  TypeStringCache() : IncompleteCount(0), IncompleteUsedCount(0) {}
  void addIncomplete(const IdentifierInfo *ID, std::string StubEnc);
  bool removeIncomplete(const IdentifierInfo *ID);
  void addIfComplete(const IdentifierInfo *ID, StringRef Str,
                     bool IsRecursive);
  StringRef lookupStr(const IdentifierInfo *ID);
};

/// TypeString encodings for enum & union fields must be order.
/// FieldEncoding is a helper for this ordering process.
class FieldEncoding {
  bool HasName;
  std::string Enc;
public:
  FieldEncoding(bool b, SmallStringEnc &e) : HasName(b), Enc(e.c_str()) {}
  StringRef str() { return Enc; }
  bool operator<(const FieldEncoding &rhs) const {
    if (HasName != rhs.HasName) return HasName;
    return Enc < rhs.Enc;
  }
};

class XCoreABIInfo : public DefaultABIInfo {
public:
  XCoreABIInfo(CodeGen::CodeGenTypes &CGT) : DefaultABIInfo(CGT) {}
  Address EmitVAArg(CodeGenFunction &CGF, Address VAListAddr,
                    QualType Ty) const override;
};

class XCoreTargetCodeGenInfo : public TargetCodeGenInfo {
  mutable TypeStringCache TSC;
public:
  XCoreTargetCodeGenInfo(CodeGenTypes &CGT)
    :TargetCodeGenInfo(new XCoreABIInfo(CGT)) {}
  void emitTargetMD(const Decl *D, llvm::GlobalValue *GV,
                    CodeGen::CodeGenModule &M) const override;
};

} // End anonymous namespace.

// TODO: this implementation is likely now redundant with the default
// EmitVAArg.
Address XCoreABIInfo::EmitVAArg(CodeGenFunction &CGF, Address VAListAddr,
                                QualType Ty) const {
  CGBuilderTy &Builder = CGF.Builder;

  // Get the VAList.
  CharUnits SlotSize = CharUnits::fromQuantity(4);
  Address AP(Builder.CreateLoad(VAListAddr), SlotSize);

  // Handle the argument.
  ABIArgInfo AI = classifyArgumentType(Ty);
  CharUnits TypeAlign = getContext().getTypeAlignInChars(Ty);
  llvm::Type *ArgTy = CGT.ConvertType(Ty);
  if (AI.canHaveCoerceToType() && !AI.getCoerceToType())
    AI.setCoerceToType(ArgTy);
  llvm::Type *ArgPtrTy = llvm::PointerType::getUnqual(ArgTy);

  Address Val = Address::invalid();
  CharUnits ArgSize = CharUnits::Zero();
  switch (AI.getKind()) {
  case ABIArgInfo::Expand:
  case ABIArgInfo::CoerceAndExpand:
  case ABIArgInfo::InAlloca:
    llvm_unreachable("Unsupported ABI kind for va_arg");
  case ABIArgInfo::Ignore:
    Val = Address(llvm::UndefValue::get(ArgPtrTy), TypeAlign);
    ArgSize = CharUnits::Zero();
    break;
  case ABIArgInfo::Extend:
  case ABIArgInfo::Direct:
    Val = Builder.CreateBitCast(AP, ArgPtrTy);
    ArgSize = CharUnits::fromQuantity(
                       getDataLayout().getTypeAllocSize(AI.getCoerceToType()));
    ArgSize = ArgSize.alignTo(SlotSize);
    break;
  case ABIArgInfo::Indirect:
    Val = Builder.CreateElementBitCast(AP, ArgPtrTy);
    Val = Address(Builder.CreateLoad(Val), TypeAlign);
    ArgSize = SlotSize;
    break;
  }

  // Increment the VAList.
  if (!ArgSize.isZero()) {
    llvm::Value *APN =
      Builder.CreateConstInBoundsByteGEP(AP.getPointer(), ArgSize);
    Builder.CreateStore(APN, VAListAddr);
  }

  return Val;
}

/// During the expansion of a RecordType, an incomplete TypeString is placed
/// into the cache as a means to identify and break recursion.
/// If there is a Recursive encoding in the cache, it is swapped out and will
/// be reinserted by removeIncomplete().
/// All other types of encoding should have been used rather than arriving here.
void TypeStringCache::addIncomplete(const IdentifierInfo *ID,
                                    std::string StubEnc) {
  if (!ID)
    return;
  Entry &E = Map[ID];
  assert( (E.Str.empty() || E.State == Recursive) &&
         "Incorrectly use of addIncomplete");
  assert(!StubEnc.empty() && "Passing an empty string to addIncomplete()");
  E.Swapped.swap(E.Str); // swap out the Recursive
  E.Str.swap(StubEnc);
  E.State = Incomplete;
  ++IncompleteCount;
}

/// Once the RecordType has been expanded, the temporary incomplete TypeString
/// must be removed from the cache.
/// If a Recursive was swapped out by addIncomplete(), it will be replaced.
/// Returns true if the RecordType was defined recursively.
bool TypeStringCache::removeIncomplete(const IdentifierInfo *ID) {
  if (!ID)
    return false;
  auto I = Map.find(ID);
  assert(I != Map.end() && "Entry not present");
  Entry &E = I->second;
  assert( (E.State == Incomplete ||
           E.State == IncompleteUsed) &&
         "Entry must be an incomplete type");
  bool IsRecursive = false;
  if (E.State == IncompleteUsed) {
    // We made use of our Incomplete encoding, thus we are recursive.
    IsRecursive = true;
    --IncompleteUsedCount;
  }
  if (E.Swapped.empty())
    Map.erase(I);
  else {
    // Swap the Recursive back.
    E.Swapped.swap(E.Str);
    E.Swapped.clear();
    E.State = Recursive;
  }
  --IncompleteCount;
  return IsRecursive;
}

/// Add the encoded TypeString to the cache only if it is NonRecursive or
/// Recursive (viz: all sub-members were expanded as fully as possible).
void TypeStringCache::addIfComplete(const IdentifierInfo *ID, StringRef Str,
                                    bool IsRecursive) {
  if (!ID || IncompleteUsedCount)
    return; // No key or it is is an incomplete sub-type so don't add.
  Entry &E = Map[ID];
  if (IsRecursive && !E.Str.empty()) {
    assert(E.State==Recursive && E.Str.size() == Str.size() &&
           "This is not the same Recursive entry");
    // The parent container was not recursive after all, so we could have used
    // this Recursive sub-member entry after all, but we assumed the worse when
    // we started viz: IncompleteCount!=0.
    return;
  }
  assert(E.Str.empty() && "Entry already present");
  E.Str = Str.str();
  E.State = IsRecursive? Recursive : NonRecursive;
}

/// Return a cached TypeString encoding for the ID. If there isn't one, or we
/// are recursively expanding a type (IncompleteCount != 0) and the cached
/// encoding is Recursive, return an empty StringRef.
StringRef TypeStringCache::lookupStr(const IdentifierInfo *ID) {
  if (!ID)
    return StringRef();   // We have no key.
  auto I = Map.find(ID);
  if (I == Map.end())
    return StringRef();   // We have no encoding.
  Entry &E = I->second;
  if (E.State == Recursive && IncompleteCount)
    return StringRef();   // We don't use Recursive encodings for member types.

  if (E.State == Incomplete) {
    // The incomplete type is being used to break out of recursion.
    E.State = IncompleteUsed;
    ++IncompleteUsedCount;
  }
  return E.Str;
}

/// The XCore ABI includes a type information section that communicates symbol
/// type information to the linker. The linker uses this information to verify
/// safety/correctness of things such as array bound and pointers et al.
/// The ABI only requires C (and XC) language modules to emit TypeStrings.
/// This type information (TypeString) is emitted into meta data for all global
/// symbols: definitions, declarations, functions & variables.
///
/// The TypeString carries type, qualifier, name, size & value details.
/// Please see 'Tools Development Guide' section 2.16.2 for format details:
/// https://www.xmos.com/download/public/Tools-Development-Guide%28X9114A%29.pdf
/// The output is tested by test/CodeGen/xcore-stringtype.c.
///
static bool getTypeString(SmallStringEnc &Enc, const Decl *D,
                          CodeGen::CodeGenModule &CGM, TypeStringCache &TSC);

/// XCore uses emitTargetMD to emit TypeString metadata for global symbols.
void XCoreTargetCodeGenInfo::emitTargetMD(const Decl *D, llvm::GlobalValue *GV,
                                          CodeGen::CodeGenModule &CGM) const {
  SmallStringEnc Enc;
  if (getTypeString(Enc, D, CGM, TSC)) {
    llvm::LLVMContext &Ctx = CGM.getModule().getContext();
    llvm::Metadata *MDVals[] = {llvm::ConstantAsMetadata::get(GV),
                                llvm::MDString::get(Ctx, Enc.str())};
    llvm::NamedMDNode *MD =
      CGM.getModule().getOrInsertNamedMetadata("xcore.typestrings");
    MD->addOperand(llvm::MDNode::get(Ctx, MDVals));
  }
}

//===----------------------------------------------------------------------===//
// SPIR ABI Implementation
//===----------------------------------------------------------------------===//

namespace {
class SPIRTargetCodeGenInfo : public TargetCodeGenInfo {
public:
  SPIRTargetCodeGenInfo(CodeGen::CodeGenTypes &CGT)
    : TargetCodeGenInfo(new DefaultABIInfo(CGT)) {}
  void emitTargetMD(const Decl *D, llvm::GlobalValue *GV,
                    CodeGen::CodeGenModule &M) const override;
  unsigned getOpenCLKernelCallingConv() const override;
};
} // End anonymous namespace.

/// Emit SPIR specific metadata: OpenCL and SPIR version.
void SPIRTargetCodeGenInfo::emitTargetMD(const Decl *D, llvm::GlobalValue *GV,
                                         CodeGen::CodeGenModule &CGM) const {
  llvm::LLVMContext &Ctx = CGM.getModule().getContext();
  llvm::Type *Int32Ty = llvm::Type::getInt32Ty(Ctx);
  llvm::Module &M = CGM.getModule();
  // SPIR v2.0 s2.12 - The SPIR version used by the module is stored in the
  // opencl.spir.version named metadata.
  llvm::Metadata *SPIRVerElts[] = {
      llvm::ConstantAsMetadata::get(
          llvm::ConstantInt::get(Int32Ty, CGM.getLangOpts().OpenCLVersion / 100)),
      llvm::ConstantAsMetadata::get(llvm::ConstantInt::get(
          Int32Ty, (CGM.getLangOpts().OpenCLVersion / 100 > 1) ? 0 : 2))};
  llvm::NamedMDNode *SPIRVerMD =
      M.getOrInsertNamedMetadata("opencl.spir.version");
  SPIRVerMD->addOperand(llvm::MDNode::get(Ctx, SPIRVerElts));
  appendOpenCLVersionMD(CGM);
}

static void appendOpenCLVersionMD(CodeGen::CodeGenModule &CGM) {
  llvm::LLVMContext &Ctx = CGM.getModule().getContext();
  llvm::Type *Int32Ty = llvm::Type::getInt32Ty(Ctx);
  llvm::Module &M = CGM.getModule();
  // SPIR v2.0 s2.13 - The OpenCL version used by the module is stored in the
  // opencl.ocl.version named metadata node.
  llvm::Metadata *OCLVerElts[] = {
      llvm::ConstantAsMetadata::get(llvm::ConstantInt::get(
          Int32Ty, CGM.getLangOpts().OpenCLVersion / 100)),
      llvm::ConstantAsMetadata::get(llvm::ConstantInt::get(
          Int32Ty, (CGM.getLangOpts().OpenCLVersion % 100) / 10))};
  llvm::NamedMDNode *OCLVerMD =
      M.getOrInsertNamedMetadata("opencl.ocl.version");
  OCLVerMD->addOperand(llvm::MDNode::get(Ctx, OCLVerElts));
}

unsigned SPIRTargetCodeGenInfo::getOpenCLKernelCallingConv() const {
  return llvm::CallingConv::SPIR_KERNEL;
}

static bool appendType(SmallStringEnc &Enc, QualType QType,
                       const CodeGen::CodeGenModule &CGM,
                       TypeStringCache &TSC);

/// Helper function for appendRecordType().
/// Builds a SmallVector containing the encoded field types in declaration
/// order.
static bool extractFieldType(SmallVectorImpl<FieldEncoding> &FE,
                             const RecordDecl *RD,
                             const CodeGen::CodeGenModule &CGM,
                             TypeStringCache &TSC) {
  for (const auto *Field : RD->fields()) {
    SmallStringEnc Enc;
    Enc += "m(";
    Enc += Field->getName();
    Enc += "){";
    if (Field->isBitField()) {
      Enc += "b(";
      llvm::raw_svector_ostream OS(Enc);
      OS << Field->getBitWidthValue(CGM.getContext());
      Enc += ':';
    }
    if (!appendType(Enc, Field->getType(), CGM, TSC))
      return false;
    if (Field->isBitField())
      Enc += ')';
    Enc += '}';
    FE.emplace_back(!Field->getName().empty(), Enc);
  }
  return true;
}

/// Appends structure and union types to Enc and adds encoding to cache.
/// Recursively calls appendType (via extractFieldType) for each field.
/// Union types have their fields ordered according to the ABI.
static bool appendRecordType(SmallStringEnc &Enc, const RecordType *RT,
                             const CodeGen::CodeGenModule &CGM,
                             TypeStringCache &TSC, const IdentifierInfo *ID) {
  // Append the cached TypeString if we have one.
  StringRef TypeString = TSC.lookupStr(ID);
  if (!TypeString.empty()) {
    Enc += TypeString;
    return true;
  }

  // Start to emit an incomplete TypeString.
  size_t Start = Enc.size();
  Enc += (RT->isUnionType()? 'u' : 's');
  Enc += '(';
  if (ID)
    Enc += ID->getName();
  Enc += "){";

  // We collect all encoded fields and order as necessary.
  bool IsRecursive = false;
  const RecordDecl *RD = RT->getDecl()->getDefinition();
  if (RD && !RD->field_empty()) {
    // An incomplete TypeString stub is placed in the cache for this RecordType
    // so that recursive calls to this RecordType will use it whilst building a
    // complete TypeString for this RecordType.
    SmallVector<FieldEncoding, 16> FE;
    std::string StubEnc(Enc.substr(Start).str());
    StubEnc += '}';  // StubEnc now holds a valid incomplete TypeString.
    TSC.addIncomplete(ID, std::move(StubEnc));
    if (!extractFieldType(FE, RD, CGM, TSC)) {
      (void) TSC.removeIncomplete(ID);
      return false;
    }
    IsRecursive = TSC.removeIncomplete(ID);
    // The ABI requires unions to be sorted but not structures.
    // See FieldEncoding::operator< for sort algorithm.
    if (RT->isUnionType())
      std::sort(FE.begin(), FE.end());
    // We can now complete the TypeString.
    unsigned E = FE.size();
    for (unsigned I = 0; I != E; ++I) {
      if (I)
        Enc += ',';
      Enc += FE[I].str();
    }
  }
  Enc += '}';
  TSC.addIfComplete(ID, Enc.substr(Start), IsRecursive);
  return true;
}

/// Appends enum types to Enc and adds the encoding to the cache.
static bool appendEnumType(SmallStringEnc &Enc, const EnumType *ET,
                           TypeStringCache &TSC,
                           const IdentifierInfo *ID) {
  // Append the cached TypeString if we have one.
  StringRef TypeString = TSC.lookupStr(ID);
  if (!TypeString.empty()) {
    Enc += TypeString;
    return true;
  }

  size_t Start = Enc.size();
  Enc += "e(";
  if (ID)
    Enc += ID->getName();
  Enc += "){";

  // We collect all encoded enumerations and order them alphanumerically.
  if (const EnumDecl *ED = ET->getDecl()->getDefinition()) {
    SmallVector<FieldEncoding, 16> FE;
    for (auto I = ED->enumerator_begin(), E = ED->enumerator_end(); I != E;
         ++I) {
      SmallStringEnc EnumEnc;
      EnumEnc += "m(";
      EnumEnc += I->getName();
      EnumEnc += "){";
      I->getInitVal().toString(EnumEnc);
      EnumEnc += '}';
      FE.push_back(FieldEncoding(!I->getName().empty(), EnumEnc));
    }
    std::sort(FE.begin(), FE.end());
    unsigned E = FE.size();
    for (unsigned I = 0; I != E; ++I) {
      if (I)
        Enc += ',';
      Enc += FE[I].str();
    }
  }
  Enc += '}';
  TSC.addIfComplete(ID, Enc.substr(Start), false);
  return true;
}

/// Appends type's qualifier to Enc.
/// This is done prior to appending the type's encoding.
static void appendQualifier(SmallStringEnc &Enc, QualType QT) {
  // Qualifiers are emitted in alphabetical order.
  static const char *const Table[]={"","c:","r:","cr:","v:","cv:","rv:","crv:"};
  int Lookup = 0;
  if (QT.isConstQualified())
    Lookup += 1<<0;
  if (QT.isRestrictQualified())
    Lookup += 1<<1;
  if (QT.isVolatileQualified())
    Lookup += 1<<2;
  Enc += Table[Lookup];
}

/// Appends built-in types to Enc.
static bool appendBuiltinType(SmallStringEnc &Enc, const BuiltinType *BT) {
  const char *EncType;
  switch (BT->getKind()) {
    case BuiltinType::Void:
      EncType = "0";
      break;
    case BuiltinType::Bool:
      EncType = "b";
      break;
    case BuiltinType::Char_U:
      EncType = "uc";
      break;
    case BuiltinType::UChar:
      EncType = "uc";
      break;
    case BuiltinType::SChar:
      EncType = "sc";
      break;
    case BuiltinType::UShort:
      EncType = "us";
      break;
    case BuiltinType::Short:
      EncType = "ss";
      break;
    case BuiltinType::UInt:
      EncType = "ui";
      break;
    case BuiltinType::Int:
      EncType = "si";
      break;
    case BuiltinType::ULong:
      EncType = "ul";
      break;
    case BuiltinType::Long:
      EncType = "sl";
      break;
    case BuiltinType::ULongLong:
      EncType = "ull";
      break;
    case BuiltinType::LongLong:
      EncType = "sll";
      break;
    case BuiltinType::Float:
      EncType = "ft";
      break;
    case BuiltinType::Double:
      EncType = "d";
      break;
    case BuiltinType::LongDouble:
      EncType = "ld";
      break;
    default:
      return false;
  }
  Enc += EncType;
  return true;
}

/// Appends a pointer encoding to Enc before calling appendType for the pointee.
static bool appendPointerType(SmallStringEnc &Enc, const PointerType *PT,
                              const CodeGen::CodeGenModule &CGM,
                              TypeStringCache &TSC) {
  Enc += "p(";
  if (!appendType(Enc, PT->getPointeeType(), CGM, TSC))
    return false;
  Enc += ')';
  return true;
}

/// Appends array encoding to Enc before calling appendType for the element.
static bool appendArrayType(SmallStringEnc &Enc, QualType QT,
                            const ArrayType *AT,
                            const CodeGen::CodeGenModule &CGM,
                            TypeStringCache &TSC, StringRef NoSizeEnc) {
  if (AT->getSizeModifier() != ArrayType::Normal)
    return false;
  Enc += "a(";
  if (const ConstantArrayType *CAT = dyn_cast<ConstantArrayType>(AT))
    CAT->getSize().toStringUnsigned(Enc);
  else
    Enc += NoSizeEnc; // Global arrays use "*", otherwise it is "".
  Enc += ':';
  // The Qualifiers should be attached to the type rather than the array.
  appendQualifier(Enc, QT);
  if (!appendType(Enc, AT->getElementType(), CGM, TSC))
    return false;
  Enc += ')';
  return true;
}

/// Appends a function encoding to Enc, calling appendType for the return type
/// and the arguments.
static bool appendFunctionType(SmallStringEnc &Enc, const FunctionType *FT,
                             const CodeGen::CodeGenModule &CGM,
                             TypeStringCache &TSC) {
  Enc += "f{";
  if (!appendType(Enc, FT->getReturnType(), CGM, TSC))
    return false;
  Enc += "}(";
  if (const FunctionProtoType *FPT = FT->getAs<FunctionProtoType>()) {
    // N.B. we are only interested in the adjusted param types.
    auto I = FPT->param_type_begin();
    auto E = FPT->param_type_end();
    if (I != E) {
      do {
        if (!appendType(Enc, *I, CGM, TSC))
          return false;
        ++I;
        if (I != E)
          Enc += ',';
      } while (I != E);
      if (FPT->isVariadic())
        Enc += ",va";
    } else {
      if (FPT->isVariadic())
        Enc += "va";
      else
        Enc += '0';
    }
  }
  Enc += ')';
  return true;
}

/// Handles the type's qualifier before dispatching a call to handle specific
/// type encodings.
static bool appendType(SmallStringEnc &Enc, QualType QType,
                       const CodeGen::CodeGenModule &CGM,
                       TypeStringCache &TSC) {

  QualType QT = QType.getCanonicalType();

  if (const ArrayType *AT = QT->getAsArrayTypeUnsafe())
    // The Qualifiers should be attached to the type rather than the array.
    // Thus we don't call appendQualifier() here.
    return appendArrayType(Enc, QT, AT, CGM, TSC, "");

  appendQualifier(Enc, QT);

  if (const BuiltinType *BT = QT->getAs<BuiltinType>())
    return appendBuiltinType(Enc, BT);

  if (const PointerType *PT = QT->getAs<PointerType>())
    return appendPointerType(Enc, PT, CGM, TSC);

  if (const EnumType *ET = QT->getAs<EnumType>())
    return appendEnumType(Enc, ET, TSC, QT.getBaseTypeIdentifier());

  if (const RecordType *RT = QT->getAsStructureType())
    return appendRecordType(Enc, RT, CGM, TSC, QT.getBaseTypeIdentifier());

  if (const RecordType *RT = QT->getAsUnionType())
    return appendRecordType(Enc, RT, CGM, TSC, QT.getBaseTypeIdentifier());

  if (const FunctionType *FT = QT->getAs<FunctionType>())
    return appendFunctionType(Enc, FT, CGM, TSC);

  return false;
}

static bool getTypeString(SmallStringEnc &Enc, const Decl *D,
                          CodeGen::CodeGenModule &CGM, TypeStringCache &TSC) {
  if (!D)
    return false;

  if (const FunctionDecl *FD = dyn_cast<FunctionDecl>(D)) {
    if (FD->getLanguageLinkage() != CLanguageLinkage)
      return false;
    return appendType(Enc, FD->getType(), CGM, TSC);
  }

  if (const VarDecl *VD = dyn_cast<VarDecl>(D)) {
    if (VD->getLanguageLinkage() != CLanguageLinkage)
      return false;
    QualType QT = VD->getType().getCanonicalType();
    if (const ArrayType *AT = QT->getAsArrayTypeUnsafe()) {
      // Global ArrayTypes are given a size of '*' if the size is unknown.
      // The Qualifiers should be attached to the type rather than the array.
      // Thus we don't call appendQualifier() here.
      return appendArrayType(Enc, QT, AT, CGM, TSC, "*");
    }
    return appendType(Enc, QT, CGM, TSC);
  }
  return false;
}


//===----------------------------------------------------------------------===//
// Driver code
//===----------------------------------------------------------------------===//

bool CodeGenModule::supportsCOMDAT() const {
  return getTriple().supportsCOMDAT();
}

const TargetCodeGenInfo &CodeGenModule::getTargetCodeGenInfo() {
  if (TheTargetCodeGenInfo)
    return *TheTargetCodeGenInfo;

  // Helper to set the unique_ptr while still keeping the return value.
  auto SetCGInfo = [&](TargetCodeGenInfo *P) -> const TargetCodeGenInfo & {
    this->TheTargetCodeGenInfo.reset(P);
    return *P;
  };

  const llvm::Triple &Triple = getTarget().getTriple();
  switch (Triple.getArch()) {
  default:
    return SetCGInfo(new DefaultTargetCodeGenInfo(Types));

  case llvm::Triple::le32:
    return SetCGInfo(new PNaClTargetCodeGenInfo(Types));
  case llvm::Triple::mips:
  case llvm::Triple::mipsel:
    if (Triple.getOS() == llvm::Triple::NaCl)
      return SetCGInfo(new PNaClTargetCodeGenInfo(Types));
    return SetCGInfo(new MIPSTargetCodeGenInfo(Types, true));

  case llvm::Triple::mips64:
  case llvm::Triple::mips64el:
    return SetCGInfo(new MIPSTargetCodeGenInfo(Types, false));

  case llvm::Triple::aarch64:
  case llvm::Triple::aarch64_be: {
    AArch64ABIInfo::ABIKind Kind = AArch64ABIInfo::AAPCS;
    if (getTarget().getABI() == "darwinpcs")
      Kind = AArch64ABIInfo::DarwinPCS;

    return SetCGInfo(new AArch64TargetCodeGenInfo(Types, Kind));
  }

  case llvm::Triple::wasm32:
  case llvm::Triple::wasm64:
    return SetCGInfo(new WebAssemblyTargetCodeGenInfo(Types));

  case llvm::Triple::arm:
  case llvm::Triple::armeb:
  case llvm::Triple::thumb:
  case llvm::Triple::thumbeb: {
    if (Triple.getOS() == llvm::Triple::Win32) {
      return SetCGInfo(
          new WindowsARMTargetCodeGenInfo(Types, ARMABIInfo::AAPCS_VFP));
    }

    ARMABIInfo::ABIKind Kind = ARMABIInfo::AAPCS;
    StringRef ABIStr = getTarget().getABI();
    if (ABIStr == "apcs-gnu")
      Kind = ARMABIInfo::APCS;
    else if (ABIStr == "aapcs16")
      Kind = ARMABIInfo::AAPCS16_VFP;
    else if (CodeGenOpts.FloatABI == "hard" ||
             (CodeGenOpts.FloatABI != "soft" &&
              (Triple.getEnvironment() == llvm::Triple::GNUEABIHF ||
               Triple.getEnvironment() == llvm::Triple::MuslEABIHF ||
               Triple.getEnvironment() == llvm::Triple::EABIHF)))
      Kind = ARMABIInfo::AAPCS_VFP;

    return SetCGInfo(new ARMTargetCodeGenInfo(Types, Kind));
  }

  case llvm::Triple::ppc:
    return SetCGInfo(
        new PPC32TargetCodeGenInfo(Types, CodeGenOpts.FloatABI == "soft"));
  case llvm::Triple::ppc64:
    if (Triple.isOSBinFormatELF()) {
      PPC64_SVR4_ABIInfo::ABIKind Kind = PPC64_SVR4_ABIInfo::ELFv1;
      if (getTarget().getABI() == "elfv2")
        Kind = PPC64_SVR4_ABIInfo::ELFv2;
      bool HasQPX = getTarget().getABI() == "elfv1-qpx";
      bool IsSoftFloat = CodeGenOpts.FloatABI == "soft";

      return SetCGInfo(new PPC64_SVR4_TargetCodeGenInfo(Types, Kind, HasQPX,
                                                        IsSoftFloat));
    } else
      return SetCGInfo(new PPC64TargetCodeGenInfo(Types));
  case llvm::Triple::ppc64le: {
    assert(Triple.isOSBinFormatELF() && "PPC64 LE non-ELF not supported!");
    PPC64_SVR4_ABIInfo::ABIKind Kind = PPC64_SVR4_ABIInfo::ELFv2;
    if (getTarget().getABI() == "elfv1" || getTarget().getABI() == "elfv1-qpx")
      Kind = PPC64_SVR4_ABIInfo::ELFv1;
    bool HasQPX = getTarget().getABI() == "elfv1-qpx";
    bool IsSoftFloat = CodeGenOpts.FloatABI == "soft";

    return SetCGInfo(new PPC64_SVR4_TargetCodeGenInfo(Types, Kind, HasQPX,
                                                      IsSoftFloat));
  }

  case llvm::Triple::nvptx:
  case llvm::Triple::nvptx64:
    return SetCGInfo(new NVPTXTargetCodeGenInfo(Types));

  case llvm::Triple::msp430:
    return SetCGInfo(new MSP430TargetCodeGenInfo(Types));

  case llvm::Triple::systemz: {
    bool HasVector = getTarget().getABI() == "vector";
    return SetCGInfo(new SystemZTargetCodeGenInfo(Types, HasVector));
  }

  case llvm::Triple::tce:
  case llvm::Triple::tcele:
    return SetCGInfo(new TCETargetCodeGenInfo(Types));

  case llvm::Triple::x86: {
    bool IsDarwinVectorABI = Triple.isOSDarwin();
    bool RetSmallStructInRegABI =
        X86_32TargetCodeGenInfo::isStructReturnInRegABI(Triple, CodeGenOpts);
    bool IsWin32FloatStructABI = Triple.isOSWindows() && !Triple.isOSCygMing();

    if (Triple.getOS() == llvm::Triple::Win32) {
      return SetCGInfo(new WinX86_32TargetCodeGenInfo(
          Types, IsDarwinVectorABI, RetSmallStructInRegABI,
          IsWin32FloatStructABI, CodeGenOpts.NumRegisterParameters));
    } else {
      return SetCGInfo(new X86_32TargetCodeGenInfo(
          Types, IsDarwinVectorABI, RetSmallStructInRegABI,
          IsWin32FloatStructABI, CodeGenOpts.NumRegisterParameters,
          CodeGenOpts.FloatABI == "soft"));
    }
  }

  case llvm::Triple::x86_64: {
    StringRef ABI = getTarget().getABI();
    X86AVXABILevel AVXLevel =
        (ABI == "avx512"
             ? X86AVXABILevel::AVX512
             : ABI == "avx" ? X86AVXABILevel::AVX : X86AVXABILevel::None);

    switch (Triple.getOS()) {
    case llvm::Triple::Win32:
      return SetCGInfo(new WinX86_64TargetCodeGenInfo(Types, AVXLevel));
    case llvm::Triple::PS4:
      return SetCGInfo(new PS4TargetCodeGenInfo(Types, AVXLevel));
    default:
      return SetCGInfo(new X86_64TargetCodeGenInfo(Types, AVXLevel));
    }
  }
  case llvm::Triple::hexagon:
    return SetCGInfo(new HexagonTargetCodeGenInfo(Types));
  case llvm::Triple::lanai:
    return SetCGInfo(new LanaiTargetCodeGenInfo(Types));
  case llvm::Triple::r600:
    return SetCGInfo(new AMDGPUTargetCodeGenInfo(Types));
  case llvm::Triple::amdgcn:
    return SetCGInfo(new AMDGPUTargetCodeGenInfo(Types));
  case llvm::Triple::sparc:
    return SetCGInfo(new SparcV8TargetCodeGenInfo(Types));
  case llvm::Triple::sparcv9:
    return SetCGInfo(new SparcV9TargetCodeGenInfo(Types));
  case llvm::Triple::xcore:
    return SetCGInfo(new XCoreTargetCodeGenInfo(Types));
  case llvm::Triple::spir:
  case llvm::Triple::spir64:
    return SetCGInfo(new SPIRTargetCodeGenInfo(Types));
  }
}<|MERGE_RESOLUTION|>--- conflicted
+++ resolved
@@ -401,17 +401,11 @@
   return llvm::CallingConv::C;
 }
 
-<<<<<<< HEAD
-llvm::Constant *TargetCodeGenInfo::getNullPtr(const CodeGen::CodeGenModule &CGM,
-=======
 llvm::Constant *TargetCodeGenInfo::getNullPointer(const CodeGen::CodeGenModule &CGM,
->>>>>>> 410306bf
     llvm::PointerType *T, QualType QT) const {
   return llvm::ConstantPointerNull::get(T);
 }
 
-<<<<<<< HEAD
-=======
 llvm::Value *TargetCodeGenInfo::performAddrSpaceCast(
     CodeGen::CodeGenFunction &CGF, llvm::Value *Src, QualType SrcTy,
     QualType DestTy) const {
@@ -421,7 +415,6 @@
              CGF.ConvertType(DestTy));
 }
 
->>>>>>> 410306bf
 static bool isEmptyRecord(ASTContext &Context, QualType T, bool AllowArrays);
 
 /// isEmptyField - Return true iff a the field is "empty", that is it
@@ -7096,13 +7089,6 @@
   void setTargetAttributes(const Decl *D, llvm::GlobalValue *GV,
                            CodeGen::CodeGenModule &M) const override;
   unsigned getOpenCLKernelCallingConv() const override;
-<<<<<<< HEAD
-
-  llvm::Constant *getNullPtr(const CodeGen::CodeGenModule &CGM,
-      llvm::PointerType *T, QualType QT) const override;
-};
-=======
->>>>>>> 410306bf
 
   llvm::Constant *getNullPointer(const CodeGen::CodeGenModule &CGM,
       llvm::PointerType *T, QualType QT) const override;
@@ -7175,17 +7161,10 @@
 // emitting null pointers in private and local address spaces, a null
 // pointer in generic address space is emitted which is casted to a
 // pointer in local or private address space.
-<<<<<<< HEAD
-llvm::Constant *AMDGPUTargetCodeGenInfo::getNullPtr(
-    const CodeGen::CodeGenModule &CGM, llvm::PointerType *PT,
-    QualType QT) const {
-  if (CGM.getContext().getTargetNullPtrValue(QT) == 0)
-=======
 llvm::Constant *AMDGPUTargetCodeGenInfo::getNullPointer(
     const CodeGen::CodeGenModule &CGM, llvm::PointerType *PT,
     QualType QT) const {
   if (CGM.getContext().getTargetNullPointerValue(QT) == 0)
->>>>>>> 410306bf
     return llvm::ConstantPointerNull::get(PT);
 
   auto &Ctx = CGM.getContext();
