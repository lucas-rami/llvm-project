//===--- CGDebugInfo.cpp - Emit Debug Information for a Module ------------===//
//
// Part of the LLVM Project, under the Apache License v2.0 with LLVM Exceptions.
// See https://llvm.org/LICENSE.txt for license information.
// SPDX-License-Identifier: Apache-2.0 WITH LLVM-exception
//
//===----------------------------------------------------------------------===//
//
// This coordinates the debug information generation while generating code.
//
//===----------------------------------------------------------------------===//

#include "CGDebugInfo.h"
#include "CGBlocks.h"
#include "CGCXXABI.h"
#include "CGObjCRuntime.h"
#include "CGRecordLayout.h"
#include "CodeGenFunction.h"
#include "CodeGenModule.h"
#include "ConstantEmitter.h"
#include "TargetInfo.h"
#include "clang/AST/ASTContext.h"
#include "clang/AST/Attr.h"
#include "clang/AST/DeclFriend.h"
#include "clang/AST/DeclObjC.h"
#include "clang/AST/DeclTemplate.h"
#include "clang/AST/Expr.h"
#include "clang/AST/RecordLayout.h"
#include "clang/AST/RecursiveASTVisitor.h"
#include "clang/AST/VTableBuilder.h"
#include "clang/Basic/CodeGenOptions.h"
#include "clang/Basic/FileManager.h"
#include "clang/Basic/SourceManager.h"
#include "clang/Basic/Version.h"
#include "clang/Frontend/FrontendOptions.h"
#include "clang/Lex/HeaderSearchOptions.h"
#include "clang/Lex/ModuleMap.h"
#include "clang/Lex/PreprocessorOptions.h"
#include "llvm/ADT/DenseSet.h"
#include "llvm/ADT/SmallVector.h"
#include "llvm/ADT/StringExtras.h"
#include "llvm/IR/Constants.h"
#include "llvm/IR/DataLayout.h"
#include "llvm/IR/DerivedTypes.h"
#include "llvm/IR/Instructions.h"
#include "llvm/IR/Intrinsics.h"
#include "llvm/IR/Metadata.h"
#include "llvm/IR/Module.h"
#include "llvm/Support/FileSystem.h"
#include "llvm/Support/MD5.h"
#include "llvm/Support/Path.h"
#include "llvm/Support/SHA1.h"
#include "llvm/Support/SHA256.h"
#include "llvm/Support/TimeProfiler.h"
#include <optional>
using namespace clang;
using namespace clang::CodeGen;

static uint32_t getTypeAlignIfRequired(const Type *Ty, const ASTContext &Ctx) {
  auto TI = Ctx.getTypeInfo(Ty);
  if (TI.isAlignRequired())
    return TI.Align;

  // MaxFieldAlignmentAttr is the attribute added to types
  // declared after #pragma pack(n).
  if (auto *Decl = Ty->getAsRecordDecl())
    if (Decl->hasAttr<MaxFieldAlignmentAttr>())
      return TI.Align;

  return 0;
}

static uint32_t getTypeAlignIfRequired(QualType Ty, const ASTContext &Ctx) {
  return getTypeAlignIfRequired(Ty.getTypePtr(), Ctx);
}

static uint32_t getDeclAlignIfRequired(const Decl *D, const ASTContext &Ctx) {
  return D->hasAttr<AlignedAttr>() ? D->getMaxAlignment() : 0;
}

CGDebugInfo::CGDebugInfo(CodeGenModule &CGM)
    : CGM(CGM), DebugKind(CGM.getCodeGenOpts().getDebugInfo()),
      DebugTypeExtRefs(CGM.getCodeGenOpts().DebugTypeExtRefs),
      DBuilder(CGM.getModule()) {
  CreateCompileUnit();
}

CGDebugInfo::~CGDebugInfo() {
  assert(LexicalBlockStack.empty() &&
         "Region stack mismatch, stack not empty!");
}

ApplyDebugLocation::ApplyDebugLocation(CodeGenFunction &CGF,
                                       SourceLocation TemporaryLocation)
    : CGF(&CGF) {
  init(TemporaryLocation);
}

ApplyDebugLocation::ApplyDebugLocation(CodeGenFunction &CGF,
                                       bool DefaultToEmpty,
                                       SourceLocation TemporaryLocation)
    : CGF(&CGF) {
  init(TemporaryLocation, DefaultToEmpty);
}

void ApplyDebugLocation::init(SourceLocation TemporaryLocation,
                              bool DefaultToEmpty) {
  auto *DI = CGF->getDebugInfo();
  if (!DI) {
    CGF = nullptr;
    return;
  }

  OriginalLocation = CGF->Builder.getCurrentDebugLocation();

  if (OriginalLocation && !DI->CGM.getExpressionLocationsEnabled())
    return;

  if (TemporaryLocation.isValid()) {
    DI->EmitLocation(CGF->Builder, TemporaryLocation);
    return;
  }

  if (DefaultToEmpty) {
    CGF->Builder.SetCurrentDebugLocation(llvm::DebugLoc());
    return;
  }

  // Construct a location that has a valid scope, but no line info.
  assert(!DI->LexicalBlockStack.empty());
  CGF->Builder.SetCurrentDebugLocation(
      llvm::DILocation::get(DI->LexicalBlockStack.back()->getContext(), 0, 0,
                            DI->LexicalBlockStack.back(), DI->getInlinedAt()));
}

ApplyDebugLocation::ApplyDebugLocation(CodeGenFunction &CGF, const Expr *E)
    : CGF(&CGF) {
  init(E->getExprLoc());
}

ApplyDebugLocation::ApplyDebugLocation(CodeGenFunction &CGF, llvm::DebugLoc Loc)
    : CGF(&CGF) {
  if (!CGF.getDebugInfo()) {
    this->CGF = nullptr;
    return;
  }
  OriginalLocation = CGF.Builder.getCurrentDebugLocation();
  if (Loc)
    CGF.Builder.SetCurrentDebugLocation(std::move(Loc));
}

ApplyDebugLocation::~ApplyDebugLocation() {
  // Query CGF so the location isn't overwritten when location updates are
  // temporarily disabled (for C++ default function arguments)
  if (CGF)
    CGF->Builder.SetCurrentDebugLocation(std::move(OriginalLocation));
}

ApplyInlineDebugLocation::ApplyInlineDebugLocation(CodeGenFunction &CGF,
                                                   GlobalDecl InlinedFn)
    : CGF(&CGF) {
  if (!CGF.getDebugInfo()) {
    this->CGF = nullptr;
    return;
  }
  auto &DI = *CGF.getDebugInfo();
  SavedLocation = DI.getLocation();
  assert((DI.getInlinedAt() ==
          CGF.Builder.getCurrentDebugLocation()->getInlinedAt()) &&
         "CGDebugInfo and IRBuilder are out of sync");

  DI.EmitInlineFunctionStart(CGF.Builder, InlinedFn);
}

ApplyInlineDebugLocation::~ApplyInlineDebugLocation() {
  if (!CGF)
    return;
  auto &DI = *CGF->getDebugInfo();
  DI.EmitInlineFunctionEnd(CGF->Builder);
  DI.EmitLocation(CGF->Builder, SavedLocation);
}

void CGDebugInfo::setLocation(SourceLocation Loc) {
  // If the new location isn't valid return.
  if (Loc.isInvalid())
    return;

  CurLoc = CGM.getContext().getSourceManager().getExpansionLoc(Loc);

  // If we've changed files in the middle of a lexical scope go ahead
  // and create a new lexical scope with file node if it's different
  // from the one in the scope.
  if (LexicalBlockStack.empty())
    return;

  SourceManager &SM = CGM.getContext().getSourceManager();
  auto *Scope = cast<llvm::DIScope>(LexicalBlockStack.back());
  PresumedLoc PCLoc = SM.getPresumedLoc(CurLoc);
  if (PCLoc.isInvalid() || Scope->getFile() == getOrCreateFile(CurLoc))
    return;

  if (auto *LBF = dyn_cast<llvm::DILexicalBlockFile>(Scope)) {
    LexicalBlockStack.pop_back();
    LexicalBlockStack.emplace_back(DBuilder.createLexicalBlockFile(
        LBF->getScope(), getOrCreateFile(CurLoc)));
  } else if (isa<llvm::DILexicalBlock>(Scope) ||
             isa<llvm::DISubprogram>(Scope)) {
    LexicalBlockStack.pop_back();
    LexicalBlockStack.emplace_back(
        DBuilder.createLexicalBlockFile(Scope, getOrCreateFile(CurLoc)));
  }
}

static llvm::dwarf::MemorySpace getDWARFMemorySpace(LangAS AS) {
  using namespace llvm::dwarf;
  const MemorySpace
      LangASToMS[static_cast<unsigned>(LangAS::FirstTargetAddressSpace)] = {
          DW_MSPACE_LLVM_none,     // Default
          DW_MSPACE_LLVM_global,   // opencl_global
          DW_MSPACE_LLVM_group,    // opencl_local
          DW_MSPACE_LLVM_constant, // opencl_constant
          DW_MSPACE_LLVM_private,  // opencl_private
          DW_MSPACE_LLVM_none,     // opencl_generic
          DW_MSPACE_LLVM_global,   // opencl_global_device
          DW_MSPACE_LLVM_global,   // opencl_global_host
          DW_MSPACE_LLVM_global,   // cuda_device
          DW_MSPACE_LLVM_constant, // cuda_constant
          DW_MSPACE_LLVM_group,    // cuda_shared
          DW_MSPACE_LLVM_global,   // sycl_global
          DW_MSPACE_LLVM_global,   // sycl_global_device
          DW_MSPACE_LLVM_global,   // sycl_global_host
          DW_MSPACE_LLVM_group,    // sycl_local
          DW_MSPACE_LLVM_private,  // sycl_private
          DW_MSPACE_LLVM_none,     // ptr32_sptr
          DW_MSPACE_LLVM_none,     // ptr32_uptr
          DW_MSPACE_LLVM_none,     // ptr64
          DW_MSPACE_LLVM_none,     // hlsl_groupshared
      };
  const auto i = static_cast<std::underlying_type_t<LangAS>>(AS);
  if (i < std::size(LangASToMS))
    return LangASToMS[i];

  // LangAS coming from OpenMP can be out-of-bounds.
  // This happened in the test CodeGen/OpenMP/target_parallel_debug_codegen.cpp
  return DW_MSPACE_LLVM_none;
}

static llvm::dwarf::MemorySpace getDWARFMemorySpace(const QualType &QT) {
  return getDWARFMemorySpace(QT.getAddressSpace());
}

static llvm::dwarf::MemorySpace getDWARFMemorySpace(const ValueDecl *D) {
  // When parsing HIP/Cuda, the address space is not attached to the type.
  // Instead, create a new QualType
  if (D->hasAttr<CUDASharedAttr>())
    return getDWARFMemorySpace(LangAS::cuda_shared);
  if (D->hasAttr<CUDAConstantAttr>())
    return getDWARFMemorySpace(LangAS::cuda_constant);
  if (D->hasAttr<CUDADeviceAttr>())
    return getDWARFMemorySpace(LangAS::cuda_device);
  return getDWARFMemorySpace(D->getType());
}

llvm::DIScope *CGDebugInfo::getDeclContextDescriptor(const Decl *D) {
  llvm::DIScope *Mod = getParentModuleOrNull(D);
  return getContextDescriptor(cast<Decl>(D->getDeclContext()),
                              Mod ? Mod : TheCU);
}

llvm::DIScope *CGDebugInfo::getContextDescriptor(const Decl *Context,
                                                 llvm::DIScope *Default) {
  if (!Context)
    return Default;

  auto I = RegionMap.find(Context);
  if (I != RegionMap.end()) {
    llvm::Metadata *V = I->second;
    return dyn_cast_or_null<llvm::DIScope>(V);
  }

  // Check namespace.
  if (const auto *NSDecl = dyn_cast<NamespaceDecl>(Context))
    return getOrCreateNamespace(NSDecl);

  if (const auto *RDecl = dyn_cast<RecordDecl>(Context))
    if (!RDecl->isDependentType())
      return getOrCreateType(CGM.getContext().getTypeDeclType(RDecl),
                             TheCU->getFile());
  return Default;
}

PrintingPolicy CGDebugInfo::getPrintingPolicy() const {
  PrintingPolicy PP = CGM.getContext().getPrintingPolicy();

  // If we're emitting codeview, it's important to try to match MSVC's naming so
  // that visualizers written for MSVC will trigger for our class names. In
  // particular, we can't have spaces between arguments of standard templates
  // like basic_string and vector, but we must have spaces between consecutive
  // angle brackets that close nested template argument lists.
  if (CGM.getCodeGenOpts().EmitCodeView) {
    PP.MSVCFormatting = true;
    PP.SplitTemplateClosers = true;
  } else {
    // For DWARF, printing rules are underspecified.
    // SplitTemplateClosers yields better interop with GCC and GDB (PR46052).
    PP.SplitTemplateClosers = true;
  }

  PP.SuppressInlineNamespace = false;
  PP.PrintCanonicalTypes = true;
  PP.UsePreferredNames = false;
  PP.AlwaysIncludeTypeForTemplateArgument = true;
  PP.UseEnumerators = false;

  // Apply -fdebug-prefix-map.
  PP.Callbacks = &PrintCB;
  return PP;
}

StringRef CGDebugInfo::getFunctionName(const FunctionDecl *FD) {
  return internString(GetName(FD));
}

StringRef CGDebugInfo::getObjCMethodName(const ObjCMethodDecl *OMD) {
  SmallString<256> MethodName;
  llvm::raw_svector_ostream OS(MethodName);
  OS << (OMD->isInstanceMethod() ? '-' : '+') << '[';
  const DeclContext *DC = OMD->getDeclContext();
  if (const auto *OID = dyn_cast<ObjCImplementationDecl>(DC)) {
    OS << OID->getName();
  } else if (const auto *OID = dyn_cast<ObjCInterfaceDecl>(DC)) {
    OS << OID->getName();
  } else if (const auto *OC = dyn_cast<ObjCCategoryDecl>(DC)) {
    if (OC->IsClassExtension()) {
      OS << OC->getClassInterface()->getName();
    } else {
      OS << OC->getIdentifier()->getNameStart() << '('
         << OC->getIdentifier()->getNameStart() << ')';
    }
  } else if (const auto *OCD = dyn_cast<ObjCCategoryImplDecl>(DC)) {
    OS << OCD->getClassInterface()->getName() << '(' << OCD->getName() << ')';
  }
  OS << ' ' << OMD->getSelector().getAsString() << ']';

  return internString(OS.str());
}

StringRef CGDebugInfo::getSelectorName(Selector S) {
  return internString(S.getAsString());
}

StringRef CGDebugInfo::getClassName(const RecordDecl *RD) {
  if (isa<ClassTemplateSpecializationDecl>(RD)) {
    // Copy this name on the side and use its reference.
    return internString(GetName(RD));
  }

  // quick optimization to avoid having to intern strings that are already
  // stored reliably elsewhere
  if (const IdentifierInfo *II = RD->getIdentifier())
    return II->getName();

  // The CodeView printer in LLVM wants to see the names of unnamed types
  // because they need to have a unique identifier.
  // These names are used to reconstruct the fully qualified type names.
  if (CGM.getCodeGenOpts().EmitCodeView) {
    if (const TypedefNameDecl *D = RD->getTypedefNameForAnonDecl()) {
      assert(RD->getDeclContext() == D->getDeclContext() &&
             "Typedef should not be in another decl context!");
      assert(D->getDeclName().getAsIdentifierInfo() &&
             "Typedef was not named!");
      return D->getDeclName().getAsIdentifierInfo()->getName();
    }

    if (CGM.getLangOpts().CPlusPlus) {
      StringRef Name;

      ASTContext &Context = CGM.getContext();
      if (const DeclaratorDecl *DD = Context.getDeclaratorForUnnamedTagDecl(RD))
        // Anonymous types without a name for linkage purposes have their
        // declarator mangled in if they have one.
        Name = DD->getName();
      else if (const TypedefNameDecl *TND =
                   Context.getTypedefNameForUnnamedTagDecl(RD))
        // Anonymous types without a name for linkage purposes have their
        // associate typedef mangled in if they have one.
        Name = TND->getName();

      // Give lambdas a display name based on their name mangling.
      if (const CXXRecordDecl *CXXRD = dyn_cast<CXXRecordDecl>(RD))
        if (CXXRD->isLambda())
          return internString(
              CGM.getCXXABI().getMangleContext().getLambdaString(CXXRD));

      if (!Name.empty()) {
        SmallString<256> UnnamedType("<unnamed-type-");
        UnnamedType += Name;
        UnnamedType += '>';
        return internString(UnnamedType);
      }
    }
  }

  return StringRef();
}

std::optional<llvm::DIFile::ChecksumKind>
CGDebugInfo::computeChecksum(FileID FID, SmallString<64> &Checksum) const {
  Checksum.clear();

  if (!CGM.getCodeGenOpts().EmitCodeView &&
      CGM.getCodeGenOpts().DwarfVersion < 5)
    return std::nullopt;

  SourceManager &SM = CGM.getContext().getSourceManager();
  std::optional<llvm::MemoryBufferRef> MemBuffer = SM.getBufferOrNone(FID);
  if (!MemBuffer)
    return std::nullopt;

  auto Data = llvm::arrayRefFromStringRef(MemBuffer->getBuffer());
  switch (CGM.getCodeGenOpts().getDebugSrcHash()) {
  case clang::CodeGenOptions::DSH_MD5:
    llvm::toHex(llvm::MD5::hash(Data), /*LowerCase=*/true, Checksum);
    return llvm::DIFile::CSK_MD5;
  case clang::CodeGenOptions::DSH_SHA1:
    llvm::toHex(llvm::SHA1::hash(Data), /*LowerCase=*/true, Checksum);
    return llvm::DIFile::CSK_SHA1;
  case clang::CodeGenOptions::DSH_SHA256:
    llvm::toHex(llvm::SHA256::hash(Data), /*LowerCase=*/true, Checksum);
    return llvm::DIFile::CSK_SHA256;
  }
  llvm_unreachable("Unhandled DebugSrcHashKind enum");
}

std::optional<StringRef> CGDebugInfo::getSource(const SourceManager &SM,
                                                FileID FID) {
  if (!CGM.getCodeGenOpts().EmbedSource)
    return std::nullopt;

  bool SourceInvalid = false;
  StringRef Source = SM.getBufferData(FID, &SourceInvalid);

  if (SourceInvalid)
    return std::nullopt;

  return Source;
}

llvm::DIFile *CGDebugInfo::getOrCreateFile(SourceLocation Loc) {
  SourceManager &SM = CGM.getContext().getSourceManager();
  StringRef FileName;
  FileID FID;
  std::optional<llvm::DIFile::ChecksumInfo<StringRef>> CSInfo;

  if (Loc.isInvalid()) {
    // The DIFile used by the CU is distinct from the main source file. Call
    // createFile() below for canonicalization if the source file was specified
    // with an absolute path.
    FileName = TheCU->getFile()->getFilename();
    CSInfo = TheCU->getFile()->getChecksum();
  } else {
    PresumedLoc PLoc = SM.getPresumedLoc(Loc);
    FileName = PLoc.getFilename();

    if (FileName.empty()) {
      FileName = TheCU->getFile()->getFilename();
    } else {
      FileName = PLoc.getFilename();
    }
    FID = PLoc.getFileID();
  }

  // Cache the results.
  auto It = DIFileCache.find(FileName.data());
  if (It != DIFileCache.end()) {
    // Verify that the information still exists.
    if (llvm::Metadata *V = It->second)
      return cast<llvm::DIFile>(V);
  }

  // Put Checksum at a scope where it will persist past the createFile call.
  SmallString<64> Checksum;
  if (!CSInfo) {
    std::optional<llvm::DIFile::ChecksumKind> CSKind =
      computeChecksum(FID, Checksum);
    if (CSKind)
      CSInfo.emplace(*CSKind, Checksum);
  }
  return createFile(FileName, CSInfo, getSource(SM, SM.getFileID(Loc)));
}

llvm::DIFile *CGDebugInfo::createFile(
    StringRef FileName,
    std::optional<llvm::DIFile::ChecksumInfo<StringRef>> CSInfo,
    std::optional<StringRef> Source) {
  StringRef Dir;
  StringRef File;
  std::string RemappedFile = remapDIPath(FileName);
  std::string CurDir = remapDIPath(getCurrentDirname());
  SmallString<128> DirBuf;
  SmallString<128> FileBuf;
  if (llvm::sys::path::is_absolute(RemappedFile)) {
    // Strip the common prefix (if it is more than just "/" or "C:\") from
    // current directory and FileName for a more space-efficient encoding.
    auto FileIt = llvm::sys::path::begin(RemappedFile);
    auto FileE = llvm::sys::path::end(RemappedFile);
    auto CurDirIt = llvm::sys::path::begin(CurDir);
    auto CurDirE = llvm::sys::path::end(CurDir);
    for (; CurDirIt != CurDirE && *CurDirIt == *FileIt; ++CurDirIt, ++FileIt)
      llvm::sys::path::append(DirBuf, *CurDirIt);
    if (llvm::sys::path::root_path(DirBuf) == DirBuf) {
      // Don't strip the common prefix if it is only the root ("/" or "C:\")
      // since that would make LLVM diagnostic locations confusing.
      Dir = {};
      File = RemappedFile;
    } else {
      for (; FileIt != FileE; ++FileIt)
        llvm::sys::path::append(FileBuf, *FileIt);
      Dir = DirBuf;
      File = FileBuf;
    }
  } else {
    if (!llvm::sys::path::is_absolute(FileName))
      Dir = CurDir;
    File = RemappedFile;
  }
  llvm::DIFile *F = DBuilder.createFile(File, Dir, CSInfo, Source);
  DIFileCache[FileName.data()].reset(F);
  return F;
}

std::string CGDebugInfo::remapDIPath(StringRef Path) const {
  SmallString<256> P = Path;
  for (auto &[From, To] : llvm::reverse(CGM.getCodeGenOpts().DebugPrefixMap))
    if (llvm::sys::path::replace_path_prefix(P, From, To))
      break;
  return P.str().str();
}

unsigned CGDebugInfo::getLineNumber(SourceLocation Loc) {
  if (Loc.isInvalid())
    return 0;
  SourceManager &SM = CGM.getContext().getSourceManager();
  return SM.getPresumedLoc(Loc).getLine();
}

unsigned CGDebugInfo::getColumnNumber(SourceLocation Loc, bool Force) {
  // We may not want column information at all.
  if (!Force && !CGM.getCodeGenOpts().DebugColumnInfo)
    return 0;

  // If the location is invalid then use the current column.
  if (Loc.isInvalid() && CurLoc.isInvalid())
    return 0;
  SourceManager &SM = CGM.getContext().getSourceManager();
  PresumedLoc PLoc = SM.getPresumedLoc(Loc.isValid() ? Loc : CurLoc);
  return PLoc.isValid() ? PLoc.getColumn() : 0;
}

StringRef CGDebugInfo::getCurrentDirname() {
  if (!CGM.getCodeGenOpts().DebugCompilationDir.empty())
    return CGM.getCodeGenOpts().DebugCompilationDir;

  if (!CWDName.empty())
    return CWDName;
  llvm::ErrorOr<std::string> CWD =
      CGM.getFileSystem()->getCurrentWorkingDirectory();
  if (!CWD)
    return StringRef();
  return CWDName = internString(*CWD);
}

void CGDebugInfo::CreateCompileUnit() {
  SmallString<64> Checksum;
  std::optional<llvm::DIFile::ChecksumKind> CSKind;
  std::optional<llvm::DIFile::ChecksumInfo<StringRef>> CSInfo;

  // Should we be asking the SourceManager for the main file name, instead of
  // accepting it as an argument? This just causes the main file name to
  // mismatch with source locations and create extra lexical scopes or
  // mismatched debug info (a CU with a DW_AT_file of "-", because that's what
  // the driver passed, but functions/other things have DW_AT_file of "<stdin>"
  // because that's what the SourceManager says)

  // Get absolute path name.
  SourceManager &SM = CGM.getContext().getSourceManager();
  auto &CGO = CGM.getCodeGenOpts();
  const LangOptions &LO = CGM.getLangOpts();
  std::string MainFileName = CGO.MainFileName;
  if (MainFileName.empty())
    MainFileName = "<stdin>";

  // The main file name provided via the "-main-file-name" option contains just
  // the file name itself with no path information. This file name may have had
  // a relative path, so we look into the actual file entry for the main
  // file to determine the real absolute path for the file.
  std::string MainFileDir;
  if (OptionalFileEntryRef MainFile =
          SM.getFileEntryRefForID(SM.getMainFileID())) {
    MainFileDir = std::string(MainFile->getDir().getName());
    if (!llvm::sys::path::is_absolute(MainFileName)) {
      llvm::SmallString<1024> MainFileDirSS(MainFileDir);
      llvm::sys::path::Style Style =
          LO.UseTargetPathSeparator
              ? (CGM.getTarget().getTriple().isOSWindows()
                     ? llvm::sys::path::Style::windows_backslash
                     : llvm::sys::path::Style::posix)
              : llvm::sys::path::Style::native;
      llvm::sys::path::append(MainFileDirSS, Style, MainFileName);
      MainFileName = std::string(
          llvm::sys::path::remove_leading_dotslash(MainFileDirSS, Style));
    }
    // If the main file name provided is identical to the input file name, and
    // if the input file is a preprocessed source, use the module name for
    // debug info. The module name comes from the name specified in the first
    // linemarker if the input is a preprocessed source. In this case we don't
    // know the content to compute a checksum.
    if (MainFile->getName() == MainFileName &&
        FrontendOptions::getInputKindForExtension(
            MainFile->getName().rsplit('.').second)
            .isPreprocessed()) {
      MainFileName = CGM.getModule().getName().str();
    } else {
      CSKind = computeChecksum(SM.getMainFileID(), Checksum);
    }
  }

  llvm::dwarf::SourceLanguage LangTag;
  if (LO.CPlusPlus) {
    if (LO.ObjC)
      LangTag = llvm::dwarf::DW_LANG_ObjC_plus_plus;
    else if (CGO.DebugStrictDwarf && CGO.DwarfVersion < 5)
      LangTag = llvm::dwarf::DW_LANG_C_plus_plus;
    else if (LO.CPlusPlus14)
      LangTag = llvm::dwarf::DW_LANG_C_plus_plus_14;
    else if (LO.CPlusPlus11)
      LangTag = llvm::dwarf::DW_LANG_C_plus_plus_11;
    else
      LangTag = llvm::dwarf::DW_LANG_C_plus_plus;
  } else if (LO.ObjC) {
    LangTag = llvm::dwarf::DW_LANG_ObjC;
  } else if (LO.OpenCL && (!CGM.getCodeGenOpts().DebugStrictDwarf ||
                           CGM.getCodeGenOpts().DwarfVersion >= 5)) {
    LangTag = llvm::dwarf::DW_LANG_OpenCL;
  } else if (LO.RenderScript) {
    LangTag = llvm::dwarf::DW_LANG_GOOGLE_RenderScript;
  } else if (LO.C11 && !(CGO.DebugStrictDwarf && CGO.DwarfVersion < 5)) {
      LangTag = llvm::dwarf::DW_LANG_C11;
  } else if (LO.C99) {
    LangTag = llvm::dwarf::DW_LANG_C99;
  } else {
    LangTag = llvm::dwarf::DW_LANG_C89;
  }

  std::string Producer = getClangFullVersion();

  // Figure out which version of the ObjC runtime we have.
  unsigned RuntimeVers = 0;
  if (LO.ObjC)
    RuntimeVers = LO.ObjCRuntime.isNonFragile() ? 2 : 1;

  llvm::DICompileUnit::DebugEmissionKind EmissionKind;
  switch (DebugKind) {
  case llvm::codegenoptions::NoDebugInfo:
  case llvm::codegenoptions::LocTrackingOnly:
    EmissionKind = llvm::DICompileUnit::NoDebug;
    break;
  case llvm::codegenoptions::DebugLineTablesOnly:
    EmissionKind = llvm::DICompileUnit::LineTablesOnly;
    break;
  case llvm::codegenoptions::DebugDirectivesOnly:
    EmissionKind = llvm::DICompileUnit::DebugDirectivesOnly;
    break;
  case llvm::codegenoptions::DebugInfoConstructor:
  case llvm::codegenoptions::LimitedDebugInfo:
  case llvm::codegenoptions::FullDebugInfo:
  case llvm::codegenoptions::UnusedTypeInfo:
    EmissionKind = llvm::DICompileUnit::FullDebug;
    break;
  }

  uint64_t DwoId = 0;
  auto &CGOpts = CGM.getCodeGenOpts();
  // The DIFile used by the CU is distinct from the main source
  // file. Its directory part specifies what becomes the
  // DW_AT_comp_dir (the compilation directory), even if the source
  // file was specified with an absolute path.
  if (CSKind)
    CSInfo.emplace(*CSKind, Checksum);
  llvm::DIFile *CUFile = DBuilder.createFile(
      remapDIPath(MainFileName), remapDIPath(getCurrentDirname()), CSInfo,
      getSource(SM, SM.getMainFileID()));

  StringRef Sysroot, SDK;
  if (CGM.getCodeGenOpts().getDebuggerTuning() == llvm::DebuggerKind::LLDB) {
    Sysroot = CGM.getHeaderSearchOpts().Sysroot;
    auto B = llvm::sys::path::rbegin(Sysroot);
    auto E = llvm::sys::path::rend(Sysroot);
    auto It =
        std::find_if(B, E, [](auto SDK) { return SDK.ends_with(".sdk"); });
    if (It != E)
      SDK = *It;
  }

  llvm::DICompileUnit::DebugNameTableKind NameTableKind =
      static_cast<llvm::DICompileUnit::DebugNameTableKind>(
          CGOpts.DebugNameTable);
  if (CGM.getTarget().getTriple().isNVPTX())
    NameTableKind = llvm::DICompileUnit::DebugNameTableKind::None;
  else if (CGM.getTarget().getTriple().getVendor() == llvm::Triple::Apple)
    NameTableKind = llvm::DICompileUnit::DebugNameTableKind::Apple;

  // Create new compile unit.
  TheCU = DBuilder.createCompileUnit(
      LangTag, CUFile, CGOpts.EmitVersionIdentMetadata ? Producer : "",
      LO.Optimize || CGOpts.PrepareForLTO || CGOpts.PrepareForThinLTO,
      CGOpts.DwarfDebugFlags, RuntimeVers, CGOpts.SplitDwarfFile, EmissionKind,
      DwoId, CGOpts.SplitDwarfInlining, CGOpts.DebugInfoForProfiling,
      NameTableKind, CGOpts.DebugRangesBaseAddress, remapDIPath(Sysroot), SDK);
}

llvm::DIType *CGDebugInfo::CreateType(const BuiltinType *BT) {
  llvm::dwarf::TypeKind Encoding;
  StringRef BTName;
  switch (BT->getKind()) {
#define BUILTIN_TYPE(Id, SingletonId)
#define PLACEHOLDER_TYPE(Id, SingletonId) case BuiltinType::Id:
#include "clang/AST/BuiltinTypes.def"
  case BuiltinType::Dependent:
    llvm_unreachable("Unexpected builtin type");
  case BuiltinType::NullPtr:
    return DBuilder.createNullPtrType();
  case BuiltinType::Void:
    return nullptr;
  case BuiltinType::ObjCClass:
    if (!ClassTy)
      ClassTy =
          DBuilder.createForwardDecl(llvm::dwarf::DW_TAG_structure_type,
                                     "objc_class", TheCU, TheCU->getFile(), 0);
    return ClassTy;
  case BuiltinType::ObjCId: {
    // typedef struct objc_class *Class;
    // typedef struct objc_object {
    //  Class isa;
    // } *id;

    if (ObjTy)
      return ObjTy;

    if (!ClassTy)
      ClassTy =
          DBuilder.createForwardDecl(llvm::dwarf::DW_TAG_structure_type,
                                     "objc_class", TheCU, TheCU->getFile(), 0);

    unsigned Size = CGM.getContext().getTypeSize(CGM.getContext().VoidPtrTy);

    auto *ISATy = DBuilder.createPointerType(ClassTy, Size);

    ObjTy = DBuilder.createStructType(TheCU, "objc_object", TheCU->getFile(), 0,
                                      0, 0, llvm::DINode::FlagZero, nullptr,
                                      llvm::DINodeArray());

    DBuilder.replaceArrays(
        ObjTy, DBuilder.getOrCreateArray(&*DBuilder.createMemberType(
                   ObjTy, "isa", TheCU->getFile(), 0, Size, 0, 0,
                   llvm::DINode::FlagZero, ISATy)));
    return ObjTy;
  }
  case BuiltinType::ObjCSel: {
    if (!SelTy)
      SelTy = DBuilder.createForwardDecl(llvm::dwarf::DW_TAG_structure_type,
                                         "objc_selector", TheCU,
                                         TheCU->getFile(), 0);
    return SelTy;
  }

#define IMAGE_TYPE(ImgType, Id, SingletonId, Access, Suffix)                   \
  case BuiltinType::Id:                                                        \
    return getOrCreateStructPtrType("opencl_" #ImgType "_" #Suffix "_t",       \
                                    SingletonId);
#include "clang/Basic/OpenCLImageTypes.def"
  case BuiltinType::OCLSampler:
    return getOrCreateStructPtrType("opencl_sampler_t", OCLSamplerDITy);
  case BuiltinType::OCLEvent:
    return getOrCreateStructPtrType("opencl_event_t", OCLEventDITy);
  case BuiltinType::OCLClkEvent:
    return getOrCreateStructPtrType("opencl_clk_event_t", OCLClkEventDITy);
  case BuiltinType::OCLQueue:
    return getOrCreateStructPtrType("opencl_queue_t", OCLQueueDITy);
  case BuiltinType::OCLReserveID:
    return getOrCreateStructPtrType("opencl_reserve_id_t", OCLReserveIDDITy);
#define EXT_OPAQUE_TYPE(ExtType, Id, Ext) \
  case BuiltinType::Id: \
    return getOrCreateStructPtrType("opencl_" #ExtType, Id##Ty);
#include "clang/Basic/OpenCLExtensionTypes.def"

#define SVE_TYPE(Name, Id, SingletonId) case BuiltinType::Id:
#include "clang/Basic/AArch64SVEACLETypes.def"
    {
      ASTContext::BuiltinVectorTypeInfo Info =
          // For svcount_t, only the lower 2 bytes are relevant.
          BT->getKind() == BuiltinType::SveCount
              ? ASTContext::BuiltinVectorTypeInfo(
                    CGM.getContext().BoolTy, llvm::ElementCount::getFixed(16),
                    1)
              : CGM.getContext().getBuiltinVectorTypeInfo(BT);

      // A single vector of bytes may not suffice as the representation of
      // svcount_t tuples because of the gap between the active 16bits of
      // successive tuple members. Currently no such tuples are defined for
      // svcount_t, so assert that NumVectors is 1.
      assert((BT->getKind() != BuiltinType::SveCount || Info.NumVectors == 1) &&
             "Unsupported number of vectors for svcount_t");

      // Debuggers can't extract 1bit from a vector, so will display a
      // bitpattern for predicates instead.
      unsigned NumElems = Info.EC.getKnownMinValue() * Info.NumVectors;
      if (Info.ElementType == CGM.getContext().BoolTy) {
        NumElems /= 8;
        Info.ElementType = CGM.getContext().UnsignedCharTy;
      }

      llvm::Metadata *LowerBound, *UpperBound;
      LowerBound = llvm::ConstantAsMetadata::get(llvm::ConstantInt::getSigned(
          llvm::Type::getInt64Ty(CGM.getLLVMContext()), 0));
      if (Info.EC.isScalable()) {
        unsigned NumElemsPerVG = NumElems / 2;
        SmallVector<uint64_t, 9> Expr(
            {llvm::dwarf::DW_OP_constu, NumElemsPerVG, llvm::dwarf::DW_OP_bregx,
             /* AArch64::VG */ 46, 0, llvm::dwarf::DW_OP_mul,
             llvm::dwarf::DW_OP_constu, 1, llvm::dwarf::DW_OP_minus});
        UpperBound = DBuilder.createExpression(Expr);
      } else
        UpperBound = llvm::ConstantAsMetadata::get(llvm::ConstantInt::getSigned(
            llvm::Type::getInt64Ty(CGM.getLLVMContext()), NumElems - 1));

      llvm::Metadata *Subscript = DBuilder.getOrCreateSubrange(
          /*count*/ nullptr, LowerBound, UpperBound, /*stride*/ nullptr);
      llvm::DINodeArray SubscriptArray = DBuilder.getOrCreateArray(Subscript);
      llvm::DIType *ElemTy =
          getOrCreateType(Info.ElementType, TheCU->getFile());
      auto Align = getTypeAlignIfRequired(BT, CGM.getContext());
      return DBuilder.createVectorType(/*Size*/ 0, Align, ElemTy,
                                       SubscriptArray);
    }
  // It doesn't make sense to generate debug info for PowerPC MMA vector types.
  // So we return a safe type here to avoid generating an error.
#define PPC_VECTOR_TYPE(Name, Id, size) \
  case BuiltinType::Id:
#include "clang/Basic/PPCTypes.def"
    return CreateType(cast<const BuiltinType>(CGM.getContext().IntTy));

#define RVV_TYPE(Name, Id, SingletonId) case BuiltinType::Id:
#include "clang/Basic/RISCVVTypes.def"
    {
      ASTContext::BuiltinVectorTypeInfo Info =
          CGM.getContext().getBuiltinVectorTypeInfo(BT);

      unsigned ElementCount = Info.EC.getKnownMinValue();
      unsigned SEW = CGM.getContext().getTypeSize(Info.ElementType);

      bool Fractional = false;
      unsigned LMUL;
      unsigned FixedSize = ElementCount * SEW;
      if (Info.ElementType == CGM.getContext().BoolTy) {
        // Mask type only occupies one vector register.
        LMUL = 1;
      } else if (FixedSize < 64) {
        // In RVV scalable vector types, we encode 64 bits in the fixed part.
        Fractional = true;
        LMUL = 64 / FixedSize;
      } else {
        LMUL = FixedSize / 64;
      }

      // Element count = (VLENB / SEW) x LMUL
      SmallVector<uint64_t, 12> Expr(
          // The DW_OP_bregx operation has two operands: a register which is
          // specified by an unsigned LEB128 number, followed by a signed LEB128
          // offset.
          {llvm::dwarf::DW_OP_bregx, // Read the contents of a register.
           4096 + 0xC22,             // RISC-V VLENB CSR register.
           0, // Offset for DW_OP_bregx. It is dummy here.
           llvm::dwarf::DW_OP_constu,
           SEW / 8, // SEW is in bits.
           llvm::dwarf::DW_OP_div, llvm::dwarf::DW_OP_constu, LMUL});
      if (Fractional)
        Expr.push_back(llvm::dwarf::DW_OP_div);
      else
        Expr.push_back(llvm::dwarf::DW_OP_mul);
      // Element max index = count - 1
      Expr.append({llvm::dwarf::DW_OP_constu, 1, llvm::dwarf::DW_OP_minus});

      auto *LowerBound =
          llvm::ConstantAsMetadata::get(llvm::ConstantInt::getSigned(
              llvm::Type::getInt64Ty(CGM.getLLVMContext()), 0));
      auto *UpperBound = DBuilder.createExpression(Expr);
      llvm::Metadata *Subscript = DBuilder.getOrCreateSubrange(
          /*count*/ nullptr, LowerBound, UpperBound, /*stride*/ nullptr);
      llvm::DINodeArray SubscriptArray = DBuilder.getOrCreateArray(Subscript);
      llvm::DIType *ElemTy =
          getOrCreateType(Info.ElementType, TheCU->getFile());

      auto Align = getTypeAlignIfRequired(BT, CGM.getContext());
      return DBuilder.createVectorType(/*Size=*/0, Align, ElemTy,
                                       SubscriptArray);
    }

#define WASM_REF_TYPE(Name, MangledName, Id, SingletonId, AS)                  \
  case BuiltinType::Id: {                                                      \
    if (!SingletonId)                                                          \
      SingletonId =                                                            \
          DBuilder.createForwardDecl(llvm::dwarf::DW_TAG_structure_type,       \
                                     MangledName, TheCU, TheCU->getFile(), 0); \
    return SingletonId;                                                        \
  }
#include "clang/Basic/WebAssemblyReferenceTypes.def"

  case BuiltinType::UChar:
  case BuiltinType::Char_U:
    Encoding = llvm::dwarf::DW_ATE_unsigned_char;
    break;
  case BuiltinType::Char_S:
  case BuiltinType::SChar:
    Encoding = llvm::dwarf::DW_ATE_signed_char;
    break;
  case BuiltinType::Char8:
  case BuiltinType::Char16:
  case BuiltinType::Char32:
    Encoding = llvm::dwarf::DW_ATE_UTF;
    break;
  case BuiltinType::UShort:
  case BuiltinType::UInt:
  case BuiltinType::UInt128:
  case BuiltinType::ULong:
  case BuiltinType::WChar_U:
  case BuiltinType::ULongLong:
    Encoding = llvm::dwarf::DW_ATE_unsigned;
    break;
  case BuiltinType::Short:
  case BuiltinType::Int:
  case BuiltinType::Int128:
  case BuiltinType::Long:
  case BuiltinType::WChar_S:
  case BuiltinType::LongLong:
    Encoding = llvm::dwarf::DW_ATE_signed;
    break;
  case BuiltinType::Bool:
    Encoding = llvm::dwarf::DW_ATE_boolean;
    break;
  case BuiltinType::Half:
  case BuiltinType::Float:
  case BuiltinType::LongDouble:
  case BuiltinType::Float16:
  case BuiltinType::BFloat16:
  case BuiltinType::Float128:
  case BuiltinType::Double:
  case BuiltinType::Ibm128:
    // FIXME: For targets where long double, __ibm128 and __float128 have the
    // same size, they are currently indistinguishable in the debugger without
    // some special treatment. However, there is currently no consensus on
    // encoding and this should be updated once a DWARF encoding exists for
    // distinct floating point types of the same size.
    Encoding = llvm::dwarf::DW_ATE_float;
    break;
  case BuiltinType::ShortAccum:
  case BuiltinType::Accum:
  case BuiltinType::LongAccum:
  case BuiltinType::ShortFract:
  case BuiltinType::Fract:
  case BuiltinType::LongFract:
  case BuiltinType::SatShortFract:
  case BuiltinType::SatFract:
  case BuiltinType::SatLongFract:
  case BuiltinType::SatShortAccum:
  case BuiltinType::SatAccum:
  case BuiltinType::SatLongAccum:
    Encoding = llvm::dwarf::DW_ATE_signed_fixed;
    break;
  case BuiltinType::UShortAccum:
  case BuiltinType::UAccum:
  case BuiltinType::ULongAccum:
  case BuiltinType::UShortFract:
  case BuiltinType::UFract:
  case BuiltinType::ULongFract:
  case BuiltinType::SatUShortAccum:
  case BuiltinType::SatUAccum:
  case BuiltinType::SatULongAccum:
  case BuiltinType::SatUShortFract:
  case BuiltinType::SatUFract:
  case BuiltinType::SatULongFract:
    Encoding = llvm::dwarf::DW_ATE_unsigned_fixed;
    break;
  }

  BTName = BT->getName(CGM.getLangOpts());
  // Bit size and offset of the type.
  uint64_t Size = CGM.getContext().getTypeSize(BT);
  return DBuilder.createBasicType(BTName, Size, Encoding);
}

llvm::DIType *CGDebugInfo::CreateType(const BitIntType *Ty) {

  StringRef Name = Ty->isUnsigned() ? "unsigned _BitInt" : "_BitInt";
  llvm::dwarf::TypeKind Encoding = Ty->isUnsigned()
                                       ? llvm::dwarf::DW_ATE_unsigned
                                       : llvm::dwarf::DW_ATE_signed;

  return DBuilder.createBasicType(Name, CGM.getContext().getTypeSize(Ty),
                                  Encoding);
}

llvm::DIType *CGDebugInfo::CreateType(const ComplexType *Ty) {
  // Bit size and offset of the type.
  llvm::dwarf::TypeKind Encoding = llvm::dwarf::DW_ATE_complex_float;
  if (Ty->isComplexIntegerType())
    Encoding = llvm::dwarf::DW_ATE_lo_user;

  uint64_t Size = CGM.getContext().getTypeSize(Ty);
  return DBuilder.createBasicType("complex", Size, Encoding);
}

static void stripUnusedQualifiers(Qualifiers &Q) {
  // Ignore these qualifiers for now.
  Q.removeObjCGCAttr();
  Q.removeAddressSpace();
  Q.removeObjCLifetime();
  Q.removeUnaligned();
}

static llvm::dwarf::Tag getNextQualifier(Qualifiers &Q) {
  if (Q.hasConst()) {
    Q.removeConst();
    return llvm::dwarf::DW_TAG_const_type;
  }
  if (Q.hasVolatile()) {
    Q.removeVolatile();
    return llvm::dwarf::DW_TAG_volatile_type;
  }
  if (Q.hasRestrict()) {
    Q.removeRestrict();
    return llvm::dwarf::DW_TAG_restrict_type;
  }
  return (llvm::dwarf::Tag)0;
}

llvm::DIType *CGDebugInfo::CreateQualifiedType(QualType Ty,
                                               llvm::DIFile *Unit) {
  QualifierCollector Qc;
  const Type *T = Qc.strip(Ty);

  stripUnusedQualifiers(Qc);

  // We will create one Derived type for one qualifier and recurse to handle any
  // additional ones.
  llvm::dwarf::Tag Tag = getNextQualifier(Qc);
  if (!Tag) {
    assert(Qc.empty() && "Unknown type qualifier for debug info");
    return getOrCreateType(QualType(T, 0), Unit);
  }

  auto *FromTy = getOrCreateType(Qc.apply(CGM.getContext(), T), Unit);

  // No need to fill in the Name, Line, Size, Alignment, Offset in case of
  // CVR derived types.
  return DBuilder.createQualifiedType(Tag, FromTy);
}

llvm::DIType *CGDebugInfo::CreateQualifiedType(const FunctionProtoType *F,
                                               llvm::DIFile *Unit) {
  FunctionProtoType::ExtProtoInfo EPI = F->getExtProtoInfo();
  Qualifiers &Q = EPI.TypeQuals;
  stripUnusedQualifiers(Q);

  // We will create one Derived type for one qualifier and recurse to handle any
  // additional ones.
  llvm::dwarf::Tag Tag = getNextQualifier(Q);
  if (!Tag) {
    assert(Q.empty() && "Unknown type qualifier for debug info");
    return nullptr;
  }

  auto *FromTy =
      getOrCreateType(CGM.getContext().getFunctionType(F->getReturnType(),
                                                       F->getParamTypes(), EPI),
                      Unit);

  // No need to fill in the Name, Line, Size, Alignment, Offset in case of
  // CVR derived types.
  return DBuilder.createQualifiedType(Tag, FromTy);
}

llvm::DIType *CGDebugInfo::CreateType(const ObjCObjectPointerType *Ty,
                                      llvm::DIFile *Unit) {

  // The frontend treats 'id' as a typedef to an ObjCObjectType,
  // whereas 'id<protocol>' is treated as an ObjCPointerType. For the
  // debug info, we want to emit 'id' in both cases.
  if (Ty->isObjCQualifiedIdType())
    return getOrCreateType(CGM.getContext().getObjCIdType(), Unit);

  return CreatePointerLikeType(llvm::dwarf::DW_TAG_pointer_type, Ty,
                               Ty->getPointeeType(), Unit);
}

llvm::DIType *CGDebugInfo::CreateType(const PointerType *Ty,
                                      llvm::DIFile *Unit) {
  return CreatePointerLikeType(llvm::dwarf::DW_TAG_pointer_type, Ty,
                               Ty->getPointeeType(), Unit);
}

/// \return whether a C++ mangling exists for the type defined by TD.
static bool hasCXXMangling(const TagDecl *TD, llvm::DICompileUnit *TheCU) {
  switch (TheCU->getSourceLanguage()) {
  case llvm::dwarf::DW_LANG_C_plus_plus:
  case llvm::dwarf::DW_LANG_C_plus_plus_11:
  case llvm::dwarf::DW_LANG_C_plus_plus_14:
    return true;
  case llvm::dwarf::DW_LANG_ObjC_plus_plus:
    return isa<CXXRecordDecl>(TD) || isa<EnumDecl>(TD);
  default:
    return false;
  }
}

// Determines if the debug info for this tag declaration needs a type
// identifier. The purpose of the unique identifier is to deduplicate type
// information for identical types across TUs. Because of the C++ one definition
// rule (ODR), it is valid to assume that the type is defined the same way in
// every TU and its debug info is equivalent.
//
// C does not have the ODR, and it is common for codebases to contain multiple
// different definitions of a struct with the same name in different TUs.
// Therefore, if the type doesn't have a C++ mangling, don't give it an
// identifer. Type information in C is smaller and simpler than C++ type
// information, so the increase in debug info size is negligible.
//
// If the type is not externally visible, it should be unique to the current TU,
// and should not need an identifier to participate in type deduplication.
// However, when emitting CodeView, the format internally uses these
// unique type name identifers for references between debug info. For example,
// the method of a class in an anonymous namespace uses the identifer to refer
// to its parent class. The Microsoft C++ ABI attempts to provide unique names
// for such types, so when emitting CodeView, always use identifiers for C++
// types. This may create problems when attempting to emit CodeView when the MS
// C++ ABI is not in use.
static bool needsTypeIdentifier(const TagDecl *TD, CodeGenModule &CGM,
                                llvm::DICompileUnit *TheCU) {
  // We only add a type identifier for types with C++ name mangling.
  if (!hasCXXMangling(TD, TheCU))
    return false;

  // Externally visible types with C++ mangling need a type identifier.
  if (TD->isExternallyVisible())
    return true;

  // CodeView types with C++ mangling need a type identifier.
  if (CGM.getCodeGenOpts().EmitCodeView)
    return true;

  return false;
}

// Returns a unique type identifier string if one exists, or an empty string.
static SmallString<256> getTypeIdentifier(const TagType *Ty, CodeGenModule &CGM,
                                          llvm::DICompileUnit *TheCU) {
  SmallString<256> Identifier;
  const TagDecl *TD = Ty->getDecl();

  if (!needsTypeIdentifier(TD, CGM, TheCU))
    return Identifier;
  if (const auto *RD = dyn_cast<CXXRecordDecl>(TD))
    if (RD->getDefinition())
      if (RD->isDynamicClass() &&
          CGM.getVTableLinkage(RD) == llvm::GlobalValue::ExternalLinkage)
        return Identifier;

  // TODO: This is using the RTTI name. Is there a better way to get
  // a unique string for a type?
  llvm::raw_svector_ostream Out(Identifier);
  CGM.getCXXABI().getMangleContext().mangleCXXRTTIName(QualType(Ty, 0), Out);
  return Identifier;
}

/// \return the appropriate DWARF tag for a composite type.
static llvm::dwarf::Tag getTagForRecord(const RecordDecl *RD) {
  llvm::dwarf::Tag Tag;
  if (RD->isStruct() || RD->isInterface())
    Tag = llvm::dwarf::DW_TAG_structure_type;
  else if (RD->isUnion())
    Tag = llvm::dwarf::DW_TAG_union_type;
  else {
    // FIXME: This could be a struct type giving a default visibility different
    // than C++ class type, but needs llvm metadata changes first.
    assert(RD->isClass());
    Tag = llvm::dwarf::DW_TAG_class_type;
  }
  return Tag;
}

llvm::DICompositeType *
CGDebugInfo::getOrCreateRecordFwdDecl(const RecordType *Ty,
                                      llvm::DIScope *Ctx) {
  const RecordDecl *RD = Ty->getDecl();
  if (llvm::DIType *T = getTypeOrNull(CGM.getContext().getRecordType(RD)))
    return cast<llvm::DICompositeType>(T);
  llvm::DIFile *DefUnit = getOrCreateFile(RD->getLocation());
  const unsigned Line =
      getLineNumber(RD->getLocation().isValid() ? RD->getLocation() : CurLoc);
  StringRef RDName = getClassName(RD);

  uint64_t Size = 0;
  uint32_t Align = 0;

  const RecordDecl *D = RD->getDefinition();
  if (D && D->isCompleteDefinition())
    Size = CGM.getContext().getTypeSize(Ty);

  llvm::DINode::DIFlags Flags = llvm::DINode::FlagFwdDecl;

  // Add flag to nontrivial forward declarations. To be consistent with MSVC,
  // add the flag if a record has no definition because we don't know whether
  // it will be trivial or not.
  if (const CXXRecordDecl *CXXRD = dyn_cast<CXXRecordDecl>(RD))
    if (!CXXRD->hasDefinition() ||
        (CXXRD->hasDefinition() && !CXXRD->isTrivial()))
      Flags |= llvm::DINode::FlagNonTrivial;

  // Create the type.
  SmallString<256> Identifier;
  // Don't include a linkage name in line tables only.
  if (CGM.getCodeGenOpts().hasReducedDebugInfo())
    Identifier = getTypeIdentifier(Ty, CGM, TheCU);
  llvm::DICompositeType *RetTy = DBuilder.createReplaceableCompositeType(
      getTagForRecord(RD), RDName, Ctx, DefUnit, Line, 0, Size, Align, Flags,
      Identifier);
  if (CGM.getCodeGenOpts().DebugFwdTemplateParams)
    if (auto *TSpecial = dyn_cast<ClassTemplateSpecializationDecl>(RD))
      DBuilder.replaceArrays(RetTy, llvm::DINodeArray(),
                             CollectCXXTemplateParams(TSpecial, DefUnit));
  ReplaceMap.emplace_back(
      std::piecewise_construct, std::make_tuple(Ty),
      std::make_tuple(static_cast<llvm::Metadata *>(RetTy)));
  return RetTy;
}

llvm::DIType *CGDebugInfo::CreatePointerLikeType(llvm::dwarf::Tag Tag,
                                                 const Type *Ty,
                                                 QualType PointeeTy,
                                                 llvm::DIFile *Unit) {
  // Bit size, align and offset of the type.
  // Size is always the size of a pointer.
  uint64_t Size = CGM.getContext().getTypeSize(Ty);
  auto Align = getTypeAlignIfRequired(Ty, CGM.getContext());
  std::optional<unsigned> DWARFAddressSpace =
      CGM.getTarget().getDWARFAddressSpace(
          CGM.getTypes().getTargetAddressSpace(PointeeTy));
  llvm::dwarf::MemorySpace MS = getDWARFMemorySpace(PointeeTy);

  SmallVector<llvm::Metadata *, 4> Annots;
  auto *BTFAttrTy = dyn_cast<BTFTagAttributedType>(PointeeTy);
  while (BTFAttrTy) {
    StringRef Tag = BTFAttrTy->getAttr()->getBTFTypeTag();
    if (!Tag.empty()) {
      llvm::Metadata *Ops[2] = {
          llvm::MDString::get(CGM.getLLVMContext(), StringRef("btf_type_tag")),
          llvm::MDString::get(CGM.getLLVMContext(), Tag)};
      Annots.insert(Annots.begin(),
                    llvm::MDNode::get(CGM.getLLVMContext(), Ops));
    }
    BTFAttrTy = dyn_cast<BTFTagAttributedType>(BTFAttrTy->getWrappedType());
  }

  llvm::DINodeArray Annotations = nullptr;
  if (Annots.size() > 0)
    Annotations = DBuilder.getOrCreateArray(Annots);

  if (Tag == llvm::dwarf::DW_TAG_reference_type ||
      Tag == llvm::dwarf::DW_TAG_rvalue_reference_type)
    return DBuilder.createReferenceType(Tag, getOrCreateType(PointeeTy, Unit),
                                        Size, Align, DWARFAddressSpace, MS);
  else
    return DBuilder.createPointerType(getOrCreateType(PointeeTy, Unit), Size,
                                      Align, DWARFAddressSpace, MS, StringRef(),
                                      Annotations);
}

llvm::DIType *CGDebugInfo::getOrCreateStructPtrType(StringRef Name,
                                                    llvm::DIType *&Cache) {
  if (Cache)
    return Cache;
  Cache = DBuilder.createForwardDecl(llvm::dwarf::DW_TAG_structure_type, Name,
                                     TheCU, TheCU->getFile(), 0);
  unsigned Size = CGM.getContext().getTypeSize(CGM.getContext().VoidPtrTy);
  Cache = DBuilder.createPointerType(Cache, Size);
  return Cache;
}

uint64_t CGDebugInfo::collectDefaultElementTypesForBlockPointer(
    const BlockPointerType *Ty, llvm::DIFile *Unit, llvm::DIDerivedType *DescTy,
    unsigned LineNo, SmallVectorImpl<llvm::Metadata *> &EltTys) {
  QualType FType;

  // Advanced by calls to CreateMemberType in increments of FType, then
  // returned as the overall size of the default elements.
  uint64_t FieldOffset = 0;

  // Blocks in OpenCL have unique constraints which make the standard fields
  // redundant while requiring size and align fields for enqueue_kernel. See
  // initializeForBlockHeader in CGBlocks.cpp
  if (CGM.getLangOpts().OpenCL) {
    FType = CGM.getContext().IntTy;
    EltTys.push_back(CreateMemberType(Unit, FType, "__size", &FieldOffset));
    EltTys.push_back(CreateMemberType(Unit, FType, "__align", &FieldOffset));
  } else {
    FType = CGM.getContext().getPointerType(CGM.getContext().VoidTy);
    EltTys.push_back(CreateMemberType(Unit, FType, "__isa", &FieldOffset));
    FType = CGM.getContext().IntTy;
    EltTys.push_back(CreateMemberType(Unit, FType, "__flags", &FieldOffset));
    EltTys.push_back(CreateMemberType(Unit, FType, "__reserved", &FieldOffset));
    FType = CGM.getContext().getPointerType(Ty->getPointeeType());
    EltTys.push_back(CreateMemberType(Unit, FType, "__FuncPtr", &FieldOffset));
    FType = CGM.getContext().getPointerType(CGM.getContext().VoidTy);
    uint64_t FieldSize = CGM.getContext().getTypeSize(Ty);
    uint32_t FieldAlign = CGM.getContext().getTypeAlign(Ty);
    EltTys.push_back(DBuilder.createMemberType(
        Unit, "__descriptor", nullptr, LineNo, FieldSize, FieldAlign,
        FieldOffset, llvm::DINode::FlagZero, DescTy));
    FieldOffset += FieldSize;
  }

  return FieldOffset;
}

llvm::DIType *CGDebugInfo::CreateType(const BlockPointerType *Ty,
                                      llvm::DIFile *Unit) {
  SmallVector<llvm::Metadata *, 8> EltTys;
  QualType FType;
  uint64_t FieldOffset;
  llvm::DINodeArray Elements;

  FieldOffset = 0;
  FType = CGM.getContext().UnsignedLongTy;
  EltTys.push_back(CreateMemberType(Unit, FType, "reserved", &FieldOffset));
  EltTys.push_back(CreateMemberType(Unit, FType, "Size", &FieldOffset));

  Elements = DBuilder.getOrCreateArray(EltTys);
  EltTys.clear();

  llvm::DINode::DIFlags Flags = llvm::DINode::FlagAppleBlock;

  auto *EltTy =
      DBuilder.createStructType(Unit, "__block_descriptor", nullptr, 0,
                                FieldOffset, 0, Flags, nullptr, Elements);

  // Bit size, align and offset of the type.
  uint64_t Size = CGM.getContext().getTypeSize(Ty);

  auto *DescTy = DBuilder.createPointerType(EltTy, Size);

  FieldOffset = collectDefaultElementTypesForBlockPointer(Ty, Unit, DescTy,
                                                          0, EltTys);

  Elements = DBuilder.getOrCreateArray(EltTys);

  // The __block_literal_generic structs are marked with a special
  // DW_AT_APPLE_BLOCK attribute and are an implementation detail only
  // the debugger needs to know about. To allow type uniquing, emit
  // them without a name or a location.
  EltTy = DBuilder.createStructType(Unit, "", nullptr, 0, FieldOffset, 0,
                                    Flags, nullptr, Elements);

  return DBuilder.createPointerType(EltTy, Size);
}

static llvm::SmallVector<TemplateArgument>
GetTemplateArgs(const TemplateDecl *TD, const TemplateSpecializationType *Ty) {
  assert(Ty->isTypeAlias());
  // TemplateSpecializationType doesn't know if its template args are
  // being substituted into a parameter pack. We can find out if that's
  // the case now by inspecting the TypeAliasTemplateDecl template
  // parameters. Insert Ty's template args into SpecArgs, bundling args
  // passed to a parameter pack into a TemplateArgument::Pack. It also
  // doesn't know the value of any defaulted args, so collect those now
  // too.
  SmallVector<TemplateArgument> SpecArgs;
  ArrayRef SubstArgs = Ty->template_arguments();
  for (const NamedDecl *Param : TD->getTemplateParameters()->asArray()) {
    // If Param is a parameter pack, pack the remaining arguments.
    if (Param->isParameterPack()) {
      SpecArgs.push_back(TemplateArgument(SubstArgs));
      break;
    }

    // Skip defaulted args.
    // FIXME: Ideally, we wouldn't do this. We can read the default values
    // for each parameter. However, defaulted arguments which are dependent
    // values or dependent types can't (easily?) be resolved here.
    if (SubstArgs.empty()) {
      // If SubstArgs is now empty (we're taking from it each iteration) and
      // this template parameter isn't a pack, then that should mean we're
      // using default values for the remaining template parameters (after
      // which there may be an empty pack too which we will ignore).
      break;
    }

    // Take the next argument.
    SpecArgs.push_back(SubstArgs.front());
    SubstArgs = SubstArgs.drop_front();
  }
  return SpecArgs;
}

llvm::DIType *CGDebugInfo::CreateType(const TemplateSpecializationType *Ty,
                                      llvm::DIFile *Unit) {
  assert(Ty->isTypeAlias());
  llvm::DIType *Src = getOrCreateType(Ty->getAliasedType(), Unit);

  const TemplateDecl *TD = Ty->getTemplateName().getAsTemplateDecl();
  if (isa<BuiltinTemplateDecl>(TD))
    return Src;

  const auto *AliasDecl = cast<TypeAliasTemplateDecl>(TD)->getTemplatedDecl();
  if (AliasDecl->hasAttr<NoDebugAttr>())
    return Src;

  SmallString<128> NS;
  llvm::raw_svector_ostream OS(NS);

  auto PP = getPrintingPolicy();
  Ty->getTemplateName().print(OS, PP, TemplateName::Qualified::None);

  SourceLocation Loc = AliasDecl->getLocation();

  if (CGM.getCodeGenOpts().DebugTemplateAlias &&
      // FIXME: This is a workaround for the issue
      //        https://github.com/llvm/llvm-project/issues/89774
      // The TemplateSpecializationType doesn't contain any instantiation
      // information; dependent template arguments can't be resolved. For now,
      // fall back to DW_TAG_typedefs for template aliases that are
      // instantiation dependent, e.g.:
      // ```
      // template <int>
      // using A = int;
      //
      // template<int I>
      // struct S {
      //   using AA = A<I>; // Instantiation dependent.
      //   AA aa;
      // };
      //
      // S<0> s;
      // ```
      // S::AA's underlying type A<I> is dependent on I so will be emitted as a
      // DW_TAG_typedef.
      !Ty->isInstantiationDependentType()) {
    auto ArgVector = ::GetTemplateArgs(TD, Ty);
    TemplateArgs Args = {TD->getTemplateParameters(), ArgVector};

    // FIXME: Respect DebugTemplateNameKind::Mangled, e.g. by using GetName.
    // Note we can't use GetName without additional work: TypeAliasTemplateDecl
    // doesn't have instantiation information, so
    // TypeAliasTemplateDecl::getNameForDiagnostic wouldn't have access to the
    // template args.
    std::string Name;
    llvm::raw_string_ostream OS(Name);
    TD->getNameForDiagnostic(OS, PP, /*Qualified=*/false);
    if (CGM.getCodeGenOpts().getDebugSimpleTemplateNames() !=
            llvm::codegenoptions::DebugTemplateNamesKind::Simple ||
        !HasReconstitutableArgs(Args.Args))
      printTemplateArgumentList(OS, Args.Args, PP);

    llvm::DIDerivedType *AliasTy = DBuilder.createTemplateAlias(
        Src, Name, getOrCreateFile(Loc), getLineNumber(Loc),
        getDeclContextDescriptor(AliasDecl), CollectTemplateParams(Args, Unit));
    return AliasTy;
  }

  // Disable PrintCanonicalTypes here because we want
  // the DW_AT_name to benefit from the TypePrinter's ability
  // to skip defaulted template arguments.
  //
  // FIXME: Once -gsimple-template-names is enabled by default
  // and we attach template parameters to alias template DIEs
  // we don't need to worry about customizing the PrintingPolicy
  // here anymore.
  PP.PrintCanonicalTypes = false;
  printTemplateArgumentList(OS, Ty->template_arguments(), PP,
                            TD->getTemplateParameters());
  return DBuilder.createTypedef(Src, OS.str(), getOrCreateFile(Loc),
                                getLineNumber(Loc),
                                getDeclContextDescriptor(AliasDecl));
}

/// Convert an AccessSpecifier into the corresponding DINode flag.
/// As an optimization, return 0 if the access specifier equals the
/// default for the containing type.
static llvm::DINode::DIFlags getAccessFlag(AccessSpecifier Access,
                                           const RecordDecl *RD) {
  AccessSpecifier Default = clang::AS_none;
  if (RD && RD->isClass())
    Default = clang::AS_private;
  else if (RD && (RD->isStruct() || RD->isUnion()))
    Default = clang::AS_public;

  if (Access == Default)
    return llvm::DINode::FlagZero;

  switch (Access) {
  case clang::AS_private:
    return llvm::DINode::FlagPrivate;
  case clang::AS_protected:
    return llvm::DINode::FlagProtected;
  case clang::AS_public:
    return llvm::DINode::FlagPublic;
  case clang::AS_none:
    return llvm::DINode::FlagZero;
  }
  llvm_unreachable("unexpected access enumerator");
}

llvm::DIType *CGDebugInfo::CreateType(const TypedefType *Ty,
                                      llvm::DIFile *Unit) {
  llvm::DIType *Underlying =
      getOrCreateType(Ty->getDecl()->getUnderlyingType(), Unit);

  if (Ty->getDecl()->hasAttr<NoDebugAttr>())
    return Underlying;

  // We don't set size information, but do specify where the typedef was
  // declared.
  SourceLocation Loc = Ty->getDecl()->getLocation();

  uint32_t Align = getDeclAlignIfRequired(Ty->getDecl(), CGM.getContext());
  // Typedefs are derived from some other type.
  llvm::DINodeArray Annotations = CollectBTFDeclTagAnnotations(Ty->getDecl());

  llvm::DINode::DIFlags Flags = llvm::DINode::FlagZero;
  const DeclContext *DC = Ty->getDecl()->getDeclContext();
  if (isa<RecordDecl>(DC))
    Flags = getAccessFlag(Ty->getDecl()->getAccess(), cast<RecordDecl>(DC));

  return DBuilder.createTypedef(Underlying, Ty->getDecl()->getName(),
                                getOrCreateFile(Loc), getLineNumber(Loc),
                                getDeclContextDescriptor(Ty->getDecl()), Align,
                                Flags, Annotations);
}

static unsigned getDwarfCC(CallingConv CC) {
  switch (CC) {
  case CC_C:
    // Avoid emitting DW_AT_calling_convention if the C convention was used.
    return 0;

  case CC_X86StdCall:
    return llvm::dwarf::DW_CC_BORLAND_stdcall;
  case CC_X86FastCall:
    return llvm::dwarf::DW_CC_BORLAND_msfastcall;
  case CC_X86ThisCall:
    return llvm::dwarf::DW_CC_BORLAND_thiscall;
  case CC_X86VectorCall:
    return llvm::dwarf::DW_CC_LLVM_vectorcall;
  case CC_X86Pascal:
    return llvm::dwarf::DW_CC_BORLAND_pascal;
  case CC_Win64:
    return llvm::dwarf::DW_CC_LLVM_Win64;
  case CC_X86_64SysV:
    return llvm::dwarf::DW_CC_LLVM_X86_64SysV;
  case CC_AAPCS:
  case CC_AArch64VectorCall:
  case CC_AArch64SVEPCS:
    return llvm::dwarf::DW_CC_LLVM_AAPCS;
  case CC_AAPCS_VFP:
    return llvm::dwarf::DW_CC_LLVM_AAPCS_VFP;
  case CC_IntelOclBicc:
    return llvm::dwarf::DW_CC_LLVM_IntelOclBicc;
  case CC_SpirFunction:
    return llvm::dwarf::DW_CC_LLVM_SpirFunction;
  case CC_OpenCLKernel:
  case CC_AMDGPUKernelCall:
    return llvm::dwarf::DW_CC_LLVM_OpenCLKernel;
  case CC_Swift:
    return llvm::dwarf::DW_CC_LLVM_Swift;
  case CC_SwiftAsync:
    return llvm::dwarf::DW_CC_LLVM_SwiftTail;
  case CC_PreserveMost:
    return llvm::dwarf::DW_CC_LLVM_PreserveMost;
  case CC_PreserveAll:
    return llvm::dwarf::DW_CC_LLVM_PreserveAll;
  case CC_X86RegCall:
    return llvm::dwarf::DW_CC_LLVM_X86RegCall;
  case CC_M68kRTD:
    return llvm::dwarf::DW_CC_LLVM_M68kRTD;
  case CC_PreserveNone:
    return llvm::dwarf::DW_CC_LLVM_PreserveNone;
  case CC_RISCVVectorCall:
    return llvm::dwarf::DW_CC_LLVM_RISCVVectorCall;
  }
  return 0;
}

static llvm::DINode::DIFlags getRefFlags(const FunctionProtoType *Func) {
  llvm::DINode::DIFlags Flags = llvm::DINode::FlagZero;
  if (Func->getExtProtoInfo().RefQualifier == RQ_LValue)
    Flags |= llvm::DINode::FlagLValueReference;
  if (Func->getExtProtoInfo().RefQualifier == RQ_RValue)
    Flags |= llvm::DINode::FlagRValueReference;
  return Flags;
}

llvm::DIType *CGDebugInfo::CreateType(const FunctionType *Ty,
                                      llvm::DIFile *Unit) {
  const auto *FPT = dyn_cast<FunctionProtoType>(Ty);
  if (FPT) {
    if (llvm::DIType *QTy = CreateQualifiedType(FPT, Unit))
      return QTy;
  }

  // Create the type without any qualifiers

  SmallVector<llvm::Metadata *, 16> EltTys;

  // Add the result type at least.
  EltTys.push_back(getOrCreateType(Ty->getReturnType(), Unit));

  llvm::DINode::DIFlags Flags = llvm::DINode::FlagZero;
  // Set up remainder of arguments if there is a prototype.
  // otherwise emit it as a variadic function.
  if (!FPT) {
    EltTys.push_back(DBuilder.createUnspecifiedParameter());
  } else {
    Flags = getRefFlags(FPT);
    for (const QualType &ParamType : FPT->param_types())
      EltTys.push_back(getOrCreateType(ParamType, Unit));
    if (FPT->isVariadic())
      EltTys.push_back(DBuilder.createUnspecifiedParameter());
  }

  llvm::DITypeRefArray EltTypeArray = DBuilder.getOrCreateTypeArray(EltTys);
  llvm::DIType *F = DBuilder.createSubroutineType(
      EltTypeArray, Flags, getDwarfCC(Ty->getCallConv()));
  return F;
}

llvm::DIDerivedType *
CGDebugInfo::createBitFieldType(const FieldDecl *BitFieldDecl,
                                llvm::DIScope *RecordTy, const RecordDecl *RD) {
  StringRef Name = BitFieldDecl->getName();
  QualType Ty = BitFieldDecl->getType();
  if (BitFieldDecl->hasAttr<PreferredTypeAttr>())
    Ty = BitFieldDecl->getAttr<PreferredTypeAttr>()->getType();
  SourceLocation Loc = BitFieldDecl->getLocation();
  llvm::DIFile *VUnit = getOrCreateFile(Loc);
  llvm::DIType *DebugType = getOrCreateType(Ty, VUnit);

  // Get the location for the field.
  llvm::DIFile *File = getOrCreateFile(Loc);
  unsigned Line = getLineNumber(Loc);

  const CGBitFieldInfo &BitFieldInfo =
      CGM.getTypes().getCGRecordLayout(RD).getBitFieldInfo(BitFieldDecl);
  uint64_t SizeInBits = BitFieldInfo.Size;
  assert(SizeInBits > 0 && "found named 0-width bitfield");
  uint64_t StorageOffsetInBits =
      CGM.getContext().toBits(BitFieldInfo.StorageOffset);
  uint64_t Offset = BitFieldInfo.Offset;
  // The bit offsets for big endian machines are reversed for big
  // endian target, compensate for that as the DIDerivedType requires
  // un-reversed offsets.
  if (CGM.getDataLayout().isBigEndian())
    Offset = BitFieldInfo.StorageSize - BitFieldInfo.Size - Offset;
  uint64_t OffsetInBits = StorageOffsetInBits + Offset;
  llvm::DINode::DIFlags Flags = getAccessFlag(BitFieldDecl->getAccess(), RD);
  llvm::DINodeArray Annotations = CollectBTFDeclTagAnnotations(BitFieldDecl);
  return DBuilder.createBitFieldMemberType(
      RecordTy, Name, File, Line, SizeInBits, OffsetInBits, StorageOffsetInBits,
      Flags, DebugType, Annotations);
}

llvm::DIDerivedType *CGDebugInfo::createBitFieldSeparatorIfNeeded(
    const FieldDecl *BitFieldDecl, const llvm::DIDerivedType *BitFieldDI,
    llvm::ArrayRef<llvm::Metadata *> PreviousFieldsDI, const RecordDecl *RD) {

  if (!CGM.getTargetCodeGenInfo().shouldEmitDWARFBitFieldSeparators())
    return nullptr;

  /*
  Add a *single* zero-bitfield separator between two non-zero bitfields
  separated by one or more zero-bitfields. This is used to distinguish between
  structures such the ones below, where the memory layout is the same, but how
  the ABI assigns fields to registers differs.

  struct foo {
    int space[4];
    char a : 8; // on amdgpu, passed on v4
    char b : 8;
    char x : 8;
    char y : 8;
  };
  struct bar {
    int space[4];
    char a : 8; // on amdgpu, passed on v4
    char b : 8;
    char : 0;
    char x : 8; // passed on v5
    char y : 8;
  };
  */
  if (PreviousFieldsDI.empty())
    return nullptr;

  // If we already emitted metadata for a 0-length bitfield, nothing to do here.
  auto *PreviousMDEntry =
      PreviousFieldsDI.empty() ? nullptr : PreviousFieldsDI.back();
  auto *PreviousMDField =
      dyn_cast_or_null<llvm::DIDerivedType>(PreviousMDEntry);
  if (!PreviousMDField || !PreviousMDField->isBitField() ||
      PreviousMDField->getSizeInBits() == 0)
    return nullptr;

  auto PreviousBitfield = RD->field_begin();
  std::advance(PreviousBitfield, BitFieldDecl->getFieldIndex() - 1);

  assert(PreviousBitfield->isBitField());

  ASTContext &Context = CGM.getContext();
  if (!PreviousBitfield->isZeroLengthBitField(Context))
    return nullptr;

  QualType Ty = PreviousBitfield->getType();
  SourceLocation Loc = PreviousBitfield->getLocation();
  llvm::DIFile *VUnit = getOrCreateFile(Loc);
  llvm::DIType *DebugType = getOrCreateType(Ty, VUnit);
  llvm::DIScope *RecordTy = BitFieldDI->getScope();

  llvm::DIFile *File = getOrCreateFile(Loc);
  unsigned Line = getLineNumber(Loc);

  uint64_t StorageOffsetInBits =
      cast<llvm::ConstantInt>(BitFieldDI->getStorageOffsetInBits())
          ->getZExtValue();

  llvm::DINode::DIFlags Flags =
      getAccessFlag(PreviousBitfield->getAccess(), RD);
  llvm::DINodeArray Annotations =
      CollectBTFDeclTagAnnotations(*PreviousBitfield);
  return DBuilder.createBitFieldMemberType(
      RecordTy, "", File, Line, 0, StorageOffsetInBits, StorageOffsetInBits,
      Flags, DebugType, Annotations);
}

llvm::DIType *CGDebugInfo::createFieldType(
    StringRef name, QualType type, SourceLocation loc, AccessSpecifier AS,
    uint64_t offsetInBits, uint32_t AlignInBits, llvm::DIFile *tunit,
    llvm::DIScope *scope, const RecordDecl *RD, llvm::DINodeArray Annotations) {
  llvm::DIType *debugType = getOrCreateType(type, tunit);

  // Get the location for the field.
  llvm::DIFile *file = getOrCreateFile(loc);
  const unsigned line = getLineNumber(loc.isValid() ? loc : CurLoc);

  uint64_t SizeInBits = 0;
  auto Align = AlignInBits;
  if (!type->isIncompleteArrayType()) {
    TypeInfo TI = CGM.getContext().getTypeInfo(type);
    SizeInBits = TI.Width;
    if (!Align)
      Align = getTypeAlignIfRequired(type, CGM.getContext());
  }

  llvm::DINode::DIFlags flags = getAccessFlag(AS, RD);
  return DBuilder.createMemberType(scope, name, file, line, SizeInBits, Align,
                                   offsetInBits, flags, debugType, Annotations);
}

void CGDebugInfo::CollectRecordLambdaFields(
    const CXXRecordDecl *CXXDecl, SmallVectorImpl<llvm::Metadata *> &elements,
    llvm::DIType *RecordTy) {
  // For C++11 Lambdas a Field will be the same as a Capture, but the Capture
  // has the name and the location of the variable so we should iterate over
  // both concurrently.
  const ASTRecordLayout &layout = CGM.getContext().getASTRecordLayout(CXXDecl);
  RecordDecl::field_iterator Field = CXXDecl->field_begin();
  unsigned fieldno = 0;
  for (CXXRecordDecl::capture_const_iterator I = CXXDecl->captures_begin(),
                                             E = CXXDecl->captures_end();
       I != E; ++I, ++Field, ++fieldno) {
    const LambdaCapture &C = *I;
    if (C.capturesVariable()) {
      SourceLocation Loc = C.getLocation();
      assert(!Field->isBitField() && "lambdas don't have bitfield members!");
      ValueDecl *V = C.getCapturedVar();
      StringRef VName = V->getName();
      llvm::DIFile *VUnit = getOrCreateFile(Loc);
      auto Align = getDeclAlignIfRequired(V, CGM.getContext());
      llvm::DIType *FieldType = createFieldType(
          VName, Field->getType(), Loc, Field->getAccess(),
          layout.getFieldOffset(fieldno), Align, VUnit, RecordTy, CXXDecl);
      elements.push_back(FieldType);
    } else if (C.capturesThis()) {
      // TODO: Need to handle 'this' in some way by probably renaming the
      // this of the lambda class and having a field member of 'this' or
      // by using AT_object_pointer for the function and having that be
      // used as 'this' for semantic references.
      FieldDecl *f = *Field;
      llvm::DIFile *VUnit = getOrCreateFile(f->getLocation());
      QualType type = f->getType();
      StringRef ThisName =
          CGM.getCodeGenOpts().EmitCodeView ? "__this" : "this";
      llvm::DIType *fieldType = createFieldType(
          ThisName, type, f->getLocation(), f->getAccess(),
          layout.getFieldOffset(fieldno), VUnit, RecordTy, CXXDecl);

      elements.push_back(fieldType);
    }
  }
}

llvm::DIDerivedType *
CGDebugInfo::CreateRecordStaticField(const VarDecl *Var, llvm::DIType *RecordTy,
                                     const RecordDecl *RD) {
  // Create the descriptor for the static variable, with or without
  // constant initializers.
  Var = Var->getCanonicalDecl();
  llvm::DIFile *VUnit = getOrCreateFile(Var->getLocation());
  llvm::DIType *VTy = getOrCreateType(Var->getType(), VUnit);

  unsigned LineNumber = getLineNumber(Var->getLocation());
  StringRef VName = Var->getName();

  // FIXME: to avoid complications with type merging we should
  // emit the constant on the definition instead of the declaration.
  llvm::Constant *C = nullptr;
  if (Var->getInit()) {
    const APValue *Value = Var->evaluateValue();
    if (Value) {
      if (Value->isInt())
        C = llvm::ConstantInt::get(CGM.getLLVMContext(), Value->getInt());
      if (Value->isFloat())
        C = llvm::ConstantFP::get(CGM.getLLVMContext(), Value->getFloat());
    }
  }

  llvm::DINode::DIFlags Flags = getAccessFlag(Var->getAccess(), RD);
  auto Tag = CGM.getCodeGenOpts().DwarfVersion >= 5
                 ? llvm::dwarf::DW_TAG_variable
                 : llvm::dwarf::DW_TAG_member;
  auto Align = getDeclAlignIfRequired(Var, CGM.getContext());
  llvm::DIDerivedType *GV = DBuilder.createStaticMemberType(
      RecordTy, VName, VUnit, LineNumber, VTy, Flags, C, Tag, Align);
  StaticDataMemberCache[Var->getCanonicalDecl()].reset(GV);
  return GV;
}

void CGDebugInfo::CollectRecordNormalField(
    const FieldDecl *field, uint64_t OffsetInBits, llvm::DIFile *tunit,
    SmallVectorImpl<llvm::Metadata *> &elements, llvm::DIType *RecordTy,
    const RecordDecl *RD) {
  StringRef name = field->getName();
  QualType type = field->getType();

  // Ignore unnamed fields unless they're anonymous structs/unions.
  if (name.empty() && !type->isRecordType())
    return;

  llvm::DIType *FieldType;
  if (field->isBitField()) {
    llvm::DIDerivedType *BitFieldType;
    FieldType = BitFieldType = createBitFieldType(field, RecordTy, RD);
    if (llvm::DIType *Separator =
            createBitFieldSeparatorIfNeeded(field, BitFieldType, elements, RD))
      elements.push_back(Separator);
  } else {
    auto Align = getDeclAlignIfRequired(field, CGM.getContext());
    llvm::DINodeArray Annotations = CollectBTFDeclTagAnnotations(field);
    FieldType =
        createFieldType(name, type, field->getLocation(), field->getAccess(),
                        OffsetInBits, Align, tunit, RecordTy, RD, Annotations);
  }

  elements.push_back(FieldType);
}

void CGDebugInfo::CollectRecordNestedType(
    const TypeDecl *TD, SmallVectorImpl<llvm::Metadata *> &elements) {
  QualType Ty = CGM.getContext().getTypeDeclType(TD);
  // Injected class names are not considered nested records.
  if (isa<InjectedClassNameType>(Ty))
    return;
  SourceLocation Loc = TD->getLocation();
  llvm::DIType *nestedType = getOrCreateType(Ty, getOrCreateFile(Loc));
  elements.push_back(nestedType);
}

void CGDebugInfo::CollectRecordFields(
    const RecordDecl *record, llvm::DIFile *tunit,
    SmallVectorImpl<llvm::Metadata *> &elements,
    llvm::DICompositeType *RecordTy) {
  const auto *CXXDecl = dyn_cast<CXXRecordDecl>(record);

  if (CXXDecl && CXXDecl->isLambda())
    CollectRecordLambdaFields(CXXDecl, elements, RecordTy);
  else {
    const ASTRecordLayout &layout = CGM.getContext().getASTRecordLayout(record);

    // Field number for non-static fields.
    unsigned fieldNo = 0;

    // Static and non-static members should appear in the same order as
    // the corresponding declarations in the source program.
    for (const auto *I : record->decls())
      if (const auto *V = dyn_cast<VarDecl>(I)) {
        if (V->hasAttr<NoDebugAttr>())
          continue;

        // Skip variable template specializations when emitting CodeView. MSVC
        // doesn't emit them.
        if (CGM.getCodeGenOpts().EmitCodeView &&
            isa<VarTemplateSpecializationDecl>(V))
          continue;

        if (isa<VarTemplatePartialSpecializationDecl>(V))
          continue;

        // Reuse the existing static member declaration if one exists
        auto MI = StaticDataMemberCache.find(V->getCanonicalDecl());
        if (MI != StaticDataMemberCache.end()) {
          assert(MI->second &&
                 "Static data member declaration should still exist");
          elements.push_back(MI->second);
        } else {
          auto Field = CreateRecordStaticField(V, RecordTy, record);
          elements.push_back(Field);
        }
      } else if (const auto *field = dyn_cast<FieldDecl>(I)) {
        CollectRecordNormalField(field, layout.getFieldOffset(fieldNo), tunit,
                                 elements, RecordTy, record);

        // Bump field number for next field.
        ++fieldNo;
      } else if (CGM.getCodeGenOpts().EmitCodeView) {
        // Debug info for nested types is included in the member list only for
        // CodeView.
        if (const auto *nestedType = dyn_cast<TypeDecl>(I)) {
          // MSVC doesn't generate nested type for anonymous struct/union.
          if (isa<RecordDecl>(I) &&
              cast<RecordDecl>(I)->isAnonymousStructOrUnion())
            continue;
          if (!nestedType->isImplicit() &&
              nestedType->getDeclContext() == record)
            CollectRecordNestedType(nestedType, elements);
        }
      }
  }
}

llvm::DISubroutineType *
CGDebugInfo::getOrCreateMethodType(const CXXMethodDecl *Method,
                                   llvm::DIFile *Unit) {
  const FunctionProtoType *Func = Method->getType()->getAs<FunctionProtoType>();
  if (Method->isStatic())
    return cast_or_null<llvm::DISubroutineType>(
        getOrCreateType(QualType(Func, 0), Unit));
  return getOrCreateInstanceMethodType(Method->getThisType(), Func, Unit);
}

llvm::DISubroutineType *CGDebugInfo::getOrCreateInstanceMethodType(
    QualType ThisPtr, const FunctionProtoType *Func, llvm::DIFile *Unit) {
  FunctionProtoType::ExtProtoInfo EPI = Func->getExtProtoInfo();
  Qualifiers &Qc = EPI.TypeQuals;
  Qc.removeConst();
  Qc.removeVolatile();
  Qc.removeRestrict();
  Qc.removeUnaligned();
  // Keep the removed qualifiers in sync with
  // CreateQualifiedType(const FunctionPrototype*, DIFile *Unit)
  // On a 'real' member function type, these qualifiers are carried on the type
  // of the first parameter, not as separate DW_TAG_const_type (etc) decorator
  // tags around them. (But, in the raw function types with qualifiers, they have
  // to use wrapper types.)

  // Add "this" pointer.
  const auto *OriginalFunc = cast<llvm::DISubroutineType>(
      getOrCreateType(CGM.getContext().getFunctionType(
                          Func->getReturnType(), Func->getParamTypes(), EPI),
                      Unit));
  llvm::DITypeRefArray Args = OriginalFunc->getTypeArray();
  assert(Args.size() && "Invalid number of arguments!");

  SmallVector<llvm::Metadata *, 16> Elts;

  // First element is always return type. For 'void' functions it is NULL.
  Elts.push_back(Args[0]);

  // "this" pointer is always first argument.
  const CXXRecordDecl *RD = ThisPtr->getPointeeCXXRecordDecl();
  if (isa<ClassTemplateSpecializationDecl>(RD)) {
    // Create pointer type directly in this case.
    const PointerType *ThisPtrTy = cast<PointerType>(ThisPtr);
    uint64_t Size = CGM.getContext().getTypeSize(ThisPtrTy);
    auto Align = getTypeAlignIfRequired(ThisPtrTy, CGM.getContext());
    llvm::DIType *PointeeType =
        getOrCreateType(ThisPtrTy->getPointeeType(), Unit);
    llvm::DIType *ThisPtrType =
        DBuilder.createPointerType(PointeeType, Size, Align);
    TypeCache[ThisPtr.getAsOpaquePtr()].reset(ThisPtrType);
    // TODO: This and the artificial type below are misleading, the
    // types aren't artificial the argument is, but the current
    // metadata doesn't represent that.
    ThisPtrType = DBuilder.createObjectPointerType(ThisPtrType);
    Elts.push_back(ThisPtrType);
  } else {
    llvm::DIType *ThisPtrType = getOrCreateType(ThisPtr, Unit);
    TypeCache[ThisPtr.getAsOpaquePtr()].reset(ThisPtrType);
    ThisPtrType = DBuilder.createObjectPointerType(ThisPtrType);
    Elts.push_back(ThisPtrType);
  }

  // Copy rest of the arguments.
  for (unsigned i = 1, e = Args.size(); i != e; ++i)
    Elts.push_back(Args[i]);

  llvm::DITypeRefArray EltTypeArray = DBuilder.getOrCreateTypeArray(Elts);

  return DBuilder.createSubroutineType(EltTypeArray, OriginalFunc->getFlags(),
                                       getDwarfCC(Func->getCallConv()));
}

/// isFunctionLocalClass - Return true if CXXRecordDecl is defined
/// inside a function.
static bool isFunctionLocalClass(const CXXRecordDecl *RD) {
  if (const auto *NRD = dyn_cast<CXXRecordDecl>(RD->getDeclContext()))
    return isFunctionLocalClass(NRD);
  if (isa<FunctionDecl>(RD->getDeclContext()))
    return true;
  return false;
}

llvm::DISubprogram *CGDebugInfo::CreateCXXMemberFunction(
    const CXXMethodDecl *Method, llvm::DIFile *Unit, llvm::DIType *RecordTy) {
  bool IsCtorOrDtor =
      isa<CXXConstructorDecl>(Method) || isa<CXXDestructorDecl>(Method);

  StringRef MethodName = getFunctionName(Method);
  llvm::DISubroutineType *MethodTy = getOrCreateMethodType(Method, Unit);

  // Since a single ctor/dtor corresponds to multiple functions, it doesn't
  // make sense to give a single ctor/dtor a linkage name.
  StringRef MethodLinkageName;
  // FIXME: 'isFunctionLocalClass' seems like an arbitrary/unintentional
  // property to use here. It may've been intended to model "is non-external
  // type" but misses cases of non-function-local but non-external classes such
  // as those in anonymous namespaces as well as the reverse - external types
  // that are function local, such as those in (non-local) inline functions.
  if (!IsCtorOrDtor && !isFunctionLocalClass(Method->getParent()))
    MethodLinkageName = CGM.getMangledName(Method);

  // Get the location for the method.
  llvm::DIFile *MethodDefUnit = nullptr;
  unsigned MethodLine = 0;
  if (!Method->isImplicit()) {
    MethodDefUnit = getOrCreateFile(Method->getLocation());
    MethodLine = getLineNumber(Method->getLocation());
  }

  // Collect virtual method info.
  llvm::DIType *ContainingType = nullptr;
  unsigned VIndex = 0;
  llvm::DINode::DIFlags Flags = llvm::DINode::FlagZero;
  llvm::DISubprogram::DISPFlags SPFlags = llvm::DISubprogram::SPFlagZero;
  int ThisAdjustment = 0;

  if (VTableContextBase::hasVtableSlot(Method)) {
    if (Method->isPureVirtual())
      SPFlags |= llvm::DISubprogram::SPFlagPureVirtual;
    else
      SPFlags |= llvm::DISubprogram::SPFlagVirtual;

    if (CGM.getTarget().getCXXABI().isItaniumFamily()) {
      // It doesn't make sense to give a virtual destructor a vtable index,
      // since a single destructor has two entries in the vtable.
      if (!isa<CXXDestructorDecl>(Method))
        VIndex = CGM.getItaniumVTableContext().getMethodVTableIndex(Method);
    } else {
      // Emit MS ABI vftable information.  There is only one entry for the
      // deleting dtor.
      const auto *DD = dyn_cast<CXXDestructorDecl>(Method);
      GlobalDecl GD = DD ? GlobalDecl(DD, Dtor_Deleting) : GlobalDecl(Method);
      MethodVFTableLocation ML =
          CGM.getMicrosoftVTableContext().getMethodVFTableLocation(GD);
      VIndex = ML.Index;

      // CodeView only records the vftable offset in the class that introduces
      // the virtual method. This is possible because, unlike Itanium, the MS
      // C++ ABI does not include all virtual methods from non-primary bases in
      // the vtable for the most derived class. For example, if C inherits from
      // A and B, C's primary vftable will not include B's virtual methods.
      if (Method->size_overridden_methods() == 0)
        Flags |= llvm::DINode::FlagIntroducedVirtual;

      // The 'this' adjustment accounts for both the virtual and non-virtual
      // portions of the adjustment. Presumably the debugger only uses it when
      // it knows the dynamic type of an object.
      ThisAdjustment = CGM.getCXXABI()
                           .getVirtualFunctionPrologueThisAdjustment(GD)
                           .getQuantity();
    }
    ContainingType = RecordTy;
  }

  if (Method->getCanonicalDecl()->isDeleted())
    SPFlags |= llvm::DISubprogram::SPFlagDeleted;

  if (Method->isNoReturn())
    Flags |= llvm::DINode::FlagNoReturn;

  if (Method->isStatic())
    Flags |= llvm::DINode::FlagStaticMember;
  if (Method->isImplicit())
    Flags |= llvm::DINode::FlagArtificial;
  Flags |= getAccessFlag(Method->getAccess(), Method->getParent());
  if (const auto *CXXC = dyn_cast<CXXConstructorDecl>(Method)) {
    if (CXXC->isExplicit())
      Flags |= llvm::DINode::FlagExplicit;
  } else if (const auto *CXXC = dyn_cast<CXXConversionDecl>(Method)) {
    if (CXXC->isExplicit())
      Flags |= llvm::DINode::FlagExplicit;
  }
  if (Method->hasPrototype())
    Flags |= llvm::DINode::FlagPrototyped;
  if (Method->getRefQualifier() == RQ_LValue)
    Flags |= llvm::DINode::FlagLValueReference;
  if (Method->getRefQualifier() == RQ_RValue)
    Flags |= llvm::DINode::FlagRValueReference;
  if (!Method->isExternallyVisible())
    SPFlags |= llvm::DISubprogram::SPFlagLocalToUnit;
  if (CGM.getLangOpts().Optimize)
    SPFlags |= llvm::DISubprogram::SPFlagOptimized;

  // In this debug mode, emit type info for a class when its constructor type
  // info is emitted.
  if (DebugKind == llvm::codegenoptions::DebugInfoConstructor)
    if (const CXXConstructorDecl *CD = dyn_cast<CXXConstructorDecl>(Method))
      completeUnusedClass(*CD->getParent());

  llvm::DINodeArray TParamsArray = CollectFunctionTemplateParams(Method, Unit);
  llvm::DISubprogram *SP = DBuilder.createMethod(
      RecordTy, MethodName, MethodLinkageName, MethodDefUnit, MethodLine,
      MethodTy, VIndex, ThisAdjustment, ContainingType, Flags, SPFlags,
      TParamsArray.get());

  SPCache[Method->getCanonicalDecl()].reset(SP);

  return SP;
}

void CGDebugInfo::CollectCXXMemberFunctions(
    const CXXRecordDecl *RD, llvm::DIFile *Unit,
    SmallVectorImpl<llvm::Metadata *> &EltTys, llvm::DIType *RecordTy) {

  // Since we want more than just the individual member decls if we
  // have templated functions iterate over every declaration to gather
  // the functions.
  for (const auto *I : RD->decls()) {
    const auto *Method = dyn_cast<CXXMethodDecl>(I);
    // If the member is implicit, don't add it to the member list. This avoids
    // the member being added to type units by LLVM, while still allowing it
    // to be emitted into the type declaration/reference inside the compile
    // unit.
    // Ditto 'nodebug' methods, for consistency with CodeGenFunction.cpp.
    // FIXME: Handle Using(Shadow?)Decls here to create
    // DW_TAG_imported_declarations inside the class for base decls brought into
    // derived classes. GDB doesn't seem to notice/leverage these when I tried
    // it, so I'm not rushing to fix this. (GCC seems to produce them, if
    // referenced)
    if (!Method || Method->isImplicit() || Method->hasAttr<NoDebugAttr>())
      continue;

    if (Method->getType()->castAs<FunctionProtoType>()->getContainedAutoType())
      continue;

    // Reuse the existing member function declaration if it exists.
    // It may be associated with the declaration of the type & should be
    // reused as we're building the definition.
    //
    // This situation can arise in the vtable-based debug info reduction where
    // implicit members are emitted in a non-vtable TU.
    auto MI = SPCache.find(Method->getCanonicalDecl());
    EltTys.push_back(MI == SPCache.end()
                         ? CreateCXXMemberFunction(Method, Unit, RecordTy)
                         : static_cast<llvm::Metadata *>(MI->second));
  }
}

void CGDebugInfo::CollectCXXBases(const CXXRecordDecl *RD, llvm::DIFile *Unit,
                                  SmallVectorImpl<llvm::Metadata *> &EltTys,
                                  llvm::DIType *RecordTy) {
  llvm::DenseSet<CanonicalDeclPtr<const CXXRecordDecl>> SeenTypes;
  CollectCXXBasesAux(RD, Unit, EltTys, RecordTy, RD->bases(), SeenTypes,
                     llvm::DINode::FlagZero);

  // If we are generating CodeView debug info, we also need to emit records for
  // indirect virtual base classes.
  if (CGM.getCodeGenOpts().EmitCodeView) {
    CollectCXXBasesAux(RD, Unit, EltTys, RecordTy, RD->vbases(), SeenTypes,
                       llvm::DINode::FlagIndirectVirtualBase);
  }
}

void CGDebugInfo::CollectCXXBasesAux(
    const CXXRecordDecl *RD, llvm::DIFile *Unit,
    SmallVectorImpl<llvm::Metadata *> &EltTys, llvm::DIType *RecordTy,
    const CXXRecordDecl::base_class_const_range &Bases,
    llvm::DenseSet<CanonicalDeclPtr<const CXXRecordDecl>> &SeenTypes,
    llvm::DINode::DIFlags StartingFlags) {
  const ASTRecordLayout &RL = CGM.getContext().getASTRecordLayout(RD);
  for (const auto &BI : Bases) {
    const auto *Base =
        cast<CXXRecordDecl>(BI.getType()->castAs<RecordType>()->getDecl());
    if (!SeenTypes.insert(Base).second)
      continue;
    auto *BaseTy = getOrCreateType(BI.getType(), Unit);
    llvm::DINode::DIFlags BFlags = StartingFlags;
    uint64_t BaseOffset;
    uint32_t VBPtrOffset = 0;

    if (BI.isVirtual()) {
      if (CGM.getTarget().getCXXABI().isItaniumFamily()) {
        // virtual base offset offset is -ve. The code generator emits dwarf
        // expression where it expects +ve number.
        BaseOffset = 0 - CGM.getItaniumVTableContext()
                             .getVirtualBaseOffsetOffset(RD, Base)
                             .getQuantity();
      } else {
        // In the MS ABI, store the vbtable offset, which is analogous to the
        // vbase offset offset in Itanium.
        BaseOffset =
            4 * CGM.getMicrosoftVTableContext().getVBTableIndex(RD, Base);
        VBPtrOffset = CGM.getContext()
                          .getASTRecordLayout(RD)
                          .getVBPtrOffset()
                          .getQuantity();
      }
      BFlags |= llvm::DINode::FlagVirtual;
    } else
      BaseOffset = CGM.getContext().toBits(RL.getBaseClassOffset(Base));
    // FIXME: Inconsistent units for BaseOffset. It is in bytes when
    // BI->isVirtual() and bits when not.

    BFlags |= getAccessFlag(BI.getAccessSpecifier(), RD);
    llvm::DIType *DTy = DBuilder.createInheritance(RecordTy, BaseTy, BaseOffset,
                                                   VBPtrOffset, BFlags);
    EltTys.push_back(DTy);
  }
}

llvm::DINodeArray
CGDebugInfo::CollectTemplateParams(std::optional<TemplateArgs> OArgs,
                                   llvm::DIFile *Unit) {
  if (!OArgs)
    return llvm::DINodeArray();
  TemplateArgs &Args = *OArgs;
  SmallVector<llvm::Metadata *, 16> TemplateParams;
  for (unsigned i = 0, e = Args.Args.size(); i != e; ++i) {
    const TemplateArgument &TA = Args.Args[i];
    StringRef Name;
    const bool defaultParameter = TA.getIsDefaulted();
    if (Args.TList)
      Name = Args.TList->getParam(i)->getName();

    switch (TA.getKind()) {
    case TemplateArgument::Type: {
      llvm::DIType *TTy = getOrCreateType(TA.getAsType(), Unit);
      TemplateParams.push_back(DBuilder.createTemplateTypeParameter(
          TheCU, Name, TTy, defaultParameter));

    } break;
    case TemplateArgument::Integral: {
      llvm::DIType *TTy = getOrCreateType(TA.getIntegralType(), Unit);
      TemplateParams.push_back(DBuilder.createTemplateValueParameter(
          TheCU, Name, TTy, defaultParameter,
          llvm::ConstantInt::get(CGM.getLLVMContext(), TA.getAsIntegral())));
    } break;
    case TemplateArgument::Declaration: {
      const ValueDecl *D = TA.getAsDecl();
      QualType T = TA.getParamTypeForDecl().getDesugaredType(CGM.getContext());
      llvm::DIType *TTy = getOrCreateType(T, Unit);
      llvm::Constant *V = nullptr;
      // Skip retrieve the value if that template parameter has cuda device
      // attribute, i.e. that value is not available at the host side.
      if (!CGM.getLangOpts().CUDA || CGM.getLangOpts().CUDAIsDevice ||
          !D->hasAttr<CUDADeviceAttr>()) {
        // Variable pointer template parameters have a value that is the address
        // of the variable.
        if (const auto *VD = dyn_cast<VarDecl>(D))
          V = CGM.GetAddrOfGlobalVar(VD);
        // Member function pointers have special support for building them,
        // though this is currently unsupported in LLVM CodeGen.
        else if (const auto *MD = dyn_cast<CXXMethodDecl>(D);
                 MD && MD->isImplicitObjectMemberFunction())
          V = CGM.getCXXABI().EmitMemberFunctionPointer(MD);
        else if (const auto *FD = dyn_cast<FunctionDecl>(D))
          V = CGM.GetAddrOfFunction(FD);
        // Member data pointers have special handling too to compute the fixed
        // offset within the object.
        else if (const auto *MPT =
                     dyn_cast<MemberPointerType>(T.getTypePtr())) {
          // These five lines (& possibly the above member function pointer
          // handling) might be able to be refactored to use similar code in
          // CodeGenModule::getMemberPointerConstant
          uint64_t fieldOffset = CGM.getContext().getFieldOffset(D);
          CharUnits chars =
              CGM.getContext().toCharUnitsFromBits((int64_t)fieldOffset);
          V = CGM.getCXXABI().EmitMemberDataPointer(MPT, chars);
        } else if (const auto *GD = dyn_cast<MSGuidDecl>(D)) {
          V = CGM.GetAddrOfMSGuidDecl(GD).getPointer();
        } else if (const auto *TPO = dyn_cast<TemplateParamObjectDecl>(D)) {
          if (T->isRecordType())
            V = ConstantEmitter(CGM).emitAbstract(
                SourceLocation(), TPO->getValue(), TPO->getType());
          else
            V = CGM.GetAddrOfTemplateParamObject(TPO).getPointer();
        }
        assert(V && "Failed to find template parameter pointer");
        V = V->stripPointerCasts();
      }
      TemplateParams.push_back(DBuilder.createTemplateValueParameter(
          TheCU, Name, TTy, defaultParameter, cast_or_null<llvm::Constant>(V)));
    } break;
    case TemplateArgument::NullPtr: {
      QualType T = TA.getNullPtrType();
      llvm::DIType *TTy = getOrCreateType(T, Unit);
      llvm::Constant *V = nullptr;
      // Special case member data pointer null values since they're actually -1
      // instead of zero.
      if (const auto *MPT = dyn_cast<MemberPointerType>(T.getTypePtr()))
        // But treat member function pointers as simple zero integers because
        // it's easier than having a special case in LLVM's CodeGen. If LLVM
        // CodeGen grows handling for values of non-null member function
        // pointers then perhaps we could remove this special case and rely on
        // EmitNullMemberPointer for member function pointers.
        if (MPT->isMemberDataPointer())
          V = CGM.getCXXABI().EmitNullMemberPointer(MPT);
      if (!V)
        V = llvm::ConstantInt::get(CGM.Int8Ty, 0);
      TemplateParams.push_back(DBuilder.createTemplateValueParameter(
          TheCU, Name, TTy, defaultParameter, V));
    } break;
    case TemplateArgument::StructuralValue: {
      QualType T = TA.getStructuralValueType();
      llvm::DIType *TTy = getOrCreateType(T, Unit);
      llvm::Constant *V = ConstantEmitter(CGM).emitAbstract(
          SourceLocation(), TA.getAsStructuralValue(), T);
      TemplateParams.push_back(DBuilder.createTemplateValueParameter(
          TheCU, Name, TTy, defaultParameter, V));
    } break;
    case TemplateArgument::Template: {
      std::string QualName;
      llvm::raw_string_ostream OS(QualName);
      TA.getAsTemplate().getAsTemplateDecl()->printQualifiedName(
          OS, getPrintingPolicy());
      TemplateParams.push_back(DBuilder.createTemplateTemplateParameter(
          TheCU, Name, nullptr, OS.str(), defaultParameter));
      break;
    }
    case TemplateArgument::Pack:
      TemplateParams.push_back(DBuilder.createTemplateParameterPack(
          TheCU, Name, nullptr,
          CollectTemplateParams({{nullptr, TA.getPackAsArray()}}, Unit)));
      break;
    case TemplateArgument::Expression: {
      const Expr *E = TA.getAsExpr();
      QualType T = E->getType();
      if (E->isGLValue())
        T = CGM.getContext().getLValueReferenceType(T);
      llvm::Constant *V = ConstantEmitter(CGM).emitAbstract(E, T);
      assert(V && "Expression in template argument isn't constant");
      llvm::DIType *TTy = getOrCreateType(T, Unit);
      TemplateParams.push_back(DBuilder.createTemplateValueParameter(
          TheCU, Name, TTy, defaultParameter, V->stripPointerCasts()));
    } break;
    // And the following should never occur:
    case TemplateArgument::TemplateExpansion:
    case TemplateArgument::Null:
      llvm_unreachable(
          "These argument types shouldn't exist in concrete types");
    }
  }
  return DBuilder.getOrCreateArray(TemplateParams);
}

std::optional<CGDebugInfo::TemplateArgs>
CGDebugInfo::GetTemplateArgs(const FunctionDecl *FD) const {
  if (FD->getTemplatedKind() ==
      FunctionDecl::TK_FunctionTemplateSpecialization) {
    const TemplateParameterList *TList = FD->getTemplateSpecializationInfo()
                                             ->getTemplate()
                                             ->getTemplateParameters();
    return {{TList, FD->getTemplateSpecializationArgs()->asArray()}};
  }
  return std::nullopt;
}
std::optional<CGDebugInfo::TemplateArgs>
CGDebugInfo::GetTemplateArgs(const VarDecl *VD) const {
  // Always get the full list of parameters, not just the ones from the
  // specialization. A partial specialization may have fewer parameters than
  // there are arguments.
  auto *TS = dyn_cast<VarTemplateSpecializationDecl>(VD);
  if (!TS)
    return std::nullopt;
  VarTemplateDecl *T = TS->getSpecializedTemplate();
  const TemplateParameterList *TList = T->getTemplateParameters();
  auto TA = TS->getTemplateArgs().asArray();
  return {{TList, TA}};
}
std::optional<CGDebugInfo::TemplateArgs>
CGDebugInfo::GetTemplateArgs(const RecordDecl *RD) const {
  if (auto *TSpecial = dyn_cast<ClassTemplateSpecializationDecl>(RD)) {
    // Always get the full list of parameters, not just the ones from the
    // specialization. A partial specialization may have fewer parameters than
    // there are arguments.
    TemplateParameterList *TPList =
        TSpecial->getSpecializedTemplate()->getTemplateParameters();
    const TemplateArgumentList &TAList = TSpecial->getTemplateArgs();
    return {{TPList, TAList.asArray()}};
  }
  return std::nullopt;
}

llvm::DINodeArray
CGDebugInfo::CollectFunctionTemplateParams(const FunctionDecl *FD,
                                           llvm::DIFile *Unit) {
  return CollectTemplateParams(GetTemplateArgs(FD), Unit);
}

llvm::DINodeArray CGDebugInfo::CollectVarTemplateParams(const VarDecl *VL,
                                                        llvm::DIFile *Unit) {
  return CollectTemplateParams(GetTemplateArgs(VL), Unit);
}

llvm::DINodeArray CGDebugInfo::CollectCXXTemplateParams(const RecordDecl *RD,
                                                        llvm::DIFile *Unit) {
  return CollectTemplateParams(GetTemplateArgs(RD), Unit);
}

llvm::DINodeArray CGDebugInfo::CollectBTFDeclTagAnnotations(const Decl *D) {
  if (!D->hasAttr<BTFDeclTagAttr>())
    return nullptr;

  SmallVector<llvm::Metadata *, 4> Annotations;
  for (const auto *I : D->specific_attrs<BTFDeclTagAttr>()) {
    llvm::Metadata *Ops[2] = {
        llvm::MDString::get(CGM.getLLVMContext(), StringRef("btf_decl_tag")),
        llvm::MDString::get(CGM.getLLVMContext(), I->getBTFDeclTag())};
    Annotations.push_back(llvm::MDNode::get(CGM.getLLVMContext(), Ops));
  }
  return DBuilder.getOrCreateArray(Annotations);
}

llvm::DIType *CGDebugInfo::getOrCreateVTablePtrType(llvm::DIFile *Unit) {
  if (VTablePtrType)
    return VTablePtrType;

  ASTContext &Context = CGM.getContext();

  /* Function type */
  llvm::Metadata *STy = getOrCreateType(Context.IntTy, Unit);
  llvm::DITypeRefArray SElements = DBuilder.getOrCreateTypeArray(STy);
  llvm::DIType *SubTy = DBuilder.createSubroutineType(SElements);
  unsigned Size = Context.getTypeSize(Context.VoidPtrTy);
  unsigned VtblPtrAddressSpace = CGM.getTarget().getVtblPtrAddressSpace();
  std::optional<unsigned> DWARFAddressSpace =
      CGM.getTarget().getDWARFAddressSpace(VtblPtrAddressSpace);

  llvm::DIType *vtbl_ptr_type = DBuilder.createPointerType(
      SubTy, Size, 0, DWARFAddressSpace, llvm::dwarf::DW_MSPACE_LLVM_none,
      "__vtbl_ptr_type");
  VTablePtrType = DBuilder.createPointerType(vtbl_ptr_type, Size);
  return VTablePtrType;
}

StringRef CGDebugInfo::getVTableName(const CXXRecordDecl *RD) {
  // Copy the gdb compatible name on the side and use its reference.
  return internString("_vptr$", RD->getNameAsString());
}

StringRef CGDebugInfo::getDynamicInitializerName(const VarDecl *VD,
                                                 DynamicInitKind StubKind,
                                                 llvm::Function *InitFn) {
  // If we're not emitting codeview, use the mangled name. For Itanium, this is
  // arbitrary.
  if (!CGM.getCodeGenOpts().EmitCodeView ||
      StubKind == DynamicInitKind::GlobalArrayDestructor)
    return InitFn->getName();

  // Print the normal qualified name for the variable, then break off the last
  // NNS, and add the appropriate other text. Clang always prints the global
  // variable name without template arguments, so we can use rsplit("::") and
  // then recombine the pieces.
  SmallString<128> QualifiedGV;
  StringRef Quals;
  StringRef GVName;
  {
    llvm::raw_svector_ostream OS(QualifiedGV);
    VD->printQualifiedName(OS, getPrintingPolicy());
    std::tie(Quals, GVName) = OS.str().rsplit("::");
    if (GVName.empty())
      std::swap(Quals, GVName);
  }

  SmallString<128> InitName;
  llvm::raw_svector_ostream OS(InitName);
  if (!Quals.empty())
    OS << Quals << "::";

  switch (StubKind) {
  case DynamicInitKind::NoStub:
  case DynamicInitKind::GlobalArrayDestructor:
    llvm_unreachable("not an initializer");
  case DynamicInitKind::Initializer:
    OS << "`dynamic initializer for '";
    break;
  case DynamicInitKind::AtExit:
    OS << "`dynamic atexit destructor for '";
    break;
  }

  OS << GVName;

  // Add any template specialization args.
  if (const auto *VTpl = dyn_cast<VarTemplateSpecializationDecl>(VD)) {
    printTemplateArgumentList(OS, VTpl->getTemplateArgs().asArray(),
                              getPrintingPolicy());
  }

  OS << '\'';

  return internString(OS.str());
}

void CGDebugInfo::CollectVTableInfo(const CXXRecordDecl *RD, llvm::DIFile *Unit,
                                    SmallVectorImpl<llvm::Metadata *> &EltTys) {
  // If this class is not dynamic then there is not any vtable info to collect.
  if (!RD->isDynamicClass())
    return;

  // Don't emit any vtable shape or vptr info if this class doesn't have an
  // extendable vfptr. This can happen if the class doesn't have virtual
  // methods, or in the MS ABI if those virtual methods only come from virtually
  // inherited bases.
  const ASTRecordLayout &RL = CGM.getContext().getASTRecordLayout(RD);
  if (!RL.hasExtendableVFPtr())
    return;

  // CodeView needs to know how large the vtable of every dynamic class is, so
  // emit a special named pointer type into the element list. The vptr type
  // points to this type as well.
  llvm::DIType *VPtrTy = nullptr;
  bool NeedVTableShape = CGM.getCodeGenOpts().EmitCodeView &&
                         CGM.getTarget().getCXXABI().isMicrosoft();
  if (NeedVTableShape) {
    uint64_t PtrWidth =
        CGM.getContext().getTypeSize(CGM.getContext().VoidPtrTy);
    const VTableLayout &VFTLayout =
        CGM.getMicrosoftVTableContext().getVFTableLayout(RD, CharUnits::Zero());
    unsigned VSlotCount =
        VFTLayout.vtable_components().size() - CGM.getLangOpts().RTTIData;
    unsigned VTableWidth = PtrWidth * VSlotCount;
    unsigned VtblPtrAddressSpace = CGM.getTarget().getVtblPtrAddressSpace();
    std::optional<unsigned> DWARFAddressSpace =
        CGM.getTarget().getDWARFAddressSpace(VtblPtrAddressSpace);

    // Create a very wide void* type and insert it directly in the element list.
    llvm::DIType *VTableType = DBuilder.createPointerType(
        nullptr, VTableWidth, 0, DWARFAddressSpace,
        llvm::dwarf::DW_MSPACE_LLVM_none, "__vtbl_ptr_type");
    EltTys.push_back(VTableType);

    // The vptr is a pointer to this special vtable type.
    VPtrTy = DBuilder.createPointerType(VTableType, PtrWidth);
  }

  // If there is a primary base then the artificial vptr member lives there.
  if (RL.getPrimaryBase())
    return;

  if (!VPtrTy)
    VPtrTy = getOrCreateVTablePtrType(Unit);

  unsigned Size = CGM.getContext().getTypeSize(CGM.getContext().VoidPtrTy);
  llvm::DIType *VPtrMember =
      DBuilder.createMemberType(Unit, getVTableName(RD), Unit, 0, Size, 0, 0,
                                llvm::DINode::FlagArtificial, VPtrTy);
  EltTys.push_back(VPtrMember);
}

llvm::DIType *CGDebugInfo::getOrCreateRecordType(QualType RTy,
                                                 SourceLocation Loc) {
  assert(CGM.getCodeGenOpts().hasReducedDebugInfo());
  llvm::DIType *T = getOrCreateType(RTy, getOrCreateFile(Loc));
  return T;
}

llvm::DIType *CGDebugInfo::getOrCreateInterfaceType(QualType D,
                                                    SourceLocation Loc) {
  return getOrCreateStandaloneType(D, Loc);
}

llvm::DIType *CGDebugInfo::getOrCreateStandaloneType(QualType D,
                                                     SourceLocation Loc) {
  assert(CGM.getCodeGenOpts().hasReducedDebugInfo());
  assert(!D.isNull() && "null type");
  llvm::DIType *T = getOrCreateType(D, getOrCreateFile(Loc));
  assert(T && "could not create debug info for type");

  RetainedTypes.push_back(D.getAsOpaquePtr());
  return T;
}

void CGDebugInfo::addHeapAllocSiteMetadata(llvm::CallBase *CI,
                                           QualType AllocatedTy,
                                           SourceLocation Loc) {
  if (CGM.getCodeGenOpts().getDebugInfo() <=
      llvm::codegenoptions::DebugLineTablesOnly)
    return;
  llvm::MDNode *node;
  if (AllocatedTy->isVoidType())
    node = llvm::MDNode::get(CGM.getLLVMContext(), std::nullopt);
  else
    node = getOrCreateType(AllocatedTy, getOrCreateFile(Loc));

  CI->setMetadata("heapallocsite", node);
}

void CGDebugInfo::completeType(const EnumDecl *ED) {
  if (DebugKind <= llvm::codegenoptions::DebugLineTablesOnly)
    return;
  QualType Ty = CGM.getContext().getEnumType(ED);
  void *TyPtr = Ty.getAsOpaquePtr();
  auto I = TypeCache.find(TyPtr);
  if (I == TypeCache.end() || !cast<llvm::DIType>(I->second)->isForwardDecl())
    return;
  llvm::DIType *Res = CreateTypeDefinition(Ty->castAs<EnumType>());
  assert(!Res->isForwardDecl());
  TypeCache[TyPtr].reset(Res);
}

void CGDebugInfo::completeType(const RecordDecl *RD) {
  if (DebugKind > llvm::codegenoptions::LimitedDebugInfo ||
      !CGM.getLangOpts().CPlusPlus)
    completeRequiredType(RD);
}

/// Return true if the class or any of its methods are marked dllimport.
static bool isClassOrMethodDLLImport(const CXXRecordDecl *RD) {
  if (RD->hasAttr<DLLImportAttr>())
    return true;
  for (const CXXMethodDecl *MD : RD->methods())
    if (MD->hasAttr<DLLImportAttr>())
      return true;
  return false;
}

/// Does a type definition exist in an imported clang module?
static bool isDefinedInClangModule(const RecordDecl *RD) {
  // Only definitions that where imported from an AST file come from a module.
  if (!RD || !RD->isFromASTFile())
    return false;
  // Anonymous entities cannot be addressed. Treat them as not from module.
  if (!RD->isExternallyVisible() && RD->getName().empty())
    return false;
  if (auto *CXXDecl = dyn_cast<CXXRecordDecl>(RD)) {
    if (!CXXDecl->isCompleteDefinition())
      return false;
    // Check wether RD is a template.
    auto TemplateKind = CXXDecl->getTemplateSpecializationKind();
    if (TemplateKind != TSK_Undeclared) {
      // Unfortunately getOwningModule() isn't accurate enough to find the
      // owning module of a ClassTemplateSpecializationDecl that is inside a
      // namespace spanning multiple modules.
      bool Explicit = false;
      if (auto *TD = dyn_cast<ClassTemplateSpecializationDecl>(CXXDecl))
        Explicit = TD->isExplicitInstantiationOrSpecialization();
      if (!Explicit && CXXDecl->getEnclosingNamespaceContext())
        return false;
      // This is a template, check the origin of the first member.
      if (CXXDecl->field_begin() == CXXDecl->field_end())
        return TemplateKind == TSK_ExplicitInstantiationDeclaration;
      if (!CXXDecl->field_begin()->isFromASTFile())
        return false;
    }
  }
  return true;
}

void CGDebugInfo::completeClassData(const RecordDecl *RD) {
  if (auto *CXXRD = dyn_cast<CXXRecordDecl>(RD))
    if (CXXRD->isDynamicClass() &&
        CGM.getVTableLinkage(CXXRD) ==
            llvm::GlobalValue::AvailableExternallyLinkage &&
        !isClassOrMethodDLLImport(CXXRD))
      return;

  if (DebugTypeExtRefs && isDefinedInClangModule(RD->getDefinition()))
    return;

  completeClass(RD);
}

void CGDebugInfo::completeClass(const RecordDecl *RD) {
  if (DebugKind <= llvm::codegenoptions::DebugLineTablesOnly)
    return;
  QualType Ty = CGM.getContext().getRecordType(RD);
  void *TyPtr = Ty.getAsOpaquePtr();
  auto I = TypeCache.find(TyPtr);
  if (I != TypeCache.end() && !cast<llvm::DIType>(I->second)->isForwardDecl())
    return;

  // We want the canonical definition of the structure to not
  // be the typedef. Since that would lead to circular typedef
  // metadata.
  auto [Res, PrefRes] = CreateTypeDefinition(Ty->castAs<RecordType>());
  assert(!Res->isForwardDecl());
  TypeCache[TyPtr].reset(Res);
}

static bool hasExplicitMemberDefinition(CXXRecordDecl::method_iterator I,
                                        CXXRecordDecl::method_iterator End) {
  for (CXXMethodDecl *MD : llvm::make_range(I, End))
    if (FunctionDecl *Tmpl = MD->getInstantiatedFromMemberFunction())
      if (!Tmpl->isImplicit() && Tmpl->isThisDeclarationADefinition() &&
          !MD->getMemberSpecializationInfo()->isExplicitSpecialization())
        return true;
  return false;
}

static bool canUseCtorHoming(const CXXRecordDecl *RD) {
  // Constructor homing can be used for classes that cannnot be constructed
  // without emitting code for one of their constructors. This is classes that
  // don't have trivial or constexpr constructors, or can be created from
  // aggregate initialization. Also skip lambda objects because they don't call
  // constructors.

  // Skip this optimization if the class or any of its methods are marked
  // dllimport.
  if (isClassOrMethodDLLImport(RD))
    return false;

  if (RD->isLambda() || RD->isAggregate() ||
      RD->hasTrivialDefaultConstructor() ||
      RD->hasConstexprNonCopyMoveConstructor())
    return false;

  for (const CXXConstructorDecl *Ctor : RD->ctors()) {
    if (Ctor->isCopyOrMoveConstructor())
      continue;
    if (!Ctor->isDeleted())
      return true;
  }
  return false;
}

static bool shouldOmitDefinition(llvm::codegenoptions::DebugInfoKind DebugKind,
                                 bool DebugTypeExtRefs, const RecordDecl *RD,
                                 const LangOptions &LangOpts) {
  if (DebugTypeExtRefs && isDefinedInClangModule(RD->getDefinition()))
    return true;

  if (auto *ES = RD->getASTContext().getExternalSource())
    if (ES->hasExternalDefinitions(RD) == ExternalASTSource::EK_Always)
      return true;

  // Only emit forward declarations in line tables only to keep debug info size
  // small. This only applies to CodeView, since we don't emit types in DWARF
  // line tables only.
  if (DebugKind == llvm::codegenoptions::DebugLineTablesOnly)
    return true;

  if (DebugKind > llvm::codegenoptions::LimitedDebugInfo ||
      RD->hasAttr<StandaloneDebugAttr>())
    return false;

  if (!LangOpts.CPlusPlus)
    return false;

  if (!RD->isCompleteDefinitionRequired())
    return true;

  const auto *CXXDecl = dyn_cast<CXXRecordDecl>(RD);

  if (!CXXDecl)
    return false;

  // Only emit complete debug info for a dynamic class when its vtable is
  // emitted.  However, Microsoft debuggers don't resolve type information
  // across DLL boundaries, so skip this optimization if the class or any of its
  // methods are marked dllimport. This isn't a complete solution, since objects
  // without any dllimport methods can be used in one DLL and constructed in
  // another, but it is the current behavior of LimitedDebugInfo.
  if (CXXDecl->hasDefinition() && CXXDecl->isDynamicClass() &&
      !isClassOrMethodDLLImport(CXXDecl))
    return true;

  TemplateSpecializationKind Spec = TSK_Undeclared;
  if (const auto *SD = dyn_cast<ClassTemplateSpecializationDecl>(RD))
    Spec = SD->getSpecializationKind();

  if (Spec == TSK_ExplicitInstantiationDeclaration &&
      hasExplicitMemberDefinition(CXXDecl->method_begin(),
                                  CXXDecl->method_end()))
    return true;

  // In constructor homing mode, only emit complete debug info for a class
  // when its constructor is emitted.
  if ((DebugKind == llvm::codegenoptions::DebugInfoConstructor) &&
      canUseCtorHoming(CXXDecl))
    return true;

  return false;
}

void CGDebugInfo::completeRequiredType(const RecordDecl *RD) {
  if (shouldOmitDefinition(DebugKind, DebugTypeExtRefs, RD, CGM.getLangOpts()))
    return;

  QualType Ty = CGM.getContext().getRecordType(RD);
  llvm::DIType *T = getTypeOrNull(Ty);
  if (T && T->isForwardDecl())
    completeClassData(RD);
}

llvm::DIType *CGDebugInfo::CreateType(const RecordType *Ty) {
  RecordDecl *RD = Ty->getDecl();
  llvm::DIType *T = cast_or_null<llvm::DIType>(getTypeOrNull(QualType(Ty, 0)));
  if (T || shouldOmitDefinition(DebugKind, DebugTypeExtRefs, RD,
                                CGM.getLangOpts())) {
    if (!T)
      T = getOrCreateRecordFwdDecl(Ty, getDeclContextDescriptor(RD));
    return T;
  }

  auto [Def, Pref] = CreateTypeDefinition(Ty);

  return Pref ? Pref : Def;
}

llvm::DIType *CGDebugInfo::GetPreferredNameType(const CXXRecordDecl *RD,
                                                llvm::DIFile *Unit) {
  if (!RD)
    return nullptr;

  auto const *PNA = RD->getAttr<PreferredNameAttr>();
  if (!PNA)
    return nullptr;

  return getOrCreateType(PNA->getTypedefType(), Unit);
}

std::pair<llvm::DIType *, llvm::DIType *>
CGDebugInfo::CreateTypeDefinition(const RecordType *Ty) {
  RecordDecl *RD = Ty->getDecl();

  // Get overall information about the record type for the debug info.
  llvm::DIFile *DefUnit = getOrCreateFile(RD->getLocation());

  // Records and classes and unions can all be recursive.  To handle them, we
  // first generate a debug descriptor for the struct as a forward declaration.
  // Then (if it is a definition) we go through and get debug info for all of
  // its members.  Finally, we create a descriptor for the complete type (which
  // may refer to the forward decl if the struct is recursive) and replace all
  // uses of the forward declaration with the final definition.
  llvm::DICompositeType *FwdDecl = getOrCreateLimitedType(Ty);

  const RecordDecl *D = RD->getDefinition();
  if (!D || !D->isCompleteDefinition())
    return {FwdDecl, nullptr};

  if (const auto *CXXDecl = dyn_cast<CXXRecordDecl>(RD))
    CollectContainingType(CXXDecl, FwdDecl);

  // Push the struct on region stack.
  LexicalBlockStack.emplace_back(&*FwdDecl);
  RegionMap[Ty->getDecl()].reset(FwdDecl);

  // Convert all the elements.
  SmallVector<llvm::Metadata *, 16> EltTys;
  // what about nested types?

  // Note: The split of CXXDecl information here is intentional, the
  // gdb tests will depend on a certain ordering at printout. The debug
  // information offsets are still correct if we merge them all together
  // though.
  const auto *CXXDecl = dyn_cast<CXXRecordDecl>(RD);
  if (CXXDecl) {
    CollectCXXBases(CXXDecl, DefUnit, EltTys, FwdDecl);
    CollectVTableInfo(CXXDecl, DefUnit, EltTys);
  }

  // Collect data fields (including static variables and any initializers).
  CollectRecordFields(RD, DefUnit, EltTys, FwdDecl);
  if (CXXDecl && !CGM.getCodeGenOpts().DebugOmitUnreferencedMethods)
    CollectCXXMemberFunctions(CXXDecl, DefUnit, EltTys, FwdDecl);

  LexicalBlockStack.pop_back();
  RegionMap.erase(Ty->getDecl());

  llvm::DINodeArray Elements = DBuilder.getOrCreateArray(EltTys);
  DBuilder.replaceArrays(FwdDecl, Elements);

  if (FwdDecl->isTemporary())
    FwdDecl =
        llvm::MDNode::replaceWithPermanent(llvm::TempDICompositeType(FwdDecl));

  RegionMap[Ty->getDecl()].reset(FwdDecl);

  if (CGM.getCodeGenOpts().getDebuggerTuning() == llvm::DebuggerKind::LLDB)
    if (auto *PrefDI = GetPreferredNameType(CXXDecl, DefUnit))
      return {FwdDecl, PrefDI};

  return {FwdDecl, nullptr};
}

llvm::DIType *CGDebugInfo::CreateType(const ObjCObjectType *Ty,
                                      llvm::DIFile *Unit) {
  // Ignore protocols.
  return getOrCreateType(Ty->getBaseType(), Unit);
}

llvm::DIType *CGDebugInfo::CreateType(const ObjCTypeParamType *Ty,
                                      llvm::DIFile *Unit) {
  // Ignore protocols.
  SourceLocation Loc = Ty->getDecl()->getLocation();

  // Use Typedefs to represent ObjCTypeParamType.
  return DBuilder.createTypedef(
      getOrCreateType(Ty->getDecl()->getUnderlyingType(), Unit),
      Ty->getDecl()->getName(), getOrCreateFile(Loc), getLineNumber(Loc),
      getDeclContextDescriptor(Ty->getDecl()));
}

/// \return true if Getter has the default name for the property PD.
static bool hasDefaultGetterName(const ObjCPropertyDecl *PD,
                                 const ObjCMethodDecl *Getter) {
  assert(PD);
  if (!Getter)
    return true;

  assert(Getter->getDeclName().isObjCZeroArgSelector());
  return PD->getName() ==
         Getter->getDeclName().getObjCSelector().getNameForSlot(0);
}

/// \return true if Setter has the default name for the property PD.
static bool hasDefaultSetterName(const ObjCPropertyDecl *PD,
                                 const ObjCMethodDecl *Setter) {
  assert(PD);
  if (!Setter)
    return true;

  assert(Setter->getDeclName().isObjCOneArgSelector());
  return SelectorTable::constructSetterName(PD->getName()) ==
         Setter->getDeclName().getObjCSelector().getNameForSlot(0);
}

llvm::DIType *CGDebugInfo::CreateType(const ObjCInterfaceType *Ty,
                                      llvm::DIFile *Unit) {
  ObjCInterfaceDecl *ID = Ty->getDecl();
  if (!ID)
    return nullptr;

  // Return a forward declaration if this type was imported from a clang module,
  // and this is not the compile unit with the implementation of the type (which
  // may contain hidden ivars).
  if (DebugTypeExtRefs && ID->isFromASTFile() && ID->getDefinition() &&
      !ID->getImplementation())
    return DBuilder.createForwardDecl(llvm::dwarf::DW_TAG_structure_type,
                                      ID->getName(),
                                      getDeclContextDescriptor(ID), Unit, 0);

  // Get overall information about the record type for the debug info.
  llvm::DIFile *DefUnit = getOrCreateFile(ID->getLocation());
  unsigned Line = getLineNumber(ID->getLocation());
  auto RuntimeLang =
      static_cast<llvm::dwarf::SourceLanguage>(TheCU->getSourceLanguage());

  // If this is just a forward declaration return a special forward-declaration
  // debug type since we won't be able to lay out the entire type.
  ObjCInterfaceDecl *Def = ID->getDefinition();
  if (!Def || !Def->getImplementation()) {
    llvm::DIScope *Mod = getParentModuleOrNull(ID);
    llvm::DIType *FwdDecl = DBuilder.createReplaceableCompositeType(
        llvm::dwarf::DW_TAG_structure_type, ID->getName(), Mod ? Mod : TheCU,
        DefUnit, Line, RuntimeLang);
    ObjCInterfaceCache.push_back(ObjCInterfaceCacheEntry(Ty, FwdDecl, Unit));
    return FwdDecl;
  }

  return CreateTypeDefinition(Ty, Unit);
}

llvm::DIModule *CGDebugInfo::getOrCreateModuleRef(ASTSourceDescriptor Mod,
                                                  bool CreateSkeletonCU) {
  // Use the Module pointer as the key into the cache. This is a
  // nullptr if the "Module" is a PCH, which is safe because we don't
  // support chained PCH debug info, so there can only be a single PCH.
  const Module *M = Mod.getModuleOrNull();
  auto ModRef = ModuleCache.find(M);
  if (ModRef != ModuleCache.end())
    return cast<llvm::DIModule>(ModRef->second);

  // Macro definitions that were defined with "-D" on the command line.
  SmallString<128> ConfigMacros;
  {
    llvm::raw_svector_ostream OS(ConfigMacros);
    const auto &PPOpts = CGM.getPreprocessorOpts();
    unsigned I = 0;
    // Translate the macro definitions back into a command line.
    for (auto &M : PPOpts.Macros) {
      if (++I > 1)
        OS << " ";
      const std::string &Macro = M.first;
      bool Undef = M.second;
      OS << "\"-" << (Undef ? 'U' : 'D');
      for (char c : Macro)
        switch (c) {
        case '\\':
          OS << "\\\\";
          break;
        case '"':
          OS << "\\\"";
          break;
        default:
          OS << c;
        }
      OS << '\"';
    }
  }

  bool IsRootModule = M ? !M->Parent : true;
  // When a module name is specified as -fmodule-name, that module gets a
  // clang::Module object, but it won't actually be built or imported; it will
  // be textual.
  if (CreateSkeletonCU && IsRootModule && Mod.getASTFile().empty() && M)
    assert(StringRef(M->Name).starts_with(CGM.getLangOpts().ModuleName) &&
           "clang module without ASTFile must be specified by -fmodule-name");

  // Return a StringRef to the remapped Path.
  auto RemapPath = [this](StringRef Path) -> std::string {
    std::string Remapped = remapDIPath(Path);
    StringRef Relative(Remapped);
    StringRef CompDir = TheCU->getDirectory();
    if (Relative.consume_front(CompDir))
      Relative.consume_front(llvm::sys::path::get_separator());

    return Relative.str();
  };

  if (CreateSkeletonCU && IsRootModule && !Mod.getASTFile().empty()) {
    // PCH files don't have a signature field in the control block,
    // but LLVM detects skeleton CUs by looking for a non-zero DWO id.
    // We use the lower 64 bits for debug info.

    uint64_t Signature = 0;
    if (const auto &ModSig = Mod.getSignature())
      Signature = ModSig.truncatedValue();
    else
      Signature = ~1ULL;

    llvm::DIBuilder DIB(CGM.getModule());
    SmallString<0> PCM;
    if (!llvm::sys::path::is_absolute(Mod.getASTFile())) {
      if (CGM.getHeaderSearchOpts().ModuleFileHomeIsCwd)
        PCM = getCurrentDirname();
      else
        PCM = Mod.getPath();
    }
    llvm::sys::path::append(PCM, Mod.getASTFile());
    DIB.createCompileUnit(
        TheCU->getSourceLanguage(),
        // TODO: Support "Source" from external AST providers?
        DIB.createFile(Mod.getModuleName(), TheCU->getDirectory()),
        TheCU->getProducer(), false, StringRef(), 0, RemapPath(PCM),
        llvm::DICompileUnit::FullDebug, Signature);
    DIB.finalize();
  }

  llvm::DIModule *Parent =
      IsRootModule ? nullptr
                   : getOrCreateModuleRef(ASTSourceDescriptor(*M->Parent),
                                          CreateSkeletonCU);
  std::string IncludePath = Mod.getPath().str();
  llvm::DIModule *DIMod =
      DBuilder.createModule(Parent, Mod.getModuleName(), ConfigMacros,
                            RemapPath(IncludePath));
  ModuleCache[M].reset(DIMod);
  return DIMod;
}

llvm::DIType *CGDebugInfo::CreateTypeDefinition(const ObjCInterfaceType *Ty,
                                                llvm::DIFile *Unit) {
  ObjCInterfaceDecl *ID = Ty->getDecl();
  llvm::DIFile *DefUnit = getOrCreateFile(ID->getLocation());
  unsigned Line = getLineNumber(ID->getLocation());
  unsigned RuntimeLang = TheCU->getSourceLanguage();

  // Bit size, align and offset of the type.
  uint64_t Size = CGM.getContext().getTypeSize(Ty);
  auto Align = getTypeAlignIfRequired(Ty, CGM.getContext());

  llvm::DINode::DIFlags Flags = llvm::DINode::FlagZero;
  if (ID->getImplementation())
    Flags |= llvm::DINode::FlagObjcClassComplete;

  llvm::DIScope *Mod = getParentModuleOrNull(ID);
  llvm::DICompositeType *RealDecl = DBuilder.createStructType(
      Mod ? Mod : Unit, ID->getName(), DefUnit, Line, Size, Align, Flags,
      nullptr, llvm::DINodeArray(), RuntimeLang);

  QualType QTy(Ty, 0);
  TypeCache[QTy.getAsOpaquePtr()].reset(RealDecl);

  // Push the struct on region stack.
  LexicalBlockStack.emplace_back(RealDecl);
  RegionMap[Ty->getDecl()].reset(RealDecl);

  // Convert all the elements.
  SmallVector<llvm::Metadata *, 16> EltTys;

  ObjCInterfaceDecl *SClass = ID->getSuperClass();
  if (SClass) {
    llvm::DIType *SClassTy =
        getOrCreateType(CGM.getContext().getObjCInterfaceType(SClass), Unit);
    if (!SClassTy)
      return nullptr;

    llvm::DIType *InhTag = DBuilder.createInheritance(RealDecl, SClassTy, 0, 0,
                                                      llvm::DINode::FlagZero);
    EltTys.push_back(InhTag);
  }

  // Create entries for all of the properties.
  auto AddProperty = [&](const ObjCPropertyDecl *PD) {
    SourceLocation Loc = PD->getLocation();
    llvm::DIFile *PUnit = getOrCreateFile(Loc);
    unsigned PLine = getLineNumber(Loc);
    ObjCMethodDecl *Getter = PD->getGetterMethodDecl();
    ObjCMethodDecl *Setter = PD->getSetterMethodDecl();
    llvm::MDNode *PropertyNode = DBuilder.createObjCProperty(
        PD->getName(), PUnit, PLine,
        hasDefaultGetterName(PD, Getter) ? ""
                                         : getSelectorName(PD->getGetterName()),
        hasDefaultSetterName(PD, Setter) ? ""
                                         : getSelectorName(PD->getSetterName()),
        PD->getPropertyAttributes(), getOrCreateType(PD->getType(), PUnit));
    EltTys.push_back(PropertyNode);
  };
  {
    // Use 'char' for the isClassProperty bit as DenseSet requires space for
    // empty/tombstone keys in the data type (and bool is too small for that).
    typedef std::pair<char, const IdentifierInfo *> IsClassAndIdent;
    /// List of already emitted properties. Two distinct class and instance
    /// properties can share the same identifier (but not two instance
    /// properties or two class properties).
    llvm::DenseSet<IsClassAndIdent> PropertySet;
    /// Returns the IsClassAndIdent key for the given property.
    auto GetIsClassAndIdent = [](const ObjCPropertyDecl *PD) {
      return std::make_pair(PD->isClassProperty(), PD->getIdentifier());
    };
    for (const ObjCCategoryDecl *ClassExt : ID->known_extensions())
      for (auto *PD : ClassExt->properties()) {
        PropertySet.insert(GetIsClassAndIdent(PD));
        AddProperty(PD);
      }
    for (const auto *PD : ID->properties()) {
      // Don't emit duplicate metadata for properties that were already in a
      // class extension.
      if (!PropertySet.insert(GetIsClassAndIdent(PD)).second)
        continue;
      AddProperty(PD);
    }
  }

  const ASTRecordLayout &RL = CGM.getContext().getASTObjCInterfaceLayout(ID);
  unsigned FieldNo = 0;
  for (ObjCIvarDecl *Field = ID->all_declared_ivar_begin(); Field;
       Field = Field->getNextIvar(), ++FieldNo) {
    llvm::DIType *FieldTy = getOrCreateType(Field->getType(), Unit);
    if (!FieldTy)
      return nullptr;

    StringRef FieldName = Field->getName();

    // Ignore unnamed fields.
    if (FieldName.empty())
      continue;

    // Get the location for the field.
    llvm::DIFile *FieldDefUnit = getOrCreateFile(Field->getLocation());
    unsigned FieldLine = getLineNumber(Field->getLocation());
    QualType FType = Field->getType();
    uint64_t FieldSize = 0;
    uint32_t FieldAlign = 0;

    if (!FType->isIncompleteArrayType()) {

      // Bit size, align and offset of the type.
      FieldSize = Field->isBitField()
                      ? Field->getBitWidthValue(CGM.getContext())
                      : CGM.getContext().getTypeSize(FType);
      FieldAlign = getTypeAlignIfRequired(FType, CGM.getContext());
    }

    uint64_t FieldOffset;
    if (CGM.getLangOpts().ObjCRuntime.isNonFragile()) {
      // We don't know the runtime offset of an ivar if we're using the
      // non-fragile ABI.  For bitfields, use the bit offset into the first
      // byte of storage of the bitfield.  For other fields, use zero.
      if (Field->isBitField()) {
        FieldOffset =
            CGM.getObjCRuntime().ComputeBitfieldBitOffset(CGM, ID, Field);
        FieldOffset %= CGM.getContext().getCharWidth();
      } else {
        FieldOffset = 0;
      }
    } else {
      FieldOffset = RL.getFieldOffset(FieldNo);
    }

    llvm::DINode::DIFlags Flags = llvm::DINode::FlagZero;
    if (Field->getAccessControl() == ObjCIvarDecl::Protected)
      Flags = llvm::DINode::FlagProtected;
    else if (Field->getAccessControl() == ObjCIvarDecl::Private)
      Flags = llvm::DINode::FlagPrivate;
    else if (Field->getAccessControl() == ObjCIvarDecl::Public)
      Flags = llvm::DINode::FlagPublic;

    if (Field->isBitField())
      Flags |= llvm::DINode::FlagBitField;

    llvm::MDNode *PropertyNode = nullptr;
    if (ObjCImplementationDecl *ImpD = ID->getImplementation()) {
      if (ObjCPropertyImplDecl *PImpD =
              ImpD->FindPropertyImplIvarDecl(Field->getIdentifier())) {
        if (ObjCPropertyDecl *PD = PImpD->getPropertyDecl()) {
          SourceLocation Loc = PD->getLocation();
          llvm::DIFile *PUnit = getOrCreateFile(Loc);
          unsigned PLine = getLineNumber(Loc);
          ObjCMethodDecl *Getter = PImpD->getGetterMethodDecl();
          ObjCMethodDecl *Setter = PImpD->getSetterMethodDecl();
          PropertyNode = DBuilder.createObjCProperty(
              PD->getName(), PUnit, PLine,
              hasDefaultGetterName(PD, Getter)
                  ? ""
                  : getSelectorName(PD->getGetterName()),
              hasDefaultSetterName(PD, Setter)
                  ? ""
                  : getSelectorName(PD->getSetterName()),
              PD->getPropertyAttributes(),
              getOrCreateType(PD->getType(), PUnit));
        }
      }
    }
    FieldTy = DBuilder.createObjCIVar(FieldName, FieldDefUnit, FieldLine,
                                      FieldSize, FieldAlign, FieldOffset, Flags,
                                      FieldTy, PropertyNode);
    EltTys.push_back(FieldTy);
  }

  llvm::DINodeArray Elements = DBuilder.getOrCreateArray(EltTys);
  DBuilder.replaceArrays(RealDecl, Elements);

  LexicalBlockStack.pop_back();
  return RealDecl;
}

llvm::DIType *CGDebugInfo::CreateType(const VectorType *Ty,
                                      llvm::DIFile *Unit) {
  if (Ty->isExtVectorBoolType()) {
    // Boolean ext_vector_type(N) are special because their real element type
    // (bits of bit size) is not their Clang element type (_Bool of size byte).
    // For now, we pretend the boolean vector were actually a vector of bytes
    // (where each byte represents 8 bits of the actual vector).
    // FIXME Debug info should actually represent this proper as a vector mask
    // type.
    auto &Ctx = CGM.getContext();
    uint64_t Size = CGM.getContext().getTypeSize(Ty);
    uint64_t NumVectorBytes = Size / Ctx.getCharWidth();

    // Construct the vector of 'char' type.
    QualType CharVecTy =
        Ctx.getVectorType(Ctx.CharTy, NumVectorBytes, VectorKind::Generic);
    return CreateType(CharVecTy->getAs<VectorType>(), Unit);
  }

  llvm::DIType *ElementTy = getOrCreateType(Ty->getElementType(), Unit);
  int64_t Count = Ty->getNumElements();

  llvm::Metadata *Subscript;
  QualType QTy(Ty, 0);
  auto SizeExpr = SizeExprCache.find(QTy);
  if (SizeExpr != SizeExprCache.end())
    Subscript = DBuilder.getOrCreateSubrange(
        SizeExpr->getSecond() /*count*/, nullptr /*lowerBound*/,
        nullptr /*upperBound*/, nullptr /*stride*/);
  else {
    auto *CountNode =
        llvm::ConstantAsMetadata::get(llvm::ConstantInt::getSigned(
            llvm::Type::getInt64Ty(CGM.getLLVMContext()), Count ? Count : -1));
    Subscript = DBuilder.getOrCreateSubrange(
        CountNode /*count*/, nullptr /*lowerBound*/, nullptr /*upperBound*/,
        nullptr /*stride*/);
  }
  llvm::DINodeArray SubscriptArray = DBuilder.getOrCreateArray(Subscript);

  uint64_t Size = CGM.getContext().getTypeSize(Ty);
  auto Align = getTypeAlignIfRequired(Ty, CGM.getContext());

  return DBuilder.createVectorType(Size, Align, ElementTy, SubscriptArray);
}

llvm::DIType *CGDebugInfo::CreateType(const ConstantMatrixType *Ty,
                                      llvm::DIFile *Unit) {
  // FIXME: Create another debug type for matrices
  // For the time being, it treats it like a nested ArrayType.

  llvm::DIType *ElementTy = getOrCreateType(Ty->getElementType(), Unit);
  uint64_t Size = CGM.getContext().getTypeSize(Ty);
  uint32_t Align = getTypeAlignIfRequired(Ty, CGM.getContext());

  // Create ranges for both dimensions.
  llvm::SmallVector<llvm::Metadata *, 2> Subscripts;
  auto *ColumnCountNode =
      llvm::ConstantAsMetadata::get(llvm::ConstantInt::getSigned(
          llvm::Type::getInt64Ty(CGM.getLLVMContext()), Ty->getNumColumns()));
  auto *RowCountNode =
      llvm::ConstantAsMetadata::get(llvm::ConstantInt::getSigned(
          llvm::Type::getInt64Ty(CGM.getLLVMContext()), Ty->getNumRows()));
  Subscripts.push_back(DBuilder.getOrCreateSubrange(
      ColumnCountNode /*count*/, nullptr /*lowerBound*/, nullptr /*upperBound*/,
      nullptr /*stride*/));
  Subscripts.push_back(DBuilder.getOrCreateSubrange(
      RowCountNode /*count*/, nullptr /*lowerBound*/, nullptr /*upperBound*/,
      nullptr /*stride*/));
  llvm::DINodeArray SubscriptArray = DBuilder.getOrCreateArray(Subscripts);
  return DBuilder.createArrayType(Size, Align, ElementTy, SubscriptArray);
}

llvm::DIType *CGDebugInfo::CreateType(const ArrayType *Ty, llvm::DIFile *Unit) {
  uint64_t Size;
  uint32_t Align;

  // FIXME: make getTypeAlign() aware of VLAs and incomplete array types
  if (const auto *VAT = dyn_cast<VariableArrayType>(Ty)) {
    Size = 0;
    Align = getTypeAlignIfRequired(CGM.getContext().getBaseElementType(VAT),
                                   CGM.getContext());
  } else if (Ty->isIncompleteArrayType()) {
    Size = 0;
    if (Ty->getElementType()->isIncompleteType())
      Align = 0;
    else
      Align = getTypeAlignIfRequired(Ty->getElementType(), CGM.getContext());
  } else if (Ty->isIncompleteType()) {
    Size = 0;
    Align = 0;
  } else {
    // Size and align of the whole array, not the element type.
    Size = CGM.getContext().getTypeSize(Ty);
    Align = getTypeAlignIfRequired(Ty, CGM.getContext());
  }

  // Add the dimensions of the array.  FIXME: This loses CV qualifiers from
  // interior arrays, do we care?  Why aren't nested arrays represented the
  // obvious/recursive way?
  SmallVector<llvm::Metadata *, 8> Subscripts;
  QualType EltTy(Ty, 0);
  while ((Ty = dyn_cast<ArrayType>(EltTy))) {
    // If the number of elements is known, then count is that number. Otherwise,
    // it's -1. This allows us to represent a subrange with an array of 0
    // elements, like this:
    //
    //   struct foo {
    //     int x[0];
    //   };
    int64_t Count = -1; // Count == -1 is an unbounded array.
    if (const auto *CAT = dyn_cast<ConstantArrayType>(Ty))
      Count = CAT->getZExtSize();
    else if (const auto *VAT = dyn_cast<VariableArrayType>(Ty)) {
      if (Expr *Size = VAT->getSizeExpr()) {
        Expr::EvalResult Result;
        if (Size->EvaluateAsInt(Result, CGM.getContext()))
          Count = Result.Val.getInt().getExtValue();
      }
    }

    auto SizeNode = SizeExprCache.find(EltTy);
    if (SizeNode != SizeExprCache.end())
      Subscripts.push_back(DBuilder.getOrCreateSubrange(
          SizeNode->getSecond() /*count*/, nullptr /*lowerBound*/,
          nullptr /*upperBound*/, nullptr /*stride*/));
    else {
      auto *CountNode =
          llvm::ConstantAsMetadata::get(llvm::ConstantInt::getSigned(
              llvm::Type::getInt64Ty(CGM.getLLVMContext()), Count));
      Subscripts.push_back(DBuilder.getOrCreateSubrange(
          CountNode /*count*/, nullptr /*lowerBound*/, nullptr /*upperBound*/,
          nullptr /*stride*/));
    }
    EltTy = Ty->getElementType();
  }

  llvm::DINodeArray SubscriptArray = DBuilder.getOrCreateArray(Subscripts);

  return DBuilder.createArrayType(Size, Align, getOrCreateType(EltTy, Unit),
                                  SubscriptArray);
}

llvm::DIType *CGDebugInfo::CreateType(const LValueReferenceType *Ty,
                                      llvm::DIFile *Unit) {
  return CreatePointerLikeType(llvm::dwarf::DW_TAG_reference_type, Ty,
                               Ty->getPointeeType(), Unit);
}

llvm::DIType *CGDebugInfo::CreateType(const RValueReferenceType *Ty,
                                      llvm::DIFile *Unit) {
  llvm::dwarf::Tag Tag = llvm::dwarf::DW_TAG_rvalue_reference_type;
  // DW_TAG_rvalue_reference_type was introduced in DWARF 4.
  if (CGM.getCodeGenOpts().DebugStrictDwarf &&
      CGM.getCodeGenOpts().DwarfVersion < 4)
    Tag = llvm::dwarf::DW_TAG_reference_type;

  return CreatePointerLikeType(Tag, Ty, Ty->getPointeeType(), Unit);
}

llvm::DIType *CGDebugInfo::CreateType(const MemberPointerType *Ty,
                                      llvm::DIFile *U) {
  llvm::DINode::DIFlags Flags = llvm::DINode::FlagZero;
  uint64_t Size = 0;

  if (!Ty->isIncompleteType()) {
    Size = CGM.getContext().getTypeSize(Ty);

    // Set the MS inheritance model. There is no flag for the unspecified model.
    if (CGM.getTarget().getCXXABI().isMicrosoft()) {
      switch (Ty->getMostRecentCXXRecordDecl()->getMSInheritanceModel()) {
      case MSInheritanceModel::Single:
        Flags |= llvm::DINode::FlagSingleInheritance;
        break;
      case MSInheritanceModel::Multiple:
        Flags |= llvm::DINode::FlagMultipleInheritance;
        break;
      case MSInheritanceModel::Virtual:
        Flags |= llvm::DINode::FlagVirtualInheritance;
        break;
      case MSInheritanceModel::Unspecified:
        break;
      }
    }
  }

  llvm::DIType *ClassType = getOrCreateType(QualType(Ty->getClass(), 0), U);
  if (Ty->isMemberDataPointerType())
    return DBuilder.createMemberPointerType(
        getOrCreateType(Ty->getPointeeType(), U), ClassType, Size, /*Align=*/0,
        Flags);

  const FunctionProtoType *FPT =
      Ty->getPointeeType()->castAs<FunctionProtoType>();
  return DBuilder.createMemberPointerType(
      getOrCreateInstanceMethodType(
          CXXMethodDecl::getThisType(FPT, Ty->getMostRecentCXXRecordDecl()),
          FPT, U),
      ClassType, Size, /*Align=*/0, Flags);
}

llvm::DIType *CGDebugInfo::CreateType(const AtomicType *Ty, llvm::DIFile *U) {
  auto *FromTy = getOrCreateType(Ty->getValueType(), U);
  return DBuilder.createQualifiedType(llvm::dwarf::DW_TAG_atomic_type, FromTy);
}

llvm::DIType *CGDebugInfo::CreateType(const PipeType *Ty, llvm::DIFile *U) {
  return getOrCreateType(Ty->getElementType(), U);
}

llvm::DIType *CGDebugInfo::CreateEnumType(const EnumType *Ty) {
  const EnumDecl *ED = Ty->getDecl();

  uint64_t Size = 0;
  uint32_t Align = 0;
  if (!ED->getTypeForDecl()->isIncompleteType()) {
    Size = CGM.getContext().getTypeSize(ED->getTypeForDecl());
    Align = getDeclAlignIfRequired(ED, CGM.getContext());
  }

  SmallString<256> Identifier = getTypeIdentifier(Ty, CGM, TheCU);

  bool isImportedFromModule =
      DebugTypeExtRefs && ED->isFromASTFile() && ED->getDefinition();

  // If this is just a forward declaration, construct an appropriately
  // marked node and just return it.
  if (isImportedFromModule || !ED->getDefinition()) {
    // Note that it is possible for enums to be created as part of
    // their own declcontext. In this case a FwdDecl will be created
    // twice. This doesn't cause a problem because both FwdDecls are
    // entered into the ReplaceMap: finalize() will replace the first
    // FwdDecl with the second and then replace the second with
    // complete type.
    llvm::DIScope *EDContext = getDeclContextDescriptor(ED);
    llvm::DIFile *DefUnit = getOrCreateFile(ED->getLocation());
    llvm::TempDIScope TmpContext(DBuilder.createReplaceableCompositeType(
        llvm::dwarf::DW_TAG_enumeration_type, "", TheCU, DefUnit, 0));

    unsigned Line = getLineNumber(ED->getLocation());
    StringRef EDName = ED->getName();
    llvm::DIType *RetTy = DBuilder.createReplaceableCompositeType(
        llvm::dwarf::DW_TAG_enumeration_type, EDName, EDContext, DefUnit, Line,
        0, Size, Align, llvm::DINode::FlagFwdDecl, Identifier);

    ReplaceMap.emplace_back(
        std::piecewise_construct, std::make_tuple(Ty),
        std::make_tuple(static_cast<llvm::Metadata *>(RetTy)));
    return RetTy;
  }

  return CreateTypeDefinition(Ty);
}

llvm::DIType *CGDebugInfo::CreateTypeDefinition(const EnumType *Ty) {
  const EnumDecl *ED = Ty->getDecl();
  uint64_t Size = 0;
  uint32_t Align = 0;
  if (!ED->getTypeForDecl()->isIncompleteType()) {
    Size = CGM.getContext().getTypeSize(ED->getTypeForDecl());
    Align = getDeclAlignIfRequired(ED, CGM.getContext());
  }

  SmallString<256> Identifier = getTypeIdentifier(Ty, CGM, TheCU);

  SmallVector<llvm::Metadata *, 16> Enumerators;
  ED = ED->getDefinition();
  for (const auto *Enum : ED->enumerators()) {
    Enumerators.push_back(
        DBuilder.createEnumerator(Enum->getName(), Enum->getInitVal()));
  }

  // Return a CompositeType for the enum itself.
  llvm::DINodeArray EltArray = DBuilder.getOrCreateArray(Enumerators);

  llvm::DIFile *DefUnit = getOrCreateFile(ED->getLocation());
  unsigned Line = getLineNumber(ED->getLocation());
  llvm::DIScope *EnumContext = getDeclContextDescriptor(ED);
  llvm::DIType *ClassTy = getOrCreateType(ED->getIntegerType(), DefUnit);
  return DBuilder.createEnumerationType(
      EnumContext, ED->getName(), DefUnit, Line, Size, Align, EltArray, ClassTy,
      /*RunTimeLang=*/0, Identifier, ED->isScoped());
}

llvm::DIMacro *CGDebugInfo::CreateMacro(llvm::DIMacroFile *Parent,
                                        unsigned MType, SourceLocation LineLoc,
                                        StringRef Name, StringRef Value) {
  unsigned Line = LineLoc.isInvalid() ? 0 : getLineNumber(LineLoc);
  return DBuilder.createMacro(Parent, Line, MType, Name, Value);
}

llvm::DIMacroFile *CGDebugInfo::CreateTempMacroFile(llvm::DIMacroFile *Parent,
                                                    SourceLocation LineLoc,
                                                    SourceLocation FileLoc) {
  llvm::DIFile *FName = getOrCreateFile(FileLoc);
  unsigned Line = LineLoc.isInvalid() ? 0 : getLineNumber(LineLoc);
  return DBuilder.createTempMacroFile(Parent, Line, FName);
}

static QualType UnwrapTypeForDebugInfo(QualType T, const ASTContext &C) {
  Qualifiers Quals;
  do {
    Qualifiers InnerQuals = T.getLocalQualifiers();
    // Qualifiers::operator+() doesn't like it if you add a Qualifier
    // that is already there.
    Quals += Qualifiers::removeCommonQualifiers(Quals, InnerQuals);
    Quals += InnerQuals;
    QualType LastT = T;
    switch (T->getTypeClass()) {
    default:
      return C.getQualifiedType(T.getTypePtr(), Quals);
    case Type::TemplateSpecialization: {
      const auto *Spec = cast<TemplateSpecializationType>(T);
      if (Spec->isTypeAlias())
        return C.getQualifiedType(T.getTypePtr(), Quals);
      T = Spec->desugar();
      break;
    }
    case Type::TypeOfExpr:
      T = cast<TypeOfExprType>(T)->getUnderlyingExpr()->getType();
      break;
    case Type::TypeOf:
      T = cast<TypeOfType>(T)->getUnmodifiedType();
      break;
    case Type::Decltype:
      T = cast<DecltypeType>(T)->getUnderlyingType();
      break;
    case Type::UnaryTransform:
      T = cast<UnaryTransformType>(T)->getUnderlyingType();
      break;
    case Type::Attributed:
      T = cast<AttributedType>(T)->getEquivalentType();
      break;
    case Type::BTFTagAttributed:
      T = cast<BTFTagAttributedType>(T)->getWrappedType();
      break;
    case Type::CountAttributed:
      T = cast<CountAttributedType>(T)->desugar();
      break;
    case Type::Elaborated:
      T = cast<ElaboratedType>(T)->getNamedType();
      break;
    case Type::Using:
      T = cast<UsingType>(T)->getUnderlyingType();
      break;
    case Type::Paren:
      T = cast<ParenType>(T)->getInnerType();
      break;
    case Type::MacroQualified:
      T = cast<MacroQualifiedType>(T)->getUnderlyingType();
      break;
    case Type::SubstTemplateTypeParm:
      T = cast<SubstTemplateTypeParmType>(T)->getReplacementType();
      break;
    case Type::Auto:
    case Type::DeducedTemplateSpecialization: {
      QualType DT = cast<DeducedType>(T)->getDeducedType();
      assert(!DT.isNull() && "Undeduced types shouldn't reach here.");
      T = DT;
      break;
    }
    case Type::PackIndexing: {
      T = cast<PackIndexingType>(T)->getSelectedType();
      break;
    }
    case Type::Adjusted:
    case Type::Decayed:
      // Decayed and adjusted types use the adjusted type in LLVM and DWARF.
      T = cast<AdjustedType>(T)->getAdjustedType();
      break;
    }

    assert(T != LastT && "Type unwrapping failed to unwrap!");
    (void)LastT;
  } while (true);
}

llvm::DIType *CGDebugInfo::getTypeOrNull(QualType Ty) {
  assert(Ty == UnwrapTypeForDebugInfo(Ty, CGM.getContext()));
  auto It = TypeCache.find(Ty.getAsOpaquePtr());
  if (It != TypeCache.end()) {
    // Verify that the debug info still exists.
    if (llvm::Metadata *V = It->second)
      return cast<llvm::DIType>(V);
  }

  return nullptr;
}

void CGDebugInfo::completeTemplateDefinition(
    const ClassTemplateSpecializationDecl &SD) {
  completeUnusedClass(SD);
}

void CGDebugInfo::completeUnusedClass(const CXXRecordDecl &D) {
  if (DebugKind <= llvm::codegenoptions::DebugLineTablesOnly ||
      D.isDynamicClass())
    return;

  completeClassData(&D);
  // In case this type has no member function definitions being emitted, ensure
  // it is retained
  RetainedTypes.push_back(CGM.getContext().getRecordType(&D).getAsOpaquePtr());
}

llvm::DIType *CGDebugInfo::getOrCreateType(QualType Ty, llvm::DIFile *Unit) {
  if (Ty.isNull())
    return nullptr;

  llvm::TimeTraceScope TimeScope("DebugType", [&]() {
    std::string Name;
    llvm::raw_string_ostream OS(Name);
    Ty.print(OS, getPrintingPolicy());
    return Name;
  });

  // Unwrap the type as needed for debug information.
  Ty = UnwrapTypeForDebugInfo(Ty, CGM.getContext());

  if (auto *T = getTypeOrNull(Ty))
    return T;

  llvm::DIType *Res = CreateTypeNode(Ty, Unit);
  void *TyPtr = Ty.getAsOpaquePtr();

  // And update the type cache.
  TypeCache[TyPtr].reset(Res);

  return Res;
}

llvm::DIModule *CGDebugInfo::getParentModuleOrNull(const Decl *D) {
  // A forward declaration inside a module header does not belong to the module.
  if (isa<RecordDecl>(D) && !cast<RecordDecl>(D)->getDefinition())
    return nullptr;
  if (DebugTypeExtRefs && D->isFromASTFile()) {
    // Record a reference to an imported clang module or precompiled header.
    auto *Reader = CGM.getContext().getExternalSource();
    auto Idx = D->getOwningModuleID();
    auto Info = Reader->getSourceDescriptor(Idx);
    if (Info)
      return getOrCreateModuleRef(*Info, /*SkeletonCU=*/true);
  } else if (ClangModuleMap) {
    // We are building a clang module or a precompiled header.
    //
    // TODO: When D is a CXXRecordDecl or a C++ Enum, the ODR applies
    // and it wouldn't be necessary to specify the parent scope
    // because the type is already unique by definition (it would look
    // like the output of -fno-standalone-debug). On the other hand,
    // the parent scope helps a consumer to quickly locate the object
    // file where the type's definition is located, so it might be
    // best to make this behavior a command line or debugger tuning
    // option.
    if (Module *M = D->getOwningModule()) {
      // This is a (sub-)module.
      auto Info = ASTSourceDescriptor(*M);
      return getOrCreateModuleRef(Info, /*SkeletonCU=*/false);
    } else {
      // This the precompiled header being built.
      return getOrCreateModuleRef(PCHDescriptor, /*SkeletonCU=*/false);
    }
  }

  return nullptr;
}

llvm::DIType *CGDebugInfo::CreateTypeNode(QualType Ty, llvm::DIFile *Unit) {
  // Handle qualifiers, which recursively handles what they refer to.
  if (Ty.hasLocalQualifiers())
    return CreateQualifiedType(Ty, Unit);

  // Work out details of type.
  switch (Ty->getTypeClass()) {
#define TYPE(Class, Base)
#define ABSTRACT_TYPE(Class, Base)
#define NON_CANONICAL_TYPE(Class, Base)
#define DEPENDENT_TYPE(Class, Base) case Type::Class:
#include "clang/AST/TypeNodes.inc"
    llvm_unreachable("Dependent types cannot show up in debug information");

  case Type::ExtVector:
  case Type::Vector:
    return CreateType(cast<VectorType>(Ty), Unit);
  case Type::ConstantMatrix:
    return CreateType(cast<ConstantMatrixType>(Ty), Unit);
  case Type::ObjCObjectPointer:
    return CreateType(cast<ObjCObjectPointerType>(Ty), Unit);
  case Type::ObjCObject:
    return CreateType(cast<ObjCObjectType>(Ty), Unit);
  case Type::ObjCTypeParam:
    return CreateType(cast<ObjCTypeParamType>(Ty), Unit);
  case Type::ObjCInterface:
    return CreateType(cast<ObjCInterfaceType>(Ty), Unit);
  case Type::Builtin:
    return CreateType(cast<BuiltinType>(Ty));
  case Type::Complex:
    return CreateType(cast<ComplexType>(Ty));
  case Type::Pointer:
    return CreateType(cast<PointerType>(Ty), Unit);
  case Type::BlockPointer:
    return CreateType(cast<BlockPointerType>(Ty), Unit);
  case Type::Typedef:
    return CreateType(cast<TypedefType>(Ty), Unit);
  case Type::Record:
    return CreateType(cast<RecordType>(Ty));
  case Type::Enum:
    return CreateEnumType(cast<EnumType>(Ty));
  case Type::FunctionProto:
  case Type::FunctionNoProto:
    return CreateType(cast<FunctionType>(Ty), Unit);
  case Type::ConstantArray:
  case Type::VariableArray:
  case Type::IncompleteArray:
  case Type::ArrayParameter:
    return CreateType(cast<ArrayType>(Ty), Unit);

  case Type::LValueReference:
    return CreateType(cast<LValueReferenceType>(Ty), Unit);
  case Type::RValueReference:
    return CreateType(cast<RValueReferenceType>(Ty), Unit);

  case Type::MemberPointer:
    return CreateType(cast<MemberPointerType>(Ty), Unit);

  case Type::Atomic:
    return CreateType(cast<AtomicType>(Ty), Unit);

  case Type::BitInt:
    return CreateType(cast<BitIntType>(Ty));
  case Type::Pipe:
    return CreateType(cast<PipeType>(Ty), Unit);

  case Type::TemplateSpecialization:
    return CreateType(cast<TemplateSpecializationType>(Ty), Unit);

  case Type::CountAttributed:
  case Type::Auto:
  case Type::Attributed:
  case Type::BTFTagAttributed:
  case Type::Adjusted:
  case Type::Decayed:
  case Type::DeducedTemplateSpecialization:
  case Type::Elaborated:
  case Type::Using:
  case Type::Paren:
  case Type::MacroQualified:
  case Type::SubstTemplateTypeParm:
  case Type::TypeOfExpr:
  case Type::TypeOf:
  case Type::Decltype:
  case Type::PackIndexing:
  case Type::UnaryTransform:
    break;
  }

  llvm_unreachable("type should have been unwrapped!");
}

llvm::DICompositeType *
CGDebugInfo::getOrCreateLimitedType(const RecordType *Ty) {
  QualType QTy(Ty, 0);

  auto *T = cast_or_null<llvm::DICompositeType>(getTypeOrNull(QTy));

  // We may have cached a forward decl when we could have created
  // a non-forward decl. Go ahead and create a non-forward decl
  // now.
  if (T && !T->isForwardDecl())
    return T;

  // Otherwise create the type.
  llvm::DICompositeType *Res = CreateLimitedType(Ty);

  // Propagate members from the declaration to the definition
  // CreateType(const RecordType*) will overwrite this with the members in the
  // correct order if the full type is needed.
  DBuilder.replaceArrays(Res, T ? T->getElements() : llvm::DINodeArray());

  // And update the type cache.
  TypeCache[QTy.getAsOpaquePtr()].reset(Res);
  return Res;
}

// TODO: Currently used for context chains when limiting debug info.
llvm::DICompositeType *CGDebugInfo::CreateLimitedType(const RecordType *Ty) {
  RecordDecl *RD = Ty->getDecl();

  // Get overall information about the record type for the debug info.
  StringRef RDName = getClassName(RD);
  const SourceLocation Loc = RD->getLocation();
  llvm::DIFile *DefUnit = nullptr;
  unsigned Line = 0;
  if (Loc.isValid()) {
    DefUnit = getOrCreateFile(Loc);
    Line = getLineNumber(Loc);
  }

  llvm::DIScope *RDContext = getDeclContextDescriptor(RD);

  // If we ended up creating the type during the context chain construction,
  // just return that.
  auto *T = cast_or_null<llvm::DICompositeType>(
      getTypeOrNull(CGM.getContext().getRecordType(RD)));
  if (T && (!T->isForwardDecl() || !RD->getDefinition()))
    return T;

  // If this is just a forward or incomplete declaration, construct an
  // appropriately marked node and just return it.
  const RecordDecl *D = RD->getDefinition();
  if (!D || !D->isCompleteDefinition())
    return getOrCreateRecordFwdDecl(Ty, RDContext);

  uint64_t Size = CGM.getContext().getTypeSize(Ty);
  // __attribute__((aligned)) can increase or decrease alignment *except* on a
  // struct or struct member, where it only increases  alignment unless 'packed'
  // is also specified. To handle this case, the `getTypeAlignIfRequired` needs
  // to be used.
  auto Align = getTypeAlignIfRequired(Ty, CGM.getContext());

  SmallString<256> Identifier = getTypeIdentifier(Ty, CGM, TheCU);

  // Explicitly record the calling convention and export symbols for C++
  // records.
  auto Flags = llvm::DINode::FlagZero;
  if (auto CXXRD = dyn_cast<CXXRecordDecl>(RD)) {
    if (CGM.getCXXABI().getRecordArgABI(CXXRD) == CGCXXABI::RAA_Indirect)
      Flags |= llvm::DINode::FlagTypePassByReference;
    else
      Flags |= llvm::DINode::FlagTypePassByValue;

    // Record if a C++ record is non-trivial type.
    if (!CXXRD->isTrivial())
      Flags |= llvm::DINode::FlagNonTrivial;

    // Record exports it symbols to the containing structure.
    if (CXXRD->isAnonymousStructOrUnion())
        Flags |= llvm::DINode::FlagExportSymbols;

    Flags |= getAccessFlag(CXXRD->getAccess(),
                           dyn_cast<CXXRecordDecl>(CXXRD->getDeclContext()));
  }

  llvm::DINodeArray Annotations = CollectBTFDeclTagAnnotations(D);
  llvm::DICompositeType *RealDecl = DBuilder.createReplaceableCompositeType(
      getTagForRecord(RD), RDName, RDContext, DefUnit, Line, 0, Size, Align,
      Flags, Identifier, Annotations);

  // Elements of composite types usually have back to the type, creating
  // uniquing cycles.  Distinct nodes are more efficient.
  switch (RealDecl->getTag()) {
  default:
    llvm_unreachable("invalid composite type tag");

  case llvm::dwarf::DW_TAG_array_type:
  case llvm::dwarf::DW_TAG_enumeration_type:
    // Array elements and most enumeration elements don't have back references,
    // so they don't tend to be involved in uniquing cycles and there is some
    // chance of merging them when linking together two modules.  Only make
    // them distinct if they are ODR-uniqued.
    if (Identifier.empty())
      break;
    [[fallthrough]];

  case llvm::dwarf::DW_TAG_structure_type:
  case llvm::dwarf::DW_TAG_union_type:
  case llvm::dwarf::DW_TAG_class_type:
    // Immediately resolve to a distinct node.
    RealDecl =
        llvm::MDNode::replaceWithDistinct(llvm::TempDICompositeType(RealDecl));
    break;
  }

  RegionMap[Ty->getDecl()].reset(RealDecl);
  TypeCache[QualType(Ty, 0).getAsOpaquePtr()].reset(RealDecl);

  if (const auto *TSpecial = dyn_cast<ClassTemplateSpecializationDecl>(RD))
    DBuilder.replaceArrays(RealDecl, llvm::DINodeArray(),
                           CollectCXXTemplateParams(TSpecial, DefUnit));
  return RealDecl;
}

void CGDebugInfo::CollectContainingType(const CXXRecordDecl *RD,
                                        llvm::DICompositeType *RealDecl) {
  // A class's primary base or the class itself contains the vtable.
  llvm::DIType *ContainingType = nullptr;
  const ASTRecordLayout &RL = CGM.getContext().getASTRecordLayout(RD);
  if (const CXXRecordDecl *PBase = RL.getPrimaryBase()) {
    // Seek non-virtual primary base root.
    while (true) {
      const ASTRecordLayout &BRL = CGM.getContext().getASTRecordLayout(PBase);
      const CXXRecordDecl *PBT = BRL.getPrimaryBase();
      if (PBT && !BRL.isPrimaryBaseVirtual())
        PBase = PBT;
      else
        break;
    }
    ContainingType = getOrCreateType(QualType(PBase->getTypeForDecl(), 0),
                                     getOrCreateFile(RD->getLocation()));
  } else if (RD->isDynamicClass())
    ContainingType = RealDecl;

  DBuilder.replaceVTableHolder(RealDecl, ContainingType);
}

llvm::DIType *CGDebugInfo::CreateMemberType(llvm::DIFile *Unit, QualType FType,
                                            StringRef Name, uint64_t *Offset) {
  llvm::DIType *FieldTy = CGDebugInfo::getOrCreateType(FType, Unit);
  uint64_t FieldSize = CGM.getContext().getTypeSize(FType);
  auto FieldAlign = getTypeAlignIfRequired(FType, CGM.getContext());
  llvm::DIType *Ty =
      DBuilder.createMemberType(Unit, Name, Unit, 0, FieldSize, FieldAlign,
                                *Offset, llvm::DINode::FlagZero, FieldTy);
  *Offset += FieldSize;
  return Ty;
}

void CGDebugInfo::collectFunctionDeclProps(GlobalDecl GD, llvm::DIFile *Unit,
                                           StringRef &Name,
                                           StringRef &LinkageName,
                                           llvm::DIScope *&FDContext,
                                           llvm::DINodeArray &TParamsArray,
                                           llvm::DINode::DIFlags &Flags) {
  const auto *FD = cast<FunctionDecl>(GD.getCanonicalDecl().getDecl());
  Name = getFunctionName(FD);
  // Use mangled name as linkage name for C/C++ functions.
  if (FD->getType()->getAs<FunctionProtoType>())
    LinkageName = CGM.getMangledName(GD);
  if (FD->hasPrototype())
    Flags |= llvm::DINode::FlagPrototyped;
  // No need to replicate the linkage name if it isn't different from the
  // subprogram name, no need to have it at all unless coverage is enabled or
  // debug is set to more than just line tables or extra debug info is needed.
  if (LinkageName == Name ||
      (CGM.getCodeGenOpts().CoverageNotesFile.empty() &&
       CGM.getCodeGenOpts().CoverageDataFile.empty() &&
       !CGM.getCodeGenOpts().DebugInfoForProfiling &&
       !CGM.getCodeGenOpts().PseudoProbeForProfiling &&
       DebugKind <= llvm::codegenoptions::DebugLineTablesOnly))
    LinkageName = StringRef();

  // Emit the function scope in line tables only mode (if CodeView) to
  // differentiate between function names.
  if (CGM.getCodeGenOpts().hasReducedDebugInfo() ||
      (DebugKind == llvm::codegenoptions::DebugLineTablesOnly &&
       CGM.getCodeGenOpts().EmitCodeView)) {
    if (const NamespaceDecl *NSDecl =
            dyn_cast_or_null<NamespaceDecl>(FD->getDeclContext()))
      FDContext = getOrCreateNamespace(NSDecl);
    else if (const RecordDecl *RDecl =
                 dyn_cast_or_null<RecordDecl>(FD->getDeclContext())) {
      llvm::DIScope *Mod = getParentModuleOrNull(RDecl);
      FDContext = getContextDescriptor(RDecl, Mod ? Mod : TheCU);
    }
  }
  if (CGM.getCodeGenOpts().hasReducedDebugInfo()) {
    // Check if it is a noreturn-marked function
    if (FD->isNoReturn())
      Flags |= llvm::DINode::FlagNoReturn;
    // Collect template parameters.
    TParamsArray = CollectFunctionTemplateParams(FD, Unit);
  }
}

void CGDebugInfo::collectVarDeclProps(const VarDecl *VD, llvm::DIFile *&Unit,
                                      unsigned &LineNo, QualType &T,
                                      StringRef &Name, StringRef &LinkageName,
                                      llvm::MDTuple *&TemplateParameters,
                                      llvm::DIScope *&VDContext) {
  Unit = getOrCreateFile(VD->getLocation());
  LineNo = getLineNumber(VD->getLocation());

  setLocation(VD->getLocation());

  T = VD->getType();
  if (T->isIncompleteArrayType()) {
    // CodeGen turns int[] into int[1] so we'll do the same here.
    llvm::APInt ConstVal(32, 1);
    QualType ET = CGM.getContext().getAsArrayType(T)->getElementType();

    T = CGM.getContext().getConstantArrayType(ET, ConstVal, nullptr,
                                              ArraySizeModifier::Normal, 0);
  }

  Name = VD->getName();
  if (VD->getDeclContext() && !isa<FunctionDecl>(VD->getDeclContext()) &&
      !isa<ObjCMethodDecl>(VD->getDeclContext()))
    LinkageName = CGM.getMangledName(VD);
  if (LinkageName == Name)
    LinkageName = StringRef();

  if (isa<VarTemplateSpecializationDecl>(VD)) {
    llvm::DINodeArray parameterNodes = CollectVarTemplateParams(VD, &*Unit);
    TemplateParameters = parameterNodes.get();
  } else {
    TemplateParameters = nullptr;
  }

  // Since we emit declarations (DW_AT_members) for static members, place the
  // definition of those static members in the namespace they were declared in
  // in the source code (the lexical decl context).
  // FIXME: Generalize this for even non-member global variables where the
  // declaration and definition may have different lexical decl contexts, once
  // we have support for emitting declarations of (non-member) global variables.
  const DeclContext *DC = VD->isStaticDataMember() ? VD->getLexicalDeclContext()
                                                   : VD->getDeclContext();
  // When a record type contains an in-line initialization of a static data
  // member, and the record type is marked as __declspec(dllexport), an implicit
  // definition of the member will be created in the record context.  DWARF
  // doesn't seem to have a nice way to describe this in a form that consumers
  // are likely to understand, so fake the "normal" situation of a definition
  // outside the class by putting it in the global scope.
  if (DC->isRecord())
    DC = CGM.getContext().getTranslationUnitDecl();

  llvm::DIScope *Mod = getParentModuleOrNull(VD);
  VDContext = getContextDescriptor(cast<Decl>(DC), Mod ? Mod : TheCU);
}

llvm::DISubprogram *CGDebugInfo::getFunctionFwdDeclOrStub(GlobalDecl GD,
                                                          bool Stub) {
  llvm::DINodeArray TParamsArray;
  StringRef Name, LinkageName;
  llvm::DINode::DIFlags Flags = llvm::DINode::FlagZero;
  llvm::DISubprogram::DISPFlags SPFlags = llvm::DISubprogram::SPFlagZero;
  SourceLocation Loc = GD.getDecl()->getLocation();
  llvm::DIFile *Unit = getOrCreateFile(Loc);
  llvm::DIScope *DContext = Unit;
  unsigned Line = getLineNumber(Loc);
  collectFunctionDeclProps(GD, Unit, Name, LinkageName, DContext, TParamsArray,
                           Flags);
  auto *FD = cast<FunctionDecl>(GD.getDecl());

  // Build function type.
  SmallVector<QualType, 16> ArgTypes;
  for (const ParmVarDecl *Parm : FD->parameters())
    ArgTypes.push_back(Parm->getType());

  CallingConv CC = FD->getType()->castAs<FunctionType>()->getCallConv();
  QualType FnType = CGM.getContext().getFunctionType(
      FD->getReturnType(), ArgTypes, FunctionProtoType::ExtProtoInfo(CC));
  if (!FD->isExternallyVisible())
    SPFlags |= llvm::DISubprogram::SPFlagLocalToUnit;
  if (CGM.getLangOpts().Optimize)
    SPFlags |= llvm::DISubprogram::SPFlagOptimized;

  if (Stub) {
    Flags |= getCallSiteRelatedAttrs();
    SPFlags |= llvm::DISubprogram::SPFlagDefinition;
    return DBuilder.createFunction(
        DContext, Name, LinkageName, Unit, Line,
        getOrCreateFunctionType(GD.getDecl(), FnType, Unit), 0, Flags, SPFlags,
        TParamsArray.get(), getFunctionDeclaration(FD));
  }

  llvm::DISubprogram *SP = DBuilder.createTempFunctionFwdDecl(
      DContext, Name, LinkageName, Unit, Line,
      getOrCreateFunctionType(GD.getDecl(), FnType, Unit), 0, Flags, SPFlags,
      TParamsArray.get(), getFunctionDeclaration(FD));
  const FunctionDecl *CanonDecl = FD->getCanonicalDecl();
  FwdDeclReplaceMap.emplace_back(std::piecewise_construct,
                                 std::make_tuple(CanonDecl),
                                 std::make_tuple(SP));
  return SP;
}

llvm::DISubprogram *CGDebugInfo::getFunctionForwardDeclaration(GlobalDecl GD) {
  return getFunctionFwdDeclOrStub(GD, /* Stub = */ false);
}

llvm::DISubprogram *CGDebugInfo::getFunctionStub(GlobalDecl GD) {
  return getFunctionFwdDeclOrStub(GD, /* Stub = */ true);
}

llvm::DIGlobalVariable *
CGDebugInfo::getGlobalVariableForwardDeclaration(const VarDecl *VD) {
  QualType T;
  StringRef Name, LinkageName;
  SourceLocation Loc = VD->getLocation();
  llvm::DIFile *Unit = getOrCreateFile(Loc);
  llvm::DIScope *DContext = Unit;
  unsigned Line = getLineNumber(Loc);
  llvm::MDTuple *TemplateParameters = nullptr;

  collectVarDeclProps(VD, Unit, Line, T, Name, LinkageName, TemplateParameters,
                      DContext);
  auto Align = getDeclAlignIfRequired(VD, CGM.getContext());
  auto *GV = DBuilder.createTempGlobalVariableFwdDecl(
      DContext, Name, LinkageName, Unit, Line, getOrCreateType(T, Unit),
      !VD->isExternallyVisible(), nullptr, TemplateParameters,
      getDWARFMemorySpace(VD), Align);
  FwdDeclReplaceMap.emplace_back(
      std::piecewise_construct,
      std::make_tuple(cast<VarDecl>(VD->getCanonicalDecl())),
      std::make_tuple(static_cast<llvm::Metadata *>(GV)));
  return GV;
}

llvm::DINode *CGDebugInfo::getDeclarationOrDefinition(const Decl *D) {
  // We only need a declaration (not a definition) of the type - so use whatever
  // we would otherwise do to get a type for a pointee. (forward declarations in
  // limited debug info, full definitions (if the type definition is available)
  // in unlimited debug info)
  if (const auto *TD = dyn_cast<TypeDecl>(D))
    return getOrCreateType(CGM.getContext().getTypeDeclType(TD),
                           getOrCreateFile(TD->getLocation()));
  auto I = DeclCache.find(D->getCanonicalDecl());

  if (I != DeclCache.end()) {
    auto N = I->second;
    if (auto *GVE = dyn_cast_or_null<llvm::DIGlobalVariableExpression>(N))
      return GVE->getVariable();
    return cast<llvm::DINode>(N);
  }

  // Search imported declaration cache if it is already defined
  // as imported declaration.
  auto IE = ImportedDeclCache.find(D->getCanonicalDecl());

  if (IE != ImportedDeclCache.end()) {
    auto N = IE->second;
    if (auto *GVE = dyn_cast_or_null<llvm::DIImportedEntity>(N))
      return cast<llvm::DINode>(GVE);
    return dyn_cast_or_null<llvm::DINode>(N);
  }

  // No definition for now. Emit a forward definition that might be
  // merged with a potential upcoming definition.
  if (const auto *FD = dyn_cast<FunctionDecl>(D))
    return getFunctionForwardDeclaration(FD);
  else if (const auto *VD = dyn_cast<VarDecl>(D))
    return getGlobalVariableForwardDeclaration(VD);

  return nullptr;
}

llvm::DISubprogram *CGDebugInfo::getFunctionDeclaration(const Decl *D) {
  if (!D || DebugKind <= llvm::codegenoptions::DebugLineTablesOnly)
    return nullptr;

  const auto *FD = dyn_cast<FunctionDecl>(D);
  if (!FD)
    return nullptr;

  // Setup context.
  auto *S = getDeclContextDescriptor(D);

  auto MI = SPCache.find(FD->getCanonicalDecl());
  if (MI == SPCache.end()) {
    if (const auto *MD = dyn_cast<CXXMethodDecl>(FD->getCanonicalDecl())) {
      return CreateCXXMemberFunction(MD, getOrCreateFile(MD->getLocation()),
                                     cast<llvm::DICompositeType>(S));
    }
  }
  if (MI != SPCache.end()) {
    auto *SP = dyn_cast_or_null<llvm::DISubprogram>(MI->second);
    if (SP && !SP->isDefinition())
      return SP;
  }

  for (auto *NextFD : FD->redecls()) {
    auto MI = SPCache.find(NextFD->getCanonicalDecl());
    if (MI != SPCache.end()) {
      auto *SP = dyn_cast_or_null<llvm::DISubprogram>(MI->second);
      if (SP && !SP->isDefinition())
        return SP;
    }
  }
  return nullptr;
}

llvm::DISubprogram *CGDebugInfo::getObjCMethodDeclaration(
    const Decl *D, llvm::DISubroutineType *FnType, unsigned LineNo,
    llvm::DINode::DIFlags Flags, llvm::DISubprogram::DISPFlags SPFlags) {
  if (!D || DebugKind <= llvm::codegenoptions::DebugLineTablesOnly)
    return nullptr;

  const auto *OMD = dyn_cast<ObjCMethodDecl>(D);
  if (!OMD)
    return nullptr;

  if (CGM.getCodeGenOpts().DwarfVersion < 5 && !OMD->isDirectMethod())
    return nullptr;

  if (OMD->isDirectMethod())
    SPFlags |= llvm::DISubprogram::SPFlagObjCDirect;

  // Starting with DWARF V5 method declarations are emitted as children of
  // the interface type.
  auto *ID = dyn_cast_or_null<ObjCInterfaceDecl>(D->getDeclContext());
  if (!ID)
    ID = OMD->getClassInterface();
  if (!ID)
    return nullptr;
  QualType QTy(ID->getTypeForDecl(), 0);
  auto It = TypeCache.find(QTy.getAsOpaquePtr());
  if (It == TypeCache.end())
    return nullptr;
  auto *InterfaceType = cast<llvm::DICompositeType>(It->second);
  llvm::DISubprogram *FD = DBuilder.createFunction(
      InterfaceType, getObjCMethodName(OMD), StringRef(),
      InterfaceType->getFile(), LineNo, FnType, LineNo, Flags, SPFlags);
  DBuilder.finalizeSubprogram(FD);
  ObjCMethodCache[ID].push_back({FD, OMD->isDirectMethod()});
  return FD;
}

// getOrCreateFunctionType - Construct type. If it is a c++ method, include
// implicit parameter "this".
llvm::DISubroutineType *CGDebugInfo::getOrCreateFunctionType(const Decl *D,
                                                             QualType FnType,
                                                             llvm::DIFile *F) {
  // In CodeView, we emit the function types in line tables only because the
  // only way to distinguish between functions is by display name and type.
  if (!D || (DebugKind <= llvm::codegenoptions::DebugLineTablesOnly &&
             !CGM.getCodeGenOpts().EmitCodeView))
    // Create fake but valid subroutine type. Otherwise -verify would fail, and
    // subprogram DIE will miss DW_AT_decl_file and DW_AT_decl_line fields.
    return DBuilder.createSubroutineType(
        DBuilder.getOrCreateTypeArray(std::nullopt));

  if (const auto *Method = dyn_cast<CXXMethodDecl>(D))
    return getOrCreateMethodType(Method, F);

  const auto *FTy = FnType->getAs<FunctionType>();
  CallingConv CC = FTy ? FTy->getCallConv() : CallingConv::CC_C;

  if (const auto *OMethod = dyn_cast<ObjCMethodDecl>(D)) {
    // Add "self" and "_cmd"
    SmallVector<llvm::Metadata *, 16> Elts;

    // First element is always return type. For 'void' functions it is NULL.
    QualType ResultTy = OMethod->getReturnType();

    // Replace the instancetype keyword with the actual type.
    if (ResultTy == CGM.getContext().getObjCInstanceType())
      ResultTy = CGM.getContext().getPointerType(
          QualType(OMethod->getClassInterface()->getTypeForDecl(), 0));

    Elts.push_back(getOrCreateType(ResultTy, F));
    // "self" pointer is always first argument.
    QualType SelfDeclTy;
    if (auto *SelfDecl = OMethod->getSelfDecl())
      SelfDeclTy = SelfDecl->getType();
    else if (auto *FPT = dyn_cast<FunctionProtoType>(FnType))
      if (FPT->getNumParams() > 1)
        SelfDeclTy = FPT->getParamType(0);
    if (!SelfDeclTy.isNull())
      Elts.push_back(
          CreateSelfType(SelfDeclTy, getOrCreateType(SelfDeclTy, F)));
    // "_cmd" pointer is always second argument.
    Elts.push_back(DBuilder.createArtificialType(
        getOrCreateType(CGM.getContext().getObjCSelType(), F)));
    // Get rest of the arguments.
    for (const auto *PI : OMethod->parameters())
      Elts.push_back(getOrCreateType(PI->getType(), F));
    // Variadic methods need a special marker at the end of the type list.
    if (OMethod->isVariadic())
      Elts.push_back(DBuilder.createUnspecifiedParameter());

    llvm::DITypeRefArray EltTypeArray = DBuilder.getOrCreateTypeArray(Elts);
    return DBuilder.createSubroutineType(EltTypeArray, llvm::DINode::FlagZero,
                                         getDwarfCC(CC));
  }

  // Handle variadic function types; they need an additional
  // unspecified parameter.
  if (const auto *FD = dyn_cast<FunctionDecl>(D))
    if (FD->isVariadic()) {
      SmallVector<llvm::Metadata *, 16> EltTys;
      EltTys.push_back(getOrCreateType(FD->getReturnType(), F));
      if (const auto *FPT = dyn_cast<FunctionProtoType>(FnType))
        for (QualType ParamType : FPT->param_types())
          EltTys.push_back(getOrCreateType(ParamType, F));
      EltTys.push_back(DBuilder.createUnspecifiedParameter());
      llvm::DITypeRefArray EltTypeArray = DBuilder.getOrCreateTypeArray(EltTys);
      return DBuilder.createSubroutineType(EltTypeArray, llvm::DINode::FlagZero,
                                           getDwarfCC(CC));
    }

  return cast<llvm::DISubroutineType>(getOrCreateType(FnType, F));
}

QualType
CGDebugInfo::getFunctionType(const FunctionDecl *FD, QualType RetTy,
                             const SmallVectorImpl<const VarDecl *> &Args) {
  CallingConv CC = CallingConv::CC_C;
  if (FD)
    if (const auto *SrcFnTy = FD->getType()->getAs<FunctionType>())
      CC = SrcFnTy->getCallConv();
  SmallVector<QualType, 16> ArgTypes;
  for (const VarDecl *VD : Args)
    ArgTypes.push_back(VD->getType());
  return CGM.getContext().getFunctionType(RetTy, ArgTypes,
                                          FunctionProtoType::ExtProtoInfo(CC));
}

void CGDebugInfo::emitFunctionStart(GlobalDecl GD, SourceLocation Loc,
                                    SourceLocation ScopeLoc, QualType FnType,
                                    llvm::Function *Fn, bool CurFuncIsThunk) {
  StringRef Name;
  StringRef LinkageName;

  FnBeginRegionCount.push_back(LexicalBlockStack.size());

  const Decl *D = GD.getDecl();
  bool HasDecl = (D != nullptr);

  llvm::DINode::DIFlags Flags = llvm::DINode::FlagZero;
  llvm::DISubprogram::DISPFlags SPFlags = llvm::DISubprogram::SPFlagZero;
  llvm::DIFile *Unit = getOrCreateFile(Loc);
  llvm::DIScope *FDContext = Unit;
  llvm::DINodeArray TParamsArray;
  if (!HasDecl) {
    // Use llvm function name.
    LinkageName = Fn->getName();
  } else if (const auto *FD = dyn_cast<FunctionDecl>(D)) {
    // If there is a subprogram for this function available then use it.
    auto FI = SPCache.find(FD->getCanonicalDecl());
    if (FI != SPCache.end()) {
      auto *SP = dyn_cast_or_null<llvm::DISubprogram>(FI->second);
      if (SP && SP->isDefinition()) {
        LexicalBlockStack.emplace_back(SP);
        RegionMap[D].reset(SP);
        return;
      }
    }
    collectFunctionDeclProps(GD, Unit, Name, LinkageName, FDContext,
                             TParamsArray, Flags);
  } else if (const auto *OMD = dyn_cast<ObjCMethodDecl>(D)) {
    Name = getObjCMethodName(OMD);
    Flags |= llvm::DINode::FlagPrototyped;
  } else if (isa<VarDecl>(D) &&
             GD.getDynamicInitKind() != DynamicInitKind::NoStub) {
    // This is a global initializer or atexit destructor for a global variable.
    Name = getDynamicInitializerName(cast<VarDecl>(D), GD.getDynamicInitKind(),
                                     Fn);
  } else {
    Name = Fn->getName();

    if (isa<BlockDecl>(D))
      LinkageName = Name;

    Flags |= llvm::DINode::FlagPrototyped;
  }
  if (Name.starts_with("\01"))
    Name = Name.substr(1);

  assert((!D || !isa<VarDecl>(D) ||
          GD.getDynamicInitKind() != DynamicInitKind::NoStub) &&
         "Unexpected DynamicInitKind !");

  if (!HasDecl || D->isImplicit() || D->hasAttr<ArtificialAttr>() ||
      isa<VarDecl>(D) || isa<CapturedDecl>(D)) {
    Flags |= llvm::DINode::FlagArtificial;
    // Artificial functions should not silently reuse CurLoc.
    CurLoc = SourceLocation();
  }

  if (CurFuncIsThunk)
    Flags |= llvm::DINode::FlagThunk;

  if (Fn->hasLocalLinkage())
    SPFlags |= llvm::DISubprogram::SPFlagLocalToUnit;
  if (CGM.getLangOpts().Optimize)
    SPFlags |= llvm::DISubprogram::SPFlagOptimized;

  llvm::DINode::DIFlags FlagsForDef = Flags | getCallSiteRelatedAttrs();
  llvm::DISubprogram::DISPFlags SPFlagsForDef =
      SPFlags | llvm::DISubprogram::SPFlagDefinition;

  const unsigned LineNo = getLineNumber(Loc.isValid() ? Loc : CurLoc);
  unsigned ScopeLine = getLineNumber(ScopeLoc);
  llvm::DISubroutineType *DIFnType = getOrCreateFunctionType(D, FnType, Unit);
  llvm::DISubprogram *Decl = nullptr;
  llvm::DINodeArray Annotations = nullptr;
  if (D) {
    Decl = isa<ObjCMethodDecl>(D)
               ? getObjCMethodDeclaration(D, DIFnType, LineNo, Flags, SPFlags)
               : getFunctionDeclaration(D);
    Annotations = CollectBTFDeclTagAnnotations(D);
  }

  // FIXME: The function declaration we're constructing here is mostly reusing
  // declarations from CXXMethodDecl and not constructing new ones for arbitrary
  // FunctionDecls. When/if we fix this we can have FDContext be TheCU/null for
  // all subprograms instead of the actual context since subprogram definitions
  // are emitted as CU level entities by the backend.
  llvm::DISubprogram *SP = DBuilder.createFunction(
      FDContext, Name, LinkageName, Unit, LineNo, DIFnType, ScopeLine,
      FlagsForDef, SPFlagsForDef, TParamsArray.get(), Decl, nullptr,
      Annotations);
  Fn->setSubprogram(SP);
  // We might get here with a VarDecl in the case we're generating
  // code for the initialization of globals. Do not record these decls
  // as they will overwrite the actual VarDecl Decl in the cache.
  if (HasDecl && isa<FunctionDecl>(D))
    DeclCache[D->getCanonicalDecl()].reset(SP);

  // Push the function onto the lexical block stack.
  LexicalBlockStack.emplace_back(SP);

  if (HasDecl)
    RegionMap[D].reset(SP);
}

void CGDebugInfo::EmitFunctionDecl(GlobalDecl GD, SourceLocation Loc,
                                   QualType FnType, llvm::Function *Fn) {
  StringRef Name;
  StringRef LinkageName;

  const Decl *D = GD.getDecl();
  if (!D)
    return;

  llvm::TimeTraceScope TimeScope("DebugFunction", [&]() {
    return GetName(D, true);
  });

  llvm::DINode::DIFlags Flags = llvm::DINode::FlagZero;
  llvm::DIFile *Unit = getOrCreateFile(Loc);
  bool IsDeclForCallSite = Fn ? true : false;
  llvm::DIScope *FDContext =
      IsDeclForCallSite ? Unit : getDeclContextDescriptor(D);
  llvm::DINodeArray TParamsArray;
  if (isa<FunctionDecl>(D)) {
    // If there is a DISubprogram for this function available then use it.
    collectFunctionDeclProps(GD, Unit, Name, LinkageName, FDContext,
                             TParamsArray, Flags);
  } else if (const auto *OMD = dyn_cast<ObjCMethodDecl>(D)) {
    Name = getObjCMethodName(OMD);
    Flags |= llvm::DINode::FlagPrototyped;
  } else {
    llvm_unreachable("not a function or ObjC method");
  }
  if (!Name.empty() && Name[0] == '\01')
    Name = Name.substr(1);

  if (D->isImplicit()) {
    Flags |= llvm::DINode::FlagArtificial;
    // Artificial functions without a location should not silently reuse CurLoc.
    if (Loc.isInvalid())
      CurLoc = SourceLocation();
  }
  unsigned LineNo = getLineNumber(Loc);
  unsigned ScopeLine = 0;
  llvm::DISubprogram::DISPFlags SPFlags = llvm::DISubprogram::SPFlagZero;
  if (CGM.getLangOpts().Optimize)
    SPFlags |= llvm::DISubprogram::SPFlagOptimized;

  llvm::DINodeArray Annotations = CollectBTFDeclTagAnnotations(D);
  llvm::DISubroutineType *STy = getOrCreateFunctionType(D, FnType, Unit);
  llvm::DISubprogram *SP = DBuilder.createFunction(
      FDContext, Name, LinkageName, Unit, LineNo, STy, ScopeLine, Flags,
      SPFlags, TParamsArray.get(), nullptr, nullptr, Annotations);

  // Preserve btf_decl_tag attributes for parameters of extern functions
  // for BPF target. The parameters created in this loop are attached as
  // DISubprogram's retainedNodes in the subsequent finalizeSubprogram call.
  if (IsDeclForCallSite && CGM.getTarget().getTriple().isBPF()) {
    if (auto *FD = dyn_cast<FunctionDecl>(D)) {
      llvm::DITypeRefArray ParamTypes = STy->getTypeArray();
      unsigned ArgNo = 1;
      for (ParmVarDecl *PD : FD->parameters()) {
        llvm::DINodeArray ParamAnnotations = CollectBTFDeclTagAnnotations(PD);
        llvm::dwarf::MemorySpace MS = getDWARFMemorySpace(PD);
        DBuilder.createParameterVariable(
            SP, PD->getName(), ArgNo, Unit, LineNo, ParamTypes[ArgNo], true,
            llvm::DINode::FlagZero, MS, ParamAnnotations);
        ++ArgNo;
      }
    }
  }

  if (IsDeclForCallSite)
    Fn->setSubprogram(SP);

  DBuilder.finalizeSubprogram(SP);
}

void CGDebugInfo::EmitFuncDeclForCallSite(llvm::CallBase *CallOrInvoke,
                                          QualType CalleeType,
                                          const FunctionDecl *CalleeDecl) {
  if (!CallOrInvoke)
    return;
  auto *Func = CallOrInvoke->getCalledFunction();
  if (!Func)
    return;
  if (Func->getSubprogram())
    return;

  // Do not emit a declaration subprogram for a function with nodebug
  // attribute, or if call site info isn't required.
  if (CalleeDecl->hasAttr<NoDebugAttr>() ||
      getCallSiteRelatedAttrs() == llvm::DINode::FlagZero)
    return;

  // If there is no DISubprogram attached to the function being called,
  // create the one describing the function in order to have complete
  // call site debug info.
  if (!CalleeDecl->isStatic() && !CalleeDecl->isInlined())
    EmitFunctionDecl(CalleeDecl, CalleeDecl->getLocation(), CalleeType, Func);
}

void CGDebugInfo::EmitInlineFunctionStart(CGBuilderTy &Builder, GlobalDecl GD) {
  const auto *FD = cast<FunctionDecl>(GD.getDecl());
  // If there is a subprogram for this function available then use it.
  auto FI = SPCache.find(FD->getCanonicalDecl());
  llvm::DISubprogram *SP = nullptr;
  if (FI != SPCache.end())
    SP = dyn_cast_or_null<llvm::DISubprogram>(FI->second);
  if (!SP || !SP->isDefinition())
    SP = getFunctionStub(GD);
  FnBeginRegionCount.push_back(LexicalBlockStack.size());
  LexicalBlockStack.emplace_back(SP);
  setInlinedAt(Builder.getCurrentDebugLocation());
  EmitLocation(Builder, FD->getLocation());
}

void CGDebugInfo::EmitInlineFunctionEnd(CGBuilderTy &Builder) {
  assert(CurInlinedAt && "unbalanced inline scope stack");
  EmitFunctionEnd(Builder, nullptr);
  setInlinedAt(llvm::DebugLoc(CurInlinedAt).getInlinedAt());
}

void CGDebugInfo::EmitLocation(CGBuilderTy &Builder, SourceLocation Loc) {
  // Update our current location
  setLocation(Loc);

  if (CurLoc.isInvalid() || CurLoc.isMacroID() || LexicalBlockStack.empty())
    return;

  llvm::MDNode *Scope = LexicalBlockStack.back();
  Builder.SetCurrentDebugLocation(
      llvm::DILocation::get(CGM.getLLVMContext(), getLineNumber(CurLoc),
                            getColumnNumber(CurLoc), Scope, CurInlinedAt));
}

void CGDebugInfo::CreateLexicalBlock(SourceLocation Loc) {
  llvm::MDNode *Back = nullptr;
  if (!LexicalBlockStack.empty())
    Back = LexicalBlockStack.back().get();
  LexicalBlockStack.emplace_back(DBuilder.createLexicalBlock(
      cast<llvm::DIScope>(Back), getOrCreateFile(CurLoc), getLineNumber(CurLoc),
      getColumnNumber(CurLoc)));
}

void CGDebugInfo::AppendAddressSpaceXDeref(
    unsigned AddressSpace, SmallVectorImpl<uint64_t> &Expr) const {
  std::optional<unsigned> DWARFAddressSpace =
      CGM.getTarget().getDWARFAddressSpace(AddressSpace);
  if (!DWARFAddressSpace)
    return;

  Expr.push_back(llvm::dwarf::DW_OP_constu);
  Expr.push_back(*DWARFAddressSpace);
  Expr.push_back(llvm::dwarf::DW_OP_swap);
  Expr.push_back(llvm::dwarf::DW_OP_xderef);
}

void CGDebugInfo::EmitLexicalBlockStart(CGBuilderTy &Builder,
                                        SourceLocation Loc) {
  // Set our current location.
  setLocation(Loc);

  // Emit a line table change for the current location inside the new scope.
  Builder.SetCurrentDebugLocation(llvm::DILocation::get(
      CGM.getLLVMContext(), getLineNumber(Loc), getColumnNumber(Loc),
      LexicalBlockStack.back(), CurInlinedAt));

  if (DebugKind <= llvm::codegenoptions::DebugLineTablesOnly)
    return;

  // Create a new lexical block and push it on the stack.
  CreateLexicalBlock(Loc);
}

void CGDebugInfo::EmitLexicalBlockEnd(CGBuilderTy &Builder,
                                      SourceLocation Loc) {
  assert(!LexicalBlockStack.empty() && "Region stack mismatch, stack empty!");

  // Provide an entry in the line table for the end of the block.
  EmitLocation(Builder, Loc);

  if (DebugKind <= llvm::codegenoptions::DebugLineTablesOnly)
    return;

  LexicalBlockStack.pop_back();
}

void CGDebugInfo::EmitFunctionEnd(CGBuilderTy &Builder, llvm::Function *Fn) {
  assert(!LexicalBlockStack.empty() && "Region stack mismatch, stack empty!");
  unsigned RCount = FnBeginRegionCount.back();
  assert(RCount <= LexicalBlockStack.size() && "Region stack mismatch");

  // Pop all regions for this function.
  while (LexicalBlockStack.size() != RCount) {
    // Provide an entry in the line table for the end of the block.
    EmitLocation(Builder, CurLoc);
    LexicalBlockStack.pop_back();
  }
  FnBeginRegionCount.pop_back();

  if (Fn && Fn->getSubprogram())
    DBuilder.finalizeSubprogram(Fn->getSubprogram());
}

CGDebugInfo::BlockByRefType
CGDebugInfo::EmitTypeForVarWithBlocksAttr(const VarDecl *VD,
                                          uint64_t *XOffset) {
  SmallVector<llvm::Metadata *, 5> EltTys;
  QualType FType;
  uint64_t FieldSize, FieldOffset;
  uint32_t FieldAlign;

  llvm::DIFile *Unit = getOrCreateFile(VD->getLocation());
  QualType Type = VD->getType();

  FieldOffset = 0;
  FType = CGM.getContext().getPointerType(CGM.getContext().VoidTy);
  EltTys.push_back(CreateMemberType(Unit, FType, "__isa", &FieldOffset));
  EltTys.push_back(CreateMemberType(Unit, FType, "__forwarding", &FieldOffset));
  FType = CGM.getContext().IntTy;
  EltTys.push_back(CreateMemberType(Unit, FType, "__flags", &FieldOffset));
  EltTys.push_back(CreateMemberType(Unit, FType, "__size", &FieldOffset));

  bool HasCopyAndDispose = CGM.getContext().BlockRequiresCopying(Type, VD);
  if (HasCopyAndDispose) {
    FType = CGM.getContext().getPointerType(CGM.getContext().VoidTy);
    EltTys.push_back(
        CreateMemberType(Unit, FType, "__copy_helper", &FieldOffset));
    EltTys.push_back(
        CreateMemberType(Unit, FType, "__destroy_helper", &FieldOffset));
  }
  bool HasByrefExtendedLayout;
  Qualifiers::ObjCLifetime Lifetime;
  if (CGM.getContext().getByrefLifetime(Type, Lifetime,
                                        HasByrefExtendedLayout) &&
      HasByrefExtendedLayout) {
    FType = CGM.getContext().getPointerType(CGM.getContext().VoidTy);
    EltTys.push_back(
        CreateMemberType(Unit, FType, "__byref_variable_layout", &FieldOffset));
  }

  CharUnits Align = CGM.getContext().getDeclAlign(VD);
  if (Align > CGM.getContext().toCharUnitsFromBits(
                  CGM.getTarget().getPointerAlign(LangAS::Default))) {
    CharUnits FieldOffsetInBytes =
        CGM.getContext().toCharUnitsFromBits(FieldOffset);
    CharUnits AlignedOffsetInBytes = FieldOffsetInBytes.alignTo(Align);
    CharUnits NumPaddingBytes = AlignedOffsetInBytes - FieldOffsetInBytes;

    if (NumPaddingBytes.isPositive()) {
      llvm::APInt pad(32, NumPaddingBytes.getQuantity());
      FType = CGM.getContext().getConstantArrayType(
          CGM.getContext().CharTy, pad, nullptr, ArraySizeModifier::Normal, 0);
      EltTys.push_back(CreateMemberType(Unit, FType, "", &FieldOffset));
    }
  }

  FType = Type;
  llvm::DIType *WrappedTy = getOrCreateType(FType, Unit);
  FieldSize = CGM.getContext().getTypeSize(FType);
  FieldAlign = CGM.getContext().toBits(Align);

  *XOffset = FieldOffset;
  llvm::DIType *FieldTy = DBuilder.createMemberType(
      Unit, VD->getName(), Unit, 0, FieldSize, FieldAlign, FieldOffset,
      llvm::DINode::FlagZero, WrappedTy);
  EltTys.push_back(FieldTy);
  FieldOffset += FieldSize;

  llvm::DINodeArray Elements = DBuilder.getOrCreateArray(EltTys);
  return {DBuilder.createStructType(Unit, "", Unit, 0, FieldOffset, 0,
                                    llvm::DINode::FlagZero, nullptr, Elements),
          WrappedTy};
}

llvm::DILocalVariable *CGDebugInfo::EmitDeclare(const VarDecl *VD,
                                                llvm::Value *Storage,
                                                std::optional<unsigned> ArgNo,
                                                CGBuilderTy &Builder,
                                                const bool UsePointerValue) {
  if (CGM.getCodeGenOpts().HeterogeneousDwarf)
    return EmitDef(VD, Storage, ArgNo, Builder, UsePointerValue);

  assert(CGM.getCodeGenOpts().hasReducedDebugInfo());
  assert(!LexicalBlockStack.empty() && "Region stack mismatch, stack empty!");
  if (VD->hasAttr<NoDebugAttr>())
    return nullptr;

  bool Unwritten =
      VD->isImplicit() || (isa<Decl>(VD->getDeclContext()) &&
                           cast<Decl>(VD->getDeclContext())->isImplicit());
  llvm::DIFile *Unit = nullptr;
  if (!Unwritten)
    Unit = getOrCreateFile(VD->getLocation());
  llvm::DIType *Ty;
  uint64_t XOffset = 0;
  if (VD->hasAttr<BlocksAttr>())
    Ty = EmitTypeForVarWithBlocksAttr(VD, &XOffset).WrappedType;
  else
    Ty = getOrCreateType(VD->getType(), Unit);

  // If there is no debug info for this type then do not emit debug info
  // for this variable.
  if (!Ty)
    return nullptr;

  llvm::dwarf::MemorySpace MS = getDWARFMemorySpace(VD);

  // Get location information.
  unsigned Line = 0;
  unsigned Column = 0;
  if (!Unwritten) {
    Line = getLineNumber(VD->getLocation());
    Column = getColumnNumber(VD->getLocation());
  }
  SmallVector<uint64_t, 13> Expr;
  llvm::DINode::DIFlags Flags = llvm::DINode::FlagZero;
  if (VD->isImplicit())
    Flags |= llvm::DINode::FlagArtificial;

  auto Align = getDeclAlignIfRequired(VD, CGM.getContext());

  unsigned AddressSpace = CGM.getTypes().getTargetAddressSpace(VD->getType());
  AppendAddressSpaceXDeref(AddressSpace, Expr);

  // If this is implicit parameter of CXXThis or ObjCSelf kind, then give it an
  // object pointer flag.
  if (const auto *IPD = dyn_cast<ImplicitParamDecl>(VD)) {
    if (IPD->getParameterKind() == ImplicitParamKind::CXXThis ||
        IPD->getParameterKind() == ImplicitParamKind::ObjCSelf)
      Flags |= llvm::DINode::FlagObjectPointer;
  }

  // Note: Older versions of clang used to emit byval references with an extra
  // DW_OP_deref, because they referenced the IR arg directly instead of
  // referencing an alloca. Newer versions of LLVM don't treat allocas
  // differently from other function arguments when used in a dbg.declare.
  auto *Scope = cast<llvm::DIScope>(LexicalBlockStack.back());
  StringRef Name = VD->getName();
  if (!Name.empty()) {
    // __block vars are stored on the heap if they are captured by a block that
    // can escape the local scope.
    if (VD->isEscapingByref()) {
      // Here, we need an offset *into* the alloca.
      CharUnits offset = CharUnits::fromQuantity(32);
      Expr.push_back(llvm::dwarf::DW_OP_plus_uconst);
      // offset of __forwarding field
      offset = CGM.getContext().toCharUnitsFromBits(
          CGM.getTarget().getPointerWidth(LangAS::Default));
      Expr.push_back(offset.getQuantity());
      Expr.push_back(llvm::dwarf::DW_OP_deref);
      Expr.push_back(llvm::dwarf::DW_OP_plus_uconst);
      // offset of x field
      offset = CGM.getContext().toCharUnitsFromBits(XOffset);
      Expr.push_back(offset.getQuantity());
    }
  } else if (const auto *RT = dyn_cast<RecordType>(VD->getType())) {
    // If VD is an anonymous union then Storage represents value for
    // all union fields.
    const RecordDecl *RD = RT->getDecl();
    if (RD->isUnion() && RD->isAnonymousStructOrUnion()) {
      // GDB has trouble finding local variables in anonymous unions, so we emit
      // artificial local variables for each of the members.
      //
      // FIXME: Remove this code as soon as GDB supports this.
      // The debug info verifier in LLVM operates based on the assumption that a
      // variable has the same size as its storage and we had to disable the
      // check for artificial variables.
      for (const auto *Field : RD->fields()) {
        llvm::DIType *FieldTy = getOrCreateType(Field->getType(), Unit);
        StringRef FieldName = Field->getName();

        // Ignore unnamed fields. Do not ignore unnamed records.
        if (FieldName.empty() && !isa<RecordType>(Field->getType()))
          continue;

        // Use VarDecl's Tag, Scope and Line number.
        auto FieldAlign = getDeclAlignIfRequired(Field, CGM.getContext());
        auto *D = DBuilder.createAutoVariable(
            Scope, FieldName, Unit, Line, FieldTy, CGM.getLangOpts().Optimize,
            Flags | llvm::DINode::FlagArtificial, MS, FieldAlign);

        // Insert an llvm.dbg.declare into the current block.
        DBuilder.insertDeclare(Storage, D, DBuilder.createExpression(Expr),
                               llvm::DILocation::get(CGM.getLLVMContext(), Line,
                                                     Column, Scope,
                                                     CurInlinedAt),
                               Builder.GetInsertBlock());
      }
    }
  }

  // Clang stores the sret pointer provided by the caller in a static alloca.
  // Use DW_OP_deref to tell the debugger to load the pointer and treat it as
  // the address of the variable.
  if (UsePointerValue) {
    assert(!llvm::is_contained(Expr, llvm::dwarf::DW_OP_deref) &&
           "Debug info already contains DW_OP_deref.");
    Expr.push_back(llvm::dwarf::DW_OP_deref);
  }

  // Create the descriptor for the variable.
  llvm::DILocalVariable *D = nullptr;
  if (ArgNo) {
    llvm::DINodeArray Annotations = CollectBTFDeclTagAnnotations(VD);
    D = DBuilder.createParameterVariable(Scope, Name, *ArgNo, Unit, Line, Ty,
                                         CGM.getLangOpts().Optimize, Flags, MS,
                                         Annotations);
  } else {
    // For normal local variable, we will try to find out whether 'VD' is the
    // copy parameter of coroutine.
    // If yes, we are going to use DIVariable of the origin parameter instead
    // of creating the new one.
    // If no, it might be a normal alloc, we just create a new one for it.

    // Check whether the VD is move parameters.
    auto RemapCoroArgToLocalVar = [&]() -> llvm::DILocalVariable * {
      // The scope of parameter and move-parameter should be distinct
      // DISubprogram.
      if (!isa<llvm::DISubprogram>(Scope) || !Scope->isDistinct())
        return nullptr;

      auto Iter = llvm::find_if(CoroutineParameterMappings, [&](auto &Pair) {
        Stmt *StmtPtr = const_cast<Stmt *>(Pair.second);
        if (DeclStmt *DeclStmtPtr = dyn_cast<DeclStmt>(StmtPtr)) {
          DeclGroupRef DeclGroup = DeclStmtPtr->getDeclGroup();
          Decl *Decl = DeclGroup.getSingleDecl();
          if (VD == dyn_cast_or_null<VarDecl>(Decl))
            return true;
        }
        return false;
      });

      if (Iter != CoroutineParameterMappings.end()) {
        ParmVarDecl *PD = const_cast<ParmVarDecl *>(Iter->first);
        auto Iter2 = llvm::find_if(ParamDbgMappings, [&](auto &DbgPair) {
          return DbgPair.first == PD && DbgPair.second->getScope() == Scope;
        });
        if (Iter2 != ParamDbgMappings.end())
          return const_cast<llvm::DILocalVariable *>(Iter2->second);
      }
      return nullptr;
    };

    // If we couldn't find a move param DIVariable, create a new one.
    D = RemapCoroArgToLocalVar();
    // Or we will create a new DIVariable for this Decl if D dose not exists.
    if (!D)
      D = DBuilder.createAutoVariable(Scope, Name, Unit, Line, Ty,
                                      CGM.getLangOpts().Optimize, Flags, MS,
                                      Align);
  }
  // Insert an llvm.dbg.declare into the current block.
  DBuilder.insertDeclare(Storage, D, DBuilder.createExpression(Expr),
                         llvm::DILocation::get(CGM.getLLVMContext(), Line,
                                               Column, Scope, CurInlinedAt),
                         Builder.GetInsertBlock());

  return D;
}

<<<<<<< HEAD
llvm::DILocalVariable *CGDebugInfo::EmitDef(const BindingDecl *BD,
                                            llvm::Value *Storage,
                                            std::optional<unsigned> ArgNo,
                                            CGBuilderTy &Builder,
                                            const bool UsePointerValue) {
  assert(CGM.getCodeGenOpts().hasReducedDebugInfo());
  assert(!LexicalBlockStack.empty() && "Region stack mismatch, stack empty!");
  if (BD->hasAttr<NoDebugAttr>())
    return nullptr;

  // Skip the tuple like case, we don't handle that here
  if (isa<DeclRefExpr>(BD->getBinding()))
    return nullptr;

  llvm::DIType *Ty = CreateBindingDeclType(BD);
  if (!Ty)
    return nullptr;

  auto Align = getDeclAlignIfRequired(BD, CGM.getContext());

  llvm::Type *ValueTy = CGM.getTypes().ConvertTypeForMem(BD->getType());
  llvm::Type *DecomposedTy =
      CGM.getTypes().ConvertTypeForMem(BD->getDecomposedDecl()->getType());

  llvm::DIExprBuilder ExprBuilder(CGM.getLLVMContext());
  ExprBuilder.append<llvm::DIOp::Referrer>(Storage->getType());
  ExprBuilder.append<llvm::DIOp::Deref>(DecomposedTy);

  if (UsePointerValue) {
    llvm::Type *PointeeTy = CGM.getTypes().ConvertTypeForMem(
        BD->getDecomposedDecl()->getType()->getPointeeType());
    ExprBuilder.append<llvm::DIOp::Deref>(PointeeTy);
  }

  unsigned Line = getLineNumber(BD->getLocation());
  unsigned Column = getColumnNumber(BD->getLocation());
  StringRef Name = BD->getName();
  auto *Scope = cast<llvm::DIScope>(LexicalBlockStack.back());
  llvm::DIFile *Unit = getOrCreateFile(BD->getLocation());
  // Create the descriptor for the variable.
  llvm::DILocalVariable *D = DBuilder.createAutoVariable(
      Scope, Name, Unit, Line, Ty, CGM.getLangOpts().Optimize,
      llvm::DINode::FlagZero, getDWARFMemorySpace(BD), Align);

  if (const MemberExpr *ME = dyn_cast<MemberExpr>(BD->getBinding())) {
    if (const FieldDecl *FD = dyn_cast<FieldDecl>(ME->getMemberDecl())) {
      const unsigned fieldIndex = FD->getFieldIndex();
      const clang::CXXRecordDecl *parent =
          (const CXXRecordDecl *)FD->getParent();
      const ASTRecordLayout &layout =
          CGM.getContext().getASTRecordLayout(parent);
      const uint64_t fieldOffset = layout.getFieldOffset(fieldIndex);

      if (fieldOffset % CGM.getContext().getCharWidth() != 0)
        return nullptr;

      auto *I32 = llvm::Type::getInt32Ty(CGM.getLLVMContext());
      auto *Offset = llvm::ConstantInt::get(I32, fieldOffset);
      ExprBuilder.append<llvm::DIOp::Constant>(Offset);
      ExprBuilder.append<llvm::DIOp::BitOffset>(ValueTy);
    }
  } else if (const ArraySubscriptExpr *ASE =
                 dyn_cast<ArraySubscriptExpr>(BD->getBinding())) {
    if (const IntegerLiteral *IL = dyn_cast<IntegerLiteral>(ASE->getIdx())) {
      const uint64_t value = IL->getValue().getZExtValue();
      const uint64_t typeSize = CGM.getContext().getTypeSize(BD->getType());
      const uint64_t index =
          CGM.getContext().toCharUnitsFromBits(value * typeSize).getQuantity();
      auto *I32 = llvm::Type::getInt32Ty(CGM.getLLVMContext());
      auto *Index = llvm::ConstantInt::get(I32, index);
      ExprBuilder.append<llvm::DIOp::Constant>(Index);
      ExprBuilder.append<llvm::DIOp::ByteOffset>(ValueTy);
    }
  }

  DBuilder.insertDef(DBuilder.createBoundedLifetime(D, ExprBuilder.intoExpr()),
                     Storage,
                     llvm::DILocation::get(CGM.getLLVMContext(), Line, Column,
                                           Scope, CurInlinedAt),
                     Builder.GetInsertBlock());
  return D;
}

llvm::DILocalVariable *CGDebugInfo::EmitDef(const VarDecl *VD,
                                            llvm::Value *Storage,
                                            std::optional<unsigned> ArgNo,
                                            CGBuilderTy &Builder,
                                            const bool UsePointerValue) {
  assert(CGM.getCodeGenOpts().hasReducedDebugInfo() &&
         "Call to EmitDef below ReducedDebugInfo");
  assert(CGM.getCodeGenOpts().HeterogeneousDwarf &&
         "Call to EmitDef without HeterogeneousDwarf enabled");
  assert(!LexicalBlockStack.empty() && "Region stack mismatch, stack empty!");
  if (VD->hasAttr<NoDebugAttr>())
    return nullptr;

  bool Unwritten =
      VD->isImplicit() || (isa<Decl>(VD->getDeclContext()) &&
                           cast<Decl>(VD->getDeclContext())->isImplicit());
  llvm::DIFile *Unit = nullptr;
  unsigned Line = 0;
  unsigned Column = 0;
  if (!Unwritten) {
    Unit = getOrCreateFile(VD->getLocation());
    // Get location information.
    Line = getLineNumber(VD->getLocation());
    Column = getColumnNumber(VD->getLocation());
  }
  llvm::DIType *Ty;
  uint64_t XOffset = 0;
  if (VD->hasAttr<BlocksAttr>())
    Ty = EmitTypeForVarWithBlocksAttr(VD, &XOffset).WrappedType;
  else
    Ty = getOrCreateType(VD->getType(), Unit);

  // If there is no debug info for this type then do not emit debug info
  // for this variable.
  if (!Ty)
    return nullptr;

  llvm::dwarf::MemorySpace MS = getDWARFMemorySpace(VD);

  // FIXME: This was previously hard-coded, but we should be deriving this from
  // the blocks somehow. Can this differ between the referrer alloca block ref
  // and the block ref pointed to by __forwarding?
  LangAS BlockAddressSpace = LangAS::Default;

  llvm::DINode::DIFlags Flags = llvm::DINode::FlagZero;
  if (Unwritten)
    Flags |= llvm::DINode::FlagArtificial;

  auto Align = getDeclAlignIfRequired(VD, CGM.getContext());
  StringRef Name = VD->getName();

  llvm::Type *VDMemTy = CGM.getTypes().ConvertTypeForMem(VD->getType());
  llvm::Type *BlockPtrTy = llvm::PointerType::getUnqual(
      CGM.getLLVMContext());

  llvm::DIExprBuilder ExprBuilder(CGM.getLLVMContext());
  ExprBuilder.append<llvm::DIOp::Referrer>(Storage->getType());
  llvm::Type *ReferrerPointeeTy =
      (!Name.empty() && VD->isEscapingByref()) ? BlockPtrTy : VDMemTy;
  ExprBuilder.append<llvm::DIOp::Deref>(ReferrerPointeeTy);

  // If this is implicit parameter of CXXThis or ObjCSelf kind, then give it an
  // object pointer flag.
  if (const auto *IPD = dyn_cast<ImplicitParamDecl>(VD)) {
    if (IPD->getParameterKind() == ImplicitParamKind::CXXThis ||
        IPD->getParameterKind() == ImplicitParamKind::ObjCSelf)
      Flags |= llvm::DINode::FlagObjectPointer;
  }

  auto *Scope = cast<llvm::DIScope>(LexicalBlockStack.back());
  if (!Name.empty()) {
    // __block vars are stored on the heap if they are captured by a block that
    // can escape the local scope.
    if (VD->isEscapingByref()) {
      auto ToChars = [&](uint64_t BitSize) {
        return CGM.getContext().toCharUnitsFromBits(BitSize).getQuantity();
      };
      auto *Int64Ty = llvm::Type::getInt64Ty(CGM.getLLVMContext());
      // offset to __forwarding field
      ExprBuilder.append<llvm::DIOp::Constant>(llvm::ConstantInt::get(
          Int64Ty,
          ToChars(CGM.getTarget().getPointerWidth(BlockAddressSpace))));
      ExprBuilder.append<llvm::DIOp::ByteOffset>(BlockPtrTy);
      // follow __forwarding field
      ExprBuilder.append<llvm::DIOp::Deref>(BlockPtrTy);
      // offset of x field
      ExprBuilder.append<llvm::DIOp::Constant>(
          llvm::ConstantInt::get(Int64Ty, ToChars(XOffset)));
      ExprBuilder.append<llvm::DIOp::ByteOffset>(VDMemTy);
    }
  } else if (const auto *RT = dyn_cast<RecordType>(VD->getType())) {
    // If VD is an anonymous union then Storage represents value for
    // all union fields.
    const RecordDecl *RD = RT->getDecl();
    if (RD->isUnion() && RD->isAnonymousStructOrUnion()) {
      llvm::DIExprBuilder UnionExprBuilder{ExprBuilder};
      llvm::DIExpr *UnionExpr = UnionExprBuilder.intoExpr();
      // GDB has trouble finding local variables in anonymous unions, so we emit
      // artificial local variables for each of the members.
      //
      // FIXME: Remove this code as soon as GDB supports this.
      // The debug info verifier in LLVM operates based on the assumption that a
      // variable has the same size as its storage and we had to disable the
      // check for artificial variables.
      for (const auto *Field : RD->fields()) {
        llvm::DIType *FieldTy = getOrCreateType(Field->getType(), Unit);
        StringRef FieldName = Field->getName();

        // Ignore unnamed fields. Do not ignore unnamed records.
        if (FieldName.empty() && !isa<RecordType>(Field->getType()))
          continue;

        // Use VarDecl's Tag, Scope and Line number.
        auto FieldAlign = getDeclAlignIfRequired(Field, CGM.getContext());
        auto *D = DBuilder.createAutoVariable(
            Scope, FieldName, Unit, Line, FieldTy, /*AlwaysPreserve=*/true,
            Flags | llvm::DINode::FlagArtificial, MS, FieldAlign);

        // Insert an llvm.dbg.def into the current block.
        DBuilder.insertDef(DBuilder.createBoundedLifetime(D, UnionExpr),
                           Storage,
                           llvm::DILocation::get(CGM.getLLVMContext(), Line,
                                                 Column, Scope, CurInlinedAt),
                           Builder.GetInsertBlock());
      }
    }
  }

  // Clang stores the sret pointer provided by the caller in a static alloca.
  // Use DW_OP_deref to tell the debugger to load the pointer and treat it as
  // the address of the variable.
  if (UsePointerValue)
    ExprBuilder.append<llvm::DIOp::Deref>(VDMemTy);

  llvm::DILocalVariable *D = nullptr;
  if (ArgNo) {
    D = DBuilder.createParameterVariable(Scope, Name, *ArgNo, Unit, Line, Ty,
                                         /*AlwaysPreserve=*/true, Flags, MS);
  } else {
    // For normal local variable, we will try to find out whether 'VD' is the
    // copy parameter of coroutine.
    // If yes, we are going to use DIVariable of the origin parameter instead
    // of creating the new one.
    // If no, it might be a normal alloc, we just create a new one for it.

    // Check whether the VD is move parameters.
    auto RemapCoroArgToLocalVar = [&]() -> llvm::DILocalVariable * {
      // The scope of parameter and move-parameter should be distinct
      // DISubprogram.
      if (!isa<llvm::DISubprogram>(Scope) || !Scope->isDistinct())
        return nullptr;

      auto Iter = llvm::find_if(CoroutineParameterMappings, [&](auto &Pair) {
        Stmt *StmtPtr = const_cast<Stmt *>(Pair.second);
        if (DeclStmt *DeclStmtPtr = dyn_cast<DeclStmt>(StmtPtr)) {
          DeclGroupRef DeclGroup = DeclStmtPtr->getDeclGroup();
          Decl *Decl = DeclGroup.getSingleDecl();
          if (VD == dyn_cast_or_null<VarDecl>(Decl))
            return true;
        }
        return false;
      });

      if (Iter != CoroutineParameterMappings.end()) {
        ParmVarDecl *PD = const_cast<ParmVarDecl *>(Iter->first);
        auto Iter2 = llvm::find_if(ParamDbgMappings, [&](auto &DbgPair) {
          return DbgPair.first == PD && DbgPair.second->getScope() == Scope;
        });
        if (Iter2 != ParamDbgMappings.end())
          return const_cast<llvm::DILocalVariable *>(Iter2->second);
      }
      return nullptr;
    };

    // If we couldn't find a move param DIVariable, create a new one.
    D = RemapCoroArgToLocalVar();
    // Or we will create a new DIVariable for this Decl if D dose not exists.
    if (!D)
      D = DBuilder.createAutoVariable(Scope, Name, Unit, Line, Ty,
                                      /*AlwaysPreserve=*/true, Flags, MS,
                                      Align);
  }
  // Insert an llvm.dbg.def into the current block.
  DBuilder.insertDef(DBuilder.createBoundedLifetime(D, ExprBuilder.intoExpr()),
                     Storage,
                     llvm::DILocation::get(CGM.getLLVMContext(), Line, Column,
                                           Scope, CurInlinedAt),
                     Builder.GetInsertBlock());

  llvm::Function *Parent = Builder.GetInsertBlock()->getParent();
  assert(Parent->getSubprogram() && "expected DISubprogram");

  return D;
}

llvm::DIType *CGDebugInfo::CreateBindingDeclType(const BindingDecl *BD) {
  llvm::DIFile *Unit = getOrCreateFile(BD->getLocation());

  // If the declaration is bound to a bitfield struct field, its type may have a
  // size that is different from its deduced declaration type's.
  if (const MemberExpr *ME = dyn_cast<MemberExpr>(BD->getBinding())) {
    if (const FieldDecl *FD = dyn_cast<FieldDecl>(ME->getMemberDecl())) {
      if (FD->isBitField()) {
        ASTContext &Context = CGM.getContext();
        const CGRecordLayout &RL =
            CGM.getTypes().getCGRecordLayout(FD->getParent());
        const CGBitFieldInfo &Info = RL.getBitFieldInfo(FD);

        // Find an integer type with the same bitwidth as the bitfield size. If
        // no suitable type is present in the target, give up on producing debug
        // information as it would be wrong. It is certainly possible to produce
        // correct debug info, but the logic isn't currently implemented.
        uint64_t BitfieldSizeInBits = Info.Size;
        QualType IntTy =
            Context.getIntTypeForBitwidth(BitfieldSizeInBits, Info.IsSigned);
        if (IntTy.isNull())
          return nullptr;
        Qualifiers Quals = BD->getType().getQualifiers();
        QualType FinalTy = Context.getQualifiedType(IntTy, Quals);
        llvm::DIType *Ty = getOrCreateType(FinalTy, Unit);
        assert(Ty);
        return Ty;
      }
    }
  }

  return getOrCreateType(BD->getType(), Unit);
}

=======
>>>>>>> 74390722
llvm::DILocalVariable *CGDebugInfo::EmitDeclare(const BindingDecl *BD,
                                                llvm::Value *Storage,
                                                std::optional<unsigned> ArgNo,
                                                CGBuilderTy &Builder,
                                                const bool UsePointerValue) {

  if (CGM.getCodeGenOpts().HeterogeneousDwarf)
    return EmitDef(BD, Storage, ArgNo, Builder, UsePointerValue);

  assert(CGM.getCodeGenOpts().hasReducedDebugInfo());
  assert(!LexicalBlockStack.empty() && "Region stack mismatch, stack empty!");
  if (BD->hasAttr<NoDebugAttr>())
    return nullptr;

  // Skip the tuple like case, we don't handle that here
  if (isa<DeclRefExpr>(BD->getBinding()))
    return nullptr;

  llvm::DIFile *Unit = getOrCreateFile(BD->getLocation());
  llvm::DIType *Ty = getOrCreateType(BD->getType(), Unit);

  // If there is no debug info for this type then do not emit debug info
  // for this variable.
  if (!Ty)
    return nullptr;

  auto Align = getDeclAlignIfRequired(BD, CGM.getContext());
  unsigned AddressSpace = CGM.getTypes().getTargetAddressSpace(BD->getType());

  SmallVector<uint64_t, 3> Expr;
  AppendAddressSpaceXDeref(AddressSpace, Expr);

  // Clang stores the sret pointer provided by the caller in a static alloca.
  // Use DW_OP_deref to tell the debugger to load the pointer and treat it as
  // the address of the variable.
  if (UsePointerValue) {
    assert(!llvm::is_contained(Expr, llvm::dwarf::DW_OP_deref) &&
           "Debug info already contains DW_OP_deref.");
    Expr.push_back(llvm::dwarf::DW_OP_deref);
  }

  unsigned Line = getLineNumber(BD->getLocation());
  unsigned Column = getColumnNumber(BD->getLocation());
  StringRef Name = BD->getName();
  auto *Scope = cast<llvm::DIScope>(LexicalBlockStack.back());
  // Create the descriptor for the variable.
  llvm::DILocalVariable *D = DBuilder.createAutoVariable(
      Scope, Name, Unit, Line, Ty, CGM.getLangOpts().Optimize,
      llvm::DINode::FlagZero, getDWARFMemorySpace(BD), Align);

  if (const MemberExpr *ME = dyn_cast<MemberExpr>(BD->getBinding())) {
    if (const FieldDecl *FD = dyn_cast<FieldDecl>(ME->getMemberDecl())) {
      const unsigned fieldIndex = FD->getFieldIndex();
      const clang::CXXRecordDecl *parent =
          (const CXXRecordDecl *)FD->getParent();
      const ASTRecordLayout &layout =
          CGM.getContext().getASTRecordLayout(parent);
      const uint64_t fieldOffset = layout.getFieldOffset(fieldIndex);
<<<<<<< HEAD

      if (fieldOffset != 0) {
        // Currently if the field offset is not a multiple of byte, the produced
       // location would not be accurate. Therefore give up.
       if (fieldOffset % CGM.getContext().getCharWidth() != 0)
         return nullptr;

=======
      if (FD->isBitField()) {
        const CGRecordLayout &RL =
            CGM.getTypes().getCGRecordLayout(FD->getParent());
        const CGBitFieldInfo &Info = RL.getBitFieldInfo(FD);
        // Use DW_OP_plus_uconst to adjust to the start of the bitfield
        // storage.
        if (!Info.StorageOffset.isZero()) {
          Expr.push_back(llvm::dwarf::DW_OP_plus_uconst);
          Expr.push_back(Info.StorageOffset.getQuantity());
        }
        // Use LLVM_extract_bits to extract the appropriate bits from this
        // bitfield.
        Expr.push_back(Info.IsSigned
                           ? llvm::dwarf::DW_OP_LLVM_extract_bits_sext
                           : llvm::dwarf::DW_OP_LLVM_extract_bits_zext);
        Expr.push_back(Info.Offset);
        // If we have an oversized bitfield then the value won't be more than
        // the size of the type.
        const uint64_t TypeSize = CGM.getContext().getTypeSize(BD->getType());
        Expr.push_back(std::min((uint64_t)Info.Size, TypeSize));
      } else if (fieldOffset != 0) {
        assert(fieldOffset % CGM.getContext().getCharWidth() == 0 &&
               "Unexpected non-bitfield with non-byte-aligned offset");
>>>>>>> 74390722
        Expr.push_back(llvm::dwarf::DW_OP_plus_uconst);
        Expr.push_back(
            CGM.getContext().toCharUnitsFromBits(fieldOffset).getQuantity());
      }
    }
  } else if (const ArraySubscriptExpr *ASE =
                 dyn_cast<ArraySubscriptExpr>(BD->getBinding())) {
    if (const IntegerLiteral *IL = dyn_cast<IntegerLiteral>(ASE->getIdx())) {
      const uint64_t value = IL->getValue().getZExtValue();
      const uint64_t typeSize = CGM.getContext().getTypeSize(BD->getType());

      if (value != 0) {
        Expr.push_back(llvm::dwarf::DW_OP_plus_uconst);
        Expr.push_back(CGM.getContext()
                           .toCharUnitsFromBits(value * typeSize)
                           .getQuantity());
      }
    }
  }

  // Insert an llvm.dbg.declare into the current block.
  DBuilder.insertDeclare(Storage, D, DBuilder.createExpression(Expr),
                         llvm::DILocation::get(CGM.getLLVMContext(), Line,
                                               Column, Scope, CurInlinedAt),
                         Builder.GetInsertBlock());

  return D;
}

llvm::DILocalVariable *
CGDebugInfo::EmitDeclareOfAutoVariable(const VarDecl *VD, llvm::Value *Storage,
                                       CGBuilderTy &Builder,
                                       const bool UsePointerValue) {
  assert(CGM.getCodeGenOpts().hasReducedDebugInfo());

  if (auto *DD = dyn_cast<DecompositionDecl>(VD)) {
    for (auto *B : DD->bindings()) {
      EmitDeclare(B, Storage, std::nullopt, Builder,
                  VD->getType()->isReferenceType());
    }
    // Don't emit an llvm.dbg.declare for the composite storage as it doesn't
    // correspond to a user variable.
    return nullptr;
  }

  return EmitDeclare(VD, Storage, std::nullopt, Builder, UsePointerValue);
}

void CGDebugInfo::EmitLabel(const LabelDecl *D, CGBuilderTy &Builder) {
  assert(CGM.getCodeGenOpts().hasReducedDebugInfo());
  assert(!LexicalBlockStack.empty() && "Region stack mismatch, stack empty!");

  if (D->hasAttr<NoDebugAttr>())
    return;

  auto *Scope = cast<llvm::DIScope>(LexicalBlockStack.back());
  llvm::DIFile *Unit = getOrCreateFile(D->getLocation());

  // Get location information.
  unsigned Line = getLineNumber(D->getLocation());
  unsigned Column = getColumnNumber(D->getLocation());

  StringRef Name = D->getName();

  // Create the descriptor for the label.
  auto *L =
      DBuilder.createLabel(Scope, Name, Unit, Line, CGM.getLangOpts().Optimize);

  // Insert an llvm.dbg.label into the current block.
  DBuilder.insertLabel(L,
                       llvm::DILocation::get(CGM.getLLVMContext(), Line, Column,
                                             Scope, CurInlinedAt),
                       Builder.GetInsertBlock());
}

llvm::DIType *CGDebugInfo::CreateSelfType(const QualType &QualTy,
                                          llvm::DIType *Ty) {
  llvm::DIType *CachedTy = getTypeOrNull(QualTy);
  if (CachedTy)
    Ty = CachedTy;
  return DBuilder.createObjectPointerType(Ty);
}

void CGDebugInfo::EmitDeclareOfBlockDeclRefVariable(
    const VarDecl *VD, llvm::Value *Storage, CGBuilderTy &Builder,
    const CGBlockInfo &blockInfo, llvm::Instruction *InsertPoint) {
  assert(CGM.getCodeGenOpts().hasReducedDebugInfo());
  assert(!LexicalBlockStack.empty() && "Region stack mismatch, stack empty!");

  if (Builder.GetInsertBlock() == nullptr)
    return;
  if (VD->hasAttr<NoDebugAttr>())
    return;

  bool isByRef = VD->hasAttr<BlocksAttr>();

  uint64_t XOffset = 0;
  llvm::DIFile *Unit = getOrCreateFile(VD->getLocation());
  llvm::DIType *Ty;
  if (isByRef)
    Ty = EmitTypeForVarWithBlocksAttr(VD, &XOffset).WrappedType;
  else
    Ty = getOrCreateType(VD->getType(), Unit);

  llvm::dwarf::MemorySpace MS = getDWARFMemorySpace(VD);

  // Self is passed along as an implicit non-arg variable in a
  // block. Mark it as the object pointer.
  if (const auto *IPD = dyn_cast<ImplicitParamDecl>(VD))
    if (IPD->getParameterKind() == ImplicitParamKind::ObjCSelf)
      Ty = CreateSelfType(VD->getType(), Ty);

  // Get location information.
  const unsigned Line =
      getLineNumber(VD->getLocation().isValid() ? VD->getLocation() : CurLoc);
  unsigned Column = getColumnNumber(VD->getLocation());

  const llvm::DataLayout &target = CGM.getDataLayout();

  CharUnits offset = CharUnits::fromQuantity(
      target.getStructLayout(blockInfo.StructureType)
          ->getElementOffset(blockInfo.getCapture(VD).getIndex()));

  SmallVector<uint64_t, 9> addr;
  addr.push_back(llvm::dwarf::DW_OP_deref);
  addr.push_back(llvm::dwarf::DW_OP_plus_uconst);
  addr.push_back(offset.getQuantity());
  if (isByRef) {
    addr.push_back(llvm::dwarf::DW_OP_deref);
    addr.push_back(llvm::dwarf::DW_OP_plus_uconst);
    // offset of __forwarding field
    offset =
        CGM.getContext().toCharUnitsFromBits(target.getPointerSizeInBits(0));
    addr.push_back(offset.getQuantity());
    addr.push_back(llvm::dwarf::DW_OP_deref);
    addr.push_back(llvm::dwarf::DW_OP_plus_uconst);
    // offset of x field
    offset = CGM.getContext().toCharUnitsFromBits(XOffset);
    addr.push_back(offset.getQuantity());
  }

  // Create the descriptor for the variable.
  auto Align = getDeclAlignIfRequired(VD, CGM.getContext());
  auto *D = DBuilder.createAutoVariable(
      cast<llvm::DILocalScope>(LexicalBlockStack.back()), VD->getName(), Unit,
      Line, Ty, false, llvm::DINode::FlagZero, MS, Align);

  // Insert an llvm.dbg.declare into the current block.
  auto DL = llvm::DILocation::get(CGM.getLLVMContext(), Line, Column,
                                  LexicalBlockStack.back(), CurInlinedAt);
  auto *Expr = DBuilder.createExpression(addr);
  if (InsertPoint)
    DBuilder.insertDeclare(Storage, D, Expr, DL, InsertPoint);
  else
    DBuilder.insertDeclare(Storage, D, Expr, DL, Builder.GetInsertBlock());
}

llvm::DILocalVariable *
CGDebugInfo::EmitDeclareOfArgVariable(const VarDecl *VD, llvm::Value *AI,
                                      unsigned ArgNo, CGBuilderTy &Builder,
                                      bool UsePointerValue) {
  assert(CGM.getCodeGenOpts().hasReducedDebugInfo());
  return EmitDeclare(VD, AI, ArgNo, Builder, UsePointerValue);
}

namespace {
struct BlockLayoutChunk {
  uint64_t OffsetInBits;
  const BlockDecl::Capture *Capture;
};
bool operator<(const BlockLayoutChunk &l, const BlockLayoutChunk &r) {
  return l.OffsetInBits < r.OffsetInBits;
}
} // namespace

void CGDebugInfo::collectDefaultFieldsForBlockLiteralDeclare(
    const CGBlockInfo &Block, const ASTContext &Context, SourceLocation Loc,
    const llvm::StructLayout &BlockLayout, llvm::DIFile *Unit,
    SmallVectorImpl<llvm::Metadata *> &Fields) {
  // Blocks in OpenCL have unique constraints which make the standard fields
  // redundant while requiring size and align fields for enqueue_kernel. See
  // initializeForBlockHeader in CGBlocks.cpp
  if (CGM.getLangOpts().OpenCL) {
    Fields.push_back(createFieldType("__size", Context.IntTy, Loc, AS_public,
                                     BlockLayout.getElementOffsetInBits(0),
                                     Unit, Unit));
    Fields.push_back(createFieldType("__align", Context.IntTy, Loc, AS_public,
                                     BlockLayout.getElementOffsetInBits(1),
                                     Unit, Unit));
  } else {
    Fields.push_back(createFieldType("__isa", Context.VoidPtrTy, Loc, AS_public,
                                     BlockLayout.getElementOffsetInBits(0),
                                     Unit, Unit));
    Fields.push_back(createFieldType("__flags", Context.IntTy, Loc, AS_public,
                                     BlockLayout.getElementOffsetInBits(1),
                                     Unit, Unit));
    Fields.push_back(
        createFieldType("__reserved", Context.IntTy, Loc, AS_public,
                        BlockLayout.getElementOffsetInBits(2), Unit, Unit));
    auto *FnTy = Block.getBlockExpr()->getFunctionType();
    auto FnPtrType = CGM.getContext().getPointerType(FnTy->desugar());
    Fields.push_back(createFieldType("__FuncPtr", FnPtrType, Loc, AS_public,
                                     BlockLayout.getElementOffsetInBits(3),
                                     Unit, Unit));
    Fields.push_back(createFieldType(
        "__descriptor",
        Context.getPointerType(Block.NeedsCopyDispose
                                   ? Context.getBlockDescriptorExtendedType()
                                   : Context.getBlockDescriptorType()),
        Loc, AS_public, BlockLayout.getElementOffsetInBits(4), Unit, Unit));
  }
}

void CGDebugInfo::EmitDeclareOfBlockLiteralArgVariable(const CGBlockInfo &block,
                                                       StringRef Name,
                                                       unsigned ArgNo,
                                                       llvm::AllocaInst *Alloca,
                                                       CGBuilderTy &Builder) {
  assert(CGM.getCodeGenOpts().hasReducedDebugInfo());
  ASTContext &C = CGM.getContext();
  const BlockDecl *blockDecl = block.getBlockDecl();

  // Collect some general information about the block's location.
  SourceLocation loc = blockDecl->getCaretLocation();
  llvm::DIFile *tunit = getOrCreateFile(loc);
  unsigned line = getLineNumber(loc);
  unsigned column = getColumnNumber(loc);

  // Build the debug-info type for the block literal.
  getDeclContextDescriptor(blockDecl);

  const llvm::StructLayout *blockLayout =
      CGM.getDataLayout().getStructLayout(block.StructureType);

  SmallVector<llvm::Metadata *, 16> fields;
  collectDefaultFieldsForBlockLiteralDeclare(block, C, loc, *blockLayout, tunit,
                                             fields);

  // We want to sort the captures by offset, not because DWARF
  // requires this, but because we're paranoid about debuggers.
  SmallVector<BlockLayoutChunk, 8> chunks;

  // 'this' capture.
  if (blockDecl->capturesCXXThis()) {
    BlockLayoutChunk chunk;
    chunk.OffsetInBits =
        blockLayout->getElementOffsetInBits(block.CXXThisIndex);
    chunk.Capture = nullptr;
    chunks.push_back(chunk);
  }

  // Variable captures.
  for (const auto &capture : blockDecl->captures()) {
    const VarDecl *variable = capture.getVariable();
    const CGBlockInfo::Capture &captureInfo = block.getCapture(variable);

    // Ignore constant captures.
    if (captureInfo.isConstant())
      continue;

    BlockLayoutChunk chunk;
    chunk.OffsetInBits =
        blockLayout->getElementOffsetInBits(captureInfo.getIndex());
    chunk.Capture = &capture;
    chunks.push_back(chunk);
  }

  // Sort by offset.
  llvm::array_pod_sort(chunks.begin(), chunks.end());

  for (const BlockLayoutChunk &Chunk : chunks) {
    uint64_t offsetInBits = Chunk.OffsetInBits;
    const BlockDecl::Capture *capture = Chunk.Capture;

    // If we have a null capture, this must be the C++ 'this' capture.
    if (!capture) {
      QualType type;
      if (auto *Method =
              cast_or_null<CXXMethodDecl>(blockDecl->getNonClosureContext()))
        type = Method->getThisType();
      else if (auto *RDecl = dyn_cast<CXXRecordDecl>(blockDecl->getParent()))
        type = QualType(RDecl->getTypeForDecl(), 0);
      else
        llvm_unreachable("unexpected block declcontext");

      fields.push_back(createFieldType("this", type, loc, AS_public,
                                       offsetInBits, tunit, tunit));
      continue;
    }

    const VarDecl *variable = capture->getVariable();
    StringRef name = variable->getName();

    llvm::DIType *fieldType;
    if (capture->isByRef()) {
      TypeInfo PtrInfo = C.getTypeInfo(C.VoidPtrTy);
      auto Align = PtrInfo.isAlignRequired() ? PtrInfo.Align : 0;
      // FIXME: This recomputes the layout of the BlockByRefWrapper.
      uint64_t xoffset;
      fieldType =
          EmitTypeForVarWithBlocksAttr(variable, &xoffset).BlockByRefWrapper;
      fieldType = DBuilder.createPointerType(fieldType, PtrInfo.Width);
      fieldType = DBuilder.createMemberType(tunit, name, tunit, line,
                                            PtrInfo.Width, Align, offsetInBits,
                                            llvm::DINode::FlagZero, fieldType);
    } else {
      auto Align = getDeclAlignIfRequired(variable, CGM.getContext());
      fieldType = createFieldType(name, variable->getType(), loc, AS_public,
                                  offsetInBits, Align, tunit, tunit);
    }
    fields.push_back(fieldType);
  }

  SmallString<36> typeName;
  llvm::raw_svector_ostream(typeName)
      << "__block_literal_" << CGM.getUniqueBlockCount();

  llvm::DINodeArray fieldsArray = DBuilder.getOrCreateArray(fields);

  llvm::DIType *type =
      DBuilder.createStructType(tunit, typeName.str(), tunit, line,
                                CGM.getContext().toBits(block.BlockSize), 0,
                                llvm::DINode::FlagZero, nullptr, fieldsArray);
  type = DBuilder.createPointerType(type, CGM.PointerWidthInBits);

  // Get overall information about the block.
  llvm::DINode::DIFlags flags = llvm::DINode::FlagArtificial;
  auto *scope = cast<llvm::DILocalScope>(LexicalBlockStack.back());

  // Create the descriptor for the parameter.
  auto *debugVar = DBuilder.createParameterVariable(
      scope, Name, ArgNo, tunit, line, type, CGM.getLangOpts().Optimize, flags);

  // Insert an llvm.dbg.declare into the current block.
  DBuilder.insertDeclare(Alloca, debugVar, DBuilder.createExpression(),
                         llvm::DILocation::get(CGM.getLLVMContext(), line,
                                               column, scope, CurInlinedAt),
                         Builder.GetInsertBlock());
}

llvm::DIDerivedType *
CGDebugInfo::getOrCreateStaticDataMemberDeclarationOrNull(const VarDecl *D) {
  if (!D || !D->isStaticDataMember())
    return nullptr;

  auto MI = StaticDataMemberCache.find(D->getCanonicalDecl());
  if (MI != StaticDataMemberCache.end()) {
    assert(MI->second && "Static data member declaration should still exist");
    return MI->second;
  }

  // If the member wasn't found in the cache, lazily construct and add it to the
  // type (used when a limited form of the type is emitted).
  auto DC = D->getDeclContext();
  auto *Ctxt = cast<llvm::DICompositeType>(getDeclContextDescriptor(D));
  return CreateRecordStaticField(D, Ctxt, cast<RecordDecl>(DC));
}

llvm::DIGlobalVariableExpression *CGDebugInfo::CollectAnonRecordDecls(
    const RecordDecl *RD, llvm::DIFile *Unit, unsigned LineNo,
    StringRef LinkageName, llvm::dwarf::MemorySpace MS,
    llvm::GlobalVariable *Var, llvm::DIScope *DContext) {
  llvm::DIGlobalVariableExpression *GVE = nullptr;

  for (const auto *Field : RD->fields()) {
    llvm::DIType *FieldTy = getOrCreateType(Field->getType(), Unit);
    StringRef FieldName = Field->getName();

    // Ignore unnamed fields, but recurse into anonymous records.
    if (FieldName.empty()) {
      if (const auto *RT = dyn_cast<RecordType>(Field->getType()))
        GVE = CollectAnonRecordDecls(RT->getDecl(), Unit, LineNo, LinkageName,
                                     MS, Var, DContext);
      continue;
    }
    // Use VarDecl's Tag, Scope and Line number.
    GVE = DBuilder.createGlobalVariableExpression(
        DContext, FieldName, LinkageName, Unit, LineNo, FieldTy,
        Var->hasLocalLinkage(), true, nullptr, nullptr, nullptr, MS);
    Var->addDebugInfo(GVE);
  }
  return GVE;
}

llvm::DIGlobalVariable *
CGDebugInfo::CollectAnonRecordDeclsForHeterogeneousDwarf(
    const RecordDecl *RD, llvm::DIFile *Unit, unsigned LineNo,
    StringRef LinkageName, llvm::dwarf::MemorySpace MS,
    llvm::GlobalVariable *Var, llvm::DIScope *DContext) {
  assert(CGM.getCodeGenOpts().HeterogeneousDwarf);

  llvm::DIGlobalVariable *GV = nullptr;

  for (const auto *Field : RD->fields()) {
    llvm::DIType *FieldTy = getOrCreateType(Field->getType(), Unit);
    StringRef FieldName = Field->getName();

    // Ignore unnamed fields, but recurse into anonymous records.
    if (FieldName.empty()) {
      if (const auto *RT = dyn_cast<RecordType>(Field->getType()))
        GV = CollectAnonRecordDeclsForHeterogeneousDwarf(
            RT->getDecl(), Unit, LineNo, LinkageName, MS, Var, DContext);
      continue;
    }
    // Use VarDecl's Tag, Scope and Line number.
    GV = DBuilder.createGlobalVariable(DContext, FieldName, LinkageName, Unit,
                                       LineNo, FieldTy, Var->hasLocalLinkage(),
                                       MS);
    Var->addDebugInfo(GV);
  }
  return GV;
}

static bool ReferencesAnonymousEntity(ArrayRef<TemplateArgument> Args);
static bool ReferencesAnonymousEntity(RecordType *RT) {
  // Unnamed classes/lambdas can't be reconstituted due to a lack of column
  // info we produce in the DWARF, so we can't get Clang's full name back.
  // But so long as it's not one of those, it doesn't matter if some sub-type
  // of the record (a template parameter) can't be reconstituted - because the
  // un-reconstitutable type itself will carry its own name.
  const auto *RD = dyn_cast<CXXRecordDecl>(RT->getDecl());
  if (!RD)
    return false;
  if (!RD->getIdentifier())
    return true;
  auto *TSpecial = dyn_cast<ClassTemplateSpecializationDecl>(RD);
  if (!TSpecial)
    return false;
  return ReferencesAnonymousEntity(TSpecial->getTemplateArgs().asArray());
}
static bool ReferencesAnonymousEntity(ArrayRef<TemplateArgument> Args) {
  return llvm::any_of(Args, [&](const TemplateArgument &TA) {
    switch (TA.getKind()) {
    case TemplateArgument::Pack:
      return ReferencesAnonymousEntity(TA.getPackAsArray());
    case TemplateArgument::Type: {
      struct ReferencesAnonymous
          : public RecursiveASTVisitor<ReferencesAnonymous> {
        bool RefAnon = false;
        bool VisitRecordType(RecordType *RT) {
          if (ReferencesAnonymousEntity(RT)) {
            RefAnon = true;
            return false;
          }
          return true;
        }
      };
      ReferencesAnonymous RT;
      RT.TraverseType(TA.getAsType());
      if (RT.RefAnon)
        return true;
      break;
    }
    default:
      break;
    }
    return false;
  });
}
namespace {
struct ReconstitutableType : public RecursiveASTVisitor<ReconstitutableType> {
  bool Reconstitutable = true;
  bool VisitVectorType(VectorType *FT) {
    Reconstitutable = false;
    return false;
  }
  bool VisitAtomicType(AtomicType *FT) {
    Reconstitutable = false;
    return false;
  }
  bool VisitType(Type *T) {
    // _BitInt(N) isn't reconstitutable because the bit width isn't encoded in
    // the DWARF, only the byte width.
    if (T->isBitIntType()) {
      Reconstitutable = false;
      return false;
    }
    return true;
  }
  bool TraverseEnumType(EnumType *ET) {
    // Unnamed enums can't be reconstituted due to a lack of column info we
    // produce in the DWARF, so we can't get Clang's full name back.
    if (const auto *ED = dyn_cast<EnumDecl>(ET->getDecl())) {
      if (!ED->getIdentifier()) {
        Reconstitutable = false;
        return false;
      }
      if (!ED->isExternallyVisible()) {
        Reconstitutable = false;
        return false;
      }
    }
    return true;
  }
  bool VisitFunctionProtoType(FunctionProtoType *FT) {
    // noexcept is not encoded in DWARF, so the reversi
    Reconstitutable &= !isNoexceptExceptionSpec(FT->getExceptionSpecType());
    Reconstitutable &= !FT->getNoReturnAttr();
    return Reconstitutable;
  }
  bool VisitRecordType(RecordType *RT) {
    if (ReferencesAnonymousEntity(RT)) {
      Reconstitutable = false;
      return false;
    }
    return true;
  }
};
} // anonymous namespace

// Test whether a type name could be rebuilt from emitted debug info.
static bool IsReconstitutableType(QualType QT) {
  ReconstitutableType T;
  T.TraverseType(QT);
  return T.Reconstitutable;
}

bool CGDebugInfo::HasReconstitutableArgs(
    ArrayRef<TemplateArgument> Args) const {
  return llvm::all_of(Args, [&](const TemplateArgument &TA) {
    switch (TA.getKind()) {
    case TemplateArgument::Template:
      // Easy to reconstitute - the value of the parameter in the debug
      // info is the string name of the template. The template name
      // itself won't benefit from any name rebuilding, but that's a
      // representational limitation - maybe DWARF could be
      // changed/improved to use some more structural representation.
      return true;
    case TemplateArgument::Declaration:
      // Reference and pointer non-type template parameters point to
      // variables, functions, etc and their value is, at best (for
      // variables) represented as an address - not a reference to the
      // DWARF describing the variable/function/etc. This makes it hard,
      // possibly impossible to rebuild the original name - looking up
      // the address in the executable file's symbol table would be
      // needed.
      return false;
    case TemplateArgument::NullPtr:
      // These could be rebuilt, but figured they're close enough to the
      // declaration case, and not worth rebuilding.
      return false;
    case TemplateArgument::Pack:
      // A pack is invalid if any of the elements of the pack are
      // invalid.
      return HasReconstitutableArgs(TA.getPackAsArray());
    case TemplateArgument::Integral:
      // Larger integers get encoded as DWARF blocks which are a bit
      // harder to parse back into a large integer, etc - so punting on
      // this for now. Re-parsing the integers back into APInt is
      // probably feasible some day.
      return TA.getAsIntegral().getBitWidth() <= 64 &&
             IsReconstitutableType(TA.getIntegralType());
    case TemplateArgument::StructuralValue:
      return false;
    case TemplateArgument::Type:
      return IsReconstitutableType(TA.getAsType());
    case TemplateArgument::Expression:
      return IsReconstitutableType(TA.getAsExpr()->getType());
    default:
      llvm_unreachable("Other, unresolved, template arguments should "
                       "not be seen here");
    }
  });
}

std::string CGDebugInfo::GetName(const Decl *D, bool Qualified) const {
  std::string Name;
  llvm::raw_string_ostream OS(Name);
  const NamedDecl *ND = dyn_cast<NamedDecl>(D);
  if (!ND)
    return Name;
  llvm::codegenoptions::DebugTemplateNamesKind TemplateNamesKind =
      CGM.getCodeGenOpts().getDebugSimpleTemplateNames();

  if (!CGM.getCodeGenOpts().hasReducedDebugInfo())
    TemplateNamesKind = llvm::codegenoptions::DebugTemplateNamesKind::Full;

  std::optional<TemplateArgs> Args;

  bool IsOperatorOverload = false; // isa<CXXConversionDecl>(ND);
  if (auto *RD = dyn_cast<CXXRecordDecl>(ND)) {
    Args = GetTemplateArgs(RD);
  } else if (auto *FD = dyn_cast<FunctionDecl>(ND)) {
    Args = GetTemplateArgs(FD);
    auto NameKind = ND->getDeclName().getNameKind();
    IsOperatorOverload |=
        NameKind == DeclarationName::CXXOperatorName ||
        NameKind == DeclarationName::CXXConversionFunctionName;
  } else if (auto *VD = dyn_cast<VarDecl>(ND)) {
    Args = GetTemplateArgs(VD);
  }

  // A conversion operator presents complications/ambiguity if there's a
  // conversion to class template that is itself a template, eg:
  // template<typename T>
  // operator ns::t1<T, int>();
  // This should be named, eg: "operator ns::t1<float, int><float>"
  // (ignoring clang bug that means this is currently "operator t1<float>")
  // but if the arguments were stripped, the consumer couldn't differentiate
  // whether the template argument list for the conversion type was the
  // function's argument list (& no reconstitution was needed) or not.
  // This could be handled if reconstitutable names had a separate attribute
  // annotating them as such - this would remove the ambiguity.
  //
  // Alternatively the template argument list could be parsed enough to check
  // whether there's one list or two, then compare that with the DWARF
  // description of the return type and the template argument lists to determine
  // how many lists there should be and if one is missing it could be assumed(?)
  // to be the function's template argument list  & then be rebuilt.
  //
  // Other operator overloads that aren't conversion operators could be
  // reconstituted but would require a bit more nuance about detecting the
  // difference between these different operators during that rebuilding.
  bool Reconstitutable =
      Args && HasReconstitutableArgs(Args->Args) && !IsOperatorOverload;

  PrintingPolicy PP = getPrintingPolicy();

  if (TemplateNamesKind == llvm::codegenoptions::DebugTemplateNamesKind::Full ||
      !Reconstitutable) {
    ND->getNameForDiagnostic(OS, PP, Qualified);
  } else {
    bool Mangled = TemplateNamesKind ==
                   llvm::codegenoptions::DebugTemplateNamesKind::Mangled;
    // check if it's a template
    if (Mangled)
      OS << "_STN|";

    OS << ND->getDeclName();
    std::string EncodedOriginalName;
    llvm::raw_string_ostream EncodedOriginalNameOS(EncodedOriginalName);
    EncodedOriginalNameOS << ND->getDeclName();

    if (Mangled) {
      OS << "|";
      printTemplateArgumentList(OS, Args->Args, PP);
      printTemplateArgumentList(EncodedOriginalNameOS, Args->Args, PP);
#ifndef NDEBUG
      std::string CanonicalOriginalName;
      llvm::raw_string_ostream OriginalOS(CanonicalOriginalName);
      ND->getNameForDiagnostic(OriginalOS, PP, Qualified);
      assert(EncodedOriginalNameOS.str() == OriginalOS.str());
#endif
    }
  }
  return Name;
}

void CGDebugInfo::EmitGlobalVariable(llvm::GlobalVariable *Var,
                                     const VarDecl *D) {
  if (CGM.getCodeGenOpts().HeterogeneousDwarf)
    return EmitGlobalVariableForHeterogeneousDwarf(Var, D);

  assert(CGM.getCodeGenOpts().hasReducedDebugInfo());
  if (D->hasAttr<NoDebugAttr>())
    return;

  llvm::TimeTraceScope TimeScope("DebugGlobalVariable", [&]() {
    return GetName(D, true);
  });

  // If we already created a DIGlobalVariable for this declaration, just attach
  // it to the llvm::GlobalVariable.
  auto Cached = DeclCache.find(D->getCanonicalDecl());
  if (Cached != DeclCache.end())
    return Var->addDebugInfo(
        cast<llvm::DIGlobalVariableExpression>(Cached->second));

  // Create global variable debug descriptor.
  llvm::DIFile *Unit = nullptr;
  llvm::DIScope *DContext = nullptr;
  unsigned LineNo;
  StringRef DeclName, LinkageName;
  QualType T;
  llvm::MDTuple *TemplateParameters = nullptr;
  collectVarDeclProps(D, Unit, LineNo, T, DeclName, LinkageName,
                      TemplateParameters, DContext);

  // Attempt to store one global variable for the declaration - even if we
  // emit a lot of fields.
  llvm::DIGlobalVariableExpression *GVE = nullptr;

  // If this is an anonymous union then we'll want to emit a global
  // variable for each member of the anonymous union so that it's possible
  // to find the name of any field in the union.
  llvm::dwarf::MemorySpace MS = getDWARFMemorySpace(D);
  if (T->isUnionType() && DeclName.empty()) {
    const RecordDecl *RD = T->castAs<RecordType>()->getDecl();
    assert(RD->isAnonymousStructOrUnion() &&
           "unnamed non-anonymous struct or union?");
    GVE = CollectAnonRecordDecls(RD, Unit, LineNo, LinkageName, MS, Var,
                                 DContext);
  } else {
    auto Align = getDeclAlignIfRequired(D, CGM.getContext());

    SmallVector<uint64_t, 4> Expr;
    unsigned AddressSpace = CGM.getTypes().getTargetAddressSpace(D->getType());
    if (CGM.getLangOpts().CUDA && CGM.getLangOpts().CUDAIsDevice) {
      if (D->hasAttr<CUDASharedAttr>())
        AddressSpace =
            CGM.getContext().getTargetAddressSpace(LangAS::cuda_shared);
      else if (D->hasAttr<CUDAConstantAttr>())
        AddressSpace =
            CGM.getContext().getTargetAddressSpace(LangAS::cuda_constant);
    }
    AppendAddressSpaceXDeref(AddressSpace, Expr);

    llvm::DINodeArray Annotations = CollectBTFDeclTagAnnotations(D);
    GVE = DBuilder.createGlobalVariableExpression(
        DContext, DeclName, LinkageName, Unit, LineNo, getOrCreateType(T, Unit),
        Var->hasLocalLinkage(), true,
        Expr.empty() ? nullptr : DBuilder.createExpression(Expr),
        getOrCreateStaticDataMemberDeclarationOrNull(D), TemplateParameters, MS,
        Align, Annotations);
    Var->addDebugInfo(GVE);
  }
  DeclCache[D->getCanonicalDecl()].reset(GVE);
}

void CGDebugInfo::EmitGlobalVariableForHeterogeneousDwarf(
    llvm::GlobalVariable *Var, const VarDecl *D) {
  assert(CGM.getCodeGenOpts().hasReducedDebugInfo());
  assert(CGM.getCodeGenOpts().HeterogeneousDwarf);
  if (D->hasAttr<NoDebugAttr>())
    return;

  llvm::TimeTraceScope TimeScope("DebugGlobalVariable", [&]() {
    std::string Name;
    llvm::raw_string_ostream OS(Name);
    D->getNameForDiagnostic(OS, getPrintingPolicy(),
                            /*Qualified=*/true);
    return Name;
  });

  // FIXME: Need to handle cases like the NOADDROF lines in
  // clang/test/CodeGen/debug-info-global-constant-heterogeneous-dwarf.c where
  // we should conceptually produce both a memory location description *and* an
  // implicit location description because of optimizations along the lines of
  // really-early constant folding. Maybe this is an example of why we need to
  // support multiple computed lifetime segments for global variables? For now
  // just do what existing LLVM does and prefer the implicit location.
  auto &GV = DeclCache[D->getCanonicalDecl()];
  if (GV)
    return;

  // Create global variable debug descriptor.
  llvm::DIFile *Unit = nullptr;
  llvm::DIScope *DContext = nullptr;
  unsigned LineNo;
  StringRef DeclName, LinkageName;
  QualType T;
  llvm::MDTuple *TemplateParameters = nullptr;
  collectVarDeclProps(D, Unit, LineNo, T, DeclName, LinkageName,
                      TemplateParameters, DContext);

  // Attempt to store one global variable for the declaration - even if we
  // emit a lot of fields.
  llvm::DIGlobalVariable *DGV = nullptr;

  // If this is an anonymous union then we'll want to emit a global
  // variable for each member of the anonymous union so that it's possible
  // to find the name of any field in the union.
  llvm::dwarf::MemorySpace MS = getDWARFMemorySpace(D);
  if (T->isUnionType() && DeclName.empty()) {
    const RecordDecl *RD = T->castAs<RecordType>()->getDecl();
    assert(RD->isAnonymousStructOrUnion() &&
           "unnamed non-anonymous struct or union?");
    // FIXME(KZHURAVL): No tests for this path.
    DGV = CollectAnonRecordDeclsForHeterogeneousDwarf(
        RD, Unit, LineNo, LinkageName, MS, Var, DContext);
  } else {
    // Create DIExpr.
    llvm::DIExprBuilder ExprBuilder(CGM.getLLVMContext());
    ExprBuilder.append<llvm::DIOp::Arg>(0, Var->getType());
    ExprBuilder.append<llvm::DIOp::Deref>(Var->getValueType());

    // Create DIGlobalVariable.
    DGV = DBuilder.createGlobalVariable(
        DContext, DeclName, LinkageName, Unit, LineNo, getOrCreateType(T, Unit),
        Var->hasLocalLinkage(), true,
        getOrCreateStaticDataMemberDeclarationOrNull(D), TemplateParameters, MS,
        getDeclAlignIfRequired(D, CGM.getContext()));

    // Create DIFragment.
    llvm::DIFragment *Fragment = DBuilder.createFragment();
    SmallVector<llvm::Metadata*> LifetimeArgs;
    LifetimeArgs.push_back(Fragment);

    // Create DILifetime and add to llvm.dbg.retainedNodes named metadata.
    DBuilder.createComputedLifetime(DGV, ExprBuilder.intoExpr(), LifetimeArgs);

    // Attach metadata to GlobalVariable.
    Var->setDbgDef(Fragment);
  }

  GV.reset(DGV);
}

void CGDebugInfo::EmitGlobalVariable(const ValueDecl *VD, const APValue &Init) {
  if (CGM.getCodeGenOpts().HeterogeneousDwarf)
    return EmitGlobalVariableForHeterogeneousDwarf(VD, Init);

  assert(CGM.getCodeGenOpts().hasReducedDebugInfo());
  if (VD->hasAttr<NoDebugAttr>())
    return;
  llvm::TimeTraceScope TimeScope("DebugConstGlobalVariable", [&]() {
    return GetName(VD, true);
  });

  auto Align = getDeclAlignIfRequired(VD, CGM.getContext());
  // Create the descriptor for the variable.
  llvm::DIFile *Unit = getOrCreateFile(VD->getLocation());
  StringRef Name = VD->getName();
  llvm::DIType *Ty = getOrCreateType(VD->getType(), Unit);
  llvm::dwarf::MemorySpace MS = getDWARFMemorySpace(VD);

  if (const auto *ECD = dyn_cast<EnumConstantDecl>(VD)) {
    const auto *ED = cast<EnumDecl>(ECD->getDeclContext());
    assert(isa<EnumType>(ED->getTypeForDecl()) && "Enum without EnumType?");

    if (CGM.getCodeGenOpts().EmitCodeView) {
      // If CodeView, emit enums as global variables, unless they are defined
      // inside a class. We do this because MSVC doesn't emit S_CONSTANTs for
      // enums in classes, and because it is difficult to attach this scope
      // information to the global variable.
      if (isa<RecordDecl>(ED->getDeclContext()))
        return;
    } else {
      // If not CodeView, emit DW_TAG_enumeration_type if necessary. For
      // example: for "enum { ZERO };", a DW_TAG_enumeration_type is created the
      // first time `ZERO` is referenced in a function.
      llvm::DIType *EDTy =
          getOrCreateType(QualType(ED->getTypeForDecl(), 0), Unit);
      assert (EDTy->getTag() == llvm::dwarf::DW_TAG_enumeration_type);
      (void)EDTy;
      return;
    }
  }

  // Do not emit separate definitions for function local consts.
  if (isa<FunctionDecl>(VD->getDeclContext()))
    return;

  VD = cast<ValueDecl>(VD->getCanonicalDecl());
  auto *VarD = dyn_cast<VarDecl>(VD);
  if (VarD && VarD->isStaticDataMember()) {
    auto *RD = cast<RecordDecl>(VarD->getDeclContext());
    getDeclContextDescriptor(VarD);
    // Ensure that the type is retained even though it's otherwise unreferenced.
    //
    // FIXME: This is probably unnecessary, since Ty should reference RD
    // through its scope.
    RetainedTypes.push_back(
        CGM.getContext().getRecordType(RD).getAsOpaquePtr());

    return;
  }
  llvm::DIScope *DContext = getDeclContextDescriptor(VD);

  auto &GV = DeclCache[VD];
  if (GV)
    return;

  llvm::DIExpression *InitExpr = createConstantValueExpression(VD, Init);
  llvm::MDTuple *TemplateParameters = nullptr;

  if (isa<VarTemplateSpecializationDecl>(VD))
    if (VarD) {
      llvm::DINodeArray parameterNodes = CollectVarTemplateParams(VarD, &*Unit);
      TemplateParameters = parameterNodes.get();
    }

  GV.reset(DBuilder.createGlobalVariableExpression(
      DContext, Name, StringRef(), Unit, getLineNumber(VD->getLocation()), Ty,
      true, true, InitExpr, getOrCreateStaticDataMemberDeclarationOrNull(VarD),
      TemplateParameters, MS, Align));
}

void CGDebugInfo::EmitGlobalVariableForHeterogeneousDwarf(
    const ValueDecl *VD, const APValue &Init) {
  assert(CGM.getCodeGenOpts().hasReducedDebugInfo());
  if (VD->hasAttr<NoDebugAttr>())
    return;
  llvm::TimeTraceScope TimeScope("DebugConstGlobalVariable", [&]() {
    return GetName(VD, true);
  });

  auto Align = getDeclAlignIfRequired(VD, CGM.getContext());
  // Create the descriptor for the variable.
  llvm::DIFile *Unit = getOrCreateFile(VD->getLocation());
  StringRef Name = VD->getName();
  llvm::DIType *Ty = getOrCreateType(VD->getType(), Unit);
  llvm::dwarf::MemorySpace MS = getDWARFMemorySpace(VD);

  if (const auto *ECD = dyn_cast<EnumConstantDecl>(VD)) {
    const auto *ED = cast<EnumDecl>(ECD->getDeclContext());
    assert(isa<EnumType>(ED->getTypeForDecl()) && "Enum without EnumType?");

    if (CGM.getCodeGenOpts().EmitCodeView) {
      // If CodeView, emit enums as global variables, unless they are defined
      // inside a class. We do this because MSVC doesn't emit S_CONSTANTs for
      // enums in classes, and because it is difficult to attach this scope
      // information to the global variable.
      if (isa<RecordDecl>(ED->getDeclContext()))
        return;
    } else {
      // If not CodeView, emit DW_TAG_enumeration_type if necessary. For
      // example: for "enum { ZERO };", a DW_TAG_enumeration_type is created the
      // first time `ZERO` is referenced in a function.
      llvm::DIType *EDTy =
          getOrCreateType(QualType(ED->getTypeForDecl(), 0), Unit);
      assert (EDTy->getTag() == llvm::dwarf::DW_TAG_enumeration_type);
      (void)EDTy;
      return;
    }
  }

  // Do not emit separate definitions for function local consts.
  if (isa<FunctionDecl>(VD->getDeclContext()))
    return;

  VD = cast<ValueDecl>(VD->getCanonicalDecl());
  auto *VarD = dyn_cast<VarDecl>(VD);
  if (VarD && VarD->isStaticDataMember()) {
    auto *RD = cast<RecordDecl>(VarD->getDeclContext());
    getDeclContextDescriptor(VarD);
    // Ensure that the type is retained even though it's otherwise unreferenced.
    //
    // FIXME: This is probably unnecessary, since Ty should reference RD
    // through its scope.
    RetainedTypes.push_back(
        CGM.getContext().getRecordType(RD).getAsOpaquePtr());

    return;
  }
  llvm::DIScope *DContext = getDeclContextDescriptor(VD);

  auto &GV = DeclCache[VD];
  if (GV)
    return;

  llvm::MDTuple *TemplateParameters = nullptr;

  if (isa<VarTemplateSpecializationDecl>(VD))
    if (VarD) {
      llvm::DINodeArray parameterNodes = CollectVarTemplateParams(VarD, &*Unit);
      TemplateParameters = parameterNodes.get();
    }

  llvm::DIExprBuilder ExprBuilder(CGM.getLLVMContext());
  // FIXME: There isn't general support for getting a Constant from an APValue,
  // but we should be able to support all possibilities here.
  if (Init.isInt())
    ExprBuilder.append<llvm::DIOp::Constant>(
        llvm::ConstantInt::get(CGM.getLLVMContext(), Init.getInt()));
  else if (Init.isFloat())
    ExprBuilder.append<llvm::DIOp::Constant>(
        llvm::ConstantFP::get(CGM.getLLVMContext(), Init.getFloat()));

  llvm::DIGlobalVariable *DGV = DBuilder.createGlobalVariable(
      DContext, Name, StringRef(), Unit, getLineNumber(VD->getLocation()), Ty,
      true, true, getOrCreateStaticDataMemberDeclarationOrNull(VarD),
      TemplateParameters, MS, Align);

  DBuilder.createComputedLifetime(DGV, ExprBuilder.intoExpr(), {});

  GV.reset(DGV);
}

void CGDebugInfo::EmitExternalVariable(llvm::GlobalVariable *Var,
                                       const VarDecl *D) {
  assert(CGM.getCodeGenOpts().hasReducedDebugInfo());
  if (D->hasAttr<NoDebugAttr>())
    return;

  auto Align = getDeclAlignIfRequired(D, CGM.getContext());
  llvm::DIFile *Unit = getOrCreateFile(D->getLocation());
  StringRef Name = D->getName();
  llvm::DIType *Ty = getOrCreateType(D->getType(), Unit);
  llvm::dwarf::MemorySpace MS = getDWARFMemorySpace(D);

  llvm::DIScope *DContext = getDeclContextDescriptor(D);
  llvm::DIGlobalVariableExpression *GVE =
      DBuilder.createGlobalVariableExpression(
          DContext, Name, StringRef(), Unit, getLineNumber(D->getLocation()),
          Ty, false, false, nullptr, nullptr, nullptr, MS, Align);
  Var->addDebugInfo(GVE);
}

void CGDebugInfo::EmitPseudoVariable(CGBuilderTy &Builder,
                                     llvm::Instruction *Value, QualType Ty) {
  // Only when -g2 or above is specified, debug info for variables will be
  // generated.
  if (CGM.getCodeGenOpts().getDebugInfo() <=
      llvm::codegenoptions::DebugLineTablesOnly)
    return;

  llvm::DILocation *DIL = Value->getDebugLoc().get();
  if (!DIL)
    return;

  llvm::DIFile *Unit = DIL->getFile();
  llvm::DIType *Type = getOrCreateType(Ty, Unit);

  // Check if Value is already a declared variable and has debug info, in this
  // case we have nothing to do. Clang emits a declared variable as alloca, and
  // it is loaded upon use, so we identify such pattern here.
  if (llvm::LoadInst *Load = dyn_cast<llvm::LoadInst>(Value)) {
    llvm::Value *Var = Load->getPointerOperand();
    // There can be implicit type cast applied on a variable if it is an opaque
    // ptr, in this case its debug info may not match the actual type of object
    // being used as in the next instruction, so we will need to emit a pseudo
    // variable for type-casted value.
    auto DeclareTypeMatches = [&](auto *DbgDeclare) {
      return DbgDeclare->getVariable()->getType() == Type;
    };
    if (any_of(llvm::findDbgDeclares(Var), DeclareTypeMatches) ||
        any_of(llvm::findDVRDeclares(Var), DeclareTypeMatches))
      return;
  }

  llvm::DILocalVariable *D =
      DBuilder.createAutoVariable(LexicalBlockStack.back(), "", nullptr, 0,
                                  Type, false, llvm::DINode::FlagArtificial);

  if (auto InsertPoint = Value->getInsertionPointAfterDef()) {
    DBuilder.insertDbgValueIntrinsic(Value, D, DBuilder.createExpression(), DIL,
                                     &**InsertPoint);
  }
}

void CGDebugInfo::EmitGlobalAlias(const llvm::GlobalValue *GV,
                                  const GlobalDecl GD) {

  assert(GV);

  if (!CGM.getCodeGenOpts().hasReducedDebugInfo())
    return;

  const auto *D = cast<ValueDecl>(GD.getDecl());
  if (D->hasAttr<NoDebugAttr>())
    return;

  auto AliaseeDecl = CGM.getMangledNameDecl(GV->getName());
  llvm::DINode *DI;

  if (!AliaseeDecl)
    // FIXME: Aliasee not declared yet - possibly declared later
    // For example,
    //
    //   1 extern int newname __attribute__((alias("oldname")));
    //   2 int oldname = 1;
    //
    // No debug info would be generated for 'newname' in this case.
    //
    // Fix compiler to generate "newname" as imported_declaration
    // pointing to the DIE of "oldname".
    return;
  if (!(DI = getDeclarationOrDefinition(
            AliaseeDecl.getCanonicalDecl().getDecl())))
    return;

  llvm::DIScope *DContext = getDeclContextDescriptor(D);
  auto Loc = D->getLocation();

  llvm::DIImportedEntity *ImportDI = DBuilder.createImportedDeclaration(
      DContext, DI, getOrCreateFile(Loc), getLineNumber(Loc), D->getName());

  // Record this DIE in the cache for nested declaration reference.
  ImportedDeclCache[GD.getCanonicalDecl().getDecl()].reset(ImportDI);
}

void CGDebugInfo::AddStringLiteralDebugInfo(llvm::GlobalVariable *GV,
                                            const StringLiteral *S) {
  // FIXME: Implement for heterogeneous debug info
  if (CGM.getCodeGenOpts().HeterogeneousDwarf)
    return;

  SourceLocation Loc = S->getStrTokenLoc(0);
  PresumedLoc PLoc = CGM.getContext().getSourceManager().getPresumedLoc(Loc);
  if (!PLoc.isValid())
    return;

  llvm::DIFile *File = getOrCreateFile(Loc);
  llvm::DIGlobalVariableExpression *Debug =
      DBuilder.createGlobalVariableExpression(
          nullptr, StringRef(), StringRef(), getOrCreateFile(Loc),
          getLineNumber(Loc), getOrCreateType(S->getType(), File), true);
  GV->addDebugInfo(Debug);
}

llvm::DIScope *CGDebugInfo::getCurrentContextDescriptor(const Decl *D) {
  if (!LexicalBlockStack.empty())
    return LexicalBlockStack.back();
  llvm::DIScope *Mod = getParentModuleOrNull(D);
  return getContextDescriptor(D, Mod ? Mod : TheCU);
}

void CGDebugInfo::EmitUsingDirective(const UsingDirectiveDecl &UD) {
  if (!CGM.getCodeGenOpts().hasReducedDebugInfo())
    return;
  const NamespaceDecl *NSDecl = UD.getNominatedNamespace();
  if (!NSDecl->isAnonymousNamespace() ||
      CGM.getCodeGenOpts().DebugExplicitImport) {
    auto Loc = UD.getLocation();
    if (!Loc.isValid())
      Loc = CurLoc;
    DBuilder.createImportedModule(
        getCurrentContextDescriptor(cast<Decl>(UD.getDeclContext())),
        getOrCreateNamespace(NSDecl), getOrCreateFile(Loc), getLineNumber(Loc));
  }
}

void CGDebugInfo::EmitUsingShadowDecl(const UsingShadowDecl &USD) {
  if (llvm::DINode *Target =
          getDeclarationOrDefinition(USD.getUnderlyingDecl())) {
    auto Loc = USD.getLocation();
    DBuilder.createImportedDeclaration(
        getCurrentContextDescriptor(cast<Decl>(USD.getDeclContext())), Target,
        getOrCreateFile(Loc), getLineNumber(Loc));
  }
}

void CGDebugInfo::EmitUsingDecl(const UsingDecl &UD) {
  if (!CGM.getCodeGenOpts().hasReducedDebugInfo())
    return;
  assert(UD.shadow_size() &&
         "We shouldn't be codegening an invalid UsingDecl containing no decls");

  for (const auto *USD : UD.shadows()) {
    // FIXME: Skip functions with undeduced auto return type for now since we
    // don't currently have the plumbing for separate declarations & definitions
    // of free functions and mismatched types (auto in the declaration, concrete
    // return type in the definition)
    if (const auto *FD = dyn_cast<FunctionDecl>(USD->getUnderlyingDecl()))
      if (const auto *AT = FD->getType()
                               ->castAs<FunctionProtoType>()
                               ->getContainedAutoType())
        if (AT->getDeducedType().isNull())
          continue;

    EmitUsingShadowDecl(*USD);
    // Emitting one decl is sufficient - debuggers can detect that this is an
    // overloaded name & provide lookup for all the overloads.
    break;
  }
}

void CGDebugInfo::EmitUsingEnumDecl(const UsingEnumDecl &UD) {
  if (!CGM.getCodeGenOpts().hasReducedDebugInfo())
    return;
  assert(UD.shadow_size() &&
         "We shouldn't be codegening an invalid UsingEnumDecl"
         " containing no decls");

  for (const auto *USD : UD.shadows())
    EmitUsingShadowDecl(*USD);
}

void CGDebugInfo::EmitImportDecl(const ImportDecl &ID) {
  if (CGM.getCodeGenOpts().getDebuggerTuning() != llvm::DebuggerKind::LLDB)
    return;
  if (Module *M = ID.getImportedModule()) {
    auto Info = ASTSourceDescriptor(*M);
    auto Loc = ID.getLocation();
    DBuilder.createImportedDeclaration(
        getCurrentContextDescriptor(cast<Decl>(ID.getDeclContext())),
        getOrCreateModuleRef(Info, DebugTypeExtRefs), getOrCreateFile(Loc),
        getLineNumber(Loc));
  }
}

llvm::DIImportedEntity *
CGDebugInfo::EmitNamespaceAlias(const NamespaceAliasDecl &NA) {
  if (!CGM.getCodeGenOpts().hasReducedDebugInfo())
    return nullptr;
  auto &VH = NamespaceAliasCache[&NA];
  if (VH)
    return cast<llvm::DIImportedEntity>(VH);
  llvm::DIImportedEntity *R;
  auto Loc = NA.getLocation();
  if (const auto *Underlying =
          dyn_cast<NamespaceAliasDecl>(NA.getAliasedNamespace()))
    // This could cache & dedup here rather than relying on metadata deduping.
    R = DBuilder.createImportedDeclaration(
        getCurrentContextDescriptor(cast<Decl>(NA.getDeclContext())),
        EmitNamespaceAlias(*Underlying), getOrCreateFile(Loc),
        getLineNumber(Loc), NA.getName());
  else
    R = DBuilder.createImportedDeclaration(
        getCurrentContextDescriptor(cast<Decl>(NA.getDeclContext())),
        getOrCreateNamespace(cast<NamespaceDecl>(NA.getAliasedNamespace())),
        getOrCreateFile(Loc), getLineNumber(Loc), NA.getName());
  VH.reset(R);
  return R;
}

llvm::DINamespace *
CGDebugInfo::getOrCreateNamespace(const NamespaceDecl *NSDecl) {
  // Don't canonicalize the NamespaceDecl here: The DINamespace will be uniqued
  // if necessary, and this way multiple declarations of the same namespace in
  // different parent modules stay distinct.
  auto I = NamespaceCache.find(NSDecl);
  if (I != NamespaceCache.end())
    return cast<llvm::DINamespace>(I->second);

  llvm::DIScope *Context = getDeclContextDescriptor(NSDecl);
  // Don't trust the context if it is a DIModule (see comment above).
  llvm::DINamespace *NS =
      DBuilder.createNameSpace(Context, NSDecl->getName(), NSDecl->isInline());
  NamespaceCache[NSDecl].reset(NS);
  return NS;
}

void CGDebugInfo::setDwoId(uint64_t Signature) {
  assert(TheCU && "no main compile unit");
  TheCU->setDWOId(Signature);
}

void CGDebugInfo::finalize() {
  // Creating types might create further types - invalidating the current
  // element and the size(), so don't cache/reference them.
  for (size_t i = 0; i != ObjCInterfaceCache.size(); ++i) {
    ObjCInterfaceCacheEntry E = ObjCInterfaceCache[i];
    llvm::DIType *Ty = E.Type->getDecl()->getDefinition()
                           ? CreateTypeDefinition(E.Type, E.Unit)
                           : E.Decl;
    DBuilder.replaceTemporary(llvm::TempDIType(E.Decl), Ty);
  }

  // Add methods to interface.
  for (const auto &P : ObjCMethodCache) {
    if (P.second.empty())
      continue;

    QualType QTy(P.first->getTypeForDecl(), 0);
    auto It = TypeCache.find(QTy.getAsOpaquePtr());
    assert(It != TypeCache.end());

    llvm::DICompositeType *InterfaceDecl =
        cast<llvm::DICompositeType>(It->second);

    auto CurElts = InterfaceDecl->getElements();
    SmallVector<llvm::Metadata *, 16> EltTys(CurElts.begin(), CurElts.end());

    // For DWARF v4 or earlier, only add objc_direct methods.
    for (auto &SubprogramDirect : P.second)
      if (CGM.getCodeGenOpts().DwarfVersion >= 5 || SubprogramDirect.getInt())
        EltTys.push_back(SubprogramDirect.getPointer());

    llvm::DINodeArray Elements = DBuilder.getOrCreateArray(EltTys);
    DBuilder.replaceArrays(InterfaceDecl, Elements);
  }

  for (const auto &P : ReplaceMap) {
    assert(P.second);
    auto *Ty = cast<llvm::DIType>(P.second);
    assert(Ty->isForwardDecl());

    auto It = TypeCache.find(P.first);
    assert(It != TypeCache.end());
    assert(It->second);

    DBuilder.replaceTemporary(llvm::TempDIType(Ty),
                              cast<llvm::DIType>(It->second));
  }

  for (const auto &P : FwdDeclReplaceMap) {
    assert(P.second);
    llvm::TempMDNode FwdDecl(cast<llvm::MDNode>(P.second));
    llvm::Metadata *Repl;

    auto It = DeclCache.find(P.first);
    // If there has been no definition for the declaration, call RAUW
    // with ourselves, that will destroy the temporary MDNode and
    // replace it with a standard one, avoiding leaking memory.
    if (It == DeclCache.end())
      Repl = P.second;
    else
      Repl = It->second;

    if (auto *GVE = dyn_cast_or_null<llvm::DIGlobalVariableExpression>(Repl))
      Repl = GVE->getVariable();
    DBuilder.replaceTemporary(std::move(FwdDecl), cast<llvm::MDNode>(Repl));
  }

  // We keep our own list of retained types, because we need to look
  // up the final type in the type cache.
  for (auto &RT : RetainedTypes)
    if (auto MD = TypeCache[RT])
      DBuilder.retainType(cast<llvm::DIType>(MD));

  DBuilder.finalize();
}

// Don't ignore in case of explicit cast where it is referenced indirectly.
void CGDebugInfo::EmitExplicitCastType(QualType Ty) {
  if (CGM.getCodeGenOpts().hasReducedDebugInfo())
    if (auto *DieTy = getOrCreateType(Ty, TheCU->getFile()))
      DBuilder.retainType(DieTy);
}

void CGDebugInfo::EmitAndRetainType(QualType Ty) {
  if (CGM.getCodeGenOpts().hasMaybeUnusedDebugInfo())
    if (auto *DieTy = getOrCreateType(Ty, TheCU->getFile()))
      DBuilder.retainType(DieTy);
}

llvm::DebugLoc CGDebugInfo::SourceLocToDebugLoc(SourceLocation Loc) {
  if (LexicalBlockStack.empty())
    return llvm::DebugLoc();

  llvm::MDNode *Scope = LexicalBlockStack.back();
  return llvm::DILocation::get(CGM.getLLVMContext(), getLineNumber(Loc),
                               getColumnNumber(Loc), Scope);
}

llvm::DINode::DIFlags CGDebugInfo::getCallSiteRelatedAttrs() const {
  // Call site-related attributes are only useful in optimized programs, and
  // when there's a possibility of debugging backtraces.
  if (!CGM.getLangOpts().Optimize ||
      DebugKind == llvm::codegenoptions::NoDebugInfo ||
      DebugKind == llvm::codegenoptions::LocTrackingOnly)
    return llvm::DINode::FlagZero;

  // Call site-related attributes are available in DWARF v5. Some debuggers,
  // while not fully DWARF v5-compliant, may accept these attributes as if they
  // were part of DWARF v4.
  bool SupportsDWARFv4Ext =
      CGM.getCodeGenOpts().DwarfVersion == 4 &&
      (CGM.getCodeGenOpts().getDebuggerTuning() == llvm::DebuggerKind::LLDB ||
       CGM.getCodeGenOpts().getDebuggerTuning() == llvm::DebuggerKind::GDB);

  if (!SupportsDWARFv4Ext && CGM.getCodeGenOpts().DwarfVersion < 5)
    return llvm::DINode::FlagZero;

  return llvm::DINode::FlagAllCallsDescribed;
}

llvm::DIExpression *
CGDebugInfo::createConstantValueExpression(const clang::ValueDecl *VD,
                                           const APValue &Val) {
  // FIXME: Add a representation for integer constants wider than 64 bits.
  if (CGM.getContext().getTypeSize(VD->getType()) > 64)
    return nullptr;

  if (Val.isFloat())
    return DBuilder.createConstantValueExpression(
        Val.getFloat().bitcastToAPInt().getZExtValue());

  if (!Val.isInt())
    return nullptr;

  llvm::APSInt const &ValInt = Val.getInt();
  std::optional<uint64_t> ValIntOpt;
  if (ValInt.isUnsigned())
    ValIntOpt = ValInt.tryZExtValue();
  else if (auto tmp = ValInt.trySExtValue())
    // Transform a signed optional to unsigned optional. When cpp 23 comes,
    // use std::optional::transform
    ValIntOpt = static_cast<uint64_t>(*tmp);

  if (ValIntOpt)
    return DBuilder.createConstantValueExpression(ValIntOpt.value());

  return nullptr;
}<|MERGE_RESOLUTION|>--- conflicted
+++ resolved
@@ -4935,7 +4935,6 @@
   return D;
 }
 
-<<<<<<< HEAD
 llvm::DILocalVariable *CGDebugInfo::EmitDef(const BindingDecl *BD,
                                             llvm::Value *Storage,
                                             std::optional<unsigned> ArgNo,
@@ -4950,7 +4949,8 @@
   if (isa<DeclRefExpr>(BD->getBinding()))
     return nullptr;
 
-  llvm::DIType *Ty = CreateBindingDeclType(BD);
+  llvm::DIFile *Unit = getOrCreateFile(BD->getLocation());
+  llvm::DIType *Ty = getOrCreateType(BD->getType(), Unit);
   if (!Ty)
     return nullptr;
 
@@ -4974,7 +4974,6 @@
   unsigned Column = getColumnNumber(BD->getLocation());
   StringRef Name = BD->getName();
   auto *Scope = cast<llvm::DIScope>(LexicalBlockStack.back());
-  llvm::DIFile *Unit = getOrCreateFile(BD->getLocation());
   // Create the descriptor for the variable.
   llvm::DILocalVariable *D = DBuilder.createAutoVariable(
       Scope, Name, Unit, Line, Ty, CGM.getLangOpts().Optimize,
@@ -5214,42 +5213,6 @@
   return D;
 }
 
-llvm::DIType *CGDebugInfo::CreateBindingDeclType(const BindingDecl *BD) {
-  llvm::DIFile *Unit = getOrCreateFile(BD->getLocation());
-
-  // If the declaration is bound to a bitfield struct field, its type may have a
-  // size that is different from its deduced declaration type's.
-  if (const MemberExpr *ME = dyn_cast<MemberExpr>(BD->getBinding())) {
-    if (const FieldDecl *FD = dyn_cast<FieldDecl>(ME->getMemberDecl())) {
-      if (FD->isBitField()) {
-        ASTContext &Context = CGM.getContext();
-        const CGRecordLayout &RL =
-            CGM.getTypes().getCGRecordLayout(FD->getParent());
-        const CGBitFieldInfo &Info = RL.getBitFieldInfo(FD);
-
-        // Find an integer type with the same bitwidth as the bitfield size. If
-        // no suitable type is present in the target, give up on producing debug
-        // information as it would be wrong. It is certainly possible to produce
-        // correct debug info, but the logic isn't currently implemented.
-        uint64_t BitfieldSizeInBits = Info.Size;
-        QualType IntTy =
-            Context.getIntTypeForBitwidth(BitfieldSizeInBits, Info.IsSigned);
-        if (IntTy.isNull())
-          return nullptr;
-        Qualifiers Quals = BD->getType().getQualifiers();
-        QualType FinalTy = Context.getQualifiedType(IntTy, Quals);
-        llvm::DIType *Ty = getOrCreateType(FinalTy, Unit);
-        assert(Ty);
-        return Ty;
-      }
-    }
-  }
-
-  return getOrCreateType(BD->getType(), Unit);
-}
-
-=======
->>>>>>> 74390722
 llvm::DILocalVariable *CGDebugInfo::EmitDeclare(const BindingDecl *BD,
                                                 llvm::Value *Storage,
                                                 std::optional<unsigned> ArgNo,
@@ -5308,15 +5271,6 @@
       const ASTRecordLayout &layout =
           CGM.getContext().getASTRecordLayout(parent);
       const uint64_t fieldOffset = layout.getFieldOffset(fieldIndex);
-<<<<<<< HEAD
-
-      if (fieldOffset != 0) {
-        // Currently if the field offset is not a multiple of byte, the produced
-       // location would not be accurate. Therefore give up.
-       if (fieldOffset % CGM.getContext().getCharWidth() != 0)
-         return nullptr;
-
-=======
       if (FD->isBitField()) {
         const CGRecordLayout &RL =
             CGM.getTypes().getCGRecordLayout(FD->getParent());
@@ -5340,7 +5294,6 @@
       } else if (fieldOffset != 0) {
         assert(fieldOffset % CGM.getContext().getCharWidth() == 0 &&
                "Unexpected non-bitfield with non-byte-aligned offset");
->>>>>>> 74390722
         Expr.push_back(llvm::dwarf::DW_OP_plus_uconst);
         Expr.push_back(
             CGM.getContext().toCharUnitsFromBits(fieldOffset).getQuantity());
