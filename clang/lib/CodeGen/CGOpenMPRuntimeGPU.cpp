//===---- CGOpenMPRuntimeGPU.cpp - Interface to OpenMP GPU Runtimes ----===//
//
// Part of the LLVM Project, under the Apache License v2.0 with LLVM Exceptions.
// See https://llvm.org/LICENSE.txt for license information.
// SPDX-License-Identifier: Apache-2.0 WITH LLVM-exception
//
//===----------------------------------------------------------------------===//
//
// This provides a generalized class for OpenMP runtime code generation
// specialized by GPU targets NVPTX and AMDGCN.
//
//===----------------------------------------------------------------------===//

#include "CGOpenMPRuntimeGPU.h"
#include "CodeGenFunction.h"
#include "clang/AST/Attr.h"
#include "clang/AST/DeclOpenMP.h"
#include "clang/AST/OpenMPClause.h"
#include "clang/AST/StmtOpenMP.h"
#include "clang/AST/StmtVisitor.h"
#include "clang/Basic/Cuda.h"
#include "llvm/ADT/SmallPtrSet.h"
#include "llvm/Frontend/OpenMP/OMPGridValues.h"
#include "llvm/IR/IntrinsicsAMDGPU.h"
#include "llvm/IR/Metadata.h"
#include "llvm/Support/Debug.h"
#include "llvm/Support/MathExtras.h"

using namespace clang;
using namespace CodeGen;
using namespace llvm::omp;

#define NO_LOOP_XTEAM_RED "no-loop-xteam-red"

namespace {
/// Pre(post)-action for different OpenMP constructs specialized for NVPTX.
class NVPTXActionTy final : public PrePostActionTy {
  llvm::FunctionCallee EnterCallee = nullptr;
  ArrayRef<llvm::Value *> EnterArgs;
  llvm::FunctionCallee ExitCallee = nullptr;
  ArrayRef<llvm::Value *> ExitArgs;
  bool Conditional = false;
  llvm::BasicBlock *ContBlock = nullptr;

public:
  NVPTXActionTy(llvm::FunctionCallee EnterCallee,
                ArrayRef<llvm::Value *> EnterArgs,
                llvm::FunctionCallee ExitCallee,
                ArrayRef<llvm::Value *> ExitArgs, bool Conditional = false)
      : EnterCallee(EnterCallee), EnterArgs(EnterArgs), ExitCallee(ExitCallee),
        ExitArgs(ExitArgs), Conditional(Conditional) {}
  void Enter(CodeGenFunction &CGF) override {
    llvm::Value *EnterRes = CGF.EmitRuntimeCall(EnterCallee, EnterArgs);
    if (Conditional) {
      llvm::Value *CallBool = CGF.Builder.CreateIsNotNull(EnterRes);
      auto *ThenBlock = CGF.createBasicBlock("omp_if.then");
      ContBlock = CGF.createBasicBlock("omp_if.end");
      // Generate the branch (If-stmt)
      CGF.Builder.CreateCondBr(CallBool, ThenBlock, ContBlock);
      CGF.EmitBlock(ThenBlock);
    }
  }
  void Done(CodeGenFunction &CGF) {
    // Emit the rest of blocks/branches
    CGF.EmitBranch(ContBlock);
    CGF.EmitBlock(ContBlock, true);
  }
  void Exit(CodeGenFunction &CGF) override {
    CGF.EmitRuntimeCall(ExitCallee, ExitArgs);
  }
};

/// A class to track the execution mode when codegening directives within
/// a target region. The appropriate mode (SPMD|NON-SPMD) is set on entry
/// to the target region and used by containing directives such as 'parallel'
/// to emit optimized code.
class ExecutionRuntimeModesRAII {
private:
  CGOpenMPRuntimeGPU::ExecutionMode SavedExecMode =
      CGOpenMPRuntimeGPU::EM_Unknown;
  CGOpenMPRuntimeGPU::ExecutionMode &ExecMode;

public:
  ExecutionRuntimeModesRAII(CGOpenMPRuntimeGPU::ExecutionMode &ExecMode,
                            CGOpenMPRuntimeGPU::ExecutionMode EntryMode)
      : ExecMode(ExecMode) {
    SavedExecMode = ExecMode;
    ExecMode = EntryMode;
  }
  ~ExecutionRuntimeModesRAII() { ExecMode = SavedExecMode; }
};

static const ValueDecl *getPrivateItem(const Expr *RefExpr) {
  RefExpr = RefExpr->IgnoreParens();
  if (const auto *ASE = dyn_cast<ArraySubscriptExpr>(RefExpr)) {
    const Expr *Base = ASE->getBase()->IgnoreParenImpCasts();
    while (const auto *TempASE = dyn_cast<ArraySubscriptExpr>(Base))
      Base = TempASE->getBase()->IgnoreParenImpCasts();
    RefExpr = Base;
  } else if (auto *OASE = dyn_cast<OMPArraySectionExpr>(RefExpr)) {
    const Expr *Base = OASE->getBase()->IgnoreParenImpCasts();
    while (const auto *TempOASE = dyn_cast<OMPArraySectionExpr>(Base))
      Base = TempOASE->getBase()->IgnoreParenImpCasts();
    while (const auto *TempASE = dyn_cast<ArraySubscriptExpr>(Base))
      Base = TempASE->getBase()->IgnoreParenImpCasts();
    RefExpr = Base;
  }
  RefExpr = RefExpr->IgnoreParenImpCasts();
  if (const auto *DE = dyn_cast<DeclRefExpr>(RefExpr))
    return cast<ValueDecl>(DE->getDecl()->getCanonicalDecl());
  const auto *ME = cast<MemberExpr>(RefExpr);
  return cast<ValueDecl>(ME->getMemberDecl()->getCanonicalDecl());
}

static RecordDecl *buildRecordForGlobalizedVars(
    ASTContext &C, ArrayRef<const ValueDecl *> EscapedDecls,
    ArrayRef<const ValueDecl *> EscapedDeclsForTeams,
    llvm::SmallDenseMap<const ValueDecl *, const FieldDecl *>
        &MappedDeclsFields,
    int BufSize) {
  using VarsDataTy = std::pair<CharUnits /*Align*/, const ValueDecl *>;
  if (EscapedDecls.empty() && EscapedDeclsForTeams.empty())
    return nullptr;
  SmallVector<VarsDataTy, 4> GlobalizedVars;
  for (const ValueDecl *D : EscapedDecls)
    GlobalizedVars.emplace_back(C.getDeclAlign(D), D);
  for (const ValueDecl *D : EscapedDeclsForTeams)
    GlobalizedVars.emplace_back(C.getDeclAlign(D), D);

  // Build struct _globalized_locals_ty {
  //         /*  globalized vars  */[WarSize] align (decl_align)
  //         /*  globalized vars  */ for EscapedDeclsForTeams
  //       };
  RecordDecl *GlobalizedRD = C.buildImplicitRecord("_globalized_locals_ty");
  GlobalizedRD->startDefinition();
  llvm::SmallPtrSet<const ValueDecl *, 16> SingleEscaped(
      EscapedDeclsForTeams.begin(), EscapedDeclsForTeams.end());
  for (const auto &Pair : GlobalizedVars) {
    const ValueDecl *VD = Pair.second;
    QualType Type = VD->getType();
    if (Type->isLValueReferenceType())
      Type = C.getPointerType(Type.getNonReferenceType());
    else
      Type = Type.getNonReferenceType();
    SourceLocation Loc = VD->getLocation();
    FieldDecl *Field;
    if (SingleEscaped.count(VD)) {
      Field = FieldDecl::Create(
          C, GlobalizedRD, Loc, Loc, VD->getIdentifier(), Type,
          C.getTrivialTypeSourceInfo(Type, SourceLocation()),
          /*BW=*/nullptr, /*Mutable=*/false,
          /*InitStyle=*/ICIS_NoInit);
      Field->setAccess(AS_public);
      if (VD->hasAttrs()) {
        for (specific_attr_iterator<AlignedAttr> I(VD->getAttrs().begin()),
             E(VD->getAttrs().end());
             I != E; ++I)
          Field->addAttr(*I);
      }
    } else {
      if (BufSize > 1) {
        llvm::APInt ArraySize(32, BufSize);
        Type = C.getConstantArrayType(Type, ArraySize, nullptr,
                                      ArraySizeModifier::Normal, 0);
      }
      Field = FieldDecl::Create(
          C, GlobalizedRD, Loc, Loc, VD->getIdentifier(), Type,
          C.getTrivialTypeSourceInfo(Type, SourceLocation()),
          /*BW=*/nullptr, /*Mutable=*/false,
          /*InitStyle=*/ICIS_NoInit);
      Field->setAccess(AS_public);
      llvm::APInt Align(32, Pair.first.getQuantity());
      Field->addAttr(AlignedAttr::CreateImplicit(
          C, /*IsAlignmentExpr=*/true,
          IntegerLiteral::Create(C, Align,
                                 C.getIntTypeForBitwidth(32, /*Signed=*/0),
                                 SourceLocation()),
          {}, AlignedAttr::GNU_aligned));
    }
    GlobalizedRD->addDecl(Field);
    MappedDeclsFields.try_emplace(VD, Field);
  }
  GlobalizedRD->completeDefinition();
  return GlobalizedRD;
}

/// Get the list of variables that can escape their declaration context.
class CheckVarsEscapingDeclContext final
    : public ConstStmtVisitor<CheckVarsEscapingDeclContext> {
  CodeGenFunction &CGF;
  llvm::SetVector<const ValueDecl *> EscapedDecls;
  llvm::SetVector<const ValueDecl *> EscapedVariableLengthDecls;
  llvm::SetVector<const ValueDecl *> DelayedVariableLengthDecls;
  llvm::SmallPtrSet<const Decl *, 4> EscapedParameters;
  RecordDecl *GlobalizedRD = nullptr;
  llvm::SmallDenseMap<const ValueDecl *, const FieldDecl *> MappedDeclsFields;
  bool AllEscaped = false;
  bool IsForCombinedParallelRegion = false;

  void markAsEscaped(const ValueDecl *VD) {
    // Do not globalize declare target variables.
    if (!isa<VarDecl>(VD) ||
        OMPDeclareTargetDeclAttr::isDeclareTargetDeclaration(VD))
      return;
    VD = cast<ValueDecl>(VD->getCanonicalDecl());
    // Use user-specified allocation.
    if (VD->hasAttrs() && VD->hasAttr<OMPAllocateDeclAttr>())
      return;
    // Variables captured by value must be globalized.
    bool IsCaptured = false;
    if (auto *CSI = CGF.CapturedStmtInfo) {
      if (const FieldDecl *FD = CSI->lookup(cast<VarDecl>(VD))) {
        // Check if need to capture the variable that was already captured by
        // value in the outer region.
        IsCaptured = true;
        if (!IsForCombinedParallelRegion) {
          if (!FD->hasAttrs())
            return;
          const auto *Attr = FD->getAttr<OMPCaptureKindAttr>();
          if (!Attr)
            return;
          if (((Attr->getCaptureKind() != OMPC_map) &&
               !isOpenMPPrivate(Attr->getCaptureKind())) ||
              ((Attr->getCaptureKind() == OMPC_map) &&
               !FD->getType()->isAnyPointerType()))
            return;
        }
        if (!FD->getType()->isReferenceType()) {
          assert(!VD->getType()->isVariablyModifiedType() &&
                 "Parameter captured by value with variably modified type");
          EscapedParameters.insert(VD);
        } else if (!IsForCombinedParallelRegion) {
          return;
        }
      }
    }
    if ((!CGF.CapturedStmtInfo ||
         (IsForCombinedParallelRegion && CGF.CapturedStmtInfo)) &&
        VD->getType()->isReferenceType())
      // Do not globalize variables with reference type.
      return;
    if (VD->getType()->isVariablyModifiedType()) {
      // If not captured at the target region level then mark the escaped
      // variable as delayed.
      if (IsCaptured)
        EscapedVariableLengthDecls.insert(VD);
      else
        DelayedVariableLengthDecls.insert(VD);
    } else
      EscapedDecls.insert(VD);
  }

  void VisitValueDecl(const ValueDecl *VD) {
    if (VD->getType()->isLValueReferenceType())
      markAsEscaped(VD);
    if (const auto *VarD = dyn_cast<VarDecl>(VD)) {
      if (!isa<ParmVarDecl>(VarD) && VarD->hasInit()) {
        const bool SavedAllEscaped = AllEscaped;
        AllEscaped = VD->getType()->isLValueReferenceType();
        Visit(VarD->getInit());
        AllEscaped = SavedAllEscaped;
      }
    }
  }
  void VisitOpenMPCapturedStmt(const CapturedStmt *S,
                               ArrayRef<OMPClause *> Clauses,
                               bool IsCombinedParallelRegion) {
    if (!S)
      return;
    for (const CapturedStmt::Capture &C : S->captures()) {
      if (C.capturesVariable() && !C.capturesVariableByCopy()) {
        const ValueDecl *VD = C.getCapturedVar();
        bool SavedIsForCombinedParallelRegion = IsForCombinedParallelRegion;
        if (IsCombinedParallelRegion) {
          // Check if the variable is privatized in the combined construct and
          // those private copies must be shared in the inner parallel
          // directive.
          IsForCombinedParallelRegion = false;
          for (const OMPClause *C : Clauses) {
            if (!isOpenMPPrivate(C->getClauseKind()) ||
                C->getClauseKind() == OMPC_reduction ||
                C->getClauseKind() == OMPC_linear ||
                C->getClauseKind() == OMPC_private)
              continue;
            ArrayRef<const Expr *> Vars;
            if (const auto *PC = dyn_cast<OMPFirstprivateClause>(C))
              Vars = PC->getVarRefs();
            else if (const auto *PC = dyn_cast<OMPLastprivateClause>(C))
              Vars = PC->getVarRefs();
            else
              llvm_unreachable("Unexpected clause.");
            for (const auto *E : Vars) {
              const Decl *D =
                  cast<DeclRefExpr>(E)->getDecl()->getCanonicalDecl();
              if (D == VD->getCanonicalDecl()) {
                IsForCombinedParallelRegion = true;
                break;
              }
            }
            if (IsForCombinedParallelRegion)
              break;
          }
        }
        markAsEscaped(VD);
        if (isa<OMPCapturedExprDecl>(VD))
          VisitValueDecl(VD);
        IsForCombinedParallelRegion = SavedIsForCombinedParallelRegion;
      }
    }
  }

  void buildRecordForGlobalizedVars(bool IsInTTDRegion) {
    assert(!GlobalizedRD &&
           "Record for globalized variables is built already.");
    ArrayRef<const ValueDecl *> EscapedDeclsForParallel, EscapedDeclsForTeams;
    unsigned WarpSize = CGF.getTarget().getGridValue().GV_Warp_Size;
    if (IsInTTDRegion)
      EscapedDeclsForTeams = EscapedDecls.getArrayRef();
    else
      EscapedDeclsForParallel = EscapedDecls.getArrayRef();
    GlobalizedRD = ::buildRecordForGlobalizedVars(
        CGF.getContext(), EscapedDeclsForParallel, EscapedDeclsForTeams,
        MappedDeclsFields, WarpSize);
  }

public:
  CheckVarsEscapingDeclContext(CodeGenFunction &CGF,
                               ArrayRef<const ValueDecl *> TeamsReductions)
      : CGF(CGF), EscapedDecls(TeamsReductions.begin(), TeamsReductions.end()) {
  }
  virtual ~CheckVarsEscapingDeclContext() = default;
  void VisitDeclStmt(const DeclStmt *S) {
    if (!S)
      return;
    for (const Decl *D : S->decls())
      if (const auto *VD = dyn_cast_or_null<ValueDecl>(D))
        VisitValueDecl(VD);
  }
  void VisitOMPExecutableDirective(const OMPExecutableDirective *D) {
    if (!D)
      return;
    if (!D->hasAssociatedStmt())
      return;
    if (const auto *S =
            dyn_cast_or_null<CapturedStmt>(D->getAssociatedStmt())) {
      // Do not analyze directives that do not actually require capturing,
      // like `omp for` or `omp simd` directives.
      llvm::SmallVector<OpenMPDirectiveKind, 4> CaptureRegions;
      getOpenMPCaptureRegions(CaptureRegions, D->getDirectiveKind());
      if (CaptureRegions.size() == 1 && CaptureRegions.back() == OMPD_unknown) {
        VisitStmt(S->getCapturedStmt());
        return;
      }
      VisitOpenMPCapturedStmt(
          S, D->clauses(),
          CaptureRegions.back() == OMPD_parallel &&
              isOpenMPDistributeDirective(D->getDirectiveKind()));
    }
  }
  void VisitCapturedStmt(const CapturedStmt *S) {
    if (!S)
      return;
    for (const CapturedStmt::Capture &C : S->captures()) {
      if (C.capturesVariable() && !C.capturesVariableByCopy()) {
        const ValueDecl *VD = C.getCapturedVar();
        markAsEscaped(VD);
        if (isa<OMPCapturedExprDecl>(VD))
          VisitValueDecl(VD);
      }
    }
  }
  void VisitLambdaExpr(const LambdaExpr *E) {
    if (!E)
      return;
    for (const LambdaCapture &C : E->captures()) {
      if (C.capturesVariable()) {
        if (C.getCaptureKind() == LCK_ByRef) {
          const ValueDecl *VD = C.getCapturedVar();
          markAsEscaped(VD);
          if (E->isInitCapture(&C) || isa<OMPCapturedExprDecl>(VD))
            VisitValueDecl(VD);
        }
      }
    }
  }
  void VisitBlockExpr(const BlockExpr *E) {
    if (!E)
      return;
    for (const BlockDecl::Capture &C : E->getBlockDecl()->captures()) {
      if (C.isByRef()) {
        const VarDecl *VD = C.getVariable();
        markAsEscaped(VD);
        if (isa<OMPCapturedExprDecl>(VD) || VD->isInitCapture())
          VisitValueDecl(VD);
      }
    }
  }
  void VisitCallExpr(const CallExpr *E) {
    if (!E)
      return;
    for (const Expr *Arg : E->arguments()) {
      if (!Arg)
        continue;
      if (Arg->isLValue()) {
        const bool SavedAllEscaped = AllEscaped;
        AllEscaped = true;
        Visit(Arg);
        AllEscaped = SavedAllEscaped;
      } else {
        Visit(Arg);
      }
    }
    Visit(E->getCallee());
  }
  void VisitDeclRefExpr(const DeclRefExpr *E) {
    if (!E)
      return;
    const ValueDecl *VD = E->getDecl();
    if (AllEscaped)
      markAsEscaped(VD);
    if (isa<OMPCapturedExprDecl>(VD))
      VisitValueDecl(VD);
    else if (VD->isInitCapture())
      VisitValueDecl(VD);
  }
  void VisitUnaryOperator(const UnaryOperator *E) {
    if (!E)
      return;
    if (E->getOpcode() == UO_AddrOf) {
      const bool SavedAllEscaped = AllEscaped;
      AllEscaped = true;
      Visit(E->getSubExpr());
      AllEscaped = SavedAllEscaped;
    } else {
      Visit(E->getSubExpr());
    }
  }
  void VisitImplicitCastExpr(const ImplicitCastExpr *E) {
    if (!E)
      return;
    if (E->getCastKind() == CK_ArrayToPointerDecay) {
      const bool SavedAllEscaped = AllEscaped;
      AllEscaped = true;
      Visit(E->getSubExpr());
      AllEscaped = SavedAllEscaped;
    } else {
      Visit(E->getSubExpr());
    }
  }
  void VisitExpr(const Expr *E) {
    if (!E)
      return;
    bool SavedAllEscaped = AllEscaped;
    if (!E->isLValue())
      AllEscaped = false;
    for (const Stmt *Child : E->children())
      if (Child)
        Visit(Child);
    AllEscaped = SavedAllEscaped;
  }
  void VisitStmt(const Stmt *S) {
    if (!S)
      return;
    for (const Stmt *Child : S->children())
      if (Child)
        Visit(Child);
  }

  /// Returns the record that handles all the escaped local variables and used
  /// instead of their original storage.
  const RecordDecl *getGlobalizedRecord(bool IsInTTDRegion) {
    if (!GlobalizedRD)
      buildRecordForGlobalizedVars(IsInTTDRegion);
    return GlobalizedRD;
  }

  /// Returns the field in the globalized record for the escaped variable.
  const FieldDecl *getFieldForGlobalizedVar(const ValueDecl *VD) const {
    assert(GlobalizedRD &&
           "Record for globalized variables must be generated already.");
    return MappedDeclsFields.lookup(VD);
  }

  /// Returns the list of the escaped local variables/parameters.
  ArrayRef<const ValueDecl *> getEscapedDecls() const {
    return EscapedDecls.getArrayRef();
  }

  /// Checks if the escaped local variable is actually a parameter passed by
  /// value.
  const llvm::SmallPtrSetImpl<const Decl *> &getEscapedParameters() const {
    return EscapedParameters;
  }

  /// Returns the list of the escaped variables with the variably modified
  /// types.
  ArrayRef<const ValueDecl *> getEscapedVariableLengthDecls() const {
    return EscapedVariableLengthDecls.getArrayRef();
  }

  /// Returns the list of the delayed variables with the variably modified
  /// types.
  ArrayRef<const ValueDecl *> getDelayedVariableLengthDecls() const {
    return DelayedVariableLengthDecls.getArrayRef();
  }
};
} // anonymous namespace

/// Get the id of the warp in the block.
/// We assume that the warp size is 32, which is always the case
/// on the NVPTX device, to generate more efficient code.
static llvm::Value *getNVPTXWarpID(CodeGenFunction &CGF) {
  CGBuilderTy &Bld = CGF.Builder;
  unsigned LaneIDBits =
      llvm::Log2_32(CGF.getTarget().getGridValue().GV_Warp_Size);
  auto &RT = static_cast<CGOpenMPRuntimeGPU &>(CGF.CGM.getOpenMPRuntime());
  return Bld.CreateAShr(RT.getGPUThreadID(CGF), LaneIDBits, "nvptx_warp_id");
}

/// Get the id of the current lane in the Warp.
/// We assume that the warp size is 32, which is always the case
/// on the NVPTX device, to generate more efficient code.
static llvm::Value *getNVPTXLaneID(CodeGenFunction &CGF) {
  CGBuilderTy &Bld = CGF.Builder;
  unsigned LaneIDBits =
      llvm::Log2_32(CGF.getTarget().getGridValue().GV_Warp_Size);
  assert(LaneIDBits < 32 && "Invalid LaneIDBits size in NVPTX device.");
  unsigned LaneIDMask = ~0u >> (32u - LaneIDBits);
  auto &RT = static_cast<CGOpenMPRuntimeGPU &>(CGF.CGM.getOpenMPRuntime());
  return Bld.CreateAnd(RT.getGPUThreadID(CGF), Bld.getInt32(LaneIDMask),
                       "nvptx_lane_id");
}

CGOpenMPRuntimeGPU::ExecutionMode
CGOpenMPRuntimeGPU::getExecutionMode() const {
  return CurrentExecutionMode;
}

CGOpenMPRuntimeGPU::DataSharingMode
CGOpenMPRuntimeGPU::getDataSharingMode() const {
  return CurrentDataSharingMode;
}

/// Check for inner (nested) SPMD construct, if any
static bool hasNestedSPMDDirective(ASTContext &Ctx,
                                   const OMPExecutableDirective &D) {
  const auto *CS = D.getInnermostCapturedStmt();
  const auto *Body =
      CS->getCapturedStmt()->IgnoreContainers(/*IgnoreCaptured=*/true);
  const Stmt *ChildStmt = CGOpenMPRuntime::getSingleCompoundChild(Ctx, Body);

  if (const auto *NestedDir =
          dyn_cast_or_null<OMPExecutableDirective>(ChildStmt)) {
    OpenMPDirectiveKind DKind = NestedDir->getDirectiveKind();
    switch (D.getDirectiveKind()) {
    case OMPD_target:
      if (isOpenMPParallelDirective(DKind))
        return true;
      if (DKind == OMPD_teams) {
        Body = NestedDir->getInnermostCapturedStmt()->IgnoreContainers(
            /*IgnoreCaptured=*/true);
        if (!Body)
          return false;
        ChildStmt = CGOpenMPRuntime::getSingleCompoundChild(Ctx, Body);
        if (const auto *NND =
                dyn_cast_or_null<OMPExecutableDirective>(ChildStmt)) {
          DKind = NND->getDirectiveKind();
          if (isOpenMPParallelDirective(DKind))
            return true;
        }
      }
      return false;
    case OMPD_target_teams:
      return isOpenMPParallelDirective(DKind);
    case OMPD_target_simd:
    case OMPD_target_parallel:
    case OMPD_target_parallel_for:
    case OMPD_target_parallel_for_simd:
    case OMPD_target_teams_distribute:
    case OMPD_target_teams_distribute_simd:
    case OMPD_target_teams_distribute_parallel_for:
    case OMPD_target_teams_distribute_parallel_for_simd:
    case OMPD_parallel:
    case OMPD_for:
    case OMPD_parallel_for:
    case OMPD_parallel_master:
    case OMPD_parallel_sections:
    case OMPD_for_simd:
    case OMPD_parallel_for_simd:
    case OMPD_cancel:
    case OMPD_cancellation_point:
    case OMPD_ordered:
    case OMPD_threadprivate:
    case OMPD_allocate:
    case OMPD_task:
    case OMPD_simd:
    case OMPD_sections:
    case OMPD_section:
    case OMPD_single:
    case OMPD_master:
    case OMPD_critical:
    case OMPD_taskyield:
    case OMPD_barrier:
    case OMPD_taskwait:
    case OMPD_taskgroup:
    case OMPD_atomic:
    case OMPD_flush:
    case OMPD_depobj:
    case OMPD_scan:
    case OMPD_teams:
    case OMPD_target_data:
    case OMPD_target_exit_data:
    case OMPD_target_enter_data:
    case OMPD_distribute:
    case OMPD_distribute_simd:
    case OMPD_distribute_parallel_for:
    case OMPD_distribute_parallel_for_simd:
    case OMPD_teams_distribute:
    case OMPD_teams_distribute_simd:
    case OMPD_teams_distribute_parallel_for:
    case OMPD_teams_distribute_parallel_for_simd:
    case OMPD_target_update:
    case OMPD_declare_simd:
    case OMPD_declare_variant:
    case OMPD_begin_declare_variant:
    case OMPD_end_declare_variant:
    case OMPD_declare_target:
    case OMPD_end_declare_target:
    case OMPD_declare_reduction:
    case OMPD_declare_mapper:
    case OMPD_taskloop:
    case OMPD_taskloop_simd:
    case OMPD_master_taskloop:
    case OMPD_master_taskloop_simd:
    case OMPD_parallel_master_taskloop:
    case OMPD_parallel_master_taskloop_simd:
    case OMPD_requires:
    case OMPD_unknown:
    default:
      llvm_unreachable("Unexpected directive.");
    }
  }

  return false;
}

static bool supportsSPMDExecutionMode(CodeGenModule &CGM,
                                      const OMPExecutableDirective &D) {
  ASTContext &Ctx = CGM.getContext();
  OpenMPDirectiveKind DirectiveKind = D.getDirectiveKind();
  switch (DirectiveKind) {
  case OMPD_target:
  case OMPD_target_teams:
    return hasNestedSPMDDirective(Ctx, D);
  case OMPD_target_parallel_loop:
  case OMPD_target_parallel:
  case OMPD_target_parallel_for:
  case OMPD_target_parallel_for_simd:
  case OMPD_target_teams_distribute_parallel_for:
  case OMPD_target_teams_distribute_parallel_for_simd:
  case OMPD_target_simd:
  case OMPD_target_teams_distribute_simd:
    return true;
  case OMPD_target_teams_distribute:
    return false;
  case OMPD_target_teams_loop:
    // Whether this is true or not depends on how the directive will
    // eventually be emitted.
<<<<<<< HEAD
    return CGM.TeamsLoopCanBeParallelFor(D);
=======
    if (auto *TTLD = dyn_cast<OMPTargetTeamsGenericLoopDirective>(&D))
      return TTLD->canBeParallelFor();
    return false;
>>>>>>> a9d4ddd9
  case OMPD_parallel:
  case OMPD_for:
  case OMPD_parallel_for:
  case OMPD_parallel_master:
  case OMPD_parallel_sections:
  case OMPD_for_simd:
  case OMPD_parallel_for_simd:
  case OMPD_cancel:
  case OMPD_cancellation_point:
  case OMPD_ordered:
  case OMPD_threadprivate:
  case OMPD_allocate:
  case OMPD_task:
  case OMPD_simd:
  case OMPD_sections:
  case OMPD_section:
  case OMPD_single:
  case OMPD_master:
  case OMPD_critical:
  case OMPD_taskyield:
  case OMPD_barrier:
  case OMPD_taskwait:
  case OMPD_taskgroup:
  case OMPD_atomic:
  case OMPD_flush:
  case OMPD_depobj:
  case OMPD_scan:
  case OMPD_teams:
  case OMPD_target_data:
  case OMPD_target_exit_data:
  case OMPD_target_enter_data:
  case OMPD_distribute:
  case OMPD_distribute_simd:
  case OMPD_distribute_parallel_for:
  case OMPD_distribute_parallel_for_simd:
  case OMPD_teams_distribute:
  case OMPD_teams_distribute_simd:
  case OMPD_teams_distribute_parallel_for:
  case OMPD_teams_distribute_parallel_for_simd:
  case OMPD_target_update:
  case OMPD_declare_simd:
  case OMPD_declare_variant:
  case OMPD_begin_declare_variant:
  case OMPD_end_declare_variant:
  case OMPD_declare_target:
  case OMPD_end_declare_target:
  case OMPD_declare_reduction:
  case OMPD_declare_mapper:
  case OMPD_taskloop:
  case OMPD_taskloop_simd:
  case OMPD_master_taskloop:
  case OMPD_master_taskloop_simd:
  case OMPD_parallel_master_taskloop:
  case OMPD_parallel_master_taskloop_simd:
  case OMPD_requires:
  case OMPD_unknown:
  default:
    break;
  }
  llvm_unreachable(
      "Unknown programming model for OpenMP directive on NVPTX target.");
}

/// Check if the directive is loops based and has schedule clause at all or has
/// static scheduling.
static bool hasStaticScheduling(const OMPExecutableDirective &D) {
  assert(isOpenMPWorksharingDirective(D.getDirectiveKind()) &&
         isOpenMPLoopDirective(D.getDirectiveKind()) &&
         "Expected loop-based directive.");
  return !D.hasClausesOfKind<OMPOrderedClause>() &&
         (!D.hasClausesOfKind<OMPScheduleClause>() ||
          llvm::any_of(D.getClausesOfKind<OMPScheduleClause>(),
                       [](const OMPScheduleClause *C) {
                         return C->getScheduleKind() == OMPC_SCHEDULE_static;
                       }));
}

// Create a unique global variable to indicate the flat-work-group-size
// for this region. Values are [1..1024].
static void setPropertyWorkGroupSize(CodeGenModule &CGM, StringRef Name,
                                     int WGSize) {
  auto *GVMode = new llvm::GlobalVariable(
      CGM.getModule(), CGM.Int16Ty,
      /*isConstant=*/true, llvm::GlobalValue::WeakAnyLinkage,
      llvm::ConstantInt::get(CGM.Int16Ty, WGSize), Twine(Name, "_wg_size"));

  CGM.addCompilerUsedGlobal(GVMode);
}

// Compute the correct number of threads in a team
// to accommodate for a master thread.
// Keep aligned with amdgpu plugin code located in function getLaunchVals
static int ComputeGenericWorkgroupSize(CodeGenModule &CGM, int WorkgroupSize) {
  assert(WorkgroupSize >= 0);
  int MaxWorkGroupSz = CGM.getTarget().getGridValue().GV_Max_WG_Size;
  int WorkgroupSizeWithMaster = -1;

  // Add master thread in additional warp for GENERIC mode
  // Only one additional thread is started, not an entire warp

  if (WorkgroupSize >= MaxWorkGroupSz)
    // Do not exceed max number of threads: sacrifice last warp for
    // the thread master
    WorkgroupSizeWithMaster =
        MaxWorkGroupSz - CGM.getTarget().getGridValue().GV_Warp_Size + 1;
  else if ((unsigned int)WorkgroupSize <
           CGM.getTarget().getGridValue().GV_Warp_Size)
    // Cap threadsPerGroup at WarpSize level as we need a master
    WorkgroupSizeWithMaster = CGM.getTarget().getGridValue().GV_Warp_Size + 1;
  else
    WorkgroupSizeWithMaster =
        CGM.getTarget().getGridValue().GV_Warp_Size *
            (WorkgroupSize / CGM.getTarget().getGridValue().GV_Warp_Size) +
        1;
  return WorkgroupSizeWithMaster;
}

void CGOpenMPRuntimeGPU::GenerateMetaData(CodeGenModule &CGM,
                                          const OMPExecutableDirective &D,
                                          llvm::Function *&OutlinedFn,
                                          bool IsGeneric) {
  if (!CGM.getTriple().isAMDGCN())
    return;

  int FlatAttr = 0;
  bool flatAttrEmitted = false;
  unsigned compileTimeThreadLimit =
      CGM.getTarget().getGridValue().GV_Default_WG_Size;
  bool isXteamRedKernel = CGM.isXteamRedKernel(D);
  bool isBigJumpLoopKernel = CGM.isBigJumpLoopKernel(D);
  bool isNoLoopKernel = CGM.isNoLoopKernel(D);
  // If constant ThreadLimit(), set reqd_work_group_size metadata
  if (isOpenMPTeamsDirective(D.getDirectiveKind()) ||
      isOpenMPParallelDirective(D.getDirectiveKind()) || isXteamRedKernel ||
      isBigJumpLoopKernel || isNoLoopKernel) {
    // Call the work group size calculation based on kernel type.
    if (isXteamRedKernel)
      compileTimeThreadLimit = CGM.getXteamRedBlockSize(D);
    else if (isBigJumpLoopKernel)
      compileTimeThreadLimit = CGM.getBigJumpLoopBlockSize(D);
    else if (isNoLoopKernel)
      compileTimeThreadLimit = CGM.getNoLoopBlockSize(D);
    else
      compileTimeThreadLimit = CGM.getWorkGroupSizeSPMDHelper(D);

    // Add kernel metadata if ThreadLimit Clause is compile time constant > 0
    if (compileTimeThreadLimit > 0) {
      if (IsGeneric)
        compileTimeThreadLimit =
            ComputeGenericWorkgroupSize(CGM, compileTimeThreadLimit);
      FlatAttr = compileTimeThreadLimit;
      OutlinedFn->addFnAttr("amdgpu-flat-work-group-size",
                            "1," + llvm::utostr(compileTimeThreadLimit));
      flatAttrEmitted = true;
    } // end   > 0
  }   // end of amdgcn teams or parallel directive

  // emit amdgpu-flat-work-group-size if not emitted already.
  if (!flatAttrEmitted) {
    // When outermost construct does not have teams or parallel
    // workgroup size is still based on mode
    int GenericModeWorkgroupSize = compileTimeThreadLimit;
    if (IsGeneric)
      GenericModeWorkgroupSize =
          ComputeGenericWorkgroupSize(CGM, compileTimeThreadLimit);
    FlatAttr = GenericModeWorkgroupSize;
    OutlinedFn->addFnAttr("amdgpu-flat-work-group-size",
                          "1," + llvm::utostr(GenericModeWorkgroupSize));
  }
  // Emit a kernel descriptor for runtime.
  setPropertyWorkGroupSize(CGM, OutlinedFn->getName(), FlatAttr);
}

void CGOpenMPRuntimeGPU::emitNonSPMDKernel(const OMPExecutableDirective &D,
                                             StringRef ParentName,
                                             llvm::Function *&OutlinedFn,
                                             llvm::Constant *&OutlinedFnID,
                                             bool IsOffloadEntry,
                                             const RegionCodeGenTy &CodeGen) {
  ExecutionRuntimeModesRAII ModeRAII(CurrentExecutionMode, EM_NonSPMD);
  EntryFunctionState EST;
  WrapperFunctionsMap.clear();

  [[maybe_unused]] bool IsBareKernel = D.getSingleClause<OMPXBareClause>();
  assert(!IsBareKernel && "bare kernel should not be at generic mode");

  // Emit target region as a standalone region.
  class NVPTXPrePostActionTy : public PrePostActionTy {
    CGOpenMPRuntimeGPU::EntryFunctionState &EST;
    const OMPExecutableDirective &D;

  public:
    NVPTXPrePostActionTy(CGOpenMPRuntimeGPU::EntryFunctionState &EST,
                         const OMPExecutableDirective &D)
        : EST(EST), D(D) {}
    void Enter(CodeGenFunction &CGF) override {
      auto &RT = static_cast<CGOpenMPRuntimeGPU &>(CGF.CGM.getOpenMPRuntime());
      RT.emitKernelInit(D, CGF, EST, /* IsSPMD */ false);
      // Skip target region initialization.
      RT.setLocThreadIdInsertPt(CGF, /*AtCurrentPoint=*/true);
    }
    void Exit(CodeGenFunction &CGF) override {
      auto &RT = static_cast<CGOpenMPRuntimeGPU &>(CGF.CGM.getOpenMPRuntime());
      RT.clearLocThreadIdInsertPt(CGF);
      RT.emitKernelDeinit(CGF, EST, /* IsSPMD */ false);
    }
  } Action(EST, D);
  CodeGen.setAction(Action);
  IsInTTDRegion = true;
  emitTargetOutlinedFunctionHelper(D, ParentName, OutlinedFn, OutlinedFnID,
                                   IsOffloadEntry, CodeGen);
  IsInTTDRegion = false;
  GenerateMetaData(CGM, D, OutlinedFn, /*Generic*/ true);
}

void CGOpenMPRuntimeGPU::emitKernelInit(const OMPExecutableDirective &D,
                                        CodeGenFunction &CGF,
                                        EntryFunctionState &EST, bool IsSPMD) {
  int32_t MinThreadsVal = 1, MaxThreadsVal = -1, MinTeamsVal = 1,
          MaxTeamsVal = -1;
  computeMinAndMaxThreadsAndTeams(D, CGF, MinThreadsVal, MaxThreadsVal,
                                  MinTeamsVal, MaxTeamsVal);

  CGBuilderTy &Bld = CGF.Builder;
  Bld.restoreIP(OMPBuilder.createTargetInit(
      Bld, IsSPMD, MinThreadsVal, MaxThreadsVal, MinTeamsVal, MaxTeamsVal));
  if (!IsSPMD)
    emitGenericVarsProlog(CGF, EST.Loc);
}

void CGOpenMPRuntimeGPU::emitKernelDeinit(CodeGenFunction &CGF,
                                          EntryFunctionState &EST,
                                          bool IsSPMD) {
  if (!IsSPMD)
    emitGenericVarsEpilog(CGF);

  // This is temporary until we remove the fixed sized buffer.
  ASTContext &C = CGM.getContext();
  RecordDecl *StaticRD = C.buildImplicitRecord(
      "_openmp_teams_reduction_type_$_", RecordDecl::TagKind::Union);
  StaticRD->startDefinition();
  for (const RecordDecl *TeamReductionRec : TeamsReductions) {
    QualType RecTy = C.getRecordType(TeamReductionRec);
    auto *Field = FieldDecl::Create(
        C, StaticRD, SourceLocation(), SourceLocation(), nullptr, RecTy,
        C.getTrivialTypeSourceInfo(RecTy, SourceLocation()),
        /*BW=*/nullptr, /*Mutable=*/false,
        /*InitStyle=*/ICIS_NoInit);
    Field->setAccess(AS_public);
    StaticRD->addDecl(Field);
  }
  StaticRD->completeDefinition();
  QualType StaticTy = C.getRecordType(StaticRD);
  llvm::Type *LLVMReductionsBufferTy =
      CGM.getTypes().ConvertTypeForMem(StaticTy);
  const auto &DL = CGM.getModule().getDataLayout();
  uint64_t ReductionDataSize =
      TeamsReductions.empty()
          ? 0
          : DL.getTypeAllocSize(LLVMReductionsBufferTy).getFixedValue();
  CGBuilderTy &Bld = CGF.Builder;
  OMPBuilder.createTargetDeinit(Bld, ReductionDataSize,
                                C.getLangOpts().OpenMPCUDAReductionBufNum);
  TeamsReductions.clear();
}

void CGOpenMPRuntimeGPU::emitSPMDKernel(const OMPExecutableDirective &D,
                                          StringRef ParentName,
                                          llvm::Function *&OutlinedFn,
                                          llvm::Constant *&OutlinedFnID,
                                          bool IsOffloadEntry,
                                          const RegionCodeGenTy &CodeGen) {
  ExecutionRuntimeModesRAII ModeRAII(CurrentExecutionMode, EM_SPMD);
  EntryFunctionState EST;

  bool IsBareKernel = D.getSingleClause<OMPXBareClause>();

  // Emit target region as a standalone region.
  class NVPTXPrePostActionTy : public PrePostActionTy {
    CGOpenMPRuntimeGPU &RT;
    CGOpenMPRuntimeGPU::EntryFunctionState &EST;
    bool IsBareKernel;
    DataSharingMode Mode;
    const OMPExecutableDirective &D;

  public:
    NVPTXPrePostActionTy(CGOpenMPRuntimeGPU &RT,
                         CGOpenMPRuntimeGPU::EntryFunctionState &EST,
                         bool IsBareKernel, const OMPExecutableDirective &D)
        : RT(RT), EST(EST), IsBareKernel(IsBareKernel),
          Mode(RT.CurrentDataSharingMode), D(D) {}
    void Enter(CodeGenFunction &CGF) override {
      if (IsBareKernel) {
        RT.CurrentDataSharingMode = DataSharingMode::DS_CUDA;
        return;
      }
      RT.emitKernelInit(D, CGF, EST, /* IsSPMD */ true);
      // Skip target region initialization.
      RT.setLocThreadIdInsertPt(CGF, /*AtCurrentPoint=*/true);
    }
    void Exit(CodeGenFunction &CGF) override {
      if (IsBareKernel) {
        RT.CurrentDataSharingMode = Mode;
        return;
      }
      RT.clearLocThreadIdInsertPt(CGF);
      RT.emitKernelDeinit(CGF, EST, /* IsSPMD */ true);
    }
  } Action(*this, EST, IsBareKernel, D);
  CodeGen.setAction(Action);
  IsInTTDRegion = true;
  emitTargetOutlinedFunctionHelper(D, ParentName, OutlinedFn, OutlinedFnID,
                                   IsOffloadEntry, CodeGen);
  IsInTTDRegion = false;

  GenerateMetaData(CGM, D, OutlinedFn, /*SPMD*/ false);
}

// Create a unique global variable to indicate the execution mode of this target
// region. The execution mode is either 'generic', or 'spmd' depending on the
// target directive. This variable is picked up by the offload library to setup
// the device appropriately before kernel launch. If the execution mode is
// 'generic', the runtime reserves one warp for the master, otherwise, all
// warps participate in parallel work.
static void setPropertyExecutionMode(CodeGenModule &CGM, StringRef Name,
                                     OMPTgtExecModeFlags Mode) {
  auto *GVMode = new llvm::GlobalVariable(
      CGM.getModule(), CGM.Int8Ty, /*isConstant=*/true,
      llvm::GlobalValue::WeakAnyLinkage,
      llvm::ConstantInt::get(CGM.Int8Ty, Mode), Twine(Name, "_exec_mode"));
  CGM.addCompilerUsedGlobal(GVMode);
}

// Create a global variable to indicate whether fast reduction is enabled for
// this file. This variable is read by the runtime while determining the launch
// bounds.
static void setIsFastReduction(CodeGenModule &CGM) {
  auto *GVFastReduction = new llvm::GlobalVariable(
      CGM.getModule(), CGM.Int8Ty, /*isConstant=*/true,
      llvm::GlobalValue::WeakAnyLinkage,
      llvm::ConstantInt::get(CGM.Int8Ty,
                             CGM.getLangOpts().OpenMPTargetFastReduction),
      Twine("__omp_plugin_enable_fast_reduction"));
  CGM.addCompilerUsedGlobal(GVFastReduction);
}

static OMPTgtExecModeFlags
computeExecutionMode(bool Mode, const Stmt *DirectiveStmt, CodeGenModule &CGM) {
  if (!Mode)
    return OMP_TGT_EXEC_MODE_GENERIC;
  if (DirectiveStmt) {
    const Stmt *KernelForStmt = CGM.getSingleForStmt(DirectiveStmt);
    if (KernelForStmt) {
      if (CGM.isNoLoopKernel(KernelForStmt))
        return OMP_TGT_EXEC_MODE_SPMD_NO_LOOP;
      if (CGM.isBigJumpLoopKernel(KernelForStmt))
        return OMP_TGT_EXEC_MODE_SPMD_BIG_JUMP_LOOP;
      if (CGM.isXteamRedKernel(KernelForStmt))
        return OMP_TGT_EXEC_MODE_XTEAM_RED;
    }
  }
  return OMP_TGT_EXEC_MODE_SPMD;
}

void CGOpenMPRuntimeGPU::emitTargetOutlinedFunction(
    const OMPExecutableDirective &D, StringRef ParentName,
    llvm::Function *&OutlinedFn, llvm::Constant *&OutlinedFnID,
    bool IsOffloadEntry, const RegionCodeGenTy &CodeGen) {
  if (!IsOffloadEntry) // Nothing to do.
    return;

  assert(!ParentName.empty() && "Invalid target region parent name!");

  const Stmt *DirectiveStmt = CGM.getOptKernelKey(D);
  bool Mode = supportsSPMDExecutionMode(CGM, D);
  // Used by emitParallelCall
  CGM.setIsSPMDExecutionMode(Mode);
  if (Mode) {
    // For AMDGPU, check if a no-loop or a Xteam reduction kernel should
    // be generated and if so, set metadata that can be used by codegen.
    // This check is done regardless of host or device codegen since the
    // signature of the offloading routine has to match across host and device.
    if (CGM.getTriple().isAMDGCN()) {
      assert(CGM.getLangOpts().OpenMPIsTargetDevice && "Unexpected host path");
      CodeGenModule::NoLoopXteamErr NxStatus = CGM.checkAndSetNoLoopKernel(D);
      DEBUG_WITH_TYPE(NO_LOOP_XTEAM_RED,
                      CGM.emitNxResult("[No-Loop/Big-Jump-Loop]", D, NxStatus));
      if (NxStatus) {
        NxStatus = CGM.checkAndSetXteamRedKernel(D);
        DEBUG_WITH_TYPE(NO_LOOP_XTEAM_RED,
                        CGM.emitNxResult("[Xteam]", D, NxStatus));
      }
    }
  }
  //bool Mode = supportsSPMDExecutionMode(CGM.getContext(), D);
  bool IsBareKernel = D.getSingleClause<OMPXBareClause>();
  if (Mode || IsBareKernel)
    emitSPMDKernel(D, ParentName, OutlinedFn, OutlinedFnID, IsOffloadEntry,
                   CodeGen);
  else {
    emitNonSPMDKernel(D, ParentName, OutlinedFn, OutlinedFnID, IsOffloadEntry,
                      CodeGen);
    DEBUG_WITH_TYPE(NO_LOOP_XTEAM_RED,
                    CGM.emitNxResult("[No-Loop/Big-Jump-Loop/Xteam]", D,
                                     CodeGenModule::NxNonSPMD));
  }
  setPropertyExecutionMode(CGM, OutlinedFn->getName(),
                           computeExecutionMode(Mode, DirectiveStmt, CGM));

  if (Mode && DirectiveStmt)
    CGM.resetOptKernelMetadata(DirectiveStmt);

  // Reset cached mode
  CGM.setIsSPMDExecutionMode(false);
}

CGOpenMPRuntimeGPU::CGOpenMPRuntimeGPU(CodeGenModule &CGM)
    : CGOpenMPRuntime(CGM) {
  llvm::OpenMPIRBuilderConfig Config(
      CGM.getLangOpts().OpenMPIsTargetDevice, isGPU(),
      CGM.getLangOpts().OpenMPOffloadMandatory,
      /*HasRequiresReverseOffload*/ false, /*HasRequiresUnifiedAddress*/ false,
      hasRequiresUnifiedSharedMemory(), /*HasRequiresDynamicAllocators*/ false);
  OMPBuilder.setConfig(Config);

  if (!CGM.getLangOpts().OpenMPIsTargetDevice)
    llvm_unreachable("OpenMP can only handle device code.");

  if (CGM.getLangOpts().OpenMPCUDAMode)
    CurrentDataSharingMode = CGOpenMPRuntimeGPU::DS_CUDA;

  // Write a global variable indicating whether fast reduction is enabled.
  // This is done regardless of -nogpulib
  if (!CGM.getLangOpts().OMPHostIRFile.empty())
    setIsFastReduction(CGM);

  llvm::OpenMPIRBuilder &OMPBuilder = getOMPBuilder();
  if (CGM.getLangOpts().NoGPULib || CGM.getLangOpts().OMPHostIRFile.empty())
    return;

  OMPBuilder.createGlobalFlag(CGM.getLangOpts().OpenMPTargetDebug,
                              "__omp_rtl_debug_kind");
  OMPBuilder.createGlobalFlag(CGM.getLangOpts().OpenMPTeamSubscription,
                              "__omp_rtl_assume_teams_oversubscription");
  OMPBuilder.createGlobalFlag(CGM.getLangOpts().OpenMPThreadSubscription,
                              "__omp_rtl_assume_threads_oversubscription");
  OMPBuilder.createGlobalFlag(CGM.getLangOpts().OpenMPNoThreadState,
                              "__omp_rtl_assume_no_thread_state");
  OMPBuilder.createGlobalFlag(CGM.getLangOpts().OpenMPNoNestedParallelism,
                              "__omp_rtl_assume_no_nested_parallelism");
}

void CGOpenMPRuntimeGPU::emitProcBindClause(CodeGenFunction &CGF,
                                              ProcBindKind ProcBind,
                                              SourceLocation Loc) {
  // Nothing to do.
}

void CGOpenMPRuntimeGPU::emitNumThreadsClause(CodeGenFunction &CGF,
                                                llvm::Value *NumThreads,
                                                SourceLocation Loc) {
  // Nothing to do.
}

void CGOpenMPRuntimeGPU::emitNumTeamsClause(CodeGenFunction &CGF,
                                              const Expr *NumTeams,
                                              const Expr *ThreadLimit,
                                              SourceLocation Loc) {}

llvm::Function *CGOpenMPRuntimeGPU::emitParallelOutlinedFunction(
    CodeGenFunction &CGF, const OMPExecutableDirective &D,
    const VarDecl *ThreadIDVar, OpenMPDirectiveKind InnermostKind,
    const RegionCodeGenTy &CodeGen) {
  // Emit target region as a standalone region.
  bool PrevIsInTTDRegion = IsInTTDRegion;
  IsInTTDRegion = false;
  auto *OutlinedFun =
      cast<llvm::Function>(CGOpenMPRuntime::emitParallelOutlinedFunction(
          CGF, D, ThreadIDVar, InnermostKind, CodeGen));
  IsInTTDRegion = PrevIsInTTDRegion;
  if (getExecutionMode() != CGOpenMPRuntimeGPU::EM_SPMD) {
    llvm::Function *WrapperFun =
        createParallelDataSharingWrapper(OutlinedFun, D);
    WrapperFunctionsMap[OutlinedFun] = WrapperFun;
  }

  return OutlinedFun;
}

/// Get list of lastprivate variables from the teams distribute ... or
/// teams {distribute ...} directives.
static void
getDistributeLastprivateVars(ASTContext &Ctx, const OMPExecutableDirective &D,
                             llvm::SmallVectorImpl<const ValueDecl *> &Vars) {
  assert(isOpenMPTeamsDirective(D.getDirectiveKind()) &&
         "expected teams directive.");
  const OMPExecutableDirective *Dir = &D;
  if (!isOpenMPDistributeDirective(D.getDirectiveKind())) {
    if (const Stmt *S = CGOpenMPRuntime::getSingleCompoundChild(
            Ctx,
            D.getInnermostCapturedStmt()->getCapturedStmt()->IgnoreContainers(
                /*IgnoreCaptured=*/true))) {
      Dir = dyn_cast_or_null<OMPExecutableDirective>(S);
      if (Dir && !isOpenMPDistributeDirective(Dir->getDirectiveKind()))
        Dir = nullptr;
    }
  }
  if (!Dir)
    return;
  for (const auto *C : Dir->getClausesOfKind<OMPLastprivateClause>()) {
    for (const Expr *E : C->getVarRefs())
      Vars.push_back(getPrivateItem(E));
  }
}

/// Get list of reduction variables from the teams ... directives.
static void
getTeamsReductionVars(ASTContext &Ctx, const OMPExecutableDirective &D,
                      llvm::SmallVectorImpl<const ValueDecl *> &Vars) {
  assert(isOpenMPTeamsDirective(D.getDirectiveKind()) &&
         "expected teams directive.");
  for (const auto *C : D.getClausesOfKind<OMPReductionClause>()) {
    for (const Expr *E : C->privates())
      Vars.push_back(getPrivateItem(E));
  }
}

llvm::Function *CGOpenMPRuntimeGPU::emitTeamsOutlinedFunction(
    CodeGenFunction &CGF, const OMPExecutableDirective &D,
    const VarDecl *ThreadIDVar, OpenMPDirectiveKind InnermostKind,
    const RegionCodeGenTy &CodeGen) {
  SourceLocation Loc = D.getBeginLoc();

  const RecordDecl *GlobalizedRD = nullptr;
  llvm::SmallVector<const ValueDecl *, 4> LastPrivatesReductions;
  llvm::SmallDenseMap<const ValueDecl *, const FieldDecl *> MappedDeclsFields;
  unsigned WarpSize = CGM.getTarget().getGridValue().GV_Warp_Size;
  // Globalize team reductions variable unconditionally in all modes.
  if (getExecutionMode() != CGOpenMPRuntimeGPU::EM_SPMD)
    getTeamsReductionVars(CGM.getContext(), D, LastPrivatesReductions);
  if (getExecutionMode() == CGOpenMPRuntimeGPU::EM_SPMD) {
    getDistributeLastprivateVars(CGM.getContext(), D, LastPrivatesReductions);
    if (!LastPrivatesReductions.empty()) {
      GlobalizedRD = ::buildRecordForGlobalizedVars(
          CGM.getContext(), std::nullopt, LastPrivatesReductions,
          MappedDeclsFields, WarpSize);
    }
  } else if (!LastPrivatesReductions.empty()) {
    assert(!TeamAndReductions.first &&
           "Previous team declaration is not expected.");
    TeamAndReductions.first = D.getCapturedStmt(OMPD_teams)->getCapturedDecl();
    std::swap(TeamAndReductions.second, LastPrivatesReductions);
  }

  // Emit target region as a standalone region.
  class NVPTXPrePostActionTy : public PrePostActionTy {
    SourceLocation &Loc;
    const RecordDecl *GlobalizedRD;
    llvm::SmallDenseMap<const ValueDecl *, const FieldDecl *>
        &MappedDeclsFields;

  public:
    NVPTXPrePostActionTy(
        SourceLocation &Loc, const RecordDecl *GlobalizedRD,
        llvm::SmallDenseMap<const ValueDecl *, const FieldDecl *>
            &MappedDeclsFields)
        : Loc(Loc), GlobalizedRD(GlobalizedRD),
          MappedDeclsFields(MappedDeclsFields) {}
    void Enter(CodeGenFunction &CGF) override {
      auto &Rt =
          static_cast<CGOpenMPRuntimeGPU &>(CGF.CGM.getOpenMPRuntime());
      if (GlobalizedRD) {
        auto I = Rt.FunctionGlobalizedDecls.try_emplace(CGF.CurFn).first;
        I->getSecond().MappedParams =
            std::make_unique<CodeGenFunction::OMPMapVars>();
        DeclToAddrMapTy &Data = I->getSecond().LocalVarData;
        for (const auto &Pair : MappedDeclsFields) {
          assert(Pair.getFirst()->isCanonicalDecl() &&
                 "Expected canonical declaration");
          Data.insert(std::make_pair(Pair.getFirst(), MappedVarData()));
        }
      }
      Rt.emitGenericVarsProlog(CGF, Loc);
    }
    void Exit(CodeGenFunction &CGF) override {
      static_cast<CGOpenMPRuntimeGPU &>(CGF.CGM.getOpenMPRuntime())
          .emitGenericVarsEpilog(CGF);
    }
  } Action(Loc, GlobalizedRD, MappedDeclsFields);
  CodeGen.setAction(Action);
  llvm::Function *OutlinedFun = CGOpenMPRuntime::emitTeamsOutlinedFunction(
      CGF, D, ThreadIDVar, InnermostKind, CodeGen);

  return OutlinedFun;
}

void CGOpenMPRuntimeGPU::emitGenericVarsProlog(CodeGenFunction &CGF,
                                               SourceLocation Loc) {
  if (getDataSharingMode() != CGOpenMPRuntimeGPU::DS_Generic)
    return;

  CGBuilderTy &Bld = CGF.Builder;

  const auto I = FunctionGlobalizedDecls.find(CGF.CurFn);
  if (I == FunctionGlobalizedDecls.end())
    return;

  for (auto &Rec : I->getSecond().LocalVarData) {
    const auto *VD = cast<VarDecl>(Rec.first);
    bool EscapedParam = I->getSecond().EscapedParameters.count(Rec.first);
    QualType VarTy = VD->getType();

    // Get the local allocation of a firstprivate variable before sharing
    llvm::Value *ParValue;
    if (EscapedParam) {
      LValue ParLVal =
          CGF.MakeAddrLValue(CGF.GetAddrOfLocalVar(VD), VD->getType());
      ParValue = CGF.EmitLoadOfScalar(ParLVal, Loc);
    }

    // Allocate space for the variable to be globalized
    llvm::Value *AllocArgs[] = {CGF.getTypeSize(VD->getType())};
    llvm::CallBase *VoidPtr =
        CGF.EmitRuntimeCall(OMPBuilder.getOrCreateRuntimeFunction(
                                CGM.getModule(), OMPRTL___kmpc_alloc_shared),
                            AllocArgs, VD->getName());
    // FIXME: We should use the variables actual alignment as an argument.
    VoidPtr->addRetAttr(llvm::Attribute::get(
        CGM.getLLVMContext(), llvm::Attribute::Alignment,
        CGM.getContext().getTargetInfo().getNewAlign() / 8));

    // Cast the void pointer and get the address of the globalized variable.
    llvm::PointerType *VarPtrTy = CGF.ConvertTypeForMem(VarTy)->getPointerTo();
    llvm::Value *CastedVoidPtr = Bld.CreatePointerBitCastOrAddrSpaceCast(
        VoidPtr, VarPtrTy, VD->getName() + "_on_stack");
    LValue VarAddr =
        CGF.MakeNaturalAlignPointeeRawAddrLValue(CastedVoidPtr, VarTy);
    Rec.second.PrivateAddr = VarAddr.getAddress(CGF);
    Rec.second.GlobalizedVal = VoidPtr;

    // Assign the local allocation to the newly globalized location.
    if (EscapedParam) {
      CGF.EmitStoreOfScalar(ParValue, VarAddr);
      I->getSecond().MappedParams->setVarAddr(CGF, VD, VarAddr.getAddress(CGF));
    }
    if (auto *DI = CGF.getDebugInfo())
      VoidPtr->setDebugLoc(DI->SourceLocToDebugLoc(VD->getLocation()));
  }

  for (const auto *ValueD : I->getSecond().EscapedVariableLengthDecls) {
    const auto *VD = cast<VarDecl>(ValueD);
    std::pair<llvm::Value *, llvm::Value *> AddrSizePair =
        getKmpcAllocShared(CGF, VD);
    I->getSecond().EscapedVariableLengthDeclsAddrs.emplace_back(AddrSizePair);
    LValue Base = CGF.MakeAddrLValue(AddrSizePair.first, VD->getType(),
                                     CGM.getContext().getDeclAlign(VD),
                                     AlignmentSource::Decl);
    I->getSecond().MappedParams->setVarAddr(CGF, VD, Base.getAddress(CGF));
  }
  I->getSecond().MappedParams->apply(CGF);
}

bool CGOpenMPRuntimeGPU::isDelayedVariableLengthDecl(CodeGenFunction &CGF,
                                                     const VarDecl *VD) const {
  const auto I = FunctionGlobalizedDecls.find(CGF.CurFn);
  if (I == FunctionGlobalizedDecls.end())
    return false;

  // Check variable declaration is delayed:
  return llvm::is_contained(I->getSecond().DelayedVariableLengthDecls, VD);
}

std::pair<llvm::Value *, llvm::Value *>
CGOpenMPRuntimeGPU::getKmpcAllocShared(CodeGenFunction &CGF,
                                       const VarDecl *VD) {
  CGBuilderTy &Bld = CGF.Builder;

  // Compute size and alignment.
  llvm::Value *Size = CGF.getTypeSize(VD->getType());
  CharUnits Align = CGM.getContext().getDeclAlign(VD);
  Size = Bld.CreateNUWAdd(
      Size, llvm::ConstantInt::get(CGF.SizeTy, Align.getQuantity() - 1));
  llvm::Value *AlignVal =
      llvm::ConstantInt::get(CGF.SizeTy, Align.getQuantity());
  Size = Bld.CreateUDiv(Size, AlignVal);
  Size = Bld.CreateNUWMul(Size, AlignVal);

  // Allocate space for this VLA object to be globalized.
  llvm::Value *AllocArgs[] = {Size};
  llvm::CallBase *VoidPtr =
      CGF.EmitRuntimeCall(OMPBuilder.getOrCreateRuntimeFunction(
                              CGM.getModule(), OMPRTL___kmpc_alloc_shared),
                          AllocArgs, VD->getName());
  VoidPtr->addRetAttr(llvm::Attribute::get(
      CGM.getLLVMContext(), llvm::Attribute::Alignment, Align.getQuantity()));

  return std::make_pair(VoidPtr, Size);
}

void CGOpenMPRuntimeGPU::getKmpcFreeShared(
    CodeGenFunction &CGF,
    const std::pair<llvm::Value *, llvm::Value *> &AddrSizePair) {
  // Deallocate the memory for each globalized VLA object
  CGF.EmitRuntimeCall(OMPBuilder.getOrCreateRuntimeFunction(
                          CGM.getModule(), OMPRTL___kmpc_free_shared),
                      {AddrSizePair.first, AddrSizePair.second});
}

void CGOpenMPRuntimeGPU::emitGenericVarsEpilog(CodeGenFunction &CGF) {
  if (getDataSharingMode() != CGOpenMPRuntimeGPU::DS_Generic)
    return;

  const auto I = FunctionGlobalizedDecls.find(CGF.CurFn);
  if (I != FunctionGlobalizedDecls.end()) {
    // Deallocate the memory for each globalized VLA object that was
    // globalized in the prolog (i.e. emitGenericVarsProlog).
    for (const auto &AddrSizePair :
         llvm::reverse(I->getSecond().EscapedVariableLengthDeclsAddrs)) {
      CGF.EmitRuntimeCall(OMPBuilder.getOrCreateRuntimeFunction(
                              CGM.getModule(), OMPRTL___kmpc_free_shared),
                          {AddrSizePair.first, AddrSizePair.second});
    }
    // Deallocate the memory for each globalized value
    for (auto &Rec : llvm::reverse(I->getSecond().LocalVarData)) {
      const auto *VD = cast<VarDecl>(Rec.first);
      I->getSecond().MappedParams->restore(CGF);

      llvm::Value *FreeArgs[] = {Rec.second.GlobalizedVal,
                                 CGF.getTypeSize(VD->getType())};
      CGF.EmitRuntimeCall(OMPBuilder.getOrCreateRuntimeFunction(
                              CGM.getModule(), OMPRTL___kmpc_free_shared),
                          FreeArgs);
    }
  }
}

void CGOpenMPRuntimeGPU::emitTeamsCall(CodeGenFunction &CGF,
                                         const OMPExecutableDirective &D,
                                         SourceLocation Loc,
                                         llvm::Function *OutlinedFn,
                                         ArrayRef<llvm::Value *> CapturedVars) {
  if (!CGF.HaveInsertPoint())
    return;

  bool IsBareKernel = D.getSingleClause<OMPXBareClause>();

  RawAddress ZeroAddr = CGF.CreateDefaultAlignTempAlloca(CGF.Int32Ty,
                                                         /*Name=*/".zero.addr");
  CGF.Builder.CreateStore(CGF.Builder.getInt32(/*C*/ 0), ZeroAddr);
  llvm::SmallVector<llvm::Value *, 16> OutlinedFnArgs;
  // We don't emit any thread id function call in bare kernel, but because the
  // outlined function has a pointer argument, we emit a nullptr here.
  if (IsBareKernel)
    OutlinedFnArgs.push_back(llvm::ConstantPointerNull::get(CGM.VoidPtrTy));
  else
    OutlinedFnArgs.push_back(emitThreadIDAddress(CGF, Loc).emitRawPointer(CGF));
  OutlinedFnArgs.push_back(ZeroAddr.getPointer());
  OutlinedFnArgs.append(CapturedVars.begin(), CapturedVars.end());
  emitOutlinedFunctionCall(CGF, Loc, OutlinedFn, OutlinedFnArgs);
}


void CGOpenMPRuntimeGPU::emitParallelCall(CodeGenFunction &CGF,
                                          SourceLocation Loc,
                                          llvm::Function *OutlinedFn,
                                          ArrayRef<llvm::Value *> CapturedVars,
                                          const Expr *IfCond,
                                          llvm::Value *NumThreads) {
  if (!CGF.HaveInsertPoint())
    return;

  auto &&ParallelGen = [this, Loc, OutlinedFn, CapturedVars, IfCond,
                        NumThreads](CodeGenFunction &CGF,
                                    PrePostActionTy &Action) {
    CGBuilderTy &Bld = CGF.Builder;
    llvm::Value *NumThreadsVal = NumThreads;
    llvm::Function *WFn = WrapperFunctionsMap[OutlinedFn];
    llvm::Value *ID = llvm::ConstantPointerNull::get(CGM.Int8PtrTy);
    if (WFn)
      ID = Bld.CreateBitOrPointerCast(WFn, CGM.Int8PtrTy);
    llvm::Value *FnPtr = Bld.CreateBitOrPointerCast(OutlinedFn, CGM.Int8PtrTy);

    // Create a private scope that will globalize the arguments
    // passed from the outside of the target region.
    // TODO: Is that needed?
    CodeGenFunction::OMPPrivateScope PrivateArgScope(CGF);

    Address CapturedVarsAddrs = CGF.CreateDefaultAlignTempAlloca(
        llvm::ArrayType::get(CGM.VoidPtrTy, CapturedVars.size()),
        "captured_vars_addrs");
    // There's something to share.
    if (!CapturedVars.empty()) {
      // Prepare for parallel region. Indicate the outlined function.
      ASTContext &Ctx = CGF.getContext();
      unsigned Idx = 0;
      for (llvm::Value *V : CapturedVars) {
        Address Dst = Bld.CreateConstArrayGEP(CapturedVarsAddrs, Idx);
        llvm::Value *PtrV;
        if (V->getType()->isIntegerTy())
          PtrV = Bld.CreateIntToPtr(V, CGF.VoidPtrTy);
        else
          PtrV = Bld.CreatePointerBitCastOrAddrSpaceCast(V, CGF.VoidPtrTy);
        CGF.EmitStoreOfScalar(PtrV, Dst, /*Volatile=*/false,
                              Ctx.getPointerType(Ctx.VoidPtrTy));
        ++Idx;
      }
    }

    llvm::Value *IfCondVal = nullptr;
    if (IfCond)
      IfCondVal = Bld.CreateIntCast(CGF.EvaluateExprAsBool(IfCond), CGF.Int32Ty,
                                    /* isSigned */ false);
    else
      IfCondVal = llvm::ConstantInt::get(CGF.Int32Ty, 1);

    if (!NumThreadsVal)
      NumThreadsVal = llvm::ConstantInt::get(CGF.Int32Ty, -1);
    else
      NumThreadsVal = Bld.CreateZExtOrTrunc(NumThreadsVal, CGF.Int32Ty),

      assert(IfCondVal && "Expected a value");
    llvm::Value *RTLoc = emitUpdateLocation(CGF, Loc);
    if (CGM.getLangOpts().OpenMPNoNestedParallelism &&
        CGM.IsSPMDExecutionMode()) {
      llvm::Value *Args[] = {
          RTLoc, NumThreadsVal, FnPtr,
          Bld.CreateBitOrPointerCast(CapturedVarsAddrs.emitRawPointer(CGF),
                                     CGF.VoidPtrPtrTy),
          llvm::ConstantInt::get(CGM.SizeTy, CapturedVars.size())};
      CGF.EmitRuntimeCall(OMPBuilder.getOrCreateRuntimeFunction(
                              CGM.getModule(), OMPRTL___kmpc_parallel_spmd),
                          Args);
    } else {
      llvm::Value *Args[] = {
          RTLoc,
          getThreadID(CGF, Loc),
          IfCondVal,
          NumThreadsVal,
          llvm::ConstantInt::get(CGF.Int32Ty, -1),
          FnPtr,
          ID,
          Bld.CreateBitOrPointerCast(CapturedVarsAddrs.emitRawPointer(CGF),
                                     CGF.VoidPtrPtrTy),
          llvm::ConstantInt::get(CGM.SizeTy, CapturedVars.size())};
      CGF.EmitRuntimeCall(OMPBuilder.getOrCreateRuntimeFunction(
                              CGM.getModule(), OMPRTL___kmpc_parallel_51),
                          Args);
    }
  };

  RegionCodeGenTy RCG(ParallelGen);
  RCG(CGF);
}

void CGOpenMPRuntimeGPU::syncCTAThreads(CodeGenFunction &CGF) {
  // Always emit simple barriers!
  if (!CGF.HaveInsertPoint())
    return;
  // Build call __kmpc_barrier_simple_spmd(nullptr, 0);
  // This function does not use parameters, so we can emit just default values.
  llvm::Value *Args[] = {
      llvm::ConstantPointerNull::get(
          cast<llvm::PointerType>(getIdentTyPointerTy())),
      llvm::ConstantInt::get(CGF.Int32Ty, /*V=*/0, /*isSigned=*/true)};
  CGF.EmitRuntimeCall(OMPBuilder.getOrCreateRuntimeFunction(
                          CGM.getModule(), OMPRTL___kmpc_barrier_simple_spmd),
                      Args);
}

void CGOpenMPRuntimeGPU::emitBarrierCall(CodeGenFunction &CGF,
                                           SourceLocation Loc,
                                           OpenMPDirectiveKind Kind, bool,
                                           bool) {
  // Always emit simple barriers!
  if (!CGF.HaveInsertPoint())
    return;
  // Build call __kmpc_cancel_barrier(loc, thread_id);
  unsigned Flags = getDefaultFlagsForBarriers(Kind);
  llvm::Value *Args[] = {emitUpdateLocation(CGF, Loc, Flags),
                         getThreadID(CGF, Loc)};

  CGF.EmitRuntimeCall(OMPBuilder.getOrCreateRuntimeFunction(
                          CGM.getModule(), OMPRTL___kmpc_barrier),
                      Args);
}

void CGOpenMPRuntimeGPU::emitCriticalRegion(
    CodeGenFunction &CGF, StringRef CriticalName,
    const RegionCodeGenTy &CriticalOpGen, SourceLocation Loc,
    const Expr *Hint) {
  llvm::BasicBlock *LoopBB = CGF.createBasicBlock("omp.critical.loop");
  llvm::BasicBlock *TestBB = CGF.createBasicBlock("omp.critical.test");
  llvm::BasicBlock *SyncBB = CGF.createBasicBlock("omp.critical.sync");
  llvm::BasicBlock *BodyBB = CGF.createBasicBlock("omp.critical.body");
  llvm::BasicBlock *ExitBB = CGF.createBasicBlock("omp.critical.exit");

  auto &RT = static_cast<CGOpenMPRuntimeGPU &>(CGF.CGM.getOpenMPRuntime());

  // Get the mask of active threads in the warp.
  llvm::Value *Mask = CGF.EmitRuntimeCall(OMPBuilder.getOrCreateRuntimeFunction(
      CGM.getModule(), OMPRTL___kmpc_warp_active_thread_mask));
  // Fetch team-local id of the thread.
  llvm::Value *ThreadID = RT.getGPUThreadID(CGF);

  // Get the width of the team.
  llvm::Value *TeamWidth = RT.getGPUNumThreads(CGF);

  // Initialize the counter variable for the loop.
  QualType Int32Ty =
      CGF.getContext().getIntTypeForBitwidth(/*DestWidth=*/32, /*Signed=*/0);
  Address Counter = CGF.CreateMemTemp(Int32Ty, "critical_counter");
  LValue CounterLVal = CGF.MakeAddrLValue(Counter, Int32Ty);
  CGF.EmitStoreOfScalar(llvm::Constant::getNullValue(CGM.Int32Ty), CounterLVal,
                        /*isInit=*/true);

  // Block checks if loop counter exceeds upper bound.
  CGF.EmitBlock(LoopBB);
  llvm::Value *CounterVal = CGF.EmitLoadOfScalar(CounterLVal, Loc);
  llvm::Value *CmpLoopBound = CGF.Builder.CreateICmpSLT(CounterVal, TeamWidth);
  CGF.Builder.CreateCondBr(CmpLoopBound, TestBB, ExitBB);

  // Block tests which single thread should execute region, and which threads
  // should go straight to synchronisation point.
  CGF.EmitBlock(TestBB);
  CounterVal = CGF.EmitLoadOfScalar(CounterLVal, Loc);
  llvm::Value *CmpThreadToCounter =
      CGF.Builder.CreateICmpEQ(ThreadID, CounterVal);
  CGF.Builder.CreateCondBr(CmpThreadToCounter, BodyBB, SyncBB);

  // Block emits the body of the critical region.
  CGF.EmitBlock(BodyBB);

  // Output the critical statement.
  CGOpenMPRuntime::emitCriticalRegion(CGF, CriticalName, CriticalOpGen, Loc,
                                      Hint);

  // After the body surrounded by the critical region, the single executing
  // thread will jump to the synchronisation point.
  // Block waits for all threads in current team to finish then increments the
  // counter variable and returns to the loop.
  CGF.EmitBlock(SyncBB);
  // Reconverge active threads in the warp.
  (void)CGF.EmitRuntimeCall(OMPBuilder.getOrCreateRuntimeFunction(
                                CGM.getModule(), OMPRTL___kmpc_syncwarp),
                            Mask);

  llvm::Value *IncCounterVal =
      CGF.Builder.CreateNSWAdd(CounterVal, CGF.Builder.getInt32(1));
  CGF.EmitStoreOfScalar(IncCounterVal, CounterLVal);
  CGF.EmitBranch(LoopBB);

  // Block that is reached when  all threads in the team complete the region.
  CGF.EmitBlock(ExitBB, /*IsFinished=*/true);
}

/// Cast value to the specified type.
static llvm::Value *castValueToType(CodeGenFunction &CGF, llvm::Value *Val,
                                    QualType ValTy, QualType CastTy,
                                    SourceLocation Loc) {
  assert(!CGF.getContext().getTypeSizeInChars(CastTy).isZero() &&
         "Cast type must sized.");
  assert(!CGF.getContext().getTypeSizeInChars(ValTy).isZero() &&
         "Val type must sized.");
  llvm::Type *LLVMCastTy = CGF.ConvertTypeForMem(CastTy);
  if (ValTy == CastTy)
    return Val;
  if (CGF.getContext().getTypeSizeInChars(ValTy) ==
      CGF.getContext().getTypeSizeInChars(CastTy))
    return CGF.Builder.CreateBitCast(Val, LLVMCastTy);
  if (CastTy->isIntegerType() && ValTy->isIntegerType())
    return CGF.Builder.CreateIntCast(Val, LLVMCastTy,
                                     CastTy->hasSignedIntegerRepresentation());
  Address CastItem = CGF.CreateMemTemp(CastTy);
  Address ValCastItem = CastItem.withElementType(Val->getType());
  CGF.EmitStoreOfScalar(Val, ValCastItem, /*Volatile=*/false, ValTy,
                        LValueBaseInfo(AlignmentSource::Type),
                        TBAAAccessInfo());
  return CGF.EmitLoadOfScalar(CastItem, /*Volatile=*/false, CastTy, Loc,
                              LValueBaseInfo(AlignmentSource::Type),
                              TBAAAccessInfo());
}

/// This function creates calls to one of two shuffle functions to copy
/// variables between lanes in a warp.
static llvm::Value *createRuntimeShuffleFunction(CodeGenFunction &CGF,
                                                 llvm::Value *Elem,
                                                 QualType ElemType,
                                                 llvm::Value *Offset,
                                                 SourceLocation Loc) {
  CodeGenModule &CGM = CGF.CGM;
  CGBuilderTy &Bld = CGF.Builder;
  CGOpenMPRuntimeGPU &RT =
      *(static_cast<CGOpenMPRuntimeGPU *>(&CGM.getOpenMPRuntime()));
  llvm::OpenMPIRBuilder &OMPBuilder = RT.getOMPBuilder();

  CharUnits Size = CGF.getContext().getTypeSizeInChars(ElemType);
  assert(Size.getQuantity() <= 8 &&
         "Unsupported bitwidth in shuffle instruction.");

  RuntimeFunction ShuffleFn = Size.getQuantity() <= 4
                                  ? OMPRTL___kmpc_shuffle_int32
                                  : OMPRTL___kmpc_shuffle_int64;

  // Cast all types to 32- or 64-bit values before calling shuffle routines.
  QualType CastTy = CGF.getContext().getIntTypeForBitwidth(
      Size.getQuantity() <= 4 ? 32 : 64, /*Signed=*/1);
  llvm::Value *ElemCast = castValueToType(CGF, Elem, ElemType, CastTy, Loc);
  llvm::Value *WarpSize =
      Bld.CreateIntCast(RT.getGPUWarpSize(CGF), CGM.Int16Ty, /*isSigned=*/true);

  llvm::Value *ShuffledVal = CGF.EmitRuntimeCall(
      OMPBuilder.getOrCreateRuntimeFunction(CGM.getModule(), ShuffleFn),
      {ElemCast, Offset, WarpSize});

  return castValueToType(CGF, ShuffledVal, CastTy, ElemType, Loc);
}

static void shuffleAndStore(CodeGenFunction &CGF, Address SrcAddr,
                            Address DestAddr, QualType ElemType,
                            llvm::Value *Offset, SourceLocation Loc) {
  CGBuilderTy &Bld = CGF.Builder;

  CharUnits Size = CGF.getContext().getTypeSizeInChars(ElemType);
  // Create the loop over the big sized data.
  // ptr = (void*)Elem;
  // ptrEnd = (void*) Elem + 1;
  // Step = 8;
  // while (ptr + Step < ptrEnd)
  //   shuffle((int64_t)*ptr);
  // Step = 4;
  // while (ptr + Step < ptrEnd)
  //   shuffle((int32_t)*ptr);
  // ...
  Address ElemPtr = DestAddr;
  Address Ptr = SrcAddr;
  Address PtrEnd = Bld.CreatePointerBitCastOrAddrSpaceCast(
      Bld.CreateConstGEP(SrcAddr, 1), CGF.VoidPtrTy, CGF.Int8Ty);
  for (int IntSize = 8; IntSize >= 1; IntSize /= 2) {
    if (Size < CharUnits::fromQuantity(IntSize))
      continue;
    QualType IntType = CGF.getContext().getIntTypeForBitwidth(
        CGF.getContext().toBits(CharUnits::fromQuantity(IntSize)),
        /*Signed=*/1);
    llvm::Type *IntTy = CGF.ConvertTypeForMem(IntType);
    Ptr = Bld.CreatePointerBitCastOrAddrSpaceCast(Ptr, IntTy->getPointerTo(),
                                                  IntTy);
    ElemPtr = Bld.CreatePointerBitCastOrAddrSpaceCast(
        ElemPtr, IntTy->getPointerTo(), IntTy);
    if (Size.getQuantity() / IntSize > 1) {
      llvm::BasicBlock *PreCondBB = CGF.createBasicBlock(".shuffle.pre_cond");
      llvm::BasicBlock *ThenBB = CGF.createBasicBlock(".shuffle.then");
      llvm::BasicBlock *ExitBB = CGF.createBasicBlock(".shuffle.exit");
      llvm::BasicBlock *CurrentBB = Bld.GetInsertBlock();
      CGF.EmitBlock(PreCondBB);
      llvm::PHINode *PhiSrc =
          Bld.CreatePHI(Ptr.getType(), /*NumReservedValues=*/2);
      PhiSrc->addIncoming(Ptr.emitRawPointer(CGF), CurrentBB);
      llvm::PHINode *PhiDest =
          Bld.CreatePHI(ElemPtr.getType(), /*NumReservedValues=*/2);
      PhiDest->addIncoming(ElemPtr.emitRawPointer(CGF), CurrentBB);
      Ptr = Address(PhiSrc, Ptr.getElementType(), Ptr.getAlignment());
      ElemPtr =
          Address(PhiDest, ElemPtr.getElementType(), ElemPtr.getAlignment());
      llvm::Value *PtrEndRaw = PtrEnd.emitRawPointer(CGF);
      llvm::Value *PtrRaw = Ptr.emitRawPointer(CGF);
      llvm::Value *PtrDiff = Bld.CreatePtrDiff(
          CGF.Int8Ty, PtrEndRaw,
          Bld.CreatePointerBitCastOrAddrSpaceCast(PtrRaw, CGF.VoidPtrTy));
      Bld.CreateCondBr(Bld.CreateICmpSGT(PtrDiff, Bld.getInt64(IntSize - 1)),
                       ThenBB, ExitBB);
      CGF.EmitBlock(ThenBB);
      llvm::Value *Res = createRuntimeShuffleFunction(
          CGF,
          CGF.EmitLoadOfScalar(Ptr, /*Volatile=*/false, IntType, Loc,
                               LValueBaseInfo(AlignmentSource::Type),
                               TBAAAccessInfo()),
          IntType, Offset, Loc);
      CGF.EmitStoreOfScalar(Res, ElemPtr, /*Volatile=*/false, IntType,
                            LValueBaseInfo(AlignmentSource::Type),
                            TBAAAccessInfo());
      Address LocalPtr = Bld.CreateConstGEP(Ptr, 1);
      Address LocalElemPtr = Bld.CreateConstGEP(ElemPtr, 1);
      PhiSrc->addIncoming(LocalPtr.emitRawPointer(CGF), ThenBB);
      PhiDest->addIncoming(LocalElemPtr.emitRawPointer(CGF), ThenBB);
      CGF.EmitBranch(PreCondBB);
      CGF.EmitBlock(ExitBB);
    } else {
      llvm::Value *Res = createRuntimeShuffleFunction(
          CGF,
          CGF.EmitLoadOfScalar(Ptr, /*Volatile=*/false, IntType, Loc,
                               LValueBaseInfo(AlignmentSource::Type),
                               TBAAAccessInfo()),
          IntType, Offset, Loc);
      CGF.EmitStoreOfScalar(Res, ElemPtr, /*Volatile=*/false, IntType,
                            LValueBaseInfo(AlignmentSource::Type),
                            TBAAAccessInfo());
      Ptr = Bld.CreateConstGEP(Ptr, 1);
      ElemPtr = Bld.CreateConstGEP(ElemPtr, 1);
    }
    Size = Size % IntSize;
  }
}

namespace {
enum CopyAction : unsigned {
  // RemoteLaneToThread: Copy over a Reduce list from a remote lane in
  // the warp using shuffle instructions.
  RemoteLaneToThread,
  // ThreadCopy: Make a copy of a Reduce list on the thread's stack.
  ThreadCopy,
};
} // namespace

struct CopyOptionsTy {
  llvm::Value *RemoteLaneOffset;
  llvm::Value *ScratchpadIndex;
  llvm::Value *ScratchpadWidth;
};

/// Emit instructions to copy a Reduce list, which contains partially
/// aggregated values, in the specified direction.
static void emitReductionListCopy(
    CopyAction Action, CodeGenFunction &CGF, QualType ReductionArrayTy,
    ArrayRef<const Expr *> Privates, Address SrcBase, Address DestBase,
    CopyOptionsTy CopyOptions = {nullptr, nullptr, nullptr}) {

  CodeGenModule &CGM = CGF.CGM;
  ASTContext &C = CGM.getContext();
  CGBuilderTy &Bld = CGF.Builder;

  llvm::Value *RemoteLaneOffset = CopyOptions.RemoteLaneOffset;

  // Iterates, element-by-element, through the source Reduce list and
  // make a copy.
  unsigned Idx = 0;
  for (const Expr *Private : Privates) {
    Address SrcElementAddr = Address::invalid();
    Address DestElementAddr = Address::invalid();
    Address DestElementPtrAddr = Address::invalid();
    // Should we shuffle in an element from a remote lane?
    bool ShuffleInElement = false;
    // Set to true to update the pointer in the dest Reduce list to a
    // newly created element.
    bool UpdateDestListPtr = false;
    QualType PrivatePtrType = C.getPointerType(Private->getType());
    llvm::Type *PrivateLlvmPtrType = CGF.ConvertType(PrivatePtrType);

    switch (Action) {
    case RemoteLaneToThread: {
      // Step 1.1: Get the address for the src element in the Reduce list.
      Address SrcElementPtrAddr = Bld.CreateConstArrayGEP(SrcBase, Idx);
      SrcElementAddr = CGF.EmitLoadOfPointer(
          SrcElementPtrAddr.withElementType(PrivateLlvmPtrType),
          PrivatePtrType->castAs<PointerType>());

      // Step 1.2: Create a temporary to store the element in the destination
      // Reduce list.
      DestElementPtrAddr = Bld.CreateConstArrayGEP(DestBase, Idx);
      DestElementAddr =
          CGF.CreateMemTemp(Private->getType(), ".omp.reduction.element");
      ShuffleInElement = true;
      UpdateDestListPtr = true;
      break;
    }
    case ThreadCopy: {
      // Step 1.1: Get the address for the src element in the Reduce list.
      Address SrcElementPtrAddr = Bld.CreateConstArrayGEP(SrcBase, Idx);
      SrcElementAddr = CGF.EmitLoadOfPointer(
          SrcElementPtrAddr.withElementType(PrivateLlvmPtrType),
          PrivatePtrType->castAs<PointerType>());

      // Step 1.2: Get the address for dest element.  The destination
      // element has already been created on the thread's stack.
      DestElementPtrAddr = Bld.CreateConstArrayGEP(DestBase, Idx);
      DestElementAddr = CGF.EmitLoadOfPointer(
          DestElementPtrAddr.withElementType(PrivateLlvmPtrType),
          PrivatePtrType->castAs<PointerType>());
      break;
    }
    }

    // Regardless of src and dest of copy, we emit the load of src
    // element as this is required in all directions
    SrcElementAddr = SrcElementAddr.withElementType(
        CGF.ConvertTypeForMem(Private->getType()));
    DestElementAddr =
        DestElementAddr.withElementType(SrcElementAddr.getElementType());

    // Now that all active lanes have read the element in the
    // Reduce list, shuffle over the value from the remote lane.
    if (ShuffleInElement) {
      shuffleAndStore(CGF, SrcElementAddr, DestElementAddr, Private->getType(),
                      RemoteLaneOffset, Private->getExprLoc());
    } else {
      switch (CGF.getEvaluationKind(Private->getType())) {
      case TEK_Scalar: {
        llvm::Value *Elem = CGF.EmitLoadOfScalar(
            SrcElementAddr, /*Volatile=*/false, Private->getType(),
            Private->getExprLoc(), LValueBaseInfo(AlignmentSource::Type),
            TBAAAccessInfo());
        // Store the source element value to the dest element address.
        CGF.EmitStoreOfScalar(
            Elem, DestElementAddr, /*Volatile=*/false, Private->getType(),
            LValueBaseInfo(AlignmentSource::Type), TBAAAccessInfo());
        break;
      }
      case TEK_Complex: {
        CodeGenFunction::ComplexPairTy Elem = CGF.EmitLoadOfComplex(
            CGF.MakeAddrLValue(SrcElementAddr, Private->getType()),
            Private->getExprLoc());
        CGF.EmitStoreOfComplex(
            Elem, CGF.MakeAddrLValue(DestElementAddr, Private->getType()),
            /*isInit=*/false);
        break;
      }
      case TEK_Aggregate:
        CGF.EmitAggregateCopy(
            CGF.MakeAddrLValue(DestElementAddr, Private->getType()),
            CGF.MakeAddrLValue(SrcElementAddr, Private->getType()),
            Private->getType(), AggValueSlot::DoesNotOverlap);
        break;
      }
    }

    // Step 3.1: Modify reference in dest Reduce list as needed.
    // Modifying the reference in Reduce list to point to the newly
    // created element.  The element is live in the current function
    // scope and that of functions it invokes (i.e., reduce_function).
    // RemoteReduceData[i] = (void*)&RemoteElem
    if (UpdateDestListPtr) {
      CGF.EmitStoreOfScalar(
          Bld.CreatePointerBitCastOrAddrSpaceCast(
              DestElementAddr.emitRawPointer(CGF), CGF.VoidPtrTy),
          DestElementPtrAddr, /*Volatile=*/false, C.VoidPtrTy);
    }

    ++Idx;
  }
}

/// This function emits a helper that gathers Reduce lists from the first
/// lane of every active warp to lanes in the first warp.
///
/// void inter_warp_copy_func(void* reduce_data, num_warps)
///   shared smem[warp_size];
///   For all data entries D in reduce_data:
///     sync
///     If (I am the first lane in each warp)
///       Copy my local D to smem[warp_id]
///     sync
///     if (I am the first warp)
///       Copy smem[thread_id] to my local D
static llvm::Value *emitInterWarpCopyFunction(CodeGenModule &CGM,
                                              ArrayRef<const Expr *> Privates,
                                              QualType ReductionArrayTy,
                                              SourceLocation Loc) {
  ASTContext &C = CGM.getContext();
  llvm::Module &M = CGM.getModule();

  // ReduceList: thread local Reduce list.
  // At the stage of the computation when this function is called, partially
  // aggregated values reside in the first lane of every active warp.
  ImplicitParamDecl ReduceListArg(C, /*DC=*/nullptr, Loc, /*Id=*/nullptr,
                                  C.VoidPtrTy, ImplicitParamKind::Other);
  // NumWarps: number of warps active in the parallel region.  This could
  // be smaller than 32 (max warps in a CTA) for partial block reduction.
  ImplicitParamDecl NumWarpsArg(C, /*DC=*/nullptr, Loc, /*Id=*/nullptr,
                                C.getIntTypeForBitwidth(32, /* Signed */ true),
                                ImplicitParamKind::Other);
  FunctionArgList Args;
  Args.push_back(&ReduceListArg);
  Args.push_back(&NumWarpsArg);

  const CGFunctionInfo &CGFI =
      CGM.getTypes().arrangeBuiltinFunctionDeclaration(C.VoidTy, Args);
  auto *Fn = llvm::Function::Create(CGM.getTypes().GetFunctionType(CGFI),
                                    llvm::GlobalValue::InternalLinkage,
                                    "_omp_reduction_inter_warp_copy_func", &M);
  CGM.SetInternalFunctionAttributes(GlobalDecl(), Fn, CGFI);
  Fn->setDoesNotRecurse();
  CodeGenFunction CGF(CGM);
  CGF.StartFunction(GlobalDecl(), C.VoidTy, Fn, CGFI, Args, Loc, Loc);

  CGBuilderTy &Bld = CGF.Builder;

  // This array is used as a medium to transfer, one reduce element at a time,
  // the data from the first lane of every warp to lanes in the first warp
  // in order to perform the final step of a reduction in a parallel region
  // (reduction across warps).  The array is placed in NVPTX __shared__ memory
  // for reduced latency, as well as to have a distinct copy for concurrently
  // executing target regions.  The array is declared with common linkage so
  // as to be shared across compilation units.
  StringRef TransferMediumName =
      "__openmp_nvptx_data_transfer_temporary_storage";
  llvm::GlobalVariable *TransferMedium =
      M.getGlobalVariable(TransferMediumName);
  unsigned WarpSize = CGF.getTarget().getGridValue().GV_Warp_Size;
  if (!TransferMedium) {
    auto *Ty = llvm::ArrayType::get(CGM.Int32Ty, WarpSize);
    unsigned SharedAddressSpace = C.getTargetAddressSpace(LangAS::cuda_shared);
    TransferMedium = new llvm::GlobalVariable(
        M, Ty, /*isConstant=*/false, llvm::GlobalVariable::WeakAnyLinkage,
        llvm::UndefValue::get(Ty), TransferMediumName,
        /*InsertBefore=*/nullptr, llvm::GlobalVariable::NotThreadLocal,
        SharedAddressSpace);
    CGM.addCompilerUsedGlobal(TransferMedium);
  }

  auto &RT = static_cast<CGOpenMPRuntimeGPU &>(CGF.CGM.getOpenMPRuntime());
  // Get the CUDA thread id of the current OpenMP thread on the GPU.
  llvm::Value *ThreadID = RT.getGPUThreadID(CGF);
  // nvptx_lane_id = nvptx_id % warpsize
  llvm::Value *LaneID = getNVPTXLaneID(CGF);
  // nvptx_warp_id = nvptx_id / warpsize
  llvm::Value *WarpID = getNVPTXWarpID(CGF);

  Address AddrReduceListArg = CGF.GetAddrOfLocalVar(&ReduceListArg);
  llvm::Type *ElemTy = CGF.ConvertTypeForMem(ReductionArrayTy);
  Address LocalReduceList(
      Bld.CreatePointerBitCastOrAddrSpaceCast(
          CGF.EmitLoadOfScalar(
              AddrReduceListArg, /*Volatile=*/false, C.VoidPtrTy, Loc,
              LValueBaseInfo(AlignmentSource::Type), TBAAAccessInfo()),
          ElemTy->getPointerTo()),
      ElemTy, CGF.getPointerAlign());

  unsigned Idx = 0;
  for (const Expr *Private : Privates) {
    //
    // Warp master copies reduce element to transfer medium in __shared__
    // memory.
    //
    unsigned RealTySize =
        C.getTypeSizeInChars(Private->getType())
            .alignTo(C.getTypeAlignInChars(Private->getType()))
            .getQuantity();
    for (unsigned TySize = 4; TySize > 0 && RealTySize > 0; TySize /=2) {
      unsigned NumIters = RealTySize / TySize;
      if (NumIters == 0)
        continue;
      QualType CType = C.getIntTypeForBitwidth(
          C.toBits(CharUnits::fromQuantity(TySize)), /*Signed=*/1);
      llvm::Type *CopyType = CGF.ConvertTypeForMem(CType);
      CharUnits Align = CharUnits::fromQuantity(TySize);
      llvm::Value *Cnt = nullptr;
      Address CntAddr = Address::invalid();
      llvm::BasicBlock *PrecondBB = nullptr;
      llvm::BasicBlock *ExitBB = nullptr;
      if (NumIters > 1) {
        CntAddr = CGF.CreateMemTemp(C.IntTy, ".cnt.addr");
        CGF.EmitStoreOfScalar(llvm::Constant::getNullValue(CGM.IntTy), CntAddr,
                              /*Volatile=*/false, C.IntTy);
        PrecondBB = CGF.createBasicBlock("precond");
        ExitBB = CGF.createBasicBlock("exit");
        llvm::BasicBlock *BodyBB = CGF.createBasicBlock("body");
        // There is no need to emit line number for unconditional branch.
        (void)ApplyDebugLocation::CreateEmpty(CGF);
        CGF.EmitBlock(PrecondBB);
        Cnt = CGF.EmitLoadOfScalar(CntAddr, /*Volatile=*/false, C.IntTy, Loc);
        llvm::Value *Cmp =
            Bld.CreateICmpULT(Cnt, llvm::ConstantInt::get(CGM.IntTy, NumIters));
        Bld.CreateCondBr(Cmp, BodyBB, ExitBB);
        CGF.EmitBlock(BodyBB);
      }
      // kmpc_barrier.
      CGM.getOpenMPRuntime().emitBarrierCall(CGF, Loc, OMPD_unknown,
                                             /*EmitChecks=*/false,
                                             /*ForceSimpleCall=*/true);
      llvm::BasicBlock *ThenBB = CGF.createBasicBlock("then");
      llvm::BasicBlock *ElseBB = CGF.createBasicBlock("else");
      llvm::BasicBlock *MergeBB = CGF.createBasicBlock("ifcont");

      // if (lane_id == 0)
      llvm::Value *IsWarpMaster = Bld.CreateIsNull(LaneID, "warp_master");
      Bld.CreateCondBr(IsWarpMaster, ThenBB, ElseBB);
      CGF.EmitBlock(ThenBB);

      // Reduce element = LocalReduceList[i]
      Address ElemPtrPtrAddr = Bld.CreateConstArrayGEP(LocalReduceList, Idx);
      llvm::Value *ElemPtrPtr = CGF.EmitLoadOfScalar(
          ElemPtrPtrAddr, /*Volatile=*/false, C.VoidPtrTy, SourceLocation());
      // elemptr = ((CopyType*)(elemptrptr)) + I
      Address ElemPtr(ElemPtrPtr, CopyType, Align);
      if (NumIters > 1)
        ElemPtr = Bld.CreateGEP(CGF, ElemPtr, Cnt);

      // Get pointer to location in transfer medium.
      // MediumPtr = &medium[warp_id]
      llvm::Value *MediumPtrVal = Bld.CreateInBoundsGEP(
          TransferMedium->getValueType(), TransferMedium,
          {llvm::Constant::getNullValue(CGM.Int64Ty), WarpID});
      // Casting to actual data type.
      // MediumPtr = (CopyType*)MediumPtrAddr;
      Address MediumPtr(MediumPtrVal, CopyType, Align);

      // elem = *elemptr
      //*MediumPtr = elem
      llvm::Value *Elem = CGF.EmitLoadOfScalar(
          ElemPtr, /*Volatile=*/false, CType, Loc,
          LValueBaseInfo(AlignmentSource::Type), TBAAAccessInfo());
      // Store the source element value to the dest element address.
      CGF.EmitStoreOfScalar(Elem, MediumPtr, /*Volatile=*/true, CType,
                            LValueBaseInfo(AlignmentSource::Type),
                            TBAAAccessInfo());

      Bld.CreateBr(MergeBB);

      CGF.EmitBlock(ElseBB);
      Bld.CreateBr(MergeBB);

      CGF.EmitBlock(MergeBB);

      // kmpc_barrier.
      CGM.getOpenMPRuntime().emitBarrierCall(CGF, Loc, OMPD_unknown,
                                             /*EmitChecks=*/false,
                                             /*ForceSimpleCall=*/true);

      //
      // Warp 0 copies reduce element from transfer medium.
      //
      llvm::BasicBlock *W0ThenBB = CGF.createBasicBlock("then");
      llvm::BasicBlock *W0ElseBB = CGF.createBasicBlock("else");
      llvm::BasicBlock *W0MergeBB = CGF.createBasicBlock("ifcont");

      Address AddrNumWarpsArg = CGF.GetAddrOfLocalVar(&NumWarpsArg);
      llvm::Value *NumWarpsVal = CGF.EmitLoadOfScalar(
          AddrNumWarpsArg, /*Volatile=*/false, C.IntTy, Loc);

      // Up to 32 threads in warp 0 are active.
      llvm::Value *IsActiveThread =
          Bld.CreateICmpULT(ThreadID, NumWarpsVal, "is_active_thread");
      Bld.CreateCondBr(IsActiveThread, W0ThenBB, W0ElseBB);

      CGF.EmitBlock(W0ThenBB);

      // SrcMediumPtr = &medium[tid]
      llvm::Value *SrcMediumPtrVal = Bld.CreateInBoundsGEP(
          TransferMedium->getValueType(), TransferMedium,
          {llvm::Constant::getNullValue(CGM.Int64Ty), ThreadID});
      // SrcMediumVal = *SrcMediumPtr;
      Address SrcMediumPtr(SrcMediumPtrVal, CopyType, Align);

      // TargetElemPtr = (CopyType*)(SrcDataAddr[i]) + I
      Address TargetElemPtrPtr = Bld.CreateConstArrayGEP(LocalReduceList, Idx);
      llvm::Value *TargetElemPtrVal = CGF.EmitLoadOfScalar(
          TargetElemPtrPtr, /*Volatile=*/false, C.VoidPtrTy, Loc);
      Address TargetElemPtr(TargetElemPtrVal, CopyType, Align);
      if (NumIters > 1)
        TargetElemPtr = Bld.CreateGEP(CGF, TargetElemPtr, Cnt);

      // *TargetElemPtr = SrcMediumVal;
      llvm::Value *SrcMediumValue =
          CGF.EmitLoadOfScalar(SrcMediumPtr, /*Volatile=*/true, CType, Loc);
      CGF.EmitStoreOfScalar(SrcMediumValue, TargetElemPtr, /*Volatile=*/false,
                            CType);
      Bld.CreateBr(W0MergeBB);

      CGF.EmitBlock(W0ElseBB);
      Bld.CreateBr(W0MergeBB);

      CGF.EmitBlock(W0MergeBB);

      if (NumIters > 1) {
        Cnt = Bld.CreateNSWAdd(Cnt, llvm::ConstantInt::get(CGM.IntTy, /*V=*/1));
        CGF.EmitStoreOfScalar(Cnt, CntAddr, /*Volatile=*/false, C.IntTy);
        CGF.EmitBranch(PrecondBB);
        (void)ApplyDebugLocation::CreateEmpty(CGF);
        CGF.EmitBlock(ExitBB);
      }
      RealTySize %= TySize;
    }
    ++Idx;
  }

  CGF.FinishFunction();
  return Fn;
}

/// Emit a helper that reduces data across two OpenMP threads (lanes)
/// in the same warp.  It uses shuffle instructions to copy over data from
/// a remote lane's stack.  The reduction algorithm performed is specified
/// by the fourth parameter.
///
/// Algorithm Versions.
/// Full Warp Reduce (argument value 0):
///   This algorithm assumes that all 32 lanes are active and gathers
///   data from these 32 lanes, producing a single resultant value.
/// Contiguous Partial Warp Reduce (argument value 1):
///   This algorithm assumes that only a *contiguous* subset of lanes
///   are active.  This happens for the last warp in a parallel region
///   when the user specified num_threads is not an integer multiple of
///   32.  This contiguous subset always starts with the zeroth lane.
/// Partial Warp Reduce (argument value 2):
///   This algorithm gathers data from any number of lanes at any position.
/// All reduced values are stored in the lowest possible lane.  The set
/// of problems every algorithm addresses is a super set of those
/// addressable by algorithms with a lower version number.  Overhead
/// increases as algorithm version increases.
///
/// Terminology
/// Reduce element:
///   Reduce element refers to the individual data field with primitive
///   data types to be combined and reduced across threads.
/// Reduce list:
///   Reduce list refers to a collection of local, thread-private
///   reduce elements.
/// Remote Reduce list:
///   Remote Reduce list refers to a collection of remote (relative to
///   the current thread) reduce elements.
///
/// We distinguish between three states of threads that are important to
/// the implementation of this function.
/// Alive threads:
///   Threads in a warp executing the SIMT instruction, as distinguished from
///   threads that are inactive due to divergent control flow.
/// Active threads:
///   The minimal set of threads that has to be alive upon entry to this
///   function.  The computation is correct iff active threads are alive.
///   Some threads are alive but they are not active because they do not
///   contribute to the computation in any useful manner.  Turning them off
///   may introduce control flow overheads without any tangible benefits.
/// Effective threads:
///   In order to comply with the argument requirements of the shuffle
///   function, we must keep all lanes holding data alive.  But at most
///   half of them perform value aggregation; we refer to this half of
///   threads as effective. The other half is simply handing off their
///   data.
///
/// Procedure
/// Value shuffle:
///   In this step active threads transfer data from higher lane positions
///   in the warp to lower lane positions, creating Remote Reduce list.
/// Value aggregation:
///   In this step, effective threads combine their thread local Reduce list
///   with Remote Reduce list and store the result in the thread local
///   Reduce list.
/// Value copy:
///   In this step, we deal with the assumption made by algorithm 2
///   (i.e. contiguity assumption).  When we have an odd number of lanes
///   active, say 2k+1, only k threads will be effective and therefore k
///   new values will be produced.  However, the Reduce list owned by the
///   (2k+1)th thread is ignored in the value aggregation.  Therefore
///   we copy the Reduce list from the (2k+1)th lane to (k+1)th lane so
///   that the contiguity assumption still holds.
static llvm::Function *emitShuffleAndReduceFunction(
    CodeGenModule &CGM, ArrayRef<const Expr *> Privates,
    QualType ReductionArrayTy, llvm::Function *ReduceFn, SourceLocation Loc) {
  ASTContext &C = CGM.getContext();

  // Thread local Reduce list used to host the values of data to be reduced.
  ImplicitParamDecl ReduceListArg(C, /*DC=*/nullptr, Loc, /*Id=*/nullptr,
                                  C.VoidPtrTy, ImplicitParamKind::Other);
  // Current lane id; could be logical.
  ImplicitParamDecl LaneIDArg(C, /*DC=*/nullptr, Loc, /*Id=*/nullptr, C.ShortTy,
                              ImplicitParamKind::Other);
  // Offset of the remote source lane relative to the current lane.
  ImplicitParamDecl RemoteLaneOffsetArg(C, /*DC=*/nullptr, Loc, /*Id=*/nullptr,
                                        C.ShortTy, ImplicitParamKind::Other);
  // Algorithm version.  This is expected to be known at compile time.
  ImplicitParamDecl AlgoVerArg(C, /*DC=*/nullptr, Loc, /*Id=*/nullptr,
                               C.ShortTy, ImplicitParamKind::Other);
  FunctionArgList Args;
  Args.push_back(&ReduceListArg);
  Args.push_back(&LaneIDArg);
  Args.push_back(&RemoteLaneOffsetArg);
  Args.push_back(&AlgoVerArg);

  const CGFunctionInfo &CGFI =
      CGM.getTypes().arrangeBuiltinFunctionDeclaration(C.VoidTy, Args);
  auto *Fn = llvm::Function::Create(
      CGM.getTypes().GetFunctionType(CGFI), llvm::GlobalValue::InternalLinkage,
      "_omp_reduction_shuffle_and_reduce_func", &CGM.getModule());
  CGM.SetInternalFunctionAttributes(GlobalDecl(), Fn, CGFI);
  Fn->setDoesNotRecurse();

  CodeGenFunction CGF(CGM);
  CGF.StartFunction(GlobalDecl(), C.VoidTy, Fn, CGFI, Args, Loc, Loc);

  CGBuilderTy &Bld = CGF.Builder;

  Address AddrReduceListArg = CGF.GetAddrOfLocalVar(&ReduceListArg);
  llvm::Type *ElemTy = CGF.ConvertTypeForMem(ReductionArrayTy);
  Address LocalReduceList(
      Bld.CreatePointerBitCastOrAddrSpaceCast(
          CGF.EmitLoadOfScalar(AddrReduceListArg, /*Volatile=*/false,
                               C.VoidPtrTy, SourceLocation()),
          ElemTy->getPointerTo()),
      ElemTy, CGF.getPointerAlign());

  Address AddrLaneIDArg = CGF.GetAddrOfLocalVar(&LaneIDArg);
  llvm::Value *LaneIDArgVal = CGF.EmitLoadOfScalar(
      AddrLaneIDArg, /*Volatile=*/false, C.ShortTy, SourceLocation());

  Address AddrRemoteLaneOffsetArg = CGF.GetAddrOfLocalVar(&RemoteLaneOffsetArg);
  llvm::Value *RemoteLaneOffsetArgVal = CGF.EmitLoadOfScalar(
      AddrRemoteLaneOffsetArg, /*Volatile=*/false, C.ShortTy, SourceLocation());

  Address AddrAlgoVerArg = CGF.GetAddrOfLocalVar(&AlgoVerArg);
  llvm::Value *AlgoVerArgVal = CGF.EmitLoadOfScalar(
      AddrAlgoVerArg, /*Volatile=*/false, C.ShortTy, SourceLocation());

  // Create a local thread-private variable to host the Reduce list
  // from a remote lane.
  Address RemoteReduceList =
      CGF.CreateMemTemp(ReductionArrayTy, ".omp.reduction.remote_reduce_list");

  // This loop iterates through the list of reduce elements and copies,
  // element by element, from a remote lane in the warp to RemoteReduceList,
  // hosted on the thread's stack.
  emitReductionListCopy(RemoteLaneToThread, CGF, ReductionArrayTy, Privates,
                        LocalReduceList, RemoteReduceList,
                        {/*RemoteLaneOffset=*/RemoteLaneOffsetArgVal,
                         /*ScratchpadIndex=*/nullptr,
                         /*ScratchpadWidth=*/nullptr});

  // The actions to be performed on the Remote Reduce list is dependent
  // on the algorithm version.
  //
  //  if (AlgoVer==0) || (AlgoVer==1 && (LaneId < Offset)) || (AlgoVer==2 &&
  //  LaneId % 2 == 0 && Offset > 0):
  //    do the reduction value aggregation
  //
  //  The thread local variable Reduce list is mutated in place to host the
  //  reduced data, which is the aggregated value produced from local and
  //  remote lanes.
  //
  //  Note that AlgoVer is expected to be a constant integer known at compile
  //  time.
  //  When AlgoVer==0, the first conjunction evaluates to true, making
  //    the entire predicate true during compile time.
  //  When AlgoVer==1, the second conjunction has only the second part to be
  //    evaluated during runtime.  Other conjunctions evaluates to false
  //    during compile time.
  //  When AlgoVer==2, the third conjunction has only the second part to be
  //    evaluated during runtime.  Other conjunctions evaluates to false
  //    during compile time.
  llvm::Value *CondAlgo0 = Bld.CreateIsNull(AlgoVerArgVal);

  llvm::Value *Algo1 = Bld.CreateICmpEQ(AlgoVerArgVal, Bld.getInt16(1));
  llvm::Value *CondAlgo1 = Bld.CreateAnd(
      Algo1, Bld.CreateICmpULT(LaneIDArgVal, RemoteLaneOffsetArgVal));

  llvm::Value *Algo2 = Bld.CreateICmpEQ(AlgoVerArgVal, Bld.getInt16(2));
  llvm::Value *CondAlgo2 = Bld.CreateAnd(
      Algo2, Bld.CreateIsNull(Bld.CreateAnd(LaneIDArgVal, Bld.getInt16(1))));
  CondAlgo2 = Bld.CreateAnd(
      CondAlgo2, Bld.CreateICmpSGT(RemoteLaneOffsetArgVal, Bld.getInt16(0)));

  llvm::Value *CondReduce = Bld.CreateOr(CondAlgo0, CondAlgo1);
  CondReduce = Bld.CreateOr(CondReduce, CondAlgo2);

  llvm::BasicBlock *ThenBB = CGF.createBasicBlock("then");
  llvm::BasicBlock *ElseBB = CGF.createBasicBlock("else");
  llvm::BasicBlock *MergeBB = CGF.createBasicBlock("ifcont");
  Bld.CreateCondBr(CondReduce, ThenBB, ElseBB);

  CGF.EmitBlock(ThenBB);
  // reduce_function(LocalReduceList, RemoteReduceList)
  llvm::Value *LocalReduceListPtr = Bld.CreatePointerBitCastOrAddrSpaceCast(
      LocalReduceList.emitRawPointer(CGF), CGF.VoidPtrTy);
  llvm::Value *RemoteReduceListPtr = Bld.CreatePointerBitCastOrAddrSpaceCast(
      RemoteReduceList.emitRawPointer(CGF), CGF.VoidPtrTy);
  CGM.getOpenMPRuntime().emitOutlinedFunctionCall(
      CGF, Loc, ReduceFn, {LocalReduceListPtr, RemoteReduceListPtr});
  Bld.CreateBr(MergeBB);

  CGF.EmitBlock(ElseBB);
  Bld.CreateBr(MergeBB);

  CGF.EmitBlock(MergeBB);

  // if (AlgoVer==1 && (LaneId >= Offset)) copy Remote Reduce list to local
  // Reduce list.
  Algo1 = Bld.CreateICmpEQ(AlgoVerArgVal, Bld.getInt16(1));
  llvm::Value *CondCopy = Bld.CreateAnd(
      Algo1, Bld.CreateICmpUGE(LaneIDArgVal, RemoteLaneOffsetArgVal));

  llvm::BasicBlock *CpyThenBB = CGF.createBasicBlock("then");
  llvm::BasicBlock *CpyElseBB = CGF.createBasicBlock("else");
  llvm::BasicBlock *CpyMergeBB = CGF.createBasicBlock("ifcont");
  Bld.CreateCondBr(CondCopy, CpyThenBB, CpyElseBB);

  CGF.EmitBlock(CpyThenBB);
  emitReductionListCopy(ThreadCopy, CGF, ReductionArrayTy, Privates,
                        RemoteReduceList, LocalReduceList);
  Bld.CreateBr(CpyMergeBB);

  CGF.EmitBlock(CpyElseBB);
  Bld.CreateBr(CpyMergeBB);

  CGF.EmitBlock(CpyMergeBB);

  CGF.FinishFunction();
  return Fn;
}

/// This function emits a helper that copies all the reduction variables from
/// the team into the provided global buffer for the reduction variables.
///
/// void list_to_global_copy_func(void *buffer, int Idx, void *reduce_data)
///   For all data entries D in reduce_data:
///     Copy local D to buffer.D[Idx]
static llvm::Value *emitListToGlobalCopyFunction(
    CodeGenModule &CGM, ArrayRef<const Expr *> Privates,
    QualType ReductionArrayTy, SourceLocation Loc,
    const RecordDecl *TeamReductionRec,
    const llvm::SmallDenseMap<const ValueDecl *, const FieldDecl *>
        &VarFieldMap) {
  ASTContext &C = CGM.getContext();

  // Buffer: global reduction buffer.
  ImplicitParamDecl BufferArg(C, /*DC=*/nullptr, Loc, /*Id=*/nullptr,
                              C.VoidPtrTy, ImplicitParamKind::Other);
  // Idx: index of the buffer.
  ImplicitParamDecl IdxArg(C, /*DC=*/nullptr, Loc, /*Id=*/nullptr, C.IntTy,
                           ImplicitParamKind::Other);
  // ReduceList: thread local Reduce list.
  ImplicitParamDecl ReduceListArg(C, /*DC=*/nullptr, Loc, /*Id=*/nullptr,
                                  C.VoidPtrTy, ImplicitParamKind::Other);
  FunctionArgList Args;
  Args.push_back(&BufferArg);
  Args.push_back(&IdxArg);
  Args.push_back(&ReduceListArg);

  const CGFunctionInfo &CGFI =
      CGM.getTypes().arrangeBuiltinFunctionDeclaration(C.VoidTy, Args);
  auto *Fn = llvm::Function::Create(
      CGM.getTypes().GetFunctionType(CGFI), llvm::GlobalValue::InternalLinkage,
      "_omp_reduction_list_to_global_copy_func", &CGM.getModule());
  CGM.SetInternalFunctionAttributes(GlobalDecl(), Fn, CGFI);
  Fn->setDoesNotRecurse();
  CodeGenFunction CGF(CGM);
  CGF.StartFunction(GlobalDecl(), C.VoidTy, Fn, CGFI, Args, Loc, Loc);

  CGBuilderTy &Bld = CGF.Builder;

  Address AddrReduceListArg = CGF.GetAddrOfLocalVar(&ReduceListArg);
  Address AddrBufferArg = CGF.GetAddrOfLocalVar(&BufferArg);
  llvm::Type *ElemTy = CGF.ConvertTypeForMem(ReductionArrayTy);
  Address LocalReduceList(
      Bld.CreatePointerBitCastOrAddrSpaceCast(
          CGF.EmitLoadOfScalar(AddrReduceListArg, /*Volatile=*/false,
                               C.VoidPtrTy, Loc),
          ElemTy->getPointerTo()),
      ElemTy, CGF.getPointerAlign());
  QualType StaticTy = C.getRecordType(TeamReductionRec);
  llvm::Type *LLVMReductionsBufferTy =
      CGM.getTypes().ConvertTypeForMem(StaticTy);
  llvm::Value *BufferArrPtr = Bld.CreatePointerBitCastOrAddrSpaceCast(
      CGF.EmitLoadOfScalar(AddrBufferArg, /*Volatile=*/false, C.VoidPtrTy, Loc),
      LLVMReductionsBufferTy->getPointerTo());
  llvm::Value *Idxs[] = {CGF.EmitLoadOfScalar(CGF.GetAddrOfLocalVar(&IdxArg),
                                              /*Volatile=*/false, C.IntTy,
                                              Loc)};
  unsigned Idx = 0;
  for (const Expr *Private : Privates) {
    // Reduce element = LocalReduceList[i]
    Address ElemPtrPtrAddr = Bld.CreateConstArrayGEP(LocalReduceList, Idx);
    llvm::Value *ElemPtrPtr = CGF.EmitLoadOfScalar(
        ElemPtrPtrAddr, /*Volatile=*/false, C.VoidPtrTy, SourceLocation());
    // elemptr = ((CopyType*)(elemptrptr)) + I
    ElemTy = CGF.ConvertTypeForMem(Private->getType());
    ElemPtrPtr = Bld.CreatePointerBitCastOrAddrSpaceCast(
        ElemPtrPtr, ElemTy->getPointerTo());
    Address ElemPtr =
        Address(ElemPtrPtr, ElemTy, C.getTypeAlignInChars(Private->getType()));
    const ValueDecl *VD = cast<DeclRefExpr>(Private)->getDecl();
    // Global = Buffer.VD[Idx];
    const FieldDecl *FD = VarFieldMap.lookup(VD);
    llvm::Value *BufferPtr =
        Bld.CreateInBoundsGEP(LLVMReductionsBufferTy, BufferArrPtr, Idxs);
    LValue GlobLVal = CGF.EmitLValueForField(
        CGF.MakeNaturalAlignRawAddrLValue(BufferPtr, StaticTy), FD);
    Address GlobAddr = GlobLVal.getAddress(CGF);
    GlobLVal.setAddress(Address(GlobAddr.emitRawPointer(CGF),
                                CGF.ConvertTypeForMem(Private->getType()),
                                GlobAddr.getAlignment()));
    switch (CGF.getEvaluationKind(Private->getType())) {
    case TEK_Scalar: {
      llvm::Value *V = CGF.EmitLoadOfScalar(
          ElemPtr, /*Volatile=*/false, Private->getType(), Loc,
          LValueBaseInfo(AlignmentSource::Type), TBAAAccessInfo());
      CGF.EmitStoreOfScalar(V, GlobLVal);
      break;
    }
    case TEK_Complex: {
      CodeGenFunction::ComplexPairTy V = CGF.EmitLoadOfComplex(
          CGF.MakeAddrLValue(ElemPtr, Private->getType()), Loc);
      CGF.EmitStoreOfComplex(V, GlobLVal, /*isInit=*/false);
      break;
    }
    case TEK_Aggregate:
      CGF.EmitAggregateCopy(GlobLVal,
                            CGF.MakeAddrLValue(ElemPtr, Private->getType()),
                            Private->getType(), AggValueSlot::DoesNotOverlap);
      break;
    }
    ++Idx;
  }

  CGF.FinishFunction();
  return Fn;
}

/// This function emits a helper that reduces all the reduction variables from
/// the team into the provided global buffer for the reduction variables.
///
/// void list_to_global_reduce_func(void *buffer, int Idx, void *reduce_data)
///  void *GlobPtrs[];
///  GlobPtrs[0] = (void*)&buffer.D0[Idx];
///  ...
///  GlobPtrs[N] = (void*)&buffer.DN[Idx];
///  reduce_function(GlobPtrs, reduce_data);
static llvm::Value *emitListToGlobalReduceFunction(
    CodeGenModule &CGM, ArrayRef<const Expr *> Privates,
    QualType ReductionArrayTy, SourceLocation Loc,
    const RecordDecl *TeamReductionRec,
    const llvm::SmallDenseMap<const ValueDecl *, const FieldDecl *>
        &VarFieldMap,
    llvm::Function *ReduceFn) {
  ASTContext &C = CGM.getContext();

  // Buffer: global reduction buffer.
  ImplicitParamDecl BufferArg(C, /*DC=*/nullptr, Loc, /*Id=*/nullptr,
                              C.VoidPtrTy, ImplicitParamKind::Other);
  // Idx: index of the buffer.
  ImplicitParamDecl IdxArg(C, /*DC=*/nullptr, Loc, /*Id=*/nullptr, C.IntTy,
                           ImplicitParamKind::Other);
  // ReduceList: thread local Reduce list.
  ImplicitParamDecl ReduceListArg(C, /*DC=*/nullptr, Loc, /*Id=*/nullptr,
                                  C.VoidPtrTy, ImplicitParamKind::Other);
  FunctionArgList Args;
  Args.push_back(&BufferArg);
  Args.push_back(&IdxArg);
  Args.push_back(&ReduceListArg);

  const CGFunctionInfo &CGFI =
      CGM.getTypes().arrangeBuiltinFunctionDeclaration(C.VoidTy, Args);
  auto *Fn = llvm::Function::Create(
      CGM.getTypes().GetFunctionType(CGFI), llvm::GlobalValue::InternalLinkage,
      "_omp_reduction_list_to_global_reduce_func", &CGM.getModule());
  CGM.SetInternalFunctionAttributes(GlobalDecl(), Fn, CGFI);
  Fn->setDoesNotRecurse();
  CodeGenFunction CGF(CGM);
  CGF.StartFunction(GlobalDecl(), C.VoidTy, Fn, CGFI, Args, Loc, Loc);

  CGBuilderTy &Bld = CGF.Builder;

  Address AddrBufferArg = CGF.GetAddrOfLocalVar(&BufferArg);
  QualType StaticTy = C.getRecordType(TeamReductionRec);
  llvm::Type *LLVMReductionsBufferTy =
      CGM.getTypes().ConvertTypeForMem(StaticTy);
  llvm::Value *BufferArrPtr = Bld.CreatePointerBitCastOrAddrSpaceCast(
      CGF.EmitLoadOfScalar(AddrBufferArg, /*Volatile=*/false, C.VoidPtrTy, Loc),
      LLVMReductionsBufferTy->getPointerTo());

  // 1. Build a list of reduction variables.
  // void *RedList[<n>] = {<ReductionVars>[0], ..., <ReductionVars>[<n>-1]};
  RawAddress ReductionList =
      CGF.CreateMemTemp(ReductionArrayTy, ".omp.reduction.red_list");
  auto IPriv = Privates.begin();
  llvm::Value *Idxs[] = {CGF.EmitLoadOfScalar(CGF.GetAddrOfLocalVar(&IdxArg),
                                              /*Volatile=*/false, C.IntTy,
                                              Loc)};
  unsigned Idx = 0;
  for (unsigned I = 0, E = Privates.size(); I < E; ++I, ++IPriv, ++Idx) {
    Address Elem = CGF.Builder.CreateConstArrayGEP(ReductionList, Idx);
    // Global = Buffer.VD[Idx];
    const ValueDecl *VD = cast<DeclRefExpr>(*IPriv)->getDecl();
    const FieldDecl *FD = VarFieldMap.lookup(VD);
    llvm::Value *BufferPtr =
        Bld.CreateInBoundsGEP(LLVMReductionsBufferTy, BufferArrPtr, Idxs);
    LValue GlobLVal = CGF.EmitLValueForField(
        CGF.MakeNaturalAlignRawAddrLValue(BufferPtr, StaticTy), FD);
    Address GlobAddr = GlobLVal.getAddress(CGF);
    CGF.EmitStoreOfScalar(GlobAddr.emitRawPointer(CGF), Elem,
                          /*Volatile=*/false, C.VoidPtrTy);
    if ((*IPriv)->getType()->isVariablyModifiedType()) {
      // Store array size.
      ++Idx;
      Elem = CGF.Builder.CreateConstArrayGEP(ReductionList, Idx);
      llvm::Value *Size = CGF.Builder.CreateIntCast(
          CGF.getVLASize(
                 CGF.getContext().getAsVariableArrayType((*IPriv)->getType()))
              .NumElts,
          CGF.SizeTy, /*isSigned=*/false);
      CGF.Builder.CreateStore(CGF.Builder.CreateIntToPtr(Size, CGF.VoidPtrTy),
                              Elem);
    }
  }

  // Call reduce_function(GlobalReduceList, ReduceList)
  llvm::Value *GlobalReduceList = ReductionList.getPointer();
  Address AddrReduceListArg = CGF.GetAddrOfLocalVar(&ReduceListArg);
  llvm::Value *ReducedPtr = CGF.EmitLoadOfScalar(
      AddrReduceListArg, /*Volatile=*/false, C.VoidPtrTy, Loc);
  CGM.getOpenMPRuntime().emitOutlinedFunctionCall(
      CGF, Loc, ReduceFn, {GlobalReduceList, ReducedPtr});
  CGF.FinishFunction();
  return Fn;
}

/// This function emits a helper that copies all the reduction variables from
/// the team into the provided global buffer for the reduction variables.
///
/// void list_to_global_copy_func(void *buffer, int Idx, void *reduce_data)
///   For all data entries D in reduce_data:
///     Copy buffer.D[Idx] to local D;
static llvm::Value *emitGlobalToListCopyFunction(
    CodeGenModule &CGM, ArrayRef<const Expr *> Privates,
    QualType ReductionArrayTy, SourceLocation Loc,
    const RecordDecl *TeamReductionRec,
    const llvm::SmallDenseMap<const ValueDecl *, const FieldDecl *>
        &VarFieldMap) {
  ASTContext &C = CGM.getContext();

  // Buffer: global reduction buffer.
  ImplicitParamDecl BufferArg(C, /*DC=*/nullptr, Loc, /*Id=*/nullptr,
                              C.VoidPtrTy, ImplicitParamKind::Other);
  // Idx: index of the buffer.
  ImplicitParamDecl IdxArg(C, /*DC=*/nullptr, Loc, /*Id=*/nullptr, C.IntTy,
                           ImplicitParamKind::Other);
  // ReduceList: thread local Reduce list.
  ImplicitParamDecl ReduceListArg(C, /*DC=*/nullptr, Loc, /*Id=*/nullptr,
                                  C.VoidPtrTy, ImplicitParamKind::Other);
  FunctionArgList Args;
  Args.push_back(&BufferArg);
  Args.push_back(&IdxArg);
  Args.push_back(&ReduceListArg);

  const CGFunctionInfo &CGFI =
      CGM.getTypes().arrangeBuiltinFunctionDeclaration(C.VoidTy, Args);
  auto *Fn = llvm::Function::Create(
      CGM.getTypes().GetFunctionType(CGFI), llvm::GlobalValue::InternalLinkage,
      "_omp_reduction_global_to_list_copy_func", &CGM.getModule());
  CGM.SetInternalFunctionAttributes(GlobalDecl(), Fn, CGFI);
  Fn->setDoesNotRecurse();
  CodeGenFunction CGF(CGM);
  CGF.StartFunction(GlobalDecl(), C.VoidTy, Fn, CGFI, Args, Loc, Loc);

  CGBuilderTy &Bld = CGF.Builder;

  Address AddrReduceListArg = CGF.GetAddrOfLocalVar(&ReduceListArg);
  Address AddrBufferArg = CGF.GetAddrOfLocalVar(&BufferArg);
  llvm::Type *ElemTy = CGF.ConvertTypeForMem(ReductionArrayTy);
  Address LocalReduceList(
      Bld.CreatePointerBitCastOrAddrSpaceCast(
          CGF.EmitLoadOfScalar(AddrReduceListArg, /*Volatile=*/false,
                               C.VoidPtrTy, Loc),
          ElemTy->getPointerTo()),
      ElemTy, CGF.getPointerAlign());
  QualType StaticTy = C.getRecordType(TeamReductionRec);
  llvm::Type *LLVMReductionsBufferTy =
      CGM.getTypes().ConvertTypeForMem(StaticTy);
  llvm::Value *BufferArrPtr = Bld.CreatePointerBitCastOrAddrSpaceCast(
      CGF.EmitLoadOfScalar(AddrBufferArg, /*Volatile=*/false, C.VoidPtrTy, Loc),
      LLVMReductionsBufferTy->getPointerTo());

  llvm::Value *Idxs[] = {CGF.EmitLoadOfScalar(CGF.GetAddrOfLocalVar(&IdxArg),
                                              /*Volatile=*/false, C.IntTy,
                                              Loc)};
  unsigned Idx = 0;
  for (const Expr *Private : Privates) {
    // Reduce element = LocalReduceList[i]
    Address ElemPtrPtrAddr = Bld.CreateConstArrayGEP(LocalReduceList, Idx);
    llvm::Value *ElemPtrPtr = CGF.EmitLoadOfScalar(
        ElemPtrPtrAddr, /*Volatile=*/false, C.VoidPtrTy, SourceLocation());
    // elemptr = ((CopyType*)(elemptrptr)) + I
    ElemTy = CGF.ConvertTypeForMem(Private->getType());
    ElemPtrPtr = Bld.CreatePointerBitCastOrAddrSpaceCast(
        ElemPtrPtr, ElemTy->getPointerTo());
    Address ElemPtr =
        Address(ElemPtrPtr, ElemTy, C.getTypeAlignInChars(Private->getType()));
    const ValueDecl *VD = cast<DeclRefExpr>(Private)->getDecl();
    // Global = Buffer.VD[Idx];
    const FieldDecl *FD = VarFieldMap.lookup(VD);
    llvm::Value *BufferPtr =
        Bld.CreateInBoundsGEP(LLVMReductionsBufferTy, BufferArrPtr, Idxs);
    LValue GlobLVal = CGF.EmitLValueForField(
        CGF.MakeNaturalAlignRawAddrLValue(BufferPtr, StaticTy), FD);
    Address GlobAddr = GlobLVal.getAddress(CGF);
    GlobLVal.setAddress(Address(GlobAddr.emitRawPointer(CGF),
                                CGF.ConvertTypeForMem(Private->getType()),
                                GlobAddr.getAlignment()));
    switch (CGF.getEvaluationKind(Private->getType())) {
    case TEK_Scalar: {
      llvm::Value *V = CGF.EmitLoadOfScalar(GlobLVal, Loc);
      CGF.EmitStoreOfScalar(V, ElemPtr, /*Volatile=*/false, Private->getType(),
                            LValueBaseInfo(AlignmentSource::Type),
                            TBAAAccessInfo());
      break;
    }
    case TEK_Complex: {
      CodeGenFunction::ComplexPairTy V = CGF.EmitLoadOfComplex(GlobLVal, Loc);
      CGF.EmitStoreOfComplex(V, CGF.MakeAddrLValue(ElemPtr, Private->getType()),
                             /*isInit=*/false);
      break;
    }
    case TEK_Aggregate:
      CGF.EmitAggregateCopy(CGF.MakeAddrLValue(ElemPtr, Private->getType()),
                            GlobLVal, Private->getType(),
                            AggValueSlot::DoesNotOverlap);
      break;
    }
    ++Idx;
  }

  CGF.FinishFunction();
  return Fn;
}

/// This function emits a helper that reduces all the reduction variables from
/// the team into the provided global buffer for the reduction variables.
///
/// void global_to_list_reduce_func(void *buffer, int Idx, void *reduce_data)
///  void *GlobPtrs[];
///  GlobPtrs[0] = (void*)&buffer.D0[Idx];
///  ...
///  GlobPtrs[N] = (void*)&buffer.DN[Idx];
///  reduce_function(reduce_data, GlobPtrs);
static llvm::Value *emitGlobalToListReduceFunction(
    CodeGenModule &CGM, ArrayRef<const Expr *> Privates,
    QualType ReductionArrayTy, SourceLocation Loc,
    const RecordDecl *TeamReductionRec,
    const llvm::SmallDenseMap<const ValueDecl *, const FieldDecl *>
        &VarFieldMap,
    llvm::Function *ReduceFn) {
  ASTContext &C = CGM.getContext();

  // Buffer: global reduction buffer.
  ImplicitParamDecl BufferArg(C, /*DC=*/nullptr, Loc, /*Id=*/nullptr,
                              C.VoidPtrTy, ImplicitParamKind::Other);
  // Idx: index of the buffer.
  ImplicitParamDecl IdxArg(C, /*DC=*/nullptr, Loc, /*Id=*/nullptr, C.IntTy,
                           ImplicitParamKind::Other);
  // ReduceList: thread local Reduce list.
  ImplicitParamDecl ReduceListArg(C, /*DC=*/nullptr, Loc, /*Id=*/nullptr,
                                  C.VoidPtrTy, ImplicitParamKind::Other);
  FunctionArgList Args;
  Args.push_back(&BufferArg);
  Args.push_back(&IdxArg);
  Args.push_back(&ReduceListArg);

  const CGFunctionInfo &CGFI =
      CGM.getTypes().arrangeBuiltinFunctionDeclaration(C.VoidTy, Args);
  auto *Fn = llvm::Function::Create(
      CGM.getTypes().GetFunctionType(CGFI), llvm::GlobalValue::InternalLinkage,
      "_omp_reduction_global_to_list_reduce_func", &CGM.getModule());
  CGM.SetInternalFunctionAttributes(GlobalDecl(), Fn, CGFI);
  Fn->setDoesNotRecurse();
  CodeGenFunction CGF(CGM);
  CGF.StartFunction(GlobalDecl(), C.VoidTy, Fn, CGFI, Args, Loc, Loc);

  CGBuilderTy &Bld = CGF.Builder;

  Address AddrBufferArg = CGF.GetAddrOfLocalVar(&BufferArg);
  QualType StaticTy = C.getRecordType(TeamReductionRec);
  llvm::Type *LLVMReductionsBufferTy =
      CGM.getTypes().ConvertTypeForMem(StaticTy);
  llvm::Value *BufferArrPtr = Bld.CreatePointerBitCastOrAddrSpaceCast(
      CGF.EmitLoadOfScalar(AddrBufferArg, /*Volatile=*/false, C.VoidPtrTy, Loc),
      LLVMReductionsBufferTy->getPointerTo());

  // 1. Build a list of reduction variables.
  // void *RedList[<n>] = {<ReductionVars>[0], ..., <ReductionVars>[<n>-1]};
  Address ReductionList =
      CGF.CreateMemTemp(ReductionArrayTy, ".omp.reduction.red_list");
  auto IPriv = Privates.begin();
  llvm::Value *Idxs[] = {CGF.EmitLoadOfScalar(CGF.GetAddrOfLocalVar(&IdxArg),
                                              /*Volatile=*/false, C.IntTy,
                                              Loc)};
  unsigned Idx = 0;
  for (unsigned I = 0, E = Privates.size(); I < E; ++I, ++IPriv, ++Idx) {
    Address Elem = CGF.Builder.CreateConstArrayGEP(ReductionList, Idx);
    // Global = Buffer.VD[Idx];
    const ValueDecl *VD = cast<DeclRefExpr>(*IPriv)->getDecl();
    const FieldDecl *FD = VarFieldMap.lookup(VD);
    llvm::Value *BufferPtr =
        Bld.CreateInBoundsGEP(LLVMReductionsBufferTy, BufferArrPtr, Idxs);
    LValue GlobLVal = CGF.EmitLValueForField(
        CGF.MakeNaturalAlignRawAddrLValue(BufferPtr, StaticTy), FD);
    Address GlobAddr = GlobLVal.getAddress(CGF);
    CGF.EmitStoreOfScalar(GlobAddr.emitRawPointer(CGF), Elem,
                          /*Volatile=*/false, C.VoidPtrTy);
    if ((*IPriv)->getType()->isVariablyModifiedType()) {
      // Store array size.
      ++Idx;
      Elem = CGF.Builder.CreateConstArrayGEP(ReductionList, Idx);
      llvm::Value *Size = CGF.Builder.CreateIntCast(
          CGF.getVLASize(
                 CGF.getContext().getAsVariableArrayType((*IPriv)->getType()))
              .NumElts,
          CGF.SizeTy, /*isSigned=*/false);
      CGF.Builder.CreateStore(CGF.Builder.CreateIntToPtr(Size, CGF.VoidPtrTy),
                              Elem);
    }
  }

  // Call reduce_function(ReduceList, GlobalReduceList)
  llvm::Value *GlobalReduceList = ReductionList.emitRawPointer(CGF);
  Address AddrReduceListArg = CGF.GetAddrOfLocalVar(&ReduceListArg);
  llvm::Value *ReducedPtr = CGF.EmitLoadOfScalar(
      AddrReduceListArg, /*Volatile=*/false, C.VoidPtrTy, Loc);
  CGM.getOpenMPRuntime().emitOutlinedFunctionCall(
      CGF, Loc, ReduceFn, {ReducedPtr, GlobalReduceList});
  CGF.FinishFunction();
  return Fn;
}

///
/// Design of OpenMP reductions on the GPU
///
/// Consider a typical OpenMP program with one or more reduction
/// clauses:
///
/// float foo;
/// double bar;
/// #pragma omp target teams distribute parallel for \
///             reduction(+:foo) reduction(*:bar)
/// for (int i = 0; i < N; i++) {
///   foo += A[i]; bar *= B[i];
/// }
///
/// where 'foo' and 'bar' are reduced across all OpenMP threads in
/// all teams.  In our OpenMP implementation on the NVPTX device an
/// OpenMP team is mapped to a CUDA threadblock and OpenMP threads
/// within a team are mapped to CUDA threads within a threadblock.
/// Our goal is to efficiently aggregate values across all OpenMP
/// threads such that:
///
///   - the compiler and runtime are logically concise, and
///   - the reduction is performed efficiently in a hierarchical
///     manner as follows: within OpenMP threads in the same warp,
///     across warps in a threadblock, and finally across teams on
///     the NVPTX device.
///
/// Introduction to Decoupling
///
/// We would like to decouple the compiler and the runtime so that the
/// latter is ignorant of the reduction variables (number, data types)
/// and the reduction operators.  This allows a simpler interface
/// and implementation while still attaining good performance.
///
/// Pseudocode for the aforementioned OpenMP program generated by the
/// compiler is as follows:
///
/// 1. Create private copies of reduction variables on each OpenMP
///    thread: 'foo_private', 'bar_private'
/// 2. Each OpenMP thread reduces the chunk of 'A' and 'B' assigned
///    to it and writes the result in 'foo_private' and 'bar_private'
///    respectively.
/// 3. Call the OpenMP runtime on the GPU to reduce within a team
///    and store the result on the team master:
///
///     __kmpc_nvptx_parallel_reduce_nowait_v2(...,
///        reduceData, shuffleReduceFn, interWarpCpyFn)
///
///     where:
///       struct ReduceData {
///         double *foo;
///         double *bar;
///       } reduceData
///       reduceData.foo = &foo_private
///       reduceData.bar = &bar_private
///
///     'shuffleReduceFn' and 'interWarpCpyFn' are pointers to two
///     auxiliary functions generated by the compiler that operate on
///     variables of type 'ReduceData'.  They aid the runtime perform
///     algorithmic steps in a data agnostic manner.
///
///     'shuffleReduceFn' is a pointer to a function that reduces data
///     of type 'ReduceData' across two OpenMP threads (lanes) in the
///     same warp.  It takes the following arguments as input:
///
///     a. variable of type 'ReduceData' on the calling lane,
///     b. its lane_id,
///     c. an offset relative to the current lane_id to generate a
///        remote_lane_id.  The remote lane contains the second
///        variable of type 'ReduceData' that is to be reduced.
///     d. an algorithm version parameter determining which reduction
///        algorithm to use.
///
///     'shuffleReduceFn' retrieves data from the remote lane using
///     efficient GPU shuffle intrinsics and reduces, using the
///     algorithm specified by the 4th parameter, the two operands
///     element-wise.  The result is written to the first operand.
///
///     Different reduction algorithms are implemented in different
///     runtime functions, all calling 'shuffleReduceFn' to perform
///     the essential reduction step.  Therefore, based on the 4th
///     parameter, this function behaves slightly differently to
///     cooperate with the runtime to ensure correctness under
///     different circumstances.
///
///     'InterWarpCpyFn' is a pointer to a function that transfers
///     reduced variables across warps.  It tunnels, through CUDA
///     shared memory, the thread-private data of type 'ReduceData'
///     from lane 0 of each warp to a lane in the first warp.
/// 4. Call the OpenMP runtime on the GPU to reduce across teams.
///    The last team writes the global reduced value to memory.
///
///     ret = __kmpc_nvptx_teams_reduce_nowait(...,
///             reduceData, shuffleReduceFn, interWarpCpyFn,
///             scratchpadCopyFn, loadAndReduceFn)
///
///     'scratchpadCopyFn' is a helper that stores reduced
///     data from the team master to a scratchpad array in
///     global memory.
///
///     'loadAndReduceFn' is a helper that loads data from
///     the scratchpad array and reduces it with the input
///     operand.
///
///     These compiler generated functions hide address
///     calculation and alignment information from the runtime.
/// 5. if ret == 1:
///     The team master of the last team stores the reduced
///     result to the globals in memory.
///     foo += reduceData.foo; bar *= reduceData.bar
///
///
/// Warp Reduction Algorithms
///
/// On the warp level, we have three algorithms implemented in the
/// OpenMP runtime depending on the number of active lanes:
///
/// Full Warp Reduction
///
/// The reduce algorithm within a warp where all lanes are active
/// is implemented in the runtime as follows:
///
/// full_warp_reduce(void *reduce_data,
///                  kmp_ShuffleReductFctPtr ShuffleReduceFn) {
///   for (int offset = WARPSIZE/2; offset > 0; offset /= 2)
///     ShuffleReduceFn(reduce_data, 0, offset, 0);
/// }
///
/// The algorithm completes in log(2, WARPSIZE) steps.
///
/// 'ShuffleReduceFn' is used here with lane_id set to 0 because it is
/// not used therefore we save instructions by not retrieving lane_id
/// from the corresponding special registers.  The 4th parameter, which
/// represents the version of the algorithm being used, is set to 0 to
/// signify full warp reduction.
///
/// In this version, 'ShuffleReduceFn' behaves, per element, as follows:
///
/// #reduce_elem refers to an element in the local lane's data structure
/// #remote_elem is retrieved from a remote lane
/// remote_elem = shuffle_down(reduce_elem, offset, WARPSIZE);
/// reduce_elem = reduce_elem REDUCE_OP remote_elem;
///
/// Contiguous Partial Warp Reduction
///
/// This reduce algorithm is used within a warp where only the first
/// 'n' (n <= WARPSIZE) lanes are active.  It is typically used when the
/// number of OpenMP threads in a parallel region is not a multiple of
/// WARPSIZE.  The algorithm is implemented in the runtime as follows:
///
/// void
/// contiguous_partial_reduce(void *reduce_data,
///                           kmp_ShuffleReductFctPtr ShuffleReduceFn,
///                           int size, int lane_id) {
///   int curr_size;
///   int offset;
///   curr_size = size;
///   mask = curr_size/2;
///   while (offset>0) {
///     ShuffleReduceFn(reduce_data, lane_id, offset, 1);
///     curr_size = (curr_size+1)/2;
///     offset = curr_size/2;
///   }
/// }
///
/// In this version, 'ShuffleReduceFn' behaves, per element, as follows:
///
/// remote_elem = shuffle_down(reduce_elem, offset, WARPSIZE);
/// if (lane_id < offset)
///     reduce_elem = reduce_elem REDUCE_OP remote_elem
/// else
///     reduce_elem = remote_elem
///
/// This algorithm assumes that the data to be reduced are located in a
/// contiguous subset of lanes starting from the first.  When there is
/// an odd number of active lanes, the data in the last lane is not
/// aggregated with any other lane's dat but is instead copied over.
///
/// Dispersed Partial Warp Reduction
///
/// This algorithm is used within a warp when any discontiguous subset of
/// lanes are active.  It is used to implement the reduction operation
/// across lanes in an OpenMP simd region or in a nested parallel region.
///
/// void
/// dispersed_partial_reduce(void *reduce_data,
///                          kmp_ShuffleReductFctPtr ShuffleReduceFn) {
///   int size, remote_id;
///   int logical_lane_id = number_of_active_lanes_before_me() * 2;
///   do {
///       remote_id = next_active_lane_id_right_after_me();
///       # the above function returns 0 of no active lane
///       # is present right after the current lane.
///       size = number_of_active_lanes_in_this_warp();
///       logical_lane_id /= 2;
///       ShuffleReduceFn(reduce_data, logical_lane_id,
///                       remote_id-1-threadIdx.x, 2);
///   } while (logical_lane_id % 2 == 0 && size > 1);
/// }
///
/// There is no assumption made about the initial state of the reduction.
/// Any number of lanes (>=1) could be active at any position.  The reduction
/// result is returned in the first active lane.
///
/// In this version, 'ShuffleReduceFn' behaves, per element, as follows:
///
/// remote_elem = shuffle_down(reduce_elem, offset, WARPSIZE);
/// if (lane_id % 2 == 0 && offset > 0)
///     reduce_elem = reduce_elem REDUCE_OP remote_elem
/// else
///     reduce_elem = remote_elem
///
///
/// Intra-Team Reduction
///
/// This function, as implemented in the runtime call
/// '__kmpc_nvptx_parallel_reduce_nowait_v2', aggregates data across OpenMP
/// threads in a team.  It first reduces within a warp using the
/// aforementioned algorithms.  We then proceed to gather all such
/// reduced values at the first warp.
///
/// The runtime makes use of the function 'InterWarpCpyFn', which copies
/// data from each of the "warp master" (zeroth lane of each warp, where
/// warp-reduced data is held) to the zeroth warp.  This step reduces (in
/// a mathematical sense) the problem of reduction across warp masters in
/// a block to the problem of warp reduction.
///
///
/// Inter-Team Reduction
///
/// Once a team has reduced its data to a single value, it is stored in
/// a global scratchpad array.  Since each team has a distinct slot, this
/// can be done without locking.
///
/// The last team to write to the scratchpad array proceeds to reduce the
/// scratchpad array.  One or more workers in the last team use the helper
/// 'loadAndReduceDataFn' to load and reduce values from the array, i.e.,
/// the k'th worker reduces every k'th element.
///
/// Finally, a call is made to '__kmpc_nvptx_parallel_reduce_nowait_v2' to
/// reduce across workers and compute a globally reduced value.
///
void CGOpenMPRuntimeGPU::emitReduction(
    CodeGenFunction &CGF, SourceLocation Loc, ArrayRef<const Expr *> Privates,
    ArrayRef<const Expr *> LHSExprs, ArrayRef<const Expr *> RHSExprs,
    ArrayRef<const Expr *> ReductionOps, ReductionOptionsTy Options) {
  if (!CGF.HaveInsertPoint())
    return;

  bool ParallelReduction = isOpenMPParallelDirective(Options.ReductionKind);
#ifndef NDEBUG
  bool TeamsReduction = isOpenMPTeamsDirective(Options.ReductionKind);
#endif

  if (Options.SimpleReduction) {
    assert(!TeamsReduction && !ParallelReduction &&
           "Invalid reduction selection in emitReduction.");
    CGOpenMPRuntime::emitReduction(CGF, Loc, Privates, LHSExprs, RHSExprs,
                                   ReductionOps, Options);
    return;
  }

  assert((TeamsReduction || ParallelReduction) &&
         "Invalid reduction selection in emitReduction.");

  llvm::SmallDenseMap<const ValueDecl *, const FieldDecl *> VarFieldMap;
  llvm::SmallVector<const ValueDecl *, 4> PrivatesReductions(Privates.size());
  int Cnt = 0;
  for (const Expr *DRE : Privates) {
    PrivatesReductions[Cnt] = cast<DeclRefExpr>(DRE)->getDecl();
    ++Cnt;
  }

  ASTContext &C = CGM.getContext();
  const RecordDecl *ReductionRec = ::buildRecordForGlobalizedVars(
      CGM.getContext(), PrivatesReductions, std::nullopt, VarFieldMap, 1);

  // Build res = __kmpc_reduce{_nowait}(<gtid>, <n>, sizeof(RedList),
  // RedList, shuffle_reduce_func, interwarp_copy_func);
  // or
  // Build res = __kmpc_reduce_teams_nowait_simple(<loc>, <gtid>, <lck>);
  llvm::Value *RTLoc = emitUpdateLocation(CGF, Loc);

  llvm::Value *Res;
  // 1. Build a list of reduction variables.
  // void *RedList[<n>] = {<ReductionVars>[0], ..., <ReductionVars>[<n>-1]};
  auto Size = RHSExprs.size();
  for (const Expr *E : Privates) {
    if (E->getType()->isVariablyModifiedType())
      // Reserve place for array size.
      ++Size;
  }
  llvm::APInt ArraySize(/*unsigned int numBits=*/32, Size);
  QualType ReductionArrayTy = C.getConstantArrayType(
      C.VoidPtrTy, ArraySize, nullptr, ArraySizeModifier::Normal,
      /*IndexTypeQuals=*/0);
  Address ReductionList =
      CGF.CreateMemTemp(ReductionArrayTy, ".omp.reduction.red_list");
  auto IPriv = Privates.begin();
  unsigned Idx = 0;
  for (unsigned I = 0, E = RHSExprs.size(); I < E; ++I, ++IPriv, ++Idx) {
    Address Elem = CGF.Builder.CreateConstArrayGEP(ReductionList, Idx);
    CGF.Builder.CreateStore(
        CGF.Builder.CreatePointerBitCastOrAddrSpaceCast(
            CGF.EmitLValue(RHSExprs[I]).getPointer(CGF), CGF.VoidPtrTy),
        Elem);
    if ((*IPriv)->getType()->isVariablyModifiedType()) {
      // Store array size.
      ++Idx;
      Elem = CGF.Builder.CreateConstArrayGEP(ReductionList, Idx);
      llvm::Value *Size = CGF.Builder.CreateIntCast(
          CGF.getVLASize(
                 CGF.getContext().getAsVariableArrayType((*IPriv)->getType()))
              .NumElts,
          CGF.SizeTy, /*isSigned=*/false);
      CGF.Builder.CreateStore(CGF.Builder.CreateIntToPtr(Size, CGF.VoidPtrTy),
                              Elem);
    }
  }

  llvm::Value *RL = CGF.Builder.CreatePointerBitCastOrAddrSpaceCast(
      ReductionList.emitRawPointer(CGF), CGF.VoidPtrTy);
  llvm::Function *ReductionFn = emitReductionFunction(
      CGF.CurFn->getName(), Loc, CGF.ConvertTypeForMem(ReductionArrayTy),
      Privates, LHSExprs, RHSExprs, ReductionOps);
  llvm::Value *ReductionDataSize =
      CGF.getTypeSize(C.getRecordType(ReductionRec));
  ReductionDataSize =
      CGF.Builder.CreateSExtOrTrunc(ReductionDataSize, CGF.Int64Ty);
  llvm::Function *ShuffleAndReduceFn = emitShuffleAndReduceFunction(
      CGM, Privates, ReductionArrayTy, ReductionFn, Loc);
  llvm::Value *InterWarpCopyFn =
      emitInterWarpCopyFunction(CGM, Privates, ReductionArrayTy, Loc);

  if (ParallelReduction) {
    llvm::Value *Args[] = {RTLoc, ReductionDataSize, RL, ShuffleAndReduceFn,
                           InterWarpCopyFn};

    Res = CGF.EmitRuntimeCall(
        OMPBuilder.getOrCreateRuntimeFunction(
            CGM.getModule(), OMPRTL___kmpc_nvptx_parallel_reduce_nowait_v2),
        Args);
  } else {
    assert(TeamsReduction && "expected teams reduction.");
    TeamsReductions.push_back(ReductionRec);
    auto *KernelTeamsReductionPtr = CGF.EmitRuntimeCall(
        OMPBuilder.getOrCreateRuntimeFunction(
            CGM.getModule(), OMPRTL___kmpc_reduction_get_fixed_buffer),
        {}, "_openmp_teams_reductions_buffer_$_$ptr");
    llvm::Value *GlobalToBufferCpyFn = ::emitListToGlobalCopyFunction(
        CGM, Privates, ReductionArrayTy, Loc, ReductionRec, VarFieldMap);
    llvm::Value *GlobalToBufferRedFn = ::emitListToGlobalReduceFunction(
        CGM, Privates, ReductionArrayTy, Loc, ReductionRec, VarFieldMap,
        ReductionFn);
    llvm::Value *BufferToGlobalCpyFn = ::emitGlobalToListCopyFunction(
        CGM, Privates, ReductionArrayTy, Loc, ReductionRec, VarFieldMap);
    llvm::Value *BufferToGlobalRedFn = ::emitGlobalToListReduceFunction(
        CGM, Privates, ReductionArrayTy, Loc, ReductionRec, VarFieldMap,
        ReductionFn);

    llvm::Value *Args[] = {
        RTLoc,
        KernelTeamsReductionPtr,
        CGF.Builder.getInt32(C.getLangOpts().OpenMPCUDAReductionBufNum),
        ReductionDataSize,
        RL,
        ShuffleAndReduceFn,
        InterWarpCopyFn,
        GlobalToBufferCpyFn,
        GlobalToBufferRedFn,
        BufferToGlobalCpyFn,
        BufferToGlobalRedFn};

    Res = CGF.EmitRuntimeCall(
        OMPBuilder.getOrCreateRuntimeFunction(
            CGM.getModule(), OMPRTL___kmpc_nvptx_teams_reduce_nowait_v2),
        Args);
  }

  // 5. Build if (res == 1)
  llvm::BasicBlock *ExitBB = CGF.createBasicBlock(".omp.reduction.done");
  llvm::BasicBlock *ThenBB = CGF.createBasicBlock(".omp.reduction.then");
  llvm::Value *Cond = CGF.Builder.CreateICmpEQ(
      Res, llvm::ConstantInt::get(CGM.Int32Ty, /*V=*/1));
  CGF.Builder.CreateCondBr(Cond, ThenBB, ExitBB);

  // 6. Build then branch: where we have reduced values in the master
  //    thread in each team.
  //    __kmpc_end_reduce{_nowait}(<gtid>);
  //    break;
  CGF.EmitBlock(ThenBB);

  // Add emission of __kmpc_end_reduce{_nowait}(<gtid>);
  auto &&CodeGen = [Privates, LHSExprs, RHSExprs, ReductionOps,
                    this](CodeGenFunction &CGF, PrePostActionTy &Action) {
    auto IPriv = Privates.begin();
    auto ILHS = LHSExprs.begin();
    auto IRHS = RHSExprs.begin();
    for (const Expr *E : ReductionOps) {
      emitSingleReductionCombiner(CGF, E, *IPriv, cast<DeclRefExpr>(*ILHS),
                                  cast<DeclRefExpr>(*IRHS));
      ++IPriv;
      ++ILHS;
      ++IRHS;
    }
  };
  RegionCodeGenTy RCG(CodeGen);
  RCG(CGF);
  // There is no need to emit line number for unconditional branch.
  (void)ApplyDebugLocation::CreateEmpty(CGF);
  CGF.EmitBlock(ExitBB, /*IsFinished=*/true);
}

const VarDecl *
CGOpenMPRuntimeGPU::translateParameter(const FieldDecl *FD,
                                       const VarDecl *NativeParam) const {
  if (!NativeParam->getType()->isReferenceType())
    return NativeParam;
  QualType ArgType = NativeParam->getType();
  QualifierCollector QC;
  const Type *NonQualTy = QC.strip(ArgType);
  QualType PointeeTy = cast<ReferenceType>(NonQualTy)->getPointeeType();
  if (const auto *Attr = FD->getAttr<OMPCaptureKindAttr>()) {
    if (Attr->getCaptureKind() == OMPC_map) {
      PointeeTy = CGM.getContext().getAddrSpaceQualType(PointeeTy,
                                                        LangAS::opencl_global);
    }
  }
  ArgType = CGM.getContext().getPointerType(PointeeTy);
  QC.addRestrict();
  enum { NVPTX_local_addr = 5 };
  QC.addAddressSpace(getLangASFromTargetAS(NVPTX_local_addr));
  ArgType = QC.apply(CGM.getContext(), ArgType);
  if (isa<ImplicitParamDecl>(NativeParam))
    return ImplicitParamDecl::Create(
        CGM.getContext(), /*DC=*/nullptr, NativeParam->getLocation(),
        NativeParam->getIdentifier(), ArgType, ImplicitParamKind::Other);
  return ParmVarDecl::Create(
      CGM.getContext(),
      const_cast<DeclContext *>(NativeParam->getDeclContext()),
      NativeParam->getBeginLoc(), NativeParam->getLocation(),
      NativeParam->getIdentifier(), ArgType,
      /*TInfo=*/nullptr, SC_None, /*DefArg=*/nullptr);
}

Address
CGOpenMPRuntimeGPU::getParameterAddress(CodeGenFunction &CGF,
                                          const VarDecl *NativeParam,
                                          const VarDecl *TargetParam) const {
  assert(NativeParam != TargetParam &&
         NativeParam->getType()->isReferenceType() &&
         "Native arg must not be the same as target arg.");
  Address LocalAddr = CGF.GetAddrOfLocalVar(TargetParam);
  QualType NativeParamType = NativeParam->getType();
  QualifierCollector QC;
  const Type *NonQualTy = QC.strip(NativeParamType);
  QualType NativePointeeTy = cast<ReferenceType>(NonQualTy)->getPointeeType();
  unsigned NativePointeeAddrSpace =
      CGF.getTypes().getTargetAddressSpace(NativePointeeTy);
  QualType TargetTy = TargetParam->getType();
  llvm::Value *TargetAddr = CGF.EmitLoadOfScalar(LocalAddr, /*Volatile=*/false,
                                                 TargetTy, SourceLocation());
  // Cast to native address space.
  TargetAddr = CGF.Builder.CreatePointerBitCastOrAddrSpaceCast(
      TargetAddr,
      llvm::PointerType::get(CGF.getLLVMContext(), NativePointeeAddrSpace));
  Address NativeParamAddr = CGF.CreateMemTemp(NativeParamType);
  CGF.EmitStoreOfScalar(TargetAddr, NativeParamAddr, /*Volatile=*/false,
                        NativeParamType);
  return NativeParamAddr;
}

void CGOpenMPRuntimeGPU::emitOutlinedFunctionCall(
    CodeGenFunction &CGF, SourceLocation Loc, llvm::FunctionCallee OutlinedFn,
    ArrayRef<llvm::Value *> Args) const {
  SmallVector<llvm::Value *, 4> TargetArgs;
  TargetArgs.reserve(Args.size());
  auto *FnType = OutlinedFn.getFunctionType();
  for (unsigned I = 0, E = Args.size(); I < E; ++I) {
    if (FnType->isVarArg() && FnType->getNumParams() <= I) {
      TargetArgs.append(std::next(Args.begin(), I), Args.end());
      break;
    }
    llvm::Type *TargetType = FnType->getParamType(I);
    llvm::Value *NativeArg = Args[I];
    if (!TargetType->isPointerTy()) {
      TargetArgs.emplace_back(NativeArg);
      continue;
    }
    TargetArgs.emplace_back(
        CGF.Builder.CreatePointerBitCastOrAddrSpaceCast(NativeArg, TargetType));
  }
  CGOpenMPRuntime::emitOutlinedFunctionCall(CGF, Loc, OutlinedFn, TargetArgs);
}

/// Emit function which wraps the outline parallel region
/// and controls the arguments which are passed to this function.
/// The wrapper ensures that the outlined function is called
/// with the correct arguments when data is shared.
llvm::Function *CGOpenMPRuntimeGPU::createParallelDataSharingWrapper(
    llvm::Function *OutlinedParallelFn, const OMPExecutableDirective &D) {
  ASTContext &Ctx = CGM.getContext();
  const auto &CS = *D.getCapturedStmt(OMPD_parallel);

  // Create a function that takes as argument the source thread.
  FunctionArgList WrapperArgs;
  QualType Int16QTy =
      Ctx.getIntTypeForBitwidth(/*DestWidth=*/16, /*Signed=*/false);
  QualType Int32QTy =
      Ctx.getIntTypeForBitwidth(/*DestWidth=*/32, /*Signed=*/false);
  ImplicitParamDecl ParallelLevelArg(Ctx, /*DC=*/nullptr, D.getBeginLoc(),
                                     /*Id=*/nullptr, Int16QTy,
                                     ImplicitParamKind::Other);
  ImplicitParamDecl WrapperArg(Ctx, /*DC=*/nullptr, D.getBeginLoc(),
                               /*Id=*/nullptr, Int32QTy,
                               ImplicitParamKind::Other);
  WrapperArgs.emplace_back(&ParallelLevelArg);
  WrapperArgs.emplace_back(&WrapperArg);

  const CGFunctionInfo &CGFI =
      CGM.getTypes().arrangeBuiltinFunctionDeclaration(Ctx.VoidTy, WrapperArgs);

  auto *Fn = llvm::Function::Create(
      CGM.getTypes().GetFunctionType(CGFI), llvm::GlobalValue::InternalLinkage,
      Twine(OutlinedParallelFn->getName(), "_wrapper"), &CGM.getModule());

  // Ensure we do not inline the function. This is trivially true for the ones
  // passed to __kmpc_fork_call but the ones calles in serialized regions
  // could be inlined. This is not a perfect but it is closer to the invariant
  // we want, namely, every data environment starts with a new function.
  // TODO: We should pass the if condition to the runtime function and do the
  //       handling there. Much cleaner code.
  Fn->addFnAttr(llvm::Attribute::NoInline);

  CGM.SetInternalFunctionAttributes(GlobalDecl(), Fn, CGFI);
  Fn->setLinkage(llvm::GlobalValue::InternalLinkage);

  Fn->setDoesNotRecurse();

  CodeGenFunction CGF(CGM, /*suppressNewContext=*/true);
  CGF.StartFunction(GlobalDecl(), Ctx.VoidTy, Fn, CGFI, WrapperArgs,
                    D.getBeginLoc(), D.getBeginLoc());

  const auto *RD = CS.getCapturedRecordDecl();
  auto CurField = RD->field_begin();

  Address ZeroAddr = CGF.CreateDefaultAlignTempAlloca(CGF.Int32Ty,
                                                      /*Name=*/".zero.addr");
  CGF.Builder.CreateStore(CGF.Builder.getInt32(/*C*/ 0), ZeroAddr);
  // Get the array of arguments.
  SmallVector<llvm::Value *, 8> Args;

  Args.emplace_back(CGF.GetAddrOfLocalVar(&WrapperArg).emitRawPointer(CGF));
  Args.emplace_back(ZeroAddr.emitRawPointer(CGF));

  CGBuilderTy &Bld = CGF.Builder;
  auto CI = CS.capture_begin();

  // Use global memory for data sharing.
  // Handle passing of global args to workers.
  RawAddress GlobalArgs =
      CGF.CreateDefaultAlignTempAlloca(CGF.VoidPtrPtrTy, "global_args");
  llvm::Value *GlobalArgsPtr = GlobalArgs.getPointer();
  llvm::Value *DataSharingArgs[] = {GlobalArgsPtr};
  CGF.EmitRuntimeCall(OMPBuilder.getOrCreateRuntimeFunction(
                          CGM.getModule(), OMPRTL___kmpc_get_shared_variables),
                      DataSharingArgs);

  // Retrieve the shared variables from the list of references returned
  // by the runtime. Pass the variables to the outlined function.
  Address SharedArgListAddress = Address::invalid();
  if (CS.capture_size() > 0 ||
      isOpenMPLoopBoundSharingDirective(D.getDirectiveKind())) {
    SharedArgListAddress = CGF.EmitLoadOfPointer(
        GlobalArgs, CGF.getContext()
                        .getPointerType(CGF.getContext().VoidPtrTy)
                        .castAs<PointerType>());
  }
  unsigned Idx = 0;
  if (isOpenMPLoopBoundSharingDirective(D.getDirectiveKind())) {
    Address Src = Bld.CreateConstInBoundsGEP(SharedArgListAddress, Idx);
    Address TypedAddress = Bld.CreatePointerBitCastOrAddrSpaceCast(
        Src, CGF.SizeTy->getPointerTo(), CGF.SizeTy);
    llvm::Value *LB = CGF.EmitLoadOfScalar(
        TypedAddress,
        /*Volatile=*/false,
        CGF.getContext().getPointerType(CGF.getContext().getSizeType()),
        cast<OMPLoopDirective>(D).getLowerBoundVariable()->getExprLoc());
    Args.emplace_back(LB);
    ++Idx;
    Src = Bld.CreateConstInBoundsGEP(SharedArgListAddress, Idx);
    TypedAddress = Bld.CreatePointerBitCastOrAddrSpaceCast(
        Src, CGF.SizeTy->getPointerTo(), CGF.SizeTy);
    llvm::Value *UB = CGF.EmitLoadOfScalar(
        TypedAddress,
        /*Volatile=*/false,
        CGF.getContext().getPointerType(CGF.getContext().getSizeType()),
        cast<OMPLoopDirective>(D).getUpperBoundVariable()->getExprLoc());
    Args.emplace_back(UB);
    ++Idx;
  }
  if (CS.capture_size() > 0) {
    ASTContext &CGFContext = CGF.getContext();
    for (unsigned I = 0, E = CS.capture_size(); I < E; ++I, ++CI, ++CurField) {
      QualType ElemTy = CurField->getType();
      Address Src = Bld.CreateConstInBoundsGEP(SharedArgListAddress, I + Idx);
      Address TypedAddress = Bld.CreatePointerBitCastOrAddrSpaceCast(
          Src, CGF.ConvertTypeForMem(CGFContext.getPointerType(ElemTy)),
          CGF.ConvertTypeForMem(ElemTy));
      llvm::Value *Arg = CGF.EmitLoadOfScalar(TypedAddress,
                                              /*Volatile=*/false,
                                              CGFContext.getPointerType(ElemTy),
                                              CI->getLocation());
      if (CI->capturesVariableByCopy() &&
          !CI->getCapturedVar()->getType()->isAnyPointerType()) {
        Arg = castValueToType(CGF, Arg, ElemTy, CGFContext.getUIntPtrType(),
                              CI->getLocation());
      }
      Args.emplace_back(Arg);
    }
  }

  emitOutlinedFunctionCall(CGF, D.getBeginLoc(), OutlinedParallelFn, Args);
  CGF.FinishFunction();
  return Fn;
}

void CGOpenMPRuntimeGPU::emitFunctionProlog(CodeGenFunction &CGF,
                                              const Decl *D) {
  if (getDataSharingMode() != CGOpenMPRuntimeGPU::DS_Generic)
    return;

  assert(D && "Expected function or captured|block decl.");
  assert(FunctionGlobalizedDecls.count(CGF.CurFn) == 0 &&
         "Function is registered already.");
  assert((!TeamAndReductions.first || TeamAndReductions.first == D) &&
         "Team is set but not processed.");
  const Stmt *Body = nullptr;
  bool NeedToDelayGlobalization = false;
  if (const auto *FD = dyn_cast<FunctionDecl>(D)) {
    Body = FD->getBody();
  } else if (const auto *BD = dyn_cast<BlockDecl>(D)) {
    Body = BD->getBody();
  } else if (const auto *CD = dyn_cast<CapturedDecl>(D)) {
    Body = CD->getBody();
    NeedToDelayGlobalization = CGF.CapturedStmtInfo->getKind() == CR_OpenMP;
    if (NeedToDelayGlobalization &&
        getExecutionMode() == CGOpenMPRuntimeGPU::EM_SPMD)
      return;
  }
  if (!Body)
    return;
  CheckVarsEscapingDeclContext VarChecker(CGF, TeamAndReductions.second);
  VarChecker.Visit(Body);
  const RecordDecl *GlobalizedVarsRecord =
      VarChecker.getGlobalizedRecord(IsInTTDRegion);
  TeamAndReductions.first = nullptr;
  TeamAndReductions.second.clear();
  ArrayRef<const ValueDecl *> EscapedVariableLengthDecls =
      VarChecker.getEscapedVariableLengthDecls();
  ArrayRef<const ValueDecl *> DelayedVariableLengthDecls =
      VarChecker.getDelayedVariableLengthDecls();
  if (!GlobalizedVarsRecord && EscapedVariableLengthDecls.empty() &&
      DelayedVariableLengthDecls.empty())
    return;
  auto I = FunctionGlobalizedDecls.try_emplace(CGF.CurFn).first;
  I->getSecond().MappedParams =
      std::make_unique<CodeGenFunction::OMPMapVars>();
  I->getSecond().EscapedParameters.insert(
      VarChecker.getEscapedParameters().begin(),
      VarChecker.getEscapedParameters().end());
  I->getSecond().EscapedVariableLengthDecls.append(
      EscapedVariableLengthDecls.begin(), EscapedVariableLengthDecls.end());
  I->getSecond().DelayedVariableLengthDecls.append(
      DelayedVariableLengthDecls.begin(), DelayedVariableLengthDecls.end());
  DeclToAddrMapTy &Data = I->getSecond().LocalVarData;
  for (const ValueDecl *VD : VarChecker.getEscapedDecls()) {
    assert(VD->isCanonicalDecl() && "Expected canonical declaration");
    Data.insert(std::make_pair(VD, MappedVarData()));
  }
  if (!NeedToDelayGlobalization) {
    emitGenericVarsProlog(CGF, D->getBeginLoc());
    struct GlobalizationScope final : EHScopeStack::Cleanup {
      GlobalizationScope() = default;

      void Emit(CodeGenFunction &CGF, Flags flags) override {
        static_cast<CGOpenMPRuntimeGPU &>(CGF.CGM.getOpenMPRuntime())
            .emitGenericVarsEpilog(CGF);
      }
    };
    CGF.EHStack.pushCleanup<GlobalizationScope>(NormalAndEHCleanup);
  }
}

Address CGOpenMPRuntimeGPU::getAddressOfLocalVariable(CodeGenFunction &CGF,
                                                        const VarDecl *VD) {
  if (VD && VD->hasAttr<OMPAllocateDeclAttr>()) {
    const auto *A = VD->getAttr<OMPAllocateDeclAttr>();
    auto AS = LangAS::Default;
    switch (A->getAllocatorType()) {
      // Use the default allocator here as by default local vars are
      // threadlocal.
    case OMPAllocateDeclAttr::OMPNullMemAlloc:
    case OMPAllocateDeclAttr::OMPDefaultMemAlloc:
    case OMPAllocateDeclAttr::OMPThreadMemAlloc:
    case OMPAllocateDeclAttr::OMPHighBWMemAlloc:
    case OMPAllocateDeclAttr::OMPLowLatMemAlloc:
      // Follow the user decision - use default allocation.
      return Address::invalid();
    case OMPAllocateDeclAttr::OMPUserDefinedMemAlloc:
      // TODO: implement aupport for user-defined allocators.
      return Address::invalid();
    case OMPAllocateDeclAttr::OMPConstMemAlloc:
      AS = LangAS::cuda_constant;
      break;
    case OMPAllocateDeclAttr::OMPPTeamMemAlloc:
      AS = LangAS::cuda_shared;
      break;
    case OMPAllocateDeclAttr::OMPLargeCapMemAlloc:
    case OMPAllocateDeclAttr::OMPCGroupMemAlloc:
      break;
    }
    llvm::Type *VarTy = CGF.ConvertTypeForMem(VD->getType());
    auto *GV = new llvm::GlobalVariable(
        CGM.getModule(), VarTy, /*isConstant=*/false,
        llvm::GlobalValue::InternalLinkage, llvm::PoisonValue::get(VarTy),
        VD->getName(),
        /*InsertBefore=*/nullptr, llvm::GlobalValue::NotThreadLocal,
        CGM.getContext().getTargetAddressSpace(AS));
    CharUnits Align = CGM.getContext().getDeclAlign(VD);
    GV->setAlignment(Align.getAsAlign());
    return Address(
        CGF.Builder.CreatePointerBitCastOrAddrSpaceCast(
            GV, VarTy->getPointerTo(CGM.getContext().getTargetAddressSpace(
                    VD->getType().getAddressSpace()))),
        VarTy, Align);
  }

  if (getDataSharingMode() != CGOpenMPRuntimeGPU::DS_Generic)
    return Address::invalid();

  VD = VD->getCanonicalDecl();
  auto I = FunctionGlobalizedDecls.find(CGF.CurFn);
  if (I == FunctionGlobalizedDecls.end())
    return Address::invalid();
  auto VDI = I->getSecond().LocalVarData.find(VD);
  if (VDI != I->getSecond().LocalVarData.end())
    return VDI->second.PrivateAddr;
  if (VD->hasAttrs()) {
    for (specific_attr_iterator<OMPReferencedVarAttr> IT(VD->attr_begin()),
         E(VD->attr_end());
         IT != E; ++IT) {
      auto VDI = I->getSecond().LocalVarData.find(
          cast<VarDecl>(cast<DeclRefExpr>(IT->getRef())->getDecl())
              ->getCanonicalDecl());
      if (VDI != I->getSecond().LocalVarData.end())
        return VDI->second.PrivateAddr;
    }
  }

  return Address::invalid();
}

void CGOpenMPRuntimeGPU::functionFinished(CodeGenFunction &CGF) {
  FunctionGlobalizedDecls.erase(CGF.CurFn);
  CGOpenMPRuntime::functionFinished(CGF);
}

void CGOpenMPRuntimeGPU::getDefaultDistScheduleAndChunk(
    CodeGenFunction &CGF, const OMPLoopDirective &S,
    OpenMPDistScheduleClauseKind &ScheduleKind,
    llvm::Value *&Chunk) const {
  auto &RT = static_cast<CGOpenMPRuntimeGPU &>(CGF.CGM.getOpenMPRuntime());
  if (getExecutionMode() == CGOpenMPRuntimeGPU::EM_SPMD) {
    ScheduleKind = OMPC_DIST_SCHEDULE_static;
    Chunk = CGF.EmitScalarConversion(
        RT.getGPUNumThreads(CGF),
        CGF.getContext().getIntTypeForBitwidth(32, /*Signed=*/0),
        S.getIterationVariable()->getType(), S.getBeginLoc());
    return;
  }
  CGOpenMPRuntime::getDefaultDistScheduleAndChunk(
      CGF, S, ScheduleKind, Chunk);
}

void CGOpenMPRuntimeGPU::getDefaultScheduleAndChunk(
    CodeGenFunction &CGF, const OMPLoopDirective &S,
    OpenMPScheduleClauseKind &ScheduleKind,
    const Expr *&ChunkExpr) const {
  ScheduleKind = OMPC_SCHEDULE_static;
  // Chunk size is 1 in this case.
  llvm::APInt ChunkSize(32, 1);
  ChunkExpr = IntegerLiteral::Create(CGF.getContext(), ChunkSize,
      CGF.getContext().getIntTypeForBitwidth(32, /*Signed=*/0),
      SourceLocation());
}

void CGOpenMPRuntimeGPU::adjustTargetSpecificDataForLambdas(
    CodeGenFunction &CGF, const OMPExecutableDirective &D) const {
  assert(isOpenMPTargetExecutionDirective(D.getDirectiveKind()) &&
         " Expected target-based directive.");
  const CapturedStmt *CS = D.getCapturedStmt(OMPD_target);
  for (const CapturedStmt::Capture &C : CS->captures()) {
    // Capture variables captured by reference in lambdas for target-based
    // directives.
    if (!C.capturesVariable())
      continue;
    const VarDecl *VD = C.getCapturedVar();
    const auto *RD = VD->getType()
                         .getCanonicalType()
                         .getNonReferenceType()
                         ->getAsCXXRecordDecl();
    if (!RD || !RD->isLambda())
      continue;
    Address VDAddr = CGF.GetAddrOfLocalVar(VD);
    LValue VDLVal;
    if (VD->getType().getCanonicalType()->isReferenceType())
      VDLVal = CGF.EmitLoadOfReferenceLValue(VDAddr, VD->getType());
    else
      VDLVal = CGF.MakeAddrLValue(
          VDAddr, VD->getType().getCanonicalType().getNonReferenceType());
    llvm::DenseMap<const ValueDecl *, FieldDecl *> Captures;
    FieldDecl *ThisCapture = nullptr;
    RD->getCaptureFields(Captures, ThisCapture);
    if (ThisCapture && CGF.CapturedStmtInfo->isCXXThisExprCaptured()) {
      LValue ThisLVal =
          CGF.EmitLValueForFieldInitialization(VDLVal, ThisCapture);
      llvm::Value *CXXThis = CGF.LoadCXXThis();
      CGF.EmitStoreOfScalar(CXXThis, ThisLVal);
    }
    for (const LambdaCapture &LC : RD->captures()) {
      if (LC.getCaptureKind() != LCK_ByRef)
        continue;
      const ValueDecl *VD = LC.getCapturedVar();
      // FIXME: For now VD is always a VarDecl because OpenMP does not support
      //  capturing structured bindings in lambdas yet.
      if (!CS->capturesVariable(cast<VarDecl>(VD)))
        continue;
      auto It = Captures.find(VD);
      assert(It != Captures.end() && "Found lambda capture without field.");
      LValue VarLVal = CGF.EmitLValueForFieldInitialization(VDLVal, It->second);
      Address VDAddr = CGF.GetAddrOfLocalVar(cast<VarDecl>(VD));
      if (VD->getType().getCanonicalType()->isReferenceType())
        VDAddr = CGF.EmitLoadOfReferenceLValue(VDAddr,
                                               VD->getType().getCanonicalType())
                     .getAddress(CGF);
      CGF.EmitStoreOfScalar(VDAddr.emitRawPointer(CGF), VarLVal);
    }
  }
}

bool CGOpenMPRuntimeGPU::hasAllocateAttributeForGlobalVar(const VarDecl *VD,
                                                            LangAS &AS) {
  if (!VD || !VD->hasAttr<OMPAllocateDeclAttr>())
    return false;
  const auto *A = VD->getAttr<OMPAllocateDeclAttr>();
  switch(A->getAllocatorType()) {
  case OMPAllocateDeclAttr::OMPNullMemAlloc:
  case OMPAllocateDeclAttr::OMPDefaultMemAlloc:
  // Not supported, fallback to the default mem space.
  case OMPAllocateDeclAttr::OMPThreadMemAlloc:
  case OMPAllocateDeclAttr::OMPLargeCapMemAlloc:
  case OMPAllocateDeclAttr::OMPCGroupMemAlloc:
  case OMPAllocateDeclAttr::OMPHighBWMemAlloc:
  case OMPAllocateDeclAttr::OMPLowLatMemAlloc:
    AS = LangAS::Default;
    return true;
  case OMPAllocateDeclAttr::OMPConstMemAlloc:
    AS = LangAS::cuda_constant;
    return true;
  case OMPAllocateDeclAttr::OMPPTeamMemAlloc:
    AS = LangAS::cuda_shared;
    return true;
  case OMPAllocateDeclAttr::OMPUserDefinedMemAlloc:
    llvm_unreachable("Expected predefined allocator for the variables with the "
                     "static storage.");
  }
  return false;
}

// Get current CudaArch and ignore any unknown values
static CudaArch getCudaArch(CodeGenModule &CGM) {
  if (!CGM.getTarget().hasFeature("ptx") &&
      (CGM.getTriple().getArch() != llvm::Triple::amdgcn))
    return CudaArch::UNKNOWN;
  if (CGM.getTriple().isAMDGCN())
    return StringToCudaArch(CGM.getTarget().getTargetOpts().CPU);
  // FIXME: Can we always just return StringToCudaArch(...CPU) here?
  llvm::StringMap<bool> Features;
  CGM.getTarget().initFeatureMap(Features, CGM.getDiags(),
                                 CGM.getTarget().getTargetOpts().CPU,
                                 CGM.getTarget().getTargetOpts().Features);
  for (const auto &Feature : CGM.getTarget().getTargetOpts().FeatureMap) {
    if (Feature.getValue()) {
      CudaArch Arch = StringToCudaArch(Feature.getKey());
      if (Arch != CudaArch::UNKNOWN)
        return Arch;
    }
  }
  return CudaArch::UNKNOWN;
}

/// Check to see if target architecture supports unified addressing which is
/// a restriction for OpenMP requires clause "unified_shared_memory".
void CGOpenMPRuntimeGPU::processRequiresDirective(
    const OMPRequiresDecl *D) {
  for (const OMPClause *Clause : D->clauselists()) {
    if (Clause->getClauseKind() == OMPC_unified_shared_memory ||
        Clause->getClauseKind() == OMPC_unified_address) {
      CudaArch Arch = getCudaArch(CGM);
      switch (Arch) {
      case CudaArch::SM_20:
      case CudaArch::SM_21:
      case CudaArch::SM_30:
      case CudaArch::SM_32:
      case CudaArch::SM_35:
      case CudaArch::SM_37:
      case CudaArch::SM_50:
      case CudaArch::SM_52:
      case CudaArch::SM_53: {
        SmallString<256> Buffer;
        llvm::raw_svector_ostream Out(Buffer);
        Out << "Target architecture " << CudaArchToString(Arch)
            << " does not support unified addressing";
        CGM.Error(Clause->getBeginLoc(), Out.str());
        return;
      }
      case CudaArch::SM_60:
      case CudaArch::SM_61:
      case CudaArch::SM_62:
      case CudaArch::SM_70:
      case CudaArch::SM_72:
      case CudaArch::SM_75:
      case CudaArch::SM_80:
      case CudaArch::SM_86:
      case CudaArch::SM_87:
      case CudaArch::SM_89:
      case CudaArch::SM_90:
      case CudaArch::SM_90a:
      case CudaArch::GFX600:
      case CudaArch::GFX601:
      case CudaArch::GFX602:
      case CudaArch::GFX700:
      case CudaArch::GFX701:
      case CudaArch::GFX702:
      case CudaArch::GFX703:
      case CudaArch::GFX704:
      case CudaArch::GFX705:
      case CudaArch::GFX801:
      case CudaArch::GFX802:
      case CudaArch::GFX803:
      case CudaArch::GFX805:
      case CudaArch::GFX810:
      case CudaArch::GFX900:
      case CudaArch::GFX902:
      case CudaArch::GFX904:
      case CudaArch::GFX906:
      case CudaArch::GFX908:
      case CudaArch::GFX909:
      case CudaArch::GFX90a:
      case CudaArch::GFX90c:
      case CudaArch::GFX940:
      case CudaArch::GFX941:
      case CudaArch::GFX942:
      case CudaArch::GFX1010:
      case CudaArch::GFX1011:
      case CudaArch::GFX1012:
      case CudaArch::GFX1013:
      case CudaArch::GFX1030:
      case CudaArch::GFX1031:
      case CudaArch::GFX1032:
      case CudaArch::GFX1033:
      case CudaArch::GFX1034:
      case CudaArch::GFX1035:
      case CudaArch::GFX1036:
      case CudaArch::GFX1100:
      case CudaArch::GFX1101:
      case CudaArch::GFX1102:
      case CudaArch::GFX1103:
      case CudaArch::GFX1150:
      case CudaArch::GFX1151:
      case CudaArch::GFX1200:
      case CudaArch::GFX1201:
      case CudaArch::Generic:
      case CudaArch::UNUSED:
      case CudaArch::UNKNOWN:
        break;
      case CudaArch::LAST:
        llvm_unreachable("Unexpected Cuda arch.");
      }
    }
  }
  CGOpenMPRuntime::processRequiresDirective(D);
}

llvm::Value *CGOpenMPRuntimeGPU::getGPUNumThreads(CodeGenFunction &CGF) {
  CGBuilderTy &Bld = CGF.Builder;
  llvm::Module *M = &CGF.CGM.getModule();
  const char *LocSize = "__kmpc_get_hardware_num_threads_in_block";
  llvm::Function *F = M->getFunction(LocSize);
  if (!F) {
    F = llvm::Function::Create(
        llvm::FunctionType::get(CGF.Int32Ty, std::nullopt, false),
        llvm::GlobalVariable::ExternalLinkage, LocSize, &CGF.CGM.getModule());
  }
  return Bld.CreateCall(F, std::nullopt, "nvptx_num_threads");
}

llvm::Value *CGOpenMPRuntimeGPU::getGPUThreadID(CodeGenFunction &CGF) {
  ArrayRef<llvm::Value *> Args{};
  return CGF.EmitRuntimeCall(
      OMPBuilder.getOrCreateRuntimeFunction(
          CGM.getModule(), OMPRTL___kmpc_get_hardware_thread_id_in_block),
      Args);
}

llvm::Value *CGOpenMPRuntimeGPU::getGPUWarpSize(CodeGenFunction &CGF) {
  ArrayRef<llvm::Value *> Args{};
  return CGF.EmitRuntimeCall(OMPBuilder.getOrCreateRuntimeFunction(
                                 CGM.getModule(), OMPRTL___kmpc_get_warp_size),
                             Args);
}

llvm::Value *CGOpenMPRuntimeGPU::getGPUBlockID(CodeGenFunction &CGF) {
  CGBuilderTy &Bld = CGF.Builder;
  llvm::Function *F =
      CGF.CGM.getIntrinsic(llvm::Intrinsic::amdgcn_workgroup_id_x);
  return Bld.CreateCall(F, std::nullopt, "gpu_block_id");
}

llvm::Value *CGOpenMPRuntimeGPU::getGPUNumBlocks(CodeGenFunction &CGF) {
  return CGF.EmitRuntimeCall(OMPBuilder.getOrCreateRuntimeFunction(
      CGM.getModule(), OMPRTL___kmpc_get_hardware_num_blocks));
}

std::pair<llvm::Value *, llvm::Value *>
CGOpenMPRuntimeGPU::getXteamRedFunctionPtrs(CodeGenFunction &CGF,
                                            llvm::Type *RedVarType) {
  if (RedVarType->isIntegerTy()) {
    if (RedVarType->getPrimitiveSizeInBits() == 32) {
      return std::make_pair(
          OMPBuilder
              .getOrCreateRuntimeFunction(CGM.getModule(),
                                          OMPRTL___kmpc_rfun_sum_ui)
              .getCallee(),
          OMPBuilder
              .getOrCreateRuntimeFunction(CGM.getModule(),
                                          OMPRTL___kmpc_rfun_sum_lds_ui)
              .getCallee());
    }
    if (RedVarType->getPrimitiveSizeInBits() == 64) {
      return std::make_pair(
          OMPBuilder
              .getOrCreateRuntimeFunction(CGM.getModule(),
                                          OMPRTL___kmpc_rfun_sum_ul)
              .getCallee(),
          OMPBuilder
              .getOrCreateRuntimeFunction(CGM.getModule(),
                                          OMPRTL___kmpc_rfun_sum_lds_ul)
              .getCallee());
    }
  }

  if (RedVarType->isFloatTy()) {
    return std::make_pair(OMPBuilder
                              .getOrCreateRuntimeFunction(
                                  CGM.getModule(), OMPRTL___kmpc_rfun_sum_f)
                              .getCallee(),
                          OMPBuilder
                              .getOrCreateRuntimeFunction(
                                  CGM.getModule(), OMPRTL___kmpc_rfun_sum_lds_f)
                              .getCallee());
  }

  if (RedVarType->isDoubleTy()) {
    return std::make_pair(OMPBuilder
                              .getOrCreateRuntimeFunction(
                                  CGM.getModule(), OMPRTL___kmpc_rfun_sum_d)
                              .getCallee(),
                          OMPBuilder
                              .getOrCreateRuntimeFunction(
                                  CGM.getModule(), OMPRTL___kmpc_rfun_sum_lds_d)
                              .getCallee());
  }
  llvm_unreachable("No support for other types currently.");
}

llvm::Value *CGOpenMPRuntimeGPU::getXteamRedSum(
    CodeGenFunction &CGF, llvm::Value *Val, llvm::Value *SumPtr,
    llvm::Value *DTeamVals, llvm::Value *DTeamsDonePtr,
    llvm::Value *ThreadStartIndex, llvm::Value *NumTeams, int BlockSize,
    bool IsFast) {
  // TODO handle more types
  llvm::Type *SumType = Val->getType();
  assert(
      (SumType->isFloatTy() || SumType->isDoubleTy() ||
       (SumType->isIntegerTy() && (SumType->getPrimitiveSizeInBits() == 32 ||
                                   SumType->getPrimitiveSizeInBits() == 64))) &&
      "Unhandled type");

  llvm::Type *Int32Ty = llvm::Type::getInt32Ty(CGM.getLLVMContext());
  llvm::Type *Int64Ty = llvm::Type::getInt64Ty(CGM.getLLVMContext());

  std::pair<llvm::Value *, llvm::Value *> RfunPair =
      getXteamRedFunctionPtrs(CGF, SumType);
  llvm::Value *ZeroVal = (SumType->isFloatTy() || SumType->isDoubleTy())
                             ? llvm::ConstantFP::getZero(SumType)
                             : SumType->getPrimitiveSizeInBits() == 32
                                   ? llvm::ConstantInt::get(Int32Ty, 0)
                                   : llvm::ConstantInt::get(Int64Ty, 0);

  llvm::Value *Args[] = {Val,           SumPtr,           DTeamVals,
                         DTeamsDonePtr, RfunPair.first,   RfunPair.second,
                         ZeroVal,       ThreadStartIndex, NumTeams};

  unsigned WarpSize = CGF.getTarget().getGridValue().GV_Warp_Size;
  assert(WarpSize == 32 || WarpSize == 64);

  assert(BlockSize > 0 && BlockSize <= llvm::omp::xteam_red::MaxBlockSize &&
         "XTeam Reduction blocksize outside expected range");
  assert(((BlockSize & (BlockSize - 1)) == 0) &&
         "XTeam Reduction blocksize must be a power of two");

  if (SumType->isIntegerTy()) {
    if (SumType->getPrimitiveSizeInBits() == 32) {
      if (WarpSize == 32) {
        switch (BlockSize) {
        default:
          return CGF.EmitRuntimeCall(
              OMPBuilder.getOrCreateRuntimeFunction(
                  CGM.getModule(), IsFast
                                       ? OMPRTL___kmpc_xteamr_ui_1x32_fast_sum
                                       : OMPRTL___kmpc_xteamr_ui_1x32),
              Args);
        case 64:
          return CGF.EmitRuntimeCall(
              OMPBuilder.getOrCreateRuntimeFunction(
                  CGM.getModule(), IsFast
                                       ? OMPRTL___kmpc_xteamr_ui_2x32_fast_sum
                                       : OMPRTL___kmpc_xteamr_ui_2x32),
              Args);
        case 128:
          return CGF.EmitRuntimeCall(
              OMPBuilder.getOrCreateRuntimeFunction(
                  CGM.getModule(), IsFast
                                       ? OMPRTL___kmpc_xteamr_ui_4x32_fast_sum
                                       : OMPRTL___kmpc_xteamr_ui_4x32),
              Args);
        case 256:
          return CGF.EmitRuntimeCall(
              OMPBuilder.getOrCreateRuntimeFunction(
                  CGM.getModule(), IsFast
                                       ? OMPRTL___kmpc_xteamr_ui_8x32_fast_sum
                                       : OMPRTL___kmpc_xteamr_ui_8x32),
              Args);
        case 512:
          return CGF.EmitRuntimeCall(
              OMPBuilder.getOrCreateRuntimeFunction(
                  CGM.getModule(), IsFast
                                       ? OMPRTL___kmpc_xteamr_ui_16x32_fast_sum
                                       : OMPRTL___kmpc_xteamr_ui_16x32),
              Args);
        case 1024:
          return CGF.EmitRuntimeCall(
              OMPBuilder.getOrCreateRuntimeFunction(
                  CGM.getModule(), IsFast
                                       ? OMPRTL___kmpc_xteamr_ui_32x32_fast_sum
                                       : OMPRTL___kmpc_xteamr_ui_32x32),
              Args);
        }
      } else {
        switch (BlockSize) {
        default:
          return CGF.EmitRuntimeCall(
              OMPBuilder.getOrCreateRuntimeFunction(
                  CGM.getModule(), IsFast
                                       ? OMPRTL___kmpc_xteamr_ui_1x64_fast_sum
                                       : OMPRTL___kmpc_xteamr_ui_1x64),
              Args);
        case 128:
          return CGF.EmitRuntimeCall(
              OMPBuilder.getOrCreateRuntimeFunction(
                  CGM.getModule(), IsFast
                                       ? OMPRTL___kmpc_xteamr_ui_2x64_fast_sum
                                       : OMPRTL___kmpc_xteamr_ui_2x64),
              Args);
        case 256:
          return CGF.EmitRuntimeCall(
              OMPBuilder.getOrCreateRuntimeFunction(
                  CGM.getModule(), IsFast
                                       ? OMPRTL___kmpc_xteamr_ui_4x64_fast_sum
                                       : OMPRTL___kmpc_xteamr_ui_4x64),
              Args);
        case 512:
          return CGF.EmitRuntimeCall(
              OMPBuilder.getOrCreateRuntimeFunction(
                  CGM.getModule(), IsFast
                                       ? OMPRTL___kmpc_xteamr_ui_8x64_fast_sum
                                       : OMPRTL___kmpc_xteamr_ui_8x64),
              Args);
        case 1024:
          return CGF.EmitRuntimeCall(
              OMPBuilder.getOrCreateRuntimeFunction(
                  CGM.getModule(), IsFast
                                       ? OMPRTL___kmpc_xteamr_ui_16x64_fast_sum
                                       : OMPRTL___kmpc_xteamr_ui_16x64),
              Args);
        }
      }
    }
    if (SumType->getPrimitiveSizeInBits() == 64) {
      if (WarpSize == 32) {
        switch (BlockSize) {
        default:
          return CGF.EmitRuntimeCall(
              OMPBuilder.getOrCreateRuntimeFunction(
                  CGM.getModule(), IsFast
                                       ? OMPRTL___kmpc_xteamr_ul_1x32_fast_sum
                                       : OMPRTL___kmpc_xteamr_ul_1x32),
              Args);
        case 64:
          return CGF.EmitRuntimeCall(
              OMPBuilder.getOrCreateRuntimeFunction(
                  CGM.getModule(), IsFast
                                       ? OMPRTL___kmpc_xteamr_ul_2x32_fast_sum
                                       : OMPRTL___kmpc_xteamr_ul_2x32),
              Args);
        case 128:
          return CGF.EmitRuntimeCall(
              OMPBuilder.getOrCreateRuntimeFunction(
                  CGM.getModule(), IsFast
                                       ? OMPRTL___kmpc_xteamr_ul_4x32_fast_sum
                                       : OMPRTL___kmpc_xteamr_ul_4x32),
              Args);
        case 256:
          return CGF.EmitRuntimeCall(
              OMPBuilder.getOrCreateRuntimeFunction(
                  CGM.getModule(), IsFast
                                       ? OMPRTL___kmpc_xteamr_ul_8x32_fast_sum
                                       : OMPRTL___kmpc_xteamr_ul_8x32),
              Args);
        case 512:
          return CGF.EmitRuntimeCall(
              OMPBuilder.getOrCreateRuntimeFunction(
                  CGM.getModule(), IsFast
                                       ? OMPRTL___kmpc_xteamr_ul_16x32_fast_sum
                                       : OMPRTL___kmpc_xteamr_ul_16x32),
              Args);
        case 1024:
          return CGF.EmitRuntimeCall(
              OMPBuilder.getOrCreateRuntimeFunction(
                  CGM.getModule(), IsFast
                                       ? OMPRTL___kmpc_xteamr_ul_32x32_fast_sum
                                       : OMPRTL___kmpc_xteamr_ul_32x32),
              Args);
        }
      } else {
        switch (BlockSize) {
        default:
          return CGF.EmitRuntimeCall(
              OMPBuilder.getOrCreateRuntimeFunction(
                  CGM.getModule(), IsFast
                                       ? OMPRTL___kmpc_xteamr_ul_1x64_fast_sum
                                       : OMPRTL___kmpc_xteamr_ul_1x64),
              Args);
        case 128:
          return CGF.EmitRuntimeCall(
              OMPBuilder.getOrCreateRuntimeFunction(
                  CGM.getModule(), IsFast
                                       ? OMPRTL___kmpc_xteamr_ul_2x64_fast_sum
                                       : OMPRTL___kmpc_xteamr_ul_2x64),
              Args);
        case 256:
          return CGF.EmitRuntimeCall(
              OMPBuilder.getOrCreateRuntimeFunction(
                  CGM.getModule(), IsFast
                                       ? OMPRTL___kmpc_xteamr_ul_4x64_fast_sum
                                       : OMPRTL___kmpc_xteamr_ul_4x64),
              Args);
        case 512:
          return CGF.EmitRuntimeCall(
              OMPBuilder.getOrCreateRuntimeFunction(
                  CGM.getModule(), IsFast
                                       ? OMPRTL___kmpc_xteamr_ul_8x64_fast_sum
                                       : OMPRTL___kmpc_xteamr_ul_8x64),
              Args);
        case 1024:
          return CGF.EmitRuntimeCall(
              OMPBuilder.getOrCreateRuntimeFunction(
                  CGM.getModule(), IsFast
                                       ? OMPRTL___kmpc_xteamr_ul_16x64_fast_sum
                                       : OMPRTL___kmpc_xteamr_ul_16x64),
              Args);
        }
      }
    }
  }
  if (SumType->isFloatTy()) {
    if (WarpSize == 32) {
      switch (BlockSize) {
      default:
        return CGF.EmitRuntimeCall(
            OMPBuilder.getOrCreateRuntimeFunction(
                CGM.getModule(), IsFast ? OMPRTL___kmpc_xteamr_f_1x32_fast_sum
                                        : OMPRTL___kmpc_xteamr_f_1x32),
            Args);
      case 64:
        return CGF.EmitRuntimeCall(
            OMPBuilder.getOrCreateRuntimeFunction(
                CGM.getModule(), IsFast ? OMPRTL___kmpc_xteamr_f_2x32_fast_sum
                                        : OMPRTL___kmpc_xteamr_f_2x32),
            Args);
      case 128:
        return CGF.EmitRuntimeCall(
            OMPBuilder.getOrCreateRuntimeFunction(
                CGM.getModule(), IsFast ? OMPRTL___kmpc_xteamr_f_4x32_fast_sum
                                        : OMPRTL___kmpc_xteamr_f_4x32),
            Args);
      case 256:
        return CGF.EmitRuntimeCall(
            OMPBuilder.getOrCreateRuntimeFunction(
                CGM.getModule(), IsFast ? OMPRTL___kmpc_xteamr_f_8x32_fast_sum
                                        : OMPRTL___kmpc_xteamr_f_8x32),
            Args);
      case 512:
        return CGF.EmitRuntimeCall(
            OMPBuilder.getOrCreateRuntimeFunction(
                CGM.getModule(), IsFast ? OMPRTL___kmpc_xteamr_f_16x32_fast_sum
                                        : OMPRTL___kmpc_xteamr_f_16x32),
            Args);
      case 1024:
        return CGF.EmitRuntimeCall(
            OMPBuilder.getOrCreateRuntimeFunction(
                CGM.getModule(), IsFast ? OMPRTL___kmpc_xteamr_f_32x32_fast_sum
                                        : OMPRTL___kmpc_xteamr_f_32x32),
            Args);
      }
    } else {
      switch (BlockSize) {
      default:
        return CGF.EmitRuntimeCall(
            OMPBuilder.getOrCreateRuntimeFunction(
                CGM.getModule(), IsFast ? OMPRTL___kmpc_xteamr_f_1x64_fast_sum
                                        : OMPRTL___kmpc_xteamr_f_1x64),
            Args);
      case 128:
        return CGF.EmitRuntimeCall(
            OMPBuilder.getOrCreateRuntimeFunction(
                CGM.getModule(), IsFast ? OMPRTL___kmpc_xteamr_f_2x64_fast_sum
                                        : OMPRTL___kmpc_xteamr_f_2x64),
            Args);
      case 256:
        return CGF.EmitRuntimeCall(
            OMPBuilder.getOrCreateRuntimeFunction(
                CGM.getModule(), IsFast ? OMPRTL___kmpc_xteamr_f_4x64_fast_sum
                                        : OMPRTL___kmpc_xteamr_f_4x64),
            Args);
      case 512:
        return CGF.EmitRuntimeCall(
            OMPBuilder.getOrCreateRuntimeFunction(
                CGM.getModule(), IsFast ? OMPRTL___kmpc_xteamr_f_8x64_fast_sum
                                        : OMPRTL___kmpc_xteamr_f_8x64),
            Args);
      case 1024:
        return CGF.EmitRuntimeCall(
            OMPBuilder.getOrCreateRuntimeFunction(
                CGM.getModule(), IsFast ? OMPRTL___kmpc_xteamr_f_16x64_fast_sum
                                        : OMPRTL___kmpc_xteamr_f_16x64),
            Args);
      }
    }
  }
  if (SumType->isDoubleTy()) {
    if (WarpSize == 32) {
      switch (BlockSize) {
      default:
        return CGF.EmitRuntimeCall(
            OMPBuilder.getOrCreateRuntimeFunction(
                CGM.getModule(), IsFast ? OMPRTL___kmpc_xteamr_d_1x32_fast_sum
                                        : OMPRTL___kmpc_xteamr_d_1x32),
            Args);
      case 64:
        return CGF.EmitRuntimeCall(
            OMPBuilder.getOrCreateRuntimeFunction(
                CGM.getModule(), IsFast ? OMPRTL___kmpc_xteamr_d_2x32_fast_sum
                                        : OMPRTL___kmpc_xteamr_d_2x32),
            Args);
      case 128:
        return CGF.EmitRuntimeCall(
            OMPBuilder.getOrCreateRuntimeFunction(
                CGM.getModule(), IsFast ? OMPRTL___kmpc_xteamr_d_4x32_fast_sum
                                        : OMPRTL___kmpc_xteamr_d_4x32),
            Args);
      case 256:
        return CGF.EmitRuntimeCall(
            OMPBuilder.getOrCreateRuntimeFunction(
                CGM.getModule(), IsFast ? OMPRTL___kmpc_xteamr_d_8x32_fast_sum
                                        : OMPRTL___kmpc_xteamr_d_8x32),
            Args);
      case 512:
        return CGF.EmitRuntimeCall(
            OMPBuilder.getOrCreateRuntimeFunction(
                CGM.getModule(), IsFast ? OMPRTL___kmpc_xteamr_d_16x32_fast_sum
                                        : OMPRTL___kmpc_xteamr_d_16x32),
            Args);
      case 1024:
        return CGF.EmitRuntimeCall(
            OMPBuilder.getOrCreateRuntimeFunction(
                CGM.getModule(), IsFast ? OMPRTL___kmpc_xteamr_d_32x32_fast_sum
                                        : OMPRTL___kmpc_xteamr_d_32x32),
            Args);
      }
    } else {
      switch (BlockSize) {
      default:
        return CGF.EmitRuntimeCall(
            OMPBuilder.getOrCreateRuntimeFunction(
                CGM.getModule(), IsFast ? OMPRTL___kmpc_xteamr_d_1x64_fast_sum
                                        : OMPRTL___kmpc_xteamr_d_1x64),
            Args);
      case 128:
        return CGF.EmitRuntimeCall(
            OMPBuilder.getOrCreateRuntimeFunction(
                CGM.getModule(), IsFast ? OMPRTL___kmpc_xteamr_d_2x64_fast_sum
                                        : OMPRTL___kmpc_xteamr_d_2x64),
            Args);
      case 256:
        return CGF.EmitRuntimeCall(
            OMPBuilder.getOrCreateRuntimeFunction(
                CGM.getModule(), IsFast ? OMPRTL___kmpc_xteamr_d_4x64_fast_sum
                                        : OMPRTL___kmpc_xteamr_d_4x64),
            Args);
      case 512:
        return CGF.EmitRuntimeCall(
            OMPBuilder.getOrCreateRuntimeFunction(
                CGM.getModule(), IsFast ? OMPRTL___kmpc_xteamr_d_8x64_fast_sum
                                        : OMPRTL___kmpc_xteamr_d_8x64),
            Args);
      case 1024:
        return CGF.EmitRuntimeCall(
            OMPBuilder.getOrCreateRuntimeFunction(
                CGM.getModule(), IsFast ? OMPRTL___kmpc_xteamr_d_16x64_fast_sum
                                        : OMPRTL___kmpc_xteamr_d_16x64),
            Args);
      }
    }
  }
  llvm_unreachable("No support for other types currently.");
}

bool CGOpenMPRuntimeGPU::needsHintsForFastFPAtomics() {
  return getCudaArch(CGM) == CudaArch::GFX90a;
}

bool CGOpenMPRuntimeGPU::supportFastFPAtomics() {
  CudaArch Arch = getCudaArch(CGM);
  switch (Arch) {
  case CudaArch::GFX90a:
  case CudaArch::GFX942:
    return true;
  default:
    break;
  }
  return false;
}

std::pair<bool, RValue>
CGOpenMPRuntimeGPU::emitFastFPAtomicCall(CodeGenFunction &CGF, LValue X,
                                         RValue Update, BinaryOperatorKind BO,
                                         bool IsXBinopExpr) {
  CGBuilderTy &Bld = CGF.Builder;
  unsigned int IID = -1;
  RValue UpdateFixed = Update;
  switch (BO) {
  case BO_Sub:
    UpdateFixed = RValue::get(Bld.CreateFNeg(Update.getScalarVal()));
    IID = llvm::Intrinsic::amdgcn_flat_atomic_fadd;
    break;
  case BO_Add:
    IID = llvm::Intrinsic::amdgcn_flat_atomic_fadd;
    break;
  case BO_LT:
    IID = IsXBinopExpr ? llvm::Intrinsic::amdgcn_flat_atomic_fmax
                       : llvm::Intrinsic::amdgcn_flat_atomic_fmin;
    break;
  case BO_GT:
    IID = IsXBinopExpr ? llvm::Intrinsic::amdgcn_flat_atomic_fmin
                       : llvm::Intrinsic::amdgcn_flat_atomic_fmax;
    break;
  default:
    // remaining operations are not supported yet
    return std::make_pair(false, RValue::get(nullptr));
  }

  SmallVector<llvm::Value *> FPAtomicArgs;
  FPAtomicArgs.reserve(2);
  FPAtomicArgs.push_back(X.getPointer(CGF));
  FPAtomicArgs.push_back(UpdateFixed.getScalarVal());

  llvm::Value *CallInst = nullptr;
  if (Update.getScalarVal()->getType()->isFloatTy() &&
      (getCudaArch(CGF.CGM) == CudaArch::GFX90a)) {
    // Fast FP atomics are not available for single precision address located in
    // FLAT address space.
    // We need to check the address space at runtime to determine
    // which function we can call. This is done in the OpenMP runtime.
    CallInst =
        CGF.EmitRuntimeCall(OMPBuilder.getOrCreateRuntimeFunction(
                                CGM.getModule(), OMPRTL___kmpc_unsafeAtomicAdd),
                            FPAtomicArgs);
  } else {
    llvm::Function *AtomicF = CGM.getIntrinsic(
        IID, {FPAtomicArgs[1]->getType(), FPAtomicArgs[0]->getType(),
              FPAtomicArgs[1]->getType()});
    CallInst = CGF.EmitNounwindRuntimeCall(AtomicF, FPAtomicArgs);
  }
  return std::make_pair(true, RValue::get(CallInst));
}

void CGOpenMPRuntimeGPU::emitFlush(CodeGenFunction &CGF, ArrayRef<const Expr *>,
                                   SourceLocation Loc,
                                   llvm::AtomicOrdering AO) {
  if (CGF.CGM.getLangOpts().OpenMPIRBuilder) {
    OMPBuilder.createFlush(CGF.Builder);
  } else {
    if (!CGF.HaveInsertPoint())
      return;
    // Build call void __kmpc_flush(ident_t *loc) and variants
    //__kmpc_flush_acquire, __kmpc_flush_release, __kmpc_flush_acqrel
    if (AO == llvm::AtomicOrdering::NotAtomic ||
        AO == llvm::AtomicOrdering::SequentiallyConsistent)
      CGF.EmitRuntimeCall(OMPBuilder.getOrCreateRuntimeFunction(
                              CGM.getModule(), OMPRTL___kmpc_flush),
                          emitUpdateLocation(CGF, Loc));
    else
      switch (AO) {
      case llvm::AtomicOrdering::Acquire:
        CGF.EmitRuntimeCall(OMPBuilder.getOrCreateRuntimeFunction(
                                CGM.getModule(), OMPRTL___kmpc_flush_acquire),
                            emitUpdateLocation(CGF, Loc));
        return;
      case llvm::AtomicOrdering::Release:
        CGF.EmitRuntimeCall(OMPBuilder.getOrCreateRuntimeFunction(
                                CGM.getModule(), OMPRTL___kmpc_flush_release),
                            emitUpdateLocation(CGF, Loc));
        return;
      case llvm::AtomicOrdering::AcquireRelease:
        CGF.EmitRuntimeCall(OMPBuilder.getOrCreateRuntimeFunction(
                                CGM.getModule(), OMPRTL___kmpc_flush_acqrel),
                            emitUpdateLocation(CGF, Loc));
        return;
      default:
        llvm_unreachable("Unexpected atomic ordering for flush directive.");
      }
  }
}

// The only allowed atomicrmw is add on int 32 and 64 bits, cmp_and_swap, swap.
bool CGOpenMPRuntimeGPU::mustEmitSafeAtomic(CodeGenFunction &CGF, LValue X,
                                            RValue Update,
                                            BinaryOperatorKind BO) {
  ASTContext &Context = CGF.getContext();
  CudaArch Arch = getCudaArch(CGM);

  if (!Context.getTargetInfo().getTriple().isAMDGCN() ||
      !CGF.CGM.getLangOpts().OpenMPIsTargetDevice)
    return false;

  if (Arch != CudaArch::GFX941)
    return false;

  // Non simple types cannot be used in atomicRMW and are handled elsewhere
  if (!X.isSimple())
    return false;

  // Integer types are lowered by backend to atomic ISA (32 and 64 bits) or to
  // CAS loop (all other bit widths).
  if (BO == BO_Add && Update.getScalarVal()->getType()->isIntegerTy())
    return false;

  // For all other operations, integer types that are not 32 or 64 bits are
  // already converted to CAS loop by clang codegen or backend. This allows for
  // simpler handling in devicertl call.
  if (Update.getScalarVal()->getType()->isIntegerTy() &&
      (Context.getTypeSize(X.getType()) < 32 ||
       Context.getTypeSize(X.getType()) > 64))
    return false;

  // float and double have a atomic ISA for min, max, and add that need to be
  // bypassed. All other operations on float and double are lowered to cas loop
  // by the backend
  if ((Update.getScalarVal()->getType()->isFloatTy() ||
       Update.getScalarVal()->getType()->isDoubleTy()) &&
      !((BO == BO_Add) || (BO == BO_LT) || (BO == BO_GT)))
    return false;

  // For all types, the ISA only supports certain operations in a "native" way.
  // All others are lowered to a CAS loop by the backend
  if (!((BO == BO_Add) || (BO == BO_Sub) || (BO == BO_LT) || (BO == BO_GT) ||
        (BO == BO_And) || (BO == BO_Or) || (BO == BO_Xor)))
    return false;

  // all other cases must be lowered to safe CAS loop
  // which is hidden in a runtime function that uses cmpxchg directly and not
  // atomicrmw. This is effectively bypassing the backend on the decision of
  // what atomic to use.
  return true;
}

std::pair<bool, RValue>
CGOpenMPRuntimeGPU::emitAtomicCASLoop(CodeGenFunction &CGF, LValue X,
                                      RValue Update, BinaryOperatorKind BO) {
  ASTContext &Context = CGF.getContext();
  SmallVector<llvm::Value *> CASLoopArgs;
  CASLoopArgs.reserve(2);
  CASLoopArgs.push_back(X.getPointer(CGF));
  CASLoopArgs.push_back(Update.getScalarVal());
  llvm::Value *CallInst = nullptr;
  switch (BO) {
  case BO_LT: { // unavailable for both float, double, and integer types (32 and
                // 64 bits)
    if (Update.getScalarVal()->getType()->isIntegerTy() &&
        !(Context.getTypeSize(X.getType()) == 32 ||
          Context.getTypeSize(X.getType()) == 64))
      llvm_unreachable("Atomic Min types available for CAS loop conversion is "
                       "double, float, int (32 and 64 bits)");

    if (Update.getScalarVal()->getType()->isDoubleTy())
      CallInst = CGF.EmitRuntimeCall(
          OMPBuilder.getOrCreateRuntimeFunction(
              CGM.getModule(), OMPRTL___kmpc_atomicCASLoopMin_double),
          CASLoopArgs);
    else if (Update.getScalarVal()->getType()->isFloatTy())
      CallInst = CGF.EmitRuntimeCall(
          OMPBuilder.getOrCreateRuntimeFunction(
              CGM.getModule(), OMPRTL___kmpc_atomicCASLoopMin_float),
          CASLoopArgs);

    else if (Update.getScalarVal()->getType()->isIntegerTy()) {
      if (Context.getTypeSize(X.getType()) == 32) {
        if (X.getType()->hasSignedIntegerRepresentation()) {
          CallInst = CGF.EmitRuntimeCall(
              OMPBuilder.getOrCreateRuntimeFunction(
                  CGM.getModule(), OMPRTL___kmpc_atomicCASLoopMin_int32_t),
              CASLoopArgs);
        } else {
          const llvm::StringRef FunNameStr = "__kmpc_atomicCASLoopMin_uint32_t";
          CallInst = CGF.EmitRuntimeCall(
              OMPBuilder.unsignedGetOrCreateAtomicCASRuntimeFunction(
                  CGM.getModule(), FunNameStr,
                  /*RetType=*/CGF.Builder.getVoidTy(),
                  X.getPointer(CGF)->getType(),
                  Update.getScalarVal()->getType()),
              CASLoopArgs);
        }
      } else if (Context.getTypeSize(X.getType()) == 64) {
        if (X.getType()->hasSignedIntegerRepresentation()) {
          CallInst = CGF.EmitRuntimeCall(
              OMPBuilder.getOrCreateRuntimeFunction(
                  CGM.getModule(), OMPRTL___kmpc_atomicCASLoopMin_int64_t),
              CASLoopArgs);
        } else {
          const llvm::StringRef FunNameStr = "__kmpc_atomicCASLoopMin_uint64_t";
          CallInst = CGF.EmitRuntimeCall(
              OMPBuilder.unsignedGetOrCreateAtomicCASRuntimeFunction(
                  CGM.getModule(), FunNameStr,
                  /*RetType=*/CGF.Builder.getVoidTy(),
                  X.getPointer(CGF)->getType(),
                  Update.getScalarVal()->getType()),
              CASLoopArgs);
        }
      }
    }
    // other types (e.g., int8_t) are handled by backend directly
    return std::make_pair(true, RValue::get(CallInst));
  }
  case BO_GT: { // unavailable for both float, double, and integer types (32 and
                // 664 bits)
    if (Update.getScalarVal()->getType()->isIntegerTy() &&
        !(Context.getTypeSize(X.getType()) == 32 ||
          Context.getTypeSize(X.getType()) == 64))
      llvm_unreachable("Atomic Max types available for CAS loop conversion is "
                       "double, float, int (32 and 64 bits)");

    if (Update.getScalarVal()->getType()->isDoubleTy())
      CallInst = CGF.EmitRuntimeCall(
          OMPBuilder.getOrCreateRuntimeFunction(
              CGM.getModule(), OMPRTL___kmpc_atomicCASLoopMax_double),
          CASLoopArgs);
    else if (Update.getScalarVal()->getType()->isFloatTy())
      CallInst = CGF.EmitRuntimeCall(
          OMPBuilder.getOrCreateRuntimeFunction(
              CGM.getModule(), OMPRTL___kmpc_atomicCASLoopMax_float),
          CASLoopArgs);

    else if (Update.getScalarVal()->getType()->isIntegerTy()) {
      if (Context.getTypeSize(X.getType()) == 32) {
        if (X.getType()->hasSignedIntegerRepresentation()) {
          CallInst = CGF.EmitRuntimeCall(
              OMPBuilder.getOrCreateRuntimeFunction(
                  CGM.getModule(), OMPRTL___kmpc_atomicCASLoopMax_int32_t),
              CASLoopArgs);
        } else {
          const llvm::StringRef FunNameStr = "__kmpc_atomicCASLoopMax_uint32_t";
          CallInst = CGF.EmitRuntimeCall(
              OMPBuilder.unsignedGetOrCreateAtomicCASRuntimeFunction(
                  CGM.getModule(), FunNameStr,
                  /*RetType=*/CGF.Builder.getVoidTy(),
                  X.getPointer(CGF)->getType(),
                  Update.getScalarVal()->getType()),
              CASLoopArgs);
        }
      } else if (Context.getTypeSize(X.getType()) == 64) {
        if (X.getType()->hasSignedIntegerRepresentation()) {
          CallInst = CGF.EmitRuntimeCall(
              OMPBuilder.getOrCreateRuntimeFunction(
                  CGM.getModule(), OMPRTL___kmpc_atomicCASLoopMax_int64_t),
              CASLoopArgs);
        } else {
          const llvm::StringRef FunNameStr = "__kmpc_atomicCASLoopMax_uint64_t";
          CallInst = CGF.EmitRuntimeCall(
              OMPBuilder.unsignedGetOrCreateAtomicCASRuntimeFunction(
                  CGM.getModule(), FunNameStr,
                  /*RetType=*/CGF.Builder.getVoidTy(),
                  X.getPointer(CGF)->getType(),
                  Update.getScalarVal()->getType()),
              CASLoopArgs);
        }
      }
    }
    return std::make_pair(true, RValue::get(CallInst));
  }
  case BO_Add:
  case BO_Sub:
  case BO_And:
  case BO_Or:
  case BO_Xor:
    llvm_unreachable("Atomic operation must be generated via clang atomic "
                     "support and not via OpenMP runtime");
    break;
  default:
    llvm_unreachable(
        "Operation is not supported by kmpc_atomicCASLoop functions");
    break;
  }
  return std::make_pair(false, RValue::get(nullptr));
}<|MERGE_RESOLUTION|>--- conflicted
+++ resolved
@@ -666,13 +666,9 @@
   case OMPD_target_teams_loop:
     // Whether this is true or not depends on how the directive will
     // eventually be emitted.
-<<<<<<< HEAD
-    return CGM.TeamsLoopCanBeParallelFor(D);
-=======
     if (auto *TTLD = dyn_cast<OMPTargetTeamsGenericLoopDirective>(&D))
       return TTLD->canBeParallelFor();
     return false;
->>>>>>> a9d4ddd9
   case OMPD_parallel:
   case OMPD_for:
   case OMPD_parallel_for:
