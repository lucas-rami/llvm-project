--- conflicted
+++ resolved
@@ -1832,83 +1832,6 @@
           CGF.MakeAddrLValue(CGF.GetAddrOfLocalVar(VD), VD->getType());
       ParValue = CGF.EmitLoadOfScalar(ParLVal, Loc);
     }
-<<<<<<< HEAD
-    LValue Base =
-        CGF.MakeNaturalAlignPointeeAddrLValue(GlobalRecCastAddr, GlobalRecTy);
-
-    // Emit the "global alloca" which is a GEP from the global declaration
-    // record using the pointer returned by the runtime.
-    LValue SecBase;
-    decltype(I->getSecond().LocalVarData)::const_iterator SecIt;
-    if (IsTTD) {
-      SecIt = I->getSecond().SecondaryLocalVarData->begin();
-      llvm::PointerType *SecGlobalRecPtrTy =
-          CGF.ConvertTypeForMem(SecGlobalRecTy)->getPointerTo();
-      SecBase = CGF.MakeNaturalAlignPointeeAddrLValue(
-          Bld.CreatePointerBitCastOrAddrSpaceCast(
-              I->getSecond().GlobalRecordAddr, SecGlobalRecPtrTy),
-          SecGlobalRecTy);
-    }
-    for (auto &Rec : I->getSecond().LocalVarData) {
-      bool EscapedParam = I->getSecond().EscapedParameters.count(Rec.first);
-      llvm::Value *ParValue;
-      if (EscapedParam) {
-        const auto *VD = cast<VarDecl>(Rec.first);
-        LValue ParLVal =
-            CGF.MakeAddrLValue(CGF.GetAddrOfLocalVar(VD), VD->getType());
-        ParValue = CGF.EmitLoadOfScalar(ParLVal, Loc);
-      }
-      LValue VarAddr = CGF.EmitLValueForField(Base, Rec.second.FD);
-      // Emit VarAddr basing on lane-id if required.
-      QualType VarTy;
-      if (Rec.second.IsOnePerTeam) {
-        VarTy = Rec.second.FD->getType();
-      } else {
-        Address Addr = VarAddr.getAddress(CGF);
-        llvm::Value *Ptr = CGF.Builder.CreateInBoundsGEP(
-            Addr.getElementType(), Addr.getPointer(),
-            {Bld.getInt32(0), getNVPTXLaneID(CGF)});
-        VarTy =
-            Rec.second.FD->getType()->castAsArrayTypeUnsafe()->getElementType();
-        VarAddr = CGF.MakeAddrLValue(
-            Address(Ptr, CGM.getContext().getDeclAlign(Rec.first)), VarTy,
-            AlignmentSource::Decl);
-      }
-      Rec.second.PrivateAddr = VarAddr.getAddress(CGF);
-      if (!IsInTTDRegion &&
-          (WithSPMDCheck ||
-           getExecutionMode() == CGOpenMPRuntimeGPU::EM_Unknown)) {
-        assert(I->getSecond().IsInSPMDModeFlag &&
-               "Expected unknown execution mode or required SPMD check.");
-        if (IsTTD) {
-          assert(SecIt->second.IsOnePerTeam &&
-                 "Secondary glob data must be one per team.");
-          LValue SecVarAddr = CGF.EmitLValueForField(SecBase, SecIt->second.FD);
-          VarAddr.setAddress(
-              Address(Bld.CreateSelect(IsTTD, SecVarAddr.getPointer(CGF),
-                                       VarAddr.getPointer(CGF)),
-                      VarAddr.getAlignment()));
-          Rec.second.PrivateAddr = VarAddr.getAddress(CGF);
-        }
-        Address GlobalPtr = Rec.second.PrivateAddr;
-        Address LocalAddr = CGF.CreateMemTemp(VarTy, Rec.second.FD->getName());
-        Rec.second.PrivateAddr = Address(
-            Bld.CreateSelect(I->getSecond().IsInSPMDModeFlag,
-                             LocalAddr.getPointer(), GlobalPtr.getPointer()),
-            LocalAddr.getAlignment());
-      }
-      if (EscapedParam) {
-        const auto *VD = cast<VarDecl>(Rec.first);
-        if (VarAddr.getAddress(CGF).getElementType() != ParValue->getType())
-          ParValue = CGF.Builder.CreatePointerBitCastOrAddrSpaceCast(
-              ParValue, VarAddr.getAddress(CGF).getElementType());
-        CGF.EmitStoreOfScalar(ParValue, VarAddr);
-        I->getSecond().MappedParams->setVarAddr(CGF, VD,
-                                                VarAddr.getAddress(CGF));
-      }
-      if (IsTTD)
-        ++SecIt;
-=======
 
     // Allocate space for the variable to be globalized
     llvm::Value *AllocArgs[] = {CGF.getTypeSize(VD->getType())};
@@ -1929,7 +1852,6 @@
     if (EscapedParam) {
       CGF.EmitStoreOfScalar(ParValue, VarAddr);
       I->getSecond().MappedParams->setVarAddr(CGF, VD, VarAddr.getAddress(CGF));
->>>>>>> d4f4a1ba
     }
     if (auto *DI = CGF.getDebugInfo())
       VoidPtr->setDebugLoc(DI->SourceLocToDebugLoc(VD->getLocation()));
@@ -4706,7 +4628,6 @@
       case CudaArch::GFX1032:
       case CudaArch::GFX1033:
       case CudaArch::GFX1034:
-      case CudaArch::GFX1035:
       case CudaArch::UNUSED:
       case CudaArch::UNKNOWN:
         break;
@@ -4718,85 +4639,6 @@
   CGOpenMPRuntime::processRequiresDirective(D);
 }
 
-<<<<<<< HEAD
-/// Get number of SMs and number of blocks per SM.
-static std::pair<unsigned, unsigned> getSMsBlocksPerSM(CodeGenModule &CGM) {
-  std::pair<unsigned, unsigned> Data;
-  if (CGM.getLangOpts().OpenMPCUDANumSMs)
-    Data.first = CGM.getLangOpts().OpenMPCUDANumSMs;
-  if (CGM.getLangOpts().OpenMPCUDABlocksPerSM)
-    Data.second = CGM.getLangOpts().OpenMPCUDABlocksPerSM;
-  if (Data.first && Data.second)
-    return Data;
-  switch (getCudaArch(CGM)) {
-  case CudaArch::SM_20:
-  case CudaArch::SM_21:
-  case CudaArch::SM_30:
-  case CudaArch::SM_32:
-  case CudaArch::SM_35:
-  case CudaArch::SM_37:
-  case CudaArch::SM_50:
-  case CudaArch::SM_52:
-  case CudaArch::SM_53:
-    return {16, 16};
-  case CudaArch::SM_60:
-  case CudaArch::SM_61:
-  case CudaArch::SM_62:
-    return {56, 32};
-  case CudaArch::SM_70:
-  case CudaArch::SM_72:
-  case CudaArch::SM_75:
-  case CudaArch::SM_80:
-  case CudaArch::SM_86:
-    return {84, 32};
-  case CudaArch::GFX600:
-  case CudaArch::GFX601:
-  case CudaArch::GFX602:
-  case CudaArch::GFX700:
-  case CudaArch::GFX701:
-    return {44, 64}; // Hawaii
-  case CudaArch::GFX702:
-  case CudaArch::GFX703:
-  case CudaArch::GFX704:
-  case CudaArch::GFX705:
-  case CudaArch::GFX801:
-  case CudaArch::GFX802:
-    return {28, 64}; // Tonga
-  case CudaArch::GFX803:
-    return {64, 64}; // FIXME: Verify these settings or get autmatically
-  case CudaArch::GFX805:
-  case CudaArch::GFX810:
-  case CudaArch::GFX900:
-  case CudaArch::GFX902:
-  case CudaArch::GFX904:
-  case CudaArch::GFX906:
-    return {64, 64};
-  case CudaArch::GFX908:
-  case CudaArch::GFX909:
-  case CudaArch::GFX90a:
-  case CudaArch::GFX90c:
-  case CudaArch::GFX1010:
-  case CudaArch::GFX1011:
-  case CudaArch::GFX1012:
-  case CudaArch::GFX1013:
-  case CudaArch::GFX1030:
-  case CudaArch::GFX1031:
-  case CudaArch::GFX1032:
-  case CudaArch::GFX1033:
-  case CudaArch::GFX1034:
-    // New GFX* need to be verified for the correct # SM's
-    return {120, 64};
-  case CudaArch::UNUSED:
-  case CudaArch::UNKNOWN:
-    break;
-  case CudaArch::LAST:
-    llvm_unreachable("Unexpected Cuda arch.");
-  }
-  llvm_unreachable("Unexpected NVPTX target without ptx feature.");
-}
-
-=======
->>>>>>> d4f4a1ba
 void CGOpenMPRuntimeGPU::clear() {
 
   if (!TeamsReductions.empty()) {
