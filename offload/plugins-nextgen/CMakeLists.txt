##===----------------------------------------------------------------------===##
#
# Part of the LLVM Project, under the Apache License v2.0 with LLVM Exceptions.
# See https://llvm.org/LICENSE.txt for license information.
# SPDX-License-Identifier: Apache-2.0 WITH LLVM-exception
#
##===----------------------------------------------------------------------===##
#
# Build plugins for the user system if available.
#
##===----------------------------------------------------------------------===##

# Common interface to handle creating a plugin library.
set(common_dir ${CMAKE_CURRENT_SOURCE_DIR}/common)
add_subdirectory(common)
function(add_target_library target_name lib_name)
  add_llvm_library(${target_name} STATIC
    LINK_COMPONENTS
    ${LLVM_TARGETS_TO_BUILD}
    AggressiveInstCombine
    Analysis
    BinaryFormat
    BitReader
    BitWriter
    CodeGen
    Core
    Extensions
    InstCombine
    Instrumentation
    IPO
    IRReader
    Linker
    MC
    Object
    Passes
    Remarks
    ScalarOpts
    Support
    Target
    TargetParser
    TransformUtils
    Vectorize
    NO_INSTALL_RPATH
    BUILDTREE_ONLY
  )

  llvm_update_compile_flags(${target_name})
  target_include_directories(${target_name} PUBLIC ${common_dir}/include)
<<<<<<< HEAD
  if(OMPT_TARGET_DEFAULT AND LIBOMPTARGET_OMPT_SUPPORT)
    target_include_directories(${target_name} PUBLIC ${common_dir}/OMPT)
  endif()
=======
>>>>>>> 5082feab
  target_link_libraries(${target_name} PRIVATE
                        PluginCommon ${llvm_libs} ${OPENMP_PTHREAD_LIB})

  target_compile_definitions(${target_name} PRIVATE TARGET_NAME=${lib_name})
  target_compile_definitions(${target_name} PRIVATE
                             DEBUG_PREFIX="TARGET ${lib_name} RTL")
  set_target_properties(${target_name} PROPERTIES POSITION_INDEPENDENT_CODE ON)
endfunction()

foreach(plugin IN LISTS LIBOMPTARGET_PLUGINS_TO_BUILD)
  if(NOT EXISTS ${CMAKE_CURRENT_SOURCE_DIR}/${plugin})
    message(FATAL_ERROR "Unknown plugin target '${plugin}'")
  endif()
  add_subdirectory(${plugin})
endforeach()

# Make sure the parent scope can see the plugins that will be created.
set(LIBOMPTARGET_SYSTEM_TARGETS "${LIBOMPTARGET_SYSTEM_TARGETS}" PARENT_SCOPE)
set(LIBOMPTARGET_TESTED_PLUGINS "${LIBOMPTARGET_TESTED_PLUGINS}" PARENT_SCOPE)<|MERGE_RESOLUTION|>--- conflicted
+++ resolved
@@ -46,12 +46,10 @@
 
   llvm_update_compile_flags(${target_name})
   target_include_directories(${target_name} PUBLIC ${common_dir}/include)
-<<<<<<< HEAD
   if(OMPT_TARGET_DEFAULT AND LIBOMPTARGET_OMPT_SUPPORT)
     target_include_directories(${target_name} PUBLIC ${common_dir}/OMPT)
   endif()
-=======
->>>>>>> 5082feab
+
   target_link_libraries(${target_name} PRIVATE
                         PluginCommon ${llvm_libs} ${OPENMP_PTHREAD_LIB})
 
